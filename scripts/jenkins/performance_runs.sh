#!/bin/bash -ex
# the -x is for writing each command to standard error (preceded by a '+') before it is executed.
# other flags for debugging: -Canvu, please also consult 'man sh'.

# NOTES:
#  - We use associative arrays, this requires bash4.

###################
### Description ###
###################

# This script is used by cijenkins.zib.de.
# Depending on the day of the week this script will start different testruns on the cluster.

# Usage: from scip root execute
#        GITBRANCH=master ./performance_runs.sh

# Arguments | defaultvalue                             | possibilities
# ----------|------------------------------------------|--------------
# GITBRANCH | master                                   | master, bugfix

echo "This is performance_runs.sh running."

# arguments and defaults
# Find out what day of week it is: mon-1 .. sun-7
: ${DAY_OF_WEEK:=$(date +%u)}

######################################
### evaluate commandline arguments ###
######################################

# set default arguments
# If no branch is given, try to guess the branch based on the current directory
if [ "${GITBRANCH}" == "" ]; then
  # GIT_BRANCH is a jenkins variable, if not present, try to get it from the git repository. The second thing is not robust because there may be more branches that this HEAD is present in.
  GITBRANCH=`echo ${GIT_BRANCH} | cut -d / -f 2`
  if [ "${GITBRANCH}" == "" ]; then
      GITBRANCH=`git show -s --pretty=%D | cut -s -d , -f 2 | cut -d / -f 2`
  fi
fi

if [ "${GITBRANCH}" != "master" ]; then
  if [ "${GITBRANCH}" != "consexpr" ]; then
    if [[ ${GITBRANCH} =~ "bugfix" ]]; then
      GITBRANCH=bugfix
    else
      echo "Branch is neither 'master' nor 'bugfix' nor 'consexpr'. Something is wrong. Exiting."
      exit 1
    fi
  fi
fi

export FULLGITHASH=$(git show -s --pretty=%H)
export GITBRANCH
export MODE=performance

# This soplex there is installed on pushes to soplex by the jenkins job SOPLEX_install_${GITBRANCH}.
# We have to export these variables to make them available to cmake.
# Scripts will also use nonexported variables correctly.
if [ "${GITBRANCH}" == "consexpr" ]; then
  export SOPLEX_DIR=/nfs/OPTI/adm_timo/soplex_master_Release/
else
  export SOPLEX_DIR=/nfs/OPTI/adm_timo/soplex_${GITBRANCH}_Release/
fi

export CRITERION_DIR=""
export BLISS_DIR=/nfs/OPTI/bzfgleix/software/bliss-0.73p-Ubuntu18.04
<<<<<<< HEAD
export IPOPT_DIR=/nfs/optimi/usr/sw/Ipopt-3.12.11~ub18.04
=======
export IPOPT_DIR=/nfs/optimi/usr/sw/ipopt-static
>>>>>>> 2c710065
export ZIMPL_DIR=/nfs/OPTI/jenkins/workspace/ZIMPL_monthly/build-gnu-Release/

# create required directory
mkdir -p settings

# generate a randomseed
RANDOMSEED=$(date +%Y%m%d)
export DATESTR=$(date "+%Y-%m-%d %H:%M:%S")

#######################
### Update Branches ###
#######################

BRANCHNAME=${GITBRANCH}
SOPLEXBRANCHNAME=${GITBRANCH}
if [ "${GITBRANCH}" == "bugfix" ]; then
  BRANCHNAME="v60-bugfix"
  SOPLEXBRANCHNAME="bugfix-40"
fi
if [ "${GITBRANCH}" == "consexpr" ]; then
  SOPLEXBRANCHNAME="master"
fi
if [ "${DAY_OF_WEEK}" == "6" ]; then
  git checkout -f ${BRANCHNAME}
  git pull
  git checkout -f performance-${GITBRANCH}
  git merge ${BRANCHNAME} --ff-only
  git push
  git checkout -f ${BRANCHNAME}

  rm -rf soplex
  git clone git@git.zib.de:integer/soplex
  cd soplex
  git checkout ${SOPLEXBRANCHNAME}
  git pull
  git checkout -f performance-${GITBRANCH}
  git merge ${SOPLEXBRANCHNAME} --ff-only
  git push
  cd ..
  rm -rf soplex
fi

####################################
### jobs configuration variables ###
####################################
# NOTES:
#  - If you change the configuration, you have to make sure that you update the number of jobs in the N_JOBS array.
#  - Jobs indices start at DAY_OF_WEEK,1 and not at zero.
#  - For all jobs the calls to 'make' and 'make testcluster' the flags are concatenated from
#      the given flags and the SCIP_FLAGS.
#  - To add settings please visit the section 'setup testruns'. This can only happen after compilation.
#  - Only 10 runs per day will be executed. If you need more you should overthink you overall concept.
#  - The check/jenkins_*_cmake.sh evaluation scripts don't work yet if you use a global seed shift.
# FORMAT:
#    JOBS[x,y]="EXCLUSIVE=true EXECUTABLE=scipoptspx/bin/scip BINID=scipoptspx-${GITBRANCH} MEM=100 QUEUE=opt TEST=short TIME=10 PERMUTE=2 SETTINGS=default PERFORMANCE=performance"

# use associative arrays, this requires bash4
# declaration
declare -A JOBS
declare -A TRIGGER

# SAPSETTINGS
SAPSETTINGS=sap-next-release-pure-diff
if [ "${GITBRANCH}" != "master" ]; then
  SAPSETTINGS=sap-600-pure-diff
fi

# symlink to SAP settings for the next release settings
ln -fs ~/sap-next-release-pure-diff.set settings/.
ln -fs ~/sap-600-pure-diff.set settings/.

# for descriptions on the testsets see scip/check/testsets/README.md

if [ "${GITBRANCH}" == "master" ]; then
  # running on saturday
  JOBS[6,1]="EXECUTABLE=scipoptspx_${GITBRANCH}_${RANDOMSEED}/bin/scip BINID=scipoptspx_${GITBRANCH}_${RANDOMSEED} SLURMACCOUNT=scip EXCLUSIVE=true MEM=50000 QUEUE=M620v3 TEST=mipdev2-solvable TIME=7200 SETTINGS=default PERFORMANCE=performance SEEDS=4"
  JOBS[6,2]="EXECUTABLE=scipoptspx_${GITBRANCH}_${RANDOMSEED}/bin/scip BINID=scipoptspx_${GITBRANCH}_${RANDOMSEED} SLURMACCOUNT=scip EXCLUSIVE=true MEM=50000 QUEUE=M640 TEST=minlpdev-solvable TIME=3600 SETTINGS=minlp_default PERFORMANCE=performance PERMUTE=4"

  TRIGGER[6,1]="https://adm_timo:11d1846ee478c8ff7b7e116b4dd0ddbe86@cijenkins.zib.de/job/SCIP_SAP_perfrun_${GITBRANCH}_weekly/build?token=weeklysaptoken"
  TRIGGER[6,2]="https://adm_timo:11d1846ee478c8ff7b7e116b4dd0ddbe86@cijenkins.zib.de/job/SCIP_SAP_perfrun_shootout_weekly/build?token=weeklysaptoken"
  TRIGGER[6,3]="https://adm_timo:11d1846ee478c8ff7b7e116b4dd0ddbe86@cijenkins.zib.de/job/SCIP_SAP_perfrun_presolve_master_weekly/build?token=weeklysaptoken"

  # jobs running on sunday
  #JOBS[7,1]="EXECUTABLE=scipoptspx_${GITBRANCH}_${RANDOMSEED}/bin/scip BINID=scipoptspx_${GITBRANCH}_${RANDOMSEED} SLURMACCOUNT=scip EXCLUSIVE=true MEM=50000 QUEUE=M630v2 TEST=sapdev-solvable TIME=3600 SETTINGS=${SAPSETTINGS} PERFORMANCE=performance SEEDS=2"

elif [ "${GITBRANCH}" == "consexpr" ]; then
  # running on saturday
  JOBS[6,1]="EXECUTABLE=scipoptspx_${GITBRANCH}_${RANDOMSEED}/bin/scip BINID=scipoptspx_${GITBRANCH}_${RANDOMSEED} SLURMACCOUNT=scip EXCLUSIVE=true MEM=50000 QUEUE=M640 TEST=minlpdev-solvable TIME=3600 SETTINGS=minlp_default PERFORMANCE=performance PERMUTE=4"

else # on bugfix
  # running on saturday
  JOBS[6,1]="EXECUTABLE=scipoptspx_${GITBRANCH}_${RANDOMSEED}/bin/scip BINID=scipoptspx_${GITBRANCH}_${RANDOMSEED} SLURMACCOUNT=scip EXCLUSIVE=true MEM=50000 QUEUE=M620v3 TEST=mipdev2-solvable TIME=7200 SETTINGS=default PERFORMANCE=performance SEEDS=4"
  JOBS[6,2]="EXECUTABLE=scipoptspx_${GITBRANCH}_${RANDOMSEED}/bin/scip BINID=scipoptspx_${GITBRANCH}_${RANDOMSEED} SLURMACCOUNT=scip EXCLUSIVE=true MEM=50000 QUEUE=M640 TEST=minlpdev-solvable TIME=3600 SETTINGS=minlp_default PERFORMANCE=performance PERMUTE=4"
  TRIGGER[6,1]="https://adm_timo:11d1846ee478c8ff7b7e116b4dd0ddbe86@cijenkins.zib.de/job/SCIP_SAP_perfrun_${GITBRANCH}_weekly/build?token=weeklysaptoken"

  # jobs running on sunday
  #JOBS[7,1]="EXECUTABLE=scipoptspx_${GITBRANCH}_${RANDOMSEED}/bin/scip BINID=scipoptspx_${GITBRANCH}_${RANDOMSEED} SLURMACCOUNT=scip EXCLUSIVE=true MEM=50000 QUEUE=M630v2 TEST=sapdev-solvable TIME=3600 SETTINGS=${SAPSETTINGS} PERFORMANCE=performance SEEDS=2"

fi

#########################
### process variables ###
#########################

# To improve accessibility move todays jobs into separate array
TODAYS_N_JOBS=0
TODAYS_N_TRIGGERS=0

# NOTE: only check up to 10 runs. If there are more there is something wrong...
for i in `seq 1 10`; do
  if [ "${JOBS[${DAY_OF_WEEK},$i]}" == "" ]; then
    break
  fi
  TODAYS_N_JOBS=$i
done

declare -A TODAYS_JOBS

for i in `seq 1 ${TODAYS_N_JOBS}`; do
  TODAYS_JOBS[$i]="${JOBS[${DAY_OF_WEEK},$i]} OUTPUTDIR=results${RANDOMSEED}_${i}"
done

# Print some information about what is happening
echo "Today is `date +%A`. Running the following ${TODAYS_N_JOBS} jobs (index ${DAY_OF_WEEK},*):"
for i in `seq 1 ${TODAYS_N_JOBS}`; do
  echo "- job configuration: '${TODAYS_JOBS[$i]}'"
done
echo "Triggering the following jobs:"
for i in `seq 1 10`; do
  if [ "${TRIGGER[${DAY_OF_WEEK},$i]}" == "" ]; then
    break
  fi
  echo "- ${TRIGGER[${DAY_OF_WEEK},$i]}"
  TODAYS_N_TRIGGERS=$i
done

# exit if nothing to do
if [ "${TODAYS_N_JOBS}" == "0" -a "${TODAYS_N_TRIGGERS}" == "0" ]; then
  echo "No schedules for today! Exiting."
  exit 0
fi

if [ "${TODAYS_N_JOBS}" != "0" ]; then
  ###################
  ### Compilation ###
  ###################

  make solchecker

  # build with soplex
  BUILD_DIR=scipoptspx_${GITBRANCH}_${RANDOMSEED}
  mkdir -p ${BUILD_DIR}
  cd ${BUILD_DIR}
  cmake .. -DCMAKE_BUILD_TYPE=Release -DLPS=spx -DSOPLEX_DIR=${SOPLEX_DIR}
  make -j4
  cd ..

  # TODO tag this


  ######################
  ### Setup testruns ###
  ######################

  SCIP_BINARY=${BUILD_DIR}/bin/scip

  # NOTES:
  #  - When building a default setting with random seed, use a capital D. No setting name should be a prefix of another!

  # MIP settings

  # MINLP settings
  ${SCIP_BINARY} -c "set numerics checkfeastolfac 1000.0 set limits gap 1e-4 set diffsave settings/minlp_default.set q"

  # create more required symlinks
  ln -fs /nfs/optimi/kombadon/IP check/
  ln -fs /nfs/optimi/kombadon/MINLP check/

  # get testset files to the correct place
  cp check/IP/instancedata/testsets/*.test check/testset/

  #######################
  ### Submit Testruns ###
  #######################

  for i in `seq 1 ${TODAYS_N_JOBS}`; do
    FLAGS=${TODAYS_JOBS[$i]}
    for j in "SEEDS EXECUTABLE BINID MEM QUEUE TEST TIME PERMUTE PERFORMANCE EXCLUSIVE SETTINGS OUTPUTDIR"; do
      unset $j
    done
    export ${FLAGS}
<<<<<<< HEAD
=======
    export PERFORMANCE=performance
>>>>>>> 2c710065

    echo "Submitting job with configuration:\n- compilation: ${SCIPFLAGS}'\n- make testcluster: ${FLAGS}"
    make testcluster ${FLAGS} | check/jenkins_check_results_cmake.sh
  done
fi

set +e
if [ "${TODAYS_N_TRIGGERS}" != "0" ]; then
  # NOTE: only check up to 10 triggers. If there are more there is something wrong...
  echo "Will trigger the following jobs:"
  for i in `seq 1 ${TODAYS_N_TRIGGERS}`; do
    curl -f -I "${TRIGGER[${DAY_OF_WEEK},$i]}"
  done
fi
set -e<|MERGE_RESOLUTION|>--- conflicted
+++ resolved
@@ -65,11 +65,7 @@
 
 export CRITERION_DIR=""
 export BLISS_DIR=/nfs/OPTI/bzfgleix/software/bliss-0.73p-Ubuntu18.04
-<<<<<<< HEAD
-export IPOPT_DIR=/nfs/optimi/usr/sw/Ipopt-3.12.11~ub18.04
-=======
 export IPOPT_DIR=/nfs/optimi/usr/sw/ipopt-static
->>>>>>> 2c710065
 export ZIMPL_DIR=/nfs/OPTI/jenkins/workspace/ZIMPL_monthly/build-gnu-Release/
 
 # create required directory
@@ -261,10 +257,7 @@
       unset $j
     done
     export ${FLAGS}
-<<<<<<< HEAD
-=======
     export PERFORMANCE=performance
->>>>>>> 2c710065
 
     echo "Submitting job with configuration:\n- compilation: ${SCIPFLAGS}'\n- make testcluster: ${FLAGS}"
     make testcluster ${FLAGS} | check/jenkins_check_results_cmake.sh
