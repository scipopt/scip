--- conflicted
+++ resolved
@@ -77,11 +77,7 @@
 then
     if test ! -e $SETTINGS
     then
-<<<<<<< HEAD
-        echo Skipping test since the settings file $SETTINGS does not exist.
-=======
         echo skipping test due to non-existence of settings file $SETTINGS
->>>>>>> ef6adc39
         exit
     fi
 fi
@@ -221,22 +217,14 @@
 
       echo > $TMPFILE
       echo ""                              > $TMPFILE
-<<<<<<< HEAD
       echo set mip tolerances integrality 1e-08 >> $TMPFILE
       echo set simplex tolerances feas 1e-08    >> $TMPFILE
       echo set mip tolerances mipgap 1e-08    >> $TMPFILE
-=======
       if test $SETNAME != "default"
       then
           echo read $SETTINGS                  >> $TMPFILE
           echo disp settings changed           >> $TMPFILE
       fi
-      if test $FEASTOL != "default"
-      then
-	       echo set simplex tolerances feas $FEASTOL    >> $TMPFILE
-	       echo set mip tolerances integrality $FEASTOL >> $TMPFILE
-      fi
->>>>>>> ef6adc39
       echo set timelimit $TIMELIMIT           >> $TMPFILE
       echo set clocktype 0                    >> $TMPFILE
       echo set mip display 3                  >> $TMPFILE
