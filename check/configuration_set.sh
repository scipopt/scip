--- conflicted
+++ resolved
@@ -224,11 +224,7 @@
     then
         #format is (d-)HH:MM:SS
         HARDTIMELIMIT=$(formattime $HARDTIMELIMIT)
-<<<<<<< HEAD
         # echo ${HARDTIMELIMIT}
-=======
-        #echo ${HARDTIMELIMIT}
->>>>>>> 860f2b5c
     fi
     HARDTIMELIMLIST[$COUNT]=$HARDTIMELIMIT
     COUNT=$(( $COUNT + 1 ))
