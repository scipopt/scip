--- conflicted
+++ resolved
@@ -26,17 +26,11 @@
 # To get the result files call "./evalcheck_cluster.sh
 # $OUTPUTDIR/check.$TSTNAME.$BINID.$SETNAME.eval in directory check/
 # This leads to result files
-<<<<<<< HEAD
 #  - $OUTPUTDIR/check.$TSTNAME.$BINID.$SETNAME.out
 #  - $OUTPUTDIR/check.$TSTNAME.$BINID.$SETNAME.res
 #  - $OUTPUTDIR/check.$TSTNAME.$BINID.$SETNAME.err
-=======
-#  - results/check.$TSTNAME.$BINNAME.$SETNAME.out
-#  - results/check.$TSTNAME.$BINNAME.$SETNAME.res
-#  - results/check.$TSTNAME.$BINNAME.$SETNAME.err
 #
 # To get verbose output from Slurm, have SRUN_FLAGS="-v -v" set in your environment.
->>>>>>> 6230ccb9
 
 TSTNAME=$1
 BINNAME=$2
@@ -210,8 +204,7 @@
                     export THREADS
 		    export TIMELIMIT
 		    # the space at the end is necessary
-<<<<<<< HEAD
-		    export SRUN="srun --cpu_bind=verbose,cores -v -v "
+		    export SRUN="srun --cpu_bind=verbose,cores ${SRUN_FLAGS} "
 
 		    if test "$SLURMACCOUNT" == "default"
 	            then
@@ -224,10 +217,6 @@
 		    else
 			sbatch --ntasks=1 --cpus-per-task=`expr $THREADS + 1` --job-name=${JOBNAME} --mem=$HARDMEMLIMIT -p $CLUSTERQUEUE -A $SLURMACCOUNT $NICE --time=${HARDTIMELIMIT} --cpu-freq=highm1 ${EXCLUSIVE} -w $CLUSTERNODES --output=/dev/null run_fscip.sh
 		    fi
-=======
-		    export SRUN="srun --cpu_bind=verbose,cores ${SRUN_FLAGS} "
-		    sbatch --ntasks=1 --cpus-per-task=`expr $THREADS + 1` --job-name=${JOBNAME} --mem=$HARDMEMLIMIT -p $CLUSTERQUEUE -A $ACCOUNT $NICE --time=${HARDTIMELIMIT} --cpu-freq=highm1 ${EXCLUSIVE} --output=/dev/null run_fscip.sh
->>>>>>> 6230ccb9
 		else
 		    # -V to copy all environment variables
 		    qsub -l walltime=$HARDTIMELIMIT -l mem=$HARDMEMLIMIT -l nodes=1:ppn=$PPN -N ${JOBNAME} \
