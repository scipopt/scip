#!/usr/bin/awk -f
#* * * * * * * * * * * * * * * * * * * * * * * * * * * * * * * * * * * * * * *
#*                                                                           *
#*                  This file is part of the program and library             *
#*         SCIP --- Solving Constraint Integer Programs                      *
#*                                                                           *
#*    Copyright (C) 2002-2013 Konrad-Zuse-Zentrum                            *
#*                            fuer Informationstechnik Berlin                *
#*                                                                           *
#*  SCIP is distributed under the terms of the ZIB Academic License.         *
#*                                                                           *
#*  You should have received a copy of the ZIB Academic License              *
#*  along with SCIP; see the file COPYING. If not email to scip@zib.de.      *
#*                                                                           *
#* * * * * * * * * * * * * * * * * * * * * * * * * * * * * * * * * * * * * * *
#
#@file    check.awk
#@brief   SCIP Check Report Generator
#@author  Thorsten Koch
#@author  Tobias Achterberg
#@author  Alexander Martin
#@author  Timo Berthold
#@author  Robert Waniek
#@author  Gregor Hendel
#@author  Marc Pfetsch
#
function abs(x)
{
   return x < 0 ? -x : x;
}
function min(x,y)
{
   return (x) < (y) ? (x) : (y);
}
function max(x,y)
{
   return (x) > (y) ? (x) : (y);
}
BEGIN {
   timegeomshift = 10.0;
   nodegeomshift = 100.0;
   sblpgeomshift = 0.0;
   pavshift = 0.0;
   onlyinsolufile = 0;          # should only instances be reported that are included in the .solu file?
   onlyintestfile = 0;          # should only instances be reported that are included in the .test file?  TEMPORARY HACK!
   onlypresolvereductions = 0;  # should only instances with presolve reductions be shown?
   useshortnames = 1;           # should problem name be truncated to fit into column?
   writesolufile = 0;           # should a solution file be created from the results
   printsoltimes = 0;           # should the times until first and best solution be shown
   checksol = 1;                # should the solution check of SCIP be parsed and counted as a fail if best solution is not feasible?
   NEWSOLUFILE = "new_solufile.solu";
   infty = +1e+20;
   headerprinted = 0;
   namelength = 18;             # maximal length of instance names (can be increased)

   nprobs = 0;
   sbab = 0;
   slp = 0;
   ssim = 0;
   ssblp = 0;
   stottime = 0.0;
   stimetofirst = 0.0;
   stimetobest = 0.0;
   nodegeom = 0.0;
   timegeom = 0.0;
   timetofirstgeom = 0.0;
   timetobestgeom = 0.0;
   sblpgeom = 0.0;
   conftimegeom = 0.0;
   basictimegeom = 0.0;
   overheadtimegeom = 0.0;
   shiftednodegeom = nodegeomshift;
   shiftedtimegeom = timegeomshift;
   shiftedsblpgeom = sblpgeomshift;
   shiftedconftimegeom = timegeomshift;
   shiftedbasictimegeom = timegeomshift;
   shiftedoverheadtimegeom = timegeomshift;
   shiftedtimetofirstgeom = timegeomshift;
   shiftedtimetobestgeom = timegeomshift;
   timeouttime = 0.0;
   timeouts = 0;
   failtime = 0.0;
   fail = 0;
   pass = 0;
   settings = "default";
   lpsname = "?";
   lpsversion = "?";
   scipversion = "?";
   githash = "?";
   conftottime = 0.0;
   overheadtottime = 0.0;
   
   #initialize paver input file
   if( PAVFILE != "" ) {
      printf("* Trace Record Definition\n") > PAVFILE;
      printf("* InputFileName,ModelType,SolverName,Direction,ModelStatus,SolverStatus,ObjectiveValue,ObjectiveValueEstimate,SolverTime\n") > PAVFILE;
      printf("* NumberOfNodes,NumberOfIterations,NumberOfEquations,NumberOfVariables\n") > PAVFILE;
   }
}
/^IP\// {  # TEMPORARY HACK to parse .test files
   intestfile[$1] = 1;
}
/=opt=/  { solstatus[$2] = "opt"; sol[$2] = $3; }   # get optimum
/=inf=/  { solstatus[$2] = "inf"; }                 # problem infeasible (no feasible solution exists)
/=best=/ { solstatus[$2] = "best"; sol[$2] = $3; }  # get best known solution value
/=unkn=/ { solstatus[$2] = "unkn"; }                # no feasible solution known
#
# problem name
#
/^@01/ { 
   filename = $2;

   n  = split ($2, a, "/");
   m = split(a[n], b, ".");
   prob = b[1];
   if( b[m] == "gz" || b[m] == "z" || b[m] == "GZ" || b[m] == "Z" )
      m--;
   for( i = 2; i < m; ++i )
      prob = prob "." b[i];

   if( useshortnames && length(prob) > namelength )
      shortprob = substr(prob, length(prob)-namelength-1, namelength);
   else
      shortprob = prob;

   # Escape _ for TeX
   n = split(prob, a, "_");
   pprob = a[1];
   for( i = 2; i <= n; i++ )
      pprob = pprob "\\_" a[i];
   vars = 0;
   binvars = 0;
   intvars = 0;
   implvars = 0;
   contvars = 0;
   cons = 0;
   lincons = 0;
   quadcons = 0;
   nonlincons = 0;
   origvars = 0;
   origcons = 0;
   objsense = 0;
   timeout = 0;
   feasible = 0;
   pb = +infty;
   firstpb = +infty;
   db = -infty;
   dbset = 0;
   rootdb = -infty;
   simpiters = 0;
   bbnodes = 0;
   primlps = 0;
   primiter = 0;
   duallps = 0;
   dualiter = 0;
   sblps = 0;
   sbiter = 0;
   tottime = 0.0;
   timetofirst = -1.0;
   timetobest = -1.0;
   inconflict = 0;
   inconstime = 0;
   confclauses = 0;
   confliterals = 0.0;
   conftime = 0.0;
   overheadtime = 0.0;
   aborted = 1;
   readerror = 0;
   gapreached = 0;
   sollimitreached = 0;
   memlimitreached = 0;
   nodelimitreached = 0;
   starttime = 0.0;
   endtime = 0.0;
   timelimit = 0.0;
   inoriginalprob = 1;
   incons = 0;
   valgrinderror = 0;
   valgrindleaks = 0;
   bestsolfeas = 1;
}

/@03/ { starttime = $2; }
/@04/ { endtime = $2; }

/^SCIP version/ {
   # get SCIP version 
   scipversion = $3; 

   # get name of LP solver
   if( $13 == "SoPlex" )
      lpsname = "spx";
   else if( $13 == "CPLEX" )
      lpsname = "cpx";
   else if( $13 == "NONE]" )
   {
      lpsname = "none";
      lpsversion = "";
   }
   else if( $13 == "Clp" )
      lpsname = "clp";
   else if( $13 == "MOSEK" )
      lpsname = "msk";
   else if( $13 == "Gurobi" )
      lpsname = "grb";
   else if( $13 == "QSopt" )
      lpsname = "qso";
#   else if( $13 == "???" )
#      lpsname = "xprs";

    # get LP solver version 
   if( NF >= 16 ) {
      split($14, v, "]");
      lpsversion = v[1];
   }

   # get git hash 
   if( $(NF-1) == "[GitHash:" ) {
      split($NF, v, "]");
      githash = v[1];
   }
}
/^SCIP> SCIP> / { $0 = substr($0, 13, length($0)-12); }
/^SCIP> / { $0 = substr($0, 7, length($0)-6); }
/^loaded parameter file/ { settings = $4; sub(/<.*settings\//, "", settings); sub(/\.set>/, "", settings); }
/^reading user parameter file/ { settings = $5; sub(/<.*settings\//, "", settings); sub(/\.set>/, "", settings); }
/^parameter <limits\/time> set to/ { timelimit = $5; }
/^limits\/time =/ { timelimit = $3; }

# check for primalbound before statitic printing
/^Primal Bound       :/{
   pb = $4
}

#
# get objective sense
#
/^  Objective sense  :/ {
   if ( $4 == "minimize" || $4 == "minimize\r")
      objsense = 1;
   if ( $4 == "maximize" || $4 == "maximize\r" )
      objsense = -1;

   # objsense is 0 otherwise
}
#
# conflict analysis
#
/^Conflict Analysis  :/ { inconflict = 1; }
/^  propagation      :/ {
   if( inconflict == 1 ) {
      conftime += $3; #confclauses += $5 + $7; confliterals += $5 * $6 + $7 * $8;
   }
}
/^  infeasible LP    :/ {
   if( inconflict == 1 ) {
      conftime += $4; #confclauses += $6 + $8; confliterals += $6 * $7 + $8 * $9;
   }
}
/^  strong branching :/ {
   if( inconflict == 1 ) {
      conftime += $4; #confclauses += $6 + $8; confliterals += $6 * $7 + $8 * $9;
   }
}
/^  pseudo solution  :/ {
   if( inconflict == 1 ) {
      conftime += $4; #confclauses += $6 + $8; confliterals += $6 * $7 + $8 * $9;
   }
}
/^  applied globally :/ {
   if( inconflict == 1 ) {
      confclauses += $7; confliterals += $7 * $8;
   }
}
/^  applied locally  :/ {
   if( inconflict == 1 ) {
      confclauses += $7; confliterals += $7 * $8;
   }
}
/^Separators         :/ { inconflict = 0; }
/^Constraint Timings :/ { inconstime = 1; }
#/^  logicor          :/ { if( inconstime == 1 ) { overheadtime += $3; } }
/^Propagators        :/ { inconstime = 0; }
/^  switching time   :/ { overheadtime += $4; }
#
# problem size
#
/^Presolved Problem  :/ { inoriginalprob = 0; }
/^  Variables        :/ {
   if( inoriginalprob )
      origvars = $3;
   else {
      vars = $3;
      intvars = $6;
      implvars = $8;
      contvars = $11;
      binvars = vars - intvars - implvars - contvars;
   }
}
/^  Constraints      :/ {
   if( inoriginalprob )
      origcons = $3;
   else
      cons = $3;
}

#
# count number of linear constraints 
#
/^Constraints        :/ {
   incons = 1;
   lincons = 0;
   quadcons = 0;
   nonlincons = 0;
}
/^  knapsack         :/ {
   if( incons == 1 ) {
      n  = split ($3, a, "+");
      lincons += a[1];
   }
}
/^  setppc           :/ {
   if( incons == 1 ) {
      n  = split ($3, a, "+");
      lincons += a[1];
   }
}
/^  linear           :/ { 
   if( incons  == 1 ) {
      n  = split ($3, a, "+");
      lincons += a[1];
   }
}
/^  logicor          :/ { 
   if( incons == 1 ) {
      n  = split ($3, a, "+");
      lincons += a[1];
   }
}
/^  varbound         :/ {
   if( incons == 1 ) {
      n  = split ($3, a, "+");
      lincons += a[1];
   }
}
/^  quadratic        :/ { 
   if( incons == 1 ) {
      n  = split ($3, a, "+");
      quadcons += a[1];
   }
}
/^  soc              :/ { 
   if( incons == 1 ) {
      n  = split ($3, a, "+");
      quadcons += a[1];
   }
}
/^  bivariate        :/ { 
   if( incons == 1 ) {
      n  = split ($3, a, "+");
      nonlincons += a[1];
   }
}
/^  nonlinear        :/ { 
   if( incons == 1 ) {
      n  = split ($3, a, "+");
      nonlincons += a[1];
   }
}
/^  abspower         :/ { 
   if( incons == 1 ) {
      n  = split ($3, a, "+");
      nonlincons += a[1];
   }
}
/^Constraint Timings :/ {
   incons = 0;
}

#
# solution
#
/^Original Problem   : no problem exists./ { readerror = 1; }
/^SCIP Status        :/ { aborted = 0; }
/solving was interrupted/ { timeout = 1; }
/gap limit reached/ { gapreached = 1; }
/solution limit reached/ { sollimitreached = 1; }
/memory limit reached/ { memlimitreached = 1; }
/node limit reached/ { nodelimitreached = 1; }
/problem is solved/ { timeout = 0; }
/best solution is not feasible in original problem/  { bestsolfeas = 0; }

/^  First Solution   :/ {
   timetofirst = $11;
   firstpb = $4;
}
/^  Primal Bound     :/ {
   if( $4 == "infeasible" || $4 == "infeasible\r" ) {
      pb = +infty;
      db = +infty;
      dbset = 1;
      feasible = 0;
   }
   else if( $4 == "-"  || $4 == "-\r") {
      pb = +infty;
      feasible = 0;
   }
   else {
      pb = $4;
      feasible = 1;
      timetobest = $11;
   }
}
<<<<<<< HEAD
/^  Dual Bound       :/ {
   if( $4 != "-" ) {
=======
/^Dual Bound         :/ { 
   if( $4 != "-" && $4 != "-\r" ) {
>>>>>>> 39edbc30
      db = $4;
      dbset = 1;
   }
}
/^  Root Dual Bound  :/ {
   if( $5 != "-" && $5 != "-\r" )
      rootdb = $5;
   else
       rootdb = db;  # SCIP most likely finished during root node, perhaps due to a solution limit. the rootdb is NOT printed then, but needed later
}
#
# iterations
#
/^  primal LP        :/ { simpiters += $6; }
/^  dual LP          :/ { simpiters += $6; }
/^  barrier LP       :/ { simpiters += $6; }
/^  nodes \(total\)    :/ { bbnodes = $4 }
/^  primal LP        :/ { primlps = $5; primiter = $6; }
/^  dual LP          :/ { duallps = $5; dualiter = $6; }
/^  strong branching :/ { sblps = $5; sbiter = $6; }
#
# time
#
/^Solving Time       :/ { tottime = $4 } # for older scip version ( < 2.0.1.3 )
/^  solving          :/ { tottime = $3 } 
#
# valgrind check
#
/^==[0-9]*== ERROR SUMMARY:/       { valgrinderror = $4 }
/^==[0-9]*==    definitely lost:/  { valgrindleaks += $4 }
/^==[0-9]*==    indirectly lost:/  { valgrindleaks += $4 }
/^==[0-9]*==    possibly lost:/    { valgrindleaks += $4 }
#
# solver status overview (in order of priority): 
# 1) solver broke before returning solution => abort
# 2) solver cut off the optimal solution (solu-file-value is not between primal and dual bound) => fail
#    (especially if problem is claimed to be solved but solution is not the optimal solution)
# 3) solver solved problem with the value in solu-file (if existing) => ok
# 4) solver solved problem which has no (optimal) value in solu-file => solved
#    (since we here don't detect the direction of optimization, it is possible 
#     that a solver claims an optimal solution which contradicts a known feasible solution)
# 5) solver found solution better than known best solution (or no solution was known so far) => better
# 7) solver reached gaplimit or limit of number of solutions => gaplimit, sollimit
# 8) solver reached any other limit (like time or nodes) => timeout
# 9) otherwise => unknown
#
/^=ready=/ {

   #since the header depends on the parameter printsoltimes and settings it is no longer possible to print it in the BEGIN section
   if( !headerprinted ) {
      ntexcolumns = 8 + (2 * printsoltimes);
      
      if (TEXFILE != "") {
         #print header of tex file table
         printf("\\documentclass[leqno]{article}\n")                      >TEXFILE;
         printf("\\usepackage{a4wide}\n")                                 >TEXFILE;
         printf("\\usepackage{amsmath,amsfonts,amssymb,booktabs}\n")      >TEXFILE;
         printf("\\usepackage{supertabular}\n")                           >TEXFILE;
         printf("\\pagestyle{empty}\n\n")                                 >TEXFILE;
         printf("\\begin{document}\n\n")                                  >TEXFILE;
         printf("\\begin{center}\n")                                      >TEXFILE;
         printf("\\setlength{\\tabcolsep}{2pt}\n")                        >TEXFILE;
         printf("\\newcommand{\\g}{\\raisebox{0.25ex}{\\tiny $>$}}\n")    >TEXFILE;
         printf("\\tablehead{\n\\toprule\n")                              >TEXFILE;
         printf("Name                &  Conss &   Vars &     Dual Bound &   Primal Bound &  Gap\\%% &     Nodes &     Time ") >TEXFILE;
         if( printsoltimes )
            printf(" &     To First      &    To Last   ") > TEXFILE;
         printf("\\\\\n") > TEXFILE;
         printf("\\midrule\n}\n")                                         >TEXFILE;
         printf("\\tabletail{\n\\midrule\n")                              >TEXFILE;
         printf("\\multicolumn{%d}{r} \\; continue next page \\\\\n", ntexcolumns) >TEXFILE;
         printf("\\bottomrule\n}\n")                                      >TEXFILE;
         printf("\\tablelasttail{\\bottomrule}\n")                        >TEXFILE;
         printf("\\tablecaption{SCIP with %s settings}\n",settings)       >TEXFILE;
         printf("\\begin{supertabular*}{\\textwidth}{@{\\extracolsep{\\fill}}lrrrrrrr") >TEXFILE;
         if( printsoltimes )
            printf("rr") > TEXFILE;
         printf("@{}}\n") > TEXFILE;
      }

      # print header of table when this regular expression is matched for the first time

      # prepare header
      hyphenstr = "";
      for (i = 0; i < namelength; ++i)
         hyphenstr = sprintf("%s-", hyphenstr);

      # first part: name of given length
      tablehead1 = hyphenstr;
      tablehead2 = sprintf("Name%*s", namelength-4, " ");
      tablehead3 = hyphenstr;

      # append rest of header
      tablehead1 = tablehead1"+------+--- Original --+-- Presolved --+----------------+----------------+------+---------+--------+-------+";
      tablehead2 = tablehead2"| Type | Conss |  Vars | Conss |  Vars |   Dual Bound   |  Primal Bound  | Gap%% |  Iters  |  Nodes |  Time |";
      tablehead3 = tablehead3"+------+-------+-------+-------+-------+----------------+----------------+------+---------+--------+-------+";

      if( printsoltimes == 1 ) 
      {
         tablehead1 = tablehead1"----------+---------+";
         tablehead2 = tablehead2" To First | To Best |";
         tablehead3 = tablehead3"----------+---------+";
      } 
 
      tablehead1 = tablehead1"--------\n";
      tablehead2 = tablehead2"       \n";
      tablehead3 = tablehead3"--------\n";
   
      printf(tablehead1);
      printf(tablehead2);
      printf(tablehead3);

      headerprinted = 1;
   }

   if( (!onlyinsolufile || prob in solstatus) &&
       (!onlyintestfile || intestfile[filename]) )
   {
      # if sol file could not be read, fix status to be "unkown"
      if ( ! (prob in solstatus) )
         solstatus[prob] = "unkown";

      #avoid problems when comparing floats and integer (make everything float)
      temp = pb;
      pb = 1.0*temp;
      temp = db;
      db = 1.0*temp;
      temp = rootdb;
      rootdb = 1.0*temp;
      
      # if objsense could not be determined so far (output is maybe too old)
      if ( objsense == 0 )
      {
         reltol = 1e-5 * max(abs(pb),1.0);
         abstol = 1e-4;

	 # firstpb and rootdb are used to detect the direction of optimization (min or max)
	 if( timetofirst < 0.0 )
	    temp = pb;
	 else
	    temp = firstpb;
	 firstpb = 1.0*temp;

	 if ( firstpb - rootdb > max(abstol,reltol) )
	    objsense = 1;   # minimize
	 else
	    objsense = -1;  # maximize
      }

      # modify primal bound for maximization problems without primal solution
      if ( (objsense == -1 && pb >= +infty) )
	 pb = -1.0 * pb;

      # modify dual bound for infeasible maximization problems
      if ( objsense == -1 && (db >= +infty || dbset == 0) )
	 db = -1.0 * db;

      nprobs++;

      markersym = "\\g";
      if( abs(pb - db) < 1e-06 && pb < infty ) {
         gap = 0.0;
         markersym = "  ";
      }
      else if( abs(db) < 1e-06 )
         gap = -1.0;
      else if( abs(pb) < 1e-06 )
         gap = -1.0;
      else if( pb*db < 0.0 )
         gap = -1.0;
      else if( abs(db) >= +infty )
         gap = -1.0;
      else if( abs(pb) >= +infty )
         gap = -1.0;
      else
         gap = 100.0*abs((pb-db)/min(abs(db),abs(pb)));
      if( gap < 0.0 )
         gapstr = "  --  ";
      else if( gap < 1e+04 )
         gapstr = sprintf("%6.1f", gap);
      else
         gapstr = " Large";
      
      if( vars == 0 )
         probtype = "   --";
      else if( lincons < cons )
      {
         if( cons == lincons+quadcons )
         {
            if( binvars == 0 && intvars == 0 )
               probtype = "  QCP";
            else
               probtype = "MIQCP";
         }
         else if( cons == lincons+quadcons+nonlincons )
         {
            if( binvars == 0 && intvars == 0 )
               probtype = "  NLP";
            else
               probtype = "MINLP";
         }
         else
            probtype = "  CIP";
      }
      else if( binvars == 0 && intvars == 0 )
         probtype = "   LP";
      else if( contvars == 0 ) {
         if( intvars == 0 && implvars == 0 )
            probtype = "   BP";
         else
            probtype = "   IP";
      }
      else {
         if( intvars == 0 )
            probtype = "  MBP";
         else
            probtype = "  MIP";
      }

      if( aborted && endtime - starttime > timelimit && timelimit > 0.0 ) {
         timeout = 1;
         tottime = endtime - starttime;
      }
      else if( gapreached || sollimitreached || memlimitreached || nodelimitreached )
         timeout = 0;

      if( aborted && tottime == 0.0 )
         tottime = timelimit;
      if( timelimit > 0.0 )
         tottime = min(tottime, timelimit);

      if( aborted || timetobest < 0.0 ) {
         timetofirst = tottime;
         timetobest = tottime;
      }

      lps = primlps + duallps;
      simplex = primiter + dualiter;
      stottime += tottime;
      stimetofirst += timetofirst;
      stimetobest += timetobest;
      sbab += bbnodes;
      slp += lps;
      ssim += simplex;
      ssblp += sblps;
      conftottime += conftime;
      overheadtottime += overheadtime;
      basictime = tottime - conftime - overheadtime;

      nodegeom = nodegeom^((nprobs-1)/nprobs) * max(bbnodes, 1.0)^(1.0/nprobs);
      sblpgeom = sblpgeom^((nprobs-1)/nprobs) * max(sblps, 1.0)^(1.0/nprobs);
      timegeom = timegeom^((nprobs-1)/nprobs) * max(tottime, 1.0)^(1.0/nprobs);
      conftimegeom = conftimegeom^((nprobs-1)/nprobs) * max(conftime, 1.0)^(1.0/nprobs);
      overheadtimegeom = overheadtimegeom^((nprobs-1)/nprobs) * max(overheadtime, 1.0)^(1.0/nprobs);
      basictimegeom = basictimegeom^((nprobs-1)/nprobs) * max(basictime, 1.0)^(1.0/nprobs);

      shiftednodegeom = shiftednodegeom^((nprobs-1)/nprobs) * max(bbnodes+nodegeomshift, 1.0)^(1.0/nprobs);
      shiftedsblpgeom = shiftedsblpgeom^((nprobs-1)/nprobs) * max(sblps+sblpgeomshift, 1.0)^(1.0/nprobs);
      shiftedtimegeom = shiftedtimegeom^((nprobs-1)/nprobs) * max(tottime+timegeomshift, 1.0)^(1.0/nprobs);
      shiftedconftimegeom = shiftedconftimegeom^((nprobs-1)/nprobs) * max(conftime+timegeomshift, 1.0)^(1.0/nprobs);
      shiftedoverheadtimegeom = shiftedoverheadtimegeom^((nprobs-1)/nprobs) * max(overheadtime+timegeomshift, 1.0)^(1.0/nprobs);
      shiftedbasictimegeom = shiftedbasictimegeom^((nprobs-1)/nprobs) * max(basictime+timegeomshift, 1.0)^(1.0/nprobs);

      timetobestgeom = timetobestgeom^((nprobs-1)/nprobs) * max(timetobest,1.0)^(1.0/nprobs);
      timetofirstgeom = timetofirstgeom^((nprobs-1)/nprobs) * max(timetofirst,1.0)^(1.0/nprobs);
      shiftedtimetofirstgeom = shiftedtimetofirstgeom^((nprobs-1)/nprobs) * max(timetofirst + timegeomshift, 1.0)^(1.0/nprobs);
      shiftedtimetobestgeom = shiftedtimetobestgeom^((nprobs-1)/nprobs) * max(timetobest + timegeomshift, 1.0)^(1.0/nprobs);

      status = "";
      if( readerror ) {
         status = "readerror";
         failtime += tottime;
         fail++;
      }
      else if( aborted ) {
         status = "abort";
         failtime += tottime;
         fail++;
      }
      else if( checksol && !bestsolfeas ) {
         status = "fail";
         failtime += tottime;
         fail++;
      }
      else if( solstatus[prob] == "opt" ) {
         reltol = 1e-5 * max(abs(pb),1.0);
         abstol = 1e-4;

	 # objsense = 1 -> minimize; objsense = -1 -> maximize
         if( ( objsense == 1 && ((db > -infty && db-sol[prob] > reltol) || sol[prob]-pb > reltol) ) || ( objsense == -1 && ((db > -infty && sol[prob]-db > reltol) || pb-sol[prob] > reltol) ) ) {
            status = "fail";
            failtime += tottime;
            fail++;
         }
         else {
            if( timeout || gapreached || sollimitreached || memlimitreached || nodelimitreached ) 
	    {
               if( timeout )
                  status = "timeout";
               else if( gapreached )
                  status = "gaplimit";
               else if( sollimitreached )
                  status = "sollimit";
               else if( memlimitreached )
                  status = "memlimit";
               else if( nodelimitreached )
                  status = "nodelimit";

               timeouttime += tottime;
               timeouts++;
            }
            else {
               if( (db == -infty || (abs(pb - db) <= max(abstol, reltol))) && abs(pb - sol[prob]) <= reltol ) {
                  status = "ok";
                  pass++;
               }
               else {
                  status = "fail";
                  failtime += tottime;
                  fail++;
               }
            }
         }
      }
      else if( solstatus[prob] == "best" ) {
         reltol = 1e-5 * max(abs(pb),1.0);
         abstol = 1e-4;

	 # objsense = 1 -> minimize; objsense = -1 -> maximize
         if( ( objsense == 1 && db-sol[prob] > reltol) || ( objsense == -1 && sol[prob]-db > reltol) ) {
            status = "fail";
            failtime += tottime;
            fail++;
         }
         else {
            if( timeout || gapreached || sollimitreached || memlimitreached || nodelimitreached ) {
               if( (objsense == 1 && sol[prob]-pb > reltol) || (objsense == -1 && pb-sol[prob] > reltol) ) {
                  status = "better";
                  timeouttime += tottime;
                  timeouts++;
               }
               else {
                  if( timeout )
                     status = "timeout";
                  else if( gapreached )
                     status = "gaplimit";
                  else if( sollimitreached )
                     status = "sollimit";
                  else if( memlimitreached )
                     status = "memlimit";
                  else if( nodelimitreached )
                     status = "nodelimit";
                  timeouttime += tottime;
                  timeouts++;
               }
            }
            else {
               if( abs(pb - db) <= max(abstol, reltol) ) {
		  status = "solved not verified";
                  pass++;
               }
               else {
                  status = "fail";
                  failtime += tottime;
                  fail++;
               }
            }
         }
      }
      else if( solstatus[prob] == "unkn" ) {
         reltol = 1e-5 * max(abs(pb),1.0);
         abstol = 1e-4;

	 if( timeout || gapreached || sollimitreached || memlimitreached || nodelimitreached ) {
            if( abs(pb) < infty ) {
               status = "better";
               timeouttime += tottime;
               timeouts++;
            }
	    else {
	       if( timeout )
		  status = "timeout";
	       else if( gapreached )
		  status = "gaplimit";
	       else if( sollimitreached )
		  status = "sollimit";
	       else if( memlimitreached )
		  status = "memlimit";
	       else if( nodelimitreached )
		  status = "nodelimit";
	       timeouttime += tottime;
	       timeouts++;
	    }
	 }
         else if( abs(pb - db) <= max(abstol, reltol) ) {
            status = "solved not verified";
            pass++;
         }
         else {
	    status = "unknown";
         }
      }
      else if( solstatus[prob] == "inf" ) {
         if( !feasible ) {
	    if( timeout || memlimitreached || nodelimitreached ) {
	       if( timeout )
		  status = "timeout";
	       else if( memlimitreached )
		  status = "memlimit";
	       else if( nodelimitreached )
		  status = "nodelimit";
	       timeouttime += tottime;
	       timeouts++;
	    }
            else {
               status = "ok";
               pass++;
            }
         }
         else {
            status = "fail";
            failtime += tottime;
            fail++;
         }
      }
      else {
         reltol = 1e-5 * max(abs(pb),1.0);
         abstol = 1e-4;

         if( timeout || gapreached || sollimitreached || memlimitreached || nodelimitreached ) {
	    if( timeout )
	       status = "timeout";
	    else if( gapreached )
	       status = "gaplimit";
	    else if( sollimitreached )
	       status = "sollimit";
	    else if( memlimitreached )
	       status = "memlimit";
	    else if( nodelimitreached )
	       status = "nodelimit";
	    timeouttime += tottime;
	    timeouts++;
	 }
         else if( abs(pb - db) < max(abstol,reltol) ) {
            status = "solved not verified";
            pass++;
         }
         else {
               status = "unknown";
         }
      }

      if( valgrinderror > 0 ) {
         status = "fail"
         failtime += tottime;
         fail++;
      } else if( valgrindleaks > 0 ) {
         status = "fail"
         failtime += tottime;
         fail++;
      }

      if( writesolufile ) {
         if( pb == +infty && db == +infty )
            printf("=inf= %-18s\n",prob)>NEWSOLUFILE;
         else if( pb == db )
            printf("=opt= %-18s %16.9g\n",prob,pb)>NEWSOLUFILE;
         else if( pb < +infty )
            printf("=best= %-18s %16.9g\n",prob,pb)>NEWSOLUFILE;
         else
            printf("=unkn= %-18s\n",prob)>NEWSOLUFILE;
      }

      #write output to both the tex file and the console depending on whether printsoltimes is activated or not
      if( !onlypresolvereductions || origcons > cons || origvars > vars ) {
         if (TEXFILE != "") {
            printf("%-*s & %6d & %6d & %16.9g & %16.9g & %6s &%s%8d &%s%7.1f",
                   namelength, pprob, cons, vars, db, pb, gapstr, markersym, bbnodes, markersym, tottime)  >TEXFILE;
            if( printsoltimes )
               printf(" & %7.1f & %7.1f", timetofirst, timetobest) > TEXFILE;
            printf("\\\\\n") > TEXFILE;
         }

         # note: probtype has length 5, but field width is 6
         printf("%-*s  %-5s %7d %7d %7d %7d %16.9g %16.9g %6s %9d %8d %7.1f ",
                namelength, shortprob, probtype, origcons, origvars, cons, vars, db, pb, gapstr, simpiters, bbnodes, tottime);
         if( printsoltimes )
            printf(" %9.1f %9.1f ", timetofirst, timetobest);
         printf("%s\n", status);
      }

      if( PAVFILE != "" ) {
         #PAVER output: see http://www.gamsworld.org/performance/paver/pprocess_submit.htm
         if( status == "abort" ) {
            modelstat = 13;
            solverstat = 13;
         } else if( status == "fail" || status == "unknown" ) {
            modelstat = 7;
            solverstat = 1;
         } else if( status == "timeout" ) {
            modelstat = abs(pb) < infty ? 8 : 14;
            solverstat = 3;
         } else if( status == "nodelimit" || status == "memlimit" || status == "sollimit" ) {
            modelstat = abs(pb) < infty ? 8 : 14;
            solverstat = 2;  # GAMS does not have a status for these limits, so let's report iteration limit
         } else if( status == "gaplimit" || status == "better" ) {
            modelstat = 8;
            solverstat = 1;
         } else if( status == "ok" || status == "solved not verified" ) {
            modelstat = 1;
            solverstat = 1;
         } else {
            modelstat = 13;
            solverstat = 13;
         }
         pavprob = prob;
         if( length(pavprob) > 25 )
              pavprob = substr(pavprob, length(pavprob)-24,25);
         if( vars == 0 )
            gamsprobtype = "LP";
         else if( lincons < cons && binvars == 0 && intvars == 0 )
            gamsprobtype = "NLP";
         else if( lincons < cons )
            gamsprobtype = "MINLP";
         else if( binvars == 0 && intvars == 0 )
            gamsprobtype = "LP";
         else
            gamsprobtype = "MIP";
         #InputFileName,ModelType,SolverName,Direction,ModelStatus,SolverStatus,ObjectiveValue,ObjectiveValueEstimate,SolverTime
         #NumberOfNodes,NumberOfIterations,NumberOfEquations,NumberOfVariables
         printf("%s,%s,SCIP_%s,%d,%d,%d,%.8g,%.8g,%g,", pavprob, gamsprobtype, settings, objsense == 1 ? 0 : 1, modelstat, solverstat, pb, db, tottime+pavshift) > PAVFILE;
         printf("%d,%d,%d,%d\n", bbnodes, simpiters, cons, vars) > PAVFILE;
      }
   }
}
END {
   shiftednodegeom -= nodegeomshift;
   shiftedsblpgeom -= sblpgeomshift;
   shiftedtimegeom -= timegeomshift;
   shiftedconftimegeom -= timegeomshift;
   shiftedoverheadtimegeom -= timegeomshift;
   shiftedbasictimegeom -= timegeomshift;
   shiftedtimetofirstgeom -= timegeomshift;
   shiftedtimetobestgeom -= timegeomshift;

   if (TEXFILE != "" ) {
      printf("\\midrule\n")                                                 >TEXFILE;
      printf("%-14s (%2d) &        &        &                &                &        & %9d & %8.1f",
             "Total", nprobs, sbab, stottime) >TEXFILE;
      if( printsoltimes )
         printf(" & %8.1f & %8.1f", stimetofirst, stimetobest) > TEXFILE;
      printf("\\\\\n") > TEXFILE;
      printf("%-14s      &        &        &                &                &        & %9d & %8.1f",
             "Geom. Mean", nodegeom, timegeom) >TEXFILE;
      if( printsoltimes )
         printf(" & %8.1f & %8.1f", timetofirstgeom, timetobestgeom) > TEXFILE;
      printf("\\\\\n") > TEXFILE;
      printf("%-14s      &        &        &                &                &        & %9d & %8.1f ",
             "Shifted Geom.", shiftednodegeom, shiftedtimegeom) >TEXFILE;
      if( printsoltimes )
         printf(" & %8.1f & %8.1f", shiftedtimetofirstgeom, shiftedtimetobestgeom) > TEXFILE;
      printf("\\\\\n") > TEXFILE;
   }
   printf(tablehead3);
   printf("\n");

   tablebottom1 = "------------------------------[Nodes]---------------[Time]------";
   tablebottom2 = "  Cnt  Pass  Time  Fail  total(k)     geom.     total     geom.";
   tablebottom3 = "----------------------------------------------------------------";
   
   if( printsoltimes ) {
      tablebottom1 = tablebottom1"--------[ToFirst]-----------[ToLast]-----";
      tablebottom2 = tablebottom2"     total     geom.     total     geom.";
      tablebottom3 = tablebottom3"-----------------------------------------";
   }
   
   tablebottom1 = tablebottom1"\n";
   tablebottom2 = tablebottom2"\n";
   tablebottom3 = tablebottom3"\n";
   
   printf(tablebottom1);
   printf(tablebottom2);
   printf(tablebottom3);
   
   printf("%5d %5d %5d %5d %9d %9.1f %9.1f %9.1f ",
          nprobs, pass, timeouts, fail, sbab / 1000, nodegeom, stottime, timegeom);
   if( printsoltimes )
      printf("%9.1f %9.1f %9.1f %9.1f", stimetofirst, timetofirstgeom, stimetobest, timetobestgeom);
   
   printf("\n");
   printf(" shifted geom. [%5d/%5.1f]      %9.1f           %9.1f ",
          nodegeomshift, timegeomshift, shiftednodegeom, shiftedtimegeom);
   if( printsoltimes )
      printf("          %9.1f           %9.1f ", shiftedtimetofirstgeom, shiftedtimetobestgeom);
   printf("\n");
   printf(tablebottom3);

   if (TEXFILE != "" ) {
      printf("\\noalign{\\vspace{6pt}}\n")                                  >TEXFILE;
      printf("\\end{supertabular*}\n")                                      >TEXFILE;
      printf("\\end{center}\n")                                             >TEXFILE;
      printf("\\end{document}\n")                                           >TEXFILE;
   }

   printf("@02 timelimit: %g\n", timelimit);
   printf("@01 SCIP(%s)%s(%s):%s", scipversion, lpsname, lpsversion, settings);
   if( githash != "?" )
      printf(" [GitHash: %s]\n", githash);
   else
      printf("\n");

   if ( TEXFILE != "" )
      close(TEXFILE);
   if ( PAVFILE != "" )
      close(PAVFILE);
}<|MERGE_RESOLUTION|>--- conflicted
+++ resolved
@@ -411,13 +411,8 @@
       timetobest = $11;
    }
 }
-<<<<<<< HEAD
-/^  Dual Bound       :/ {
-   if( $4 != "-" ) {
-=======
-/^Dual Bound         :/ { 
+/^Dual Bound         :/ {
    if( $4 != "-" && $4 != "-\r" ) {
->>>>>>> 39edbc30
       db = $4;
       dbset = 1;
    }
