#!/usr/bin/env bash
#* * * * * * * * * * * * * * * * * * * * * * * * * * * * * * * * * * * * * * *
#*                                                                           *
#*                  This file is part of the program and library             *
#*         SCIP --- Solving Constraint Integer Programs                      *
#*                                                                           *
#*    Copyright (C) 2002-2012 Konrad-Zuse-Zentrum                            *
#*                            fuer Informationstechnik Berlin                *
#*                                                                           *
#*  SCIP is distributed under the terms of the ZIB Academic License.         *
#*                                                                           *
#*  You should have received a copy of the ZIB Academic License              *
#*  along with SCIP; see the file COPYING. If not email to scip@zib.de.      *
#*                                                                           *
#* * * * * * * * * * * * * * * * * * * * * * * * * * * * * * * * * * * * * * *
#
# Call with "make testcluster"
#
# The queue is passed via $QUEUE (possibly defined in a local makefile in scip/make/local).
#
# For each run, we can specify the number of nodes reserved for a run via $PPN. If tests runs
# with valid time measurements should be executed, this number should be chosen in such a way
# that a job is run on a single computer, i.e., in general, $PPN should equal the number of cores
# of each computer. Of course, the value depends on the specific computer/queue.
#
# To get the result files call "./evalcheck_cluster.sh
# results/check.$TSTNAME.$BINNAME.$SETNAME.eval in directory check/
# This leads to result files
#  - results/check.$TSTNAME.$BINNMAE.$SETNAME.out
#  - results/check.$TSTNAME.$BINNMAE.$SETNAME.res
#  - results/check.$TSTNAME.$BINNMAE.$SETNAME.err

TSTNAME=$1
BINNAME=$2
SETNAME=$3
BINID=$4
TIMEFACTOR=$5
NODELIMIT=$6
MEMLIMIT=$7
THREADS=$8
FEASTOL=$9
DISPFREQ=${10}
CONTINUE=${11}
QUEUETYPE=${12}
QUEUE=${13}
PPN=${14}
CLIENTTMPDIR=${15}
NOWAITCLUSTER=${16}
EXCLUSIVE=${17}

<<<<<<< HEAD
MAXFACTOR=24

if [ $TIMEFACTOR -gt $MAXFACTOR ]
then
    TIMEFACTOR=1
fi
=======
>>>>>>> 6391276f

# check all variables defined
if [ -z ${EXCLUSIVE} ]
then
    echo Skipping test since not all variables are defined.
    exit 1;
fi


# get current SCIP path
SCIPPATH=`pwd`

if test ! -e $SCIPPATH/results
then
    mkdir $SCIPPATH/results
fi

SETTINGS=$SCIPPATH/../settings/$SETNAME.set

# check if the settings file exists
if test $SETNAME != "default"
then
    if test ! -e $SETTINGS
    then
        echo Skipping test since the settings file $SETTINGS does not exist.
        exit
    fi
fi

# check if binary exists
if test ! -e $SCIPPATH/../$BINNAME
then
    echo Skipping test since the binary $BINNAME does not exist.
    exit
fi

# check if queue has been defined
if test "$QUEUE" = ""
then
    echo Skipping test since the queue name has not been defined.
    exit
fi

# check if number of nodes has been defined
if test "$PPN" = ""
then
    echo Skipping test since the number of nodes has not been defined.
    exit
fi

# check if the slurm blades should be used exclusively
if test "$EXCLUSIVE" = "true"
then
    EXCLUSIVE=" --exclusive"
else
    EXCLUSIVE=""
fi


# we add 10% to the hard memory limit and additional 100MB to the hard memory limit
HARDMEMLIMIT=`expr \`expr $MEMLIMIT + 100\` + \`expr $MEMLIMIT / 10\``

# in case of qsub queue the memory is measured in kB
if test  "$QUEUETYPE" = "qsub"
then
    HARDMEMLIMIT=`expr $HARDMEMLIMIT \* 1024000`
fi

EVALFILE=$SCIPPATH/results/check.$TSTNAME.$BINID.$QUEUE.$SETNAME.eval
echo > $EVALFILE

# counter to define file names for a test set uniquely
COUNT=0

for j in `cat testset/$TSTNAME.ttest` DONE
do
  if test "$j" = "DONE"
  then
      break
  fi

  if test "$instance" = ""
  then
      instance=$j
      continue
  fi

  TIMELIMIT=`expr $j \* $TIMEFACTOR`
  i=$instance
  instance=""

  COUNT=`expr $COUNT + 1`

  echo timelimit $TIMELIMIT

  # we add 100% to the hard time limit and additional 600 seconds in case of small time limits
  # NOTE: the jobs should have a hard running time of more than 5 minutes; if not so, these
  #       jobs get automatically assigned in the "express" queue; this queue has only 4 CPUs
  #       available
  HARDTIMELIMIT=`expr \`expr $TIMELIMIT + 600\` + $TIMELIMIT`

  # in case of srun the time needs to be formatted
  if test  "$QUEUETYPE" = "srun"
  then
    MYMINUTES=0
    MYHOURS=0
    MYDAYS=0

    #calculate seconds, minutes, hours and days
    MYSECONDS=`expr $HARDTIMELIMIT % 60`
    TMP=`expr $HARDTIMELIMIT / 60`
    if test "$TMP" != "0"
    then
	MYMINUTES=`expr $TMP % 60`
	TMP=`expr $TMP / 60`
	if test "$TMP" != "0"
	then
	    MYHOURS=`expr $TMP % 24`
	    MYDAYS=`expr $TMP / 24`
	fi
    fi
    #format seconds to have two characters
    if test ${MYSECONDS} -lt 10
    then
	MYSECONDS=0${MYSECONDS}
    fi
    #format minutes to have two characters
    if test ${MYMINUTES} -lt 10
    then
	MYMINUTES=0${MYMINUTES}
    fi
    #format hours to have two characters
    if test ${MYHOURS} -lt 10
    then
	MYHOURS=0${MYHOURS}
    fi
    #format HARDTIMELIMT
    if test ${MYDAYS} = "0"
    then
	HARDTIMELIMIT=${MYHOURS}:${MYMINUTES}:${MYSECONDS}
    else
	HARDTIMELIMIT=${MYDAYS}-${MYHOURS}:${MYMINUTES}:${MYSECONDS}
    fi
  fi


  # check if problem instance exists
  if test -f $SCIPPATH/$i
  then

      # the cluster queue has an upper bound of 2000 jobs; if this limit is
      # reached the submitted jobs are dumped; to avoid that we check the total
      # load of the cluster and wait until it is save (total load not more than
      # 1900 jobs) to submit the next job.
      if test "$NOWAITCLUSTER" != "1"
      then
	  ./waitcluster.sh 1600 $QUEUE 200
      fi

      SHORTFILENAME=`basename $i .gz`
      SHORTFILENAME=`basename $SHORTFILENAME .mps`
      SHORTFILENAME=`basename $SHORTFILENAME .lp`
      SHORTFILENAME=`basename $SHORTFILENAME .opb`

      FILENAME=$USER.$TSTNAME.$COUNT"_"$SHORTFILENAME.$BINID.$QUEUE.$SETNAME
      BASENAME=$SCIPPATH/results/$FILENAME

      TMPFILE=$BASENAME.tmp
      SETFILE=$BASENAME.set

      echo $BASENAME >> $EVALFILE

      # in case we want to continue we check if the job was already performed
      if test "$CONTINUE" != "false"
      then
	  if test -e results/$FILENAME.out
	  then
	      echo skipping file $i due to existing output file $FILENAME.out
	      continue
	  fi
      fi

      echo > $TMPFILE
      if test $SETNAME != "default"
      then
	  echo set load $SETTINGS            >>  $TMPFILE
      fi
      if test $FEASTOL != "default"
      then
	  echo set numerics feastol $FEASTOL >> $TMPFILE
      fi
      echo set limits time $TIMELIMIT        >> $TMPFILE
      echo set limits nodes $NODELIMIT       >> $TMPFILE
      echo set limits memory $MEMLIMIT       >> $TMPFILE
      echo set lp advanced threads $THREADS  >> $TMPFILE
      echo set timing clocktype 1            >> $TMPFILE
      echo set display verblevel 4           >> $TMPFILE
      echo set display freq $DISPFREQ        >> $TMPFILE
      echo set memory savefac 1.0            >> $TMPFILE # avoid switching to dfs - better abort with memory error
      echo set save $SETFILE                 >> $TMPFILE
      echo read $SCIPPATH/$i                 >> $TMPFILE
#      echo presolve                         >> $TMPFILE
      echo optimize                          >> $TMPFILE
      echo display statistics                >> $TMPFILE
#            echo display solution                  >> $TMPFILE
      echo checksol                          >> $TMPFILE
      echo quit                              >> $TMPFILE

      # additional environment variables needed by runcluster.sh
      export SOLVERPATH=$SCIPPATH
      export EXECNAME=$SCIPPATH/../$BINNAME
      export BASENAME=$FILENAME
      export FILENAME=$i
      export CLIENTTMPDIR=$CLIENTTMPDIR

      if test $QUEUE = "low"
      then
	  QUEUE="mip-low,gas-low"
      fi

      if test $QUEUE = "opt"
      then
	  QUEUE="mip-low,gas-low,traffic-low"
      fi

      # check queue type
      if test  "$QUEUETYPE" = "srun"
      then
	  sbatch --job-name=SCIP$SHORTFILENAME --mem=$HARDMEMLIMIT -p $QUEUE --time=${HARDTIMELIMIT} ${EXCLUSIVE} --output=/dev/null runcluster.sh
      else
          # -V to copy all environment variables
	  qsub -l walltime=$HARDTIMELIMIT -l mem=$HARDMEMLIMIT -l nodes=1:ppn=$PPN -N SCIP$SHORTFILENAME -V -q $QUEUE -o /dev/null -e /dev/null runcluster.sh
      fi
  else
      echo "input file "$SCIPPATH/$i" not found!"
  fi
done<|MERGE_RESOLUTION|>--- conflicted
+++ resolved
@@ -48,15 +48,12 @@
 NOWAITCLUSTER=${16}
 EXCLUSIVE=${17}
 
-<<<<<<< HEAD
 MAXFACTOR=24
 
 if [ $TIMEFACTOR -gt $MAXFACTOR ]
 then
     TIMEFACTOR=1
 fi
-=======
->>>>>>> 6391276f
 
 # check all variables defined
 if [ -z ${EXCLUSIVE} ]
