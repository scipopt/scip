--- conflicted
+++ resolved
@@ -50,7 +50,6 @@
 NOWAITCLUSTER=${18}
 EXCLUSIVE=${19}
 
-<<<<<<< HEAD
 MAXFACTOR=24
 
 if [ $TIMEFACTOR -gt $MAXFACTOR ]
@@ -58,8 +57,6 @@
     TIMEFACTOR=1
 fi
 
-=======
->>>>>>> 70dc277f
 # check all variables defined
 if [ -z ${EXCLUSIVE} ]
 then
@@ -116,30 +113,16 @@
 else
     EXCLUSIVE=""
 fi
-<<<<<<< HEAD
-=======
-
-# we add 100% to the hard time limit and additional 600 seconds in case of small time limits
-# NOTE: the jobs should have a hard running time of more than 5 minutes; if not so, these
-#       jobs get automatically assigned in the "exrpess" queue; this queue has only 4 CPUs
-#       available
-HARDTIMELIMIT=`expr \`expr $TIMELIMIT + 600\` + $TIMELIMIT`
->>>>>>> 70dc277f
+
 
 # we add 10% to the hard memory limit and additional 100MB to the hard memory limit
 HARDMEMLIMIT=`expr \`expr $MEMLIMIT + 100\` + \`expr $MEMLIMIT / 10\``
 
-<<<<<<< HEAD
 # in case of qsub queue the memory is measured in kB
 if test  "$QUEUETYPE" = "qsub"
 then
     HARDMEMLIMIT=`expr $HARDMEMLIMIT \* 1024000`
-=======
-# in case of qsub queue the memory is measured in kB and in case of srun the time needs to be formatted
-if test  "$QUEUETYPE" = "qsub"
-then
-    HARDMEMLIMIT=`expr $HARDMEMLIMIT \* 1024000`
-else
+fi
     MYMINUTES=0
     MYHOURS=0
     MYDAYS=0
@@ -178,7 +161,6 @@
     else
 	HARDTIMELIMIT=${MYDAYS}-${MYHOURS}:${MYMINUTES}:${MYSECONDS}
     fi
->>>>>>> 70dc277f
 fi
 
 EVALFILE=$SCIPPATH/results/check.$TSTNAME.$BINID.$QUEUE.$SETNAME.eval
@@ -194,7 +176,6 @@
       break
   fi
 
-<<<<<<< HEAD
   if test "$instance" = ""
   then
       instance=$j
@@ -257,13 +238,7 @@
   fi
 
 
-  # check if problem instance exists 
-=======
-  # increase the index for the inctance tried to solve, even if the filename does not exist
-  COUNT=`expr $COUNT + 1`
-
   # check if problem instance exists
->>>>>>> 70dc277f
   if test -f $SCIPPATH/$i
   then
 
@@ -327,11 +302,7 @@
 
       # additional environment variables needed by runcluster.sh
       export SOLVERPATH=$SCIPPATH
-<<<<<<< HEAD
-      export BINNAME=$BINNAME
-=======
       export EXECNAME=$SCIPPATH/../$BINNAME
->>>>>>> 70dc277f
       export BASENAME=$FILENAME
       export FILENAME=$i
       export CLIENTTMPDIR=$CLIENTTMPDIR
@@ -342,11 +313,7 @@
 	  sbatch --job-name=SCIP$SHORTFILENAME --mem=$HARDMEMLIMIT -p $QUEUE --time=${HARDTIMELIMIT} ${EXCLUSIVE} --output=/dev/null runcluster.sh
       else
           # -V to copy all environment variables
-<<<<<<< HEAD
-	  qsub -l walltime=$HARDTIMELIMIT -l mem=$HARDMEMLIMIT -l nodes=1:ppn=$PPN -N SCIP$SHORTFILENAME -V -q $QUEUE -o /dev/null -e /dev/null runcluster.sh 
-=======
 	  qsub -l walltime=$HARDTIMELIMIT -l mem=$HARDMEMLIMIT -l nodes=1:ppn=$PPN -N SCIP$SHORTFILENAME -V -q $QUEUE -o /dev/null -e /dev/null runcluster.sh
->>>>>>> 70dc277f
       fi
   else
       echo "input file "$SCIPPATH/$i" not found!"
