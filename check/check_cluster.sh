#!/usr/bin/env bash
#* * * * * * * * * * * * * * * * * * * * * * * * * * * * * * * * * * * * * * *
#*                                                                           *
#*                  This file is part of the program and library             *
#*         SCIP --- Solving Constraint Integer Programs                      *
#*                                                                           *
#*  Copyright (c) 2002-2024 Zuse Institute Berlin (ZIB)                      *
#*                                                                           *
#*  Licensed under the Apache License, Version 2.0 (the "License");          *
#*  you may not use this file except in compliance with the License.         *
#*  You may obtain a copy of the License at                                  *
#*                                                                           *
#*      http://www.apache.org/licenses/LICENSE-2.0                           *
#*                                                                           *
#*  Unless required by applicable law or agreed to in writing, software      *
#*  distributed under the License is distributed on an "AS IS" BASIS,        *
#*  WITHOUT WARRANTIES OR CONDITIONS OF ANY KIND, either express or implied. *
#*  See the License for the specific language governing permissions and      *
#*  limitations under the License.                                           *
#*                                                                           *
#*  You should have received a copy of the Apache-2.0 license                *
#*  along with SCIP; see the file LICENSE. If not visit scipopt.org.         *
#*                                                                           *
#* * * * * * * * * * * * * * * * * * * * * * * * * * * * * * * * * * * * * * *
#
# Call via Makefile 'make testcluster' for a clusterrun with scip,
#                   'make testclustercbc'                    cbc
#                   'make testclustercpx'                    cplex
#                   'make testclustergurobi'                 gurobi
#                   'make testclusterxpress'                 xpress
#
# The queue is passed via "${QUEUE}" (possibly defined in a local makefile in scip/make/local).
#
# For each run, we can specify the number of nodes reserved for a run via "${PPN}". If tests runs
# with valid time measurements should be executed, this number should be chosen in such a way
# that a job is run on a single computer, i.e., in general, "${PPN}" should equal the number of cores
# of each computer. Of course, the value depends on the specific computer/queue.
#
# To get the result files call "./evalcheck_cluster.sh
# "${OUTPUTDIR}/check.${TSTNAME}.${BINID}.${SETNAME}.eval" in directory check/
# This leads to result files
#  - "${OUTPUTDIR}/check.${TSTNAME}.${BINID}.${SETNAME}.out"
#  - "${OUTPUTDIR}/check.${TSTNAME}.${BINID}.${SETNAME}.res"
#  - "${OUTPUTDIR}/check.${TSTNAME}.${BINID}.${SETNAME}.err"
#
# To get verbose output from Slurm, have SRUN_FLAGS="-v -v" set in your environment.

TSTNAME="${1}"
BINNAME="${2}"
SETNAMES="${3}"
BINID="${4}"
OUTPUTDIR="${5}"
TIMELIMIT="${6}"
NODELIMIT="${7}"
MEMLIMIT="${8}"
THREADS="${9}"
FEASTOL="${10}"
LPS="${11}"
DISPFREQ="${12}"
CONTINUE="${13}"
QUEUETYPE="${14}"
QUEUE="${15}"
PPN="${16}"
CLIENTTMPDIR="${17}"
NOWAITCLUSTER="${18}"
EXCLUSIVE="${19}"
PERMUTE="${20}"
SEEDS="${21}"
GLBSEEDSHIFT="${22}"
STARTPERM="${23}"
DEBUGTOOL="${24}"
REOPT="${25}"
OPTCOMMAND="${26}"
SETCUTOFF="${27}"
VISUALIZE="${28}"
CLUSTERNODES="${29}"
EXCLUDENODES="${30}"
SLURMACCOUNT="${31}"
PYTHON="${32}"
EMPHBENCHMARK="${33}"
<<<<<<< HEAD
WITHCERTIFICATE="${34}"

=======
CLOCKTYPE="${34}"
>>>>>>> 988dd4c7

# check if all variables defined (by checking the last one)
if test -z "${CLOCKTYPE}"
then
    echo Skipping test since not all variables are defined
    echo "TSTNAME       = ${TSTNAME}"
    echo "BINNAME       = ${BINNAME}"
    echo "SETNAMES      = ${SETNAMES}"
    echo "BINID         = ${BINID}"
    echo "OUTPUTDIR     = ${OUTPUTDIR}"
    echo "TIMELIMIT     = ${TIMELIMIT}"
    echo "NODELIMIT     = ${NODELIMIT}"
    echo "MEMLIMIT      = ${MEMLIMIT}"
    echo "THREADS       = ${THREADS}"
    echo "FEASTOL       = ${FEASTOL}"
    echo "LPS           = ${LPS}"
    echo "DISPFREQ      = ${DISPFREQ}"
    echo "CONTINUE      = ${CONTINUE}"
    echo "QUEUETYPE     = ${QUEUETYPE}"
    echo "QUEUE         = ${QUEUE}"
    echo "PPN           = ${PPN}"
    echo "CLIENTTMPDIR  = ${CLIENTTMPDIR}"
    echo "NOWAITCLUSTER = ${NOWAITCLUSTER}"
    echo "EXCLUSIVE     = ${EXCLUSIVE}"
    echo "PERMUTE       = ${PERMUTE}"
    echo "SEEDS         = ${SEEDS}"
    echo "GLBSEEDSHIFT  = ${GLBSEEDSHIFT}"
    echo "STARTPERM     = ${STARTPERM}"
    echo "DEBUGTOOL     = ${DEBUGTOOL}"
    echo "REOPT         = ${REOPT}"
    echo "OPTCOMMAND    = ${OPTCOMMAND}"
    echo "SETCUTOFF     = ${SETCUTOFF}"
    echo "VISUALIZE     = ${VISUALIZE}"
    echo "WITHCERTIFICATE = ${WITHCERTIFICATE}"
    echo "CLUSTERNODES  = ${CLUSTERNODES}"
    echo "EXCLUDENODES  = ${EXCLUDENODES}"
    echo "SLURMACCOUNT  = ${SLURMACCOUNT}"
    echo "PYTHON        = ${PYTHON}"
    echo "EMPHBENCHMARK = ${EMPHBENCHMARK}"
    echo "CLOCKTYPE     = ${CLOCKTYPE}"
    exit 1;
fi

# configure cluster-related environment variables
# defines the following environment variables: NICE, ACCOUNT, CLUSTERQUEUE, CONSTRAINT
. ./configuration_cluster.sh "${QUEUE}" "${PPN}" "${EXCLUSIVE}" "${QUEUETYPE}"

# the srun queue requires a format duration HH:MM:SS (and optionally days),
# whereas the qsub requires the memory limit in kB
if test "${QUEUETYPE}" != "qsub"
then
    TIMEFORMAT="format"
    MEMFORMAT="MB"
else
    TIMEFORMAT="sec"
    MEMFORMAT="B"
fi
# call routines for creating the result directory, checking for existence
# of passed settings, etc
# defines the following environment variables: SCIPPATH, SETTINGSLIST, SOLUFILE, HARDMEMLIMIT, DEBUGTOOLCMD, INSTANCELIST,
#                                              TIMELIMLIST, HARDTIMELIMLIST
. ./configuration_set.sh "${BINNAME}" "${TSTNAME}" "${SETNAMES}" "${TIMELIMIT}" "${TIMEFORMAT}" "${MEMLIMIT}" "${MEMFORMAT}" "${DEBUGTOOL}" "${SETCUTOFF}"

# at the first time, some files need to be initialized. set to "" after the innermost loop
# finished the first time
INIT="true"

# counter to define file names for a test set uniquely
COUNT=0
# loop over permutations
# loop over testset
for idx in "${!INSTANCELIST[@]}"
do
    # retrieve instance and timelimits from arrays set in the configuration_set.sh script
    INSTANCE=${INSTANCELIST[${idx}]}
    TIMELIMIT=${TIMELIMLIST[${idx}]}
    HARDTIMELIMIT=${HARDTIMELIMLIST[${idx}]}
    # increase the index for the instance tried to solve, even if the filename does not exist
    COUNT=$((COUNT + 1))

    # we need the DONE keyword for the check.sh script to automatically run evalcheck, here it is not needed
    if test "${INSTANCE}" = "DONE"
    then
        continue
    fi

    # run different random seeds
    for ((s = 0; ${s} <= ${SEEDS}; s++))
    do
        # permute transformed problem
        for ((p = 0; ${p} <= ${PERMUTE}; p++))
        do
            # the cluster queue has an upper bound of 2000 jobs; if this limit is
            # reached the submitted jobs are dumped; to avoid that we check the total
            # load of the cluster and wait until it is safe (total load not more than
            # 1600 jobs) to submit the next job.
            if test "${NOWAITCLUSTER}" -eq "0" && test "${QUEUETYPE}" = "qsub"
            then
                ./waitcluster.sh 1600 "${QUEUE}" 200
            elif test "${NOWAITCLUSTER}" -eq "0"
            then
                echo "waitcluster does not work on slurm cluster"
            fi

            # loop over settings
            for SETNAME in "${SETTINGSLIST[@]}"
            do
                # infer the names of all involved files from the arguments
                # defines the following environment variables: OUTFILE, ERRFILE, EVALFILE, OBJECTIVEVAL, SHORTPROBNAME,
                #                                              FILENAME, SKIPINSTANCE, BASENAME, TMPFILE, SETFILE
                . ./configuration_logfiles.sh "${INIT}" "${COUNT}" "${INSTANCE}" "${BINID}" "${PERMUTE}" "${SEEDS}" "${SETNAME}" "${TSTNAME}" "${CONTINUE}" "${QUEUE}" \
                                              "${p}" "${s}" "${THREADS}" "${GLBSEEDSHIFT}" "${STARTPERM}"

                # skip instance if log file is present and we want to continue a previously launched test run
                if test "${SKIPINSTANCE}" = "true"
                then
                    continue
                fi
                # check if binary exists. The second condition checks whether there is a binary of that name directly available
                # independent of whether it is a symlink, file in the working directory, or application in the path
                if test -e "${SCIPPATH}/../${BINNAME}"
                then
                    EXECNAME="${DEBUGTOOLCMD}${SCIPPATH}/../${BINNAME}"
                elif type "${BINNAME}" >/dev/null 2>&1
                then
                    EXECNAME="${DEBUGTOOLCMD}${BINNAME}"
                fi

                # use specified python version if the binary ends with ".py"
                EXT="${BINNAME##*.}"
                if test "${EXT}" = "py"
                then
                    EXECNAME="${PYTHON} ${BINNAME}"
                fi

                # find out the solver that should be used
                SOLVER=$(stripversion "${BINNAME}")

                CONFFILE="configuration_tmpfile_setup_${SOLVER}.sh"

                # call tmp file configuration for the solver
                # this may modify the EXECNAME environment variable
                . ./"${CONFFILE}" "${INSTANCE}" "${SCIPPATH}" "${TMPFILE}" "${SETNAME}" "${SETFILE}" "${THREADS}" "${SETCUTOFF}" \
                            "${FEASTOL}" "${TIMELIMIT}" "${MEMLIMIT}" "${NODELIMIT}" "${LPS}" "${DISPFREQ}" "${REOPT}" "${OPTCOMMAND}" \
<<<<<<< HEAD
                            "${CLIENTTMPDIR}" "${FILENAME}" "${VISUALIZE}" "${SOLUFILE}" "${EMPHBENCHMARK}" "${WITHCERTIFICATE}"
=======
                            "${CLIENTTMPDIR}" "${FILENAME}" "${VISUALIZE}" "${SOLUFILE}" "${EMPHBENCHMARK}" "${CLOCKTYPE}"
>>>>>>> 988dd4c7

                JOBNAME="$(capitalize ${SOLVER})${SHORTPROBNAME}"
                # additional environment variables needed by run.sh
                export SOLVERPATH="${SCIPPATH}"
                # this looks wrong but is totally correct
                export BASENAME="${FILENAME}"
                export FILENAME="${INSTANCE}"
                export CLIENTTMPDIR
                export OUTPUTDIR
                export HARDTIMELIMIT
                export HARDMEMLIMIT
                export CHECKERPATH="${SCIPPATH}/solchecker"
                export SETFILE
                export TIMELIMIT
                export EXECNAME
                export VIPRCHECKNAME=viprchk
                export VIPRCOMPNAME=viprcomp
		          export VIPRCOMPRESSNAME=viprttn

                if test "${SLURMACCOUNT}" == "default"
                then
                    SLURMACCOUNT="${ACCOUNT}"
                fi

                WRITESETTINGS="false"
                if test "${INIT}" = "true"
                then
                    if test "${SOLVER}" = "scip"
                    then
                        WRITESETTINGS="true"
                        echo -e "#!/usr/bin/env bash \n ${EXECNAME} -s ${SETTINGS} -c 'set save ${CHECKSETFILE} quit'" > write-settings.sh
                    fi
                fi

                # check queue type
                if test  "${QUEUETYPE}" = "srun"
                then
                    if test "${CLUSTERQUEUE}" != "moskito" && test "${CLUSTERQUEUE}" != "prio"
                    then
                        # the space at the end is necessary
                        export SRUN="srun --propagate=STACK --cpu_bind=cores ${SRUN_FLAGS} "
                    fi

                    if test "${WRITESETTINGS}" = "true"
                    then
                        sbatch --job-name=write-settings --mem=${HARDMEMLIMIT} -p "${CLUSTERQUEUE}" -A "${SLURMACCOUNT}" ${NICE} --time="${HARDTIMELIMIT}" --cpu-freq=highm1 ${EXCLUSIVE} --output=/dev/null write-settings.sh
                    fi

                    if test "${CLUSTERNODES}" = "all" && test "${EXCLUDENODES}" = "none"
                    then
                        echo sbatch --job-name="${JOBNAME}" --constraint="${CONSTRAINT}" --mem="${HARDMEMLIMIT}" -p "${CLUSTERQUEUE}" -A "${SLURMACCOUNT}" ${NICE} --time="${HARDTIMELIMIT}" --cpu-freq=highm1 ${EXCLUSIVE} --output=/dev/null run.sh
                        sbatch --job-name="${JOBNAME}" --constraint="${CONSTRAINT}" --mem="${HARDMEMLIMIT}" -p "${CLUSTERQUEUE}" -A "${SLURMACCOUNT}" ${NICE} --time="${HARDTIMELIMIT}" --cpu-freq=highm1 ${EXCLUSIVE} --output=/dev/null run.sh
                    elif test "${CLUSTERNODES}" != "all" && test "${EXCLUDENODES}" = "none"
                    then
                        echo sbatch --job-name="${JOBNAME}" --constraint="${CONSTRAINT}" --mem="${HARDMEMLIMIT}" -p "${CLUSTERQUEUE}" -A "${SLURMACCOUNT}" ${NICE} --time="${HARDTIMELIMIT}" --cpu-freq=highm1 ${EXCLUSIVE} -w "${CLUSTERNODES}" --output=/dev/null run.sh
                        sbatch --job-name="${JOBNAME}" --constraint="${CONSTRAINT}" --mem="${HARDMEMLIMIT}" -p "${CLUSTERQUEUE}" -A "${SLURMACCOUNT}" ${NICE} --time="${HARDTIMELIMIT}" --cpu-freq=highm1 ${EXCLUSIVE} -w "${CLUSTERNODES}" --output=/dev/null run.sh
                    elif test "${CLUSTERNODES}" = "all" && test "${EXCLUDENODES}" != "none"
                    then
                        echo sbatch --job-name="${JOBNAME}" --constraint="${CONSTRAINT}" --mem="${HARDMEMLIMIT}" -p "${CLUSTERQUEUE}" -A "${SLURMACCOUNT}" ${NICE} --time="${HARDTIMELIMIT}" --cpu-freq=highm1 ${EXCLUSIVE} -x "${EXCLUDENODES}" --output=/dev/null run.sh
                        sbatch --job-name="${JOBNAME}" --constraint="${CONSTRAINT}" --mem="${HARDMEMLIMIT}" -p "${CLUSTERQUEUE}" -A "${SLURMACCOUNT}" ${NICE} --time="${HARDTIMELIMIT}" --cpu-freq=highm1 ${EXCLUSIVE} -x "${EXCLUDENODES}" --output=/dev/null run.sh
                    else
                        echo sbatch --job-name="${JOBNAME}" --constraint="${CONSTRAINT}" --mem="${HARDMEMLIMIT}" -p "${CLUSTERQUEUE}" -A "${SLURMACCOUNT}" ${NICE} --time="${HARDTIMELIMIT}" --cpu-freq=highm1 ${EXCLUSIVE} -w "${CLUSTERNODES}" -x "${EXCLUDENODES}" --output=/dev/null run.sh
                        sbatch --job-name="${JOBNAME}" --constraint="${CONSTRAINT}" --mem="${HARDMEMLIMIT}" -p "${CLUSTERQUEUE}" -A "${SLURMACCOUNT}" ${NICE} --time="${HARDTIMELIMIT}" --cpu-freq=highm1 ${EXCLUSIVE} -w "${CLUSTERNODES}" -x "${EXCLUDENODES}" --output=/dev/null run.sh
                    fi
                else
                    if test "${WRITESETTINGS}" = "true"
                    then
                        qsub -l walltime="${HARDTIMELIMIT}" -l nodes=1:ppn=$PPN -N write-settings \
                            -V -q "${CLUSTERQUEUE}" -o /dev/null -e /dev/null write-settings.sh
                        rm write-settings.sh
                    fi

                    # -V to copy all environment variables
                    qsub -l walltime="${HARDTIMELIMIT}" -l nodes=1:ppn="${PPN}" -N "${JOBNAME}" \
                        -V -q "${CLUSTERQUEUE}" -o /dev/null -e /dev/null run.sh

                fi

                if test "$WRITESETTINGS" = "true"
                then
                    rm write-settings.sh
                fi

            done # end for SETNAME
        done # end for PERMUTE
    done #end for SEEDS

    # after the first termination of the set loop, no file needs to be initialized anymore
    INIT="false"
done # end for TSTNAME<|MERGE_RESOLUTION|>--- conflicted
+++ resolved
@@ -78,12 +78,8 @@
 SLURMACCOUNT="${31}"
 PYTHON="${32}"
 EMPHBENCHMARK="${33}"
-<<<<<<< HEAD
-WITHCERTIFICATE="${34}"
-
-=======
 CLOCKTYPE="${34}"
->>>>>>> 988dd4c7
+WITHCERTIFICATE="${35}"
 
 # check if all variables defined (by checking the last one)
 if test -z "${CLOCKTYPE}"
@@ -228,11 +224,7 @@
                 # this may modify the EXECNAME environment variable
                 . ./"${CONFFILE}" "${INSTANCE}" "${SCIPPATH}" "${TMPFILE}" "${SETNAME}" "${SETFILE}" "${THREADS}" "${SETCUTOFF}" \
                             "${FEASTOL}" "${TIMELIMIT}" "${MEMLIMIT}" "${NODELIMIT}" "${LPS}" "${DISPFREQ}" "${REOPT}" "${OPTCOMMAND}" \
-<<<<<<< HEAD
-                            "${CLIENTTMPDIR}" "${FILENAME}" "${VISUALIZE}" "${SOLUFILE}" "${EMPHBENCHMARK}" "${WITHCERTIFICATE}"
-=======
-                            "${CLIENTTMPDIR}" "${FILENAME}" "${VISUALIZE}" "${SOLUFILE}" "${EMPHBENCHMARK}" "${CLOCKTYPE}"
->>>>>>> 988dd4c7
+                            "${CLIENTTMPDIR}" "${FILENAME}" "${VISUALIZE}" "${SOLUFILE}" "${EMPHBENCHMARK}" "${CLOCKTYPE}" "${WITHCERTIFICATE}"
 
                 JOBNAME="$(capitalize ${SOLVER})${SHORTPROBNAME}"
                 # additional environment variables needed by run.sh
