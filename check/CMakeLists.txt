--- conflicted
+++ resolved
@@ -562,12 +562,9 @@
                                     FAIL_REGULAR_EXPRESSION "WARNING: unknown parameter;user parameter file <${PROJECT_SOURCE_DIR}/check/coverage/settings/${setting}.set> not found"
                                     DEPENDS scip-build
                                 )
+            endif()  # Xpress does not keep feasibility tolerance setting, #3640
             endif()  # Gurobi gets stuck in LP solve, #2833
-<<<<<<< HEAD
             endif()  # Gurobi invalid write with settings oddcycle and heurlprows, #3578; just skip this instance for all settings now
-=======
-            endif()  # Xpress does not keep feasibility tolerance setting, #3640
->>>>>>> 00a12716
         endforeach(setting)
     endforeach(instance)
 endmacro(add_instancetests)
