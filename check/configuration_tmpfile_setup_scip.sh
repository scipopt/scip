#!/usr/bin/env bash
#* * * * * * * * * * * * * * * * * * * * * * * * * * * * * * * * * * * * * * *
#*                                                                           *
#*                  This file is part of the program and library             *
#*         SCIP --- Solving Constraint Integer Programs                      *
#*                                                                           *
#*    Copyright (C) 2002-2016 Konrad-Zuse-Zentrum                            *
#*                            fuer Informationstechnik Berlin                *
#*                                                                           *
#*  SCIP is distributed under the terms of the ZIB Academic License.         *
#*                                                                           *
#*  You should have received a copy of the ZIB Academic License              *
#*  along with SCIP; see the file COPYING. If not email to scip@zib.de.      *
#*                                                                           *
#* * * * * * * * * * * * * * * * * * * * * * * * * * * * * * * * * * * * * * *

### resets and fills a batch file TMPFILE to run SCIP with
### sets correct limits, reads in settings, and controls
### display of the solving process

# environment variables passed as arguments
INSTANCE=$1      #  instance name to solve
SCIPPATH=$2      # - path to working directory for test (usually, the check subdirectory)
TMPFILE=$3       # - the batch file to control SCIP
SETNAME=$4       # - specified basename of settings-file, or 'default'
SETFILE=$5       # - instance/settings specific set-file
THREADS=$6       # - the number of LP solver threads to use
SETCUTOFF=$7     # - should optimal instance value be used as objective limit (0 or 1)?
FEASTOL=$8       # - feasibility tolerance, or 'default'
TIMELIMIT=$9     # - time limit for the solver
MEMLIMIT=${10}   # - memory limit for the solver
NODELIMIT=${11}  # - node limit for the solver
LPS=${12}        # - LP solver to use
DISPFREQ=${13}   # - display frequency for chronological output table
REOPT=${14}      # - true if we use reoptimization, i.e., using a difflist file instead if an instance file
OPTCOMMAND=${15} # - command that should per executed after reading the instance, e.g. optimize, presolve or count
CLIENTTMPDIR=${16}
SOLBASENAME=${17}
SETCUTOFF=${18}
VISUALIZE=${19}
SOLUFILE=${20}   # - solu file, only necessary if $SETCUTOFF is 1
#args=("$@")
#for ((i=0; i < $#; i++)) {
#   echo "argument $((i+1)): ${args[$i]}"
#}

# new environment variables after running this script
# -None

#set solfile
SOLFILE=$CLIENTTMPDIR/${USER}-tmpdir/$SOLBASENAME.sol

if test -e "$SOLUFILE"
then
    OBJECTIVEVAL=`grep "$SHORTPROBNAME " $SOLUFILE | grep -v =feas= | grep -v =inf= | tail -n 1 | awk '{print $3}'`
else
    OBJECTIVEVAL=""
fi
<<<<<<< HEAD
echo "Reference value $OBJECTIVEVAL $SOLUFILE"
=======
#echo "Reference value $OBJECTIVEVAL $SOLUFILE"
>>>>>>> d8fd8d85
# reset TMPFILE
echo > $TMPFILE

# read in settings (even when using default, see bugzilla 600)
SETTINGS=$SCIPPATH/../settings/$SETNAME.set
if test $SETNAME == "default"
then
   # create empty settings file
   test -e $SETTINGS || touch $SETTINGS
fi
echo set load $SETTINGS            >>  $TMPFILE

# set non-default feasibility tolerance
if test $FEASTOL != "default"
then
    echo set numerics feastol $FEASTOL >> $TMPFILE
fi

# if permutation counter is positive add permutation seed (0 = default)
if test $p -gt 0
then
    echo set randomization permutationseed $p   >> $TMPFILE
fi

# if seed counter is positive add random seed shift
if test $s -gt 0
then
    echo set randomization randomseedshift "$s + $GLBSEEDSHIFT" >> $TMPFILE
fi

# avoid solving LPs in case of LPS=none
if test "$LPS" = "none"
then
    echo set lp solvefreq -1           >> $TMPFILE
fi
if test "$OBJECTIVEVAL" != ""
then
<<<<<<< HEAD
    echo "Reference value $OBJECTIVEVAL"
=======
    #echo "Reference value $OBJECTIVEVAL"
>>>>>>> d8fd8d85
    echo set misc referencevalue $OBJECTIVEVAL      >> $TMPFILE
fi
echo set limits time $TIMELIMIT        >> $TMPFILE
echo set limits nodes $NODELIMIT       >> $TMPFILE
echo set limits memory $MEMLIMIT       >> $TMPFILE
echo set lp advanced threads $THREADS  >> $TMPFILE
echo set timing clocktype 1            >> $TMPFILE
echo set display freq $DISPFREQ        >> $TMPFILE
# avoid switching to dfs - better abort with memory error
echo set memory savefac 1.0            >> $TMPFILE
echo set save $SETFILE                 >> $TMPFILE

if test "$VISUALIZE" = true
then
    BAKFILENAME="`basename $TMPFILE .tmp`.dat"
    echo visualization output set to "$BAKFILENAME"
    echo set visual bakfilename "results/${BAKFILENAME}" >> $TMPFILE
fi

if test "$REOPT" = false
then
    # read and solve the instance
    echo read $INSTANCE         >> $TMPFILE

    # set objective limit: optimal solution value from solu file, if existent
    if test $SETCUTOFF = 1
    then
        if test $SOLUFILE == ""
        then
            echo Exiting test because no solu file can be found for this test
            exit
        fi
        if test ""$OBJECTIVEVAL != ""
        then
            echo set limits objective $OBJECTIVEVAL >> $TMPFILE
            echo set heur emph off                 >> $TMPFILE
        fi
    fi

    echo display parameters                >> $TMPFILE
    echo $OPTCOMMAND                       >> $TMPFILE
    echo display statistics                >> $TMPFILE
    echo checksol                          >> $TMPFILE
else
    # read the difflist file
    cat $INSTANCE                >> $TMPFILE
fi

# currently, the solution checker only supports .mps-files.
# compare instance name (without .gz) to instance name stripped by .mps.
#if they are unequal, we have an mps-file
TMPINSTANCE=`basename $INSTANCE .gz`
TMPINSTANCEB=`basename $TMPINSTANCE .mps`
if test "$TMPINSTANCEB" != "$TMPINSTANCE"
then
   echo write sol $SOLFILE             >> $TMPFILE
fi
echo quit                              >> $TMPFILE<|MERGE_RESOLUTION|>--- conflicted
+++ resolved
@@ -56,11 +56,7 @@
 else
     OBJECTIVEVAL=""
 fi
-<<<<<<< HEAD
-echo "Reference value $OBJECTIVEVAL $SOLUFILE"
-=======
 #echo "Reference value $OBJECTIVEVAL $SOLUFILE"
->>>>>>> d8fd8d85
 # reset TMPFILE
 echo > $TMPFILE
 
@@ -98,11 +94,7 @@
 fi
 if test "$OBJECTIVEVAL" != ""
 then
-<<<<<<< HEAD
-    echo "Reference value $OBJECTIVEVAL"
-=======
     #echo "Reference value $OBJECTIVEVAL"
->>>>>>> d8fd8d85
     echo set misc referencevalue $OBJECTIVEVAL      >> $TMPFILE
 fi
 echo set limits time $TIMELIMIT        >> $TMPFILE
