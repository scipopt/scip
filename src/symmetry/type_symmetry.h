--- conflicted
+++ resolved
@@ -105,8 +105,6 @@
 };
 typedef enum SCIP_OrbitopeType SCIP_ORBITOPETYPE;
 
-<<<<<<< HEAD
-=======
 /** conditions to recompute symmetries after a restart */
 enum SCIP_RecomputesymType
 {
@@ -116,7 +114,6 @@
 };
 typedef enum SCIP_RecomputesymType SCIP_RECOMPUTESYMTYPE;
 
->>>>>>> 6283bf4e
 
 #ifdef __cplusplus
 }
