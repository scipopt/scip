/* * * * * * * * * * * * * * * * * * * * * * * * * * * * * * * * * * * * * * */
/*                                                                           */
/*                  This file is part of the program and library             */
/*         SCIP --- Solving Constraint Integer Programs                      */
/*                                                                           */
/*  Copyright (c) 2002-2023 Zuse Institute Berlin (ZIB)                      */
/*                                                                           */
/*  Licensed under the Apache License, Version 2.0 (the "License");          */
/*  you may not use this file except in compliance with the License.         */
/*  You may obtain a copy of the License at                                  */
/*                                                                           */
/*      http://www.apache.org/licenses/LICENSE-2.0                           */
/*                                                                           */
/*  Unless required by applicable law or agreed to in writing, software      */
/*  distributed under the License is distributed on an "AS IS" BASIS,        */
/*  WITHOUT WARRANTIES OR CONDITIONS OF ANY KIND, either express or implied. */
/*  See the License for the specific language governing permissions and      */
/*  limitations under the License.                                           */
/*                                                                           */
/*  You should have received a copy of the Apache-2.0 license                */
/*  along with SCIP; see the file LICENSE. If not visit scipopt.org.         */
/*                                                                           */
/* * * * * * * * * * * * * * * * * * * * * * * * * * * * * * * * * * * * * * */

/**@file   compute_symmetry_bliss.cpp
 * @brief  interface for symmetry computations to bliss
 * @author Marc Pfetsch
 * @author Thomas Rehn
 * @author Fabian Wegscheider
 */

/*---+----1----+----2----+----3----+----4----+----5----+----6----+----7----+----8----+----9----+----0----+----1----+----2*/

#include "compute_symmetry.h"

/* include bliss graph */
#include <bliss/defs.hh>
#include <bliss/graph.hh>

#include <string.h>
#include <vector>
#include <list>
#include <math.h>

#include "scip/expr_var.h"
#include "scip/expr_sum.h"
#include "scip/expr_pow.h"
#include "scip/expr.h"
#include "scip/cons_nonlinear.h"
#include "scip/cons_linear.h"
#include "scip/symmetry.h"
#include "scip/symmetry_graph.h"

using std::vector;


/** struct for bliss callback */
struct BLISS_Data
{
   SCIP*                 scip;               /**< SCIP pointer */
   SYM_SYMTYPE           symtype;            /**< type of symmetries that need to be computed */
   int                   npermvars;          /**< number of variables for permutations */
   int                   nperms;             /**< number of permutations */
   int**                 perms;              /**< permutation generators as (nperms x npermvars) matrix */
   int                   nmaxperms;          /**< maximal number of permutations */
   int                   maxgenerators;      /**< maximal number of generators constructed (= 0 if unlimited) */
   SCIP_Bool             restricttovars;     /**< whether permutations shall be restricted to variables */
};

/** callback function for bliss */
static
void blisshook(
   void*                 user_param,         /**< parameter supplied at call to bliss */
   unsigned int          n,                  /**< size of aut vector */
   const unsigned int*   aut                 /**< automorphism */
   )
{
   assert( aut != NULL );
   assert( user_param != NULL );

   BLISS_Data* data = static_cast<BLISS_Data*>(user_param);
   assert( data->scip != NULL );
   assert( data->maxgenerators >= 0);

   /* make sure we do not generate more that maxgenerators many permutations, if the limit in bliss is not available */
   if ( data->maxgenerators != 0 && data->nperms >= data->maxgenerators )
      return;

   /* copy first part of automorphism */
   bool isIdentity = true;
   int* p = 0;
   int permlen;
   if ( data->restricttovars )
   {
      if ( data->symtype == SYM_SYMTYPE_PERM )
         permlen = data->npermvars;
      else
         permlen = 2 * data->npermvars;
   }
   else
      permlen = n;

   /* check whether permutation is identity */
   for (int j = 0; j < permlen; ++j)
   {
      if ( (int) aut[j] != j )
         isIdentity = false;
   }

   /* don't store identity permutations */
   if ( isIdentity )
      return;

   if ( SCIPallocBlockMemoryArray(data->scip, &p, permlen) != SCIP_OKAY )
      return;

   /* store symmetry */
   for (int j = 0; j < permlen; ++j)
      p[j] = (int) aut[j];

   /* check whether we should allocate space for perms */
   if ( data->nmaxperms <= 0 )
   {
      if ( data->maxgenerators == 0 )
         data->nmaxperms = 100;   /* seems to cover many cases */
      else
         data->nmaxperms = data->maxgenerators;

      if ( SCIPallocBlockMemoryArray(data->scip, &data->perms, data->nmaxperms) != SCIP_OKAY )
         return;
   }
   else if ( data->nperms >= data->nmaxperms )    /* check whether we need to resize */
   {
      int newsize = SCIPcalcMemGrowSize(data->scip, data->nperms + 1);
      assert( newsize >= data->nperms );
      assert( data->maxgenerators == 0 );

      if ( SCIPreallocBlockMemoryArray(data->scip, &data->perms, data->nmaxperms, newsize) != SCIP_OKAY )
         return;

      data->nmaxperms = newsize;
   }

   data->perms[data->nperms++] = p;
}

/** return whether symmetry can be computed */
SCIP_Bool SYMcanComputeSymmetry(void)
{
   return TRUE;
}

/** return name of external program used to compute generators */
char*
initStaticBlissName( )
{
   char* blissname = new char[100];
#ifdef BLISS_PATCH_PRESENT
   (void) snprintf(blissname, 100, "bliss %sp", bliss::version);
#else
   (void) snprintf(blissname, 100, "bliss %s", bliss::version);
#endif
   return blissname;
}

/* static name for bliss */
static char* blissname = initStaticBlissName();

/** return name of external program used to compute generators */
const char* SYMsymmetryGetName(void)
{
   return blissname;
}

/** return description of external program used to compute generators */
const char* SYMsymmetryGetDesc(void)
{
   return "Computing Graph Automorphism Groups by T. Junttila and P. Kaski (www.tcs.hut.fi/Software/bliss/)";
}

/** return name of additional external program used for computing symmetries */
const char* SYMsymmetryGetAddName(void)
{
   return NULL;
}

/** return description of additional external program used to compute symmetries */
const char* SYMsymmetryGetAddDesc(void)
{
   return NULL;
}

/** returns whether an edge is considered in grouping process */
SCIP_Bool isEdgeGroupable(
   SYM_GRAPH*            graph,              /**< symmetry detection graph */
   int                   edgeidx,            /**< index of edge to be checked */
   SCIP_Bool             groupbycons         /**< whether edges are grouped by constraints */
   )
{
   assert(graph != NULL);

   int first = SCIPgetSymgraphEdgeFirst(graph, edgeidx);
   int second = SCIPgetSymgraphEdgeSecond(graph, edgeidx);

   /* uncolored edges are not grouped */
   if ( ! SCIPisSymgraphEdgeColored(graph, edgeidx) )
      return FALSE;

   /* two variable nodes are connected */
   if ( first < 0 && second < 0 )
      return FALSE;

   if ( ! groupbycons )
   {
      /* grouping by variables requires one variable node */
      if ( first < 0 || second < 0 )
         return TRUE;
   }
   else
   {
      /* check whether there is exactly one constraint node in edge */
      if ( first >= 0 && second >= 0 )
      {
         if ( (SCIPgetSymgraphNodeType(graph, first) == SYM_NODETYPE_CONS
               && SCIPgetSymgraphNodeType(graph, second) != SYM_NODETYPE_CONS)
            || (SCIPgetSymgraphNodeType(graph, first) != SYM_NODETYPE_CONS
               && SCIPgetSymgraphNodeType(graph, second) == SYM_NODETYPE_CONS) )
            return TRUE;
      }
      else if ( first >= 0 )
      {
         if ( SCIPgetSymgraphNodeType(graph, first) == SYM_NODETYPE_CONS )
            return TRUE;
      }
      else
      {
         if ( SCIPgetSymgraphNodeType(graph, second) == SYM_NODETYPE_CONS )
            return TRUE;
      }
   }

   return FALSE;
}

/** adds grouped edges all of which have one common endpoint to a graph
 *
 * The grouping mechanism works by sorting the edges according to their color. If two
 * edges have the same color, they share the same intermediate node, which is connected
 * to the common node and the other endpoints of equivalent edges.
 */
static
SCIP_RETCODE addGroupedEdges(
   bliss::Graph*         G,                  /**< pointer to graph which gets extended */
   int                   commonnodeidx,      /**< index of common node in G */
   int*                  neighbors,          /**< neighbors of common node */
   int*                  colors,             /**< colors of edges to neighbors */
   int                   nneighbors,         /**< number of neighbors */
   int*                  naddednodes,        /**< pointer to store number of nodes added to G */
   int*                  naddededges         /**< pointer to store number of edges added to G */
   )
{
   assert( G != NULL );
   assert( neighbors != NULL );
   assert( colors != NULL );
   assert( naddednodes != NULL );
   assert( naddededges != NULL );

   *naddednodes = 0;
   *naddededges = 0;

   /* sort edges according to color */
   SCIPsortIntInt(colors, neighbors, nneighbors);

   /* iterate over groups of identical edges and group them, ignoring the last group */
   int curcolor = colors[0];
   int curstart = 0;
   for (int e = 1; e < nneighbors; ++e)
   {
      /* if a new group started, add edges for previous group */
      if ( colors[e] != curcolor )
      {
         int internode = (*G).add_vertex(curcolor);
         (*G).add_edge(commonnodeidx, internode);
         *naddednodes += 1;

         for (int f = curstart; f < e; ++f)
            (*G).add_edge(internode, neighbors[f]);
         *naddededges += e - curstart + 1;

         curcolor = colors[e];
         curstart = e;
      }
   }

   /* add edges of last group */
   int internode = (*G).add_vertex(curcolor);
   (*G).add_edge(commonnodeidx, internode);
   *naddednodes += 1;

   for (int f = curstart; f < nneighbors; ++f)
      (*G).add_edge(internode, neighbors[f]);
   *naddededges += nneighbors - curstart + 1;

   return SCIP_OKAY;
}

<<<<<<< HEAD
/** computes autormorphisms of a graph */
static
SCIP_RETCODE computeAutomorphisms(
=======
/** return whether symmetry can be computed */
SCIP_Bool SYMcanComputeSymmetry(void)
{
   return TRUE;
}

/** return name of external program used to compute generators */
static
char* initStaticBlissName(void)
{
   char* name = new char[100];
#ifdef BLISS_PATCH_PRESENT
   (void) SCIPsnprintf(name, 100, "bliss %sp", bliss::version);
#else
   (void) SCIPsnprintf(name, 100, "bliss %s", bliss::version);
#endif
   return name;
}

/* static name for bliss */
static char* blissname = initStaticBlissName();

/** return name of external program used to compute generators */
const char* SYMsymmetryGetName(void)
{
   return blissname;
}

/** return description of external program used to compute generators */
const char* SYMsymmetryGetDesc(void)
{
   return "Computing Graph Automorphism Groups by T. Junttila and P. Kaski (users.aalto.fi/~tjunttil/bliss)";
}

/** return name of additional external program used for computing symmetries */
const char* SYMsymmetryGetAddName(void)
{
   return NULL;
}

/** return description of additional external program used to compute symmetries */
const char* SYMsymmetryGetAddDesc(void)
{
   return NULL;
}

/** compute generators of symmetry group */
SCIP_RETCODE SYMcomputeSymmetryGenerators(
>>>>>>> 419938ef
   SCIP*                 scip,               /**< SCIP pointer */
   SYM_SYMTYPE           symtype,            /**< type of symmetries that need to be computed */
   bliss::Graph*         G,                  /**< pointer to graph for that automorphisms are computed */
   int                   nsymvars,           /**< number of variables encoded in graph */
   int                   maxgenerators,      /**< maximum number of generators to be constructed (=0 if unlimited) */
   int***                perms,              /**< pointer to store generators as (nperms x npermvars) matrix */
   int*                  nperms,             /**< pointer to store number of permutations */
   int*                  nmaxperms,          /**< pointer to store maximal number of permutations
                                              *   (needed for freeing storage) */
   SCIP_Real*            log10groupsize,     /**< pointer to store log10 of size of group */
   SCIP_Bool             restricttovars,     /**< whether permutations shall be restricted to variables */
   SCIP_Real*            symcodetime         /**< pointer to store the time for symmetry code */
   )
{
   SCIP_Real oldtime;

   assert( scip != NULL );
   assert( G != NULL );
   assert( perms != NULL );
   assert( nperms != NULL );
   assert( nmaxperms != NULL );
   assert( log10groupsize != NULL );
   assert( maxgenerators >= 0 );
   assert( symcodetime != NULL );

   /* init */
   *nperms = 0;
   *nmaxperms = 0;
   *perms = NULL;
   *log10groupsize = 0;
   *symcodetime = 0.0;

   bliss::Stats stats;
   BLISS_Data data;
   data.scip = scip;
   data.symtype = symtype;
   data.npermvars = nsymvars;
   data.nperms = 0;
   data.nmaxperms = 0;
   data.maxgenerators = maxgenerators;
   data.perms = NULL;
   data.restricttovars = restricttovars;

   /* Prefer splitting partition cells corresponding to variables over those corresponding
    * to inequalities. This is because we are only interested in the action
    * of the automorphism group on the variables, and we need a base for this action */
   G->set_splitting_heuristic(bliss::Graph::shs_f);
   /* disable component recursion as advised by Tommi Junttila from bliss */
   G->set_component_recursion(false);

   /* do not use a node limit, but set generator limit */
#ifdef BLISS_PATCH_PRESENT
   G->set_search_limits(0, (unsigned) maxgenerators);
#endif

   oldtime = SCIPgetSolvingTime(scip);
#if BLISS_VERSION_MAJOR >= 1 || BLISS_VERSION_MINOR >= 76
   /* lambda function to have access to data and pass it to the blisshook above */
   auto reportglue = [&](unsigned int n, const unsigned int* aut) {
      blisshook((void*)&data, n, aut);
   };

   /* lambda function to have access to stats and terminate the search if maxgenerators are reached */
   long unsigned int terminatesearch = INT_MAX;
   if ( maxgenerators != 0 )
      terminatesearch = (long unsigned int) maxgenerators;
   auto term = [&]() {
      return (stats.get_nof_generators() >= terminatesearch);
   };

   /* start search */
   G->find_automorphisms(stats, reportglue, term);
#else
   /* start search */
   G->find_automorphisms(stats, blisshook, (void*) &data);
#endif
   *symcodetime = SCIPgetSolvingTime(scip) - oldtime;

#ifdef SCIP_OUTPUT
   (void) stats.print(stdout);
#endif

   /* prepare return values */
   if ( data.nperms > 0 )
   {
      *perms = data.perms;
      *nperms = data.nperms;
      *nmaxperms = data.nmaxperms;
   }
   else
   {
      assert( data.perms == NULL );
      assert( data.nmaxperms == 0 );

      *perms = NULL;
      *nperms = 0;
      *nmaxperms = 0;
   }

   /* determine log10 of symmetry group size */
   *log10groupsize = (SCIP_Real) log10l(stats.get_group_size_approx());

   return SCIP_OKAY;
}

/** compute generators of symmetry group */
SCIP_RETCODE SYMcomputeSymmetryGenerators(
   SCIP*                 scip,               /**< SCIP pointer */
   int                   maxgenerators,      /**< maximal number of generators constructed (= 0 if unlimited) */
   SYM_GRAPH*            graph,              /**< symmetry detection graph */
   int*                  nperms,             /**< pointer to store number of permutations */
   int*                  nmaxperms,          /**< pointer to store maximal number of permutations
                                              *   (needed for freeing storage) */
   int***                perms,              /**< pointer to store generators as (nperms x npermvars) matrix */
   SCIP_Real*            log10groupsize,     /**< pointer to store log10 of size of group */
   SCIP_Real*            symcodetime         /**< pointer to store the time for symmetry code */
   )
{
   int nvarnodestoadd;
   int first;
   int second;
   int nnodes = 0;
   int nedges = 0;

   assert( scip != NULL );
   assert( graph != NULL );
   assert( nperms != NULL );
   assert( nmaxperms != NULL );
   assert( perms != NULL );
   assert( log10groupsize != NULL );
   assert( symcodetime != NULL );

   /* init */
   *nperms = 0;
   *nmaxperms = 0;
   *perms = NULL;
   *log10groupsize = 0;
   *symcodetime = 0.0;

   /* create bliss graph */
   bliss::Graph G(0);

   /* add nodes for variables
    *
    * Variable nodes come first to easily extract the variable permutation.
    * For signed permutations, the first nsymvars nodes correspond to original
    * variables, and the second nsymvars nodes to their negations.
    */
   int nsymvars = SCIPgetSymgraphNVars(graph);
   SYM_SYMTYPE symtype = SCIPgetSymgraphSymtype(graph);
   switch ( symtype )
   {
   case SYM_SYMTYPE_PERM:
      nvarnodestoadd = nsymvars;
      break;
   default:
      assert( symtype == SYM_SYMTYPE_SIGNPERM );
      nvarnodestoadd = 2 * nsymvars;
   }

   for (int v = 0; v < nvarnodestoadd; ++v)
   {
      const int color = SCIPgetSymgraphVarnodeColor(graph, v);

#ifndef NDEBUG
      int node = (int) G.add_vertex((unsigned) color);
      assert( node == v );
#else
      (void) G.add_vertex((unsigned) color);
#endif

      ++nnodes;
   }

   /* add nodes for non-variable nodes */
   int nsymnodes = SCIPgetSymgraphNNodes(graph);
   for (int v = 0; v < nsymnodes; ++v)
   {
      const int color = SCIPgetSymgraphNodeColor(graph, v);

#ifndef NDEBUG
      int node = (int) G.add_vertex((unsigned) color);
      assert( node == nvarnodestoadd + v );
#else
      (void) G.add_vertex((unsigned) color);
#endif

      ++nnodes;
   }

   /* add edges to bliss graph
    *
    * Edges containing neither a variable or constraint node are added immediately.
    * Remaining edges are collected and we group these edges based on their weight.
    */
   const bool groupByConstraints = SCIPgetSymgraphNConsnodes(graph) < SCIPgetSymgraphNVars(graph);
   int nsymedges = SCIPgetSymgraphNEdges(graph);
   int* groupfirsts = NULL;
   int* groupseconds = NULL;
   int* groupcolors = NULL;
   int ngroupedges = 0;

   SCIP_CALL( SCIPallocBufferArray(scip, &groupfirsts, nsymedges) );
   SCIP_CALL( SCIPallocBufferArray(scip, &groupseconds, nsymedges) );
   SCIP_CALL( SCIPallocBufferArray(scip, &groupcolors, nsymedges) );

   for (int e = 0; e < nsymedges; ++e)
   {
      first = SCIPgetSymgraphEdgeFirst(graph, e);
      second = SCIPgetSymgraphEdgeSecond(graph, e);

      if ( first < 0 )
         first = -first - 1;
      else
         first += nvarnodestoadd;
      if ( second < 0 )
         second = -second - 1;
      else
         second += nvarnodestoadd;
      assert(first >= 0);
      assert(second >= 0);

      /* check whether edge is used for grouping */
      if ( ! SCIPhasGraphUniqueEdgetype(graph) && isEdgeGroupable(graph, e, groupByConstraints) )
      {
         /* store edge, first becomes the cons or var node */
         SYM_NODETYPE comparetype = groupByConstraints ? SYM_NODETYPE_CONS : SYM_NODETYPE_VAR;

         if ( SCIPgetSymgraphNodeType(graph, SCIPgetSymgraphEdgeFirst(graph, e)) == comparetype )
         {
            groupfirsts[ngroupedges] = first;
            groupseconds[ngroupedges] = second;
         }
         else
         {
            groupfirsts[ngroupedges] = second;
            groupseconds[ngroupedges] = first;
         }
         groupcolors[ngroupedges++] = SCIPgetSymgraphEdgeColor(graph, e);
      }
      else
      {
         /* immediately add edge */
         assert(0 <= first && first < nnodes);
         assert(0 <= second && second < nnodes);

         /* possibly split edge if it is colored */
         if ( ! SCIPhasGraphUniqueEdgetype(graph) && SCIPisSymgraphEdgeColored(graph, e) )
         {
            const int color = SCIPgetSymgraphEdgeColor(graph, e);

            int inter = G.add_vertex((unsigned) color);

            G.add_edge(first, inter);
            G.add_edge(second, inter);

            ++nnodes;
            ++nedges;
         }
         else
            G.add_edge(first, second);
         ++nedges;
      }
   }

   /* possibly add groupable edges */
   if ( ngroupedges > 0 )
   {
      /* sort edges according to their first nodes */
      SCIPsortIntIntInt(groupfirsts, groupseconds, groupcolors, ngroupedges);

      int firstidx = 0;
      int firstnodeidx = groupfirsts[0];
      int naddednodes;
      int naddededges;

      for (int i = 1; i < ngroupedges; ++i)
      {
         /* if a new first node has been found, group the edges of the previous first node; ignoring the last group */
         if ( groupfirsts[i] != firstnodeidx )
         {
            SCIP_CALL( addGroupedEdges(&G, firstnodeidx, &groupseconds[firstidx],
                  &groupcolors[firstidx], i - firstidx, &naddednodes, &naddededges) );

            firstidx = i;
            firstnodeidx = groupfirsts[i];

            nnodes += naddednodes;
            nedges += naddededges;
         }
      }

      /* process the last group */
      SCIP_CALL( addGroupedEdges(&G, firstnodeidx, &groupseconds[firstidx],
            &groupcolors[firstidx], ngroupedges - firstidx, &naddednodes, &naddededges) );

      nnodes += naddednodes;
      nedges += naddededges;
   }

   SCIPfreeBufferArray(scip, &groupcolors);
   SCIPfreeBufferArray(scip, &groupseconds);
   SCIPfreeBufferArray(scip, &groupfirsts);

   /* for signed permutation, also add edges connecting a variable and its negation */
   switch ( SCIPgetSymgraphSymtype(graph) )
   {
   case SYM_SYMTYPE_SIGNPERM:
      for (int v = 0; v < nsymvars; ++v)
         G.add_edge(v, v + nsymvars);
      nedges += nsymvars;
      break;
   default:
      assert( SCIPgetSymgraphSymtype(graph) == SYM_SYMTYPE_PERM );
   }

   assert( (int) G.get_nof_vertices() == nnodes );
   assert( nedges >= SCIPgetSymgraphNEdges(graph) );
   SCIPdebugMsg(scip, "Symmetry detection graph has %d nodes and %d edges.\n", nnodes, nedges);

   /* compute automorphisms */
   SCIP_CALL( computeAutomorphisms(scip, symtype, &G, nsymvars, maxgenerators,
         perms, nperms, nmaxperms, log10groupsize, TRUE, symcodetime) );

   return SCIP_OKAY;
}

/** returns whether two given graphs are identical */
SCIP_Bool SYMcheckGraphsAreIdentical(
   SCIP*                 scip,               /**< SCIP pointer */
   SYM_SYMTYPE           symtype,            /**< type of symmetries to be checked */
   SYM_GRAPH*            G1,                 /**< first graph */
   SYM_GRAPH*            G2                  /**< second graph */
   )
{
   int* nvarused1 = NULL;
   int* nvarused2 = NULL;
   int* varlabel = NULL;
   int nusedvars = 0;
   int nvars;
   int i;

   assert( scip != NULL );
   assert( G1 != NULL );
   assert( G2 != NULL );

   /* some simple checks */
   if ( G1->nnodes != G2->nnodes ||  G1->nopnodes != G2->nopnodes || G1->nvalnodes != G2->nvalnodes
      || G1->nconsnodes != G2->nconsnodes || G1->nedges != G2->nedges )
      return FALSE;

   /* check whether the variables used in G1 are the same as in G2 */
   switch ( symtype )
   {
   case SYM_SYMTYPE_PERM:
      nvars = G1->nsymvars;
      break;
   default:
      assert( symtype == SYM_SYMTYPE_SIGNPERM );
      nvars = 2 * G1->nsymvars;
   }
   SCIP_CALL_ABORT( SCIPallocClearBufferArray(scip, &nvarused1, nvars) );
   SCIP_CALL_ABORT( SCIPallocClearBufferArray(scip, &nvarused2, nvars) );
   SCIP_CALL_ABORT( SCIPallocBufferArray(scip, &varlabel, nvars) );

   for (i = 0; i < G1->nedges; ++i)
   {
      if ( G1->edgefirst[i] < 0 )
         nvarused1[-G1->edgefirst[i] - 1] += 1;
      if ( G2->edgefirst[i] < 0 )
         nvarused2[-G2->edgefirst[i] - 1] += 1;
      if ( G1->edgesecond[i] < 0 )
         nvarused1[-G1->edgesecond[i] - 1] += 1;
      if ( G2->edgesecond[i] < 0 )
         nvarused2[-G2->edgesecond[i] - 1] += 1;
   }

   for (i = 0; i < nvars; ++i)
   {
      if ( nvarused1[i] != nvarused2[i] )
      {
         SCIPfreeBufferArray(scip, &varlabel);
         SCIPfreeBufferArray(scip, &nvarused2);
         SCIPfreeBufferArray(scip, &nvarused1);

         return FALSE;
      }

      /* relabel variables by restricting to variables used in constraint (or their negation) */
      if ( nvarused1[i] > 0 || nvarused1[i % G1->nsymvars] > 0 )
         varlabel[i] = nusedvars++;
      else
         varlabel[i] = -1;
   }

   /* construct bliss graph containing the (disjoint) union of the two graphs */
   bliss::Graph G(0);

   /* copy of G1 */
   for (i = 0; i < nusedvars; ++i)
      G.add_vertex(i);

   for (i = 0; i < G1->nnodes; ++i)
      G.add_vertex(nusedvars + SCIPgetSymgraphNodeColor(G1, i));

   for (i = 0; i < G1->nedges; ++i)
   {
      int first = G1->edgefirst[i];
      int second = G1->edgesecond[i];

      if ( first < 0 )
         first = varlabel[-first - 1];
      else
         first = nusedvars + first;
      assert( first >= 0 );

      if ( second < 0 )
         second = varlabel[-second - 1];
      else
         second = nusedvars + second;
      assert( second >= 0 );

      if ( SCIPisSymgraphEdgeColored(G1, i) )
      {
         int inter = G.add_vertex(nusedvars + SCIPgetSymgraphEdgeColor(G1, i));
         G.add_edge(first, inter);
         G.add_edge(second, inter);
      }
      else
         G.add_edge(first, second);
   }

   /* in case of signed permutations, also connect variables with their negation */
   switch ( symtype )
   {
   case SYM_SYMTYPE_SIGNPERM:
      for (i = 0; i < G1->nsymvars; ++i)
      {
         if ( nvarused1[i] > 0 || nvarused1[i + G1->nsymvars])
            G.add_edge(varlabel[i], varlabel[i + G1->nsymvars]);
      }
      break;
   default:
      assert( symtype == SYM_SYMTYPE_PERM );
   }

   /* copy of G2 */
   int nodeshift = G.get_nof_vertices();
   for (i = 0; i < nusedvars; ++i)
      G.add_vertex(i);

   for (i = 0; i < G2->nnodes; ++i)
      G.add_vertex(nusedvars + SCIPgetSymgraphNodeColor(G2, i));

   for (i = 0; i < G2->nedges; ++i)
   {
      int first = G2->edgefirst[i];
      int second = G2->edgesecond[i];

      if ( first < 0 )
         first = nodeshift + varlabel[-first - 1];
      else
         first = nodeshift + nusedvars + first;
      assert( first >= 0 );

      if ( second < 0 )
         second = nodeshift + varlabel[-second - 1];
      else
         second = nodeshift + nusedvars + second;
      assert( second >= 0 );

      if ( SCIPisSymgraphEdgeColored(G2, i) )
      {
         int inter = G.add_vertex(nusedvars + SCIPgetSymgraphEdgeColor(G2, i));
         G.add_edge(first, inter);
         G.add_edge(second, inter);
      }
      else
         G.add_edge(first, second);
   }

   /* in case of signed permutations, also connect variables with their negation */
   switch ( symtype )
   {
   case SYM_SYMTYPE_SIGNPERM:
      for (i = 0; i < G2->nsymvars; ++i)
      {
         if ( nvarused2[i] > 0 || nvarused2[i + G2->nsymvars])
            G.add_edge(nodeshift + varlabel[i], nodeshift + varlabel[i + G2->nsymvars]);
      }
      break;
   default:
      assert( symtype == SYM_SYMTYPE_PERM );
   }

   /* compute automorphisms */
   int** perms;
   int nperms;
   int nmaxperms;
   SCIP_Real log10groupsize;
   int n = G.get_nof_vertices();
   int nnodesfromG1 = nusedvars + G1->nnodes;
   SCIP_Real symcodetime = 0.0;

   SCIP_CALL_ABORT( computeAutomorphisms(scip, symtype, &G, n, 0,
         &perms, &nperms, &nmaxperms, &log10groupsize, FALSE, &symcodetime) );

   /* since G1 and G2 are connected and disjoint, they are isomorphic iff there is a permutation
    * mapping a node from G1 to a node of G2
    */
   SCIP_Bool success = FALSE;
   for (int p = 0; p < nperms && ! success; ++p)
   {
      for (i = 0; i < nnodesfromG1; ++i)
      {
         if ( perms[p][i] >= nnodesfromG1 )
         {
            success = TRUE;
            break;
         }
      }
   }

   for (int p = 0; p < nperms; ++p)
   {
      SCIPfreeBlockMemoryArray(scip, &perms[p], n);
   }
   SCIPfreeBlockMemoryArrayNull(scip, &perms, nmaxperms);

   SCIPfreeBufferArray(scip, &varlabel);
   SCIPfreeBufferArray(scip, &nvarused2);
   SCIPfreeBufferArray(scip, &nvarused1);

   return success;
}<|MERGE_RESOLUTION|>--- conflicted
+++ resolved
@@ -151,8 +151,8 @@
 }
 
 /** return name of external program used to compute generators */
-char*
-initStaticBlissName( )
+static
+char* initStaticBlissName(void)
 {
    char* blissname = new char[100];
 #ifdef BLISS_PATCH_PRESENT
@@ -175,7 +175,7 @@
 /** return description of external program used to compute generators */
 const char* SYMsymmetryGetDesc(void)
 {
-   return "Computing Graph Automorphism Groups by T. Junttila and P. Kaski (www.tcs.hut.fi/Software/bliss/)";
+   return "Computing Graph Automorphism Groups by T. Junttila and P. Kaski (users.aalto.fi/~tjunttil/bliss)";
 }
 
 /** return name of additional external program used for computing symmetries */
@@ -304,60 +304,9 @@
    return SCIP_OKAY;
 }
 
-<<<<<<< HEAD
 /** computes autormorphisms of a graph */
 static
 SCIP_RETCODE computeAutomorphisms(
-=======
-/** return whether symmetry can be computed */
-SCIP_Bool SYMcanComputeSymmetry(void)
-{
-   return TRUE;
-}
-
-/** return name of external program used to compute generators */
-static
-char* initStaticBlissName(void)
-{
-   char* name = new char[100];
-#ifdef BLISS_PATCH_PRESENT
-   (void) SCIPsnprintf(name, 100, "bliss %sp", bliss::version);
-#else
-   (void) SCIPsnprintf(name, 100, "bliss %s", bliss::version);
-#endif
-   return name;
-}
-
-/* static name for bliss */
-static char* blissname = initStaticBlissName();
-
-/** return name of external program used to compute generators */
-const char* SYMsymmetryGetName(void)
-{
-   return blissname;
-}
-
-/** return description of external program used to compute generators */
-const char* SYMsymmetryGetDesc(void)
-{
-   return "Computing Graph Automorphism Groups by T. Junttila and P. Kaski (users.aalto.fi/~tjunttil/bliss)";
-}
-
-/** return name of additional external program used for computing symmetries */
-const char* SYMsymmetryGetAddName(void)
-{
-   return NULL;
-}
-
-/** return description of additional external program used to compute symmetries */
-const char* SYMsymmetryGetAddDesc(void)
-{
-   return NULL;
-}
-
-/** compute generators of symmetry group */
-SCIP_RETCODE SYMcomputeSymmetryGenerators(
->>>>>>> 419938ef
    SCIP*                 scip,               /**< SCIP pointer */
    SYM_SYMTYPE           symtype,            /**< type of symmetries that need to be computed */
    bliss::Graph*         G,                  /**< pointer to graph for that automorphisms are computed */
