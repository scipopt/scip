--- conflicted
+++ resolved
@@ -419,7 +419,6 @@
 
 static
 SCIP_DECL_INTEVAL( SCIPexprevalIntPowerInt )
-<<<<<<< HEAD
 {
    assert(result  != NULL);
    assert(argvals != NULL);
@@ -431,51 +430,24 @@
 
 static
 SCIP_DECL_EVAL( SCIPexprevalSignPower )
-=======
->>>>>>> 204a91fd
-{
-   assert(result  != NULL);
-   assert(argvals != NULL);
-
-<<<<<<< HEAD
+{
+   assert(result  != NULL);
+   assert(argvals != NULL);
+
    if( argvals[0] > 0 )
      *result =  pow( argvals[0], opdata.dbl);
    else
      *result = -pow(-argvals[0], opdata.dbl);
-=======
-   SCIPintervalPowerScalar(infinity, result, argvals[0], (SCIP_Real)opdata.intval);
->>>>>>> 204a91fd
-
-   return SCIP_OKAY;
-} /*lint !e715*/
-
-static
-<<<<<<< HEAD
+
+   return SCIP_OKAY;
+} /*lint !e715*/
+
+static
 SCIP_DECL_INTEVAL( SCIPexprevalSignPowerInt )
-=======
-SCIP_DECL_EVAL( SCIPexprevalSignPower )
->>>>>>> 204a91fd
-{
-   assert(result  != NULL);
-   assert(argvals != NULL);
-
-<<<<<<< HEAD
-=======
-   if( argvals[0] > 0 )
-     *result =  pow( argvals[0], opdata.dbl);
-   else
-     *result = -pow(-argvals[0], opdata.dbl);
-
-   return SCIP_OKAY;
-} /*lint !e715*/
-
-static
-SCIP_DECL_INTEVAL( SCIPexprevalSignPowerInt )
-{
-   assert(result  != NULL);
-   assert(argvals != NULL);
-
->>>>>>> 204a91fd
+{
+   assert(result  != NULL);
+   assert(argvals != NULL);
+
    SCIPintervalSignPowerScalar(infinity, result, argvals[0], opdata.dbl);
 
    return SCIP_OKAY;
