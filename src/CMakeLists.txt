--- conflicted
+++ resolved
@@ -226,11 +226,8 @@
     scip/sepa_impliedbounds.c
     scip/sepa_intobj.c
     scip/sepa_mcf.c
-<<<<<<< HEAD
     scip/sepa_minor.c
-=======
     scip/sepa_mixing.c
->>>>>>> 95fa439e
     scip/sepa_oddcycle.c
     scip/sepa_rapidlearning.c
     scip/sepa_rlt.c
@@ -809,11 +806,8 @@
     scip/sepa_impliedbounds.h
     scip/sepa_intobj.h
     scip/sepa_mcf.h
-<<<<<<< HEAD
     scip/sepa_minor.h
-=======
     scip/sepa_mixing.h
->>>>>>> 95fa439e
     scip/sepa_oddcycle.h
     scip/sepa_rapidlearning.h
     scip/sepa_rlt.h
