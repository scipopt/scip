--- conflicted
+++ resolved
@@ -368,13 +368,10 @@
     scip/solve.c
     scip/stat.c
     scip/symmetry.c
-<<<<<<< HEAD
     scip/symmetry_graph.c
-=======
     scip/symmetry_orbitopal.c
     scip/symmetry_orbital.c
     scip/symmetry_lexred.c
->>>>>>> 4de2d40a
     scip/syncstore.c
     scip/table.c
     scip/tree.c
@@ -907,13 +904,10 @@
     scip/struct_var.h
     scip/struct_visual.h
     scip/symmetry.h
-<<<<<<< HEAD
     scip/symmetry_graph.h
-=======
     scip/symmetry_orbitopal.h
     scip/symmetry_orbital.h
     scip/symmetry_lexred.h
->>>>>>> 4de2d40a
     scip/syncstore.h
     scip/table_default.h
     scip/table.h
