/* * * * * * * * * * * * * * * * * * * * * * * * * * * * * * * * * * * * * * */
/*                                                                           */
/*                  This file is part of the program and library             */
/*         SCIP --- Solving Constraint Integer Programs                      */
/*                                                                           */
/*  Copyright (c) 2002-2025 Zuse Institute Berlin (ZIB)                      */
/*                                                                           */
/*  Licensed under the Apache License, Version 2.0 (the "License");          */
/*  you may not use this file except in compliance with the License.         */
/*  You may obtain a copy of the License at                                  */
/*                                                                           */
/*      http://www.apache.org/licenses/LICENSE-2.0                           */
/*                                                                           */
/*  Unless required by applicable law or agreed to in writing, software      */
/*  distributed under the License is distributed on an "AS IS" BASIS,        */
/*  WITHOUT WARRANTIES OR CONDITIONS OF ANY KIND, either express or implied. */
/*  See the License for the specific language governing permissions and      */
/*  limitations under the License.                                           */
/*                                                                           */
/*  You should have received a copy of the Apache-2.0 license                */
/*  along with SCIP; see the file LICENSE. If not visit scipopt.org.         */
/*                                                                           */
/* * * * * * * * * * * * * * * * * * * * * * * * * * * * * * * * * * * * * * */

/**@file   prop_symmetry.c
 * @ingroup DEFPLUGINS_PROP
 * @brief  propagator for handling symmetries
 * @author Marc Pfetsch
 * @author Thomas Rehn
 * @author Christopher Hojny
 * @author Fabian Wegscheider
 * @author Jasper van Doornmalen
 *
 * This propagator combines the following symmetry handling functionalities:
 * - It allows to compute symmetries of the problem and to store this information in adequate form. The symmetry
 *   information can be accessed through external functions.
 * - It implements various methods to handle the symmetries:
 *    - orbital reduction, which generalizes orbital fixing. See symmetry_orbital.c
 *    - (dynamic) orbitopal reduction, which generalizes (dynamic) orbital fixing. See symmetry_orbitopal.c
 *    - static orbitopal fixing (for binary variable domains) for full orbitopes. See cons_orbitope.c
 *    - static orbitopal fixing (for binary variable domains) for packing-partitioning orbitopes. See cons_orbitope.c
 *    - (dynamic) lexicographic reduction. See symmetry_lexred.c
 *    - static lexicographic fixing for binary variable domains (i.e., symresack propagation). See cons_symresack.c
 *    - static lexicographic fixing for binary variable domains on involutions (i.e., orbisacks). See cons_orbisack.c
 *    - Symmetry breaking inequalities based on the Schreier-Sims Table (i.e., SST cuts).
 *    - Strong and weak symmetry breaking inequalities.
 *
 *
 * @section SYMCOMP Symmetry Computation
 *
 * The generic functionality of the compute_symmetry.h interface is used.
 * We do not copy symmetry information, since it is not clear how this information transfers. Moreover, copying
 * symmetry might inhibit heuristics. But note that solving a sub-SCIP might then happen without symmetry information!
 *
 *
 * @section SYMBREAK Symmetry handling by the (unified) symmetry handling constraints
 *
 * Many common methods are captured by a framework that dynamifies symmetry handling constraints. The ideas are
 * described in@n
 * J. van Doornmalen, C. Hojny, "A Unified Framework for Symmetry Handling", preprint, 2023,
 * https://doi.org/10.48550/arXiv.2211.01295.
 *
 * This paper shows that various symmetry handling methods are compatible under certain conditions, and provides
 * generalizations to common symmetry handling constraints from binary variable domains to arbitrary variable domains.
 * This includes symresack propagation, orbitopal fixing, and orbital fixing, that are generalized to
 * lexicographic reduction, orbitopal reduction and orbital reduction, respectively. For a description and
 * implementation, see symmetry_lexred.c, symmetry_orbitopal.c and symmetry_orbital.c, respectively.
 * The static counterparts on binary variable domains are cons_symresack.c and cons_orbisack.c for lexicographic
 * reduction (cf. symresack propagation), and cons_orbitope.c and cons_orbisack.c for orbitopal reduction
 * (cf. orbitopal fixing). We refer to the description of tryAddSymmetryHandlingMethods for the order in which these
 * methods are applied.
 *
 * @section SST Cuts derived from the Schreier Sims table
 *
 * SST cuts have been introduced by@n
 * D. Salvagnin: Symmetry Breaking Inequalities from the Schreier-Sims table. CPAIOR 2018 Proceedings, 521-529, 2018.
 *
 * These inequalities are computed as follows. Throughout these procedure a set of so-called leaders is maintained.
 * Initially the set of leaders is empty. In a first step, select a variable \f$x_i\f$ and compute its orbit w.r.t.
 * the symmetry group of the mixed-integer program. For each variable \f$x_j\f$ in the orbit of \f$x_i\f$, the
 * inequality \f$x_i \geq x_j\f$ is a valid symmetry handling inequality, which can be added to the mixed-integer
 * program. We call \f$x_i\f$ the leader of this inequality. Add the leader \f$x_i\f$ to the set of leaders and
 * compute the pointwise stabilizer of the leader set. In the next step, select a new variable, compute its orbit
 * w.r.t. the stabilizer group of the leaders, add the inequalities based on this orbit, and add the new leader
 * to the set of leaders. This procedure is iterated until the pointwise stabilizer group of the leaders has become
 * trivial.
 *
 * @todo Possibly turn off propagator in subtrees.
 * @todo Check application of conflict resolution.
 * @todo Check whether one should switch the role of 0 and 1
 * @todo Implement stabilizer computation?
 * @todo Implement isomorphism pruning?
 * @todo Implement particular preprocessing rules
 * @todo Separate permuted cuts (first experiments not successful)
 * @todo Allow the computation of local symmetries
 * @todo Order rows of orbitopes (in particular packing/partitioning) w.r.t. cliques in conflict graph.
 * @todo A dynamic variant for packing-partitioning orbitopal structures
 * @todo A dynamic variant for suborbitopes
 */
/* #define SCIP_OUTPUT */
/* #define SCIP_OUTPUT_COMPONENT */
/* #define SCIP_DISPLAY_SYM_CHECK */

/*---+----1----+----2----+----3----+----4----+----5----+----6----+----7----+----8----+----9----+----0----+----1----+----2*/

#include "scip/cons_linear.h"
#include "scip/cons_knapsack.h"
#include "scip/cons_varbound.h"
#include "scip/cons_setppc.h"
#include "scip/cons_and.h"
#include "scip/cons_logicor.h"
#include "scip/cons_or.h"
#include "scip/cons_orbitope.h"
#include "scip/cons_symresack.h"
#include "scip/cons_xor.h"
#include "scip/cons_linking.h"
#include "scip/cons_bounddisjunction.h"
#include "scip/cons_indicator.h"
#include "scip/cons_nonlinear.h"
#include "scip/cons_sos1.h"
#include "scip/cons_sos2.h"
#include "scip/expr_pow.h"
#include "scip/expr_product.h"
#include "scip/pub_expr.h"
#include "scip/misc.h"
#include "scip/scip_datastructures.h"

#include "scip/prop_symmetry.h"
#include "symmetry/compute_symmetry.h"
#include "scip/event_shadowtree.h"
#include "scip/symmetry.h"
#include "scip/symmetry_graph.h"
#include "scip/symmetry_orbitopal.h"
#include "scip/symmetry_orbital.h"
#include "scip/symmetry_lexred.h"

#include <math.h>
#include <string.h>

/* propagator properties */
#define PROP_NAME            "symmetry"
#define PROP_DESC            "propagator for handling symmetry"
#define PROP_TIMING    SCIP_PROPTIMING_BEFORELP   /**< propagation timing mask */
#define PROP_PRIORITY          -1000000           /**< propagator priority */
#define PROP_FREQ                     1           /**< propagator frequency */
#define PROP_DELAY                FALSE           /**< should propagation method be delayed, if other propagators found reductions? */

#define PROP_PRESOL_PRIORITY  -10000000           /**< priority of the presolving method (>= 0: before, < 0: after constraint handlers) */
#define PROP_PRESOLTIMING   SCIP_PRESOLTIMING_EXHAUSTIVE /* timing of the presolving method (fast, medium, or exhaustive) */
#define PROP_PRESOL_MAXROUNDS        -1           /**< maximal number of presolving rounds the presolver participates in (-1: no limit) */


/* default parameter values for symmetry computation */
#define DEFAULT_MAXGENERATORS        1500    /**< limit on the number of generators that should be produced within symmetry detection (0 = no limit) */
#define DEFAULT_CHECKSYMMETRIES     FALSE    /**< Should all symmetries be checked after computation? */
#define DEFAULT_DISPLAYNORBITVARS   FALSE    /**< Should the number of variables affected by some symmetry be displayed? */
#define DEFAULT_USECOLUMNSPARSITY   FALSE    /**< Should the number of conss a variable is contained in be exploited in symmetry detection? */
#define DEFAULT_DOUBLEEQUATIONS     FALSE    /**< Double equations to positive/negative version? */
#define DEFAULT_COMPRESSSYMMETRIES   TRUE    /**< Should non-affected variables be removed from permutation to save memory? */
#define DEFAULT_COMPRESSTHRESHOLD     0.5    /**< Compression is used if percentage of moved vars is at most the threshold. */
#define DEFAULT_SYMFIXNONBINARYVARS FALSE    /**< Disabled parameter */
#define DEFAULT_ENFORCECOMPUTESYMMETRY FALSE /**< always compute symmetries, even if they cannot be handled */
#define DEFAULT_SYMTYPE (int) SYM_SYMTYPE_PERM /**< type of symmetries to be computed */
#define DEFAULT_DISPSYMINFO         FALSE    /**< Shall symmetry information be printed to the terminal? */

/* default parameters for linear symmetry constraints */
#define DEFAULT_CONSSADDLP           TRUE    /**< Should the symmetry breaking constraints be added to the LP? */
#define DEFAULT_ADDSYMRESACKS        TRUE    /**< Add inequalities for symresacks for each generator? */
#define DEFAULT_DETECTDOUBLELEX      TRUE    /**< Should we check whether the components of the symmetry group can be handled by double lex matrices? */
#define DEFAULT_DETECTORBITOPES      TRUE    /**< Should we check whether the components of the symmetry group can be handled by orbitopes? */
#define DEFAULT_DETECTSUBGROUPS      TRUE    /**< Should we try to detect orbitopes in subgroups of the symmetry group? */
#define DEFAULT_ADDWEAKSBCS          TRUE    /**< Should we add weak SBCs for enclosing orbit of symmetric subgroups? */
#define DEFAULT_ADDSTRONGSBCS       FALSE    /**< Should we add strong SBCs for enclosing orbit of symmetric subgroups if orbitopes are not used? */
#define DEFAULT_ADDCONSSTIMING          2    /**< timing of adding constraints (0 = before presolving, 1 = during presolving, 2 = after presolving) */
#define DEFAULT_MAXNCONSSSUBGROUP  500000    /**< Maximum number of constraints up to which subgroup structures are detected */
#define DEFAULT_USEDYNAMICPROP       TRUE    /**< whether dynamic propagation should be used for full orbitopes */
#define DEFAULT_PREFERLESSROWS       TRUE    /**< Shall orbitopes with less rows be preferred in detection? */
#define DEFAULT_HANDLESIGNEDORBITOPES TRUE   /**< Should orbitopes on which proper signed permutations act be handled?" */
#define DEFAULT_USESIMPLESGNCOMP     TRUE /**< Should components consisting of a single full reflection be handled? */

/* default parameters for symmetry computation */
#define DEFAULT_SYMCOMPTIMING           2    /**< timing of symmetry computation (0 = before presolving, 1 = during presolving, 2 = at first call) */
#define DEFAULT_PERFORMPRESOLVING       0    /**< Run orbital fixing during presolving? (disabled parameter) */
#define DEFAULT_RECOMPUTERESTART        0    /**< Recompute symmetries after a restart has occurred? (0 = never) */

/* default parameters for Schreier Sims constraints */
#define DEFAULT_SSTTIEBREAKRULE   1          /**< index of tie break rule for selecting orbit for Schreier Sims constraints? */
#define DEFAULT_SSTLEADERRULE     0          /**< index of rule for selecting leader variables for Schreier Sims constraints? */
#define DEFAULT_SSTLEADERVARTYPE  6          /**< bitset encoding which variable types can be leaders (1: binary; 2: integer; 4: continuous);
                                              *   if multiple types are allowed, take the one with most affected vars */
#define DEFAULT_ADDCONFLICTCUTS       TRUE   /**< Should Schreier Sims constraints be added if we use a conflict based rule? */
#define DEFAULT_SSTADDCUTS            TRUE   /**< Should Schreier Sims constraints be added? */
#define DEFAULT_SSTMIXEDCOMPONENTS    TRUE   /**< Should Schreier Sims constraints be added if a symmetry component contains variables of different types? */

/* output table properties */
#define TABLE_NAME_SYMMETRY     "symmetry"
#define TABLE_DESC_SYMMETRY     "symmetry handling statistics"
#define TABLE_POSITION_SYMMETRY 7001                    /**< the position of the statistics table */
#define TABLE_EARLIEST_SYMMETRY SCIP_STAGE_SOLVING      /**< output of the statistics table is only printed from this stage onwards */


/* other defines */
#define MAXGENNUMERATOR          64000000    /**< determine maximal number of generators by dividing this number by the number of variables */
#define COMPRESSNVARSLB             25000    /**< lower bound on the number of variables above which compression could be performed */
#define DEFAULT_NAUTYMAXNCELLS     100000    /**< terminate symmetry detection using Nauty when number of cells in color refinment is at least this number
                                              *   (avoids segfaults due to Nauty for large graphs) */
#define DEFAULT_NAUTYMAXNNODES   10000000    /**< terminate symmetry detection using Nauty when its search tree has at least this number of nodes */
/*@todo investigate why the Nauty works well for some large instances (miplib2010/mspp16.mps) but not for PB instances (e.g., normalized-celar6-sub0_wcsp.wbo) */


/* macros for getting activeness of symmetry handling methods */
#define ISSYMRETOPESACTIVE(x)      (((unsigned) x & SYM_HANDLETYPE_SYMBREAK) != 0)
#define ISORBITALREDUCTIONACTIVE(x) (((unsigned) x & SYM_HANDLETYPE_ORBITALREDUCTION) != 0)
#define ISSSTACTIVE(x)             (((unsigned) x & SYM_HANDLETYPE_SST) != 0)

#define ISSSTBINACTIVE(x)          (((unsigned) x & SCIP_SSTTYPE_BINARY) != 0)
#define ISSSTINTACTIVE(x)          (((unsigned) x & SCIP_SSTTYPE_INTEGER) != 0)
#define ISSSTCONTACTIVE(x)         (((unsigned) x & SCIP_SSTTYPE_CONTINUOUS) != 0)

/* enable symmetry statistics */
#define SYMMETRY_STATISTICS 1

/** propagator data */
struct SCIP_PropData
{
   /* symmetry group information */
   int                   npermvars;          /**< number of variables for permutations */
   int                   nbinpermvars;       /**< number of binary variables for permutations */
   SCIP_VAR**            permvars;           /**< variables on which permutations act */
   int                   nperms;             /**< number of permutations */
   int                   nmaxperms;          /**< maximal number of permutations (needed for freeing storage) */
   int**                 perms;              /**< pointer to store permutation generators as (nperms x npermvars) matrix */
   int**                 permstrans;         /**< pointer to store transposed permutation generators as (npermvars x nperms) matrix */
   SCIP_HASHMAP*         permvarmap;         /**< map of variables to indices in permvars array */
   int                   nmovedpermvars;     /**< number of variables moved by any permutation */
   int                   nmovedbinpermvars;  /**< number of binary variables moved by any permutation */
   int                   nmovedintpermvars;  /**< number of integer variables moved by any permutation */
   int                   nmovedcontpermvars; /**< number of continuous variables moved by any permutation */
   SCIP_HASHMAP*         customsymopnodetypes; /**< types of operator nodes introduced
                                                *   by a user for symmetry detection */
   int                   nopnodetypes;       /**< current number of operator node types used for symmetry detection */
   SCIP_Real*            permvardomaincenter; /**< center of variable domains (needed for signed permutations) */
   int                   symtype;             /**< type of symmetries to be computed */
   SCIP_Bool*            isproperperm;        /**< stores for every generator whether it is a proper permutation */

   /* components of symmetry group */
   int                   ncomponents;        /**< number of components of symmetry group */
   int                   ncompblocked;       /**< number of components that have been blocked */
   int*                  components;         /**< array containing the indices of permutations sorted by components */
   int*                  componentbegins;    /**< array containing in i-th position the first position of
                                              *   component i in components array */
   int*                  vartocomponent;     /**< array containing for each permvar the index of the component it is
                                              *   contained in (-1 if not affected) */
   unsigned*             componentblocked;   /**< array to store which symmetry methods have been applied to a component using
                                              *   the same bitset as for misc/usesymmetry */
   SCIP_Bool*            componenthassignedperm; /**< array to indicate whether a component has a signed permutation */

   /* further symmetry information */
   int                   nmovedvars;         /**< number of variables moved by some permutation */
   SCIP_Real             log10groupsize;     /**< log10 of size of symmetry group */
   SCIP_Bool             binvaraffected;     /**< whether binary variables are affected by some symmetry */

   /* for symmetry computation */
   int                   maxgenerators;      /**< limit on the number of generators that should be produced within symmetry detection (0 = no limit) */
   SCIP_Bool             checksymmetries;    /**< Should all symmetries be checked after computation? */
   SCIP_Bool             displaynorbitvars;  /**< Whether the number of variables in non-trivial orbits shall be computed */
   SCIP_Bool             compresssymmetries; /**< Should non-affected variables be removed from permutation to save memory? */
   SCIP_Real             compressthreshold;  /**< Compression is used if percentage of moved vars is at most the threshold. */
   SCIP_Bool             compressed;         /**< Whether symmetry data has been compressed */
   SCIP_Bool             computedsymmetry;   /**< Have we already tried to compute symmetries? */
   int                   usesymmetry;        /**< encoding of active symmetry handling methods (for debugging) */
   SCIP_Bool             usecolumnsparsity;  /**< Should the number of conss a variable is contained in be exploited in symmetry detection? */
   SCIP_Bool             doubleequations;    /**< Double equations to positive/negative version? */
   SCIP_Bool             enforcecomputesymmetry; /**< always compute symmetries, even if they cannot be handled */
   int                   symtiming;          /**< timing of computing and handling symmetries (0 = before presolving, 1 = during presolving, 2 = after presolving) */
   SCIP_Bool             dispsyminfo;        /**< Shall symmetry information be printed to the terminal? */

   /* for symmetry constraints */
   SCIP_Bool             triedaddsymmethods; /**< whether we already tried to add symmetry handling methods */
   SCIP_Bool             conssaddlp;         /**< Should the symmetry breaking constraints be added to the LP? */
   SCIP_Bool             addsymresacks;      /**< Add symresack constraints for each generator? */
   SCIP_CONS**           genorbconss;        /**< list of generated orbitope/orbisack/symresack constraints */
   SCIP_CONS**           genlinconss;        /**< list of generated linear constraints */
   int                   ngenorbconss;       /**< number of generated orbitope/orbisack/symresack constraints */
   int                   genorbconsssize;    /**< size of generated orbitope/orbisack/symresack constraints array */
   int                   ngenlinconss;       /**< number of generated linear constraints */
   int                   genlinconsssize;    /**< size of linear constraints array */
   int                   nsymresacks;        /**< number of symresack constraints */
   SCIP_Bool             detectdoublelex;    /**< Should we check whether the components of the symmetry group can be handled by double lex matrices? */
   SCIP_Bool             detectorbitopes;    /**< Should we check whether the components of the symmetry group can be handled by orbitopes? */
   SCIP_Bool             detectsubgroups;    /**< Should we try to detect orbitopes in subgroups of the symmetry group? */
   SCIP_Bool             addweaksbcs;        /**< Should we add weak SBCs for enclosing orbit of symmetric subgroups? */
   SCIP_Bool             addstrongsbcs;      /**< Should we add strong SBCs for enclosing orbit of symmetric subgroups if orbitopes are not used? */
   int                   norbitopes;         /**< number of orbitope constraints */
   SCIP_Bool*            isnonlinvar;        /**< array indicating whether variables appear non-linearly */
   SCIP_CONSHDLR*        conshdlr_nonlinear; /**< nonlinear constraint handler */
   int                   maxnconsssubgroup;  /**< maximum number of constraints up to which subgroup structures are detected */
   SCIP_Bool             usedynamicprop;     /**< whether dynamic propagation should be used for full orbitopes */
   SCIP_Bool             preferlessrows;     /**< Shall orbitopes with less rows be preferred in detection? */
   SCIP_Bool             handlesignedorbitopes; /**< Should orbitopes on which proper signed permutations act be handled?" */
   SCIP_Bool             usesimplesgncomp;   /**< Should components consisting of a single full reflection be handled? */

   /* data necessary for symmetry computation order */
   int                   recomputerestart;   /**< Recompute symmetries after a restart has occurred? (0 = never, 1 = always, 2 = if symmetry reduction found) */
   int                   lastrestart;        /**< last restart for which symmetries have been computed */
   SCIP_Bool             symfoundreduction;  /**< whether symmetry handling propagation has found a reduction since the last time computing symmetries */

   /* data necessary for Schreier Sims constraints */
   SCIP_CONS**           sstconss;           /**< list of generated schreier sims conss */
   int                   nsstconss;          /**< number of generated schreier sims conss */
   int                   maxnsstconss;       /**< maximum number of conss in sstconss */
   int                   sstleaderrule;      /**< rule to select leader  */
   int                   ssttiebreakrule;    /**< tie break rule for leader selection */
   int                   sstleadervartype;   /**< bitset encoding which variable types can be leaders;
                                              *   if multiple types are allowed, take the one with most affected vars */
   int*                  leaders;            /**< index of orbit leaders in permvars */
   int                   nleaders;           /**< number of orbit leaders in leaders array */
   int                   maxnleaders;        /**< maximum number of leaders in leaders array */
   SCIP_Bool             addconflictcuts;    /**< Should Schreier Sims constraints be added if we use a conflict based rule? */
   SCIP_Bool             sstaddcuts;         /**< Should Schreier Sims constraints be added? */
   SCIP_Bool             sstmixedcomponents; /**< Should Schreier Sims constraints be added if a symmetry component contains variables of different types? */

   SCIP_EVENTHDLR*       shadowtreeeventhdlr;/**< pointer to event handler for shadow tree */
   SCIP_ORBITOPALREDDATA* orbitopalreddata;  /**< container for the orbitopal reduction data */
   SCIP_ORBITALREDDATA*  orbitalreddata;     /**< container for orbital reduction data */
   SCIP_LEXREDDATA*      lexreddata;         /**< container for lexicographic reduction propagation */
};

/** conflict data structure for SST cuts */
struct SCIP_ConflictData
{
   SCIP_VAR*             var;                /**< variable belonging to node */
   int                   orbitidx;           /**< orbit of variable w.r.t. current stabilizer subgroup
                                              *   or -1 if not affected by symmetry */
   int                   nconflictinorbit;   /**< number of variables the node's var is in conflict with */
   int                   orbitsize;          /**< size of the variable's orbit */
   int                   posinorbit;         /**< position of variable in its orbit */
   SCIP_Bool             active;             /**< whether variable has not been fixed by Schreier Sims code */
   SCIP_CLIQUE**         cliques;            /**< List of setppc constraints. */
   int                   ncliques;           /**< Number of setppc constraints. */
};
typedef struct SCIP_ConflictData SCIP_CONFLICTDATA;


/** compare function for sorting an array by the addresses of its members  */
static
SCIP_DECL_SORTPTRCOMP(sortByPointerValue)
{
   /* @todo move to misc.c? */
   if ( elem1 < elem2 )
      return -1;
   else if ( elem1 > elem2 )
      return +1;
   return 0;
}


/** checks whether two arrays that are sorted with the same comparator have a common element */
static
SCIP_Bool checkSortedArraysHaveOverlappingEntry(
   void**                arr1,               /**< first array */
   int                   narr1,              /**< number of elements in first array */
   void**                arr2,               /**< second array */
   int                   narr2,              /**< number of elements in second array */
   SCIP_DECL_SORTPTRCOMP((*compfunc))        /**< comparator function that was used to sort arr1 and arr2; must define a total ordering */
   )
{
   /* @todo move to misc.c? */
   int it1;
   int it2;
   int cmp;

   assert( arr1 != NULL || narr1 == 0 );
   assert( narr1 >= 0 );
   assert( arr2 != NULL || narr2 == 0 );
   assert( narr2 >= 0 );
   assert( compfunc != NULL );

   /* there is no overlap if one of the two arrays is empty */
   if ( narr1 <= 0 )
      return FALSE;
   if ( narr2 <= 0 )
      return FALSE;

   it1 = 0;
   it2 = 0;

   while ( TRUE )  /*lint !e716*/
   {
      cmp = compfunc(arr1[it1], arr2[it2]);
      if ( cmp < 0 )
      {
         /* comparison function determines arr1[it1] < arr2[it2]
          * increase iterator for arr1
          */
         if ( ++it1 >= narr1 )
            break;
         continue;
      }
      else if ( cmp > 0 )
      {
         /* comparison function determines arr1[it1] > arr2[it2]
          * increase iterator for arr2
          */
         if ( ++it2 >= narr2 )
            break;
         continue;
      }
      else
      {
         /* the entries arr1[it1] and arr2[it2] are the same with respect to the comparison function */
         assert( cmp == 0 );
         return TRUE;
      }
   }

   /* no overlap detected */
   assert( it1 >= narr1 || it2 >= narr2 );
   return FALSE;
}


/*
 * Display dialog callback methods
 */

/** displays the cycle of a symmetry */
static
SCIP_RETCODE displayCycleOfSymmetry(
   SCIP*                 scip,               /**< SCIP pointer */
   int*                  perm,               /**< symmetry */
   SYM_SYMTYPE           symtype,            /**< type of symmetry */
   int                   baseidx,            /**< variable index for which cycle is computed */
   SCIP_Bool*            covered,            /**< allocated array to store covered variables */
   int                   nvars,              /**< number of (non-negated) variables in symmetry */
   SCIP_VAR**            vars                /**< variables on which symmetry acts */
   )
{
   char* string;
   int varidx;
   int j;

   assert( scip != NULL );
   assert( perm != NULL );
   assert( 0 <= baseidx );
   assert( (symtype == SYM_SYMTYPE_PERM && baseidx < nvars) ||
      (symtype == SYM_SYMTYPE_SIGNPERM && baseidx < 2 * nvars) );
   assert( covered != NULL );

   /* skip fixed points or elements already covered in previous cycle */
   if ( perm[baseidx] == baseidx || covered[baseidx] )
      return SCIP_OKAY;

   varidx = baseidx >= nvars ? baseidx - nvars : baseidx;
   string = (char*) SCIPvarGetName(vars[varidx]);
   SCIPinfoMessage(scip, NULL, "  (%s<%s>", baseidx >= nvars ? "negated " : "", string);
   j = perm[baseidx];
   covered[baseidx] = TRUE;
   while ( j != baseidx )
   {
      covered[j] = TRUE;
      varidx = j >= nvars ? j - nvars : j;
      string = (char*) SCIPvarGetName(vars[varidx]);
      SCIPinfoMessage(scip, NULL, ",%s<%s>", j >= nvars ? "negated " : "", string);
      j = perm[j];
   }
   SCIPinfoMessage(scip, NULL, ")\n");

   return SCIP_OKAY;
}

/** displays symmetry information without taking components into account */
static
SCIP_RETCODE displaySymmetriesWithoutComponents(
   SCIP*                 scip,               /**< SCIP pointer */
   SCIP_PROPDATA*        propdata            /**< propagator data */
   )
{
   SCIP_Bool* covered;
   SYM_SYMTYPE symtype;
   int* perm;
   int permlen;
   int npermvars;
   int i;
   int p;

   assert( scip != NULL );
   assert( propdata != NULL );
   assert( propdata->nperms > 0 );
   assert( propdata->permvars != NULL );
   assert( propdata->npermvars > 0 );

   symtype = (SYM_SYMTYPE) propdata->symtype;
   npermvars = propdata->npermvars;
   permlen = symtype == SYM_SYMTYPE_PERM ? npermvars : 2 * npermvars;

   if ( symtype == SYM_SYMTYPE_SIGNPERM )
      SCIPinfoMessage(scip, NULL, "Display permutations as signed permutations (allowing translations)\n");

   SCIP_CALL( SCIPallocClearBufferArray(scip, &covered, permlen) );

   for (p = 0; p < propdata->nperms; ++p)
   {
      SCIPinfoMessage(scip, NULL, "Permutation %d:\n", p);
      perm = propdata->perms[p];

      for (i = 0; i < permlen; ++i)
      {
         SCIP_CALL( displayCycleOfSymmetry(scip, perm, symtype, i, covered, npermvars, propdata->permvars) );
      }

      for (i = 0; i < permlen; ++i)
         covered[i] = FALSE;
   }

   SCIPfreeBufferArray(scip, &covered);

   return SCIP_OKAY;
}

/** displays symmetry information taking components into account */
static
SCIP_RETCODE displaySymmetriesWithComponents(
   SCIP*                 scip,               /**< SCIP pointer */
   SCIP_PROPDATA*        propdata            /**< propagator data */
   )
{
   SCIP_Bool* covered;
   SYM_SYMTYPE symtype;
   int* perm;
   int comppermlen;
   int permlen;
   int npermvars;
   int i;
   int p;
   int c;

   assert( scip != NULL );
   assert( propdata != NULL );
   assert( propdata->nperms > 0 );
   assert( propdata->permvars != NULL );
   assert( propdata->npermvars > 0 );
   assert( propdata->ncomponents > 0 );

   symtype = (SYM_SYMTYPE) propdata->symtype;
   npermvars = propdata->npermvars;
   permlen = symtype == SYM_SYMTYPE_PERM ? npermvars : 2 * npermvars;

   SCIP_CALL( SCIPallocClearBufferArray(scip, &covered, permlen) );

   if ( symtype == SYM_SYMTYPE_PERM )
      SCIPinfoMessage(scip, NULL, "   Symmetries of different components are displayed as permutations.\n\n");
   else
      SCIPinfoMessage(scip, NULL, "   Symmetries of different components are displayed as permutations,\n"
      "   or signed permutations (allowing translations) if the component has signed permutations.\n\n");
   for (c = 0; c < propdata->ncomponents; ++c)
   {
      int cnt;

      SCIPinfoMessage(scip, NULL, "Display symmetries of component %d%s.\n", c,
         propdata->componenthassignedperm[c] ? " as signed permutations" : "");

      comppermlen = propdata->componenthassignedperm[c] ? 2 * npermvars : npermvars;

      for (p = propdata->componentbegins[c], cnt = 0; p < propdata->componentbegins[c + 1]; ++p, ++cnt)
      {
         SCIPinfoMessage(scip, NULL, "Permutation %d:\n", cnt);
         perm = propdata->perms[propdata->components[p]];

         for (i = 0; i < comppermlen; ++i)
         {
            SCIP_CALL( displayCycleOfSymmetry(scip, perm, symtype, i, covered, npermvars, propdata->permvars) );
         }

         for (i = 0; i < comppermlen; ++i)
            covered[i] = FALSE;
      }
   }

   SCIPfreeBufferArray(scip, &covered);

   return SCIP_OKAY;
}

/*
 * Methods for printing symmetry information
 */

/** prints header of symmetry information to terminal */
static
SCIP_RETCODE printSyminfoHeader(
   SCIP*                 scip                /**< SCIP pointer */
   )
{
   assert( scip != NULL );

   SCIPinfoMessage(scip, NULL, "### SYMMETRY INFORMATION ###\n");

   return SCIP_OKAY;
}

/** prints footer of symmetry information to terminal */
static
SCIP_RETCODE printSyminfoFooter(
   SCIP*                 scip                /**< SCIP pointer */
   )
{
   assert( scip != NULL );

   SCIPinfoMessage(scip, NULL, "### END SYMMETRY INFORMATION ###\n");

   return SCIP_OKAY;
}

/** prints general information about symmetry component to terminal */
static
SCIP_RETCODE printSyminfoComponentHeader(
   SCIP*                 scip,               /**< SCIP pointer */
   SCIP_PROPDATA*        propdata,           /**< data of symmetry propagator */
   int                   cidx                /**< index of component */
   )
{
   assert( scip != NULL );
   assert( propdata != NULL );
   assert( 0 <= cidx && cidx < propdata->ncomponents );

   SCIPinfoMessage(scip, NULL, "%sSymmetry information component %d\n", cidx == 0 ? "" : "\n", cidx);
   SCIPinfoMessage(scip, NULL, "  number of generators:\t\t%d\n",
      propdata->componentbegins[cidx + 1] - propdata->componentbegins[cidx]);

   return SCIP_OKAY;
}

/** prints general information about symmetry component to terminal */
static
SCIP_RETCODE printSyminfoGroupAction(
   SCIP*                 scip,               /**< SCIP pointer */
   SCIP_Bool             isorbitope,         /**< whether group action is orbitopal */
   SCIP_Bool             isdoublelex,        /**< whether group action id doublelex */
   int                   nrows,              /**< number of rows for matrix actions */
   int                   ncols,              /**< number of columns for matrix actions */
   int                   nrowmatrices,       /**< number of row matrices (for doublelex) */
   int                   ncolmatrices,       /**< number of column matrices (for doublelex) */
   int*                  rowsbegin,          /**< array to indicate length of row matrices (for doublelex) */
   int*                  colsbegin           /**< array to indicate length of column matrices (for doublelex) */
   )
{
   assert( scip != NULL );
   assert( isorbitope || rowsbegin != NULL );
   assert( isorbitope || colsbegin != NULL );

   SCIPinfoMessage(scip, NULL, "  Group action:\t\t\t");
   if ( isorbitope )
      SCIPinfoMessage(scip, NULL, "column action on %d x %d matrix\n", nrows, ncols);
   else if ( isdoublelex )
   {
      int i;

      SCIPinfoMessage(scip, NULL, "row and column action on %d x %d matrix\n", nrows, ncols);
      SCIPinfoMessage(scip, NULL, "  number of row blocks:\t\t%d (blocks of length %d", nrowmatrices,
         rowsbegin[1] - rowsbegin[0]);
      for (i = 1; i < nrowmatrices; ++i)
         SCIPinfoMessage(scip, NULL, ", %d", rowsbegin[i + 1] - rowsbegin[i]);
      SCIPinfoMessage(scip, NULL, ")\n");
      SCIPinfoMessage(scip, NULL, "  number of column blocks:\t%d (blocks of length %d", ncolmatrices,
         colsbegin[1] - colsbegin[0]);
      for (i = 1; i < ncolmatrices; ++i)
         SCIPinfoMessage(scip, NULL, ", %d", colsbegin[i + 1] - colsbegin[i]);
      SCIPinfoMessage(scip, NULL, ")\n");
   }
   else
      SCIPinfoMessage(scip, NULL, "unknown\n");

   return SCIP_OKAY;
}


/** ensures that movedpermvarscounts is initialized */
static
SCIP_RETCODE ensureSymmetryMovedPermvarsCountsComputed(
   SCIP*                 scip,               /**< SCIP instance */
   SCIP_PROPDATA*        propdata            /**< propagator data */
   )
{
   int v;
   int p;

   assert( scip != NULL );
   assert( propdata != NULL );

   /* symmetries must have been determined */
   assert( propdata->nperms >= 0 );

   /* stop if already computed */
   if ( propdata->nmovedpermvars >= 0 )
      return SCIP_OKAY;
   assert( propdata->nmovedpermvars == -1 );

   propdata->nmovedpermvars = 0;
   propdata->nmovedbinpermvars = 0;
   propdata->nmovedintpermvars = 0;
   propdata->nmovedcontpermvars = 0;

   for (p = 0; p < propdata->nperms; ++p)
   {
      for (v = 0; v < propdata->npermvars; ++v)
      {
         if ( propdata->perms[p][v] != v )
         {
            ++propdata->nmovedpermvars;

            switch ( SCIPgetSymInferredVarType(propdata->permvars[v]) )
            {
            case SCIP_VARTYPE_BINARY:
               ++propdata->nmovedbinpermvars;
               break;
            case SCIP_VARTYPE_INTEGER:
               ++propdata->nmovedintpermvars;
               break;
            case SCIP_VARTYPE_CONTINUOUS:
               ++propdata->nmovedcontpermvars;
               break;
            default:
               SCIPerrorMessage("unknown variable type\n");
               return SCIP_INVALIDDATA;
            } /*lint !e788*/
         }
      }
   }

   return SCIP_OKAY;
}


/*
 * Table callback methods
 */

/** table data */
struct SCIP_TableData
{
   SCIP_PROPDATA*        propdata;           /** pass data of propagator for table output function */
};


/** output method of symmetry propagator statistics table to output file stream 'file' */
static
SCIP_DECL_TABLEOUTPUT(tableOutputSymmetry)
{
   SCIP_TABLEDATA* tabledata;
   int nred;
   int ncutoff;
   SCIP_Real time;

   assert( scip != NULL );
   assert( table != NULL );

   tabledata = SCIPtableGetData(table);
   assert( tabledata != NULL );
   assert( tabledata->propdata != NULL );

   SCIPverbMessage(scip, SCIP_VERBLEVEL_MINIMAL, file, "Symmetry           :\n");
   SCIP_CALL( ensureSymmetryMovedPermvarsCountsComputed(scip, tabledata->propdata) );
   SCIPverbMessage(scip, SCIP_VERBLEVEL_MINIMAL, file, "  #affected vars   : %10d (%d bin, %d int, %d cont)\n",
      tabledata->propdata->nmovedpermvars, tabledata->propdata->nmovedbinpermvars,
      tabledata->propdata->nmovedintpermvars, tabledata->propdata->nmovedcontpermvars) ;
   if ( tabledata->propdata->orbitopalreddata )
   {
      SCIP_CALL( SCIPorbitopalReductionGetStatistics(scip, tabledata->propdata->orbitopalreddata, &nred, &ncutoff) );
      SCIPverbMessage(scip, SCIP_VERBLEVEL_MINIMAL, file, "  orbitopal red.   : %10d reductions applied,"
         " %10d cutoffs\n", nred, ncutoff);
   }
   if ( tabledata->propdata->orbitalreddata )
   {
      SCIP_CALL( SCIPorbitalReductionGetStatistics(scip, tabledata->propdata->orbitalreddata, &nred, &ncutoff) );
      SCIPverbMessage(scip, SCIP_VERBLEVEL_MINIMAL, file, "  orbital reduction: %10d reductions applied,"
         " %10d cutoffs\n", nred, ncutoff);
   }
   if ( tabledata->propdata->lexreddata )
   {
      SCIP_CALL( SCIPlexicographicReductionGetStatistics(scip, tabledata->propdata->lexreddata, &nred, &ncutoff) );
      SCIPverbMessage(scip, SCIP_VERBLEVEL_MINIMAL, file, "  lexicographic red: %10d reductions applied,"
         " %10d cutoffs\n", nred, ncutoff);
   }
   if ( tabledata->propdata->shadowtreeeventhdlr )
   {
      time = SCIPgetShadowTreeEventHandlerExecutionTime(scip, tabledata->propdata->shadowtreeeventhdlr);
      SCIPverbMessage(scip, SCIP_VERBLEVEL_MINIMAL, file, "  shadow tree time : %10.2f s\n", time);
   }

   return SCIP_OKAY;
}


static
SCIP_DECL_TABLECOLLECT(tableCollectSymmetry)
{
   SCIP_TABLEDATA* tabledata;
   int nred;
   int ncutoff;

   assert(scip != NULL);
   assert(table != NULL);

   tabledata = SCIPtableGetData(table);
   assert(tabledata != NULL);
   assert(datatree != NULL);

   /* Create a subtree for symmetry statistics */
   SCIP_DATATREE* symmetry_stats;
   SCIP_CALL( SCIPcreateDatatreeInTree(scip, datatree, &symmetry_stats, "plugins", -1) );

   /* Collect orbitopal reduction statistics */
   if( tabledata->propdata->orbitopalreddata )
   {
      SCIP_DATATREE* orbitopal_red;
      SCIP_CALL( SCIPcreateDatatreeInTree(scip, symmetry_stats, &orbitopal_red, "orbitopalreduction", 2) );

      SCIP_CALL( SCIPorbitopalReductionGetStatistics(scip, tabledata->propdata->orbitopalreddata, &nred, &ncutoff) );
      SCIP_CALL( SCIPinsertDatatreeInt(scip, orbitopal_red, "nreductionsapplied", nred) );
      SCIP_CALL( SCIPinsertDatatreeInt(scip, orbitopal_red, "ncutoffs", ncutoff) );
   }

   /* Collect orbital reduction statistics */
   if( tabledata->propdata->orbitalreddata )
   {
      SCIP_DATATREE* orbital_red;
      SCIP_CALL( SCIPcreateDatatreeInTree(scip, symmetry_stats, &orbital_red, "orbital_reduction", 2) );

      SCIP_CALL( SCIPorbitalReductionGetStatistics(scip, tabledata->propdata->orbitalreddata, &nred, &ncutoff) );
      SCIP_CALL( SCIPinsertDatatreeInt(scip, orbital_red, "nreductionsapplied", nred) );
      SCIP_CALL( SCIPinsertDatatreeInt(scip, orbital_red, "ncutoffs", ncutoff) );
   }

   /* Collect lexicographic reduction statistics */
   if( tabledata->propdata->lexreddata )
   {
      SCIP_DATATREE* lex_red;
      SCIP_CALL( SCIPcreateDatatreeInTree(scip, symmetry_stats, &lex_red, "lexicographicreduction", 2) );

      SCIP_CALL( SCIPlexicographicReductionGetStatistics(scip, tabledata->propdata->lexreddata, &nred, &ncutoff) );
      SCIP_CALL( SCIPinsertDatatreeInt(scip, lex_red, "nreductionsapplied", nred) );
      SCIP_CALL( SCIPinsertDatatreeInt(scip, lex_red, "ncutoffs", ncutoff) );
   }

   /* Collect shadow tree event handler execution time */
   if( tabledata->propdata->shadowtreeeventhdlr )
   {
      SCIP_Real time = SCIPgetShadowTreeEventHandlerExecutionTime(scip, tabledata->propdata->shadowtreeeventhdlr);
      SCIP_CALL( SCIPinsertDatatreeReal(scip, datatree, "shadowtreeexecutiontime", time) );
   }

   return SCIP_OKAY;
}

/** destructor of statistics table to free user data (called when SCIP is exiting) */
static
SCIP_DECL_TABLEFREE(tableFreeSymmetry)
{
   SCIP_TABLEDATA* tabledata;
   tabledata = SCIPtableGetData(table);
   assert( tabledata != NULL );

   SCIPfreeBlockMemory(scip, &tabledata);

   return SCIP_OKAY;
}



/*
 * local data structures
 */

/** data structure to store arrays used for sorting colored component types */
struct SYM_Sortgraphcompvars
{
   int*                  components;         /**< array of components */
   int*                  colors;             /**< array of colors */
};
typedef struct SYM_Sortgraphcompvars SYM_SORTGRAPHCOMPVARS;

/** sorts variable indices according to their corresponding component in the graph
 *
 *  Variables are sorted first by the color of their component and then by the component index.
 *
 *  result:
 *    < 0: ind1 comes before (is better than) ind2
 *    = 0: both indices have the same value
 *    > 0: ind2 comes after (is worse than) ind2
 */
static
SCIP_DECL_SORTINDCOMP(SYMsortGraphCompVars)
{
   SYM_SORTGRAPHCOMPVARS* data;

   data = (SYM_SORTGRAPHCOMPVARS*) dataptr;

   if ( data->colors[ind1] < data->colors[ind2] )
      return -1;
   else if ( data->colors[ind1] > data->colors[ind2] )
      return 1;

   if ( data->components[ind1] < data->components[ind2] )
      return -1;
   if ( data->components[ind1] > data->components[ind2] )
      return 1;

   return 0;
}

/** compares two symmetry detection graphs
 *
 *  Graphs are compared by their number of consnodes, then their constypes, then by their lhs,
 *  then by their rhs, then by their total number of nodes, then by the number of operator nodes,
 *  then by their number of value nodes, and then by their number of edges.
 *
 *  result:
 *    < 0: ind1 comes before (is better than) ind2
 *    = 0: both indices have the same value
 *    > 0: ind2 comes after (is worse than) ind2
 */
static
int compareSymgraphs(
   SCIP*                 scip,               /**< SCIP pointer (or NULL) */
   SYM_GRAPH*            G1,                 /**< first graph in comparison */
   SYM_GRAPH*            G2                  /**< second graph in comparison */
   )
{
   int c;
   int perm1;
   int perm2;

   /* compare the number of constraint nodes */
   if ( G1->nconsnodes < G2->nconsnodes )
      return -1;
   if ( G1->nconsnodes > G2->nconsnodes )
      return 1;

   /* compare the constraint nodes of the two graphs */
   for (c = 0; c < G1->nconsnodes; ++c)
   {
      perm1 = G1->consnodeperm[c];
      perm2 = G2->consnodeperm[c];

      if ( SCIPconsGetHdlr(G1->conss[perm1]) < SCIPconsGetHdlr(G2->conss[perm2]) )
         return -1;
      if ( SCIPconsGetHdlr(G1->conss[perm1]) > SCIPconsGetHdlr(G2->conss[perm2]) )
         return 1;

      /* compare using SCIP functions when SCIP is available */
      if ( scip != NULL )
      {
         if ( SCIPisLT(scip, G1->lhs[perm1], G2->lhs[perm2]) )
            return -1;
         if ( SCIPisGT(scip, G1->lhs[perm1], G2->lhs[perm2]) )
            return 1;

         if ( SCIPisLT(scip, G1->rhs[perm1], G2->rhs[perm2]) )
            return -1;
         if ( SCIPisGT(scip, G1->rhs[perm1], G2->rhs[perm2]) )
            return 1;
      }
      else
      {
         if ( G1->lhs[perm1] < G2->lhs[perm2] )
            return -1;
         if ( G1->lhs[perm1] > G2->lhs[perm2] )
            return 1;

         if ( G1->rhs[perm1] < G2->rhs[perm2] )
            return -1;
         if ( G1->rhs[perm1] > G2->rhs[perm2] )
            return 1;
      }
   }

   /* compare number of remaining node types */
   if ( G1->nnodes < G2->nnodes )
      return -1;
   if ( G1->nnodes > G2->nnodes )
      return 1;

   if ( G1->nopnodes < G2->nopnodes )
      return -1;
   if ( G1->nopnodes > G2->nopnodes )
      return 1;

   if ( G1->nvalnodes < G2->nvalnodes )
      return -1;
   if ( G1->nvalnodes > G2->nvalnodes )
      return 1;

   if ( G1->nedges < G2->nedges )
      return -1;
   if ( G1->nedges > G2->nedges )
      return 1;

   return 0;
}

/** sorts symmetry detection graphs
 *
 *  Graphs are sorted by their number of consnodes, then their constypes, then by their lhs,
 *  then by their rhs, then by their total number of nodes, then by the number of operator nodes,
 *  then by their number of value nodes, and then by their number of edges.
 *
 *  result:
 *    < 0: ind1 comes before (is better than) ind2
 *    = 0: both indices have the same value
 *    > 0: ind2 comes after (is worse than) ind2
 */
static
SCIP_DECL_SORTINDCOMP(SYMsortSymgraphs)
{
   SYM_GRAPH** data;
   SYM_GRAPH* G1;
   SYM_GRAPH* G2;

   data = (SYM_GRAPH**) dataptr;
   G1 = data[ind1];
   G2 = data[ind2];

   return compareSymgraphs(NULL, G1, G2);
}

/*
 * Local methods
 */

#ifndef NDEBUG
/** checks that symmetry data is all freed */
static
SCIP_Bool checkSymmetryDataFree(
   SCIP_PROPDATA*        propdata            /**< propagator data */
   )
{
   assert( propdata->permvarmap == NULL );
   assert( propdata->genorbconss == NULL );
   assert( propdata->genlinconss == NULL );
   assert( propdata->ngenlinconss == 0 );
   assert( propdata->ngenorbconss == 0 );
   assert( propdata->genorbconsssize == 0 );
   assert( propdata->genlinconsssize == 0 );
   assert( propdata->sstconss == NULL );
   assert( propdata->leaders == NULL );

   assert( propdata->permvardomaincenter == NULL );
   assert( propdata->permvars == NULL );
   assert( propdata->perms == NULL );
   assert( propdata->permstrans == NULL );
   assert( propdata->npermvars == 0 );
   assert( propdata->nbinpermvars == 0 );
   assert( propdata->nperms == -1 || propdata->nperms == 0 );
   assert( propdata->nmaxperms == 0 );
   assert( propdata->nmovedpermvars == -1 );
   assert( propdata->nmovedbinpermvars == 0 );
   assert( propdata->nmovedintpermvars == 0 );
   assert( propdata->nmovedcontpermvars == 0 );
   assert( propdata->nmovedvars == -1 );
   assert( propdata->binvaraffected == FALSE );
   assert( propdata->isnonlinvar == NULL );
   assert( propdata->isproperperm == NULL );

   assert( propdata->componenthassignedperm == NULL );
   assert( propdata->componentblocked == NULL );
   assert( propdata->componentbegins == NULL );
   assert( propdata->components == NULL );
   assert( propdata->ncomponents == -1 );
   assert( propdata->ncompblocked == 0 );

   return TRUE;
}
#endif


/** resets symmetry handling propagators that depend on the branch-and-bound tree structure */
static
SCIP_RETCODE resetDynamicSymmetryHandling(
   SCIP*                 scip,               /**< SCIP pointer */
   SCIP_PROPDATA*        propdata            /**< propagator data */
   )
{
   assert( scip != NULL );
   assert( propdata != NULL );

   /* propagators managed by a different file */
   if ( propdata->orbitalreddata != NULL )
   {
      SCIP_CALL( SCIPorbitalReductionReset(scip, propdata->orbitalreddata) );
   }
   if ( propdata->orbitopalreddata != NULL )
   {
      SCIP_CALL( SCIPorbitopalReductionReset(scip, propdata->orbitopalreddata) );
   }
   if ( propdata->lexreddata != NULL )
   {
      SCIP_CALL( SCIPlexicographicReductionReset(scip, propdata->lexreddata) );
   }

   return SCIP_OKAY;
}


/** frees symmetry data */
static
SCIP_RETCODE freeSymmetryData(
   SCIP*                 scip,               /**< SCIP pointer */
   SCIP_PROPDATA*        propdata            /**< propagator data */
   )
{
   int i;

   assert( scip != NULL );
   assert( propdata != NULL );

   SCIP_CALL( resetDynamicSymmetryHandling(scip, propdata) );

   if ( propdata->permvarmap != NULL )
   {
      SCIPhashmapFree(&propdata->permvarmap);
   }

   /* release all variables contained in permvars array */
   for (i = 0; i < propdata->npermvars; ++i)
   {
      assert( propdata->permvars[i] != NULL );
      SCIP_CALL( SCIPreleaseVar(scip, &propdata->permvars[i]) );
   }

   /* free permstrans matrix*/
   if ( propdata->permstrans != NULL )
   {
      assert( propdata->nperms > 0 );
      assert( propdata->permvars != NULL );
      assert( propdata->npermvars > 0 );
      assert( propdata->nmaxperms > 0 );

      for (i = 0; i < propdata->npermvars; ++i)
      {
         SCIPfreeBlockMemoryArray(scip, &propdata->permstrans[i], propdata->nmaxperms);
      }
      SCIPfreeBlockMemoryArray(scip, &propdata->permstrans, propdata->npermvars);
   }

   /* free data of added orbitope/orbisack/symresack constraints */
   if ( propdata->genorbconss != NULL )
   {
      /* release constraints */
      while ( propdata->ngenorbconss > 0 )
      {
         assert( propdata->genorbconss[propdata->ngenorbconss - 1] != NULL );
         SCIP_CALL( SCIPreleaseCons(scip, &propdata->genorbconss[--propdata->ngenorbconss]) );
      }
      assert( propdata->ngenorbconss == 0 );

      /* free pointers to symmetry group and binary variables */
      SCIPfreeBlockMemoryArray(scip, &propdata->genorbconss, propdata->genorbconsssize);
      propdata->genorbconsssize = 0;
   }

   /* free data of added constraints */
   if ( propdata->genlinconss != NULL )
   {
      /* release constraints */
      for (i = 0; i < propdata->ngenlinconss; ++i)
      {
         assert( propdata->genlinconss[i] != NULL );
         SCIP_CALL( SCIPreleaseCons(scip, &propdata->genlinconss[i]) );
      }

      /* free pointers to symmetry group and binary variables */
      SCIPfreeBlockMemoryArray(scip, &propdata->genlinconss, propdata->genlinconsssize);
      propdata->ngenlinconss = 0;
      propdata->genlinconsssize = 0;
   }

   if ( propdata->sstconss != NULL )
   {
      assert( propdata->nsstconss > 0 );

      /* release constraints */
      for (i = 0; i < propdata->nsstconss; ++i)
      {
         assert( propdata->sstconss[i] != NULL );
         SCIP_CALL( SCIPreleaseCons(scip, &propdata->sstconss[i]) );
      }

      /* free pointers to symmetry group and binary variables */
      SCIPfreeBlockMemoryArray(scip, &propdata->sstconss, propdata->maxnsstconss);
      propdata->sstconss = NULL;
      propdata->nsstconss = 0;
      propdata->maxnsstconss = 0;
   }

   if ( propdata->leaders != NULL )
   {
      assert( propdata->maxnleaders > 0 );

      SCIPfreeBlockMemoryArray(scip, &propdata->leaders, propdata->maxnleaders);
      propdata->maxnleaders = 0;
      propdata->leaders = NULL;
      propdata->nleaders = 0;
   }

   /* free components */
   if ( propdata->ncomponents > 0 )
   {
      assert( propdata->componentblocked != NULL );
      assert( propdata->vartocomponent != NULL );
      assert( propdata->componentbegins != NULL );
      assert( propdata->components != NULL );

      SCIPfreeBlockMemoryArray(scip, &propdata->componenthassignedperm, propdata->ncomponents);
      SCIPfreeBlockMemoryArray(scip, &propdata->componentblocked, propdata->ncomponents);
      SCIPfreeBlockMemoryArray(scip, &propdata->vartocomponent, propdata->npermvars);
      SCIPfreeBlockMemoryArray(scip, &propdata->componentbegins, propdata->ncomponents + 1);
      SCIPfreeBlockMemoryArray(scip, &propdata->components, propdata->nperms);

      propdata->ncomponents = -1;
      propdata->ncompblocked = 0;
   }

   /* free main symmetry data */
   if ( propdata->nperms > 0 )
   {
      int permlen;

      assert( propdata->permvars != NULL );

      if ( (SYM_SYMTYPE) propdata->symtype == SYM_SYMTYPE_SIGNPERM )
         permlen = 2 * propdata->npermvars;
      else
         permlen = propdata->npermvars;

      SCIPfreeBlockMemoryArray(scip, &propdata->permvars, propdata->npermvars);
      SCIPfreeBlockMemoryArray(scip, &propdata->permvardomaincenter, propdata->npermvars);

      if ( propdata->perms != NULL )
      {
         for (i = 0; i < propdata->nperms; ++i)
         {
            SCIPfreeBlockMemoryArray(scip, &propdata->perms[i], permlen);
         }
         SCIPfreeBlockMemoryArray(scip, &propdata->perms, propdata->nmaxperms);
      }

      SCIPfreeBlockMemoryArrayNull(scip, &propdata->isnonlinvar, propdata->npermvars);
      SCIPfreeBlockMemoryArrayNull(scip, &propdata->isproperperm, propdata->nperms);

      propdata->npermvars = 0;
      propdata->nbinpermvars = 0;
      propdata->nperms = -1;
      propdata->nmaxperms = 0;
      propdata->nmovedpermvars = -1;
      propdata->nmovedbinpermvars = 0;
      propdata->nmovedintpermvars = 0;
      propdata->nmovedcontpermvars = 0;
      propdata->nmovedvars = -1;
      propdata->log10groupsize = -1.0;
      propdata->binvaraffected = FALSE;
      propdata->isnonlinvar = NULL;
   }
   propdata->nperms = -1;

   assert( checkSymmetryDataFree(propdata) );

   propdata->computedsymmetry = FALSE;
   propdata->compressed = FALSE;

   return SCIP_OKAY;
}


/** makes sure that the constraint array (potentially NULL) of given array size is sufficiently large */
static
SCIP_RETCODE ensureDynamicConsArrayAllocatedAndSufficientlyLarge(
   SCIP*                 scip,               /**< SCIP pointer */
   SCIP_CONS***          consarrptr,         /**< constraint array pointer */
   int*                  consarrsizeptr,     /**< constraint array size pointer */
   int                   consarrsizereq      /**< constraint array size required */
   )
{
   int newsize;

   assert( scip != NULL );
   assert( consarrptr != NULL );
   assert( consarrsizeptr != NULL );
   assert( consarrsizereq > 0 );
   assert( *consarrsizeptr >= 0 );
   assert( (*consarrsizeptr == 0) == (*consarrptr == NULL) );

   /* array is already sufficiently large */
   if ( consarrsizereq <= *consarrsizeptr )
      return SCIP_OKAY;

   /* compute new size */
   newsize = SCIPcalcMemGrowSize(scip, consarrsizereq);
   assert( newsize > *consarrsizeptr );

   /* allocate or reallocate */
   if ( *consarrptr == NULL )
   {
      SCIP_CALL( SCIPallocBlockMemoryArray(scip, consarrptr, newsize) );
   }
   else
   {
      SCIP_CALL( SCIPreallocBlockMemoryArray(scip, consarrptr, *consarrsizeptr, newsize) );
   }

   *consarrsizeptr = newsize;

   return SCIP_OKAY;
}

/** set symmetry data */
static
SCIP_RETCODE setSymmetryData(
   SCIP*                 scip,               /**< SCIP pointer */
   SYM_SYMTYPE           symtype,            /**< type of symmetries in perms */
   SCIP_VAR**            vars,               /**< vars present at time of symmetry computation */
   int                   nvars,              /**< number of vars present at time of symmetry computation */
   int                   nbinvars,           /**< number of binary vars present at time of symmetry computation */
   SCIP_VAR***           permvars,           /**< pointer to permvars array */
   int*                  npermvars,          /**< pointer to store number of permvars */
   int*                  nbinpermvars,       /**< pointer to store number of binary permvars */
   SCIP_Real**           permvardomaincenter, /**< pointer to store center points of variable domains */
   SCIP_Bool**           isproperperm,       /**< pointer to store whether generators are proper permutations */
   int**                 perms,              /**< permutations matrix (nperms x nvars) */
   int                   nperms,             /**< number of permutations */
   int*                  nmovedvars,         /**< pointer to store number of vars affected by symmetry (if usecompression) or NULL */
   SCIP_Bool*            binvaraffected,     /**< pointer to store whether a binary variable is affected by symmetry */
   SCIP_Bool             usecompression,     /**< whether symmetry data shall be compressed */
   SCIP_Real             compressthreshold,  /**< if percentage of moved vars is at most threshold, compression is done */
   SCIP_Bool*            compressed          /**< pointer to store whether compression has been performed */
   )
{
   SCIP_Real ub;
   SCIP_Real lb;
   int i;
   int p;

   assert( scip != NULL );
   assert( vars != NULL );
   assert( nvars > 0 );
   assert( permvars != NULL );
   assert( npermvars != NULL );
   assert( nbinpermvars != NULL );
   assert( isproperperm != NULL );
   assert( perms != NULL );
   assert( nperms > 0 );
   assert( binvaraffected != NULL );
   assert( SCIPisGE(scip, compressthreshold, 0.0) );
   assert( SCIPisLE(scip, compressthreshold, 1.0) );
   assert( compressed != NULL );

   /* set default return values */
   *permvars = vars;
   *npermvars = nvars;
   *nbinpermvars = nbinvars;
   *binvaraffected = FALSE;
   *compressed = FALSE;

   /* if we possibly perform compression */
   if ( usecompression && SCIPgetNVars(scip) >= COMPRESSNVARSLB )
   {
      SCIP_Real percentagemovedvars;
      int* labelmovedvars;
      int* labeltopermvaridx;
      int nbinvarsaffected = 0;

      assert( nmovedvars != NULL );

      *nmovedvars = 0;

      /* detect number of moved vars and label moved vars */
      SCIP_CALL( SCIPallocBufferArray(scip, &labelmovedvars, nvars) );
      SCIP_CALL( SCIPallocBufferArray(scip, &labeltopermvaridx, nvars) );
      for (i = 0; i < nvars; ++i)
      {
         labelmovedvars[i] = -1;

         for (p = 0; p < nperms; ++p)
         {
            if ( perms[p][i] != i )
            {
               labeltopermvaridx[*nmovedvars] = i;
               labelmovedvars[i] = (*nmovedvars)++;

               if ( SCIPvarIsBinary(vars[i]) )
                  ++nbinvarsaffected;
               break;
            }
         }
      }

      if ( nbinvarsaffected > 0 )
         *binvaraffected = TRUE;

      /* check whether compression should be performed */
      percentagemovedvars = (SCIP_Real) *nmovedvars / (SCIP_Real) nvars;
      if ( *nmovedvars > 0 && SCIPisLE(scip, percentagemovedvars, compressthreshold) )
      {
         /* remove variables from permutations that are not affected by any permutation */
         for (p = 0; p < nperms; ++p)
         {
            /* iterate over labels and adapt permutation (possibly taking signed permutations into account) */
            for (i = 0; i < *nmovedvars; ++i)
            {
               assert( i <= labeltopermvaridx[i] );
               if ( perms[p][labeltopermvaridx[i]] >= nvars )
               {
                  int imgvaridx;

                  assert( symtype == SYM_SYMTYPE_SIGNPERM );

                  imgvaridx = perms[p][labeltopermvaridx[i]] - nvars;
                  perms[p][i] = labelmovedvars[imgvaridx] + *nmovedvars;

                  assert( 0 <= perms[p][i] && perms[p][i] < 2 * (*nmovedvars) );
               }
               else
                  perms[p][i] = labelmovedvars[perms[p][labeltopermvaridx[i]]];
            }

            if ( symtype == SYM_SYMTYPE_SIGNPERM )
            {
               SCIP_CALL( SCIPreallocBlockMemoryArray(scip, &perms[p], 2 * nvars, 2 * (*nmovedvars)) );
            }
            else
            {
               SCIP_CALL( SCIPreallocBlockMemoryArray(scip, &perms[p], nvars, *nmovedvars) );
            }
         }

         /* remove variables from permvars array that are not affected by any symmetry */
         SCIP_CALL( SCIPallocBlockMemoryArray(scip, permvars, *nmovedvars) );
         for (i = 0; i < *nmovedvars; ++i)
         {
            (*permvars)[i] = vars[labeltopermvaridx[i]];
         }
         *npermvars = *nmovedvars;
         *nbinpermvars = nbinvarsaffected;
         *compressed = TRUE;

         SCIPfreeBlockMemoryArray(scip, &vars, nvars);
      }
      SCIPfreeBufferArray(scip, &labeltopermvaridx);
      SCIPfreeBufferArray(scip, &labelmovedvars);
   }
   else
   {
      /* detect whether binary variable is affected by symmetry and count number of binary permvars */
      for (i = 0; i < nbinvars; ++i)
      {
         for (p = 0; p < nperms && ! *binvaraffected; ++p)
         {
            if ( perms[p][i] != i )
            {
               if ( SCIPvarIsBinary(vars[i]) )
                  *binvaraffected = TRUE;
               break;
            }
         }
      }
   }

   /* store center points of variable domains */
   SCIP_CALL( SCIPallocBlockMemoryArray(scip, permvardomaincenter, *npermvars) );
   for (i = 0; i < *npermvars; ++i)
   {
      ub = SCIPvarGetUbGlobal((*permvars)[i]);
      lb = SCIPvarGetLbGlobal((*permvars)[i]);

      (*permvardomaincenter)[i] = 0.5 * (ub + lb);
   }

   /* store whether symmetries are proper permutations */
   SCIP_CALL( SCIPallocBlockMemoryArray(scip, isproperperm, nperms) );
   for (p = 0; p < nperms; ++p)
   {
      (*isproperperm)[p] = TRUE;
      if ( symtype == SYM_SYMTYPE_SIGNPERM )
      {
         for (i = 0; i < *npermvars; ++i)
         {
            if ( perms[p][i] >= *npermvars )
            {
               (*isproperperm)[p] = FALSE;
               break;
            }
         }
      }
   }

   return SCIP_OKAY;
}

/** returns whether a constraint handler can provide required symmetry information */
static
SCIP_Bool conshdlrCanProvideSymInformation(
   SCIP_CONSHDLR*        conshdlr,           /**< constraint handler */
   SYM_SYMTYPE           symtype             /**< type of symmetries for which information are needed */
   )
{
   assert( conshdlr != NULL );

   switch ( symtype )
   {
   case SYM_SYMTYPE_PERM:
      return SCIPconshdlrSupportsPermsymDetection(conshdlr);
   default:
      assert( symtype == SYM_SYMTYPE_SIGNPERM );
      return SCIPconshdlrSupportsSignedPermsymDetection(conshdlr);
   } /*lint !e788*/
}

/** returns whether all constraint handlers with constraints can provide symmetry information */
static
SCIP_Bool conshdlrsCanProvideSymInformation(
   SCIP*                 scip,               /**< SCIP pointer */
   SYM_SYMTYPE           symtype             /**< type of symmetries for which information are needed */
   )
{
   SCIP_CONSHDLR** conshdlrs;
   SCIP_CONSHDLR* conshdlr;
   int nconshdlrs;
   int c;

   conshdlrs = SCIPgetConshdlrs(scip);
   assert( conshdlrs != NULL );

   nconshdlrs = SCIPgetNConshdlrs(scip);
   for (c = 0; c < nconshdlrs; ++c)
   {
      conshdlr = conshdlrs[c];
      assert( conshdlr != NULL );

      if ( ! conshdlrCanProvideSymInformation(conshdlr, symtype) && SCIPconshdlrGetNConss(conshdlr) > 0 )
      {
         char name[SCIP_MAXSTRLEN];

         if ( symtype == SYM_SYMTYPE_PERM )
            (void) SCIPsnprintf(name, SCIP_MAXSTRLEN, "CONSGETPERMSYMGRAPH");
         else
            (void) SCIPsnprintf(name, SCIP_MAXSTRLEN, "CONSGETSIGNEDPERMSYMGRAPH");

         SCIPverbMessage(scip, SCIP_VERBLEVEL_HIGH, NULL,
            "   Symmetry detection interrupted: constraints of type %s do not provide symmetry information.\n"
            "   If symmetries shall be detected, implement the %s callback.\n",
            SCIPconshdlrGetName(conshdlr), name);

         return FALSE;
      }
   }

   /* check whether all expressions provide sufficient symmetry information */
   conshdlr = SCIPfindConshdlr(scip, "nonlinear");
   if ( conshdlr != NULL && SCIPconshdlrGetNConss(conshdlr) > 0 )
   {
      SCIP_EXPRHDLR* exprhdlr;

      for (c = 0; c < SCIPgetNExprhdlrs(scip); ++c)
      {
         SCIP_Bool found = FALSE;
         exprhdlr = SCIPgetExprhdlrs(scip)[c];

         if ( SCIPexprhdlrHasGetSymData(exprhdlr) )
            continue;

         /* check whether exprhdlr is known by SCIP (and handles symmetries correctly) */
         if ( strcmp(SCIPexprhdlrGetName(exprhdlr), "var") == 0
            || strcmp(SCIPexprhdlrGetName(exprhdlr), "sum") == 0
            || strcmp(SCIPexprhdlrGetName(exprhdlr), "product") == 0
            || strcmp(SCIPexprhdlrGetName(exprhdlr), "val") == 0
            || strcmp(SCIPexprhdlrGetName(exprhdlr), "pow") == 0
            || strcmp(SCIPexprhdlrGetName(exprhdlr), "signpow") == 0
            || strcmp(SCIPexprhdlrGetName(exprhdlr), "exp") == 0
            || strcmp(SCIPexprhdlrGetName(exprhdlr), "log") == 0
            || strcmp(SCIPexprhdlrGetName(exprhdlr), "abs") == 0
            || strcmp(SCIPexprhdlrGetName(exprhdlr), "sin") == 0
            || strcmp(SCIPexprhdlrGetName(exprhdlr), "cos") == 0
            || strcmp(SCIPexprhdlrGetName(exprhdlr), "entropy") == 0
            || strcmp(SCIPexprhdlrGetName(exprhdlr), "erf") == 0
            || strcmp(SCIPexprhdlrGetName(exprhdlr), "varidx") == 0 )
            found = TRUE;

         /* there exists an unknown expression handler that does not provide symmetry information */
         if ( ! found )
         {
            SCIPwarningMessage(scip, "Expression handler %s does not implement the EXPRGETSYMDATA callback.\n"
               "Computed symmetries might be incorrect if the expression uses different constants or assigns\n"
               "different coefficients to its children.\n", SCIPexprhdlrGetName(SCIPgetExprhdlrs(scip)[c]));
         }
      }
   }

   return TRUE;
}

/** provides estimates for the number of nodes and edges in a symmetry detection graph */
static
SCIP_RETCODE estimateSymgraphSize(
   SCIP*                 scip,               /**< SCIP pointer */
   int*                  nopnodes,           /**< pointer to store estimate for number of operator nodes */
   int*                  nvalnodes,          /**< pointer to store estimate for number of value nodes */
   int*                  nconsnodes,         /**< pointer to store estimate for number of constraint nodes */
   int*                  nedges              /**< pointer to store estimate for number of edges */
   )
{
   SCIP_CONS** conss;
   SCIP_Bool success;
   int nvars;
   int nconss;
   int num;
   int c;

   assert( scip != NULL );
   assert( nopnodes != NULL );
   assert( nvalnodes != NULL );
   assert( nconsnodes != NULL );
   assert( nedges != NULL );

   nvars = SCIPgetNVars(scip);
   nconss = SCIPgetNConss(scip);
   conss = SCIPgetConss(scip);
   assert( conss != NULL || nconss == 0 );

   *nconsnodes = nconss;

   /* get estimate from different types of constraints */
   *nopnodes = 0;
   *nvalnodes = 0;
   for (c = 0; c < nconss; ++c)
   {
      if ( strcmp(SCIPconshdlrGetName(SCIPconsGetHdlr(conss[c])), "bounddisjunction") == 0 )
      {
         SCIP_CALL( SCIPgetConsNVars(scip, conss[c], &num, &success) );

         if ( success )
         {
            *nopnodes += num;
            *nvalnodes += num;
         }
      }
      else if ( strcmp(SCIPconshdlrGetName(SCIPconsGetHdlr(conss[c])), "indicator") == 0 )
      {
         *nopnodes += 3;
         *nvalnodes += 1;
      }
      else if ( strcmp(SCIPconshdlrGetName(SCIPconsGetHdlr(conss[c])), "nonlinear") == 0 )
      {
         SCIP_CALL( SCIPgetConsNVars(scip, conss[c], &num, &success) );

         /* use binary trees as a proxy for an expression tree */
         if ( success )
         {
            int depth;
            int numnodes;
            int expval;

            depth = (int) log2((double) num);
            expval = (int) exp2((double) (depth + 1));
            numnodes = MIN(expval, 100);

            *nopnodes += numnodes;
            *nvalnodes += MAX((int) 0.1 * numnodes, 1);
         }
      }
      else if ( strcmp(SCIPconshdlrGetName(SCIPconsGetHdlr(conss[c])), "SOS1") == 0 )
      {
         SCIP_CALL( SCIPgetConsNVars(scip, conss[c], &num, &success) );

         if ( success )
            *nopnodes += num;
      }
      else if ( strcmp(SCIPconshdlrGetName(SCIPconsGetHdlr(conss[c])), "SOS2") == 0 )
      {
         SCIP_CALL( SCIPgetConsNVars(scip, conss[c], &num, &success) );

         if ( success )
            *nopnodes += num - 1;
      }
   }

   /* use a staggered scheme for the number of edges since this can become large
    *
    * In most cases, edges represent variable coefficients from linear constraints.
    * For this reason, use number of variables as proxy.
    */
   if ( nvars <= 100000 )
      *nedges = 100 * nvars;
   else if ( nvars <= 1000000 )
      *nedges = 32 * nvars;
   else if ( nvars <= 16700000 )
      *nedges = 16 * nvars;
   else
      *nedges = INT_MAX / 10;

   return SCIP_OKAY;
}

/** checks whether computed symmetries are indeed symmetries */
static
SCIP_RETCODE checkSymmetriesAreSymmetries(
   SCIP*                 scip,               /**< SCIP pointer */
   SYM_SYMTYPE           symtype,            /**< type of symmetries to be checked */
   int**                 perms,              /**< array of permutations */
   int                   nperms,             /**< number of permutations */
   int                   npermvars,          /**< number of variables permutations act on */
   SYM_SPEC              fixedtype           /**< variable types that must be fixed by symmetries */
   )
{
   SYM_GRAPH** graphs;
   SCIP_CONS** conss;
   SCIP_VAR** symvars;
   SCIP_Bool success;
   int* graphperm;
   int* groupbegins;
   int ngroups = 1;
   int nsymvars;
   int nconss;
   int p;
   int c;
   int g;
#ifdef SCIP_DISPLAY_SYM_CHECK
   int permlen;
   SCIP_Bool* covered;
#endif

   assert( scip != NULL );
   assert( perms != NULL );
   assert( nperms > 0 );
   assert( npermvars > 0 );

   /* get symmetry detection graphs for all constraints */
   nconss = SCIPgetNConss(scip);
   conss = SCIPgetConss(scip);
   assert( conss != NULL );

   symvars = SCIPgetVars(scip);
   nsymvars = SCIPgetNVars(scip);
   assert( nsymvars == npermvars );

   SCIP_CALL( SCIPallocBufferArray(scip, &graphs, nconss) );

   for (c = 0; c < nconss; ++c)
   {
      SCIP_CALL( SCIPcreateSymgraph(scip, symtype, &graphs[c], symvars, nsymvars, 10, 10, 1, 100) );

      success = FALSE;
      switch ( symtype )
      {
      case SYM_SYMTYPE_PERM:
         SCIP_CALL( SCIPgetConsPermsymGraph(scip, conss[c], graphs[c], &success) );
         break;
      default:
         assert( symtype == SYM_SYMTYPE_SIGNPERM );
         SCIP_CALL( SCIPgetConsSignedPermsymGraph(scip, conss[c], graphs[c], &success) );
      } /*lint !e788*/

      SCIP_CALL( SCIPcomputeSymgraphColors(scip, graphs[c], fixedtype) );

      assert( success );
   }

   /* sort graphs for quicker comparisons */
   SCIP_CALL( SCIPallocBufferArray(scip, &graphperm, nconss) );
   SCIP_CALL( SCIPallocBufferArray(scip, &groupbegins, nconss + 1) );
   for (c = 0; c < nconss; ++c)
   {
      SCIP_CALL( SCIPcreateSymgraphConsnodeperm(scip, graphs[c]) );
   }

   SCIPsort(graphperm, SYMsortSymgraphs, graphs, nconss);

   groupbegins[0] = 0;
   for (c = 1; c < nconss; ++c)
   {
      if ( compareSymgraphs(scip, graphs[graphperm[c]], graphs[graphperm[c-1]]) != 0 )
         groupbegins[ngroups++] = c;
   }
   groupbegins[ngroups] = nconss;

   /* remove information from symmetry detection graph that is not needed anymore */
   for (c = 0; c < nconss; ++c)
   {
      SCIP_CALL( SCIPfreeSymgraphConsnodeperm(scip, graphs[c]) );
   }

#ifdef SCIP_DISPLAY_SYM_CHECK
   permlen = symtype == SYM_SYMTYPE_SIGNPERM ? 2 * npermvars : npermvars;
   SCIP_CALL( SCIPallocClearBufferArray(scip, &covered, permlen) );
#endif

   /* iterate over all permutations and check whether they define symmetries */
   for (p = 0; p < nperms; ++p)
   {
      SYM_GRAPH* graph;
      SCIP_Bool found = TRUE;
      int d;
#ifdef SCIP_DISPLAY_SYM_CHECK
      int i;

      SCIPinfoMessage(scip, NULL, "Check whether permutation %d is a symmetry:\n", p);
      for (i = 0; i < permlen; ++i)
      {
         SCIP_CALL( displayCycleOfSymmetry(scip, perms[p], symtype, i, covered, npermvars, SCIPgetVars(scip)) );
      }

      for (i = 0; i < permlen; ++i)
         covered[i] = FALSE;
      SCIPinfoMessage(scip, NULL, "Check whether every constraint has a symmetric counterpart.\n");
#endif

      /* for every constraint, create permuted graph by copying nodes and edges */
      for (g = 0; g < ngroups; ++g)
      {
         for (c = groupbegins[g]; c < groupbegins[g+1]; ++c)
         {
#ifdef SCIP_DISPLAY_SYM_CHECK
            SCIPinfoMessage(scip, NULL, "Check whether constraint %d has a symmetric counterpart:\n",
               graphperm[c]);
            SCIP_CALL( SCIPprintCons(scip, conss[graphperm[c]], NULL) );
            SCIPinfoMessage(scip, NULL, "\n");
#endif
            SCIP_CALL( SCIPcopySymgraph(scip, &graph, graphs[graphperm[c]], perms[p], fixedtype) );

            /* if adapted graph is equivalent to original graph, we don't need to check further graphs */
            if ( SYMcheckGraphsAreIdentical(scip, symtype, graph, graphs[graphperm[c]]) )
            {
#ifdef SCIP_DISPLAY_SYM_CHECK
               SCIPinfoMessage(scip, NULL, "\tconstraint is symmetric to itself\n");
#endif
               SCIP_CALL( SCIPfreeSymgraph(scip, &graph) );
               continue;
            }

            /* check whether graph has an isomorphic counterpart */
            found = FALSE;
            for (d = groupbegins[g]; d < groupbegins[g+1] && ! found; ++d)
            {
               found = SYMcheckGraphsAreIdentical(scip, symtype, graph, graphs[graphperm[d]]);

#ifdef SCIP_DISPLAY_SYM_CHECK
               SCIPinfoMessage(scip, NULL, "\tconstraint is %ssymmetric to constraint %d\n\t", !found ? "not " : "", d);
               SCIP_CALL( SCIPprintCons(scip, conss[graphperm[d]], NULL) );
               SCIPinfoMessage(scip, NULL, "\n");
#endif
            }

            SCIP_CALL( SCIPfreeSymgraph(scip, &graph) );

            if ( ! found )
            {
#ifdef SCIP_DISPLAY_SYM_CHECK
               SCIPfreeBufferArray(scip, &covered);
#endif
               SCIPerrorMessage("permutation %d is not a symmetry\n", p);
               return SCIP_ERROR;
            }
         }
      }
   }

#ifdef SCIP_DISPLAY_SYM_CHECK
   SCIPfreeBufferArray(scip, &covered);
#endif

   SCIPfreeBufferArray(scip, &groupbegins);
   SCIPfreeBufferArray(scip, &graphperm);

   for (c = nconss - 1; c >= 0; --c)
   {
      SCIP_CALL( SCIPfreeSymgraph(scip, &graphs[c]) );
   }
   SCIPfreeBufferArray(scip, &graphs);

   return SCIP_OKAY;
}

/** computes symmetry group of a CIP */
static
SCIP_RETCODE computeSymmetryGroup(
   SCIP*                 scip,               /**< SCIP pointer */
   SYM_SYMTYPE           symtype,            /**< type of symmetries to be computed */
   SCIP_Bool             compresssymmetries, /**< Should non-affected variables be removed from permutation to save memory? */
   SCIP_Real             compressthreshold,  /**< if percentage of moved vars is at most threshold, compression is done */
   int                   maxgenerators,      /**< maximal number of generators constructed (= 0 if unlimited) */
   SYM_SPEC              fixedtype,          /**< variable types that must be fixed by symmetries */
   SCIP_Bool             checksymmetries,    /**< Should all symmetries be checked after computation? */
   SCIP_VAR***           permvars,           /**< pointer to permvars array */
   int*                  npermvars,          /**< pointer to store number of permvars */
   int*                  nbinpermvars,       /**< pointer to store number of binary permvars */
   SCIP_Real**           permvardomaincenter, /**< pointer to store center points of variable domains */
   SCIP_Bool**           isproperperm,       /**< pointer to store whether generators are proper permutations */
   int***                perms,              /**< pointer to store permutation matrix (nperms x nvars) */
   int*                  nperms,             /**< pointer to store number of permutations */
   int*                  nmaxperms,          /**< pointer to store maximal number of permutations
                                              *   (needed for freeing storage) */
   int*                  nmovedvars,         /**< pointer to store number of vars affected
                                              *   by symmetry (if usecompression) or NULL */
   SCIP_Bool*            binvaraffected,     /**< pointer to store whether a binary variable is affected by symmetry */
   SCIP_Bool*            compressed,         /**< pointer to store whether compression has been performed */
   SCIP_Real*            log10groupsize,     /**< pointer to store log10 of size of group */
   SCIP_Real*            symcodetime,        /**< pointer to store the time for symmetry code */
   SCIP_Bool*            success             /**< pointer to store whether symmetry computation was successful */
   )
{
   SCIP_CONS** conss;
   SYM_GRAPH* graph;
   int nconsnodes = 0;
   int nvalnodes = 0;
   int nopnodes = 0;
   int nedges = 0;
   int nconss;
   int c;

   assert( scip != NULL );
   assert( permvars != NULL );
   assert( npermvars != NULL );
   assert( nbinpermvars != NULL );
   assert( perms != NULL );
   assert( nperms != NULL );
   assert( nmaxperms != NULL );
   assert( nmovedvars != NULL );
   assert( binvaraffected != NULL );
   assert( compressed != NULL );
   assert( log10groupsize != NULL );
   assert( symcodetime != NULL );
   assert( success != NULL );

   /* init pointers */
   *permvars = NULL;
   *npermvars = 0;
   *nbinpermvars = 0;
   *perms = NULL;
   *nperms = 0;
   *nmaxperms = 0;
   *nmovedvars = -1;
   *binvaraffected = FALSE;
   *compressed = FALSE;
   *log10groupsize = 0;
   *success = FALSE;
   *symcodetime = 0.0;

   /* check whether all constraints can provide symmetry information */
   if ( ! conshdlrsCanProvideSymInformation(scip, symtype) )
      return SCIP_OKAY;

   /* get symmetry detection graphs from constraints */
   conss = SCIPgetConss(scip);
   nconss = SCIPgetNConss(scip);

   assert( conss != NULL || nconss == 0 );

   /* exit if no constraints or no variables are available */
   if ( nconss == 0 || SCIPgetNVars(scip) == 0 )
   {
      *success = TRUE;
      return SCIP_OKAY;
   }

   /* get an estimate for the number of nodes and edges */
   SCIP_CALL( estimateSymgraphSize(scip, &nopnodes, &nvalnodes, &nconsnodes, &nedges) );

   /* create graph */
   SCIP_CALL( SCIPcreateSymgraph(scip, symtype, &graph, SCIPgetVars(scip), SCIPgetNVars(scip),
         nopnodes, nvalnodes, nconsnodes, nedges) );

   *success = TRUE;
   for (c = 0; c < nconss && *success; ++c)
   {
      if ( symtype == SYM_SYMTYPE_PERM )
      {
         SCIP_CALL( SCIPgetConsPermsymGraph(scip, conss[c], graph, success) );
      }
      else
      {
         assert( symtype == SYM_SYMTYPE_SIGNPERM );
         SCIP_CALL( SCIPgetConsSignedPermsymGraph(scip, conss[c], graph, success) );
      }

      /* terminate early if graph could not be returned */
      if ( ! *success )
      {
         SCIP_CALL( SCIPfreeSymgraph(scip, &graph) );

         return SCIP_OKAY;
      }
   }

   SCIP_CALL( SCIPcomputeSymgraphColors(scip, graph, fixedtype) );

   /* terminate early in case all variables are different */
   if ( (symtype == SYM_SYMTYPE_PERM && SCIPgetSymgraphNVarcolors(graph) == SCIPgetNVars(scip))
      || (symtype == SYM_SYMTYPE_SIGNPERM && SCIPgetSymgraphNVarcolors(graph) == 2 * SCIPgetNVars(scip)) )
   {
      SCIP_CALL( SCIPfreeSymgraph(scip, &graph) );
      return SCIP_OKAY;
   }

   /*
    * actually compute symmetries
    */
   SCIP_CALL( SYMcomputeSymmetryGenerators(scip, maxgenerators, graph, nperms, nmaxperms,
         perms, log10groupsize, symcodetime) );

   if ( checksymmetries && *nperms > 0 )
   {
      SCIP_CALL( checkSymmetriesAreSymmetries(scip, symtype, *perms, *nperms, SCIPgetNVars(scip), fixedtype) );
   }

   /* potentially store symmetries */
   if ( *nperms > 0 )
   {
      SCIP_VAR** vars;
      int nvars;

      nvars = SCIPgetNVars(scip);
      SCIP_CALL( SCIPduplicateBlockMemoryArray(scip, &vars, SCIPgetVars(scip), nvars) ); /*lint !e666*/

      SCIP_CALL( setSymmetryData(scip, symtype, vars, nvars, SCIPgetNBinVars(scip), permvars, npermvars, nbinpermvars,
            permvardomaincenter, isproperperm, *perms, *nperms, nmovedvars, binvaraffected,
            compresssymmetries, compressthreshold, compressed) );
   }

   /* free symmetry graph */
   SCIP_CALL( SCIPfreeSymgraph(scip, &graph) );

   return SCIP_OKAY;
}

/** returns whether a symmetry is a non-standard permutation */
static
SCIP_Bool isNonstandardPerm(
   SCIP*                 scip,               /**< SCIP instance */
   int*                  symmetry,           /**< a symmetry encoded as a signed permutation */
   SCIP_VAR**            vars,               /**< array of variables the symmetry acts on */
   int                   nvars               /**< number of variables in vars */
   )
{
   int v;

   assert( symmetry != NULL );
   assert( vars != NULL );
   assert( nvars > 0 );

   for (v = 0; v < nvars; ++v)
   {
      /* the symmetry is signed */
      if ( symmetry[v] >= nvars )
         return TRUE;

      /* the domain of symmetric variables is different */
      if ( !SCIPisEQ(scip, SCIPvarGetLbLocal(vars[v]), SCIPvarGetLbLocal(vars[symmetry[v]]))
         || !SCIPisEQ(scip, SCIPvarGetUbLocal(vars[v]), SCIPvarGetUbLocal(vars[symmetry[v]])) )
      {
         assert( SCIPisEQ(scip, SCIPvarGetUbLocal(vars[v]) - SCIPvarGetLbLocal(vars[v]),
               SCIPvarGetUbLocal(vars[symmetry[v]]) - SCIPvarGetLbLocal(vars[symmetry[v]])) );
         return TRUE;
      }
   }

   return FALSE;
}

/** checks whether component contains non-standard permutations
 *
 *  If all symmetries are standard permutations, stores them as such.
 */
static
SCIP_RETCODE checkComponentsForNonstandardPerms(
   SCIP*                 scip,               /**< SCIP instance */
   SCIP_PROPDATA*        propdata            /**< propagator data */
   )
{
   int* components;
   int* componentbegins;
   int ncomponents;
   int i;
   int c;

   assert( scip != NULL );
   assert( propdata != NULL );
   assert( propdata->ncomponents > 0 );
   assert( propdata->components != NULL );
   assert( propdata->componentbegins != NULL );

   components = propdata->components;
   componentbegins = propdata->componentbegins;
   ncomponents = propdata->ncomponents;

   SCIP_CALL( SCIPallocClearBlockMemoryArray(scip, &(propdata->componenthassignedperm), ncomponents) );

   /* stop if no non-standard permutations can exist */
   if ( (SYM_SYMTYPE) propdata->symtype == SYM_SYMTYPE_PERM )
      return SCIP_OKAY;

   /* for each component, check whether it has a non-standard permutation  */
   for (c = 0; c < ncomponents; ++c)
   {
      for (i = componentbegins[c]; i < componentbegins[c + 1]; ++i)
      {
         if ( isNonstandardPerm(scip, propdata->perms[components[i]], propdata->permvars, propdata->npermvars) )
         {
            propdata->componenthassignedperm[c] = TRUE;
            break;
         }
      }
   }

   return SCIP_OKAY;
}

/** ensures that the symmetry components are already computed */
static
SCIP_RETCODE ensureSymmetryComponentsComputed(
   SCIP*                 scip,               /**< SCIP instance */
   SCIP_PROPDATA*        propdata            /**< propagator data */
   )
{
   assert( scip != NULL );
   assert( propdata != NULL );

   /* symmetries must have been determined */
   assert( propdata->nperms >= 0 );

   /* stop if already computed */
   if ( propdata->ncomponents >= 0 )
      return SCIP_OKAY;

   /* compute components */
   assert( propdata->ncomponents == -1 );
   assert( propdata->components == NULL );
   assert( propdata->componentbegins == NULL );
   assert( propdata->vartocomponent == NULL );

#ifdef SCIP_OUTPUT_COMPONENT
   SCIPverbMessage(scip, SCIP_VERBLEVEL_HIGH, NULL, "   (%.1fs) component computation started\n", SCIPgetSolvingTime(scip));
#endif

   SCIP_CALL( SCIPcomputeComponentsSym(scip, (SYM_SYMTYPE) propdata->symtype, propdata->perms, propdata->nperms,
         propdata->permvars, propdata->npermvars, FALSE, &propdata->components, &propdata->componentbegins,
         &propdata->vartocomponent, &propdata->componentblocked, &propdata->ncomponents) );

#ifdef SCIP_OUTPUT_COMPONENT
   SCIPverbMessage(scip, SCIP_VERBLEVEL_HIGH, NULL, "   (%.1fs) component computation finished\n", SCIPgetSolvingTime(scip));
#endif

   assert( propdata->components != NULL );
   assert( propdata->componentbegins != NULL );
   assert( propdata->ncomponents > 0 );

   /* structure of symmetries can be simplified if they are standard permutations */
   SCIP_CALL( checkComponentsForNonstandardPerms(scip, propdata) );
   assert( propdata->componenthassignedperm != NULL );

   return SCIP_OKAY;
}


/** ensures that permvarmap is initialized */
static
SCIP_RETCODE ensureSymmetryPermvarmapComputed(
   SCIP*                 scip,               /**< SCIP instance */
   SCIP_PROPDATA*        propdata            /**< propagator data */
   )
{
   int v;

   assert( scip != NULL );
   assert( propdata != NULL );

   /* symmetries must have been determined */
   assert( propdata->nperms >= 0 );

   /* stop if already computed */
   if ( propdata->permvarmap != NULL )
      return SCIP_OKAY;

   /* create hashmap for storing the indices of variables */
   SCIP_CALL( SCIPhashmapCreate(&propdata->permvarmap, SCIPblkmem(scip), propdata->npermvars) );

   /* insert variables into hashmap  */
   for (v = 0; v < propdata->npermvars; ++v)
   {
      SCIP_CALL( SCIPhashmapInsertInt(propdata->permvarmap, propdata->permvars[v], v) );
   }

   return SCIP_OKAY;
}


/** ensures that permstrans is initialized */
static
SCIP_RETCODE ensureSymmetryPermstransComputed(
   SCIP*                 scip,               /**< SCIP instance */
   SCIP_PROPDATA*        propdata            /**< propagator data */
   )
{
   int v;
   int p;

   assert( scip != NULL );
   assert( propdata != NULL );

   /* symmetries must have been determined */
   assert( propdata->nperms >= 0 );

   /* stop if already computed */
   if ( propdata->permstrans != NULL )
      return SCIP_OKAY;

   /* transpose symmetries matrix here */
   assert( propdata->permstrans == NULL );
   SCIP_CALL( SCIPallocBlockMemoryArray(scip, &propdata->permstrans, propdata->npermvars) );
   for (v = 0; v < propdata->npermvars; ++v)
   {
      SCIP_CALL( SCIPallocBlockMemoryArray(scip, &(propdata->permstrans[v]), propdata->nmaxperms) );
      for (p = 0; p < propdata->nperms; ++p)
         propdata->permstrans[v][p] = propdata->perms[p][v];
   }

   return SCIP_OKAY;
}


<<<<<<< HEAD
=======
/** ensures that movedpermvarscounts is initialized */
static
SCIP_RETCODE ensureSymmetryMovedPermvarsCountsComputed(
   SCIP*                 scip,               /**< SCIP instance */
   SCIP_PROPDATA*        propdata            /**< propagator data */
   )
{
   int v;
   int p;

   assert( scip != NULL );
   assert( propdata != NULL );

   /* symmetries must have been determined */
   assert( propdata->nperms >= 0 );

   /* stop if already computed */
   if ( propdata->nmovedpermvars >= 0 )
      return SCIP_OKAY;
   assert( propdata->nmovedpermvars == -1 );

   propdata->nmovedpermvars = 0;
   propdata->nmovedbinpermvars = 0;
   propdata->nmovedintpermvars = 0;
   propdata->nmovedcontpermvars = 0;

   for (v = 0; v < propdata->npermvars; ++v)
   {
      for (p = 0; p < propdata->nperms; ++p)
      {
         if ( propdata->perms[p][v] != v )
         {
            ++propdata->nmovedpermvars;

            switch ( SCIPgetSymInferredVarType(propdata->permvars[v]) )
            {
            case SCIP_VARTYPE_BINARY:
               ++propdata->nmovedbinpermvars;
               break;
            case SCIP_VARTYPE_INTEGER:
               ++propdata->nmovedintpermvars;
               break;
            case SCIP_VARTYPE_CONTINUOUS:
               ++propdata->nmovedcontpermvars;
               break;
            default:
               SCIPerrorMessage("unknown variable type\n");
               return SCIP_INVALIDDATA;
            } /*lint !e788*/
            break;
         }
      }
   }

   return SCIP_OKAY;
}


>>>>>>> 4ae437bd
/** returns whether a SCIP instance has an active inferred binary variable */
static
SCIP_Bool hasInferredBinVar(
   SCIP*                 scip                /**< SCIP instance */
   )
{
   SCIP_VAR** vars;
   int start;
   int end;
   int i;

   assert( scip != NULL );

   /* check for variables declared binary or implied binary */
   if ( SCIPgetNBinVars(scip) > 0 || SCIPgetNBinImplVars(scip) > 0 )
      return TRUE;

   /* check for inferred binary variables among integers and continuous implied integral variables */
   vars = SCIPgetVars(scip);
   assert( vars != NULL );

   start = 0;
   end = SCIPgetNVars(scip) - SCIPgetNContVars(scip);
   assert( end >= start );
   for (i = start; i < end; ++i)
   {
      if( SCIPvarIsBinary(vars[i]) )
         return TRUE;
   }

   return FALSE;
}


/** returns whether a SCIP instance has an active inferred integer variable */
static
SCIP_Bool hasInferredIntVar(
   SCIP*                 scip                /**< SCIP instance */
   )
{
   SCIP_VAR** vars;
   int start;
   int end;
   int i;

   assert( scip != NULL );

   vars = SCIPgetVars(scip);
   assert( vars != NULL );

   /* check for non-binary variables among integer variables */
   start = SCIPgetNBinVars(scip);
   end = SCIPgetNBinVars(scip) + SCIPgetNIntVars(scip);
   for (i = start; i < end; ++i)
   {
      if( ! SCIPvarIsBinary(vars[i]) )
         return TRUE;
   }

   /* check for non-binary variables among implied integral variables */
   start = end + SCIPgetNBinImplVars(scip);
   end = SCIPgetNVars(scip) - SCIPgetNContVars(scip);
   assert( end >= start );
   for (i = start; i < end; ++i)
   {
      if( ! SCIPvarIsBinary(vars[i]) )
         return TRUE;
   }

   return FALSE;
}


/** returns whether any allowed symmetry handling method is effective for the problem instance */
static
SCIP_Bool testSymmetryComputationRequired(
   SCIP*                 scip,               /**< SCIP instance */
   SCIP_PROPDATA*        propdata            /**< propagator data */
   )
{
   /* must always compute symmetry if it is enforced */
   if ( propdata->enforcecomputesymmetry )
      return TRUE;

   /* avoid trivial cases */
   if ( SCIPgetNVars(scip) <= 0 )
      return FALSE;

   /* for dynamic symmetry handling or orbital reduction, branching must be possible */
   if ( propdata->usedynamicprop || ISORBITALREDUCTIONACTIVE(propdata->usesymmetry) )
   {
      /* @todo a proper test whether variables can be branched on or not */
      if ( SCIPgetNBinVars(scip) > 0 )
         return TRUE;
      if ( SCIPgetNIntVars(scip) > 0 )
         return TRUE;
      /* continuous variables can be branched on if nonlinear constraints exist */
      if ( SCIPconshdlrGetNActiveConss(propdata->conshdlr_nonlinear) > 0 )
         return TRUE;
   }

   /* for SST, matching leadervartypes */
   if ( ISSSTACTIVE(propdata->usesymmetry) )
   {
      if ( ISSSTBINACTIVE(propdata->sstleadervartype) && hasInferredBinVar(scip) ) /*lint !e641*/
         return TRUE;
      if ( ISSSTINTACTIVE(propdata->sstleadervartype) && hasInferredIntVar(scip) ) /*lint !e641*/
         return TRUE;
      if ( ISSSTCONTACTIVE(propdata->sstleadervartype) && SCIPgetNContVars(scip) > 0 ) /*lint !e641*/
         return TRUE;
   }

   /* for static symmetry handling constraints, binary variables must be present */
   if ( ISSYMRETOPESACTIVE(propdata->usesymmetry) )
   {
      if ( SCIPgetNBinVars(scip) > 0 )
         return TRUE;
   }

   /* if all tests above fail, then the symmetry handling methods cannot achieve anything */
   return FALSE;
}

/** determines symmetry */
static
SCIP_RETCODE determineSymmetry(
   SCIP*                 scip,               /**< SCIP instance */
   SCIP_PROPDATA*        propdata,           /**< propagator data */
   SYM_SPEC              symspecrequire,     /**< symmetry specification for which we need to compute symmetries */
   SYM_SPEC              symspecrequirefixed /**< symmetry specification of variables which must be fixed by symmetries */
   )
{ /*lint --e{641}*/
   SCIP_Bool successful;
   SCIP_Real symcodetime = 0.0;
   int maxgenerators;
   unsigned int type = 0;
   int nvars;
   int i;

   assert( scip != NULL );
   assert( propdata != NULL );
   assert( propdata->usesymmetry >= 0 );

   /* do not compute symmetry if reoptimization is enabled */
   if ( SCIPisReoptEnabled(scip) )
      return SCIP_OKAY;

   /* do not compute symmetry if Benders decomposition enabled */
   if ( SCIPgetNActiveBenders(scip) > 0 )
      return SCIP_OKAY;

   /* skip symmetry computation if no graph automorphism code was linked */
   if ( ! SYMcanComputeSymmetry() )
   {
      SCIPverbMessage(scip, SCIP_VERBLEVEL_HIGH, NULL,
         "   Deactivated symmetry handling methods, since SCIP was built without symmetry detector (SYM=none).\n");

      return SCIP_OKAY;
   }

   /* do not compute symmetry if there are active pricers */
   if ( SCIPgetNActivePricers(scip) > 0 )
      return SCIP_OKAY;

   /* avoid trivial cases */
   nvars = SCIPgetNVars(scip);
   if ( nvars <= 0 )
      return SCIP_OKAY;

   /* do not compute symmetry if we cannot handle it */
   if ( !testSymmetryComputationRequired(scip, propdata) )
      return SCIP_OKAY;

   /* determine symmetry specification */
   if ( SCIPgetNBinVars(scip) > 0 )
      type |= (int) SYM_SPEC_BINARY;
   if ( SCIPgetNIntVars(scip) > 0 )
      type |= (int) SYM_SPEC_INTEGER;
   /* count implicit integer variables as real variables, since we cannot currently handle integral variables well */
   if ( SCIPgetNContVars(scip) > 0 || SCIPgetNImplVars(scip) > 0 )
      type |= (int) SYM_SPEC_REAL;

   /* skip symmetry computation if required variables are not present */
   if ( ! (type & symspecrequire) )
   {
      SCIPverbMessage(scip, SCIP_VERBLEVEL_HIGH, NULL,
         "   (%.1fs) symmetry computation skipped: type (bin %c, int %c, cont %c) does not match requirements (bin %c, int %c, cont %c).\n",
         SCIPgetSolvingTime(scip),
         SCIPgetNBinVars(scip) > 0 ? '+' : '-',
         SCIPgetNIntVars(scip) > 0  ? '+' : '-',
         SCIPgetNContVars(scip) + SCIPgetNImplVars(scip) > 0 ? '+' : '-',
         (symspecrequire & (int) SYM_SPEC_BINARY) != 0 ? '+' : '-',
         (symspecrequire & (int) SYM_SPEC_INTEGER) != 0 ? '+' : '-',
         (symspecrequire & (int) SYM_SPEC_REAL) != 0 ? '+' : '-');

      return SCIP_OKAY;
   }

   /* skip computation if symmetry has already been computed */
   if ( propdata->computedsymmetry )
      return SCIP_OKAY;

   assert( propdata->npermvars == 0 );
   assert( propdata->permvars == NULL );
   assert( propdata->nperms < 0 );
   assert( propdata->nmaxperms == 0 );
   assert( propdata->perms == NULL );

   /* output message */
   SCIPverbMessage(scip, SCIP_VERBLEVEL_HIGH, NULL,
      "   (%.1fs) symmetry computation started: requiring (bin %c, int %c, cont %c), (fixed: bin %c, int %c, cont %c)\n",
      SCIPgetSolvingTime(scip),
      (symspecrequire & (int) SYM_SPEC_BINARY) != 0 ? '+' : '-',
      (symspecrequire & (int) SYM_SPEC_INTEGER) != 0 ? '+' : '-',
      (symspecrequire & (int) SYM_SPEC_REAL) != 0 ? '+' : '-',
      (symspecrequirefixed & (int) SYM_SPEC_BINARY) != 0 ? '+' : '-',
      (symspecrequirefixed & (int) SYM_SPEC_INTEGER) != 0 ? '+' : '-',
      (symspecrequirefixed & (int) SYM_SPEC_REAL) != 0 ? '+' : '-');

   /* output warning if we want to fix certain symmetry parts that we also want to compute */
   if ( symspecrequire & symspecrequirefixed )
      SCIPwarningMessage(scip, "Warning: some required symmetries must be fixed.\n");

   /* determine maximal number of generators depending on the number of variables */
   maxgenerators = propdata->maxgenerators;
   maxgenerators = MIN(maxgenerators, MAXGENNUMERATOR / nvars);

   /* actually compute (global) symmetry */
   SCIP_CALL( computeSymmetryGroup(scip, (SYM_SYMTYPE) propdata->symtype,
         propdata->compresssymmetries, propdata->compressthreshold,
         maxgenerators, symspecrequirefixed, propdata->checksymmetries, &propdata->permvars,
         &propdata->npermvars, &propdata->nbinpermvars, &propdata->permvardomaincenter,
         &propdata->isproperperm, &propdata->perms, &propdata->nperms, &propdata->nmaxperms,
         &propdata->nmovedvars, &propdata->binvaraffected, &propdata->compressed,
         &propdata->log10groupsize, &symcodetime, &successful) );

   /* mark that we have computed the symmetry group */
   propdata->computedsymmetry = TRUE;

   /* store restart level */
   propdata->lastrestart = SCIPgetNRuns(scip);

   /* return if not successful */
   if ( ! successful )
   {
      assert( checkSymmetryDataFree(propdata) );
      SCIPverbMessage(scip, SCIP_VERBLEVEL_HIGH, NULL, "   (%.1fs) could not compute symmetry\n", SCIPgetSolvingTime(scip));

      return SCIP_OKAY;
   }

   /* return if no symmetries found */
   if ( propdata->nperms == 0 )
   {
      assert( checkSymmetryDataFree(propdata) );
      SCIPverbMessage(scip, SCIP_VERBLEVEL_HIGH, NULL, "   (%.1fs) no symmetry present (symcode time: %.2f)\n", SCIPgetSolvingTime(scip), symcodetime);

      return SCIP_OKAY;
   }
   assert( propdata->nperms > 0 );
   assert( propdata->npermvars > 0 );

   /* display statistics */
   SCIPverbMessage(scip, SCIP_VERBLEVEL_HIGH, NULL, "   (%.1fs) symmetry computation finished: %d generators found (max: ",
      SCIPgetSolvingTime(scip), propdata->nperms);

   /* display statistics: maximum number of generators */
   if ( maxgenerators == 0 )
      SCIPverbMessage(scip, SCIP_VERBLEVEL_HIGH, NULL, "-");
   else
      SCIPverbMessage(scip, SCIP_VERBLEVEL_HIGH, NULL, "%d", maxgenerators);

   /* display statistics: log10 group size, number of affected vars*/
   SCIPverbMessage(scip, SCIP_VERBLEVEL_HIGH, NULL, ", log10 of symmetry group size: %.2f", propdata->log10groupsize);

   if ( propdata->displaynorbitvars )
   {
      if ( propdata->nmovedvars == -1 )
      {
         SCIP_CALL( SCIPdetermineNVarsAffectedSym(scip, propdata->perms, propdata->nperms, propdata->permvars,
               propdata->npermvars, &(propdata->nmovedvars)) );
      }
      SCIPverbMessage(scip, SCIP_VERBLEVEL_HIGH, NULL, ", number of affected variables: %d)\n", propdata->nmovedvars);
   }
   SCIPverbMessage(scip, SCIP_VERBLEVEL_HIGH, NULL, ") (symcode time: %.2f)\n", symcodetime);

   /* capture all variables while they are in the permvars array */
   for (i = 0; i < propdata->npermvars; ++i)
   {
      SCIP_CALL( SCIPcaptureVar(scip, propdata->permvars[i]) );
   }

   return SCIP_OKAY;
}


/*
 * Functions for symmetry constraints
 */


/** Checks whether given set of 2-cycle permutations forms an orbitope and if so, builds the variable index matrix.
 *
 *  If @p activevars == NULL, then the function assumes all permutations of the component are active and therefore all
 *  moved vars are considered.
 *
 *  We need to keep track of the number of generated columns, because we might not be able to detect all orbitopes.
 *  For example (1,2), (2,3), (3,4), (3,5) defines the symmetric group on {1,2,3,4,5}, but the generators we expect
 *  in our construction need shape (1,2), (2,3), (3,4), (4,5).
 *
 *  @pre @p orbitopevaridx has to be an initialized 2D array of size @p ntwocycles x @p nperms
 *  @pre @p columnorder has to be an initialized array of size nperms
 *  @pre @p nusedelems has to be an initialized array of size npermvars
 */
static
SCIP_RETCODE checkTwoCyclePermsAreOrbitope(
   SCIP*                 scip,               /**< SCIP instance */
   SCIP_VAR**            permvars,           /**< array of all permutation variables */
   int                   npermvars,          /**< number of permutation variables */
   int**                 perms,              /**< array of all permutations of the symmetry group */
   int*                  activeperms,        /**< indices of the relevant permutations in perms */
   int                   ntwocycles,         /**< number of 2-cycles in the permutations */
   int                   nactiveperms,       /**< number of active permutations */
   int**                 orbitopevaridx,     /**< pointer to store variable index matrix */
   int*                  columnorder,        /**< pointer to store column order */
   int*                  nusedelems,         /**< pointer to store how often each element was used */
   int*                  nusedcols,          /**< pointer to store number of columns used in orbitope (or NULL) */
   SCIP_Shortbool*       rowisbinary,        /**< pointer to store which rows are binary (or NULL) */
   SCIP_Bool*            isorbitope,         /**< buffer to store result */
   SCIP_Shortbool*       activevars          /**< bitset to store whether a variable is active (or NULL) */
   )
{  /*lint --e{571}*/
   SCIP_Bool* usedperm;
   SCIP_Bool foundperm = FALSE;
   int nusedperms = 0;
   int nfilledcols;
   int coltoextend;
   int ntestedperms = 0;
   int row = 0;
   int j;

   assert( scip != NULL );
   assert( permvars != NULL );
   assert( perms != NULL );
   assert( activeperms != NULL );
   assert( orbitopevaridx != NULL );
   assert( columnorder != NULL );
   assert( nusedelems != NULL );
   assert( isorbitope != NULL );
   assert( nactiveperms > 0 );
   assert( ntwocycles > 0 );
   assert( npermvars > 0 );
   assert( activevars == NULL || (0 <= nactiveperms && nactiveperms < npermvars) );

   *isorbitope = TRUE;
   if ( nusedcols != NULL )
      *nusedcols = 0;

   /* whether a permutation was considered to contribute to orbitope */
   SCIP_CALL( SCIPallocClearBufferArray(scip, &usedperm, nactiveperms) );

   /* fill first two columns of orbitopevaridx matrix */

   /* look for the first active permutation which moves an active variable */
   while ( ! foundperm )
   {
      int permidx;

      assert( ntestedperms < nactiveperms );

      permidx = activeperms[ntestedperms];

      for (j = 0; j < npermvars; ++j)
      {
         if ( activevars != NULL && ! activevars[j] )
            continue;

         assert( activevars == NULL || activevars[perms[permidx][j]] );

         /* avoid adding the same 2-cycle twice */
         if ( perms[permidx][j] > j )
         {
            assert( SCIPvarIsBinary(permvars[j]) == SCIPvarIsBinary(permvars[perms[permidx][j]]) );

            if ( rowisbinary != NULL && SCIPvarIsBinary(permvars[j]) )
               rowisbinary[row] = TRUE;

            orbitopevaridx[row][0] = j;
            orbitopevaridx[row++][1] = perms[permidx][j];
            ++(nusedelems[j]);
            ++(nusedelems[perms[permidx][j]]);

            foundperm = TRUE;
         }

         if ( row == ntwocycles )
            break;
      }

      ++ntestedperms;
   }

   /* in the subgroup case it might happen that a generator has less than ntwocycles many 2-cyles */
   if ( row != ntwocycles )
   {
      *isorbitope = FALSE;
      SCIPfreeBufferArray(scip, &usedperm);
      return SCIP_OKAY;
   }

   usedperm[ntestedperms - 1] = TRUE;
   ++nusedperms;
   columnorder[0] = 0;
   columnorder[1] = 1;
   nfilledcols = 2;

   /* extend orbitopevaridx matrix to the left, i.e., iteratively find new permutations that
    * intersect the last added left column in each row in exactly one entry, starting with
    * column 0 */
   coltoextend = 0;
   for (j = ntestedperms; j < nactiveperms; ++j)
   {  /* lint --e{850} */
      SCIP_Bool success = FALSE;
      SCIP_Bool infeasible = FALSE;

      if ( nusedperms == nactiveperms )
         break;

      if ( usedperm[j] )
         continue;

      SCIP_CALL( SCIPextendSubOrbitope(orbitopevaridx, ntwocycles, nfilledcols, coltoextend,
            perms[activeperms[j]], TRUE, &nusedelems, permvars, NULL, &success, &infeasible) );

      if ( infeasible )
      {
         *isorbitope = FALSE;
         break;
      }
      else if ( success )
      {
         usedperm[j] = TRUE;
         ++nusedperms;
         coltoextend = nfilledcols;
         columnorder[nfilledcols++] = -1; /* mark column to be filled from the left */
         j = 0; /*lint !e850*/ /* reset j since previous permutations can now intersect with the latest added column */
      }
   }

   if ( ! *isorbitope ) /*lint !e850*/
   {
      SCIPfreeBufferArray(scip, &usedperm);
      return SCIP_OKAY;
   }

   coltoextend = 1;
   for (j = ntestedperms; j < nactiveperms; ++j)
   {  /*lint --e(850)*/
      SCIP_Bool success = FALSE;
      SCIP_Bool infeasible = FALSE;

      if ( nusedperms == nactiveperms )
         break;

      if ( usedperm[j] )
         continue;

      SCIP_CALL( SCIPextendSubOrbitope(orbitopevaridx, ntwocycles, nfilledcols, coltoextend,
            perms[activeperms[j]], FALSE, &nusedelems, permvars, NULL, &success, &infeasible) );

      if ( infeasible )
      {
         *isorbitope = FALSE;
         break;
      }
      else if ( success )
      {
         usedperm[j] = TRUE;
         ++nusedperms;
         coltoextend = nfilledcols;
         columnorder[nfilledcols] = 1; /* mark column to be filled from the right */
         ++nfilledcols;
         j = 0; /*lint !e850*/ /* reset j since previous permutations can now intersect with the latest added column */
      }
   }

   if ( activevars == NULL && nusedperms < nactiveperms ) /*lint !e850*/
      *isorbitope = FALSE;

   if ( nusedcols != NULL )
      *nusedcols = nfilledcols;
   assert( ! *isorbitope || activevars == NULL || nusedperms < nfilledcols );

   SCIPfreeBufferArray(scip, &usedperm);

   return SCIP_OKAY;
}

/** choose an order in which the generators should be added for subgroup detection */
static
SCIP_RETCODE chooseOrderOfGenerators(
   SCIP*                 scip,               /**< SCIP instance */
   SCIP_PROPDATA*        propdata,           /**< pointer to data of symmetry propagator */
   int                   compidx,            /**< index of component */
   int**                 genorder,           /**< (initialized) buffer to store the resulting order of generator */
   int*                  ntwocycleperms      /**< pointer to store the number of 2-cycle permutations in component compidx */
   )
{
   int** perms;
   int* components;
   int* componentbegins;
   int* ntwocycles;
   int npermvars;
   int npermsincomp;
   int i;

   assert( scip != NULL );
   assert( propdata != NULL );
   assert( compidx >= 0 );
   assert( compidx < propdata->ncomponents );
   assert( genorder != NULL );
   assert( *genorder != NULL );
   assert( ntwocycleperms != NULL );
   assert( propdata->computedsymmetry );
   assert( propdata->nperms > 0 );
   assert( propdata->perms != NULL );
   assert( propdata->npermvars > 0 );
   assert( propdata->ncomponents > 0 );
   assert( propdata->components != NULL );
   assert( propdata->componentbegins != NULL );

   perms = propdata->perms;
   npermvars = propdata->npermvars;
   components = propdata->components;
   componentbegins = propdata->componentbegins;
   npermsincomp = componentbegins[compidx + 1] - componentbegins[compidx];
   *ntwocycleperms = npermsincomp;

   SCIP_CALL( SCIPallocBufferArray(scip, &ntwocycles, npermsincomp) );

   for (i = 0; i < npermsincomp; ++i)
   {
      int* perm;
      int nbincycles;

      perm = perms[components[componentbegins[compidx] + i]];

      SCIP_CALL( SCIPisInvolutionPerm(perm, propdata->permvars, npermvars, &(ntwocycles[i]), &nbincycles, FALSE) );

      /* we skip permutations which do not purely consist of 2-cycles */
      if ( ntwocycles[i] == 0 )
      {
         /* we change the number of two cycles for this perm so that it will be sorted to the end */
         if ( propdata->preferlessrows )
            ntwocycles[i] = npermvars;
         else
            ntwocycles[i] = 0;
         --(*ntwocycleperms);
      }
      else if ( ! propdata->preferlessrows )
         ntwocycles[i] = - ntwocycles[i];
   }

   SCIPsortIntInt(ntwocycles, *genorder, npermsincomp);

   SCIPfreeBufferArray(scip, &ntwocycles);

   return SCIP_OKAY;
}


/** builds the graph for symmetric subgroup detection from the given permutation of generators
 *
 *  After execution, @p graphcomponents contains all permvars sorted by their color and component,
 *  @p graphcompbegins points to the indices where new components in @p graphcomponents start and
 *  @p compcolorbegins points to the indices where new colors in @p graphcompbegins start.
*/
static
SCIP_RETCODE buildSubgroupGraph(
   SCIP*                 scip,               /**< SCIP instance */
   SCIP_PROPDATA*        propdata,           /**< pointer to data of symmetry propagator */
   int*                  genorder,           /**< order in which the generators should be considered */
   int                   ntwocycleperms,     /**< number of 2-cycle permutations in this component */
   int                   compidx,            /**< index of the component */
   int**                 graphcomponents,    /**< buffer to store the components of the graph (ordered var indices) */
   int**                 graphcompbegins,    /**< buffer to store the indices of each new graph component */
   int**                 compcolorbegins,    /**< buffer to store at which indices a new color begins */
   int*                  ngraphcomponents,   /**< pointer to store the number of graph components */
   int*                  ncompcolors,        /**< pointer to store the number of different colors */
   int**                 usedperms,          /**< buffer to store the indices of permutations that were used */
   int*                  nusedperms,         /**< pointer to store the number of used permutations in the graph */
   int                   usedpermssize,      /**< initial size of usedperms */
   SCIP_Shortbool*       permused            /**< initialized buffer to store which permutations have been used
                                              *   (identified by index in component) */
   )
{
   SCIP_DISJOINTSET* vartocomponent;
   SCIP_DISJOINTSET* comptocolor;
   int** perms;
   int* components;
   int* componentbegins;
   int* componentslastperm;
   SYM_SORTGRAPHCOMPVARS graphcompvartype;
   int npermvars;
   int nextcolor;
   int nextcomp;
   int j;
   int k;

   assert( scip != NULL );
   assert( propdata != NULL );
   assert( graphcomponents != NULL );
   assert( graphcompbegins != NULL );
   assert( compcolorbegins != NULL );
   assert( ngraphcomponents != NULL );
   assert( ncompcolors != NULL );
   assert( genorder != NULL );
   assert( usedperms != NULL );
   assert( nusedperms != NULL );
   assert( usedpermssize > 0 );
   assert( permused != NULL );
   assert( ntwocycleperms >= 0 );
   assert( compidx >= 0 );
   assert( compidx < propdata->ncomponents );
   assert( propdata->computedsymmetry );
   assert( propdata->nperms > 0 );
   assert( propdata->perms != NULL );
   assert( propdata->npermvars > 0 );
   assert( propdata->ncomponents > 0 );
   assert( propdata->components != NULL );
   assert( propdata->componentbegins != NULL );
   assert( ! propdata->componentblocked[compidx] );

   perms = propdata->perms;
   npermvars = propdata->npermvars;
   components = propdata->components;
   componentbegins = propdata->componentbegins;
   *nusedperms = 0;

   assert( ntwocycleperms <= componentbegins[compidx + 1] - componentbegins[compidx] );

   SCIP_CALL( SCIPcreateDisjointset(scip, &vartocomponent, npermvars) );
   SCIP_CALL( SCIPcreateDisjointset(scip, &comptocolor, npermvars) );
   SCIP_CALL( SCIPallocBufferArray( scip, &componentslastperm, npermvars) );

   for (k = 0; k < npermvars; ++k)
      componentslastperm[k] = -1;

   for (j = 0; j < ntwocycleperms; ++j)
   {
      int* perm;
      int firstcolor = -1;

      /* use given order of generators */
      perm = perms[components[componentbegins[compidx] + genorder[j]]];
      assert( perm != NULL );

      /* iteratively handle each swap of perm until an invalid one is found or all edges have been added */
      for (k = 0; k < npermvars; ++k)
      {
         int comp1;
         int comp2;
         int color1;
         int color2;
         int img;

         img = perm[k];
         assert( perm[img] == k );

         if ( img <= k )
            continue;

         comp1 = SCIPdisjointsetFind(vartocomponent, k);
         comp2 = SCIPdisjointsetFind(vartocomponent, img);

         if ( comp1 == comp2 )
         {
            /* another permutation has already merged these variables into one component; store its color */
            if ( firstcolor < 0 )
            {
               assert( SCIPdisjointsetFind(comptocolor, comp1) == SCIPdisjointsetFind(comptocolor, comp2) );
               firstcolor = SCIPdisjointsetFind(comptocolor, comp1);
            }
            componentslastperm[comp1] = j;
            continue;
         }

         /* if it is the second time that the component is used for this generator,
          * it is not guaranteed that the group acts like the symmetric group, so skip it
          */
         if ( componentslastperm[comp1] == j || componentslastperm[comp2] == j )
            break;

         color1 = SCIPdisjointsetFind(comptocolor, comp1);
         color2 = SCIPdisjointsetFind(comptocolor, comp2);

         /* a generator is not allowed to connect two components of the same color, since they depend on each other */
         if ( color1 == color2 )
            break;

         componentslastperm[comp1] = j;
         componentslastperm[comp2] = j;

         if ( firstcolor < 0 )
            firstcolor = color1;
      }

      /* if the generator is invalid, delete the newly added edges, go to next generator */
      if ( k < npermvars )
         continue;

      /* if the generator only acts on already existing components, we don't have to store it */
      if ( firstcolor == -1 )
         continue;

      /* check whether we need to resize */
      if ( *nusedperms >= usedpermssize )
      {
         int newsize = SCIPcalcMemGrowSize(scip, (*nusedperms) + 1);
         assert( newsize > usedpermssize );

         SCIP_CALL( SCIPreallocBufferArray(scip, usedperms, newsize) );

         usedpermssize = newsize;
      }

      (*usedperms)[*nusedperms] = components[componentbegins[compidx] + genorder[j]];
      ++(*nusedperms);
      permused[genorder[j]] = TRUE;

      /* if the generator can be added, update the datastructures for graph components and colors */
      for (k = 0; k < npermvars; ++k)
      {
         int comp1;
         int comp2;
         int color1;
         int color2;
         int img;

         img = perm[k];
         assert( perm[img] == k );

         if ( img <= k )
            continue;

         comp1 = SCIPdisjointsetFind(vartocomponent, k);
         comp2 = SCIPdisjointsetFind(vartocomponent, img);

         /* components and colors don't have to be updated if the components are the same */
         if ( comp1 == comp2 )
            continue;

         color1 = SCIPdisjointsetFind(comptocolor, comp1);
         color2 = SCIPdisjointsetFind(comptocolor, comp2);

         if ( color1 != color2 )
         {
            SCIPdisjointsetUnion(comptocolor, firstcolor, color1, TRUE);
            SCIPdisjointsetUnion(comptocolor, firstcolor, color2, TRUE);
         }

         SCIPdisjointsetUnion(vartocomponent, comp1, comp2, FALSE);

         assert( SCIPdisjointsetFind(vartocomponent, k) == SCIPdisjointsetFind(vartocomponent, img) );
         assert( SCIPdisjointsetFind(comptocolor, SCIPdisjointsetFind(vartocomponent, k)) == firstcolor );
         assert( SCIPdisjointsetFind(comptocolor, SCIPdisjointsetFind(vartocomponent, img)) == firstcolor );
      }
   }

   SCIP_CALL( SCIPallocBlockMemoryArray(scip, graphcomponents, npermvars) );
   SCIP_CALL( SCIPallocBufferArray(scip, &(graphcompvartype.components), npermvars) );
   SCIP_CALL( SCIPallocBufferArray(scip, &(graphcompvartype.colors), npermvars) );

   /*
    * At this point, we have built the colored graph. Now we transform the information in the
    * disjoint sets to the arrays graphcomponents, graphcompbegins, and compcolorbegins (see above).
    */

   /* build the struct graphcompvartype which is used to sort the graphcomponents array */
   for (j = 0; j < npermvars; ++j)
   {
      int comp;

      comp = SCIPdisjointsetFind(vartocomponent, j);

      graphcompvartype.components[j] = comp;
      graphcompvartype.colors[j] = SCIPdisjointsetFind(comptocolor, comp);

      (*graphcomponents)[j] = j;
   }

   /* sort graphcomponents first by color, then by component */
   SCIPsort(*graphcomponents, SYMsortGraphCompVars, (void*) &graphcompvartype, npermvars);

   *ngraphcomponents = SCIPdisjointsetGetComponentCount(vartocomponent);
   *ncompcolors = SCIPdisjointsetGetComponentCount(comptocolor);
   SCIP_CALL( SCIPallocBlockMemoryArray(scip, graphcompbegins, (*ngraphcomponents) + 1) );
   SCIP_CALL( SCIPallocBlockMemoryArray(scip, compcolorbegins, (*ncompcolors) + 1) );

   nextcolor = 1;
   nextcomp = 1;
   (*graphcompbegins)[0] = 0;
   (*compcolorbegins)[0] = 0;

   /* find the starting indices of new components and new colors */
   for (j = 1; j < npermvars; ++j)
   {
      int idx1;
      int idx2;

      idx1 = (*graphcomponents)[j];
      idx2 = (*graphcomponents)[j-1];

      assert( graphcompvartype.colors[idx1] >= graphcompvartype.colors[idx2] );

      if ( graphcompvartype.components[idx1] != graphcompvartype.components[idx2] )
      {
         (*graphcompbegins)[nextcomp] = j;

         if ( graphcompvartype.colors[idx1] > graphcompvartype.colors[idx2] )
         {
            (*compcolorbegins)[nextcolor] = nextcomp;
            ++nextcolor;
         }

         ++nextcomp;
      }
   }
   assert( nextcomp == *ngraphcomponents );
   assert( nextcolor == *ncompcolors );

   (*compcolorbegins)[nextcolor] = *ngraphcomponents;
   (*graphcompbegins)[nextcomp] = npermvars;

   SCIPfreeBufferArray(scip, &(graphcompvartype.colors));
   SCIPfreeBufferArray(scip, &(graphcompvartype.components));
   SCIPfreeBufferArray(scip, &componentslastperm);
   SCIPfreeDisjointset(scip, &comptocolor);
   SCIPfreeDisjointset(scip, &vartocomponent);

   return SCIP_OKAY;
}

/** adds an orbitope constraint for a suitable color of the subgroup graph */
static
SCIP_RETCODE addOrbitopeSubgroup(
   SCIP*                 scip,               /**< SCIP instance */
   SCIP_PROPDATA*        propdata,           /**< pointer to data of symmetry propagator */
   int*                  usedperms,          /**< array of the permutations that build the orbitope */
   int                   nusedperms,         /**< number of permutations in usedperms */
   int*                  compcolorbegins,    /**< array indicating where a new graphcolor begins */
   int*                  graphcompbegins,    /**< array indicating where a new graphcomponent begins */
   int*                  graphcomponents,    /**< array of all variable indices sorted by color and comp */
   int                   graphcoloridx,      /**< index of the graph color */
   int                   nrows,              /**< number of rows in the orbitope  */
   int                   ncols,              /**< number of columns in the orbitope  */
   int*                  firstvaridx,        /**< buffer to store the index of the largest variable (or NULL) */
   int*                  compidxfirstrow,    /**< buffer to store the comp index for the first row (or NULL) */
   int**                 lexorder,           /**< pointer to array storing lexicographic order defined by sub orbitopes */
   int*                  nvarslexorder,      /**< number of variables in lexicographic order */
   int*                  maxnvarslexorder,   /**< maximum number of variables in lexicographic order */
   SCIP_Bool*            success             /**< whether the orbitope could be added */
   )
{  /*lint --e{571}*/
   char name[SCIP_MAXSTRLEN];
   SCIP_VAR*** orbitopevarmatrix;
   SCIP_Shortbool* activevars;
   int** orbitopevaridx;
   int* columnorder;
   int* nusedelems;
   SCIP_CONS* cons;
   SCIP_Bool isorbitope;
   SCIP_Bool infeasible = FALSE;
#ifndef NDEBUG
   int nactivevars = 0;
#endif
   int ngencols = 0;
   int k;

   assert( scip != NULL );
   assert( propdata != NULL );
   assert( usedperms != NULL );
   assert( compcolorbegins != NULL );
   assert( graphcompbegins != NULL );
   assert( graphcomponents != NULL );
   assert( nusedperms > 0 );
   assert( nrows > 0 );
   assert( ncols > 0 );
   assert( lexorder != NULL );
   assert( nvarslexorder != NULL );
   assert( maxnvarslexorder != NULL );

   *success = FALSE;

   /* create hashset to mark variables */
   SCIP_CALL( SCIPallocClearBufferArray(scip, &activevars, propdata->npermvars) );

   /* orbitope matrix for indices of variables in permvars array */
   SCIP_CALL( SCIPallocBufferArray(scip, &orbitopevaridx, nrows) );
   for (k = 0; k < nrows; ++k)
   {
      SCIP_CALL( SCIPallocBufferArray(scip, &orbitopevaridx[k], ncols) ); /*lint !e866*/
   }

   /* order of columns of orbitopevaridx */
   SCIP_CALL( SCIPallocBufferArray(scip, &columnorder, ncols) );
   for (k = 0; k < ncols; ++k)
      columnorder[k] = ncols + 1;

   /* count how often an element was used in the potential orbitope */
   SCIP_CALL( SCIPallocClearBufferArray(scip, &nusedelems, propdata->npermvars) );

   /* mark variables in this subgroup orbitope */
   for (k = compcolorbegins[graphcoloridx]; k < compcolorbegins[graphcoloridx+1]; ++k)
   {
      SCIP_VAR* firstvar;
      int compstart;
      int l;

      compstart = graphcompbegins[k];
      firstvar = propdata->permvars[graphcomponents[compstart]];

      if ( ! SCIPvarIsBinary(firstvar) )
         continue;

      for (l = 0; l < ncols; ++l)
      {
         int varidx;

         varidx = graphcomponents[compstart + l];
         assert( ! activevars[varidx] );

         activevars[varidx] = TRUE;
#ifndef NDEBUG
         ++nactivevars;
#endif
      }
   }
   assert( nactivevars == nrows * ncols );

   /* build the variable index matrix for the orbitope
    *
    * It is possible that we find an orbitope, but not using all possible columns. For example
    * (1,2), (2,3), (3,4), (3,5) defines the symmetric group on {1,2,3,4,5}, but the generators
    * we expect in our construction need shape (1,2), (2,3), (3,4), (4,5). For this reason,
    * we need to store how many columns have been generated.
    *
    * @todo ensure compatibility with more general generators
    */
   SCIP_CALL( checkTwoCyclePermsAreOrbitope(scip, propdata->permvars, propdata->npermvars,
         propdata->perms, usedperms, nrows, nusedperms, orbitopevaridx, columnorder,
         nusedelems, &ngencols, NULL, &isorbitope, activevars) );

   /* it might happen that we cannot detect the orbitope if it is generated by permutations with different
    *  number of 2-cycles.
    */
   if ( ! isorbitope )
   {
      SCIPfreeBufferArray(scip, &nusedelems);
      SCIPfreeBufferArray(scip, &columnorder);
      for (k = nrows - 1; k >= 0; --k)
      {
         SCIPfreeBufferArray(scip, &orbitopevaridx[k]);
      }
      SCIPfreeBufferArray(scip, &orbitopevaridx);
      SCIPfreeBufferArray(scip, &activevars);

      return SCIP_OKAY;
   }

   /* There are three possibilities for the structure of columnorder:
    * 1)  [0, 1, -1, -1, ..., -1]
    * 2)  [0, 1, 1, 1, ..., 1]
    * 3)  [0, 1, -1, -1, ...., -1, 1, 1, ..., 1]
    *
    * The '1'-columns will be added to the matrix first and in the last 2
    * cases the method starts from the right. So to store the variable index
    * that will be in the upper-left corner, we need either the entryin the
    * second column (case 1) or the entry in the last column (cases 2 and 3).
    */
   if ( firstvaridx != NULL )
   {
      if ( columnorder[ngencols-1] > -1 )
         *firstvaridx = orbitopevaridx[0][ngencols-1];
      else
         *firstvaridx = orbitopevaridx[0][1];
   }

   /* find corresponding graphcomponent of first variable (needed for weak sbcs) */
   if ( compidxfirstrow != NULL && firstvaridx != NULL )
   {
      *compidxfirstrow = -1;

      for (k = compcolorbegins[graphcoloridx]; k < compcolorbegins[graphcoloridx+1] && (*compidxfirstrow) < 0; ++k)
      {
         SCIP_VAR* firstvar;
         int compstart;
         int l;

         compstart = graphcompbegins[k];
         firstvar = propdata->permvars[graphcomponents[compstart]];

         if ( ! SCIPvarIsBinary(firstvar) )
            continue;

         /* iterate over all columns (elements in orbit), because we cannot see from ngencols which columns
          * have been left out
          */
         for (l = 0; l < ncols; ++l)
         {
            if ( graphcomponents[compstart + l] == *firstvaridx )
            {
               *compidxfirstrow = k;
               break;
            }
         }
      }
      assert( *compidxfirstrow > -1 );
   }

   /* prepare orbitope variable matrix */
   SCIP_CALL( SCIPallocBufferArray(scip, &orbitopevarmatrix, nrows) );
   for (k = 0; k < nrows; ++k)
   {
      SCIP_CALL( SCIPallocBufferArray(scip, &orbitopevarmatrix[k], ngencols) );
   }

   /* build the matrix containing the actual variables of the orbitope */
   SCIP_CALL( SCIPgenerateOrbitopeVarsMatrix(scip, &orbitopevarmatrix, nrows, ngencols,
         propdata->permvars, propdata->npermvars, orbitopevaridx, columnorder,
         nusedelems, NULL, &infeasible, TRUE, lexorder, nvarslexorder, maxnvarslexorder) );

   assert( ! infeasible );
   assert( firstvaridx == NULL || propdata->permvars[*firstvaridx] == orbitopevarmatrix[0][0] );

   (void) SCIPsnprintf(name, SCIP_MAXSTRLEN, "suborbitope_%d_%d", graphcoloridx, propdata->norbitopes);

   SCIP_CALL( SCIPcreateConsOrbitope(scip, &cons, name, orbitopevarmatrix,
         SCIP_ORBITOPETYPE_FULL, nrows, ngencols, FALSE, FALSE, TRUE,
         propdata->conssaddlp, TRUE, FALSE, TRUE, TRUE, FALSE, FALSE, FALSE, FALSE, FALSE) );

   SCIP_CALL( SCIPaddCons(scip, cons) );
   *success = TRUE;

   if( propdata->dispsyminfo )
   {
      SCIPinfoMessage(scip, NULL, "  detected subgroup acting as symmetric group on columns of %d x %d matrix\n",
         nrows, ngencols);
      SCIPinfoMessage(scip, NULL, "  use full orbitope constraint\n");
   }

   /* do not release constraint here - will be done later */
   SCIP_CALL( ensureDynamicConsArrayAllocatedAndSufficientlyLarge(scip, &propdata->genorbconss,
      &propdata->genorbconsssize, propdata->ngenorbconss + 1) );
   propdata->genorbconss[propdata->ngenorbconss++] = cons;
   ++propdata->norbitopes;

   for (k = nrows - 1; k >= 0; --k)
      SCIPfreeBufferArray(scip, &orbitopevarmatrix[k]);
   SCIPfreeBufferArray(scip, &orbitopevarmatrix);
   SCIPfreeBufferArray(scip, &nusedelems);
   SCIPfreeBufferArray(scip, &columnorder);
   for (k = nrows - 1; k >= 0; --k)
      SCIPfreeBufferArray(scip, &orbitopevaridx[k]);
   SCIPfreeBufferArray(scip, &orbitopevaridx);
   SCIPfreeBufferArray(scip, &activevars);

   return SCIP_OKAY;
}

/** adds strong SBCs for a suitable color of the subgroup graph */
static
SCIP_RETCODE addStrongSBCsSubgroup(
   SCIP*                 scip,               /**< SCIP instance */
   SCIP_PROPDATA*        propdata,           /**< pointer to data of symmetry propagator */
   int*                  graphcompbegins,    /**< array indicating where a new graphcomponent begins */
   int*                  graphcomponents,    /**< array of all variable indices sorted by color and comp */
   int                   graphcompidx,       /**< index of the graph component */
   SCIP_Bool             storelexorder,      /**< whether the lexicographic order induced by the orbitope shall be stored */
   int**                 lexorder,           /**< pointer to array storing lexicographic order defined by sub orbitopes */
   int*                  nvarsorder,         /**< number of variables in lexicographic order */
   int*                  maxnvarsorder       /**< maximum number of variables in lexicographic order */
   )
{
   int k;

   assert( scip != NULL );
   assert( propdata != NULL );
   assert( graphcompbegins != NULL );
   assert( graphcomponents != NULL );
   assert( graphcompidx >= 0 );
   assert( ! storelexorder || lexorder != NULL );
   assert( ! storelexorder || nvarsorder != NULL );
   assert( ! storelexorder || maxnvarsorder != NULL );

   /* possibly store lexicographic order defined by strong SBCs */
   if ( storelexorder )
   {
      if ( *maxnvarsorder == 0 )
      {
         *maxnvarsorder = graphcompbegins[graphcompidx + 1] - graphcompbegins[graphcompidx + 1];
         *nvarsorder = 0;

         SCIP_CALL( SCIPallocBlockMemoryArray(scip, lexorder, *maxnvarsorder) );
      }
      else
      {
         assert( *nvarsorder == *maxnvarsorder );

         *maxnvarsorder += graphcompbegins[graphcompidx + 1] - graphcompbegins[graphcompidx + 1];

         SCIP_CALL( SCIPreallocBlockMemoryArray(scip, lexorder, *nvarsorder, *maxnvarsorder) );
      }

      (*lexorder)[*nvarsorder++] = graphcomponents[graphcompbegins[graphcompidx]];
   }

   /* add strong SBCs (lex-max order) for chosen graph component */
   for (k = graphcompbegins[graphcompidx]+1; k < graphcompbegins[graphcompidx+1]; ++k)
   {
      char name[SCIP_MAXSTRLEN];
      SCIP_CONS* cons;
      SCIP_VAR* vars[2];
      SCIP_Real vals[2] = {1, -1};

      vars[0] = propdata->permvars[graphcomponents[k-1]];
      vars[1] = propdata->permvars[graphcomponents[k]];

      if ( storelexorder )
         (*lexorder)[*nvarsorder++] = graphcomponents[k];

      (void) SCIPsnprintf(name, SCIP_MAXSTRLEN, "strong_sbcs_%s_%s", SCIPvarGetName(vars[0]), SCIPvarGetName(vars[1]));

      SCIP_CALL( SCIPcreateConsLinear(scip, &cons, name, 2, vars, vals, 0.0,
            SCIPinfinity(scip), propdata->conssaddlp, propdata->conssaddlp, TRUE,
            TRUE, TRUE, FALSE, FALSE, FALSE, FALSE, FALSE) );

      SCIP_CALL( SCIPaddCons(scip, cons) );

#ifdef SCIP_MORE_DEBUG
      SCIP_CALL( SCIPprintCons(scip, cons, NULL) );
      SCIPinfoMessage(scip, NULL, "\n");
#endif

      /* check whether we need to resize */
      SCIP_CALL( ensureDynamicConsArrayAllocatedAndSufficientlyLarge(scip, &propdata->genlinconss,
         &propdata->genlinconsssize, propdata->ngenlinconss + 1) );
      propdata->genlinconss[propdata->ngenlinconss] = cons;
      ++propdata->ngenlinconss;
   }

   if( propdata->dispsyminfo )
      SCIPinfoMessage(scip, NULL, "  use %d SST cuts to sort first row\n",
         graphcompbegins[graphcompidx+1] - graphcompbegins[graphcompidx] - 1);

   return SCIP_OKAY;
}

/** adds weak SBCs for a suitable color of the subgroup graph */
static
SCIP_RETCODE addWeakSBCsSubgroup(
   SCIP*                 scip,               /**< SCIP instance */
   SCIP_PROPDATA*        propdata,           /**< pointer to data of symmetry propagator */
   int*                  compcolorbegins,    /**< array indicating where a new graphcolor begins */
   int*                  graphcompbegins,    /**< array indicating where a new graphcomponent begins */
   int*                  graphcomponents,    /**< array of all variable indices sorted by color and comp */
   int                   ncompcolors,        /**< number of colors in the graph  */
   int*                  chosencomppercolor, /**< array indicating which comp was handled per color */
   int*                  firstvaridxpercolor,/**< array indicating the largest variable per color */
   int                   symgrpcompidx,      /**< index of the component of the symmetry group */
   int*                  naddedconss,        /**< buffer to store the number of added constraints */
   SCIP_Bool             storelexorder,      /**< whether the lexicographic order induced by the orbitope shall be stored */
   int**                 lexorder,           /**< pointer to array storing lexicographic order defined by sub orbitopes */
   int*                  nvarsorder,         /**< number of variables in lexicographic order */
   int*                  maxnvarsorder       /**< maximum number of variables in lexicographic order */
   )
{  /*lint --e{571}*/
   SCIP_HASHMAP* varsinlexorder;
   SCIP_Shortbool* usedvars;
   SCIP_VAR* vars[2];
   SCIP_Real vals[2] = {1, -1};
   SCIP_Shortbool* varfound;
   int* orbit[2];
   int orbitsize[2] = {1, 1};
   int activeorb = 0;
   int chosencolor = -1;
   int j;
   int k;

   assert( scip != NULL );
   assert( propdata != NULL );
   assert( compcolorbegins != NULL );
   assert( graphcompbegins != NULL );
   assert( graphcomponents != NULL );
   assert( firstvaridxpercolor != NULL );
   assert( chosencomppercolor != NULL );
   assert( naddedconss != NULL );
   assert( symgrpcompidx >= 0 );
   assert( symgrpcompidx < propdata->ncomponents );
   assert( ! storelexorder || lexorder != NULL );
   assert( ! storelexorder || nvarsorder != NULL );
   assert( ! storelexorder || maxnvarsorder != NULL );

   *naddedconss = 0;

   SCIP_CALL( SCIPallocCleanBufferArray(scip, &usedvars, propdata->npermvars) );
   SCIP_CALL( SCIPallocClearBufferArray(scip, &varfound, propdata->npermvars) );
   SCIP_CALL( SCIPallocBufferArray(scip, &orbit[0], propdata->npermvars) );
   SCIP_CALL( SCIPallocBufferArray(scip, &orbit[1], propdata->npermvars) );

   /* Store the entries in lexorder in a hashmap, for fast lookups. */
   if ( lexorder == NULL || *lexorder == NULL )
   {
      /* Lexorder does not exist, so do not create hashmap. */
      varsinlexorder = NULL;
   }
   else
   {
      assert( *maxnvarsorder >= 0 );
      assert( *nvarsorder >= 0 );

      SCIP_CALL( SCIPhashmapCreate(&varsinlexorder, SCIPblkmem(scip), *maxnvarsorder) );

      for (k = 0; k < *nvarsorder; ++k)
      {
         /* add element from lexorder to hashmap.
          * Use insert, as duplicate entries in lexorder is not permitted. */
         assert((*lexorder)[k] >= 0);
         assert( ! SCIPhashmapExists(varsinlexorder, (void*) (size_t) (*lexorder)[k]) ); /* Use int as pointer */
         SCIP_CALL( SCIPhashmapInsertInt(varsinlexorder, (void*) (size_t) (*lexorder)[k], k) );
      }
   }

   /* We will store the newest and the largest orbit and activeorb will be used to mark at which entry of the array
    * orbit the newly computed one will be stored. */
   if ( ncompcolors > 0 )
   {
      SCIP_CALL( ensureSymmetryPermstransComputed(scip, propdata) );
   }
   for (j = 0; j < ncompcolors; ++j)
   {
      int graphcomp;
      int graphcompsize;
      int varidx;

      /* skip color for which we did not add anything */
      if ( chosencomppercolor[j] < 0 )
         continue;

      assert( firstvaridxpercolor[j] >= 0 );

      graphcomp = chosencomppercolor[j];
      graphcompsize = graphcompbegins[graphcomp+1] - graphcompbegins[graphcomp];
      varidx = firstvaridxpercolor[j];
      assert(varidx >= 0);

      /* if the first variable was already contained in another orbit or if there are no variables left anyway, skip the
       * component */
      if ( varfound[varidx] || graphcompsize == propdata->npermvars )
         continue;

      /* If varidx is in lexorder, then it must be the first entry of lexorder. */
      if ( varsinlexorder != NULL
         && SCIPhashmapExists(varsinlexorder, (void*) (size_t) varidx)
         && lexorder != NULL && *lexorder != NULL && *maxnvarsorder > 0 && *nvarsorder > 0
         && (*lexorder)[0] != varidx )
         continue;

      /* mark all variables that have been used in strong SBCs */
      for (k = graphcompbegins[graphcomp]; k < graphcompbegins[graphcomp+1]; ++k)
      {
         assert( 0 <= graphcomponents[k] && graphcomponents[k] < propdata->npermvars );

         usedvars[graphcomponents[k]] = TRUE;
      }

      SCIP_CALL( SCIPcomputeOrbitVar(scip, propdata->npermvars, propdata->perms,
            propdata->permstrans, propdata->components, propdata->componentbegins,
            usedvars, varfound, varidx, symgrpcompidx,
            orbit[activeorb], &orbitsize[activeorb]) );

      assert( orbit[activeorb][0] ==  varidx );

      if ( orbitsize[activeorb] > orbitsize[1 - activeorb] ) /*lint !e514*/
      {
         /* if the new orbit is larger then the old largest one, flip activeorb */
         activeorb = 1 - activeorb;
         chosencolor = j;
      }

      /* reset array */
      for (k = graphcompbegins[graphcomp]; k < graphcompbegins[graphcomp+1]; ++k)
         usedvars[graphcomponents[k]] = FALSE;
   }

   /* check if we have found at least one non-empty orbit */
   if ( chosencolor > -1 )
   {
      /* flip activeorb again to avoid confusion, it is then at the largest orbit */
      activeorb = 1 - activeorb;

      assert( orbit[activeorb][0] == firstvaridxpercolor[chosencolor] );
      vars[0] = propdata->permvars[orbit[activeorb][0]];

      assert( chosencolor > -1 );
      SCIPdebugMsg(scip, "    adding %d weak sbcs for enclosing orbit of color %d.\n", orbitsize[activeorb]-1, chosencolor);

      *naddedconss = orbitsize[activeorb] - 1;

      /* add weak SBCs for rest of enclosing orbit */
      for (j = 1; j < orbitsize[activeorb]; ++j)
      {
         SCIP_CONS* cons;
         char name[SCIP_MAXSTRLEN];

         vars[1] = propdata->permvars[orbit[activeorb][j]];

         (void) SCIPsnprintf(name, SCIP_MAXSTRLEN, "weak_sbcs_%d_%s_%s", symgrpcompidx, SCIPvarGetName(vars[0]), SCIPvarGetName(vars[1]));

         SCIP_CALL( SCIPcreateConsLinear(scip, &cons, name, 2, vars, vals, 0.0,
               SCIPinfinity(scip), propdata->conssaddlp, propdata->conssaddlp, TRUE,
               TRUE, TRUE, FALSE, FALSE, FALSE, FALSE, FALSE) );

         SCIP_CALL( SCIPaddCons(scip, cons) );

#ifdef SCIP_MORE_DEBUG
         SCIP_CALL( SCIPprintCons(scip, cons, NULL) );
         SCIPinfoMessage(scip, NULL, "\n");
#endif

         /* check whether we need to resize */
         SCIP_CALL( ensureDynamicConsArrayAllocatedAndSufficientlyLarge(scip, &propdata->genlinconss,
            &propdata->genlinconsssize, propdata->ngenlinconss + 1) );
         propdata->genlinconss[propdata->ngenlinconss] = cons;
         ++propdata->ngenlinconss;
      }
      if ( orbitsize[activeorb] > 0 && propdata->dispsyminfo )
         SCIPinfoMessage(scip, NULL, "  use %d SST cuts for leader %s\n",
            orbitsize[activeorb] - 1, SCIPvarGetName(vars[0]));


      /* possibly store lexicographic order defined by weak SBCs */
      if ( storelexorder )
      {
         int varidx;

         varidx = orbit[activeorb][0];
         assert(varidx >= 0);

         if ( *maxnvarsorder == 0 )
         {
            *maxnvarsorder = 1;
            *nvarsorder = 0;

            SCIP_CALL( SCIPallocBlockMemoryArray(scip, lexorder, *maxnvarsorder) );
            (*lexorder)[(*nvarsorder)++] = varidx;
         }
         else
         {
            assert( *nvarsorder == *maxnvarsorder );
            assert( varsinlexorder != NULL );
            assert( lexorder != NULL );
            assert( *lexorder != NULL );

            /* the leader of the weak inequalities has to be the first element in the lexicographic order */
            if ( varidx == (*lexorder)[0] )
            {
               /* lexorder is already ok!! */
               assert( SCIPhashmapExists(varsinlexorder, (void*) (size_t) varidx) );
            }
            else
            {
               /* Then varidx must not be in the lexorder,
                * We must add it at the front of the array, and maintain the current order. */
               assert( ! SCIPhashmapExists(varsinlexorder, (void*) (size_t) varidx) );

               ++(*maxnvarsorder);
               ++(*nvarsorder);

               SCIP_CALL( SCIPreallocBlockMemoryArray(scip, lexorder, *nvarsorder, *maxnvarsorder) );

               /* Shift array by one position to the right */
               for (k = *maxnvarsorder - 1; k >= 1; --k)
                  (*lexorder)[k] = (*lexorder)[k - 1];

               (*lexorder)[0] = varidx;
            }
         }
      }
   }
   else
      SCIPdebugMsg(scip, "  no further weak sbcs are valid\n");

   SCIPfreeBufferArray(scip, &orbit[1]);
   SCIPfreeBufferArray(scip, &orbit[0]);
   if ( varsinlexorder != NULL )
      SCIPhashmapFree(&varsinlexorder);
   SCIPfreeBufferArray(scip, &varfound);
   SCIPfreeCleanBufferArray(scip, &usedvars);

   return SCIP_OKAY;
}


/** temporarily adapt symmetry data to new variable order given by Schreier Sims */
static
SCIP_RETCODE adaptSymmetryDataSST(
   SCIP*                 scip,               /**< SCIP instance */
   int**                 origperms,          /**< permutation matrix w.r.t. original variable ordering */
   int**                 modifiedperms,      /**< memory for permutation matrix w.r.t. new variable ordering */
   int                   nperms,             /**< number of permutations */
   SCIP_VAR**            origpermvars,       /**< array of permutation vars w.r.t. original variable ordering */
   SCIP_VAR**            modifiedpermvars,   /**< memory for array of permutation vars w.r.t. new variable ordering */
   int                   npermvars,          /**< length or modifiedpermvars array */
   int*                  leaders,            /**< leaders of Schreier Sims constraints */
   int                   nleaders            /**< number of leaders */
   )
{
   int* permvaridx;
   int* posinpermvar;
   int leader;
   int curposleader;
   int varidx;
   int lidx;
   int i;
   int l;
   int p;

   assert( scip != NULL );
   assert( origperms != NULL );
   assert( modifiedperms != NULL );
   assert( nperms > 0 );
   assert( origpermvars != NULL );
   assert( modifiedpermvars != NULL );
   assert( npermvars > 0 );
   assert( leaders != NULL );
   assert( nleaders > 0 );

   /* initialize map from position in lexicographic order to index of original permvar */
   SCIP_CALL( SCIPallocBufferArray(scip, &permvaridx, npermvars) );
   for (i = 0; i < npermvars; ++i)
      permvaridx[i] = i;

   /* initialize map from permvaridx to its current position in the reordered permvars array */
   SCIP_CALL( SCIPallocBufferArray(scip, &posinpermvar, npermvars) );
   for (i = 0; i < npermvars; ++i)
      posinpermvar[i] = i;

   /* Iterate over leaders and put the l-th leader to the l-th position of the lexicographic order.
    * We do this by swapping the l-th leader with the element at position l of the current permvars array. */
   for (l = 0; l < nleaders; ++l)
   {
      leader = leaders[l];
      curposleader = posinpermvar[leader];
      varidx = permvaridx[curposleader];
      lidx = permvaridx[l];

      /* swap the permvar at position l with the l-th leader */
      permvaridx[curposleader] = lidx;
      permvaridx[l] = varidx;

      /* update the position map */
      posinpermvar[lidx] = curposleader;
      posinpermvar[leader] = l;
   }

   /* update the permvars array to new variable order */
   for (i = 0; i < npermvars; ++i)
      modifiedpermvars[i] = origpermvars[permvaridx[i]];

   /* update the permutation to the new variable order */
   for (p = 0; p < nperms; ++p)
   {
      for (i = 0; i < npermvars; ++i)
         modifiedperms[p][i] = posinpermvar[origperms[p][permvaridx[i]]];
   }

   SCIPfreeBufferArray(scip, &permvaridx);
   SCIPfreeBufferArray(scip, &posinpermvar);

   return SCIP_OKAY;
}


/* returns the number of found orbitopes with at least three columns per graph component or 0
 * if the found orbitopes do not satisfy certain criteria for being used
 */
static
int getNOrbitopesInComp(
   SCIP_VAR**            permvars,           /**< array of variables affected by symmetry */
   int*                  graphcomponents,    /**< array of graph components */
   int*                  graphcompbegins,    /**< array indicating starting position of graph components */
   int*                  compcolorbegins,    /**< array indicating starting positions of potential orbitopes */
   int                   ncompcolors,        /**< number of components encoded in compcolorbegins */
   int                   symcompsize         /**< size of symmetry component for that we detect suborbitopes */
   )
{
   SCIP_Bool oneorbitopecriterion = FALSE;
   SCIP_Bool multorbitopecriterion = FALSE;
   int norbitopes = 0;
   int j;

   assert( graphcompbegins != NULL );
   assert( compcolorbegins != NULL );
   assert( ncompcolors >= 0 );
   assert( symcompsize > 0 );

   for (j = 0; j < ncompcolors; ++j)
   {
      SCIP_VAR* firstvar;
      int largestcompsize = 0;
      int nbinrows= 0;
      int k;

      /* skip trivial components */
      if ( graphcompbegins[compcolorbegins[j+1]] - graphcompbegins[compcolorbegins[j]] < 2 )
         continue;

      /* check whether components of this color build an orbitope (with > 2 columns) */
      for (k = compcolorbegins[j]; k < compcolorbegins[j+1]; ++k)
      {
         int compsize;

         compsize = graphcompbegins[k+1] - graphcompbegins[k];

         /* the first component that we are looking at for this color */
         if ( largestcompsize < 1 )
         {
            if ( compsize < 3 )
               break;

            largestcompsize = compsize;
         }
         else if ( compsize != largestcompsize )
            break;

         firstvar = permvars[graphcomponents[graphcompbegins[k]]];

         /* count number of binary orbits (comps) */
         if ( SCIPvarIsBinary(firstvar) )
            ++nbinrows;
      }

      /* we have found an orbitope */
      if ( k == compcolorbegins[j+1] )
      {
         SCIP_Real threshold;
         int ncols;

         ++norbitopes;
         ncols = graphcompbegins[compcolorbegins[j] + 1] - graphcompbegins[compcolorbegins[j]];

         threshold = 0.7 * (SCIP_Real) symcompsize;

         /* check whether criteria for adding orbitopes are satisfied */
         if ( nbinrows <= 2 * ncols || (nbinrows <= 8 * ncols && nbinrows < 100) )
            multorbitopecriterion = TRUE;
         else if ( nbinrows <= 3 * ncols || (SCIP_Real) nbinrows * ncols >= threshold )
            oneorbitopecriterion = TRUE;
      }
   }

   if ( (norbitopes == 1 && oneorbitopecriterion) || (norbitopes >= 2 && multorbitopecriterion) )
      return norbitopes;

   return 0;
}


/** checks whether subgroups of the components are symmetric groups and adds SBCs for them */
static
SCIP_RETCODE detectAndHandleSubgroups(
   SCIP*                 scip,               /**< SCIP instance */
   SCIP_PROPDATA*        propdata,           /**< pointer to data of symmetry propagator */
   int                   cidx                /**< index of component which shall be handled */
   )
{
   int* genorder;
   int p;
#ifdef SCIP_DEBUG
   int norbitopes = 0;
   int nstrongsbcs = 0;
   int nweaksbcs = 0;
#endif
   int** modifiedperms;
   SCIP_VAR** modifiedpermvars;
   int* nvarsincomponent;

   int* graphcomponents;
   int* graphcompbegins;
   int* compcolorbegins;
   int* chosencomppercolor = NULL;
   int* firstvaridxpercolor = NULL;
   int* usedperms;
   int usedpermssize;
   int ngraphcomponents;
   int ncompcolors;
   int ntwocycleperms;
   int npermsincomp;
   int nusedperms;
   int ntrivialcolors = 0;
   int j;
   int* lexorder = NULL;
   int nvarslexorder = 0;
   int maxnvarslexorder = 0;
   SCIP_Shortbool* permused;
   SCIP_Bool handlednonbinarysymmetry = FALSE;
   int norbitopesincomp;

   assert( scip != NULL );
   assert( propdata != NULL );
   assert( propdata->computedsymmetry );
   assert( propdata->nperms >= 0 );
   assert( 0 <= cidx && cidx < propdata->ncomponents );
   assert( propdata->components != NULL );
   assert( propdata->componentbegins != NULL );

   /* exit if no symmetry is present or component is blocked */
   if ( propdata->nperms == 0 || propdata->componentblocked[cidx] )
      return SCIP_OKAY;

   /* exit if instance is too large */
   if ( SCIPgetNConss(scip) > propdata->maxnconsssubgroup )
      return SCIP_OKAY;

   assert( propdata->nperms > 0 );
   assert( propdata->perms != NULL );
   assert( propdata->npermvars > 0 );
   assert( propdata->permvars != NULL );

   /* create array for permutation order */
   SCIP_CALL( SCIPallocBufferArray(scip, &genorder, propdata->nperms) );

   /* create arrays for modified permutations in case we adapt the lexicographic order because of suborbitopes */
   SCIP_CALL( SCIPallocBufferArray(scip, &modifiedperms, propdata->nperms) );
   for (p = 0; p < propdata->nperms; ++p)
   {
      SCIP_CALL( SCIPallocBufferArray(scip, &modifiedperms[p], propdata->npermvars) );
   }
   SCIP_CALL( SCIPallocBufferArray(scip, &modifiedpermvars, propdata->npermvars) );

   SCIP_CALL( SCIPallocClearBufferArray(scip, &nvarsincomponent, propdata->npermvars) );
   for (p = 0; p < propdata->npermvars; ++p)
   {
      if ( propdata->vartocomponent[p] >= 0 )
         ++nvarsincomponent[propdata->vartocomponent[p]];
   }

   SCIPdebugMsg(scip, "starting subgroup detection routine for component %d\n", cidx);

   npermsincomp = propdata->componentbegins[cidx + 1] - propdata->componentbegins[cidx];

   /* set the first npermsincomp entries of genorder; the others are not used for this component */
   for (j = 0; j < npermsincomp; ++j)
      genorder[j] = j;

   SCIP_CALL( chooseOrderOfGenerators(scip, propdata, cidx, &genorder, &ntwocycleperms) );

   assert( ntwocycleperms >= 0 );
   assert( ntwocycleperms <= npermsincomp );

   SCIPdebugMsg(scip, "component %d has %d permutations consisting of 2-cycles\n", cidx, ntwocycleperms);

#ifdef SCIP_MORE_DEBUG
   SCIP_Bool* used;
   int perm;
   int p;
   int k;

   SCIP_CALL( SCIPallocBufferArray(scip, &used, propdata->npermvars) );
   for (p = propdata->componentbegins[cidx]; p < propdata->componentbegins[cidx+1]; ++p)
   {
      perm = propdata->components[p];

      for (k = 0; k < propdata->npermvars; ++k)
         used[k] = FALSE;

      SCIPverbMessage(scip, SCIP_VERBLEVEL_HIGH, NULL, "permutation %d\n", perm);

      for (k = 0; k < propdata->npermvars; ++k)
      {
         if ( used[k] )
            continue;

         j = propdata->perms[perm][k];

         if ( k == j )
            continue;

         SCIPverbMessage(scip, SCIP_VERBLEVEL_HIGH, NULL, "(%s,", SCIPvarGetName(propdata->permvars[k]));
         used[k] = TRUE;
         while (j != k)
         {
            SCIPverbMessage(scip, SCIP_VERBLEVEL_HIGH, NULL, "%s,", SCIPvarGetName(propdata->permvars[j]));
            used[j] = TRUE;

            j = propdata->perms[perm][j];
         }
         SCIPverbMessage(scip, SCIP_VERBLEVEL_HIGH, NULL, ")");
      }
      SCIPverbMessage(scip, SCIP_VERBLEVEL_HIGH, NULL, "\n");
   }

   SCIPfreeBufferArray(scip, &used);
#endif

   if ( ntwocycleperms < 2 )
   {
      SCIPdebugMsg(scip, "  --> skip\n");
      goto FREEBASICMEM;
   }

   usedpermssize = ntwocycleperms / 2;
   SCIP_CALL( SCIPallocBufferArray(scip, &usedperms, usedpermssize) );
   SCIP_CALL( SCIPallocClearBufferArray(scip, &permused, npermsincomp) );

   SCIP_CALL( buildSubgroupGraph(scip, propdata, genorder, ntwocycleperms, cidx,
         &graphcomponents, &graphcompbegins, &compcolorbegins, &ngraphcomponents,
         &ncompcolors, &usedperms, &nusedperms, usedpermssize, permused) );

   SCIPdebugMsg(scip, "  created subgroup detection graph using %d of the permutations\n", nusedperms);

   assert( graphcomponents != NULL );
   assert( graphcompbegins != NULL );
   assert( compcolorbegins != NULL );
   assert( ngraphcomponents > 0 );
   assert( ncompcolors > 0 );
   assert( nusedperms <= ntwocycleperms );
   assert( ncompcolors < propdata->npermvars );

   if ( nusedperms == 0 )
   {
      SCIPdebugMsg(scip, "  -> skipping component, since less no permutation was used\n");

      SCIPfreeBufferArray(scip, &permused);
      SCIPfreeBufferArray(scip, &usedperms);

      goto FREEBASICMEM;
   }

   SCIPdebugMsg(scip, "  number of different colors in the graph: %d\n", ncompcolors);

   if ( propdata->addstrongsbcs || propdata->addweaksbcs )
   {
      SCIP_CALL( SCIPallocBufferArray(scip, &chosencomppercolor, ncompcolors) );
      SCIP_CALL( SCIPallocBufferArray(scip, &firstvaridxpercolor, ncompcolors) );

      /* Initialize the arrays with -1 to encode that we have not added orbitopes/strong SBCs
       * yet. In case we do not modify this entry, no weak inequalities are added based on
       * this component.
       */
      for (j = 0; j < ncompcolors; ++j)
      {
         chosencomppercolor[j] = -1;
         firstvaridxpercolor[j] = -1;
      }
   }

   norbitopesincomp = getNOrbitopesInComp(propdata->permvars, graphcomponents, graphcompbegins, compcolorbegins,
      ncompcolors, nvarsincomponent[cidx]);

   /* if there is just one orbitope satisfying the requirements, handle the full component by symresacks */
   if ( norbitopesincomp == 1 )
   {
      int k;

      if( propdata->dispsyminfo )
      {
         SCIPinfoMessage(scip, NULL, "  detected subgroup acting as symmetric group on columns of 1 x %d matrix\n",
            npermsincomp + 1);
         SCIPinfoMessage(scip, NULL, "  use %d orbisack constraints to handle column permutations\n", npermsincomp);
      }

      for (k = 0; k < npermsincomp; ++k)
      {
         SCIP_CONS* cons;
         char name[SCIP_MAXSTRLEN];

         (void) SCIPsnprintf(name, SCIP_MAXSTRLEN, "symresack_comp%d_perm%d", cidx, k);

         SCIP_CALL( SCIPcreateSymbreakCons(scip, &cons, name,
               propdata->perms[propdata->components[propdata->componentbegins[cidx] + k]],
               propdata->permvars, propdata->npermvars, FALSE,
               propdata->conssaddlp, TRUE, FALSE, TRUE, TRUE, FALSE, FALSE, FALSE, FALSE, FALSE) );
         SCIP_CALL( SCIPaddCons(scip, cons) );

         /* do not release constraint here - will be done later */
         SCIP_CALL( ensureDynamicConsArrayAllocatedAndSufficientlyLarge(scip, &propdata->genorbconss,
               &propdata->genorbconsssize, propdata->ngenorbconss + 1) );
         propdata->genorbconss[propdata->ngenorbconss++] = cons;
         ++propdata->nsymresacks;

         if ( ! propdata->componentblocked[cidx] )
         {
            propdata->componentblocked[cidx] |= SYM_HANDLETYPE_SYMBREAK;
            ++propdata->ncompblocked;
         }

         SCIPdebugMsg(scip, "  add symresack for permutation %d of component %d\n", k, cidx);
      }

      goto FREEMEMORY;
   }

   for (j = 0; j < ncompcolors; ++j)
   {
      int nbinarycomps = 0;
      int largestcolorcomp = -1;
      int largestcompsize = 0;
      int k;
      SCIP_Bool isorbitope = TRUE;
      SCIP_Bool orbitopeadded = FALSE;
      SCIP_Bool useorbitope;
#ifdef SCIP_DEBUG
      SCIP_Bool binaffected = FALSE;
      SCIP_Bool intaffected = FALSE;
      SCIP_Bool contaffected = FALSE;
#endif

      /* skip trivial components */
      if ( graphcompbegins[compcolorbegins[j+1]] - graphcompbegins[compcolorbegins[j]] < 2 )
      {
         if( chosencomppercolor != NULL )
            chosencomppercolor[j] = -1;

         ++ntrivialcolors;
         continue;
      }

      SCIPdebugMsg(scip, "    color %d has %d components with overall %d variables\n", j, compcolorbegins[j+1] - compcolorbegins[j],
         graphcompbegins[compcolorbegins[j+1]] - graphcompbegins[compcolorbegins[j]]);

      /* check whether components of this color might build an orbitope (with > 2 columns) */
      for (k = compcolorbegins[j]; k < compcolorbegins[j+1]; ++k)
      {
         SCIP_VAR* firstvar;
         int compsize;

         compsize = graphcompbegins[k+1] - graphcompbegins[k];

         /* the first component that we are looking at for this color */
         if ( largestcompsize < 1 )
         {
            if ( compsize < 3 )
            {
               isorbitope = FALSE;
               break;
            }

            largestcompsize = compsize;
            largestcolorcomp = k;
         }
         else if ( compsize != largestcompsize )
         {
            /* variable orbits (compsize) have not the same size, cannot define orbitope */
            isorbitope = FALSE;
            break;
         }

         firstvar = propdata->permvars[graphcomponents[graphcompbegins[k]]];

         /* count number of binary orbits (comps) */
         if ( SCIPvarIsBinary(firstvar) )
            ++nbinarycomps;
      }

#ifdef SCIP_DEBUG
      for (k = compcolorbegins[j]; k < compcolorbegins[j+1]; ++k)
      {
         SCIP_VAR* firstvar;

         firstvar = propdata->permvars[graphcomponents[graphcompbegins[k]]];

         if ( SCIPvarIsBinary(firstvar) )
            binaffected = TRUE;
         else if (SCIPvarIsIntegral(firstvar) )
            intaffected = TRUE;
         else
            contaffected = TRUE;
      }

      SCIPdebugMsg(scip, "      affected types (bin,int,cont): (%d,%d,%d)\n", binaffected, intaffected, contaffected);
#endif

      /* only use the orbitope if there are binary rows */
      useorbitope = FALSE;
      if ( norbitopesincomp > 0 && nbinarycomps > 0 )
         useorbitope = TRUE;

      if ( isorbitope && useorbitope )
      {
         int firstvaridx;
         int chosencomp;

         SCIPdebugMsg(scip, "      detected an orbitope with %d rows and %d columns\n", nbinarycomps, largestcompsize);

         assert( nbinarycomps > 0 );
         assert( largestcompsize > 2 );

         /* add the orbitope constraint for this color
          *
          * It might happen that we cannot generate the orbitope matrix if the orbitope is not generated by permutations
          * all having the same number of 2-cycles, e.g., the orbitope generated by (1,2)(4,5), (2,3), (5,6).
          */
         SCIP_CALL( addOrbitopeSubgroup(scip, propdata, usedperms, nusedperms, compcolorbegins,
               graphcompbegins, graphcomponents, j, nbinarycomps, largestcompsize, &firstvaridx, &chosencomp,
               &lexorder, &nvarslexorder, &maxnvarslexorder, &orbitopeadded) );

         if ( orbitopeadded )
         {
            if ( propdata->addstrongsbcs || propdata->addweaksbcs )
            {
               assert( chosencomppercolor != NULL );
               assert( firstvaridxpercolor != NULL );

               /* adapt the first variable per color to be compatible with the created orbiope (upper left variable) */
               assert( compcolorbegins[j] <= chosencomp && chosencomp < compcolorbegins[j+1] );
               assert( 0 <= firstvaridx && firstvaridx < propdata->npermvars );

               chosencomppercolor[j] = chosencomp;
               firstvaridxpercolor[j] = firstvaridx;
            }

            if ( ! propdata->componentblocked[cidx] )
            {
               propdata->componentblocked[cidx] |= SYM_HANDLETYPE_SYMBREAK;
               ++propdata->ncompblocked;
            }

#ifdef SCIP_DEBUG
            ++norbitopes;
#endif
         }
      }

      /* if no (useable) orbitope was found, possibly add strong SBCs */
      if ( propdata->addstrongsbcs && ! orbitopeadded )
      {
         assert( largestcolorcomp >= 0 );
         assert( largestcolorcomp < ngraphcomponents );
         assert( largestcompsize > 0 );

         if( propdata->addweaksbcs )
         {
            assert( chosencomppercolor != NULL );
            assert( firstvaridxpercolor != NULL );

            chosencomppercolor[j] = largestcolorcomp;
            firstvaridxpercolor[j] = graphcomponents[graphcompbegins[largestcolorcomp]];
         }

         SCIPdebugMsg(scip, "      choosing component %d with %d variables and adding strong SBCs\n",
            largestcolorcomp, graphcompbegins[largestcolorcomp+1] - graphcompbegins[largestcolorcomp]);

         /* add the strong SBCs for the corresponding component */
         SCIP_CALL( addStrongSBCsSubgroup(scip, propdata, graphcompbegins, graphcomponents, largestcolorcomp,
               propdata->addsymresacks, &lexorder, &nvarslexorder, &maxnvarslexorder) );

         /* store whether symmetries on non-binary symmetries have been handled */
         if ( ! SCIPvarIsBinary(propdata->permvars[graphcomponents[graphcompbegins[largestcolorcomp]]]) )
            handlednonbinarysymmetry = TRUE;

         if ( ! propdata->componentblocked[cidx] )
         {
            propdata->componentblocked[cidx] |= SYM_HANDLETYPE_SYMBREAK;
            ++propdata->ncompblocked;
         }

#ifdef SCIP_DEBUG
         nstrongsbcs += graphcompbegins[largestcolorcomp+1] - graphcompbegins[largestcolorcomp] - 1;
#endif
      }
      else if ( ! orbitopeadded )
      {
         SCIPdebugMsg(scip, "      no useable orbitope found and no SBCs added\n");

         /* mark the color as not handled */
         if ( propdata->addweaksbcs )
         {
            assert( chosencomppercolor != NULL );
            chosencomppercolor[j] = -1; /*lint !e613*/
         }
      }
   }

   SCIPdebugMsg(scip, "    skipped %d trivial colors\n", ntrivialcolors);

   /* possibly add weak SBCs for enclosing orbit of first component */
   if ( propdata->addweaksbcs && propdata->componentblocked[cidx] && nusedperms < npermsincomp )
   {
      int naddedconss;

      assert( firstvaridxpercolor != NULL );
      assert( chosencomppercolor != NULL );

      SCIP_CALL( addWeakSBCsSubgroup(scip, propdata, compcolorbegins, graphcompbegins,
            graphcomponents, ncompcolors, chosencomppercolor, firstvaridxpercolor,
            cidx, &naddedconss, propdata->addsymresacks, &lexorder, &nvarslexorder, &maxnvarslexorder) );

      assert( naddedconss < propdata->npermvars );

#ifdef SCIP_DEBUG
      nweaksbcs += naddedconss;
#endif
   }
   else
      SCIPdebugMsg(scip, "  don't add weak sbcs because all generators were used or the settings forbid it\n");

   /* if suborbitopes or strong group actions have been found, potentially add symresacks adapted to
    * variable order given by lexorder if no symmetries on non-binary variables have been handled
    */
   if ( nvarslexorder > 0 && propdata->addsymresacks && ! handlednonbinarysymmetry )
   {
      int naddedconss = 0;
      int k;

      SCIP_CALL( adaptSymmetryDataSST(scip, propdata->perms, modifiedperms, propdata->nperms,
            propdata->permvars, modifiedpermvars, propdata->npermvars, lexorder, nvarslexorder) );

      for (k = 0; k < npermsincomp; ++k)
      {
         SCIP_CONS* cons;
         char name[SCIP_MAXSTRLEN];
         int* symresackperm;
         SCIP_Bool actsonbinary = FALSE;

         /* skip permutations that have been used to build an orbitope */
         if ( permused[k] )
            continue;

         /* skip permutations that do not act on binary variables */
         symresackperm = modifiedperms[propdata->components[propdata->componentbegins[cidx] + k]];
         for (j = 0; j < propdata->nperms && !actsonbinary; ++j)
         {
            if ( symresackperm[j] != j && SCIPvarIsBinary(modifiedpermvars[j]) )
               actsonbinary = TRUE;
         }

         if ( ! actsonbinary )
            continue;

         (void) SCIPsnprintf(name, SCIP_MAXSTRLEN, "symresack_comp%d_perm%d", cidx, k);

         SCIP_CALL( SCIPcreateSymbreakCons(scip, &cons, name,
               symresackperm, modifiedpermvars, propdata->npermvars, FALSE,
               propdata->conssaddlp, TRUE, FALSE, TRUE, TRUE, FALSE, FALSE, FALSE, FALSE, FALSE) );
         SCIP_CALL( SCIPaddCons(scip, cons) );

         /* do not release constraint here - will be done later */
         SCIP_CALL( ensureDynamicConsArrayAllocatedAndSufficientlyLarge(scip, &propdata->genorbconss,
               &propdata->genorbconsssize, propdata->ngenorbconss + 1) );
         propdata->genorbconss[propdata->ngenorbconss++] = cons;
         ++propdata->nsymresacks;
         ++naddedconss;

         if ( ! propdata->componentblocked[cidx] )
         {
            propdata->componentblocked[cidx] |= SYM_HANDLETYPE_SYMBREAK;
            ++propdata->ncompblocked;
         }

         SCIPdebugMsg(scip, "  add symresack for permutation %d of component %d adapted to suborbitope lexorder\n", k, cidx);
      }

      if ( propdata->dispsyminfo )
         SCIPinfoMessage(scip, NULL, "  use %d symresack constraints\n", naddedconss);
   }

 FREEMEMORY:
   SCIPfreeBlockMemoryArrayNull(scip, &lexorder, maxnvarslexorder);

   SCIPfreeBufferArrayNull(scip, &firstvaridxpercolor);
   SCIPfreeBufferArrayNull(scip, &chosencomppercolor);
   SCIPfreeBlockMemoryArrayNull(scip, &compcolorbegins, ncompcolors + 1);
   SCIPfreeBlockMemoryArrayNull(scip, &graphcompbegins, ngraphcomponents + 1);
   SCIPfreeBlockMemoryArrayNull(scip, &graphcomponents, propdata->npermvars);
   SCIPfreeBufferArrayNull(scip, &permused);
   SCIPfreeBufferArrayNull(scip, &usedperms);

#ifdef SCIP_DEBUG
   SCIPdebugMsg(scip, "total number of added (sub-)orbitopes: %d\n", norbitopes);
   SCIPdebugMsg(scip, "total number of added strong sbcs: %d\n", nstrongsbcs);
   SCIPdebugMsg(scip, "total number of added weak sbcs: %d\n", nweaksbcs);
#endif

 FREEBASICMEM:
   SCIPfreeBufferArray(scip, &nvarsincomponent);

   SCIPfreeBufferArray(scip, &modifiedpermvars);
   for (p = propdata->nperms - 1; p >= 0; --p)
   {
      SCIPfreeBufferArray(scip, &modifiedperms[p]);
   }
   SCIPfreeBufferArray(scip, &modifiedperms);
   SCIPfreeBufferArray(scip, &genorder);

   return SCIP_OKAY;
}


/*
 * Functions for symmetry constraints
 */


/** update symmetry information of conflict graph */
static
SCIP_RETCODE updateSymInfoConflictGraphSST(
   SCIP*                 scip,               /**< SCIP instance */
   SCIP_CONFLICTDATA*    varconflicts,       /**< conflict structure */
   SCIP_VAR**            conflictvars,       /**< variables encoded in conflict structure */
   int                   nconflictvars,      /**< number of nodes/vars in conflict structure */
   int*                  orbits,             /**< array of non-trivial orbits */
   int*                  orbitbegins,        /**< array containing begin positions of new orbits in orbits array */
   int                   norbits             /**< number of non-trivial orbits */
   )
{
   int i;
   int j;
   int ii;
   int jj;
   int r; /* r from orbit, the orbit index. */

   assert( scip != NULL );
   assert( varconflicts != NULL );
   assert( conflictvars != NULL );
   assert( nconflictvars > 0 );
   assert( orbits != NULL );
   assert( orbitbegins != NULL );
   assert( norbits >= 0 );

   /* initialize/reset variable information of nodes in conflict graph */
   for (i = 0; i < nconflictvars; ++i)
   {
      /* (re-)set node data */
      varconflicts[i].orbitidx = -1;
      varconflicts[i].nconflictinorbit = 0;
      varconflicts[i].orbitsize = -1;
      varconflicts[i].posinorbit = -1;
   }

   /* add orbit information to nodes of conflict graph */
   for (r = 0; r < norbits; ++r)
   {
      int posinorbit = 0;
      int orbitsize;

      orbitsize = orbitbegins[r + 1] - orbitbegins[r];
      assert( orbitsize >= 0 );

      for (i = orbitbegins[r]; i < orbitbegins[r + 1]; ++i)
      {
         int pos;

         /* get variable and position in conflict graph */
         pos = orbits[i];
         assert( pos < nconflictvars );
         assert( varconflicts[pos].var == conflictvars[pos] );

         varconflicts[pos].orbitidx = r;
         varconflicts[pos].nconflictinorbit = 0;
         varconflicts[pos].orbitsize = orbitsize;
         varconflicts[pos].posinorbit = posinorbit++;
      }

      /* determine nconflictsinorbit
       *
       * For each pair of active variables in this orbit, check if it is part of a conflict clique.
       * Use that we store the cliques of this type in varconflicts[pos].cliques.
       * These lists are sorted (by the address of the constraint), so we only need to check for each i, j in the orbit
       * whether they are contained in the same clique.
       */
      for (i = orbitbegins[r]; i < orbitbegins[r + 1]; ++i)
      {
         ii = orbits[i];
         assert( varconflicts[ii].orbitidx == r );

         /* skip inactive variables */
         if ( ! varconflicts[ii].active )
            continue;

         for (j = i + 1; j < orbitbegins[r + 1]; ++j)
         {
            jj = orbits[j];
            assert( varconflicts[jj].orbitidx == r );

            /* skip inactive variables */
            if ( ! varconflicts[jj].active )
               continue;

            /* Check if i and j are overlapping in some clique, where only one of the two could have value 1.
             * Use that cliques are sorted by the constraint address.
             *
             * @todo A better sorted order would be: First constraints with large variables (higher hitting probability)
             *  and then by a unique constraint identifier (address, or conspos).
             */
            if ( checkSortedArraysHaveOverlappingEntry((void**)varconflicts[ii].cliques,
               varconflicts[ii].ncliques, (void**)varconflicts[jj].cliques, varconflicts[jj].ncliques,
               sortByPointerValue) )
            {
               /* there is overlap! */
               ++varconflicts[ii].nconflictinorbit;
               ++varconflicts[jj].nconflictinorbit;
            }
         }
      }
   }

   return SCIP_OKAY;
}


/** create conflict graph either for symmetric or for all variables
 *
 *  This routine just creates the graph, but does not add (symmetry) information to its nodes.
 *  This has to be done separately by the routine updateSymInfoConflictGraphSST().
 *
 *  The function returns with varconflicts as NULL when we do not create it.
 */
static
SCIP_RETCODE createConflictGraphSST(
   SCIP*                 scip,               /**< SCIP instance */
   SCIP_CONFLICTDATA**   varconflicts,       /**< pointer to store the variable conflict data */
   SCIP_VAR**            conflictvars,       /**< array of variables to encode in conflict graph */
   int                   nconflictvars,      /**< number of vars to encode in conflict graph */
   SCIP_HASHMAP*         conflictvarmap      /**< map of variables to indices in conflictvars array */
   )
{
   SCIP_CLIQUE** cliques;
   SCIP_VAR** cliquevars;
   SCIP_CLIQUE* clique;
   int* tmpncliques;
   int ncliques;
   int ncliquevars;
   int node;
   int c;
   int i;

#ifdef SCIP_DEBUG
   int varncliques = 0;
#endif

   assert( scip != NULL );
   assert( varconflicts != NULL );
   assert( conflictvars != NULL );
   assert( nconflictvars > 0 );

   /* we set the pointer of varconflicts to NULL to illustrate that we didn't generate it */
   *varconflicts = NULL;

   /* get cliques for creating conflict structure */

   cliques = SCIPgetCliques(scip);
   ncliques = SCIPgetNCliques(scip);
   if ( ncliques == 0 )
   {
      SCIPdebugMsg(scip, "No cliques present --> construction of conflict structure aborted.\n");
      return SCIP_OKAY;
   }

   /* construct variable conflicts */
   SCIPdebugMsg(scip, "Construction of conflict structure:\n");
   SCIP_CALL( SCIPallocBlockMemoryArray(scip, varconflicts, nconflictvars) );
   for (i = 0; i < nconflictvars; ++i)
   {
      (*varconflicts)[i].ncliques = 0;
      (*varconflicts)[i].active = TRUE;
      (*varconflicts)[i].var = conflictvars[i];
      /* set remaining variable conflictdata at neutral entries */
      (*varconflicts)[i].cliques = NULL;
      (*varconflicts)[i].orbitidx = -1;
      (*varconflicts)[i].nconflictinorbit = 0;
      (*varconflicts)[i].orbitsize = -1;
      (*varconflicts)[i].posinorbit = -1;
   }

   /* Store, for each variable, the conflict cliques it is contained in.
    * In three steps:
    * (1.) Count the number of cliques it's contained in, per var, then
    * (2.) Create the array of this size, and
    * (3.) Fill the array with the cliques.
    * Starting with (1.):
    */
   for (c = 0; c < ncliques; ++c)
   {
      clique = cliques[c];
      assert( clique != NULL );

      cliquevars = SCIPcliqueGetVars(clique);
      ncliquevars = SCIPcliqueGetNVars(clique);
      assert( cliquevars != NULL );
      assert( ncliquevars > 0 );

      SCIPdebugMsg(scip, "\tIdentify edges for clique ID: %u; Index: %d).\n", SCIPcliqueGetId(clique),
         SCIPcliqueGetIndex(clique));

      /* for all variables, list which cliques it is part of */
      for (i = 0; i < ncliquevars; ++i)
      {
         node = SCIPhashmapGetImageInt(conflictvarmap, cliquevars[i]);

         /* skip variables not in the conflictvars array (so not in hashmap, too) */
         if ( node == INT_MAX )
            continue;
         assert( node >= 0 );
         assert( node < nconflictvars );

         assert( (*varconflicts)[node].var == cliquevars[i] );
         (*varconflicts)[node].active = TRUE;
         (*varconflicts)[node].ncliques++;
      }
   }

   /* (2.) allocate the arrays */
   for (i = 0; i < nconflictvars; ++i)
   {
      assert( (*varconflicts)[i].ncliques >= 0 );
      assert( (*varconflicts)[i].cliques == NULL );
      if ( (*varconflicts)[i].ncliques > 0 )
      {
         SCIP_CALL( SCIPallocBlockMemoryArray(scip, &(*varconflicts)[i].cliques, (*varconflicts)[i].ncliques) );
      }
   }

   /* (3.) fill the clique constraints */
   SCIP_CALL( SCIPallocClearBufferArray(scip, &tmpncliques, nconflictvars) );
   for (c = 0; c < ncliques; ++c)
   {
      clique = cliques[c];
      assert( clique != NULL );

      cliquevars = SCIPcliqueGetVars(clique);
      ncliquevars = SCIPcliqueGetNVars(clique);
      assert( cliquevars != NULL );
      assert( ncliquevars > 0 );

      SCIPdebugMsg(scip, "\tAdd edges for clique ID: %u; Index: %d).\n", SCIPcliqueGetId(clique),
         SCIPcliqueGetIndex(clique));

      /* for all variables, list which cliques it is part of */
      for (i = 0; i < ncliquevars; ++i)
      {
         node = SCIPhashmapGetImageInt(conflictvarmap, cliquevars[i]);

         /* skip variables not in the conflictvars array (so not in hashmap, too) */
         if ( node == INT_MAX )
            continue;

         assert( node >= 0 );
         assert( node < nconflictvars );
         assert( (*varconflicts)[node].var == cliquevars[i] );

         /* add clique to the cliques */
         assert( tmpncliques[node] < (*varconflicts)[node].ncliques );
         assert( (*varconflicts)[node].cliques != NULL );
         (*varconflicts)[node].cliques[tmpncliques[node]++] = clique;

#ifdef SCIP_DEBUG
         varncliques++;
#endif
      }
   }

   /* sort the variable cliques by the address, so checkSortedArraysHaveOverlappingEntry can detect intersections */
   for (i = 0; i < nconflictvars; ++i)
   {
      SCIPsortPtr((void**)(*varconflicts)[i].cliques, sortByPointerValue, (*varconflicts)[i].ncliques);
   }

#ifndef NDEBUG
   for (i = 0; i < nconflictvars; ++i)
   {
      assert( tmpncliques[i] == (*varconflicts)[i].ncliques );
   }
#endif

   SCIPfreeBufferArray(scip, &tmpncliques);

#ifdef SCIP_DEBUG
   SCIPdebugMsg(scip, "Construction of conflict graph terminated; %d variable-clique combinations detected.\n",
      varncliques);
#endif

   return SCIP_OKAY;
}

/** frees conflict graph */
static
SCIP_RETCODE freeConflictGraphSST(
   SCIP*                 scip,               /**< SCIP instance */
   SCIP_CONFLICTDATA**   varconflicts,       /**< conflict graph */
   int                   nvars               /**< number of nodes in conflict graph */
   )
{
   int i;
   int n;

   assert( scip != NULL );
   assert( varconflicts != NULL );
   assert( *varconflicts != NULL );
   assert( nvars >= 0 );

   for (i = nvars - 1; i >= 0; --i)
   {
      n = (*varconflicts)[i].ncliques;
      SCIPfreeBlockMemoryArray(scip, &(*varconflicts)[i].cliques, n);
   }
   SCIPfreeBlockMemoryArray(scip, varconflicts, nvars);

   return SCIP_OKAY;
}


/** adds symresack constraints */
static
SCIP_RETCODE addSymresackConss(
   SCIP*                 scip,               /**< SCIP instance */
   SCIP_PROPDATA*        propdata,           /**< data of symmetry propagator */
   int                   cidx                /**< index of component to be handled */
   )
{ /*lint --e{641}*/
   int* components;
   int* componentbegins;
   SCIP_VAR** permvars;
   SCIP_Bool conssaddlp;
   int** modifiedperms = NULL;
   SCIP_VAR** modifiedpermvars = NULL;
   int** perms;
   int nsymresackcons = 0;
   int npermvars;
   int nperms;
   int i;
   int p;

   assert( scip != NULL );
   assert( propdata != NULL );
   assert( propdata->npermvars >= 0 );
   assert( propdata->nbinpermvars >= 0 );

   /* if no symmetries on binary variables are present */
   if ( propdata->nbinpermvars == 0 )
   {
      assert( propdata->binvaraffected == 0 );
      return SCIP_OKAY;
   }

   perms = propdata->perms;
   nperms = propdata->nperms;
   permvars = propdata->permvars;
   npermvars = propdata->npermvars;
   conssaddlp = propdata->conssaddlp;
   components = propdata->components;
   componentbegins = propdata->componentbegins;

   assert( nperms <= 0 || perms != NULL );
   assert( permvars != NULL );
   assert( npermvars > 0 );
   assert( components != NULL );
   assert( componentbegins != NULL );
   assert( 0 <= cidx && cidx < propdata->ncomponents );

   /* exit if component is already blocked by incompatible methods */
   if ( propdata->componentblocked[cidx] & (~SYM_HANDLETYPE_SST) )
      return SCIP_OKAY;
   if ( (propdata->componentblocked[cidx] & SYM_HANDLETYPE_SST) )
   {
      /* the leader must be binary for compatability */
      if ( (ISSSTINTACTIVE(propdata->sstleadervartype)
            || ISSSTCONTACTIVE(propdata->sstleadervartype)) )
         return SCIP_OKAY;
   }

   /* skip component if it has signed permutations */
   if ( propdata->componenthassignedperm[cidx] )
      return SCIP_OKAY;

   /* adapt natural variable order to a variable order that is compatible with Schreier Sims constraints */
   if ( propdata->nleaders > 0 && ISSSTBINACTIVE(propdata->sstleadervartype) )
   {
      SCIP_CALL( SCIPallocBufferArray(scip, &modifiedperms, nperms) );
      for (p = 0; p < nperms; ++p)
      {
         SCIP_CALL( SCIPallocBufferArray(scip, &modifiedperms[p], npermvars) );
      }
      SCIP_CALL( SCIPallocBufferArray(scip, &modifiedpermvars, npermvars) );

      for (i = 0; i < npermvars; ++i)
         modifiedpermvars[i] = permvars[i];

      SCIP_CALL( adaptSymmetryDataSST(scip, perms, modifiedperms, nperms, permvars, modifiedpermvars, npermvars,
            propdata->leaders, propdata->nleaders) );
   }

   /* loop through perms in component cidx and add symresack constraints */
   for (p = componentbegins[cidx]; p < componentbegins[cidx + 1]; ++p)
   {
      SCIP_CONS* cons;
      int permidx;
      char name[SCIP_MAXSTRLEN];

      permidx = components[p];

      (void) SCIPsnprintf(name, SCIP_MAXSTRLEN, "symbreakcons_component%d_perm%d", cidx, permidx);

      /* adapt permutation to leader */
      if ( propdata->nleaders > 0 && ISSSTBINACTIVE(propdata->sstleadervartype) )
      {
         assert( (propdata->componentblocked[cidx] & SYM_HANDLETYPE_SST) != 0 );
         assert( modifiedperms != NULL );
         assert( modifiedpermvars != NULL );

         SCIP_CALL( SCIPcreateSymbreakCons(scip, &cons, name, modifiedperms[permidx], modifiedpermvars, npermvars, FALSE,
               conssaddlp, TRUE, FALSE, TRUE, TRUE, FALSE, FALSE, FALSE, FALSE, FALSE) );
      }
      else
      {
         SCIP_CALL( SCIPcreateSymbreakCons(scip, &cons, name, perms[permidx], permvars, npermvars, FALSE,
               conssaddlp, TRUE, FALSE, TRUE, TRUE, FALSE, FALSE, FALSE, FALSE, FALSE) );
      }
      propdata->componentblocked[cidx] |= SYM_HANDLETYPE_SYMBREAK;
      SCIP_CALL( SCIPaddCons(scip, cons) );

      /* do not release constraint here - will be done later */
      SCIP_CALL( ensureDynamicConsArrayAllocatedAndSufficientlyLarge(scip, &propdata->genorbconss,
            &propdata->genorbconsssize, propdata->ngenorbconss + 1) );
      propdata->genorbconss[propdata->ngenorbconss++] = cons;
      ++propdata->nsymresacks;
      ++nsymresackcons;
   }

   if ( nsymresackcons > 0 && propdata->dispsyminfo )
      SCIPinfoMessage(scip, NULL, "  use %d symresack constraints\n", nsymresackcons);

   if ( propdata->nleaders > 0 && ISSSTBINACTIVE(propdata->sstleadervartype) )
   {
      assert( modifiedperms != NULL );
      assert( modifiedpermvars != NULL );

      SCIPfreeBufferArray(scip, &modifiedpermvars);
      for (p = nperms - 1; p >= 0; --p)
      {
         SCIPfreeBufferArray(scip, &modifiedperms[p]);
      }
      SCIPfreeBufferArray(scip, &modifiedperms);
   }

   SCIPdebugMsg(scip, "Added %d symresack constraints.\n", nsymresackcons);

   return SCIP_OKAY;
}


/** add Schreier Sims constraints for a specific orbit and update Schreier Sims table */
static
SCIP_RETCODE addSSTConssOrbitAndUpdateSST(
   SCIP*                 scip,               /**< SCIP instance */
   SCIP_CONFLICTDATA*    varconflicts,       /**< conflict graph or NULL if useconflictgraph == FALSE */
   SCIP_PROPDATA*        propdata,           /**< data of symmetry propagator */
   SCIP_VAR**            permvars,           /**< permvars array */
   int*                  orbits,             /**< symmetry orbits */
   int*                  orbitbegins,        /**< array storing begin position for each orbit */
   int                   orbitidx,           /**< index of orbit for Schreier Sims constraints */
   int                   orbitleaderidx,     /**< index of leader variable for Schreier Sims constraints */
   SCIP_Shortbool*       orbitvarinconflict, /**< indicator whether orbitvar is in conflict with orbit leader */
   int                   norbitvarinconflict,/**< number of variables in conflict with orbit leader */
   int*                  nchgbds             /**< pointer to store number of bound changes (or NULL) */
   )
{ /*lint --e{613,641}*/
   SCIP_CONS* cons;
   char name[SCIP_MAXSTRLEN];
   SCIP_VAR* vars[2];
   SCIP_Real vals[2];
   SCIP_Real rhs = 0.0;
   int orbitsize;
   int posleader;
   int poscur;
   int ncuts = 0;
   SCIP_Bool addcuts = FALSE;
   int i;
#ifndef NDEBUG
   int j;
#endif

   assert( scip != NULL );
   assert( propdata != NULL );
   assert( permvars != NULL );
   assert( orbits != NULL );
   assert( orbitbegins != NULL );
   assert( orbitidx >= 0 );
   assert( orbitleaderidx >= 0 );
   assert( orbitvarinconflict != NULL || varconflicts == NULL );
   assert( norbitvarinconflict >= 0 );
   assert( nchgbds != NULL );

   orbitsize = orbitbegins[orbitidx + 1] - orbitbegins[orbitidx];

   /* variables in conflict with leader are fixed and not treated by a cut; trailing -1 to not count the leader */
   if ( propdata->sstaddcuts )
      addcuts = TRUE;
   else if ( propdata->sstleaderrule == SCIP_LEADERRULE_MAXCONFLICTSINORBIT
      || propdata->ssttiebreakrule == SCIP_LEADERTIEBREAKRULE_MAXCONFLICTSINORBIT )
      addcuts = propdata->addconflictcuts;

   if ( addcuts )
      ncuts = orbitsize - norbitvarinconflict - 1;

   if ( propdata->dispsyminfo )
   {
      SCIP_VAR* leadervar;

      leadervar = permvars[orbits[orbitbegins[orbitidx] + orbitleaderidx]];

      SCIPinfoMessage(scip, NULL, "  use %d SST cuts for leader %s of type ", orbitsize - 1, SCIPvarGetName(leadervar));
      switch ( SCIPgetSymInferredVarType(leadervar) )
      {
      case SCIP_VARTYPE_BINARY:
         SCIPinfoMessage(scip, NULL, "BINARY\n");
         break;
      case SCIP_VARTYPE_INTEGER:
         SCIPinfoMessage(scip, NULL, "INTEGER\n");
         break;
      default:
         SCIPinfoMessage(scip, NULL, "CONTINUOUS\n");
      } /*lint !e788*/
   }

   /* (re-)allocate memory for Schreier Sims constraints and leaders */
   if ( ncuts > 0 )
   {
      if ( propdata->nsstconss == 0 )
      {
         assert( propdata->sstconss == NULL );
         assert( propdata->maxnsstconss == 0 );
         propdata->maxnsstconss = 2 * ncuts;
         SCIP_CALL( SCIPallocBlockMemoryArray(scip, &(propdata->sstconss), propdata->maxnsstconss) );
      }
      else if ( propdata->nsstconss + ncuts > propdata->maxnsstconss )
      {
         int newsize;

         newsize = SCIPcalcMemGrowSize(scip, propdata->maxnsstconss + 2 * ncuts);
         SCIP_CALL( SCIPreallocBlockMemoryArray(scip, &(propdata->sstconss),
               propdata->maxnsstconss, newsize) );
         propdata->maxnsstconss = newsize;
      }
   }

   if ( propdata->nleaders == 0 )
   {
      propdata->maxnleaders = MIN(propdata->nperms, propdata->npermvars);
      SCIP_CALL( SCIPallocBlockMemoryArray(scip, &(propdata->leaders), propdata->maxnleaders) );
   }
   assert( propdata->nleaders < propdata->maxnleaders );

   /* add Schreier Sims constraints vars[0] >= vars[1], where vars[0] is always the leader */
   posleader = orbitbegins[orbitidx] + orbitleaderidx;
   vars[0] = permvars[orbits[posleader]];
   vals[0] = -1.0;
   vals[1] = 1.0;
   propdata->leaders[propdata->nleaders++] = orbits[posleader];
   *nchgbds = 0;
   for (i = 0, poscur = orbitbegins[orbitidx]; i < orbitsize; ++i, ++poscur)
   {
      if ( i == orbitleaderidx )
      {
         assert( orbitvarinconflict == NULL || ! orbitvarinconflict[i] );
         continue;
      }

      vars[1] = permvars[orbits[poscur]];
#ifndef NDEBUG
      for (j = 0; j < propdata->nleaders - 1; ++j)
      {
         assert( propdata->leaders[j] != orbits[poscur] );
      }
#endif

      /* for signed permutations, we need to adapt the rhs of SST cuts (artificially center variables at 0) */
      if ( propdata->symtype == SYM_SYMTYPE_SIGNPERM )
         rhs = propdata->permvardomaincenter[orbits[poscur]] - propdata->permvardomaincenter[orbits[posleader]];

      /* if the i-th variable in the orbit is in a conflict with the leader, fix it to 0 */
      if ( varconflicts != NULL )
      {
         if ( orbitvarinconflict[i] )
         {
            assert( SCIPvarIsBinary(vars[1]) );
            assert( SCIPvarGetLbLocal(vars[1]) < 0.5 );
            assert( varconflicts != NULL );

            /* if variable is fixed */
            if ( SCIPvarGetUbLocal(vars[1]) > 0.5 )
            {
               SCIP_CALL( SCIPchgVarUb(scip, vars[1], 0.0) );
               ++(*nchgbds);

               /* deactivate the fixed variable (cannot contribute to a conflict anymore) */
               assert( varconflicts[orbits[poscur]].active );
               varconflicts[orbits[poscur]].active = FALSE;
            }

            /* reset value */
            orbitvarinconflict[i] = FALSE;
         }
         else if ( addcuts )
         {
            (void) SCIPsnprintf(name, SCIP_MAXSTRLEN, "SSTcut_%d_%d", orbits[posleader], orbits[poscur]);
            SCIP_CALL( SCIPcreateConsLinear(scip, &cons, name, 2, vars, vals, - SCIPinfinity(scip), rhs,
                  FALSE, TRUE, TRUE, TRUE, TRUE, FALSE, FALSE, FALSE, FALSE, FALSE) );

            SCIP_CALL( SCIPaddCons(scip, cons) );
            propdata->sstconss[propdata->nsstconss++] = cons;
         }
      }
      else if ( addcuts )
      {
         (void) SCIPsnprintf(name, SCIP_MAXSTRLEN, "SSTcut_%d_%d", orbits[posleader], orbits[poscur]);
         SCIP_CALL( SCIPcreateConsLinear(scip, &cons, name, 2, vars, vals, - SCIPinfinity(scip), rhs,
               FALSE, TRUE, TRUE, TRUE, TRUE, FALSE, FALSE, FALSE, FALSE, FALSE) );

         SCIP_CALL( SCIPaddCons(scip, cons) );
         propdata->sstconss[propdata->nsstconss++] = cons;
      }
   }

   return SCIP_OKAY;
}


/** selection rule of next orbit/leader in orbit for Schreier Sims constraints */
static
SCIP_RETCODE selectOrbitLeaderSSTConss(
   SCIP*                 scip,               /**< SCIP instance */
   SCIP_CONFLICTDATA*    varconflicts,       /**< variable conflicts structure, or NULL if we do not use it */
   SCIP_VAR**            conflictvars,       /**< variables encoded in conflict graph */
   int                   nconflictvars,      /**< number of variables encoded in conflict graph */
   int*                  orbits,             /**< orbits of stabilizer subgroup, expressed in terms of conflictvars */
   int*                  orbitbegins,        /**< array storing the begin position of each orbit in orbits */
   int                   norbits,            /**< number of orbits */
   int                   leaderrule,         /**< rule to select leader */
   int                   tiebreakrule,       /**< tie break rule to select leader */
   SCIP_VARTYPE          leadervartype,      /**< variable type of leader */
   int*                  orbitidx,           /**< pointer to index of selected orbit */
   int*                  leaderidx,          /**< pointer to leader in orbit */
   SCIP_Shortbool*       orbitvarinconflict, /**< array to store whether a var in the orbit is conflicting with leader */
   int*                  norbitvarinconflict,/**< pointer to store number of vars in the orbit in conflict with leader */
   SCIP_Bool*            success             /**< pointer to store whether orbit cut be selected successfully */
   )
{
   int varidx;
   int orbitcriterion;
   int curcriterion = INT_MIN;
   int orbitsize;
   int i;
   int leader = -1;

   assert( scip != NULL );
   assert( conflictvars != NULL );
   assert( nconflictvars > 0 );
   assert( orbits != NULL );
   assert( orbitbegins != NULL );
   assert( norbits > 0 );
   assert( orbitidx != NULL );
   assert( leaderidx != NULL );
   assert( orbitvarinconflict != NULL || varconflicts == NULL );
   assert( norbitvarinconflict != NULL );
   assert( success != NULL );

   *orbitidx = 0;
   *leaderidx = 0;
   *norbitvarinconflict = 0;
   *success = FALSE;

   /* terminate if leader or tiebreak rule cannot be checked */
   if ( varconflicts == NULL && (leaderrule == (int) SCIP_LEADERRULE_MAXCONFLICTSINORBIT
         || tiebreakrule == (int) SCIP_LEADERTIEBREAKRULE_MAXCONFLICTSINORBIT) )
      return SCIP_OKAY;

   /* select the leader and its orbit */
   if ( leaderrule == (int) SCIP_LEADERRULE_FIRSTINORBIT || leaderrule == (int) SCIP_LEADERRULE_LASTINORBIT )
   {
      orbitcriterion = INT_MIN;

      /* iterate over orbits and select the first one that meets the tiebreak rule */
      for (i = 0; i < norbits; ++i)
      {
         /* skip orbits containing vars different to the leader's vartype */
         /* Conflictvars is permvars! */
         if ( SCIPgetSymInferredVarType(conflictvars[orbits[orbitbegins[i]]]) != leadervartype )
            continue;

         if ( tiebreakrule == (int) SCIP_LEADERTIEBREAKRULE_MINORBIT )
            curcriterion = orbitbegins[i] - orbitbegins[i + 1];
         else if ( tiebreakrule == (int) SCIP_LEADERTIEBREAKRULE_MAXORBIT )
            curcriterion = orbitbegins[i + 1] - orbitbegins[i];
         else
         {
            assert( tiebreakrule == (int) SCIP_LEADERTIEBREAKRULE_MAXCONFLICTSINORBIT );

            /* get first or last active variable in orbit */
            if ( leaderrule == (int) SCIP_LEADERRULE_FIRSTINORBIT )
            {
               int cnt;

               cnt = orbitbegins[i];

               do
               {
                  varidx = orbits[cnt++];
               }
               while ( SCIPvarGetProbindex(conflictvars[varidx]) == -1 && cnt < orbitbegins[i + 1]);
            }
            else
            {
               int cnt;

               cnt = orbitbegins[i + 1] - 1;

               do
               {
                  varidx = orbits[cnt--];
               }
               while ( SCIPvarGetProbindex(conflictvars[varidx]) == -1 && cnt >= orbitbegins[i]);
            }

            /* skip inactive variables */
            if ( SCIPvarGetProbindex(conflictvars[varidx]) == -1 )
               continue;

            assert( varconflicts[varidx].orbitidx == i );
            /* coverity[var_deref_op] */
            curcriterion = varconflicts[varidx].nconflictinorbit;
         }

         /* update selected orbit */
         if ( curcriterion > orbitcriterion )
         {
            orbitcriterion = curcriterion;
            *orbitidx = i;
            *success = TRUE;

            if ( leaderrule == (int) SCIP_LEADERRULE_FIRSTINORBIT )
               *leaderidx = 0;
            else
               *leaderidx = orbitbegins[i + 1] - orbitbegins[i] - 1;
         }
      }

      /* store variables in conflict with leader */
      if ( *success && varconflicts != NULL )
      {
         leader = orbits[orbitbegins[*orbitidx] + *leaderidx];
         assert( leader < nconflictvars );

         if ( tiebreakrule == (int) SCIP_LEADERTIEBREAKRULE_MAXCONFLICTSINORBIT
            && varconflicts[leader].ncliques > 0 )
         {
            /* count how many active variables in the orbit conflict with "leader"
             * This is only needed if there are possible conflicts.
             */
            int varmapid;

            orbitsize = orbitbegins[*orbitidx + 1] - orbitbegins[*orbitidx];
            assert( varconflicts != NULL );
            assert( leader >= 0 && leader < nconflictvars );

            assert( orbitvarinconflict != NULL );

            for (i = 0; i < orbitsize; ++i)
            {
               /* skip the leader */
               if ( i == *leaderidx )
                  continue;

               /* get variable index in conflict graph */
               varmapid = orbits[orbitbegins[*orbitidx] + i];

               /* only active variables */
               if ( ! varconflicts[varmapid].active )
                  continue;

               /* check if leader and var have overlap */
               if ( checkSortedArraysHaveOverlappingEntry((void**)varconflicts[leader].cliques,
                  varconflicts[leader].ncliques, (void**)varconflicts[varmapid].cliques,
                  varconflicts[varmapid].ncliques, sortByPointerValue) )
               {
                  /* there is overlap! */
                  orbitvarinconflict[i] = TRUE;
                  ++(*norbitvarinconflict);
               }
            }
         }
      }
   }
   else
   {
      /* only three possible values for leaderrules, so it must be MAXCONFLICTSINORBIT
       * In this case, the code must have computed the conflict graph.
       */
      assert( leaderrule == (int) SCIP_LEADERRULE_MAXCONFLICTSINORBIT );
      assert( varconflicts != NULL );

      orbitcriterion = 0;

      /* iterate over variables and select the first one that meets the tiebreak rule */
      for (i = 0; i < nconflictvars; ++i)
      {
         /* skip vars different to the leader's vartype */
         if ( SCIPgetSymInferredVarType(conflictvars[i]) != leadervartype )
            continue;

         /* skip variables not affected by symmetry */
         /* coverity[var_deref_op] */
         if ( varconflicts[i].orbitidx == -1 )
            continue;

         curcriterion = varconflicts[i].nconflictinorbit;

         if ( curcriterion > orbitcriterion )
         {
            orbitcriterion = curcriterion;
            *orbitidx = varconflicts[i].orbitidx;
            *leaderidx = varconflicts[i].posinorbit;
            *success = TRUE;
         }
      }

      /* store variables in conflict with leader */
      leader = orbits[orbitbegins[*orbitidx] + *leaderidx];
      assert( leader < nconflictvars );
      assert( norbitvarinconflict != NULL );

      if ( *success && varconflicts[leader].ncliques > 0 )
      {
         /* count how many active variables in the orbit conflict with leader */
         int varmapid;

         orbitsize = orbitbegins[*orbitidx + 1] - orbitbegins[*orbitidx];
         assert( varconflicts != NULL );
         assert( leader >= 0 && leader < nconflictvars );

         assert( orbitvarinconflict != NULL );

         for (i = 0; i < orbitsize; ++i)
         {
            /* skip the leader */
            if ( i == *leaderidx )
               continue;

            /* get variable index in conflict graph */
            varmapid = orbits[orbitbegins[*orbitidx] + i];
            /* only active variables */
            if ( ! varconflicts[varmapid].active )
               continue;

            /* check if leader and var have overlap */
            if ( checkSortedArraysHaveOverlappingEntry((void**)varconflicts[leader].cliques,
               varconflicts[leader].ncliques, (void**)varconflicts[varmapid].cliques,
               varconflicts[varmapid].ncliques, sortByPointerValue) )
            {
               /* there is overlap! */
               orbitvarinconflict[i] = TRUE;
               ++(*norbitvarinconflict);
            }
         }
      }
   }

   return SCIP_OKAY;
}


/** add Schreier Sims constraints to the problem */
static
SCIP_RETCODE addSSTConss(
   SCIP*                 scip,               /**< SCIP instance */
   SCIP_PROPDATA*        propdata,           /**< data of symmetry propagator */
   SCIP_Bool             onlywithcontvars,   /**< only handle components that contain continuous variables with SST */
   int*                  nchgbds,            /**< pointer to store number of bound changes (or NULL) */
   int                   cidx                /**< index of component which shall be handled */
   )
{ /*lint --e{641}*/
   SCIP_CONFLICTDATA* varconflicts = NULL;
   SCIP_HASHMAP* permvarmap;
   SCIP_VAR** permvars;
   int** permstrans;
   int npermvars;
   int nmovedpermvars;
   int nmovedbinpermvars;
   int nmovedintpermvars;
   int nmovedcontpermvars;
   int nperms;

   int* orbits;
   int* orbitbegins;
   int norbits;
   int* components;
   int* componentbegins;
   int* vartocomponent;
   int ncomponents;
   unsigned* componentblocked;

   int orbitidx;
   int orbitleaderidx;
   SCIP_Shortbool* orbitvarinconflict = NULL;
   int norbitvarinconflict;
   SCIP_Shortbool* inactiveperms;
   int ninactiveperms;
   int posleader;
   int leaderrule;
   int tiebreakrule;
   int leadervartype;
   SCIP_VARTYPE selectedtype = SCIP_VARTYPE_CONTINUOUS;
   int nvarsselectedtype;
   SCIP_Bool conflictgraphcreated = FALSE;
   SCIP_Bool mixedcomponents;
   int norbitleadercomponent;
   int* perm;
   SCIP_VARTYPE vartype;

   int i;
   int c;
   int p;
   SCIP_Bool success = TRUE;

   assert( scip != NULL );
   assert( propdata != NULL );
   assert( propdata->computedsymmetry );

   permvars = propdata->permvars;
   npermvars = propdata->npermvars;
   nperms = propdata->nperms;
   assert( permvars != NULL );
   assert( npermvars > 0 );
   assert( nperms > 0 );

   SCIP_CALL( ensureSymmetryPermvarmapComputed(scip, propdata) );
   permvarmap = propdata->permvarmap;
   assert( permvarmap != NULL );

   SCIP_CALL( ensureSymmetryPermstransComputed(scip, propdata) );
   permstrans = propdata->permstrans;
   assert( permstrans != NULL );

   components = propdata->components;
   componentbegins = propdata->componentbegins;
   componentblocked = propdata->componentblocked;
   vartocomponent = propdata->vartocomponent;
   ncomponents = propdata->ncomponents;

   assert( components != NULL );
   assert( componentbegins != NULL );
   assert( vartocomponent != NULL );
   assert( componentblocked != NULL );
   assert( ncomponents > 0 );
   assert( 0 <= cidx && cidx < ncomponents );

   if ( nchgbds != NULL )
      *nchgbds = 0;

   /* exit if component is blocked */
   if ( componentblocked[cidx] )
      return SCIP_OKAY;

   leaderrule = propdata->sstleaderrule;
   tiebreakrule = propdata->ssttiebreakrule;
   leadervartype = propdata->sstleadervartype;
   mixedcomponents = propdata->sstmixedcomponents;

   /* if not already computed, get number of affected vars */
   SCIP_CALL( ensureSymmetryMovedPermvarsCountsComputed(scip, propdata) );
   nmovedpermvars = propdata->nmovedpermvars;
   nmovedbinpermvars = propdata->nmovedbinpermvars;
   nmovedintpermvars = propdata->nmovedintpermvars;
   nmovedcontpermvars = propdata->nmovedcontpermvars;
   assert( nmovedpermvars > 0 );  /* nperms > 0 implies this */

   /* determine the leader's vartype */
   nvarsselectedtype = 0;
   if ( ISSSTBINACTIVE(leadervartype) && nmovedbinpermvars > nvarsselectedtype )
   {
      selectedtype = SCIP_VARTYPE_BINARY;
      nvarsselectedtype = nmovedbinpermvars;
   }

   if ( ISSSTINTACTIVE(leadervartype) && nmovedintpermvars > nvarsselectedtype )
   {
      selectedtype = SCIP_VARTYPE_INTEGER;
      nvarsselectedtype = nmovedintpermvars;
   }

   if ( ISSSTCONTACTIVE(leadervartype) && nmovedcontpermvars > nvarsselectedtype )
   {
      selectedtype = SCIP_VARTYPE_CONTINUOUS;
      nvarsselectedtype = nmovedcontpermvars;
   }

   /* terminate if no variables of a possible leader type is affected */
   if ( nvarsselectedtype == 0 )
      return SCIP_OKAY;

   /* ignore this component if no continuous variables are contained */
   if ( onlywithcontvars )
   {
      for (p = componentbegins[cidx]; p < componentbegins[cidx + 1]; ++p)
      {
         perm = propdata->perms[p];
         for (i = 0; i < propdata->npermvars; ++i)
         {
            if ( perm[i] == i )
               continue;
            vartype = SCIPgetSymInferredVarType(propdata->permvars[i]);
            if ( vartype == SCIP_VARTYPE_CONTINUOUS )
               goto COMPONENTOK;
         }
      }
      /* loop terminated naturally, so component does not have continuous or implicitly integer variables. */
      return SCIP_OKAY;

   COMPONENTOK:
      ;
   }

   /* @todo online create the conflict graph for the variable in the current component */
   /* possibly create conflict graph; graph is not created if no cliques are present */
   if ( selectedtype == SCIP_VARTYPE_BINARY && (leaderrule == SCIP_LEADERRULE_MAXCONFLICTSINORBIT
         || tiebreakrule == SCIP_LEADERTIEBREAKRULE_MAXCONFLICTSINORBIT) )
   {
      SCIP_CALL( createConflictGraphSST(scip, &varconflicts, permvars, npermvars, permvarmap) );
      conflictgraphcreated = varconflicts != NULL;
   }

   /* allocate data structures necessary for orbit computations and conflict graph */
   SCIP_CALL( SCIPallocBufferArray(scip, &inactiveperms, nperms) );
   SCIP_CALL( SCIPallocBufferArray(scip, &orbits, npermvars) );
   SCIP_CALL( SCIPallocBufferArray(scip, &orbitbegins, npermvars) );

   if ( conflictgraphcreated )
   {
      SCIP_CALL( SCIPallocClearBufferArray(scip, &orbitvarinconflict, npermvars) );
   }

   SCIPdebugMsg(scip, "Start selection of orbits and leaders for Schreier Sims constraints.\n");
   SCIPdebugMsg(scip, "orbitidx\tleaderidx\torbitsize\n");

   /* initialize array indicating whether permutations shall not be considered for orbit permutations */
   ninactiveperms = 0;
   for (c = 0; c < ncomponents; ++c)
   {
      for (p = componentbegins[c]; p < componentbegins[c + 1]; ++p)
      {
         if ( c == cidx )
         {
            /* possibly filter signed permutations */
            if ( propdata->componenthassignedperm[cidx] )
            {
               inactiveperms[components[p]] = ! propdata->isproperperm[components[p]];
               if ( inactiveperms[components[p]] )
                  ++ninactiveperms;
            }
            else
               inactiveperms[components[p]] = FALSE;
         }
         else
         {
            inactiveperms[components[p]] = TRUE;
            ++ninactiveperms;
         }
      }
   }

   /* as long as the stabilizer is non-trivial, add Schreier Sims constraints */
   norbitleadercomponent = 0;
   while ( ninactiveperms < nperms )
   {
      int nchanges = 0;

      /* compute orbits w.r.t. active perms */
      SCIP_CALL( SCIPcomputeOrbitsFilterSym(scip, npermvars, permstrans, nperms, inactiveperms,
            orbits, orbitbegins, &norbits, components, componentbegins, vartocomponent,
            componentblocked, ncomponents, nmovedpermvars) );

      /* stop if we require pure components and a component contains variables of different types */
      if ( ! mixedcomponents )
      {
         for (p = 0; p < norbits; ++p)
         {
            /* stop if the first element of an orbits has the wrong vartype */
            if ( SCIPgetSymInferredVarType(permvars[orbits[orbitbegins[p]]]) != selectedtype )
            {
               success = FALSE;
               break;
            }
         }
      }

      if ( ! success )
         break;

      /* update symmetry information of conflict graph */
      if ( conflictgraphcreated )
      {
         SCIP_CALL( updateSymInfoConflictGraphSST(scip, varconflicts, permvars, npermvars, orbits, orbitbegins,
               norbits) );
      }

      /* possibly adapt the leader and tie-break rule */
      if ( leaderrule == SCIP_LEADERRULE_MAXCONFLICTSINORBIT && ! conflictgraphcreated )
         leaderrule = SCIP_LEADERRULE_FIRSTINORBIT;
      if ( leaderrule == SCIP_LEADERRULE_MAXCONFLICTSINORBIT && selectedtype != SCIP_VARTYPE_BINARY )
         leaderrule = SCIP_LEADERRULE_FIRSTINORBIT;
      if ( tiebreakrule == SCIP_LEADERTIEBREAKRULE_MAXCONFLICTSINORBIT && ! conflictgraphcreated )
         tiebreakrule = SCIP_LEADERTIEBREAKRULE_MAXORBIT;
      if ( tiebreakrule == SCIP_LEADERTIEBREAKRULE_MAXCONFLICTSINORBIT && selectedtype != SCIP_VARTYPE_BINARY )
         tiebreakrule = SCIP_LEADERTIEBREAKRULE_MAXORBIT;

      /* select orbit and leader */
      SCIP_CALL( selectOrbitLeaderSSTConss(scip, varconflicts, permvars, npermvars, orbits, orbitbegins, norbits,
            propdata->sstleaderrule, propdata->ssttiebreakrule, selectedtype, &orbitidx,
            &orbitleaderidx, orbitvarinconflict, &norbitvarinconflict, &success) );

      if ( ! success )
         break;

      assert( 0 <= orbitidx && orbitidx < norbits );
      assert( 0 <= orbitleaderidx && orbitleaderidx < orbitbegins[orbitidx + 1] - orbitbegins[orbitidx] );
      SCIPdebugMsg(scip, "%d\t\t%d\t\t%d\n", orbitidx, orbitleaderidx, orbitbegins[orbitidx + 1] - orbitbegins[orbitidx]);

      /* add Schreier Sims constraints for the selected orbit and update Schreier Sims table */
      SCIP_CALL( addSSTConssOrbitAndUpdateSST(scip, varconflicts, propdata, permvars,
            orbits, orbitbegins, orbitidx, orbitleaderidx, orbitvarinconflict, norbitvarinconflict, &nchanges) );

      ++norbitleadercomponent;

      if ( nchgbds != NULL )
         *nchgbds += nchanges;

      /* deactivate permutations that move the orbit leader */
      posleader = orbits[orbitbegins[orbitidx] + orbitleaderidx];
      for (p = 0; p < nperms; ++p)
      {
         if ( inactiveperms[p] )
            continue;

         if ( permstrans[posleader][p] != posleader )
         {
            inactiveperms[p] = TRUE;
            ++ninactiveperms;
         }
      }
   }

   /* if Schreier Sims constraints have been added, store that Schreier Sims has been used for this component */
   if ( norbitleadercomponent > 0 )
      componentblocked[cidx] |= SYM_HANDLETYPE_SST;

   if ( conflictgraphcreated )
   {
      SCIPfreeBufferArray(scip, &orbitvarinconflict);
   }
   SCIPfreeBufferArray(scip, &orbitbegins);
   SCIPfreeBufferArray(scip, &orbits);
   if ( varconflicts != NULL )
   {
      /* nconflictvars at construction is npermvars */
      SCIP_CALL( freeConflictGraphSST(scip, &varconflicts, npermvars) );
   }
   SCIPfreeBufferArray(scip, &inactiveperms);

   return SCIP_OKAY;
}


/** orbitopal reduction */
static
SCIP_RETCODE addOrbitopesDynamic(
   SCIP*                 scip,               /**< SCIP instance */
   SCIP_PROPDATA*        propdata,           /**< propdata */
   int                   componentid,        /**< ID of component for which orbitope is added */
   char*                 partialname,        /**< partial name for orbitope constraint */
   int**                 varidxmatrix,       /**< matrix containing variable indices in orbitope matrix */
   int                   nrows,              /**< number of rows of orbitope */
   int                   ncols,              /**< number of columns of orbitope */
   SCIP_Bool*            success             /**< pointer to store whether orbitope could be added successfully */
   )
{
   char name[SCIP_MAXSTRLEN];
   int i;
   int j;

   SCIP_Bool ispporbitope;
   SCIP_VAR*** varmatrix;
   SCIP_Bool* pprows;
   int npprows;
   SCIP_ORBITOPETYPE type;

   assert( scip != NULL );
   assert( propdata != NULL );
   assert( propdata->usedynamicprop );
   assert( varidxmatrix != NULL );
   assert( nrows > 0 );
   assert( ncols > 0 );
   assert( success != NULL );

   *success = FALSE;

   /* add linear constraints x_1 >= x_2 >= ... >= x_ncols for single-row orbitopes */
   if ( nrows == 1 )
   {
      /* restrict to the packing and partitioning rows */
      SCIP_CONS* cons;
      SCIP_VAR* consvars[2];
      SCIP_Real conscoefs[2] = { -1.0, 1.0 };

      if ( propdata->dispsyminfo )
      {
         SCIPinfoMessage(scip, NULL, "  use %d SST cuts to sort first row\n", ncols - 1);
      }

      /* for all adjacent column pairs, add linear constraint */
      SCIP_CALL( ensureDynamicConsArrayAllocatedAndSufficientlyLarge(scip, &propdata->genlinconss,
            &propdata->genlinconsssize, propdata->ngenlinconss + ncols - 1) );
      for (i = 0; i < ncols - 1; ++i)
      {
         (void) SCIPsnprintf(name, SCIP_MAXSTRLEN, "%s_1row_comp_%d_col%d", partialname, componentid, i);

         consvars[0] = propdata->permvars[varidxmatrix[0][i]];
         consvars[1] = propdata->permvars[varidxmatrix[0][i + 1]];

         SCIP_CALL( SCIPcreateConsLinear(scip, &cons, name, 2, consvars, conscoefs, -SCIPinfinity(scip), 0.0,
               propdata->conssaddlp, propdata->conssaddlp, TRUE, TRUE, TRUE, FALSE, FALSE, FALSE, FALSE, FALSE ) );

         SCIP_CALL( SCIPaddCons(scip, cons) );
         propdata->genlinconss[propdata->ngenlinconss++] = cons;
      }

      *success = TRUE;
      return SCIP_OKAY;
   }

   /* for only 2 columns, the the component can be completely handled by lexicographic reduction */
   if ( ncols == 2 && propdata->lexreddata != NULL )
   {
      int* orbisackperm;

      if ( propdata->dispsyminfo )
      {
         SCIPinfoMessage(scip, NULL, "  use dynamic lexicographic reduction on columns\n");
      }

      /* If the component is an orbitope with 2 columns, then there is 1 generator of order 2. */
      orbisackperm = propdata->perms[propdata->components[propdata->componentbegins[componentid]]];

      SCIP_CALL( SCIPlexicographicReductionAddPermutation(scip, propdata->lexreddata,
            propdata->permvars, propdata->npermvars, orbisackperm, (SYM_SYMTYPE) propdata->symtype,
            propdata->permvardomaincenter, TRUE, success) );
      if ( *success )
         return SCIP_OKAY;
   }

   /* create orbitope variable matrix */
   SCIP_CALL( SCIPallocBufferArray(scip, &varmatrix, nrows) );
   for (i = 0; i < nrows; ++i)
   {
      SCIP_CALL( SCIPallocBufferArray(scip, &varmatrix[i], ncols) );
      for (j = 0; j < ncols; ++j)
         varmatrix[i][j] = propdata->permvars[varidxmatrix[i][j]];
   }

   pprows = NULL;
   SCIP_CALL( SCIPisPackingPartitioningOrbitope(scip, varmatrix, nrows, ncols, &pprows, &npprows, &type) );

   /* does it have at least 3 packing-partitioning rows? */
   ispporbitope = npprows >= 3;  /* (use same magic number as cons_orbitope.c) */

   if ( ispporbitope ) /* @todo if it's a pporbitope, we do it statically right now. */
   {
      /* restrict to the packing and partitioning rows */
      SCIP_CONS* cons;
      SCIP_VAR*** ppvarsarrayonlypprows;
      int r;

      assert( pprows != NULL );

      SCIP_CALL( SCIPallocBufferArray(scip, &ppvarsarrayonlypprows, npprows) );

      r = 0;
      for (i = 0; i < nrows; ++i)
      {
         if ( pprows[i] )
         {
            assert( r < npprows );
            ppvarsarrayonlypprows[r++] = varmatrix[i];
         }
      }
      assert( r == npprows );

      if ( propdata->dispsyminfo )
      {
         SCIPinfoMessage(scip, NULL, "  use packing orbitope on %d x %d matrix\n", npprows, ncols);
      }

      (void) SCIPsnprintf(name, SCIP_MAXSTRLEN, "%s_pp", partialname);
      SCIP_CALL( SCIPcreateConsOrbitope(scip, &cons, name, ppvarsarrayonlypprows, SCIP_ORBITOPETYPE_PACKING,
            npprows, ncols, FALSE, FALSE, FALSE, propdata->conssaddlp,
            TRUE, FALSE, TRUE, TRUE, FALSE, FALSE, FALSE, FALSE, FALSE) );

      SCIP_CALL( SCIPaddCons(scip, cons) );

      /* check whether we need to resize */
      SCIP_CALL( ensureDynamicConsArrayAllocatedAndSufficientlyLarge(scip, &propdata->genlinconss,
            &propdata->genlinconsssize, propdata->ngenlinconss + 1) );
      /* @todo we add orbitopes to the dynamically sized array `genlinconss` instead of `genorbconss` to ensure
       * compatability with the static orbitope function, which allocates this array statically
       */
      propdata->genlinconss[propdata->ngenlinconss++] = cons;
      *success = TRUE;

      SCIPfreeBufferArray(scip, &ppvarsarrayonlypprows);
   }
   else
   {
      /* use orbitopal reduction for component */
      SCIP_COLUMNORDERING columnordering;
      SCIP_VAR** orbitopevarmatrix;
      int nelem;
      int pos = 0;

      if ( propdata->dispsyminfo )
      {
         SCIPinfoMessage(scip, NULL, "  use dynamic orbitopal reduction\n");
      }

      /* variable array */
      nelem = nrows * ncols;
      SCIP_CALL( SCIPallocBufferArray(scip, &orbitopevarmatrix, nelem) );
      for (i = 0; i < nrows; ++i)
      {
         for (j = 0; j < ncols; ++j)
            orbitopevarmatrix[pos++] = varmatrix[i][j];
      }

      /* get column ordering */
      columnordering = SCIPorbitopalReductionGetDefaultColumnOrdering(propdata->orbitopalreddata);

      (void) SCIPsnprintf(name, SCIP_MAXSTRLEN, "%s_full", partialname);
      SCIP_CALL( SCIPorbitopalReductionAddOrbitope(scip, propdata->orbitopalreddata,
            SCIP_ROWORDERING_BRANCHING, columnordering,
            orbitopevarmatrix, nrows, ncols, success) );
      *success = TRUE;

      SCIPfreeBufferArray(scip, &orbitopevarmatrix);
   }

   SCIPfreeBlockMemoryArrayNull(scip, &pprows, nrows);

   for (i = nrows - 1; i >= 0; --i)
   {
      SCIPfreeBufferArray(scip, &varmatrix[i]);
   }
   SCIPfreeBufferArray(scip, &varmatrix);

   return SCIP_OKAY;
}


/** applies pp-orbitope upgrade if at least 50% of the permutations in a component correspond to pp-orbisacks */
static
SCIP_RETCODE componentPackingPartitioningOrbisackUpgrade(
   SCIP*                 scip,               /**< SCIP instance */
   SCIP_PROPDATA*        propdata,           /**< propdata */
   int**                 componentperms,     /**< permutations in the component */
   int                   componentsize,      /**< number of permutations in the component */
   SCIP_Bool             hassignedperm,      /**< whether the component has a signed permutation */
   SCIP_Bool*            success,            /**< whether the packing partitioning upgrade succeeded */
   int*                  naddedconss         /**< pointer to store number of added constraints */
   )
{
   int c;
   int i;
   int j;
   int p;
   int* perm;
   SCIP_CONSHDLR* setppcconshdlr;
   SCIP_CONS** setppcconss;
   SCIP_CONS* cons;
   SCIP_CONS** setppconsssort;
   int nsetppconss;
   int nsetppcvars;
   SCIP_VAR** setppcvars;
   int nsetppcconss;
   int** pporbisackperms;
   int npporbisackperms;
   SCIP_VAR* var;
   int varid;
   SCIP_CONS*** permvarssetppcconss;
   int* npermvarssetppcconss;
   int* maxnpermvarssetppcconss;
   int maxntwocycles;
   int ntwocycles;

   assert( scip != NULL );
   assert( propdata != NULL );
   assert( componentperms != NULL );
   assert( componentsize > 0 );
   assert( success != NULL );

   /* we did not upgrade yet */
   *success = FALSE;
   *naddedconss = 0;

   /* currently, we cannot handle signed permutations */
   if ( hassignedperm )
      return SCIP_OKAY;

   setppcconshdlr = SCIPfindConshdlr(scip, "setppc");
   if ( setppcconshdlr == NULL )
      return SCIP_OKAY;

   nsetppcconss = SCIPconshdlrGetNConss(setppcconshdlr);
   if ( nsetppcconss == 0 )
      return SCIP_OKAY;

   setppcconss = SCIPconshdlrGetConss(setppcconshdlr);
   assert( setppcconss != NULL );

   SCIP_CALL( ensureSymmetryPermvarmapComputed(scip, propdata) );

   /* collect non-covering constraints and sort by pointer for easy intersection finding */
   SCIP_CALL( SCIPallocBufferArray(scip, &setppconsssort, nsetppcconss) );
   nsetppconss = 0;
   for (c = 0; c < nsetppcconss; ++c)
   {
      cons = setppcconss[c];

      /* only packing or partitioning constraints, no covering types */
      if ( SCIPgetTypeSetppc(scip, cons) == SCIP_SETPPCTYPE_COVERING )
         continue;

      setppconsssort[nsetppconss++] = cons;
   }
   SCIPsortPtr((void**) setppconsssort, sortByPointerValue, nsetppconss);

   /* For each permvar, introduce an array of setppc constraints (initially NULL) for each variable,
    * and populate it with the setppc constraints that it contains. This array follows the ordering by cons ptr address.
    */
   SCIP_CALL( SCIPallocCleanBufferArray(scip, &permvarssetppcconss, propdata->npermvars) );
   SCIP_CALL( SCIPallocCleanBufferArray(scip, &npermvarssetppcconss, propdata->npermvars) );
   SCIP_CALL( SCIPallocCleanBufferArray(scip, &maxnpermvarssetppcconss, propdata->npermvars) );
   for (c = 0; c < nsetppconss; ++c)
   {
      assert( c >= 0 );
      assert( c < nsetppconss );
      cons = setppconsssort[c];
      assert( cons != NULL );

      setppcvars = SCIPgetVarsSetppc(scip, cons);
      nsetppcvars = SCIPgetNVarsSetppc(scip, cons);

      for (i = 0; i < nsetppcvars; ++i)
      {
         var = setppcvars[i];
         assert( var != NULL );
         varid = SCIPhashmapGetImageInt(propdata->permvarmap, (void*) var);
         assert( varid == INT_MAX || varid < propdata->npermvars );
         assert( varid >= 0 );
         if ( varid < propdata->npermvars )
         {
            SCIP_CALL( ensureDynamicConsArrayAllocatedAndSufficientlyLarge(scip,
               &(permvarssetppcconss[varid]), &maxnpermvarssetppcconss[varid], npermvarssetppcconss[varid] + 1) );
            assert( npermvarssetppcconss[varid] < maxnpermvarssetppcconss[varid] );
            permvarssetppcconss[varid][npermvarssetppcconss[varid]++] = cons;
         }
      }
   }

   /* for all permutations, test involutions on binary variables and test if they are captured by setppc conss */
   SCIP_CALL( SCIPallocBufferArray(scip, &pporbisackperms, componentsize) );
   maxntwocycles = 0;
   npporbisackperms = 0;
   for (p = 0; p < componentsize; ++p)
   {
      perm = componentperms[p];
      ntwocycles = 0;

      /* check if the binary orbits are involutions */
      for (i = 0; i < propdata->npermvars; ++i)
      {
         j = perm[i];

         /* ignore fixed points in permutation */
         if ( i == j )
            continue;
         /* only check for situations where i and j are binary variables */
         assert( ( SCIPgetSymInferredVarType(propdata->permvars[i]) == SCIPgetSymInferredVarType(propdata->permvars[j]) ) );
         if ( SCIPgetSymInferredVarType(propdata->permvars[i]) != SCIP_VARTYPE_BINARY )
            continue;
         /* the permutation must be an involution on binary variables */
         if ( perm[j] != i )
            goto NEXTPERMITER;
         /* i and j are a two-cycle, so we find this once for i and once for j. Only handle this once for i < j. */
         if ( i > j )
            continue;
         /* disqualify permutation if i and j are not in a common set packing constraint */
         if ( !checkSortedArraysHaveOverlappingEntry((void**) permvarssetppcconss[i], npermvarssetppcconss[i],
            (void**) permvarssetppcconss[j], npermvarssetppcconss[j], sortByPointerValue) )
            goto NEXTPERMITER;
         ++ntwocycles;
      }

      /* The permutation qualifies if all binary variables are either a reflection or in a 2-cycle. There must be at
       * least one binary 2-cycle, because otherwise the permutation is the identity, or it permutes
       * nonbinary variables.
       */
      if ( ntwocycles > 0 )
      {
         pporbisackperms[npporbisackperms++] = perm;
         if ( ntwocycles > maxntwocycles )
            maxntwocycles = ntwocycles;
      }

   NEXTPERMITER:
      ;
   }

   /* if at least 50% of such permutations are packing-partitioning type, apply packing upgrade */
   if ( npporbisackperms * 2 >= componentsize )
   {
      char name[SCIP_MAXSTRLEN];
      SCIP_VAR** ppvarsblock;
      SCIP_VAR*** ppvarsmatrix;
      SCIP_VAR** row;
      int nrows;

      assert( npporbisackperms > 0 );
      assert( maxntwocycles > 0 );

      /* instead of allocating and re-allocating multiple times, recycle the ppvars array */
      SCIP_CALL( SCIPallocBufferArray(scip, &ppvarsblock, 2 * maxntwocycles) );
      SCIP_CALL( SCIPallocBufferArray(scip, &ppvarsmatrix, maxntwocycles) );
      for (i = 0; i < maxntwocycles; ++i)
         ppvarsmatrix[i] = &(ppvarsblock[2 * i]);

      /* for each of these perms, create the packing orbitope matrix and add constraint*/
      for (p = 0; p < npporbisackperms; ++p)
      {
         perm = pporbisackperms[p];

         /* populate ppvarsmatrix */
         nrows = 0;
         for (i = 0; i < propdata->npermvars; ++i)
         {
            j = perm[i];

            /* ignore fixed points in permutation, and only consider rows with i < j */
            if ( i >= j )
               continue;
            /* only check for situations where i and j are binary variables */
            assert( SCIPgetSymInferredVarType(propdata->permvars[i]) == SCIPgetSymInferredVarType(propdata->permvars[j]) );
            if ( SCIPgetSymInferredVarType(propdata->permvars[i]) != SCIP_VARTYPE_BINARY )
               continue;
            assert( perm[j] == i );
            assert( checkSortedArraysHaveOverlappingEntry((void**) permvarssetppcconss[i], npermvarssetppcconss[i],
               (void**) permvarssetppcconss[j], npermvarssetppcconss[j], sortByPointerValue) );

            assert( nrows < maxntwocycles );
            row = ppvarsmatrix[nrows++];
            row[0] = propdata->permvars[i];
            row[1] = propdata->permvars[j];
            assert( row[0] != row[1] );
         }
         assert( nrows > 0 );

         /* create constraint, use same parameterization as in orbitope packing partitioning checker */
         (void) SCIPsnprintf(name, SCIP_MAXSTRLEN, "orbitope_pp_upgrade_lexred%d", p);
         SCIP_CALL( SCIPcreateConsOrbitope(scip, &cons, name, ppvarsmatrix, SCIP_ORBITOPETYPE_PACKING, nrows, 2,
               FALSE, FALSE, FALSE,
               propdata->conssaddlp, TRUE, FALSE, TRUE, TRUE, FALSE, FALSE, FALSE, FALSE, FALSE) );

         SCIP_CALL( ensureDynamicConsArrayAllocatedAndSufficientlyLarge(scip, &propdata->genlinconss,
            &propdata->genlinconsssize, propdata->ngenlinconss + 1) );
         /* @todo we add orbitopes to the dynamically sized array `genlinconss` instead of `genorbconss` to ensure
          * compatability with the static orbitope function, which allocates this array statically
          */
         propdata->genlinconss[propdata->ngenlinconss++] = cons;
         SCIP_CALL( SCIPaddCons(scip, cons) );
         ++(*naddedconss);
      }

      SCIPfreeBufferArray(scip, &ppvarsmatrix);
      SCIPfreeBufferArray(scip, &ppvarsblock);

      *success = TRUE;
   }

   /* free pp orbisack array */
   SCIPfreeBufferArray(scip, &pporbisackperms);

   /* clean the non-clean arrays */
   for (varid = 0; varid < propdata->npermvars; ++varid)
   {
      assert( (permvarssetppcconss[varid] == NULL) == (maxnpermvarssetppcconss[varid] == 0) );
      assert( npermvarssetppcconss[varid] >= 0 );
      assert( maxnpermvarssetppcconss[varid] >= 0 );
      assert( npermvarssetppcconss[varid] <= maxnpermvarssetppcconss[varid] );
      if ( npermvarssetppcconss[varid] == 0 )
         continue;
      SCIPfreeBlockMemoryArray(scip, &permvarssetppcconss[varid], maxnpermvarssetppcconss[varid]);
      permvarssetppcconss[varid] = NULL;
      npermvarssetppcconss[varid] = 0;
      maxnpermvarssetppcconss[varid] = 0;
   }
   SCIPfreeCleanBufferArray(scip, &maxnpermvarssetppcconss);
   SCIPfreeCleanBufferArray(scip, &npermvarssetppcconss);
   SCIPfreeCleanBufferArray(scip, &permvarssetppcconss);
   SCIPfreeBufferArray(scip, &setppconsssort);

   return SCIP_OKAY;
}


/** dynamic permutation lexicographic reduction */
static
SCIP_RETCODE tryAddOrbitalRedLexRed(
   SCIP*                 scip,               /**< SCIP instance */
   SCIP_PROPDATA*        propdata,           /**< propdata */
   int                   cidx                /**< index of component */
   )
{
   int componentsize;
   int** componentperms = NULL;
   int** properperms = NULL;
   int p;
   int nproperperms;

   SCIP_Bool checkorbired;
   SCIP_Bool checklexred;
   SCIP_Bool success;
   SCIP_PARAM* checkpporbisack;

   assert( scip != NULL );
   assert( propdata != NULL );
   assert( propdata->nperms > 0 );
   assert( 0 <= cidx && cidx < propdata->ncomponents );
   assert( propdata->componentblocked != NULL );

   /* exit if component is already blocked */
   if ( propdata->componentblocked[cidx] )
      return SCIP_OKAY;

   /* in this function orbital reduction or dynamic lexicographic reduction propagation must be enabled */
   checkorbired = ISORBITALREDUCTIONACTIVE(propdata->usesymmetry);
   checklexred = ISSYMRETOPESACTIVE(propdata->usesymmetry) && propdata->usedynamicprop && propdata->addsymresacks;

   if ( checkorbired || checklexred )
   {
      SCIP_CALL( ensureSymmetryMovedPermvarsCountsComputed(scip, propdata) );
      assert( propdata->nmovedpermvars );
   }

   /* collect the permutations of this component */
   componentsize = propdata->componentbegins[cidx + 1] - propdata->componentbegins[cidx];
   nproperperms = 0;

   if ( checkorbired || checklexred )
   {
      SCIP_CALL( SCIPallocBufferArray(scip, &properperms, componentsize) );
      for (p = propdata->componentbegins[cidx]; p < propdata->componentbegins[cidx] + componentsize; ++p)
      {
         if ( propdata->isproperperm[propdata->components[p]] )
            properperms[nproperperms++] = propdata->perms[propdata->components[p]];
      }

      /* possibly collect also signed permutations */
      if ( propdata->componenthassignedperm[cidx] )
      {
         SCIP_CALL( SCIPallocBufferArray(scip, &componentperms, componentsize) );
         for (p = 0; p < componentsize; ++p)
            componentperms[p] = propdata->perms[propdata->components[propdata->componentbegins[cidx] + p]];
      }
   }

   /* check if many component permutations contain many packing partitioning orbisacks
    *
    * 1. Get the checkpporbisack param from the parameter hashset. This returns NULL if it is not initialized,
    *    likely because the orbisack constraint handler is not loaded.
    * 2. If the param is not NULL, then we only do the packing-partitioning upgrade step if its value is TRUE.
    * Packing-partitioning orbitopes are only implemented for binary orbitopes, so binary variables must be moved.
    */
   checkpporbisack = SCIPgetParam(scip, "constraints/orbisack/checkpporbisack");
   if ( checklexred && ( checkpporbisack == NULL || SCIPparamGetBool(checkpporbisack) == TRUE )
      && nproperperms > 0 && propdata->nmovedbinpermvars > 0 )
   {
      int naddedconss = 0;

      assert( properperms != NULL );
      SCIP_CALL( componentPackingPartitioningOrbisackUpgrade(scip, propdata,
            properperms, nproperperms, FALSE /* we filter proper permutations */, &success, &naddedconss) );

      if ( success )
      {
         if ( propdata->dispsyminfo )
            SCIPinfoMessage(scip, NULL, "  use %d packing/partitioning orbisacks\n", naddedconss);
         propdata->componentblocked[cidx] |= SYM_HANDLETYPE_SYMBREAK;
         goto FINISHCOMPONENT;
      }
   }

   /* handle component permutations with orbital reduction */
   if ( checkorbired && nproperperms > 0 )
   {
      SCIP_CALL( SCIPorbitalReductionAddComponent(scip, propdata->orbitalreddata,
            propdata->permvars, propdata->npermvars, properperms, nproperperms, &success) );
      if ( success )
      {
         propdata->componentblocked[cidx] |= SYM_HANDLETYPE_ORBITALREDUCTION;

         if ( propdata->dispsyminfo )
            SCIPinfoMessage(scip, NULL, "  use orbital reduction\n");
      }
   }

   /* handle component permutations with the dynamic lexicographic reduction propagator */
   if ( checklexred )
   {
      assert( componentperms != NULL || componentsize == nproperperms );

      /* handle every permutation in the component with the dynamic lexicographic reduction propagator */
      for (p = 0; p < componentsize; ++p)
      {
         SCIP_CALL( SCIPlexicographicReductionAddPermutation(scip, propdata->lexreddata,
               propdata->permvars, propdata->npermvars, componentperms != NULL ? componentperms[p] : properperms[p],
               (SYM_SYMTYPE) propdata->symtype, propdata->permvardomaincenter, TRUE, &success) );
         if ( success )
            propdata->componentblocked[cidx] |= SYM_HANDLETYPE_SYMBREAK;
      }

      if ( propdata->dispsyminfo )
         SCIPinfoMessage(scip, NULL, "  use lexicographic reduction for %d permutations\n", componentsize);
   }
   else if ( propdata->usesimplesgncomp && ! propdata->componentblocked[cidx] )
   {
      /* check if there is a signed permutation in the component that reflects all variables */
      if ( propdata->componenthassignedperm[cidx] )
      {
         int* perm;
         int v;
         SCIP_Bool found = FALSE;

         for (p = propdata->componentbegins[cidx]; p < propdata->componentbegins[cidx + 1] && ! found; ++p)
         {
            perm = propdata->perms[propdata->components[p]];
            for (v = 0; v < propdata->npermvars; ++v)
            {
               if ( perm[v] != propdata->npermvars + v && perm[v] != v )
                  break;
            }

            /* we have found a signed permutation that reflects all variables (the identity is not in perms) */
            if ( v == propdata->npermvars )
               found = TRUE;
         }

         if ( found )
         {
            char name[SCIP_MAXSTRLEN];
            SCIP_CONS* cons;
            SCIP_VAR** vars;
            SCIP_Real* vals;
            SCIP_Real lhs = 0.0;
            int nvars = 0;

            /* handle symmetries by enforcing that sum of variables is in upper domain */
            (void) SCIPsnprintf(name, SCIP_MAXSTRLEN, "component%d_fullreflection", cidx);

            SCIP_CALL( SCIPallocBufferArray(scip, &vars, propdata->npermvars) );
            SCIP_CALL( SCIPallocBufferArray(scip, &vals, propdata->npermvars) );

            for (p = 0; p < propdata->npermvars; ++p)
            {
               if ( perm[p] == propdata->npermvars + p ) /*lint !e771*/
               {
                  vars[nvars] = propdata->permvars[p];
                  vals[nvars++] = 1.0;
                  lhs += propdata->permvardomaincenter[p];
               }
            }

            SCIP_CALL( ensureDynamicConsArrayAllocatedAndSufficientlyLarge(scip, &propdata->genlinconss,
                  &propdata->genlinconsssize, propdata->ngenlinconss + 1) );

            SCIP_CALL( SCIPcreateConsLinear(scip, &cons, name, nvars, vars, vals, lhs, SCIPinfinity(scip),
                  TRUE, TRUE, TRUE, TRUE, TRUE, FALSE, FALSE, FALSE, FALSE, FALSE) );
            propdata->genlinconss[propdata->ngenlinconss++] = cons;
            SCIP_CALL( SCIPaddCons(scip, cons) );

            SCIPfreeBufferArray(scip, &vals);
            SCIPfreeBufferArray(scip, &vars);

            propdata->componentblocked[cidx] |= SYM_HANDLETYPE_SYMBREAK;

            if ( propdata->dispsyminfo )
               SCIPinfoMessage(scip, NULL, "  use simple cut for reflection symmetries of full component\n");
         }
      }
   }

 FINISHCOMPONENT:
   /* if it got blocked here */
   if ( propdata->componentblocked[cidx] )
      ++propdata->ncompblocked;

   SCIPfreeBufferArrayNull(scip, &componentperms);
   SCIPfreeBufferArrayNull(scip, &properperms);

   return SCIP_OKAY;
}


/** displays statistics on the used symmetry handling methods */
static
SCIP_RETCODE SCIPdisplaySymmetryStatistics(
   SCIP*                 scip,               /**< SCIP instance */
   SCIP_PROPDATA*        propdata            /**< data of symmetry propagator */
   )
{
   int ncomponentshandled;
   int i;

   assert( scip != NULL );
   assert( propdata != NULL );

   SCIPverbMessage(scip, SCIP_VERBLEVEL_HIGH, NULL, "dynamic symmetry handling statistics:\n");
   if ( propdata->orbitopalreddata )
   {
      SCIP_CALL( SCIPorbitopalReductionPrintStatistics(scip, propdata->orbitopalreddata) );
   }
   if ( propdata->orbitalreddata )
   {
      SCIP_CALL( SCIPorbitalReductionPrintStatistics(scip, propdata->orbitalreddata) );
   }
   if ( propdata->lexreddata )
   {
      SCIP_CALL( SCIPlexicographicReductionPrintStatistics(scip, propdata->lexreddata) );
   }
   if ( propdata->ncomponents >= 0 )
   {
      /* report the number of handled components
       *
       * Since SST is compatible with static symresacks, the propdata->ncompblocked counter is not the number of
       * handled components. Compute this statistic based on the componentblocked array.
       */
      ncomponentshandled = 0;
      for (i = 0; i < propdata->ncomponents; ++i)
      {
         if ( propdata->componentblocked[i] )
            ++ncomponentshandled;
      }
      assert( propdata->ncompblocked <= ncomponentshandled );
      assert( ncomponentshandled <= propdata->ncomponents );
      SCIPverbMessage(scip, SCIP_VERBLEVEL_HIGH, NULL, "handled %d out of %d symmetry components\n",
         ncomponentshandled, propdata->ncomponents);
   }

   return SCIP_OKAY;
}

/** checks whether a proper signed permutation flips a (partial) orbitope column */
static
SCIP_RETCODE hasOrbitopeColumnFlip(
   int**                 varidxmatrix,       /**< matrix containing variable indices of orbitope */
   int                   startrow,           /**< row of varidxmatrix in which orbitope starts */
   int                   endrow,             /**< row of varidxmatrix after which orbitope ends */
   int                   startcol,           /**< column of varidxmatrix in which orbitope starts */
   int                   endcol,             /**< column of varidxmatrix after which orbitope ends */
   int*                  signedperm,         /**< signed permutation to be checked */
   int                   npermvars,          /**< number of variables symmetries act on */
   SCIP_Bool             transposed,         /**< whether the orbitope is transposed in varidxmatrix */
   int*                  flipablerows,       /**< allocated array to store rows admitting a flip */
   int*                  nflipablerows       /**< pointer to store number of flipable rows */
   )
{
   int flipcolumn = -1;
   int i;
   int j;

   assert( varidxmatrix != NULL );
   assert( 0 <= startrow && startrow < endrow );
   assert( 0 <= startcol && startcol < endcol );
   assert( signedperm != NULL );
   assert( npermvars >= (endrow - startrow) * (endcol - startcol) );
   assert( flipablerows != NULL );
   assert( nflipablerows != NULL );

   *nflipablerows = 0;

   /* iterate over matrix and check for flip */
   for (i = startrow; i < endrow; ++i)
   {
      for (j = startcol; j < endcol; ++j )
      {
         if ( signedperm[varidxmatrix[i][j]] == npermvars + varidxmatrix[i][j] )
         {
            if ( flipcolumn == -1 )
            {
               flipcolumn = transposed ? i : j;
               flipablerows[(*nflipablerows)++] = transposed ? j : i;
            }
            else if ( (transposed && flipcolumn != i) || (!transposed && flipcolumn != j) )
            {
               /* variables from two columns are flipped */
               *nflipablerows = 0;
               return SCIP_OKAY;
            }
            else
               flipablerows[(*nflipablerows)++] = transposed ? j : i;
         }
         else if ( signedperm[varidxmatrix[i][j]] != varidxmatrix[i][j] )
         {
            /* variable is not flipped */
            *nflipablerows = 0;
            return SCIP_OKAY;
         }
      }
   }

   return SCIP_OKAY;
}

/** returns whether every variable in each row of an orbitope matrix has same center */
static
SCIP_Bool isEquallyCenteredOrbitope(
   SCIP*                 scip,               /**< SCIP instance */
   SCIP_Real*            vardomaincenter,    /**< array containing domain centers of each variable */
   int**                 varidxmatrix,       /**< matrix containing variable indices of orbitope */
   int                   startrow,           /**< row of varidxmatrix in which orbitope begins */
   int                   endrow,             /**< row of varidxmatrix after which orbitope ends */
   int                   startcol,           /**< column of varidxmatrix in which orbitope begins */
   int                   endcol,             /**< column of varidxmatrix after which orbitope ends */
   SCIP_Bool             equalrowcenters     /**< whether rows are centered equally (otherwise, columns) */
   )
{
   int i;
   int j;

   assert( scip != NULL );
   assert( vardomaincenter != NULL );
   assert( varidxmatrix != NULL );
   assert( 0 <= startrow && startrow < endrow );
   assert( 0 <= startcol && startcol < endcol );

   if ( equalrowcenters )
   {
      for (i = startrow; i < endrow; ++i)
      {
         for (j = startcol; j < endcol - 1; ++j)
         {
            /* different centers detected */
            if ( ! SCIPisEQ(scip, vardomaincenter[varidxmatrix[i][j]],
                  vardomaincenter[varidxmatrix[i][j + 1]]) )
               return FALSE;
         }
      }
   }
   else
   {
      for (j = startcol; j < endcol; ++j)
      {
         for (i = startrow; i < endrow - 1; ++i)
         {
            /* different centers detected */
            if ( ! SCIPisEQ(scip, vardomaincenter[varidxmatrix[i][j]],
                  vardomaincenter[varidxmatrix[i + 1][j]]) )
               return FALSE;
         }
      }
   }

   return TRUE;
}

/** handles orbitope action by static or dynamic symmetry handling methods */
static
SCIP_RETCODE handleOrbitope(
   SCIP*                 scip,               /**< SCIP instance */
   SCIP_PROPDATA*        propdata,           /**< data of symmetry propagator */
   int                   componentid,        /**< ID of component to which orbitope is added */
   int**                 varidxmatrix,       /**< matrix containing variable indices of orbitope */
   int                   nrows,              /**< number of rows of matrix */
   int                   ncols,              /**< number of columns of matrix */
   char*                 partialname,        /**< partial name to be extended by constraints */
   SCIP_Bool             issigned,           /**< whether the first row of the orbitope can be sign-flipped */
   SCIP_Bool             handlestatically,   /**< whether the orbitope shall be handled statically */
   SCIP_Bool*            success,            /**< pointer to store whether orbitope could be added successfully */
   SCIP_Bool             allowchgbds,        /**< whether the method is allowed to change variable bounds */
   int*                  nchgbds             /**< pointer to store number of bound changes (or NULL) */
   )
{
   assert( scip != NULL );
   assert( propdata != NULL );
   assert( varidxmatrix != NULL );
   assert( nrows > 0 );
   assert( ncols > 0 );
   assert( success != NULL );

   *success = FALSE;

   if ( handlestatically )
   {
      char name[SCIP_MAXSTRLEN];
      SCIP_Real consvals[2] = {-1.0, 1.0};
      SCIP_VAR* consvars[2];
      SCIP_VAR** orbitopevarmatrix;
      SCIP_CONS* cons;
      int nconss;
      int nelem;
      int pos;
      int i;
      int j;

      /* handle orbitope */
      nelem = nrows * ncols;
      SCIP_CALL( SCIPallocBufferArray(scip, &orbitopevarmatrix, nelem) );
      for (i = 0, pos = 0; i < nrows; ++i)
      {
         for (j = 0; j < ncols; ++j)
            orbitopevarmatrix[pos++] = propdata->permvars[varidxmatrix[i][j]];
      }

      if ( propdata->dispsyminfo )
      {
         SCIPinfoMessage(scip, NULL, "  use static orbitopal reduction on %d x %d matrix\n", nrows, ncols);
         SCIPinfoMessage(scip, NULL, "  use %d SST cuts to sort first row of %d x %d matrix\n",
            ncols - 1, nrows, ncols);
         if ( issigned )
            SCIPinfoMessage(scip, NULL, "  first row in upper variable domain (signed orbitope)\n");
      }

      SCIP_CALL( SCIPorbitopalReductionAddOrbitope(scip, propdata->orbitopalreddata,
            SCIP_ROWORDERING_NONE, SCIP_COLUMNORDERING_NONE,
            orbitopevarmatrix, nrows, ncols, success) );

      /* compute number of constraints to handle signed part of the orbitope */
      nconss = ncols - 1;
      if ( issigned )
         nconss += ncols;

      /* create linear constraints */
      SCIP_CALL( ensureDynamicConsArrayAllocatedAndSufficientlyLarge(scip, &propdata->genlinconss,
            &propdata->genlinconsssize, propdata->ngenlinconss + nconss) );

      /* handle symmetries by enforcing sorted variables in first row */
      for (j = 0; j < ncols - 1; ++j)
      {
         (void) SCIPsnprintf(name, SCIP_MAXSTRLEN, "%s_sort_%d", partialname, j);
         consvars[0] = orbitopevarmatrix[j];
         consvars[1] = orbitopevarmatrix[j + 1];

         /* enforce constraints to be in LP since this seems to have a positive impact for orbitopes with cont. vars */
         SCIP_CALL( SCIPcreateConsLinear(scip, &cons, name, 2, consvars, consvals, -SCIPinfinity(scip), 0.0,
               TRUE, TRUE, TRUE, TRUE, TRUE, FALSE, FALSE, FALSE, FALSE, FALSE) );
         propdata->genlinconss[propdata->ngenlinconss++] = cons;
         SCIP_CALL( SCIPaddCons(scip, cons) );
      }

      if ( issigned )
      {
         SCIP_VAR* var;
         SCIP_Real bound;

         /* the first row is contained in the upper half of the variable domain */
         for (j = 0; j < ncols; ++j)
         {
            var = orbitopevarmatrix[j];
            bound = propdata->permvardomaincenter[varidxmatrix[0][j]];

            if ( SCIPisLT(scip, SCIPvarGetLbLocal(var), bound) )
            {
               /* improve lower bound either by changing the bound or a linear constraint */
               if ( allowchgbds )
               {
                  SCIP_CALL( SCIPchgVarLb(scip, var, bound) );

                  if( nchgbds != NULL )
                     ++(*nchgbds);
               }
               else
               {
                  SCIP_Real coef[1] = {1.0};

                  (void) SCIPsnprintf(name, SCIP_MAXSTRLEN, "%s_lb_%d", partialname, j);

                  consvars[0] = var;
                  SCIP_CALL( SCIPcreateConsLinear(scip, &cons, name, 1, consvars, coef, bound, -SCIPinfinity(scip),
                        TRUE, TRUE, TRUE, TRUE, TRUE, FALSE, FALSE, FALSE, FALSE, FALSE) );
                  propdata->genlinconss[propdata->ngenlinconss++] = cons;
                  SCIP_CALL( SCIPaddCons(scip, cons) );
               }
            }
         }
      }
      SCIPfreeBufferArray(scip, &orbitopevarmatrix);

      *success = TRUE;
   }

   /* if symmetries have not been handled yet */
   if ( ! (*success) )
   {
      /* dynamic propagation */
      if ( propdata->usedynamicprop )
      {
         SCIP_CALL( addOrbitopesDynamic(scip, propdata, componentid, partialname, varidxmatrix, nrows, ncols, success) );
      }
      /* static variant only for binary variables */
      else if ( propdata->binvaraffected )
      {
         SCIP_VAR*** orbitopematrix;
         SCIP_CONS* cons;
         int i;
         int j;
         int nbinrows = 0;

         SCIP_CALL( SCIPallocBufferArray(scip, &orbitopematrix, nrows) );
         for (i = 0; i < nrows; ++i)
         {
            /* skip rows without binary variables */
            if ( ! SCIPvarIsBinary(propdata->permvars[varidxmatrix[i][0]]) )
               continue;

            SCIP_CALL( SCIPallocBufferArray(scip, &orbitopematrix[nbinrows], ncols) );
            for (j = 0; j < ncols; ++j)
            {
               assert( SCIPvarIsBinary(propdata->permvars[varidxmatrix[i][j]]) );
               orbitopematrix[nbinrows][j] = propdata->permvars[varidxmatrix[i][j]];
            }
            ++nbinrows;
         }

         if ( nbinrows > 0 )
         {
            if ( propdata->dispsyminfo )
            {
               SCIPinfoMessage(scip, NULL, "  use full orbitope on %d x %d matrix\n", nbinrows, ncols);
            }
            SCIP_CALL( SCIPcreateConsOrbitope(scip, &cons, partialname, orbitopematrix, SCIP_ORBITOPETYPE_FULL,
                  nbinrows, ncols, FALSE, FALSE, TRUE,
                  propdata->conssaddlp, TRUE, FALSE, TRUE, TRUE, FALSE, FALSE, FALSE, FALSE, FALSE) );

            SCIP_CALL( SCIPaddCons(scip, cons) );

            /* do not release constraint here - will be done later */
            SCIP_CALL( ensureDynamicConsArrayAllocatedAndSufficientlyLarge(scip, &propdata->genorbconss,
                  &propdata->genorbconsssize, propdata->ngenorbconss + 1) );
            propdata->genorbconss[propdata->ngenorbconss++] = cons;
            ++propdata->norbitopes;

            *success = TRUE;

            for (i = nbinrows - 1; i >= 0; --i)
            {
               SCIPfreeBufferArray(scip, &orbitopematrix[i]);
            }
         }
         SCIPfreeBufferArray(scip, &orbitopematrix);
      }
   }

   return SCIP_OKAY;
}

/** handles double lex orbitope action by static or dynamic symmetry handling methods */
static
SCIP_RETCODE handleDoubleLexOrbitope(
   SCIP*                 scip,               /**< SCIP instance */
   SCIP_PROPDATA*        propdata,           /**< data of symmetry propagator */
   int                   componentid,        /**< ID of component to which orbitope is added */
   int**                 varidxmatrix,       /**< matrix containing variable indices of orbitope */
   int                   nrows,              /**< number of rows of matrix */
   int                   ncols,              /**< number of columns of matrix */
   char*                 partialname,        /**< partial name to be extended by constraints */
   int                   nsignedrows,        /**< the first number of rows that can be sign-flipped */
   SCIP_Bool             handlestatically,   /**< whether the orbitope shall be handled statically */
   SCIP_Bool*            success,            /**< pointer to store whether orbitope could be added successfully */
   SCIP_Bool             allowchgbds,        /**< whether the method is allowed to change variable bounds */
   int*                  nchgbds             /**< pointer to store number of bound changes (or NULL) */
   )
{
   assert( scip != NULL );
   assert( propdata != NULL );
   assert( varidxmatrix != NULL );
   assert( nrows > 0 );
   assert( ncols > 0 );
   assert( 0 <= nsignedrows && nsignedrows <= nrows );
   assert( success != NULL );

   *success = FALSE;

   if ( handlestatically )
   {
      char name[SCIP_MAXSTRLEN];
      SCIP_Real consvals[2] = {-1.0, 1.0};
      SCIP_VAR* consvars[2];
      SCIP_VAR** orbitopevarmatrix;
      SCIP_CONS* cons;
      int nsignedconss;
      int nsortconss;
      int nactiverows;
      int nactrowsprev;
      int nelem;
      int pos;
      int i;
      int j;

      /* prepare data for orbitope matrices */
      nelem = nrows * ncols;
      SCIP_CALL( SCIPallocBufferArray(scip, &orbitopevarmatrix, nelem) );

      /* compute number of constraints to handle signed part of the orbitope */
      nsignedconss = 0;
      nsortconss = ncols - 1;
      if ( nsignedrows > 0 )
      {
         nactiverows = nsignedrows;
         nactrowsprev = nrows;

         for (j = 0; j < ncols; ++j)
         {
            nsortconss += MAX(nactrowsprev - nactiverows - 1, 0);
            nsignedconss += nactiverows;
            nactrowsprev = nactiverows;

            /* ceil(nactiverows / 2) */
            nactiverows = (int) ((nactiverows + 1) / 2);
         }
         assert( nactiverows >= 1 );

         nsortconss += nactiverows - 1;
      }
      else
         nsortconss += nrows - 1;

      if ( propdata->dispsyminfo )
      {
         SCIPinfoMessage(scip, NULL, "  use static orbitopal reduction on %d x %d matrix\n", nrows, ncols);
         SCIPinfoMessage(scip, NULL, "  use %d SST cuts to sort first row of %d x %d matrix\n",
            ncols - 1, nrows, ncols);
         if ( nsignedconss > 0 )
            SCIPinfoMessage(scip, NULL, "  recursively enforce first half of entries per column to %s\n",
               "upper half and sort by static orbitopal reduction");
      }

      /* create linear constraints */
      SCIP_CALL( ensureDynamicConsArrayAllocatedAndSufficientlyLarge(scip, &propdata->genlinconss,
            &propdata->genlinconsssize, propdata->ngenlinconss + nsortconss + nsignedconss) );

      /* sort variables in first row */
      for (j = 0; j < ncols - 1; ++j)
      {
         (void) SCIPsnprintf(name, SCIP_MAXSTRLEN, "%s_sort_%d", partialname, j);
         consvars[0] = propdata->permvars[varidxmatrix[0][j]];
         consvars[1] = propdata->permvars[varidxmatrix[0][j + 1]];

         SCIP_CALL( SCIPcreateConsLinear(scip, &cons, name, 2, consvars, consvals, -SCIPinfinity(scip), 0.0,
               TRUE, TRUE, TRUE, TRUE, TRUE, FALSE, FALSE, FALSE, FALSE, FALSE) );
         propdata->genlinconss[propdata->ngenlinconss++] = cons;
         SCIP_CALL( SCIPaddCons(scip, cons) );
      }

      /* handle symmetries by enforcing sorted columns via orbitopal reduction */
      for (i = 0, pos = 0; i < nrows; ++i)
      {
         for (j = 0; j < ncols; ++j)
            orbitopevarmatrix[pos++] = propdata->permvars[varidxmatrix[i][j]];
      }
      SCIP_CALL( SCIPorbitopalReductionAddOrbitope(scip, propdata->orbitopalreddata,
            SCIP_ROWORDERING_NONE, SCIP_COLUMNORDERING_NONE,
            orbitopevarmatrix, nrows, ncols, success) );

      if ( nsignedconss > 0 )
      {
         int k;

         nactiverows = nsignedrows;
         nactrowsprev = nrows;
         for (j = 0; j < ncols; ++j)
         {
            /* ceil(nactiverows / 2) */
            nactiverows = (int) ((nactiverows + 1) / 2);

            /* the second half of active rows can be sorted by linear inequalities */
            for (i = nactiverows; i < nactrowsprev - 1; ++i)
            {
               (void) SCIPsnprintf(name, SCIP_MAXSTRLEN, "%s_sort_col_%d_row_%d", partialname, j, i);

               consvars[0] = propdata->permvars[varidxmatrix[i][0]];
               consvars[1] = propdata->permvars[varidxmatrix[i + 1][0]];

               SCIP_CALL( SCIPcreateConsLinear(scip, &cons, name, 2, consvars, consvals,
                     -SCIPinfinity(scip), 0.0,
                     TRUE, TRUE, TRUE, TRUE, TRUE, FALSE, FALSE, FALSE, FALSE, FALSE) );
               propdata->genlinconss[propdata->ngenlinconss++] = cons;
               SCIP_CALL( SCIPaddCons(scip, cons) );
            }

            /* we can also sort the second half of rows by orbitopal reduction */
            if ( nactrowsprev - nactiverows > 1 )
            {
               for (k = 0, pos = 0; k < ncols; ++k)
               {
                  for (i = nactiverows; i < nactrowsprev; ++i)
                     orbitopevarmatrix[pos++] = propdata->permvars[varidxmatrix[i][k]];
               }
               SCIP_CALL( SCIPorbitopalReductionAddOrbitope(scip, propdata->orbitopalreddata,
                     SCIP_ROWORDERING_NONE, SCIP_COLUMNORDERING_NONE,
                     orbitopevarmatrix, ncols, nactrowsprev - nactiverows, success) );
            }
            nactrowsprev = nactiverows;

            /* the first half of the active rows are in the upper part of the variable domain */
            for (i = 0; i < nactiverows; ++i)
            {
               SCIP_Real bound;

               consvars[0] = propdata->permvars[varidxmatrix[i][j]];
               bound = propdata->permvardomaincenter[varidxmatrix[i][j]];

               /* improve lower bound either by changing the bound or a linear constraint */
               if ( SCIPisLT(scip, SCIPvarGetLbLocal(consvars[0]), bound) )
               {
                  if ( allowchgbds )
                  {
                     SCIP_CALL( SCIPchgVarLb(scip, consvars[0], bound) );
                     if ( nchgbds != NULL )
                        ++(*nchgbds);
                  }
                  else
                  {
                     SCIP_Real coef[1] = {1.0};

                     (void) SCIPsnprintf(name, SCIP_MAXSTRLEN, "%s_lb_col_%d_row_%d", partialname, j, i);
                     SCIP_CALL( SCIPcreateConsLinear(scip, &cons, name, 1, consvars, coef, bound, -SCIPinfinity(scip),
                           TRUE, TRUE, TRUE, TRUE, TRUE, FALSE, FALSE, FALSE, FALSE, FALSE) );
                     propdata->genlinconss[propdata->ngenlinconss++] = cons;
                     SCIP_CALL( SCIPaddCons(scip, cons) );
                  }
               }
            }
         }

         /* within the remaining active rows, the rows can be sorted */
         if ( nactiverows > 1 )
         {
            for (i = 0; i < nactiverows - 1; ++i)
            {
               (void) SCIPsnprintf(name, SCIP_MAXSTRLEN, "%s_sortfirstactive_%d", partialname, i);

               consvars[0] = propdata->permvars[varidxmatrix[i][0]];
               consvars[1] = propdata->permvars[varidxmatrix[i + 1][0]];

               SCIP_CALL( SCIPcreateConsLinear(scip, &cons, name, 2, consvars, consvals,
                     -SCIPinfinity(scip), 0.0,
                     TRUE, TRUE, TRUE, TRUE, TRUE, FALSE, FALSE, FALSE, FALSE, FALSE) );
               propdata->genlinconss[propdata->ngenlinconss++] = cons;
               SCIP_CALL( SCIPaddCons(scip, cons) );
            }

            /* also apply orbitopal reduction */
            for (j = 0, pos = 0; j < ncols; ++j)
            {
               for (i = 0; i < nactiverows; ++i)
                  orbitopevarmatrix[pos++] = propdata->permvars[varidxmatrix[i][j]];
            }
            SCIP_CALL( SCIPorbitopalReductionAddOrbitope(scip, propdata->orbitopalreddata,
                  SCIP_ROWORDERING_NONE, SCIP_COLUMNORDERING_NONE,
                  orbitopevarmatrix, ncols, nactiverows, success) );
         }
         assert( propdata->ngenlinconss <= propdata->genlinconsssize );
      }
      else
      {
         /* sort first column */
         for (i = 0; i < nrows - 1; ++i)
         {
            (void) SCIPsnprintf(name, SCIP_MAXSTRLEN, "%s_sort_col_0_row_%d", partialname, i);

            consvars[0] = propdata->permvars[varidxmatrix[i][0]];
            consvars[1] = propdata->permvars[varidxmatrix[i + 1][0]];

            SCIP_CALL( SCIPcreateConsLinear(scip, &cons, name, 2, consvars, consvals,
                  -SCIPinfinity(scip), 0.0,
                  TRUE, TRUE, TRUE, TRUE, TRUE, FALSE, FALSE, FALSE, FALSE, FALSE) );
            propdata->genlinconss[propdata->ngenlinconss++] = cons;
            SCIP_CALL( SCIPaddCons(scip, cons) );
         }

         /* apply orbitopal fixing to row permutations */
         for (j = 0, pos = 0; j < ncols; ++j)
         {
            for (i = 0; i < nrows; ++i)
               orbitopevarmatrix[pos++] = propdata->permvars[varidxmatrix[i][j]];
         }
         SCIP_CALL( SCIPorbitopalReductionAddOrbitope(scip, propdata->orbitopalreddata,
               SCIP_ROWORDERING_NONE, SCIP_COLUMNORDERING_NONE,
               orbitopevarmatrix, ncols, nrows, success) );
      }

      SCIPfreeBufferArray(scip, &orbitopevarmatrix);

      *success = TRUE;
   }

   /* if symmetries have not been handled yet */
   if ( ! *success )
   {
      /* dynamic propagation */
      if ( propdata->usedynamicprop )
      {
         SCIP_CALL( addOrbitopesDynamic(scip, propdata, componentid, partialname, varidxmatrix, nrows, ncols, success) );
      }
      /* static variant only for binary variables */
      else if ( propdata->binvaraffected )
      {
         SCIP_VAR*** orbitopematrix;
         SCIP_CONS* cons;
         int i;
         int j;
         int nbinrows = 0;

         SCIP_CALL( SCIPallocBufferArray(scip, &orbitopematrix, nrows) );
         for (i = 0; i < nrows; ++i)
         {
            /* skip rows without binary variables */
            if ( ! SCIPvarIsBinary(propdata->permvars[varidxmatrix[i][0]]) )
               continue;

            SCIP_CALL( SCIPallocBufferArray(scip, &orbitopematrix[nbinrows], ncols) );
            for (j = 0; j < ncols; ++j)
            {
               assert( SCIPvarIsBinary(propdata->permvars[varidxmatrix[i][j]]) );
               orbitopematrix[nbinrows][j] = propdata->permvars[varidxmatrix[i][j]];
            }
            ++nbinrows;
         }

         if ( nbinrows > 0 )
         {
            if ( propdata->dispsyminfo )
            {
               SCIPinfoMessage(scip, NULL, "  use full orbitope on %d x %d matrix\n", nbinrows, ncols);
            }

            SCIP_CALL( SCIPcreateConsOrbitope(scip, &cons, partialname, orbitopematrix, SCIP_ORBITOPETYPE_FULL,
                  nbinrows, ncols, FALSE, FALSE, TRUE,
                  propdata->conssaddlp, TRUE, FALSE, TRUE, TRUE, FALSE, FALSE, FALSE, FALSE, FALSE) );

            SCIP_CALL( SCIPaddCons(scip, cons) );

            /* do not release constraint here - will be done later */
            SCIP_CALL( ensureDynamicConsArrayAllocatedAndSufficientlyLarge(scip, &propdata->genorbconss,
                  &propdata->genorbconsssize, propdata->ngenorbconss + 1) );
            propdata->genorbconss[propdata->ngenorbconss++] = cons;
            ++propdata->norbitopes;

            *success = TRUE;
         }

         for (i = nbinrows - 1; i >= 0; --i)
         {
            SCIPfreeBufferArray(scip, &orbitopematrix[i]);
         }
         SCIPfreeBufferArray(scip, &orbitopematrix);
      }
   }

   return SCIP_OKAY;
}

/** handles double lex matrix */
static
SCIP_RETCODE handleDoublelLexMatrix(
   SCIP*                 scip,               /**< SCIP instance */
   SCIP_PROPDATA*        propdata,           /**< data of symmetry propagator */
   int                   id,                 /**< ID of component that is handled */
   int**                 varidxmatrix,       /**< matrix containing variable indices of double lex matrix */
   int                   nrows,              /**< number of rows of matrix */
   int                   ncols,              /**< number of columns of matrix */
   int*                  rowsbegin,          /**< array indicating where a new row block begins */
   int*                  colsbegin,          /**< array indicating where a new column block begins */
   int                   nrowblocks,         /**< number of row blocks */
   int                   ncolblocks,         /**< number of column blocks */
   int**                 signedperms,        /**< array of proper signed permutations */
   int                   nsignedperms,       /**< number of proper signed permutations */
   SCIP_Bool*            success,            /**< pointer to store whether orbitope could be added successfully */
   SCIP_Bool             allowchgbds,        /**< whether the method is allowed to change variable bounds */
   int*                  nchgbds             /**< pointer to store number of bound changes (or NULL) */
   )
{
   char partialname[SCIP_MAXSTRLEN];
   int** orbitopematrix;
   int* flipableidx;
   int nflipableidx;
   SCIP_VAR** consvars;
   SCIP_Real* consvals;
   SCIP_Bool tmpsuccess;
   int maxdim;
   int i;
   int p;
   int j;

   assert( scip != NULL );
   assert( propdata != NULL );
   assert( varidxmatrix != NULL );
   assert( nrows > 0 );
   assert( ncols > 0 );
   assert( rowsbegin != NULL );
   assert( colsbegin != NULL );
   assert( nrowblocks > 0 );
   assert( ncolblocks > 0 );
   assert( signedperms != NULL );
   assert( nsignedperms >= 0 );
   assert( success != NULL );

   *success = FALSE;

   maxdim = MAX(nrows, ncols);
   SCIP_CALL( SCIPallocBufferArray(scip, &orbitopematrix, maxdim) );
   for (i = 0; i < maxdim; ++i)
   {
      SCIP_CALL( SCIPallocBufferArray(scip, &orbitopematrix[i], maxdim) );
   }
   SCIP_CALL( SCIPallocBufferArray(scip, &flipableidx, maxdim) );

   SCIP_CALL( SCIPallocBufferArray(scip, &consvars, 2) );
   SCIP_CALL( SCIPallocBufferArray(scip, &consvals, 2) );

   /* detect how double-lex matrices can be handled
    *
    * We use the following strategy:
    *
    * (1) In case of 1 column- and row-block, we check whether one of them can be handled
    *     by signed orbitopes. If this is the case, reorder the rows or columns based
    *     on the signed permutations.
    *
    * (2) If there are multiple column- and row-blocks, just handle classical permutation symmetries.
    */

   if ( nrowblocks == 1 && ncolblocks == 1 )
   {
      /* Case 1 */
      SCIP_Bool hascolflip = FALSE;
      SCIP_Bool hasrowflip = FALSE;
      SCIP_Bool canusecolorbitope = FALSE;
      SCIP_Bool canuseroworbitope = FALSE;
      int q;

      /* check whether orbitopes can be used to handle column and row swaps (requires equally centered rows/columns) */
      if ( isEquallyCenteredOrbitope(scip, propdata->permvardomaincenter, varidxmatrix, 0, nrows, 0, ncols, TRUE) )
         canusecolorbitope = TRUE;
      if ( isEquallyCenteredOrbitope(scip, propdata->permvardomaincenter, varidxmatrix, 0, nrows, 0, ncols, FALSE) )
         canuseroworbitope = TRUE;

      nflipableidx = 0;
      if ( propdata->handlesignedorbitopes && canusecolorbitope )
      {
         /* check whether the signed permutations flip entries within a single column of the orbitope matrix */
         for (q = 0; q < nsignedperms && nflipableidx == 0; ++q)
         {
            SCIP_CALL( hasOrbitopeColumnFlip(varidxmatrix, 0, nrows, 0, ncols,
                  signedperms[q], propdata->npermvars, FALSE, flipableidx, &nflipableidx) );
         }

         /* a signed orbitope can be used to handle the column symmetries */
         if ( nflipableidx > 0 )
            hascolflip = TRUE;
      }

      if ( propdata->handlesignedorbitopes && !hascolflip && canuseroworbitope )
      {
         assert( nflipableidx == 0 );

         /* check whether the signed permutations flip entries within a single column of transposed orbitope matrix */
         for (q = 0; q < nsignedperms && nflipableidx == 0; ++q)
         {
            SCIP_CALL( hasOrbitopeColumnFlip(varidxmatrix, 0, nrows, 0, ncols,
                  signedperms[q], propdata->npermvars, TRUE, flipableidx, &nflipableidx) );
         }

         /* a signed orbitope can be used to handle the row symmetries */
         if ( nflipableidx > 0 )
            hasrowflip = TRUE;
      }

      /* handle row and column symmetries by potentially reordered orbitopes */
      if ( hascolflip )
      {
         int isigned = 0;
         int iunsigned;

         /* handle column symmetries by reordering the rows of the orbitope */
         iunsigned = nflipableidx;
         for (i = 0; i < nrows; ++i)
         {
            if ( isigned < nflipableidx && flipableidx[isigned] == i )
            {
               for (j = 0; j < ncols; ++j)
                  orbitopematrix[isigned][j] = varidxmatrix[i][j];
               ++isigned;
            }
            else
            {
               for (j = 0; j < ncols; ++j)
                  orbitopematrix[iunsigned][j] = varidxmatrix[i][j];
               ++iunsigned;
            }
         }
         assert( isigned == nflipableidx );
         assert( iunsigned == nrows );

         (void) SCIPsnprintf(partialname, SCIP_MAXSTRLEN, "orbitope_component_%d_doublelex_col_0", id);

         SCIP_CALL( handleDoubleLexOrbitope(scip, propdata, id, orbitopematrix, nrows, ncols, partialname,
               nflipableidx, TRUE, &tmpsuccess, allowchgbds, nchgbds) );
         *success = *success || tmpsuccess;
      }
      else if ( hasrowflip )
      {
         int jsigned = 0;
         int junsigned;

         /* handle row symmetries by reordering the columns of the orbitope */
         junsigned = nflipableidx;
         for (j = 0; j < ncols; ++j)
         {
            if ( jsigned < nflipableidx && flipableidx[jsigned] == j )
            {
               for (i = 0; i < nrows; ++i)
                  orbitopematrix[jsigned][i] = varidxmatrix[i][j];
               ++jsigned;
            }
            else
            {
               for (i = 0; i < nrows; ++i)
                  orbitopematrix[junsigned][i] = varidxmatrix[i][j];
               ++junsigned;
            }
         }
         assert( jsigned == nflipableidx );
         assert( junsigned == ncols );

         (void) SCIPsnprintf(partialname, SCIP_MAXSTRLEN, "orbitope_component_%d_doublelex_row_0", id);

         SCIP_CALL( handleDoubleLexOrbitope(scip, propdata, id, orbitopematrix, ncols, nrows, partialname,
               nflipableidx, TRUE, &tmpsuccess, allowchgbds, nchgbds) );
         *success = *success || tmpsuccess;
      }
   }

   /* if no symmetries have been handled yet, handle column and row symmetries without signed permutations */
   if ( !(*success) )
   {
      /* ensure that we can store orbitope constraints in probdata */
      SCIP_CALL( ensureDynamicConsArrayAllocatedAndSufficientlyLarge(scip, &propdata->genorbconss,
            &propdata->genorbconsssize, propdata->ngenorbconss + nrowblocks + ncolblocks) );

      /* handle column symmetries via original column and row ordering */
      for (p = 0; p < ncolblocks; ++p)
      {
         int jj;
         j = 0;

         /* we can only handle the orbitope if all variables in a row have the same domain center */
         if ( ! isEquallyCenteredOrbitope(scip, propdata->permvardomaincenter, varidxmatrix, 0, nrows,
               colsbegin[p], colsbegin[p + 1], TRUE) )
            continue;

         /* create the orbitope matrix */
         for (i = 0; i < nrows; ++i)
         {
            for (j = 0, jj = colsbegin[p]; jj < colsbegin[p + 1]; ++j, ++jj)
               orbitopematrix[i][j] = varidxmatrix[i][jj];
         }

         (void) SCIPsnprintf(partialname, SCIP_MAXSTRLEN, "orbitope_component_%d_doublelex_col_%d", id, p);

         SCIP_CALL( handleOrbitope(scip, propdata, id, orbitopematrix, nrows, j, partialname, FALSE, TRUE,
               &tmpsuccess, allowchgbds, nchgbds) );
         *success = *success || tmpsuccess;
      }

      /* handle row symmetries via original column and row ordering */
      for (p = 0; p < nrowblocks; ++p)
      {
         int ii;

         /* we can only handle the orbitope if all variables in a row have the same domain center */
         if ( ! isEquallyCenteredOrbitope(scip, propdata->permvardomaincenter, varidxmatrix,
               rowsbegin[p], rowsbegin[p + 1], 0, ncols, FALSE) )
            continue;

         /* create the orbitope matrix */
         for (i = 0, ii = rowsbegin[p]; ii < rowsbegin[p + 1]; ++i, ++ii)
         {
            for (j = 0; j < ncols; ++j)
               orbitopematrix[j][i] = varidxmatrix[ii][j];
         }

         (void) SCIPsnprintf(partialname, SCIP_MAXSTRLEN, "orbitope_component_%d_doublelex_row_%d", id, p);

         SCIP_CALL( handleOrbitope(scip, propdata, id, orbitopematrix, ncols, i, partialname, FALSE, TRUE,
               &tmpsuccess, allowchgbds, nchgbds) );
         *success = *success || tmpsuccess;
      }
   }

   SCIPfreeBufferArray(scip, &consvals);
   SCIPfreeBufferArray(scip, &consvars);
   SCIPfreeBufferArray(scip, &flipableidx);

   for (i = maxdim - 1; i >= 0; --i)
   {
      SCIPfreeBufferArray(scip, &orbitopematrix[i]);
   }
   SCIPfreeBufferArray(scip, &orbitopematrix);

   return SCIP_OKAY;
}

/** tries to handle symmetries of single lex matrices (orbitopes) or double lex matrices */
static
SCIP_RETCODE tryHandleSingleOrDoubleLexMatricesComponent(
   SCIP*                 scip,               /**< SCIP instance */
   SCIP_PROPDATA*        propdata,           /**< data of symmetry propagator */
   SCIP_Bool             detectsinglelex,    /**< whether single lex matrices shall be detected */
   int                   cidx,               /**< index of component */
   SCIP_Bool             allowchgbds,        /**< whether the method is allowed to change variable bounds */
   int*                  nchgbds             /**< pointer to store number of bound changes (or NULL) */
   )
{
   int** lexmatrix = NULL;
   int* lexrowsbegin = NULL;
   int* lexcolsbegin = NULL;
   int nrows;
   int ncols;
   int nrowmatrices;
   int ncolmatrices;
   int** perms;
   int compsize;
   int i;
   int permidx;
   int nonpermidx = -1;
   SCIP_Real percentageunsigned;
   SCIP_Bool isorbitope;
   SCIP_Bool success = FALSE;
   int nselectedperms = 0;

   assert( scip != NULL );
   assert( propdata != NULL );
   assert( 0 <= cidx && cidx < propdata->ncomponents );

   if ( nchgbds != NULL )
      *nchgbds = 0;

   /* exit if component is already blocked */
   if ( propdata->componentblocked[cidx] )
      return SCIP_OKAY;

   /* get proper permutations of component and possibly store index of one non-permutation */
   compsize = propdata->componentbegins[cidx + 1] - propdata->componentbegins[cidx];
   SCIP_CALL( SCIPallocBufferArray(scip, &perms, compsize) );
   for (i = propdata->componentbegins[cidx]; i < propdata->componentbegins[cidx + 1]; ++i)
   {
      permidx = propdata->components[i];
      if ( propdata->isproperperm[permidx] )
         perms[nselectedperms++] = propdata->perms[permidx];
      else
         nonpermidx = i;
   }
   percentageunsigned = (SCIP_Real) nselectedperms / (SCIP_Real) compsize;

   if ( nselectedperms == 0 )
   {
      SCIPfreeBufferArray(scip, &perms);
      return SCIP_OKAY;
   }

   SCIP_CALL( SCIPdetectSingleOrDoubleLexMatrices(scip, detectsinglelex, perms, nselectedperms, propdata->npermvars,
         &success, &isorbitope, &lexmatrix, &nrows, &ncols,
         &lexrowsbegin, &lexcolsbegin, &nrowmatrices, &ncolmatrices) );

   /* possibly handle double lex matrix or orbitope */
   if ( success )
   {
      assert( lexmatrix != NULL );
      assert( nrows > 0 );
      assert( ncols > 0 );

      /* possibly store non-permutation symmetries (in many cases, there is only one) */
      if ( nselectedperms != compsize )
      {
         assert( nselectedperms < compsize );

         if ( nselectedperms == compsize - 1 )
         {
            perms[0] = propdata->perms[nonpermidx];
            nselectedperms = 1;
         }
         else
         {
            nselectedperms = 0;
            for (i = propdata->componentbegins[cidx]; i < propdata->componentbegins[cidx + 1]; ++i)
            {
               permidx = propdata->components[i];
               if ( ! propdata->isproperperm[permidx] )
                  perms[nselectedperms++] = propdata->perms[permidx];
            }
         }
      }

      if ( isorbitope )
      {
         int** orbitopematrix;
         char partialname[SCIP_MAXSTRLEN];

         success = FALSE;

         /* signed permutations can only handle the orbitope if all variables per row have the same domain center */
         if ( propdata->symtype != (int) SYM_SYMTYPE_PERM )
         {
            if ( ! isEquallyCenteredOrbitope(scip, propdata->permvardomaincenter, lexmatrix, 0, nrows, 0, ncols, TRUE) )
               goto FREEMEMORY;
         }

         if ( propdata->dispsyminfo )
         {
            SCIP_CALL( printSyminfoGroupAction(scip, TRUE, FALSE, nrows, ncols, 0, 0, NULL, NULL) );
         }

         (void) SCIPsnprintf(partialname, SCIP_MAXSTRLEN, "orbitope_component_%d", cidx);

         if ( propdata->handlesignedorbitopes )
         {
            int* flipablerows;
            int nflipablerows = 0;
            int p;

            SCIP_CALL( SCIPallocBufferArray(scip, &flipablerows, nrows) );

            /* check whether the signed permutations flip entries within a single column of the orbitope matrix
             *
             * It is sufficient to find one such signed permutations, because only one row will incorporate
             * information about the sign change.
             */
            for (p = 0; p < nselectedperms && nflipablerows == 0; ++p)
            {
               SCIP_CALL( hasOrbitopeColumnFlip(lexmatrix, 0, nrows, 0, ncols, perms[p], propdata->npermvars, FALSE,
                     flipablerows, &nflipablerows) );
            }

            /* possibly flip rows to be able to handle signed orbitopes */
            if ( nflipablerows > 0 )
            {
               int j;
               int isigned = 0;
               int iunsigned;

               iunsigned = nflipablerows;
               SCIP_CALL( SCIPallocBufferArray(scip, &orbitopematrix, nrows) );
               for (i = 0; i < nrows; ++i)
               {
                  SCIP_CALL( SCIPallocBufferArray(scip, &orbitopematrix[i], ncols) );

                  if ( isigned < nflipablerows && flipablerows[isigned] == i )
                  {
                     for (j = 0; j < ncols; ++j)
                        orbitopematrix[isigned][j] = lexmatrix[i][j];
                     ++isigned;
                  }
                  else
                  {
                     for (j = 0; j < ncols; ++j)
                        orbitopematrix[iunsigned][j] = lexmatrix[i][j];
                     ++iunsigned;
                  }
               }
               assert( isigned == nflipablerows );
               assert( iunsigned == nrows );

               SCIP_CALL( handleOrbitope(scip, propdata, cidx, orbitopematrix, nrows, ncols, partialname,
                     TRUE, TRUE, &success, allowchgbds, nchgbds) );

               for (i = nrows - 1; i >= 0; --i)
               {
                  SCIPfreeBufferArray(scip, &orbitopematrix[i]);
               }
               SCIPfreeBufferArray(scip, &orbitopematrix);
            }
            SCIPfreeBufferArray(scip, &flipablerows);
         }

         /* if we have not handled the orbitope yet, handle it as unsigned orbitope and the orbitope is large */
         if ( (!success) && percentageunsigned > 0.8 )
         {
            SCIP_CALL( handleOrbitope(scip, propdata, cidx, lexmatrix, nrows, ncols, partialname,
                  FALSE, FALSE, &success, allowchgbds, nchgbds) );
         }
      }
      else
      {
         if ( propdata->dispsyminfo )
         {
            SCIP_CALL( printSyminfoGroupAction(scip, FALSE, TRUE, nrows, ncols,
                  nrowmatrices, ncolmatrices, lexrowsbegin, lexcolsbegin) );
         }

         SCIP_CALL( handleDoublelLexMatrix(scip, propdata, cidx, lexmatrix, nrows, ncols,
               lexrowsbegin, lexcolsbegin, nrowmatrices, ncolmatrices, perms, nselectedperms, &success,
               allowchgbds, nchgbds) );
      }

   FREEMEMORY:
      /* free memory not needed anymore */
      for (i = nrows - 1; i >= 0; --i)
      {
         SCIPfreeBlockMemoryArray(scip, &lexmatrix[i], ncols);
      }
      SCIPfreeBlockMemoryArray(scip, &lexmatrix, nrows);
      if ( ncolmatrices > 0 )
      {
         SCIPfreeBlockMemoryArray(scip, &lexcolsbegin, ncolmatrices + 1);
      }
      if ( nrowmatrices > 0 )
      {
         SCIPfreeBlockMemoryArray(scip, &lexrowsbegin, nrowmatrices + 1);
      }
   }
   SCIPfreeBufferArray(scip, &perms);

   if ( success )
   {
      propdata->componentblocked[cidx] |= SYM_HANDLETYPE_SYMBREAK;
      ++(propdata->ncompblocked);
   }

   return SCIP_OKAY;
}

/** tries to handle subgroups of component */
static
SCIP_RETCODE tryHandleSubgroups(
   SCIP*                 scip,               /**< SCIP instance */
   SCIP_PROPDATA*        propdata,           /**< data of symmetry propagator */
   int                   cidx                /**< index of component */
   )
{
   assert( scip != NULL );
   assert( propdata != NULL );
   assert( 0 <= cidx && cidx < propdata->ncomponents );

   /* exit if component is already blocked */
   if ( propdata->componentblocked[cidx] )
      return SCIP_OKAY;

   /* skip component if it has signed permutations */
   if ( propdata->componenthassignedperm[cidx] )
      return SCIP_OKAY;

   /* only run if subgroups shall be detected and we can handle them */
   if ( !propdata->usedynamicprop && ISSYMRETOPESACTIVE(propdata->usesymmetry) && propdata->detectsubgroups
      && propdata->binvaraffected && propdata->ncompblocked < propdata->ncomponents )
   {
      /* @todo also implement a dynamic variant */
      SCIP_CALL( detectAndHandleSubgroups(scip, propdata, cidx) );
   }

   return SCIP_OKAY;
}


/** tries to add symmetry handling methods to component of symmetry group
 *
 * For a component, we handle the symmetries as follows:
 * 1. If orbitope detection is enabled and the component is an orbitope: Apply one of the following:
 *   1.1. If dynamic symmetry handling methods are used:
 *     1.1.1. If the orbitope has a single row, add linear constraints x_1 >= x_2 ... >= x_n.
 *     1.1.2. If it has only two columns only, use lexicographic reduction; cf. symmetry_lexred.c
 *     1.1.3. If there are at least 3 binary rows with packing-partitioning constraints,
 *       use a static packing-partitioning orbitopal fixing; cf. cons_orbitope.c
 *       @todo make a dynamic adaptation for packing-partitioning orbitopes.
 *     1.1.4. If none of these standard cases apply, use dynamic orbitopal reduction; cf. symmetry_orbitopal.c
 *   1.2. If static symmetry handling methods are used: Use static orbitopal fixing (binary variables only);
 *     cf. cons_orbitope.c
 * 2. If no dynamic symmetry handling methods are used, and if (orbitopal) subgroup detection is enabled,
 *      detect those and add static orbitopes if necessary.
 * 3. Otherwise, if orbital reduction is enabled, or if dynamic methods are enabled and lexicographic reduction
 *     propagations can be applied:
 *   3.1. If orbital reduction is enabled: Use orbital reduction.
 *   3.2. And, if dynamic methods and lexicographic for single permutations reduction are enabled, use that.
 * 4. Otherwise, if possible, use SST cuts.
 * 5. Otherwise, if possible, add symresacks (lexicographic reduction on binary variables using a static ordering).
 */
static
SCIP_RETCODE tryAddSymmetryHandlingMethodsComponent(
   SCIP*                 scip,               /**< SCIP instance */
   SCIP_PROPDATA*        propdata,           /**< data of symmetry propagator */
   int                   cidx,               /**< index of component */
   SCIP_Bool             allowchgbds,        /**< whether the method is allowed to change variable bounds */
   int*                  nchgbds             /**< pointer to store number of bound changes (or NULL)*/
   )
{
   int nlocchgs;

   assert( scip != NULL );
   assert( propdata != NULL );
   assert( propdata->ncomponents >= 0 );
   assert( 0 <= cidx && cidx < propdata->ncomponents );

   /* ignore blocked components */
   if ( propdata->componentblocked[cidx] )
      return SCIP_OKAY;

   if ( propdata->dispsyminfo )
   {
      SCIP_CALL( printSyminfoComponentHeader(scip, propdata, cidx) );
   }

   /* try to apply symmetry handling methods */
   if ( propdata->detectdoublelex || propdata->detectorbitopes )
   {
      SCIP_Bool detectsinglelex;

      detectsinglelex = propdata->detectdoublelex ? FALSE : TRUE;

      nlocchgs = 0;
      SCIP_CALL( tryHandleSingleOrDoubleLexMatricesComponent(scip, propdata, detectsinglelex, cidx,
            allowchgbds, &nlocchgs) );

      if ( nchgbds != NULL )
         (*nchgbds) += nlocchgs;
   }
   SCIP_CALL( tryHandleSubgroups(scip, propdata, cidx) );
   if ( ISSSTACTIVE(propdata->usesymmetry) )
   {
      SCIP_Bool sstonlycontvars;

      /* only run SST cuts on continuous variables orbital reduction or lexicographic reduction is active */
      sstonlycontvars = ISORBITALREDUCTIONACTIVE(propdata->usesymmetry)
         || ( ISSYMRETOPESACTIVE(propdata->usesymmetry) && propdata->usedynamicprop && propdata->addsymresacks );
      nlocchgs = 0;
      SCIP_CALL( addSSTConss(scip, propdata, sstonlycontvars, &nlocchgs, cidx) );

      if ( nchgbds != NULL )
         (*nchgbds) += nlocchgs;
   }
   SCIP_CALL( tryAddOrbitalRedLexRed(scip, propdata, cidx) );
   SCIP_CALL( addSymresackConss(scip, propdata, cidx) );

   return SCIP_OKAY;
}


/** determines problem symmetries and activates symmetry handling methods */
static
SCIP_RETCODE tryAddSymmetryHandlingMethods(
   SCIP*                 scip,               /**< SCIP instance */
   SCIP_PROP*            prop,               /**< symmetry breaking propagator */
   SCIP_Bool             allowchgbds,        /**< whether the method is allowed to change variable bounds */
   int*                  nchgbds,            /**< pointer to store number of bound changes (or NULL) */
   SCIP_Bool*            earlyterm           /**< pointer to store whether we terminated early (or NULL) */
   )
{
   SCIP_PROPDATA* propdata;
   int c;

   assert( prop != NULL );
   assert( scip != NULL );

   if ( nchgbds != NULL )
      *nchgbds = 0;
   if ( earlyterm != NULL )
      *earlyterm = FALSE;

   /* only allow symmetry handling methods if strong and weak dual reductions are permitted */
   if ( !SCIPallowStrongDualReds(scip) || !SCIPallowWeakDualReds(scip) )
   {
      if ( earlyterm != NULL )
         *earlyterm = TRUE;
      return SCIP_OKAY;
   }

   propdata = SCIPpropGetData(prop);
   assert( propdata != NULL );
   assert( propdata->usesymmetry >= 0 );

   /* if no symmetries may be handled, stop here */
   if ( propdata->usesymmetry == 0 )
   {
      if ( earlyterm != NULL )
         *earlyterm = TRUE;
      return SCIP_OKAY;
   }

   /* if symmetry handling methods have already been added */
   if ( propdata->triedaddsymmethods )
   {
      assert( propdata->nperms >= 0 );

      if ( earlyterm != NULL )
         *earlyterm = TRUE;

      return SCIP_OKAY;
   }
   assert( !propdata->triedaddsymmethods );

   /* compute symmetries, if it is not computed before */
   if ( !propdata->computedsymmetry )
   {
      /* verify that no symmetry information is present */
      assert( checkSymmetryDataFree(propdata) );
      SCIP_CALL( determineSymmetry(scip, propdata, SYM_SPEC_BINARY | SYM_SPEC_INTEGER | SYM_SPEC_REAL, 0) );
   }

   /* stop if symmetry computation failed, the reason should be given inside determineSymmetry */
   if ( !propdata->computedsymmetry )
      return SCIP_OKAY;

   /* mark that symmetry handling methods are now tried to be added */
   propdata->triedaddsymmethods = TRUE;
   assert( propdata->nperms >= 0 );

   /* no symmetries present, so nothing to be handled */
   if ( propdata->nperms == 0 )
      return SCIP_OKAY;

   /* compute components of symmetry group */
   SCIP_CALL( ensureSymmetryComponentsComputed(scip, propdata) );
   assert( propdata->ncomponents > 0 );

   if ( propdata->dispsyminfo )
   {
      SCIP_CALL( printSyminfoHeader(scip) );
   }

   /* iterate over components and handle each by suitable symmetry handling methods */
   for (c = 0; c < propdata->ncomponents; ++c)
   {
      SCIP_CALL( tryAddSymmetryHandlingMethodsComponent(scip, propdata, c, allowchgbds, nchgbds) );

      if ( SCIPisStopped(scip) || propdata->ncompblocked >= propdata->ncomponents )
         break;
   }

   if ( propdata->dispsyminfo )
   {
      SCIP_CALL( printSyminfoFooter(scip) );
   }

#ifdef SYMMETRY_STATISTICS
   SCIP_CALL( SCIPdisplaySymmetryStatistics(scip, propdata) );
#endif

   return SCIP_OKAY;
}


/** apply propagation methods for various symmetry handling constraints */
static
SCIP_RETCODE propagateSymmetry(
   SCIP*                 scip,               /**< SCIP pointer */
   SCIP_PROPDATA*        propdata,           /**< propagator data */
   SCIP_Bool*            infeasible,         /**< pointer for storing feasibility state */
   int*                  nred,               /**< pointer for number of reductions */
   SCIP_Bool*            didrun              /**< pointer for storing whether a propagator actually ran */
   )
{
   SCIP_Bool didrunlocal;
   int nredlocal;

   assert( scip != NULL );
   assert( propdata != NULL );
   assert( nred != NULL );
   assert( didrun != NULL );

   *nred = 0;
   *didrun = FALSE;

   /* apply orbitopal reduction */
   SCIP_CALL( SCIPorbitopalReductionPropagate(scip, propdata->orbitopalreddata, infeasible, &nredlocal, &didrunlocal) );
   *nred += nredlocal;
   *didrun |= didrunlocal;
   if ( *infeasible )
      return SCIP_OKAY;

   /* apply orbital reduction */
   SCIP_CALL( SCIPorbitalReductionPropagate(scip, propdata->orbitalreddata, infeasible, &nredlocal, &didrunlocal) );
   *nred += nredlocal;
   *didrun |= didrunlocal;
   if ( *infeasible )
      return SCIP_OKAY;

   /* apply dynamic lexicographic reduction */
   SCIP_CALL( SCIPlexicographicReductionPropagate(scip, propdata->lexreddata, infeasible, &nredlocal, &didrunlocal) );
   *nred += nredlocal;
   *didrun |= didrunlocal;
   if ( *infeasible )
      return SCIP_OKAY;

   return SCIP_OKAY;
}


/*
 * Callback methods of propagator
 */

/** presolving initialization method of propagator (called when presolving is about to begin) */
static
SCIP_DECL_PROPINITPRE(propInitpreSymmetry)
{  /*lint --e{715}*/
   SCIP_PROPDATA* propdata;

   assert( scip != NULL );
   assert( prop != NULL );

   propdata = SCIPpropGetData(prop);
   assert( propdata != NULL );

   /* get nonlinear conshdlr for future checks on whether there are nonlinear constraints */
   propdata->conshdlr_nonlinear = SCIPfindConshdlr(scip, "nonlinear");

   /* check whether we should run */
   if ( propdata->usesymmetry < 0 )
   {
      SCIP_CALL( SCIPgetIntParam(scip, "misc/usesymmetry", &propdata->usesymmetry) );
   }
   assert( propdata->usesymmetry >= 0 );

   /* terminate early if no symmetries will be handled */
   if ( propdata->usesymmetry == 0 )
      return SCIP_OKAY;

   /* compute and handle symmetries if required  */
   if ( propdata->symtiming == SYM_TIMING_BEFOREPRESOL )
   {
      SCIPverbMessage(scip, SCIP_VERBLEVEL_HIGH, NULL, "Symmetry computation before presolving:\n");

      SCIP_CALL( tryAddSymmetryHandlingMethods(scip, prop, FALSE, NULL, NULL) );
   }

   return SCIP_OKAY;
}


/** presolving deinitialization method of propagator (called after presolving has been finished) */
static
SCIP_DECL_PROPEXITPRE(propExitpreSymmetry)
{  /*lint --e{715}*/
   SCIP_PROPDATA* propdata;

   assert( scip != NULL );
   assert( prop != NULL );
   assert( strcmp(SCIPpropGetName(prop), PROP_NAME) == 0 );

   SCIPdebugMsg(scip, "Exitpre method of propagator <%s> ...\n", PROP_NAME);

   propdata = SCIPpropGetData(prop);
   assert( propdata != NULL );
   assert( propdata->usesymmetry >= 0 );

   /* terminate early if no symmetries will be handled */
   if ( propdata->usesymmetry == 0 )
      return SCIP_OKAY;

   /* guarantee that symmetries are computed (and handled) if the solving process has not been interrupted
    * and even if presolving has been disabled */
   if ( SCIPgetStatus(scip) == SCIP_STATUS_UNKNOWN )
   {
      SCIP_CALL( tryAddSymmetryHandlingMethods(scip, prop, FALSE, NULL, NULL) );
   }

   return SCIP_OKAY;
}


/** solving process deinitialization method of propagator (called before branch and bound process data is freed) */
static
SCIP_DECL_PROPEXITSOL(propExitsolSymmetry)
{
   SCIP_PROPDATA* propdata;

   assert( scip != NULL );
   assert( prop != NULL );
   assert( strcmp(SCIPpropGetName(prop), PROP_NAME) == 0 );

   SCIPdebugMsg(scip, "Exitpre method of propagator <%s> ...\n", PROP_NAME);

   propdata = SCIPpropGetData(prop);
   assert( propdata != NULL );

   /* reset symmetry handling propagators that depend on the branch-and-bound tree structure */
   SCIP_CALL( resetDynamicSymmetryHandling(scip, propdata) );

   return SCIP_OKAY;
} /*lint !e715*/


/** presolving method of propagator */
static
SCIP_DECL_PROPPRESOL(propPresolSymmetry)
{  /*lint --e{715}*/
   SCIP_PROPDATA* propdata;
   int i;
   int noldngenconns;
   int nchanges;
   SCIP_Bool earlyterm;

   assert( scip != NULL );
   assert( prop != NULL );
   assert( result != NULL );
   assert( SCIPgetStage(scip) == SCIP_STAGE_PRESOLVING );

   *result = SCIP_DIDNOTRUN;

   propdata = SCIPpropGetData(prop);
   assert( propdata != NULL );
   assert( propdata->usesymmetry >= 0 );

   /* terminate early if no symmetries will be handled */
   if ( propdata->usesymmetry == 0 )
      return SCIP_OKAY;

   /* possibly create symmetry handling constraints */

   /* skip presolving if we are not at the end and if symtiming == SYM_TIMING_DURINGPRESOL */
   assert( 0 <= propdata->symtiming && propdata->symtiming <= SYM_TIMING_AFTERPRESOL );
   if ( propdata->symtiming > SYM_TIMING_DURINGPRESOL && ! SCIPisPresolveFinished(scip) )
      return SCIP_OKAY;

   /* possibly stop */
   if ( SCIPisStopped(scip) )
      return SCIP_OKAY;

   noldngenconns = propdata->ngenorbconss + propdata->nsstconss + propdata->ngenlinconss;

   SCIP_CALL( tryAddSymmetryHandlingMethods(scip, prop, TRUE, &nchanges, &earlyterm) );

   /* if we actually tried to add symmetry handling constraints */
   if ( ! earlyterm ) /*lint !e774*/
   {
      *result = SCIP_DIDNOTFIND;

      if ( nchanges > 0 )
      {
         *result = SCIP_SUCCESS;
         *nchgbds += nchanges;
      }

      /* if symmetry handling constraints have been added, presolve each */
      if ( propdata->ngenorbconss > 0 || propdata->ngenlinconss > 0 || propdata->nsstconss > 0 )
      {
         /* at this point, the symmetry group should be computed and nontrivial */
         assert( propdata->nperms > 0 );
         assert( propdata->triedaddsymmethods );

         /* we have added at least one symmetry handling constraints, i.e., we were successful */
         *result = SCIP_SUCCESS;

         *naddconss += propdata->ngenorbconss + propdata->ngenlinconss + propdata->nsstconss - noldngenconns;
         SCIPdebugMsg(scip, "Added symmetry breaking constraints: %d.\n", *naddconss);

         /* if constraints have been added, loop through generated constraints and presolve each */
         for (i = 0; i < propdata->ngenorbconss; ++i)
         {
            SCIP_CALL( SCIPpresolCons(scip, propdata->genorbconss[i], nrounds, SCIP_PROPTIMING_ALWAYS, nnewfixedvars, nnewaggrvars, nnewchgvartypes,
                  nnewchgbds, nnewholes, nnewdelconss, nnewaddconss, nnewupgdconss, nnewchgcoefs, nnewchgsides, nfixedvars, naggrvars,
                  nchgvartypes, nchgbds, naddholes, ndelconss, naddconss, nupgdconss, nchgcoefs, nchgsides, result) );

            /* exit if cutoff or unboundedness has been detected */
            if ( *result == SCIP_CUTOFF || *result == SCIP_UNBOUNDED )
            {
               SCIPdebugMsg(scip, "Presolving constraint <%s> detected cutoff or unboundedness.\n", SCIPconsGetName(propdata->genorbconss[i]));
               return SCIP_OKAY;
            }
         }

         for (i = 0; i < propdata->ngenlinconss; ++i)
         {
            SCIP_CALL( SCIPpresolCons(scip, propdata->genlinconss[i], nrounds, SCIP_PROPTIMING_ALWAYS, nnewfixedvars, nnewaggrvars, nnewchgvartypes,
                  nnewchgbds, nnewholes, nnewdelconss, nnewaddconss, nnewupgdconss, nnewchgcoefs, nnewchgsides, nfixedvars, naggrvars,
                  nchgvartypes, nchgbds, naddholes, ndelconss, naddconss, nupgdconss, nchgcoefs, nchgsides, result) );

            /* exit if cutoff or unboundedness has been detected */
            if ( *result == SCIP_CUTOFF || *result == SCIP_UNBOUNDED )
            {
               SCIPdebugMsg(scip, "Presolving constraint <%s> detected cutoff or unboundedness.\n", SCIPconsGetName(propdata->genlinconss[i]));
               return SCIP_OKAY;
            }
         }
         SCIPdebugMsg(scip, "Presolved %d generated constraints.\n",
            propdata->ngenorbconss + propdata->ngenlinconss);

         for (i = 0; i < propdata->nsstconss; ++i)
         {
            SCIP_CALL( SCIPpresolCons(scip, propdata->sstconss[i], nrounds, SCIP_PROPTIMING_ALWAYS, nnewfixedvars, nnewaggrvars, nnewchgvartypes,
                  nnewchgbds, nnewholes, nnewdelconss, nnewaddconss, nnewupgdconss, nnewchgcoefs, nnewchgsides, nfixedvars, naggrvars,
                  nchgvartypes, nchgbds, naddholes, ndelconss, naddconss, nupgdconss, nchgcoefs, nchgsides, result) );

            /* exit if cutoff or unboundedness has been detected */
            if ( *result == SCIP_CUTOFF || *result == SCIP_UNBOUNDED )
            {
               SCIPdebugMsg(scip, "Presolving constraint <%s> detected cutoff or unboundedness.\n", SCIPconsGetName(propdata->sstconss[i]));
               return SCIP_OKAY;
            }
         }
         SCIPdebugMsg(scip, "Presolved %d generated Schreier Sims constraints.\n", propdata->nsstconss);
      }
   }

   return SCIP_OKAY;
}


/** execution method of propagator */
static
SCIP_DECL_PROPEXEC(propExecSymmetry)
{  /*lint --e{715}*/
   SCIP_PROPDATA* propdata;
   SCIP_Bool infeasible;
   SCIP_Bool didrun;
   int nred;

   assert( scip != NULL );
   assert( prop != NULL );
   assert( result != NULL );

   *result = SCIP_DIDNOTRUN;

   /* do not run if we are in the root or not yet solving */
   if ( SCIPgetDepth(scip) <= 0 || SCIPgetStage(scip) < SCIP_STAGE_SOLVING )
      return SCIP_OKAY;

   /* get data */
   propdata = SCIPpropGetData(prop);
   assert( propdata != NULL );

   /* usesymmetry must be read and non-zero in order for propdata to have initialized symmetry handling propagators */
   if ( propdata->usesymmetry <= 0 )
      return SCIP_OKAY;

   SCIP_CALL( propagateSymmetry(scip, propdata, &infeasible, &nred, &didrun) );

   if ( infeasible )
   {
      *result = SCIP_CUTOFF;
      propdata->symfoundreduction = TRUE;
      return SCIP_OKAY;
   }
   if ( nred > 0 )
   {
      assert( didrun );
      *result = SCIP_REDUCEDDOM;
      propdata->symfoundreduction = TRUE;
   }
   else if ( didrun )
      *result = SCIP_DIDNOTFIND;

   return SCIP_OKAY;
}


/** deinitialization method of propagator (called before transformed problem is freed) */
static
SCIP_DECL_PROPEXIT(propExitSymmetry)
{
   SCIP_PROPDATA* propdata;

   assert( scip != NULL );
   assert( prop != NULL );
   assert( strcmp(SCIPpropGetName(prop), PROP_NAME) == 0 );

   SCIPdebugMsg(scip, "Exiting propagator <%s>.\n", PROP_NAME);

   propdata = SCIPpropGetData(prop);
   assert( propdata != NULL );

   SCIP_CALL( freeSymmetryData(scip, propdata) );

   /* reset basic data */
   propdata->usesymmetry = -1;
   propdata->triedaddsymmethods = FALSE;
   propdata->nsymresacks = 0;
   propdata->norbitopes = 0;
   propdata->lastrestart = 0;
   propdata->symfoundreduction = FALSE;

   return SCIP_OKAY;
}


/** propagation conflict resolving method of propagator
 *
 *  @todo Implement reverse propagation.
 *
 *  Note that this is relatively difficult to obtain: One needs to include all bounds of variables that are responsible
 *  for creating the orbit in which the variables that was propagated lies. This includes all variables that are moved
 *  by the permutations which are involved in creating the orbit.
 */
static
SCIP_DECL_PROPRESPROP(propRespropSymmetry)
{  /*lint --e{715,818}*/
   assert( result != NULL );

   *result = SCIP_DIDNOTFIND;

   return SCIP_OKAY;
}


/** destructor of propagator to free user data (called when SCIP is exiting) */
static
SCIP_DECL_PROPFREE(propFreeSymmetry)
{  /*lint --e{715}*/
   SCIP_PROPDATA* propdata;

   assert( scip != NULL );
   assert( prop != NULL );
   assert( strcmp(SCIPpropGetName(prop), PROP_NAME) == 0 );

   SCIPdebugMsg(scip, "Freeing symmetry propagator.\n");

   propdata = SCIPpropGetData(prop);
   assert( propdata != NULL );
   assert( propdata->customsymopnodetypes != NULL );

   SCIPhashmapFree(&propdata->customsymopnodetypes);

   assert( propdata->lexreddata != NULL );
   SCIP_CALL( SCIPlexicographicReductionFree(scip, &propdata->lexreddata) );

   assert( propdata->orbitalreddata != NULL );
   SCIP_CALL( SCIPorbitalReductionFree(scip, &propdata->orbitalreddata) );

   assert( propdata->orbitopalreddata != NULL );
   SCIP_CALL( SCIPorbitopalReductionFree(scip, &propdata->orbitopalreddata) );

   SCIPfreeBlockMemory(scip, &propdata);

   return SCIP_OKAY;
}


/*
 * External methods
 */

/** include symmetry propagator */
SCIP_RETCODE SCIPincludePropSymmetry(
   SCIP*                 scip                /**< SCIP data structure */
   )
{
   SCIP_TABLEDATA* tabledata;
   SCIP_PROPDATA* propdata = NULL;
   SCIP_PROP* prop = NULL;

   SCIP_CALL( SCIPallocBlockMemory(scip, &propdata) );
   assert( propdata != NULL );

   propdata->npermvars = 0;
   propdata->nbinpermvars = 0;
   propdata->permvars = NULL;
   propdata->nperms = -1;
   propdata->nmaxperms = 0;
   propdata->perms = NULL;
   propdata->permstrans = NULL;
   propdata->permvarmap = NULL;
   propdata->permvardomaincenter = NULL;

   propdata->ncomponents = -1;
   propdata->ncompblocked = 0;
   propdata->components = NULL;
   propdata->componentbegins = NULL;
   propdata->vartocomponent = NULL;
   propdata->componentblocked = NULL;
   propdata->componenthassignedperm = NULL;

   propdata->log10groupsize = -1.0;
   propdata->nmovedvars = -1;
   propdata->binvaraffected = FALSE;
   propdata->computedsymmetry = FALSE;
   propdata->conshdlr_nonlinear = NULL;

   propdata->usesymmetry = -1;
   propdata->triedaddsymmethods = FALSE;
   propdata->genorbconss = NULL;
   propdata->genlinconss = NULL;
   propdata->ngenorbconss = 0;
   propdata->ngenlinconss = 0;
   propdata->genorbconsssize = 0;
   propdata->genlinconsssize = 0;
   propdata->nsymresacks = 0;
   propdata->norbitopes = 0;
   propdata->isnonlinvar = NULL;
   propdata->isproperperm = NULL;

   propdata->nmovedpermvars = -1;
   propdata->nmovedbinpermvars = 0;
   propdata->nmovedintpermvars = 0;
   propdata->nmovedcontpermvars = 0;
   propdata->lastrestart = 0;
   propdata->symfoundreduction = FALSE;

   propdata->sstconss = NULL;
   propdata->nsstconss = 0;
   propdata->maxnsstconss = 0;
   propdata->leaders = NULL;
   propdata->nleaders = 0;
   propdata->maxnleaders = 0;

   SCIP_CALL( SCIPhashmapCreate(&propdata->customsymopnodetypes, SCIPblkmem(scip), 10) );
   propdata->nopnodetypes = (int) SYM_CONSOPTYPE_LAST;

   /* include constraint handler */
   SCIP_CALL( SCIPincludePropBasic(scip, &prop, PROP_NAME, PROP_DESC,
         PROP_PRIORITY, PROP_FREQ, PROP_DELAY, PROP_TIMING, propExecSymmetry, propdata) );
   assert( prop != NULL );

   SCIP_CALL( SCIPsetPropFree(scip, prop, propFreeSymmetry) );
   SCIP_CALL( SCIPsetPropExit(scip, prop, propExitSymmetry) );
   SCIP_CALL( SCIPsetPropInitpre(scip, prop, propInitpreSymmetry) );
   SCIP_CALL( SCIPsetPropExitpre(scip, prop, propExitpreSymmetry) );
   SCIP_CALL( SCIPsetPropExitsol(scip, prop, propExitsolSymmetry) );
   SCIP_CALL( SCIPsetPropResprop(scip, prop, propRespropSymmetry) );
   SCIP_CALL( SCIPsetPropPresol(scip, prop, propPresolSymmetry, PROP_PRESOL_PRIORITY, PROP_PRESOL_MAXROUNDS, PROP_PRESOLTIMING) );

   /* include table */
   SCIP_CALL( SCIPallocBlockMemory(scip, &tabledata) );
   tabledata->propdata = propdata;
   SCIP_CALL( SCIPincludeTable(scip, TABLE_NAME_SYMMETRY, TABLE_DESC_SYMMETRY, TRUE,
         NULL, tableFreeSymmetry, NULL, NULL, NULL, NULL, tableOutputSymmetry, tableCollectSymmetry,
         tabledata, TABLE_POSITION_SYMMETRY, TABLE_EARLIEST_SYMMETRY) );

   /* add parameters for computing symmetry */
   SCIP_CALL( SCIPaddIntParam(scip,
         "propagating/" PROP_NAME "/maxgenerators",
         "limit on the number of generators that should be produced within symmetry detection (0 = no limit)",
         &propdata->maxgenerators, TRUE, DEFAULT_MAXGENERATORS, 0, INT_MAX, NULL, NULL) );

   SCIP_CALL( SCIPaddBoolParam(scip,
         "propagating/" PROP_NAME "/checksymmetries",
         "Should all symmetries be checked after computation?",
         &propdata->checksymmetries, TRUE, DEFAULT_CHECKSYMMETRIES, NULL, NULL) );

   SCIP_CALL( SCIPaddBoolParam(scip,
         "propagating/" PROP_NAME "/displaynorbitvars",
         "Should the number of variables affected by some symmetry be displayed?",
         &propdata->displaynorbitvars, TRUE, DEFAULT_DISPLAYNORBITVARS, NULL, NULL) );

   SCIP_CALL( SCIPaddBoolParam(scip,
         "propagating/" PROP_NAME "/doubleequations",
         "Double equations to positive/negative version?",
         &propdata->doubleequations, TRUE, DEFAULT_DOUBLEEQUATIONS, NULL, NULL) );

   SCIP_CALL( SCIPaddBoolParam(scip,
         "propagating/" PROP_NAME "/dispsyminfo",
         "Shall symmetry information be printed to the terminal?",
         &propdata->dispsyminfo, TRUE, DEFAULT_DISPSYMINFO, NULL, NULL) );

   /* add parameters for adding symmetry handling constraints */
   SCIP_CALL( SCIPaddBoolParam(scip,
         "propagating/" PROP_NAME "/conssaddlp",
         "Should the symmetry breaking constraints be added to the LP?",
         &propdata->conssaddlp, TRUE, DEFAULT_CONSSADDLP, NULL, NULL) );

   SCIP_CALL( SCIPaddBoolParam(scip,
         "propagating/" PROP_NAME "/addsymresacks",
         "Add inequalities for symresacks for each generator?",
         &propdata->addsymresacks, TRUE, DEFAULT_ADDSYMRESACKS, NULL, NULL) );

   SCIP_CALL( SCIPaddBoolParam(scip,
         "propagating/" PROP_NAME "/detectdoublelex",
         "Should we check whether the components of the symmetry group can be handled by double lex matrices?",
         &propdata->detectdoublelex, TRUE, DEFAULT_DETECTDOUBLELEX, NULL, NULL) );

   SCIP_CALL( SCIPaddBoolParam(scip,
         "propagating/" PROP_NAME "/detectorbitopes",
         "Should we check whether the components of the symmetry group can be handled by orbitopes?",
         &propdata->detectorbitopes, TRUE, DEFAULT_DETECTORBITOPES, NULL, NULL) );

   SCIP_CALL( SCIPaddBoolParam(scip,
         "propagating/" PROP_NAME "/detectsubgroups",
         "Should we try to detect symmetric subgroups of the symmetry group on binary variables?",
         &propdata->detectsubgroups, TRUE, DEFAULT_DETECTSUBGROUPS, NULL, NULL) );

   SCIP_CALL( SCIPaddBoolParam(scip,
         "propagating/" PROP_NAME "/addweaksbcs",
         "Should we add weak SBCs for enclosing orbit of symmetric subgroups?",
         &propdata->addweaksbcs, TRUE, DEFAULT_ADDWEAKSBCS, NULL, NULL) );

   SCIP_CALL( SCIPaddIntParam(scip,
         "propagating/" PROP_NAME "/addconsstiming",
         "timing of adding constraints (0 = before presolving, 1 = during presolving, 2 = after presolving) [disabled parameter]",
         NULL, TRUE, DEFAULT_ADDCONSSTIMING, 0, 2, NULL, NULL) );

   /* add parameters for orbital reduction */
   SCIP_CALL( SCIPaddIntParam(scip,
         "propagating/" PROP_NAME "/ofsymcomptiming",
         "timing of symmetry computation (0 = before presolving, 1 = during presolving, 2 = at first call) [disabled parameter]",
         NULL, TRUE, DEFAULT_SYMCOMPTIMING, 0, 2, NULL, NULL) );

   SCIP_CALL( SCIPaddBoolParam(scip,
         "propagating/" PROP_NAME "/performpresolving",
         "run orbital fixing during presolving? (disabled)",
         NULL, TRUE, DEFAULT_PERFORMPRESOLVING, NULL, NULL) );

   SCIP_CALL( SCIPaddIntParam(scip,
         "propagating/" PROP_NAME "/recomputerestart",
         "recompute symmetries after a restart has occurred? (0 = never)",
         &propdata->recomputerestart, TRUE, DEFAULT_RECOMPUTERESTART, 0, 0, NULL, NULL) );

   SCIP_CALL( SCIPaddBoolParam(scip,
         "propagating/" PROP_NAME "/compresssymmetries",
         "Should non-affected variables be removed from permutation to save memory?",
         &propdata->compresssymmetries, TRUE, DEFAULT_COMPRESSSYMMETRIES, NULL, NULL) );

   SCIP_CALL( SCIPaddRealParam(scip,
         "propagating/" PROP_NAME "/compressthreshold",
         "Compression is used if percentage of moved vars is at most the threshold.",
         &propdata->compressthreshold, TRUE, DEFAULT_COMPRESSTHRESHOLD, 0.0, 1.0, NULL, NULL) );

   SCIP_CALL( SCIPaddBoolParam(scip,
         "propagating/" PROP_NAME "/usecolumnsparsity",
         "Should the number of conss a variable is contained in be exploited in symmetry detection?",
         &propdata->usecolumnsparsity, TRUE, DEFAULT_USECOLUMNSPARSITY, NULL, NULL) );

   SCIP_CALL( SCIPaddIntParam(scip,
         "propagating/" PROP_NAME "/maxnconsssubgroup",
         "maximum number of constraints up to which subgroup structures are detected",
         &propdata->maxnconsssubgroup, TRUE, DEFAULT_MAXNCONSSSUBGROUP, 0, INT_MAX, NULL, NULL) );

   SCIP_CALL( SCIPaddBoolParam(scip,
         "propagating/" PROP_NAME "/usedynamicprop",
         "whether dynamified symmetry handling constraint methods should be used",
         &propdata->usedynamicprop, TRUE, DEFAULT_USEDYNAMICPROP, NULL, NULL) );

   SCIP_CALL( SCIPaddBoolParam(scip,
         "propagating/" PROP_NAME "/addstrongsbcs",
         "Should strong SBCs for enclosing orbit of symmetric subgroups be added if orbitopes are not used?",
         &propdata->addstrongsbcs, TRUE, DEFAULT_ADDSTRONGSBCS, NULL, NULL) );

   SCIP_CALL( SCIPaddIntParam(scip,
         "propagating/" PROP_NAME "/ssttiebreakrule",
         "rule to select the orbit in Schreier Sims inequalities (variable in 0: minimum size orbit; 1: maximum size orbit; 2: orbit with most variables in conflict with leader)",
         &propdata->ssttiebreakrule, TRUE, DEFAULT_SSTTIEBREAKRULE, 0, 2, NULL, NULL) );

   SCIP_CALL( SCIPaddIntParam(scip,
         "propagating/" PROP_NAME "/sstleaderrule",
         "rule to select the leader in an orbit (0: first var; 1: last var; 2: var having most conflicting vars in orbit)",
         &propdata->sstleaderrule, TRUE, DEFAULT_SSTLEADERRULE, 0, 2, NULL, NULL) );

   SCIP_CALL( SCIPaddIntParam(scip,
         "propagating/" PROP_NAME "/sstleadervartype",
         "bitset encoding which variable types can be leaders (1: binary; 2: integer; 4: continuous);" \
         "if multiple types are allowed, take the one with most affected vars",
         &propdata->sstleadervartype, TRUE, DEFAULT_SSTLEADERVARTYPE, 1, 7, NULL, NULL) );

   SCIP_CALL( SCIPaddBoolParam(scip,
         "propagating/" PROP_NAME "/addconflictcuts",
         "Should Schreier Sims constraints be added if we use a conflict based rule?",
         &propdata->addconflictcuts, TRUE, DEFAULT_ADDCONFLICTCUTS, NULL, NULL) );

   SCIP_CALL( SCIPaddBoolParam(scip,
         "propagating/" PROP_NAME "/sstaddcuts",
         "Should Schreier Sims constraints be added?",
         &propdata->sstaddcuts, TRUE, DEFAULT_SSTADDCUTS, NULL, NULL) );

   SCIP_CALL( SCIPaddBoolParam(scip,
         "propagating/" PROP_NAME "/sstmixedcomponents",
         "Should Schreier Sims constraints be added if a symmetry component contains variables of different types?",
         &propdata->sstmixedcomponents, TRUE, DEFAULT_SSTMIXEDCOMPONENTS, NULL, NULL) );

   SCIP_CALL( SCIPaddBoolParam(scip,
         "propagating/" PROP_NAME "/symfixnonbinaryvars",
         "Whether all non-binary variables shall be not affected by symmetries if OF is active? (disabled)",
         NULL, TRUE, DEFAULT_SYMFIXNONBINARYVARS, NULL, NULL) );

   SCIP_CALL( SCIPaddBoolParam(scip,
         "propagating/" PROP_NAME "/enforcecomputesymmetry",
         "Is only symmetry on binary variables used?",
         &propdata->enforcecomputesymmetry, TRUE, DEFAULT_ENFORCECOMPUTESYMMETRY, NULL, NULL) );

   SCIP_CALL( SCIPaddBoolParam(scip,
         "propagating/" PROP_NAME "/preferlessrows",
         "Shall orbitopes with less rows be preferred in detection?",
         &propdata->preferlessrows, TRUE, DEFAULT_PREFERLESSROWS, NULL, NULL) );

   SCIP_CALL( SCIPaddIntParam(scip,
         "propagating/" PROP_NAME "/symtype",
         "Type of symmetries that shall be computed?",
         &propdata->symtype, TRUE, DEFAULT_SYMTYPE, 0, 1, NULL, NULL) );

   SCIP_CALL( SCIPaddBoolParam(scip,
         "propagating/" PROP_NAME "/handlesignedorbitopes",
         "Should orbitopes on which proper signed permutations act be handled?",
         &propdata->handlesignedorbitopes, TRUE, DEFAULT_HANDLESIGNEDORBITOPES, NULL, NULL) );

   SCIP_CALL( SCIPaddBoolParam(scip,
         "propagating/" PROP_NAME "/usesimplesgncomp",
         "Should components consisting of a single full reflection be handled?",
         &propdata->usesimplesgncomp, TRUE, DEFAULT_USESIMPLESGNCOMP, NULL, NULL) );

   SCIP_CALL( SCIPaddIntParam(scip,
         "propagating/" PROP_NAME "/symtiming",
         "timing of symmetry computation and handling (0 = before presolving, 1 = during presolving, 2 = after presolving)",
         &propdata->symtiming, TRUE, DEFAULT_SYMCOMPTIMING, 0, 2, NULL, NULL) );

   /* for symmetry detection tool Nauty, we add further parameters to terminate it early */
   if ( strncmp(SYMsymmetryGetName(), "Nauty", 5) == 0 )
   {
      SCIP_CALL( SCIPaddIntParam(scip,
            "propagating/" PROP_NAME "/nautymaxncells",
            "terminate symmetry detection using Nauty when number of cells in color refinment is at least this number",
            NULL, TRUE, DEFAULT_NAUTYMAXNCELLS, 0, INT_MAX, NULL, NULL) );

      SCIP_CALL( SCIPaddIntParam(scip,
            "propagating/" PROP_NAME "/nautymaxnnodes",
            "terminate symmetry detection using Nauty when its search tree has at least this number of nodes",
            NULL, TRUE, DEFAULT_NAUTYMAXNNODES, 0, INT_MAX, NULL, NULL) );
   }

   /* possibly add description */
   if ( SYMcanComputeSymmetry() )
   {
      SCIP_CALL( SCIPincludeExternalCodeInformation(scip, SYMsymmetryGetName(), SYMsymmetryGetDesc()) );
      if ( SYMsymmetryGetAddName() != NULL )
      {
         SCIP_CALL( SCIPincludeExternalCodeInformation(scip, SYMsymmetryGetAddName(), SYMsymmetryGetAddDesc()) );
      }
   }

   /* depending functionality */
   SCIP_CALL( SCIPincludeEventHdlrShadowTree(scip, &propdata->shadowtreeeventhdlr) );
   assert( propdata->shadowtreeeventhdlr != NULL );

   SCIP_CALL( SCIPincludeOrbitopalReduction(scip, &propdata->orbitopalreddata) );
   assert( propdata->orbitopalreddata != NULL );

   SCIP_CALL( SCIPincludeOrbitalReduction(scip, &propdata->orbitalreddata, propdata->shadowtreeeventhdlr) );
   assert( propdata->orbitalreddata != NULL );

   SCIP_CALL( SCIPincludeLexicographicReduction(scip, &propdata->lexreddata, propdata->shadowtreeeventhdlr) );
   assert( propdata->lexreddata != NULL );

   return SCIP_OKAY;
}


/** return currently available symmetry group information */
SCIP_RETCODE SCIPgetSymmetry(
   SCIP*                 scip,               /**< SCIP data structure */
   int*                  npermvars,          /**< pointer to store number of variables for permutations */
   SCIP_VAR***           permvars,           /**< pointer to store variables on which permutations act */
   SCIP_HASHMAP**        permvarmap,         /**< pointer to store hash map of permvars (or NULL) */
   int*                  nperms,             /**< pointer to store number of permutations */
   int***                perms,              /**< pointer to store permutation generators as (nperms x npermvars) matrix (or NULL)*/
   int***                permstrans,         /**< pointer to store permutation generators as (npermvars x nperms) matrix (or NULL)*/
   SCIP_Real*            log10groupsize,     /**< pointer to store log10 of group size (or NULL) */
   SCIP_Bool*            binvaraffected,     /**< pointer to store whether binary variables are affected (or NULL) */
   int**                 components,         /**< pointer to store components of symmetry group (or NULL) */
   int**                 componentbegins,    /**< pointer to store begin positions of components in components array (or NULL) */
   int**                 vartocomponent,     /**< pointer to store assignment from variable to its component (or NULL) */
   int*                  ncomponents         /**< pointer to store number of components (or NULL) */
   )
{
   SCIP_PROPDATA* propdata;
   SCIP_PROP* prop;

   assert( scip != NULL );
   assert( npermvars != NULL );
   assert( permvars != NULL );
   assert( nperms != NULL );
   assert( perms != NULL || permstrans != NULL );
   assert( ncomponents != NULL || (components == NULL && componentbegins == NULL && vartocomponent == NULL) );

   /* find symmetry propagator */
   prop = SCIPfindProp(scip, "symmetry");
   if ( prop == NULL )
   {
      SCIPerrorMessage("Could not find symmetry propagator.\n");
      return SCIP_PLUGINNOTFOUND;
   }
   assert( prop != NULL );
   assert( strcmp(SCIPpropGetName(prop), PROP_NAME) == 0 );

   propdata = SCIPpropGetData(prop);
   assert( propdata != NULL );

   *npermvars = propdata->npermvars;
   *permvars = propdata->permvars;

   if ( permvarmap != NULL )
   {
      if ( propdata->nperms > 0 )
      {
         SCIP_CALL( ensureSymmetryPermvarmapComputed(scip, propdata) );
      }
      *permvarmap = propdata->permvarmap;
   }

   *nperms = propdata->nperms;
   if ( perms != NULL )
   {
      *perms = propdata->perms;
      assert( *perms != NULL || *nperms <= 0 );
   }

   if ( permstrans != NULL )
   {
      if ( propdata->nperms > 0 )
      {
         SCIP_CALL( ensureSymmetryPermstransComputed(scip, propdata) );
      }
      *permstrans = propdata->permstrans;
      assert( *permstrans != NULL || *nperms <= 0 );
   }

   if ( log10groupsize != NULL )
      *log10groupsize = propdata->log10groupsize;

   if ( binvaraffected != NULL )
      *binvaraffected = propdata->binvaraffected;

   if ( components != NULL || componentbegins != NULL || vartocomponent != NULL || ncomponents != NULL )
   {
      if ( propdata->nperms > 0 )
      {
         SCIP_CALL( ensureSymmetryComponentsComputed(scip, propdata) );
      }
   }

   if ( components != NULL )
      *components = propdata->components;

   if ( componentbegins != NULL )
      *componentbegins = propdata->componentbegins;

   if ( vartocomponent )
      *vartocomponent = propdata->vartocomponent;

   if ( ncomponents )
      *ncomponents = propdata->ncomponents;

   return SCIP_OKAY;
}


/** return number of the symmetry group's generators */
int SCIPgetSymmetryNGenerators(
   SCIP*                 scip                /**< SCIP data structure */
   )
{
   SCIP_PROP* prop;
   SCIP_PROPDATA* propdata;

   assert( scip != NULL );

   prop = SCIPfindProp(scip, PROP_NAME);
   if ( prop == NULL )
      return 0;

   propdata = SCIPpropGetData(prop);
   assert( propdata != NULL );

   if ( propdata->nperms < 0 )
      return 0;
   else
      return propdata->nperms;
}

/** displays generators of symmetry group, if available */
SCIP_RETCODE SCIPdisplaySymmetryGenerators(
   SCIP*                 scip,               /**< SCIP data structure */
   SCIP_PROP*            prop                /**< symmetry propagator or NULL */
   )
{  /*lint --e{715}*/
   SCIP_PROPDATA* propdata;

   if ( prop == NULL )
      prop = SCIPfindProp(scip, PROP_NAME);
   assert( prop != NULL );

   propdata = SCIPpropGetData(prop);
   assert( propdata != NULL );

   if ( propdata->nperms == -1 )
   {
      SCIPinfoMessage(scip, NULL, "Cannot display symmetries. Symmetries have not been computed yet.\n");
   }
   else if ( propdata->nperms == 0 )
   {
      SCIPinfoMessage(scip, NULL, "Cannot display symmetries. No symmetries detected.\n");
   }
   else if ( propdata->ncomponents < 0 )
   {
      SCIP_CALL( displaySymmetriesWithoutComponents(scip, propdata) );
   }
   else
   {
      SCIP_CALL( displaySymmetriesWithComponents(scip, propdata) );
   }

   return SCIP_OKAY;
}

/** creates new operator node type (used for symmetry detection) and returns its representation
 *
 *  If the operator node already exists, the function terminates with SCIP_INVALIDDATA.
 */
SCIP_RETCODE SCIPcreateSymOpNodeType(
   SCIP*                 scip,               /**< SCIP pointer */
   const char*           opnodename,         /**< name of new operator node type */
   int*                  nodetype            /**< pointer to store the node type */
   )
{
   SCIP_PROP* prop;
   SCIP_PROPDATA* propdata;

   assert( scip != NULL );
   assert( nodetype != NULL );

   prop = SCIPfindProp(scip, PROP_NAME);
   if ( prop == NULL )
   {
      SCIPerrorMessage("Cannot create operator node type, symmetry propagator has not been included.\n");
      return SCIP_PLUGINNOTFOUND;
   }

   propdata = SCIPpropGetData(prop);
   assert( propdata != NULL );
   assert( propdata->customsymopnodetypes != NULL );

   if ( SCIPhashmapExists(propdata->customsymopnodetypes, (void*) opnodename) )
   {
      SCIPerrorMessage("Cannot create operator node type %s, it already exists.\n", opnodename);
      return SCIP_INVALIDDATA;
   }

   SCIP_CALL( SCIPhashmapInsertInt(propdata->customsymopnodetypes, (void*) opnodename, propdata->nopnodetypes) );
   *nodetype = propdata->nopnodetypes++;

   return SCIP_OKAY;
}

/** returns representation of an operator node type.
 *
 *  If the node type does not already exist, a new node type will be created.
 */
SCIP_RETCODE SCIPgetSymOpNodeType(
   SCIP*                 scip,               /**< SCIP pointer */
   const char*           opnodename,         /**< name of new operator node type */
   int*                  nodetype            /**< pointer to store the node type */
   )
{
   SCIP_PROP* prop;
   SCIP_PROPDATA* propdata;

   assert( scip != NULL );

   prop = SCIPfindProp(scip, PROP_NAME);
   if ( prop == NULL )
   {
      SCIPerrorMessage("Cannot return operator node type, symmetry propagator has not been included.\n");
      return SCIP_PLUGINNOTFOUND;
   }

   propdata = SCIPpropGetData(prop);
   assert( propdata != NULL );
   assert( propdata->customsymopnodetypes != NULL );

   if ( ! SCIPhashmapExists(propdata->customsymopnodetypes, (void*) opnodename) )
   {
      SCIP_CALL( SCIPcreateSymOpNodeType(scip, opnodename, nodetype) );
   }
   else
      *nodetype = SCIPhashmapGetImageInt(propdata->customsymopnodetypes, (void*) opnodename);

   return SCIP_OKAY;
}<|MERGE_RESOLUTION|>--- conflicted
+++ resolved
@@ -701,9 +701,9 @@
    propdata->nmovedintpermvars = 0;
    propdata->nmovedcontpermvars = 0;
 
-   for (p = 0; p < propdata->nperms; ++p)
-   {
-      for (v = 0; v < propdata->npermvars; ++v)
+   for (v = 0; v < propdata->npermvars; ++v)
+   {
+      for (p = 0; p < propdata->nperms; ++p)
       {
          if ( propdata->perms[p][v] != v )
          {
@@ -724,6 +724,7 @@
                SCIPerrorMessage("unknown variable type\n");
                return SCIP_INVALIDDATA;
             } /*lint !e788*/
+            break;
          }
       }
    }
@@ -2226,67 +2227,6 @@
 }
 
 
-<<<<<<< HEAD
-=======
-/** ensures that movedpermvarscounts is initialized */
-static
-SCIP_RETCODE ensureSymmetryMovedPermvarsCountsComputed(
-   SCIP*                 scip,               /**< SCIP instance */
-   SCIP_PROPDATA*        propdata            /**< propagator data */
-   )
-{
-   int v;
-   int p;
-
-   assert( scip != NULL );
-   assert( propdata != NULL );
-
-   /* symmetries must have been determined */
-   assert( propdata->nperms >= 0 );
-
-   /* stop if already computed */
-   if ( propdata->nmovedpermvars >= 0 )
-      return SCIP_OKAY;
-   assert( propdata->nmovedpermvars == -1 );
-
-   propdata->nmovedpermvars = 0;
-   propdata->nmovedbinpermvars = 0;
-   propdata->nmovedintpermvars = 0;
-   propdata->nmovedcontpermvars = 0;
-
-   for (v = 0; v < propdata->npermvars; ++v)
-   {
-      for (p = 0; p < propdata->nperms; ++p)
-      {
-         if ( propdata->perms[p][v] != v )
-         {
-            ++propdata->nmovedpermvars;
-
-            switch ( SCIPgetSymInferredVarType(propdata->permvars[v]) )
-            {
-            case SCIP_VARTYPE_BINARY:
-               ++propdata->nmovedbinpermvars;
-               break;
-            case SCIP_VARTYPE_INTEGER:
-               ++propdata->nmovedintpermvars;
-               break;
-            case SCIP_VARTYPE_CONTINUOUS:
-               ++propdata->nmovedcontpermvars;
-               break;
-            default:
-               SCIPerrorMessage("unknown variable type\n");
-               return SCIP_INVALIDDATA;
-            } /*lint !e788*/
-            break;
-         }
-      }
-   }
-
-   return SCIP_OKAY;
-}
-
-
->>>>>>> 4ae437bd
 /** returns whether a SCIP instance has an active inferred binary variable */
 static
 SCIP_Bool hasInferredBinVar(
