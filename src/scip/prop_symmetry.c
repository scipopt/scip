--- conflicted
+++ resolved
@@ -7244,19 +7244,8 @@
    if ( propdata->usesymmetry == 0 )
       return SCIP_OKAY;
 
-<<<<<<< HEAD
-   /* add symmetry handling constraints if required  */
-   if ( propdata->addconsstiming == 0 )
-   {
-      SCIPdebugMsg(scip, "Try to add symmetry handling constraints before presolving.\n");
-
-      SCIP_CALL( tryAddSymmetryHandlingMethods(scip, prop, FALSE, NULL, NULL) );
-   }
-   else if ( propdata->symcomptiming == 0 )
-=======
    /* compute and handle symmetries if required  */
    if ( propdata->symtiming == SYM_TIMING_BEFOREPRESOL )
->>>>>>> 4089c25c
    {
       SCIPverbMessage(scip, SCIP_VERBLEVEL_HIGH, NULL, "Symmetry computation before presolving:\n");
 
@@ -7828,7 +7817,6 @@
          "Type of symmetries that shall be computed?",
          &propdata->symtype, TRUE, DEFAULT_SYMTYPE, 0, 1, NULL, NULL) );
 
-<<<<<<< HEAD
    SCIP_CALL( SCIPaddBoolParam(scip,
          "propagating/" PROP_NAME "/handlesignedorbitopes",
          "Should orbitopes on which proper signed permutations act be handled?",
@@ -7838,12 +7826,11 @@
          "propagating/" PROP_NAME "/usesimplesgncomp",
          "Should components consisting of a single full reflection be handled?",
          &propdata->usesimplesgncomp, TRUE, DEFAULT_USESIMPLESGNCOMP, NULL, NULL) );
-=======
+
    SCIP_CALL( SCIPaddIntParam(scip,
          "propagating/" PROP_NAME "/symtiming",
          "timing of symmetry computation and handling (0 = before presolving, 1 = during presolving, 2 = after presolving)",
          &propdata->symtiming, TRUE, DEFAULT_SYMCOMPTIMING, 0, 2, NULL, NULL) );
->>>>>>> 4089c25c
 
    /* possibly add description */
    if ( SYMcanComputeSymmetry() )
