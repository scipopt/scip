--- conflicted
+++ resolved
@@ -4600,9 +4600,6 @@
 }
 
 
-<<<<<<< HEAD
-=======
-
 /*
  * Functions for symmetry constraints
  */
@@ -4692,7 +4689,6 @@
 }
 
 
->>>>>>> bca20786
 /** checks whether components of the symmetry group can be completely handled by orbitopes */
 static
 SCIP_RETCODE detectOrbitopes(
@@ -4853,7 +4849,6 @@
 
       if ( ! infeasibleorbitope )
       {
-<<<<<<< HEAD
          char name[SCIP_MAXSTRLEN];
 
          SCIPdebugMsg(scip, "found an orbitope of size %d x %d in component %d\n", ntwocyclescomp,
@@ -4861,15 +4856,11 @@
 
          (void) SCIPsnprintf(name, SCIP_MAXSTRLEN, "orbitope_component%d", i);
 
+         /* to ensure same orbitope is added if different sets of generators are found */
+         SCIP_CALL( SCIPsortOrbitope(scip, orbitopevaridx, vars, nbincyclescomp, npermsincomponent + 1) );
+
          SCIP_CALL( SCIPcreateConsOrbitope(scip, &cons, name, vars, SCIP_ORBITOPETYPE_FULL,
                nbincyclescomp, npermsincomponent + 1, propdata->usedynamicprop, TRUE, FALSE, FALSE,
-=======
-         /* to ensure same orbitope is added if different sets of generators are found */
-         SCIP_CALL( SCIPsortOrbitope(scip, orbitopevaridx, vars, nbincyclescomp, npermsincomponent + 1) );
-
-         SCIP_CALL( SCIPcreateConsOrbitope(scip, &cons, "orbitope", vars, SCIP_ORBITOPETYPE_FULL,
-               nbincyclescomp, npermsincomponent + 1, TRUE, FALSE,
->>>>>>> bca20786
                propdata->conssaddlp, TRUE, FALSE, TRUE, TRUE, FALSE, FALSE, FALSE, FALSE, FALSE) );
 
          SCIP_CALL( SCIPaddCons(scip, cons) );
