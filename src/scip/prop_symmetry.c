--- conflicted
+++ resolved
@@ -151,13 +151,9 @@
 #define DEFAULT_CHECKSYMMETRIES     FALSE    /**< Should all symmetries be checked after computation? */
 #define DEFAULT_DISPLAYNORBITVARS   FALSE    /**< Should the number of variables affected by some symmetry be displayed? */
 #define DEFAULT_USECOLUMNSPARSITY   FALSE    /**< Should the number of conss a variable is contained in be exploited in symmetry detection? */
-<<<<<<< HEAD
 #define DEFAULT_DOUBLEEQUATIONS     FALSE    /**< Double equations to positive/negative version? */
-=======
-#define DEFAULT_DOUBLEEQUATIONS      FALSE   /**< Double equations to positive/negative version? */
 #define DEFAULT_COMPRESSSYMMETRIES   TRUE    /**< Should non-affected variables be removed from permutation to save memory? */
 #define DEFAULT_COMPRESSTHRESHOLD     0.5    /**< Compression is used if percentage of moved vars is at most the threshold. */
->>>>>>> 6230ccb9
 
 /* default parameters for linear symmetry constraints */
 #define DEFAULT_CONSSADDLP           TRUE    /**< Should the symmetry breaking constraints be added to the LP? */
@@ -1512,13 +1508,10 @@
    int*                  nmaxperms,          /**< pointer to store maximal number of permutations (needed for freeing storage) */
    int***                perms,              /**< pointer to store permutation generators as (nperms x npermvars) matrix */
    SCIP_Real*            log10groupsize,     /**< pointer to store log10 of size of group */
-<<<<<<< HEAD
+   int*                  nmovedvars,         /**< pointer to store number of moved vars */
    SCIP_Bool**           isnonlinvar,        /**< pointer to store whether each variable appears nonlinear */
-=======
-   int*                  nmovedvars,         /**< pointer to store number of moved vars */
    SCIP_Bool*            binvaraffected,     /**< pointer to store wether a binary variable is affected by symmetry */
    SCIP_Bool*            compressed,         /**< pointer to store whether compression has been performed */
->>>>>>> 6230ccb9
    SCIP_Bool*            success             /**< pointer to store whether symmetry computation was successful */
    )
 {
@@ -2480,18 +2473,11 @@
    propdata->islinearproblem = (SCIPconshdlrGetNConss(SCIPfindConshdlr(scip, "expr")) == 0);
 
    /* actually compute (global) symmetry */
-<<<<<<< HEAD
-   SCIP_CALL( computeSymmetryGroup(scip, propdata->doubleequations, maxgenerators, symspecrequirefixed, FALSE,
-         propdata->checksymmetries, propdata->usecolumnsparsity, &propdata->npermvars, &propdata->permvars,
-         &propdata->nperms, &propdata->nmaxperms, &propdata->perms, &propdata->log10groupsize,
-         &propdata->isnonlinvar, &successful) );
-=======
    SCIP_CALL( computeSymmetryGroup(scip, propdata->doubleequations, propdata->compresssymmetries, propdata->compressthreshold,
 	 maxgenerators, symspecrequirefixed, FALSE, propdata->checksymmetries, propdata->usecolumnsparsity,
          &propdata->npermvars, &propdata->nbinpermvars, &propdata->permvars, &propdata->nperms, &propdata->nmaxperms,
-         &propdata->perms, &propdata->log10groupsize, &propdata->nmovedvars, &propdata->binvaraffected,
-         &propdata->compressed, &successful) );
->>>>>>> 6230ccb9
+         &propdata->perms, &propdata->log10groupsize, &propdata->nmovedvars, &propdata->isnonlinvar,
+         &propdata->binvaraffected, &propdata->compressed, &successful) );
 
    /* mark that we have computed the symmetry group */
    propdata->computedsymmetry = TRUE;
@@ -2538,29 +2524,12 @@
 
    if ( propdata->displaynorbitvars )
    {
-<<<<<<< HEAD
-      int nbinvarsaffected;
-      int nvarsaffected;
-
-      SCIP_CALL( SCIPdetermineNVarsAffectedSym(scip, propdata->perms, propdata->nperms, propdata->permvars,
-            propdata->npermvars, &nbinvarsaffected, &nvarsaffected) );
-
-      SCIPverbMessage(scip, SCIP_VERBLEVEL_HIGH, NULL, ", number of affected variables: %d)\n", nvarsaffected);
-      if ( nbinvarsaffected > 0 )
-         propdata->binvaraffected = TRUE;
-   }
-   else if ( propdata->islinearproblem && (propdata->symconsenabled || propdata->ofenabled) )
-   {
-      SCIP_CALL( SCIPdetermineBinvarAffectedSym(scip, propdata->perms, propdata->nperms, propdata->permvars,
-            propdata->npermvars, &propdata->binvaraffected) );
-=======
       if ( propdata->nmovedvars == -1 )
       {
          SCIP_CALL( SCIPdetermineNVarsAffectedSym(scip, propdata->perms, propdata->nperms, propdata->permvars,
                propdata->npermvars, &(propdata->nmovedvars)) );
       }
       SCIPverbMessage(scip, SCIP_VERBLEVEL_HIGH, NULL, ", number of affected variables: %d)\n", propdata->nmovedvars);
->>>>>>> 6230ccb9
    }
    SCIPverbMessage(scip, SCIP_VERBLEVEL_HIGH, NULL, ")\n");
 
