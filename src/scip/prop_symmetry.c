--- conflicted
+++ resolved
@@ -2293,29 +2293,12 @@
 
    if ( propdata->displaynorbitvars )
    {
-<<<<<<< HEAD
       if ( propdata->nmovedvars == -1 )
       {
          SCIP_CALL( SCIPdetermineNVarsAffectedSym(scip, propdata->perms, propdata->nperms, propdata->permvars,
                propdata->npermvars, &(propdata->nmovedvars)) );
       }
       SCIPverbMessage(scip, SCIP_VERBLEVEL_HIGH, NULL, ", number of affected variables: %d)\n", propdata->nmovedvars);
-=======
-      int nbinvarsaffected;
-      int nvarsaffected;
-
-      SCIP_CALL( SCIPdetermineNVarsAffectedSym(scip, propdata->perms, propdata->nperms, propdata->permvars,
-            propdata->npermvars, &nbinvarsaffected, &nvarsaffected) );
-
-      SCIPverbMessage(scip, SCIP_VERBLEVEL_HIGH, NULL, ", number of affected variables: %d)\n", nvarsaffected);
-      if ( nbinvarsaffected > 0 )
-         propdata->binvaraffected = TRUE;
-   }
-   else if ( propdata->symconsenabled || propdata->ofenabled )
-   {
-      SCIP_CALL( SCIPdetermineBinvarAffectedSym(scip, propdata->perms, propdata->nperms, propdata->permvars,
-            propdata->npermvars, &propdata->binvaraffected) );
->>>>>>> 9c88cfbe
    }
    SCIPverbMessage(scip, SCIP_VERBLEVEL_HIGH, NULL, ")\n");
 
@@ -2778,12 +2761,8 @@
 
    assert( propdata->nperms <= 0 || perms != NULL );
    assert( permvars != NULL );
-<<<<<<< HEAD
    assert( nbinpermvars > 0 );
    assert( ncomponents > 0 );
-=======
-   assert( npermvars > 0 );
->>>>>>> 9c88cfbe
 
    /* if components have not been computed */
    if ( ncomponents == -1 )
@@ -2797,15 +2776,8 @@
          SCIP_CONS* cons;
          char name[SCIP_MAXSTRLEN];
 
-<<<<<<< HEAD
-         permidx = components[p];
-
-         (void) SCIPsnprintf(name, SCIP_MAXSTRLEN, "symbreakcons_component%d_perm%d", i, permidx);
-         SCIP_CALL( SCIPcreateSymbreakCons(scip, &cons, name, perms[permidx], permvars, nbinpermvars, FALSE,
-=======
          (void) SCIPsnprintf(name, SCIP_MAXSTRLEN, "symbreakcons_perm%d", p);
-         SCIP_CALL( SCIPcreateSymbreakCons(scip, &cons, name, perms[p], permvars, npermvars, FALSE,
->>>>>>> 9c88cfbe
+         SCIP_CALL( SCIPcreateSymbreakCons(scip, &cons, name, perms[p], permvars, nbinpermvars, FALSE,
                conssaddlp, TRUE, FALSE, TRUE, TRUE, FALSE, FALSE, FALSE, FALSE, FALSE) );
 
          SCIP_CALL( SCIPaddCons(scip, cons) );
