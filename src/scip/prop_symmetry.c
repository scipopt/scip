/* * * * * * * * * * * * * * * * * * * * * * * * * * * * * * * * * * * * * * */
/*                                                                           */
/*                  This file is part of the program and library             */
/*         SCIP --- Solving Constraint Integer Programs                      */
/*                                                                           */
/*    Copyright (C) 2002-2020 Konrad-Zuse-Zentrum                            */
/*                            fuer Informationstechnik Berlin                */
/*                                                                           */
/*  SCIP is distributed under the terms of the ZIB Academic License.         */
/*                                                                           */
/*  You should have received a copy of the ZIB Academic License              */
/*  along with SCIP; see the file COPYING. If not visit scip.zib.de.         */
/*                                                                           */
/* * * * * * * * * * * * * * * * * * * * * * * * * * * * * * * * * * * * * * */

/**@file   prop_symmetry.c
 * @ingroup DEFPLUGINS_PROP
 * @brief  propagator for handling symmetries
 * @author Marc Pfetsch
 * @author Thomas Rehn
 * @author Christopher Hojny
 * @author Fabian Wegscheider
 *
 * This propagator combines the following symmetry handling functionalities:
 * - It allows to compute symmetries of the problem and to store this information in adequate form. The symmetry
 *   information can be accessed through external functions.
 * - It allows to add the following symmetry breaking constraints:
 *    - symresack constraints, which separate minimal cover inequalities
 *    - orbitope constraints, if special symmetry group structures are detected
 * - It allows to apply orbital fixing.
 *
 *
 * @section SYMCOMP Symmetry Computation
 *
 * The following comments apply to symmetry computation.
 *
 * - The generic functionality of the compute_symmetry.h interface is used.
 * - We treat implicit integer variables as if they were continuous/real variables. The reason is that there is currently
 *   no distinction between implicit integer and implicit binary. Moreover, currently implicit integer variables hurt
 *   our code more than continuous/real variables (we basically do not handle integral variables at all).
 * - We do not copy symmetry information, since it is not clear how this information transfers. Moreover, copying
 *   symmetry might inhibit heuristics. But note that solving a sub-SCIP might then happen without symmetry information!
 *
 *
 * @section SYMBREAK Symmetry Handling Constraints
 *
 * The following comments apply to adding symmetry handling constraints.
 *
 * - The code automatically detects whether symmetry substructures like symresacks or orbitopes are present and possibly
 *   adds the corresponding constraints.
 * - If orbital fixing is active, only orbitopes are added (if present) and no symresacks.
 * - We try to compute symmetry as late as possible and then add constraints based on this information.
 * - Currently, we only allocate memory for pointers to symresack constraints for group generators. If further
 *   constraints are considered, we have to reallocate memory.
 *
 *
 * @section OF Orbital Fixing
 *
 * Orbital fixing is implemented as introduced by@n
 * F. Margot: Exploiting orbits in symmetric ILP. Math. Program., 98(1-3):3–21, 2003.
 *
 * The method computes orbits of variables with respect to the subgroup of the symmetry group that stabilizes the
 * variables globally fixed or branched to 1. Then one can fix all variables in an orbit to 0 or 1 if one of the other
 * variables in the orbit is fixed to 0 or 1, respectively. Different from Margot, the subgroup is obtained by filtering
 * out generators that do not individually stabilize the variables branched to 1.
 *
 * @pre All variable fixings applied by other components are required to be strict, i.e., if one variable is fixed to
 *      a certain value v, all other variables in the same variable orbit can be fixed to v as well, c.f.@n
 *      F. Margot: Symmetry in integer linear programming. 50 Years of Integer Programming, 647-686, Springer 2010.
 *
 * To illustrate this, consider the example \f$\max\{x_1 + x_2 : x_1 + x_2 \leq 1, Ay \leq b,
 * (x,y) \in \{0,1\}^{2 + n}\} \f$. Since \f$x_1\f$ and \f$x_2\f$ are independent from the remaining problem, the
 * setppc constraint handler may fix \f$(x_1,x_2) = (1,0)\f$. However, since both variables are symmetric, this setting
 * is not strict (if it was strict, both variables would have been set to the same value) and orbital fixing would
 * declare this subsolution as infeasible (there exists an orbit of non-branching variables that are fixed to different
 * values). To avoid this situation, we have to assume that all non-strict settings fix variables globally, i.e., we
 * can take care of it by taking variables into account that have been globally fixed to 1. In fact, it suffices to
 * consider one kind of global fixings since stabilizing one kind prevents an orbit to contain variables that have
 * been fixed globally to different values.
 *
 * @pre All non-strict settings are global settings, since otherwise, we cannot (efficiently) take care of them.
 *
 * @pre No non-strict setting algorithm is interrupted early (e.g., by a time or iteration limit), since this may lead to
 * wrong decisions by orbital fixing as well. For example, if cons_setppc in the above toy example starts by fixing
 * \f$x_2 = 0\f$ and is interrupted afterwards, orbital fixing detects that the orbit \f$\{x_1, x_2\}\f$ contains
 * one variable that is fixed to 0, and thus, it fixes \f$x_1\f$ to 0 as well. Thus, after these reductions, every
 * feasible solution has objective 0 which is not optimal. This situation would not occur if the non-strict setting is
 * complete, because then \f$x_1\f$ is globally fixed to 1, and thus, is stabilized in orbital fixing.
 *
 * Note that orbital fixing might lead to wrong results if it is called in repropagation of a node, because the path
 * from the node to the root might have been changed. Thus, the stabilizers of global 1-fixing and 1-branchings of the
 * initial propagation and repropagation might differ, which may cause conflicts. For this reason, orbital fixing cannot
 * be called in repropagation.
 *
 * @note If, besides orbital fixing, also symmetry handling constraints shall be added, orbital fixing is only applied
 *       to symmetry components that are not handled by orbitope constraints.
 *
 * @todo Possibly turn off propagator in subtrees.
 * @todo Check application of conflict resolution.
 * @todo Check whether one should switch the role of 0 and 1
 * @todo Implement stablizer computation?
 * @todo Implement isomorphism pruning?
 * @todo Implement particular preprocessing rules
 * @todo Separate permuted cuts (first experiments not successful)
 * @todo Allow the computation of local symmetries
 * @todo Order rows of orbitopes (in particular packing/partitioning) w.r.t. cliques in conflict graph.
 */
/* #define SCIP_OUTPUT */
/* #define SCIP_OUTPUT_COMPONENT */

/*---+----1----+----2----+----3----+----4----+----5----+----6----+----7----+----8----+----9----+----0----+----1----+----2*/

#include <scip/cons_linear.h>
#include <scip/cons_knapsack.h>
#include <scip/cons_varbound.h>
#include <scip/cons_setppc.h>
#include <scip/cons_and.h>
#include <scip/cons_logicor.h>
#include <scip/cons_or.h>
#include "scip/cons_orbitope.h"
#include "scip/cons_symresack.h"
#include <scip/cons_xor.h>
#include <scip/cons_linking.h>
#include <scip/cons_bounddisjunction.h>
#include <scip/cons_expr.h>
#include <scip/cons_expr_var.h>
#include <scip/cons_expr_iterator.h>
#include <scip/misc.h>

#include <scip/prop_symmetry.h>
#include <symmetry/compute_symmetry.h>
#include <scip/symmetry.h>

#include <string.h>

/* propagator properties */
#define PROP_NAME            "symmetry"
#define PROP_DESC            "propagator for handling symmetry"
#define PROP_TIMING    SCIP_PROPTIMING_BEFORELP   /**< propagation timing mask */
#define PROP_PRIORITY          -1000000           /**< propagator priority */
#define PROP_FREQ                     1           /**< propagator frequency */
#define PROP_DELAY                FALSE           /**< should propagation method be delayed, if other propagators found reductions? */

#define PROP_PRESOL_PRIORITY  -10000000           /**< priority of the presolving method (>= 0: before, < 0: after constraint handlers) */
#define PROP_PRESOLTIMING   SCIP_PRESOLTIMING_EXHAUSTIVE /* timing of the presolving method (fast, medium, or exhaustive) */
#define PROP_PRESOL_MAXROUNDS        -1           /**< maximal number of presolving rounds the presolver participates in (-1: no limit) */


/* default parameter values for symmetry computation */
#define DEFAULT_MAXGENERATORS        1500    /**< limit on the number of generators that should be produced within symmetry detection (0 = no limit) */
#define DEFAULT_CHECKSYMMETRIES     FALSE    /**< Should all symmetries be checked after computation? */
#define DEFAULT_DISPLAYNORBITVARS   FALSE    /**< Should the number of variables affected by some symmetry be displayed? */
#define DEFAULT_USECOLUMNSPARSITY   FALSE    /**< Should the number of conss a variable is contained in be exploited in symmetry detection? */
#define DEFAULT_DOUBLEEQUATIONS     FALSE    /**< Double equations to positive/negative version? */
#define DEFAULT_COMPRESSSYMMETRIES   TRUE    /**< Should non-affected variables be removed from permutation to save memory? */
#define DEFAULT_COMPRESSTHRESHOLD     0.5    /**< Compression is used if percentage of moved vars is at most the threshold. */
<<<<<<< HEAD
#define DEFAULT_ONLYBINARYSYMMETRY   TRUE    /**< Is only symmetry on binary variables used? */
=======
#define DEFAULT_SYMFIXNONBINARYVARS FALSE    /**< Whether all non-binary variables shall be not affected by symmetries if OF is active? */
>>>>>>> ed59e926

/* default parameters for linear symmetry constraints */
#define DEFAULT_CONSSADDLP           TRUE    /**< Should the symmetry breaking constraints be added to the LP? */
#define DEFAULT_ADDSYMRESACKS        TRUE    /**< Add inequalities for symresacks for each generator? */
#define DEFAULT_DETECTORBITOPES      TRUE    /**< Should we check whether the components of the symmetry group can be handled by orbitopes? */
#define DEFAULT_ORBITOPEPCTBINROWS    0.9    /**< percentage of binary rows of an orbitope matrix below which orbitopes are not added */
#define DEFAULT_ADDCONSSTIMING          2    /**< timing of adding constraints (0 = before presolving, 1 = during presolving, 2 = after presolving) */

/* default parameters for orbital fixing */
#define DEFAULT_OFSYMCOMPTIMING         2    /**< timing of symmetry computation for orbital fixing (0 = before presolving, 1 = during presolving, 2 = at first call) */
#define DEFAULT_PERFORMPRESOLVING   FALSE    /**< Run orbital fixing during presolving? */
#define DEFAULT_RECOMPUTERESTART    FALSE    /**< Recompute symmetries after a restart has occurred? */
#define DEFAULT_DISABLEOFRESTART    FALSE    /**< whether OF shall be disabled if OF has found a reduction and a restart occurs */


/* event handler properties */
#define EVENTHDLR_SYMMETRY_NAME    "symmetry"
#define EVENTHDLR_SYMMETRY_DESC    "filter global variable fixing event handler for orbital fixing"

/* output table properties */
#define TABLE_NAME_ORBITALFIXING        "orbitalfixing"
#define TABLE_DESC_ORBITALFIXING        "orbital fixing statistics"
#define TABLE_POSITION_ORBITALFIXING    7001                    /**< the position of the statistics table */
#define TABLE_EARLIEST_ORBITALFIXING    SCIP_STAGE_SOLVING      /**< output of the statistics table is only printed from this stage onwards */


/* other defines */
#define MAXGENNUMERATOR          64000000    /**< determine maximal number of generators by dividing this number by the number of variables */
#define SCIP_SPECIALVAL 1.12345678912345e+19 /**< special floating point value for handling zeros in bound disjunctions */
#define COMPRESSNVARSLB             25000    /**< lower bound on the number of variables above which compression could be performed */

/* macros for getting activeness of symmetry handling methods */
#define ISSYMRETOPESACTIVE(x)      (((unsigned) x & SYM_HANDLETYPE_SYMBREAK) != 0)
#define ISORBITALFIXINGACTIVE(x)   (((unsigned) x & SYM_HANDLETYPE_ORBITALFIXING) != 0)



/** propagator data */
struct SCIP_PropData
{
   /* symmetry group information */
   int                   npermvars;          /**< number of variables for permutations */
   int                   nbinpermvars;       /**< number of binary variables for permuations */
   SCIP_VAR**            permvars;           /**< variables on which permutations act */
#ifndef NDEBUG
   SCIP_Real*            permvarsobj;        /**< objective values of permuted variables (for debugging) */
#endif
   int                   nperms;             /**< number of permutations */
   int                   nmaxperms;          /**< maximal number of permutations (needed for freeing storage) */
   int**                 perms;              /**< pointer to store permutation generators as (nperms x npermvars) matrix */
   int**                 permstrans;         /**< pointer to store transposed permutation generators as (npermvars x nperms) matrix */
   SCIP_HASHMAP*         permvarmap;         /**< map of variables to indices in permvars array */

   /* components of symmetry group */
   int                   ncomponents;        /**< number of components of symmetry group */
   int*                  components;         /**< array containing the indices of permutations sorted by components */
   int*                  componentbegins;    /**< array containing in i-th position the first position of
                                              *   component i in components array */
   int*                  vartocomponent;     /**< array containing for each permvar the index of the component it is
                                              *   contained in (-1 if not affected) */
   SCIP_Shortbool*       componentblocked;   /**< array to store whether a component is blocked to be considered by
                                              *   further symmetry handling techniques */

   /* further symmetry information */
   int                   nmovedvars;         /**< number of variables moved by some permutation */
   SCIP_Real             log10groupsize;     /**< log10 of size of symmetry group */
   SCIP_Bool             binvaraffected;     /**< whether binary variables are affected by some symmetry */

   /* for symmetry computation */
   int                   maxgenerators;      /**< limit on the number of generators that should be produced within symmetry detection (0 = no limit) */
   SCIP_Bool             checksymmetries;    /**< Should all symmetries be checked after computation? */
   SCIP_Bool             displaynorbitvars;  /**< Whether the number of variables in non-trivial orbits shall be computed */
   SCIP_Bool             compresssymmetries; /**< Should non-affected variables be removed from permutation to save memory? */
   SCIP_Real             compressthreshold;  /**< Compression is used if percentage of moved vars is at most the threshold. */
   SCIP_Bool             compressed;         /**< Whether symmetry data has been compressed */
   SCIP_Bool             computedsymmetry;   /**< Have we already tried to compute symmetries? */
   int                   usesymmetry;        /**< encoding of active symmetry handling methods (for debugging) */
   SCIP_Bool             usecolumnsparsity;  /**< Should the number of conss a variable is contained in be exploited in symmetry detection? */
   SCIP_Bool             doubleequations;    /**< Double equations to positive/negative version? */
<<<<<<< HEAD
   SCIP_Bool             onlybinarysymmetry; /**< Whether only symmetry on binary variables is used */
=======
   SCIP_Bool             symfixnonbinaryvars; /**< Whether all non-binary variables shall be not affected by symmetries if OF is active? */
>>>>>>> ed59e926

   /* for symmetry constraints */
   SCIP_Bool             symconsenabled;     /**< Should symmetry constraints be added? */
   SCIP_Bool             triedaddconss;      /**< whether we already tried to add symmetry breaking constraints */
   SCIP_Bool             conssaddlp;         /**< Should the symmetry breaking constraints be added to the LP? */
   SCIP_Bool             addsymresacks;      /**< Add symresack constraints for each generator? */
   int                   addconsstiming;     /**< timing of adding constraints (0 = before presolving, 1 = during presolving, 2 = after presolving) */
   SCIP_CONS**           genconss;           /**< list of generated constraints */
   int                   ngenconss;          /**< number of generated constraints */
   int                   nsymresacks;        /**< number of symresack constraints */
   SCIP_Bool             detectorbitopes;    /**< Should we check whether the components of the symmetry group can be handled by orbitopes? */
   SCIP_Real             orbitopepctbinrows; /**< percentage of binary rows of an orbitope matrix below which orbitopes are not added */
   int                   norbitopes;         /**< number of orbitope constraints */
   SCIP_Bool*            isnonlinvar;        /**< array indicating whether variables apper non-linearly */
   SCIP_Bool             islinearproblem;    /**< whether the whole problem is linear */

   /* data necessary for orbital fixing */
   SCIP_Bool             ofenabled;          /**< Run orbital fixing? */
   SCIP_EVENTHDLR*       eventhdlr;          /**< event handler for handling global variable fixings */
   SCIP_Shortbool*       bg0;                /**< bitset to store variables globally fixed to 0 */
   int*                  bg0list;            /**< list of variables globally fixed to 0 */
   int                   nbg0;               /**< number of variables in bg0 and bg0list */
   SCIP_Shortbool*       bg1;                /**< bitset to store variables globally fixed or branched to 1 */
   int*                  bg1list;            /**< list of variables globally fixed or branched to 1 */
   int                   nbg1;               /**< number of variables in bg1 and bg1list */
   int*                  permvarsevents;     /**< stores events caught for permvars */
   SCIP_Shortbool*       inactiveperms;      /**< array to store whether permutations are inactive */
   int                   nmovedpermvars;     /**< number of variables moved by any permutation in a symmetry component that is handled by OF */
   SCIP_Bool             performpresolving;  /**< Run orbital fixing during presolving? */
   SCIP_Bool             recomputerestart;   /**< Recompute symmetries after a restart has occured? */
   int                   ofsymcomptiming;    /**< timing of orbital fixing (0 = before presolving, 1 = during presolving, 2 = at first call) */
   int                   lastrestart;        /**< last restart for which symmetries have been computed */
   int                   nfixedzero;         /**< number of variables fixed to 0 */
   int                   nfixedone;          /**< number of variables fixed to 1 */
   SCIP_Longint          nodenumber;         /**< number of node where propagation has been last applied */
   SCIP_Bool             offoundreduction;   /**< whether orbital fixing has found a reduction since the last time computing symmetries */
   SCIP_Bool             disableofrestart;   /**< whether OF shall be disabled if OF has found a reduction and a restart occurs */
};



/*
 * Event handler callback methods
 */

/** exec the event handler for handling global variable bound changes (necessary for orbital fixing)
 *
 *  Global variable fixings during the solving process might arise because parts of the tree are pruned or if certain
 *  preprocessing steps are performed that do not correspond to strict setting algorithms. Since these fixings might be
 *  caused by or be in conflict with orbital fixing, they can be in conflict with the symmetry handling decisions of
 *  orbital fixing in the part of the tree that is not pruned. Thus, we have to take global fixings into account when
 *  filtering out symmetries.
 */
static
SCIP_DECL_EVENTEXEC(eventExecSymmetry)
{
   SCIP_PROPDATA* propdata;
   SCIP_VAR* var;
   int varidx;

   assert( eventhdlr != NULL );
   assert( eventdata != NULL );
   assert( strcmp(SCIPeventhdlrGetName(eventhdlr), EVENTHDLR_SYMMETRY_NAME) == 0 );
   assert( event != NULL );

   propdata = (SCIP_PROPDATA*) eventdata;
   assert( propdata != NULL );
   assert( propdata->permvarmap != NULL );
   assert( propdata->permstrans != NULL );
   assert( propdata->nperms > 0 );
   assert( propdata->permvars != NULL );
   assert( propdata->npermvars > 0 );

   /* get fixed variable */
   var = SCIPeventGetVar(event);
   assert( var != NULL );
   assert( SCIPvarGetType(var) == SCIP_VARTYPE_BINARY );

   if ( ! SCIPhashmapExists(propdata->permvarmap, (void*) var) )
   {
      SCIPerrorMessage("Invalid variable.\n");
      SCIPABORT();
      return SCIP_INVALIDDATA; /*lint !e527*/
   }
   varidx = SCIPhashmapGetImageInt(propdata->permvarmap, (void*) var);
   assert( 0 <= varidx && varidx < propdata->npermvars );

   if ( SCIPeventGetType(event) == SCIP_EVENTTYPE_GUBCHANGED )
   {
      assert( SCIPisEQ(scip, SCIPeventGetNewbound(event), 0.0) );
      assert( SCIPisEQ(scip, SCIPeventGetOldbound(event), 1.0) );

      SCIPdebugMsg(scip, "Mark variable <%s> as globally fixed to 0.\n", SCIPvarGetName(var));
      assert( ! propdata->bg0[varidx] );
      propdata->bg0[varidx] = TRUE;
      propdata->bg0list[propdata->nbg0++] = varidx;
      assert( propdata->nbg0 <= propdata->npermvars );
   }

   if ( SCIPeventGetType(event) == SCIP_EVENTTYPE_GLBCHANGED )
   {
      assert( SCIPisEQ(scip, SCIPeventGetNewbound(event), 1.0) );
      assert( SCIPisEQ(scip, SCIPeventGetOldbound(event), 0.0) );

      SCIPdebugMsg(scip, "Mark variable <%s> as globally fixed to 1.\n", SCIPvarGetName(var));
      assert( ! propdata->bg1[varidx] );
      propdata->bg1[varidx] = TRUE;
      propdata->bg1list[propdata->nbg1++] = varidx;
      assert( propdata->nbg1 <= propdata->npermvars );
   }

   return SCIP_OKAY;
}




/*
 * Table callback methods
 */

/** table data */
struct SCIP_TableData
{
   SCIP_PROPDATA*        propdata;           /** pass data of propagator for table output function */
};


/** output method of orbital fixing propagator statistics table to output file stream 'file' */
static
SCIP_DECL_TABLEOUTPUT(tableOutputOrbitalfixing)
{
   SCIP_TABLEDATA* tabledata;

   assert( scip != NULL );
   assert( table != NULL );

   tabledata = SCIPtableGetData(table);
   assert( tabledata != NULL );
   assert( tabledata->propdata != NULL );

   if ( tabledata->propdata->nperms > 0 )
   {
      SCIPverbMessage(scip, SCIP_VERBLEVEL_MINIMAL, file, "Orbital fixing     :\n");
      SCIPverbMessage(scip, SCIP_VERBLEVEL_MINIMAL, file, "  vars fixed to 0  :%11d\n", tabledata->propdata->nfixedzero);
      SCIPverbMessage(scip, SCIP_VERBLEVEL_MINIMAL, file, "  vars fixed to 1  :%11d\n", tabledata->propdata->nfixedone);
   }

   return SCIP_OKAY;
}


/** destructor of statistics table to free user data (called when SCIP is exiting) */
static
SCIP_DECL_TABLEFREE(tableFreeOrbitalfixing)
{
   SCIP_TABLEDATA* tabledata;
   tabledata = SCIPtableGetData(table);
   assert( tabledata != NULL );

   SCIPfreeBlockMemory(scip, &tabledata);

   return SCIP_OKAY;
}



/*
 * local data structures
 */

/** gets the key of the given element */
static
SCIP_DECL_HASHGETKEY(SYMhashGetKeyVartype)
{  /*lint --e{715}*/
   return elem;
}

/** returns TRUE iff both keys are equal
 *
 *  Compare the types of two variables according to objective, lower and upper bound, variable type, and column sparsity.
 */
static
SCIP_DECL_HASHKEYEQ(SYMhashKeyEQVartype)
{
   SCIP* scip;
   SYM_VARTYPE* k1;
   SYM_VARTYPE* k2;

   scip = (SCIP*) userptr;
   k1 = (SYM_VARTYPE*) key1;
   k2 = (SYM_VARTYPE*) key2;

   /* first check objective coefficients */
   if ( ! SCIPisEQ(scip, k1->obj, k2->obj) )
      return FALSE;

   /* if still undecided, take lower bound */
   if ( ! SCIPisEQ(scip, k1->lb, k2->lb) )
      return FALSE;

   /* if still undecided, take upper bound */
   if ( ! SCIPisEQ(scip, k1->ub, k2->ub) )
      return FALSE;

   /* if still undecided, take variable type */
   if ( k1->type != k2->type )
      return FALSE;

   /* if still undecided, take number of conss var is contained in */
   if ( k1->nconss != k2->nconss )
      return FALSE;

   return TRUE;
}

/** returns the hash value of the key */
static
SCIP_DECL_HASHKEYVAL(SYMhashKeyValVartype)
{  /*lint --e{715}*/
   SYM_VARTYPE* k;

   k = (SYM_VARTYPE*) key;

   return SCIPhashFour(SCIPrealHashCode(k->obj), SCIPrealHashCode(k->lb), SCIPrealHashCode((double) k->nconss), SCIPrealHashCode(k->ub));
}

/** data struct to store arrays used for sorting rhs types */
struct SYM_Sortrhstype
{
   SCIP_Real*            vals;               /**< array of values */
   SYM_RHSSENSE*         senses;             /**< array of senses of rhs */
   int                   nrhscoef;           /**< size of arrays (for debugging) */
};
typedef struct SYM_Sortrhstype SYM_SORTRHSTYPE;

/** sorts rhs types - first by sense, then by value
 *
 *  Due to numerical issues, we first sort by sense, then by value.
 *
 *  result:
 *    < 0: ind1 comes before (is better than) ind2
 *    = 0: both indices have the same value
 *    > 0: ind2 comes after (is worse than) ind2
 */
static
SCIP_DECL_SORTINDCOMP(SYMsortRhsTypes)
{
   SYM_SORTRHSTYPE* data;
   SCIP_Real diffvals;

   data = (SYM_SORTRHSTYPE*) dataptr;
   assert( 0 <= ind1 && ind1 < data->nrhscoef );
   assert( 0 <= ind2 && ind2 < data->nrhscoef );

   /* first sort by senses */
   if ( data->senses[ind1] < data->senses[ind2] )
      return -1;
   else if ( data->senses[ind1] > data->senses[ind2] )
      return 1;

   /* senses are equal, use values */
   diffvals = data->vals[ind1] - data->vals[ind2];

   if ( diffvals < 0.0 )
      return -1;
   else if ( diffvals > 0.0 )
      return 1;

   return 0;
}

/** sorts matrix coefficients
 *
 *  result:
 *    < 0: ind1 comes before (is better than) ind2
 *    = 0: both indices have the same value
 *    > 0: ind2 comes after (is worse than) ind2
 */
static
SCIP_DECL_SORTINDCOMP(SYMsortMatCoef)
{
   SCIP_Real diffvals;
   SCIP_Real* vals;

   vals = (SCIP_Real*) dataptr;
   diffvals = vals[ind1] - vals[ind2];

   if ( diffvals < 0.0 )
      return -1;
   else if ( diffvals > 0.0 )
      return 1;

   return 0;
}




/*
 * Local methods
 */

#ifndef NDEBUG
/** checks that symmetry data is all freed */
static
SCIP_Bool checkSymmetryDataFree(
   SCIP_PROPDATA*        propdata            /**< propagator data */
   )
{
   assert( propdata->permvarmap == NULL );
   assert( propdata->permvarsevents == NULL );
   assert( propdata->bg0list == NULL );
   assert( propdata->bg0 == NULL );
   assert( propdata->bg1list == NULL );
   assert( propdata->bg1 == NULL );
   assert( propdata->nbg0 == 0 );
   assert( propdata->nbg1 == 0 );
   assert( propdata->genconss == NULL );

   assert( propdata->permvars == NULL );
   assert( propdata->permvarsobj == NULL );
   assert( propdata->inactiveperms == NULL );
   assert( propdata->perms == NULL );
   assert( propdata->permstrans == NULL );
   assert( propdata->npermvars == 0 );
   assert( propdata->nbinpermvars == 0 );
   assert( propdata->nperms == -1 || propdata->nperms == 0 );
   assert( propdata->nmaxperms == 0 );
   assert( propdata->nmovedpermvars == 0 );
   assert( propdata->nmovedvars == -1 );
   assert( propdata->binvaraffected == FALSE );
   assert( propdata->isnonlinvar == NULL );

   assert( propdata->componentblocked == NULL );
   assert( propdata->componentbegins == NULL );
   assert( propdata->components == NULL );
   assert( propdata->ncomponents == -1 );

   return TRUE;
}
#endif


/** frees symmetry data */
static
SCIP_RETCODE freeSymmetryData(
   SCIP*                 scip,               /**< SCIP pointer */
   SCIP_PROPDATA*        propdata            /**< propagator data */
   )
{
   int i;

   assert( scip != NULL );
   assert( propdata != NULL );

   if ( propdata->permvarmap != NULL )
   {
      SCIPhashmapFree(&propdata->permvarmap);
   }

   /* drop events */
   if ( propdata->permvarsevents != NULL )
   {
      assert( propdata->permvars != NULL );
      assert( propdata->npermvars > 0 );

      for (i = 0; i < propdata->npermvars; ++i)
      {
         if ( SCIPvarGetType(propdata->permvars[i]) == SCIP_VARTYPE_BINARY )
         {
            /* If symmetry is computed before presolving, it might happen that some variables are turned into binary
             * variables, for which no event has been catched. Since there currently is no way of checking whether a var
             * event has been caught for a particular variable, we use the stored eventfilter positions. */
            if ( propdata->permvarsevents[i] >= 0 )
            {
               SCIP_CALL( SCIPdropVarEvent(scip, propdata->permvars[i], SCIP_EVENTTYPE_GLBCHANGED | SCIP_EVENTTYPE_GUBCHANGED,
                     propdata->eventhdlr, (SCIP_EVENTDATA*) propdata, propdata->permvarsevents[i]) );
            }
         }
      }
      SCIPfreeBlockMemoryArray(scip, &propdata->permvarsevents, propdata->npermvars);
   }

   /*  release variables */
   if ( propdata->binvaraffected || ! propdata->islinearproblem )
   {
      for (i = 0; i < propdata->nbinpermvars; ++i)
      {
         SCIP_CALL( SCIPreleaseVar(scip, &propdata->permvars[i]) );
      }
   }

   /* free lists for orbitopal fixing */
   if ( propdata->bg0list != NULL )
   {
      assert( propdata->bg0 != NULL );
      assert( propdata->bg1list != NULL );
      assert( propdata->bg1 != NULL );

      SCIPfreeBlockMemoryArray(scip, &propdata->bg0list, propdata->npermvars);
      SCIPfreeBlockMemoryArray(scip, &propdata->bg0, propdata->npermvars);
      SCIPfreeBlockMemoryArray(scip, &propdata->bg1list, propdata->npermvars);
      SCIPfreeBlockMemoryArray(scip, &propdata->bg1, propdata->npermvars);

      propdata->nbg0 = 0;
      propdata->nbg1 = 0;
   }

   /* other data */
   SCIPfreeBlockMemoryArrayNull(scip, &propdata->inactiveperms, propdata->nperms);

   /* free permstrans matrix*/
   if ( propdata->permstrans != NULL )
   {
      assert( propdata->nperms > 0 );
      assert( propdata->permvars != NULL );
      assert( propdata->npermvars > 0 );
      assert( propdata->nmaxperms > 0 );

      for (i = 0; i < propdata->npermvars; ++i)
      {
         SCIPfreeBlockMemoryArray(scip, &propdata->permstrans[i], propdata->nmaxperms);
      }
      SCIPfreeBlockMemoryArray(scip, &propdata->permstrans, propdata->npermvars);
   }

   /* free data of added constraints */
   if ( propdata->genconss != NULL )
   {
      /* release constraints */
      for (i = 0; i < propdata->ngenconss; ++i)
      {
         assert( propdata->genconss[i] != NULL );
         SCIP_CALL( SCIPreleaseCons(scip, &propdata->genconss[i]) );
      }

      /* free pointers to symmetry group and binary variables */
      SCIPfreeBlockMemoryArray(scip, &propdata->genconss, propdata->nperms);
      propdata->ngenconss = 0;
   }

   /* free components */
   if ( propdata->ncomponents > 0 )
   {
      assert( propdata->componentblocked != NULL );
      assert( propdata->vartocomponent != NULL );
      assert( propdata->componentbegins != NULL );
      assert( propdata->components != NULL );

      SCIPfreeBlockMemoryArray(scip, &propdata->componentblocked, propdata->ncomponents);
      SCIPfreeBlockMemoryArray(scip, &propdata->vartocomponent, propdata->npermvars);
      SCIPfreeBlockMemoryArray(scip, &propdata->componentbegins, propdata->ncomponents + 1);
      SCIPfreeBlockMemoryArray(scip, &propdata->components, propdata->nperms);

      propdata->ncomponents = -1;
   }

   /* free main symmetry data */
   if ( propdata->nperms > 0 )
   {
      assert( propdata->permvars != NULL );

      SCIPfreeBlockMemoryArray(scip, &propdata->permvars, propdata->npermvars);

      /* if orbital fixing runs exclusively, propdata->perms was already freed in determineSymmetry() */
      if ( propdata->perms != NULL )
      {
         for (i = 0; i < propdata->nperms; ++i)
         {
            SCIPfreeBlockMemoryArray(scip, &propdata->perms[i], propdata->npermvars);
         }
         SCIPfreeBlockMemoryArray(scip, &propdata->perms, propdata->nmaxperms);
      }

#ifndef NDEBUG
      SCIPfreeBlockMemoryArrayNull(scip, &propdata->permvarsobj, propdata->npermvars);
#endif

      SCIPfreeBlockMemoryArrayNull(scip, &propdata->isnonlinvar, propdata->npermvars);

      propdata->npermvars = 0;
      propdata->nbinpermvars = 0;
      propdata->nperms = -1;
      propdata->nmaxperms = 0;
      propdata->nmovedpermvars = 0;
      propdata->nmovedvars = -1;
      propdata->log10groupsize = -1.0;
      propdata->binvaraffected = FALSE;
      propdata->isnonlinvar = NULL;
   }
   propdata->nperms = -1;

   assert( checkSymmetryDataFree(propdata) );

   propdata->computedsymmetry = FALSE;
   propdata->compressed = FALSE;

   return SCIP_OKAY;
}


/** deletes symmetry handling constraints */
static
SCIP_RETCODE delSymConss(
   SCIP*                 scip,               /**< SCIP pointer */
   SCIP_PROPDATA*        propdata            /**< propagator data */
   )
{
   int i;

   assert( scip != NULL );
   assert( propdata != NULL );

   if ( propdata->ngenconss == 0 )
   {
      if ( propdata->genconss != NULL )
         SCIPfreeBlockMemoryArray(scip, &propdata->genconss, propdata->nperms);
      propdata->triedaddconss = FALSE;

      return SCIP_OKAY;
   }
   assert( propdata->genconss != NULL );
   assert( propdata->nperms > 0 );
   assert( propdata->nperms >= propdata->ngenconss );

   for (i = 0; i < propdata->ngenconss; ++i)
   {
      assert( propdata->genconss[i] != NULL );

      SCIP_CALL( SCIPdelCons(scip, propdata->genconss[i]) );
      SCIP_CALL( SCIPreleaseCons(scip, &propdata->genconss[i]) );
   }

   /* free pointers to symmetry group and binary variables */
   SCIPfreeBlockMemoryArray(scip, &propdata->genconss, propdata->nperms);
   propdata->ngenconss = 0;
   propdata->triedaddconss = FALSE;

   return SCIP_OKAY;
}


/** determines whether variable should be fixed by permutations */
static
SCIP_Bool SymmetryFixVar(
   SYM_SPEC              fixedtype,          /**< bitset of variable types that should be fixed */
   SCIP_VAR*             var                 /**< variable to be considered */
   )
{
   if ( (fixedtype & SYM_SPEC_INTEGER) && SCIPvarGetType(var) == SCIP_VARTYPE_INTEGER )
      return TRUE;
   if ( (fixedtype & SYM_SPEC_BINARY) && SCIPvarGetType(var) == SCIP_VARTYPE_BINARY )
      return TRUE;
   if ( (fixedtype & SYM_SPEC_REAL) &&
      (SCIPvarGetType(var) == SCIP_VARTYPE_CONTINUOUS || SCIPvarGetType(var) == SCIP_VARTYPE_IMPLINT) )
      return TRUE;
   return FALSE;
}


/** Transforms given variables, scalars, and constant to the corresponding active variables, scalars, and constant.
 *
 *  @note @p constant needs to be initialized!
 */
static
SCIP_RETCODE getActiveVariables(
   SCIP*                 scip,               /**< SCIP data structure */
   SCIP_VAR***           vars,               /**< pointer to vars array to get active variables for */
   SCIP_Real**           scalars,            /**< pointer to scalars a_1, ..., a_n in linear sum a_1*x_1 + ... + a_n*x_n + c */
   int*                  nvars,              /**< pointer to number of variables and values in vars and vals array */
   SCIP_Real*            constant,           /**< pointer to constant c in linear sum a_1*x_1 + ... + a_n*x_n + c */
   SCIP_Bool             transformed         /**< transformed constraint? */
   )
{
   int requiredsize;
   int v;

   assert( scip != NULL );
   assert( vars != NULL );
   assert( scalars != NULL );
   assert( *vars != NULL );
   assert( *scalars != NULL );
   assert( nvars != NULL );
   assert( constant != NULL );

   if ( transformed )
   {
      SCIP_CALL( SCIPgetProbvarLinearSum(scip, *vars, *scalars, nvars, *nvars, constant, &requiredsize, TRUE) );

      if ( requiredsize > *nvars )
      {
         SCIP_CALL( SCIPreallocBufferArray(scip, vars, requiredsize) );
         SCIP_CALL( SCIPreallocBufferArray(scip, scalars, requiredsize) );

         SCIP_CALL( SCIPgetProbvarLinearSum(scip, *vars, *scalars, nvars, requiredsize, constant, &requiredsize, TRUE) );
         assert( requiredsize <= *nvars );
      }
   }
   else
   {
      for (v = 0; v < *nvars; ++v)
      {
         SCIP_CALL( SCIPvarGetOrigvarSum(&(*vars)[v], &(*scalars)[v], constant) );
      }
   }
   return SCIP_OKAY;
}


/** fills in matrix elements into coefficient arrays */
static
SCIP_RETCODE collectCoefficients(
   SCIP*                 scip,               /**< SCIP data structure */
   SCIP_Bool             doubleequations,    /**< Double equations to positive/negative version? */
   SCIP_VAR**            linvars,            /**< array of linear variables */
   SCIP_Real*            linvals,            /**< array of linear coefficients values (or NULL if all linear coefficient values are 1) */
   int                   nlinvars,           /**< number of linear variables */
   SCIP_Real             lhs,                /**< left hand side */
   SCIP_Real             rhs,                /**< right hand side */
   SCIP_Bool             istransformed,      /**< whether the constraint is transformed */
   SYM_RHSSENSE          rhssense,           /**< identifier of constraint type */
   SYM_MATRIXDATA*       matrixdata,         /**< matrix data to be filled in */
   int*                  nconssforvar        /**< pointer to array to store for each var the number of conss */
   )
{
   SCIP_VAR** vars;
   SCIP_Real* vals;
   SCIP_Real constant = 0.0;
   int nrhscoef;
   int nmatcoef;
   int nvars;
   int j;

   assert( scip != NULL );
   assert( nlinvars == 0 || linvars != NULL );
   assert( lhs <= rhs );

   /* do nothing if constraint is empty */
   if ( nlinvars == 0 )
      return SCIP_OKAY;

   /* ignore redundant constraints */
   if ( SCIPisInfinity(scip, -lhs) && SCIPisInfinity(scip, rhs) )
      return SCIP_OKAY;

   /* duplicate variable and value array */
   nvars = nlinvars;
   SCIP_CALL( SCIPduplicateBufferArray(scip, &vars, linvars, nvars) );
   if ( linvals != NULL )
   {
      SCIP_CALL( SCIPduplicateBufferArray(scip, &vals, linvals, nvars) );
   }
   else
   {
      SCIP_CALL( SCIPallocBufferArray(scip, &vals, nvars) );
      for (j = 0; j < nvars; ++j)
         vals[j] = 1.0;
   }
   assert( vars != NULL );
   assert( vals != NULL );

   /* get active variables */
   SCIP_CALL( getActiveVariables(scip, &vars, &vals, &nvars, &constant, istransformed) );

   /* check whether constraint is empty after transformation to active variables */
   if ( nvars <= 0 )
   {
      SCIPfreeBufferArray(scip, &vals);
      SCIPfreeBufferArray(scip, &vars);
      return SCIP_OKAY;
   }

   /* handle constant */
   if ( ! SCIPisInfinity(scip, -lhs) )
      lhs -= constant;
   if ( ! SCIPisInfinity(scip, rhs) )
      rhs -= constant;

   /* check whether we have to resize; note that we have to add 2 * nvars since two inequalities may be added */
   if ( matrixdata->nmatcoef + 2 * nvars > matrixdata->nmaxmatcoef )
   {
      int newsize;

      newsize = SCIPcalcMemGrowSize(scip, matrixdata->nmatcoef + 2 * nvars);
      assert( newsize >= 0 );
      SCIP_CALL( SCIPreallocBlockMemoryArray(scip, &(matrixdata->matidx), matrixdata->nmaxmatcoef, newsize) );
      SCIP_CALL( SCIPreallocBlockMemoryArray(scip, &(matrixdata->matrhsidx), matrixdata->nmaxmatcoef, newsize) );
      SCIP_CALL( SCIPreallocBlockMemoryArray(scip, &(matrixdata->matvaridx), matrixdata->nmaxmatcoef, newsize) );
      SCIP_CALL( SCIPreallocBlockMemoryArray(scip, &(matrixdata->matcoef), matrixdata->nmaxmatcoef, newsize) );
      SCIPdebugMsg(scip, "Resized matrix coefficients from %u to %d.\n", matrixdata->nmaxmatcoef, newsize);
      matrixdata->nmaxmatcoef = newsize;
   }

   nrhscoef = matrixdata->nrhscoef;
   nmatcoef = matrixdata->nmatcoef;

   /* check lhs/rhs */
   if ( SCIPisEQ(scip, lhs, rhs) )
   {
      SCIP_Bool poscoef = FALSE;
      SCIP_Bool negcoef = FALSE;

      assert( ! SCIPisInfinity(scip, rhs) );

      /* equality constraint */
      matrixdata->rhscoef[nrhscoef] = rhs;

      /* if we deal with special constraints */
      if ( rhssense >= SYM_SENSE_XOR )
         matrixdata->rhssense[nrhscoef] = rhssense;
      else
         matrixdata->rhssense[nrhscoef] = SYM_SENSE_EQUATION;
      matrixdata->rhsidx[nrhscoef] = nrhscoef;

      for (j = 0; j < nvars; ++j)
      {
         assert( nmatcoef < matrixdata->nmaxmatcoef );

         matrixdata->matidx[nmatcoef] = nmatcoef;
         matrixdata->matrhsidx[nmatcoef] = nrhscoef;

         assert( 0 <= SCIPvarGetProbindex(vars[j]) && SCIPvarGetProbindex(vars[j]) < SCIPgetNVars(scip) );

         if ( nconssforvar != NULL )
            nconssforvar[SCIPvarGetProbindex(vars[j])] += 1;
         matrixdata->matvaridx[nmatcoef] = SCIPvarGetProbindex(vars[j]);
         matrixdata->matcoef[nmatcoef++] = vals[j];
         if ( SCIPisPositive(scip, vals[j]) )
            poscoef = TRUE;
         else
            negcoef = TRUE;
      }
      nrhscoef++;

      /* add negative of equation; increases chance to detect symmetry, but might increase time to compute symmetry. */
      if ( doubleequations && poscoef && negcoef )
      {
         for (j = 0; j < nvars; ++j)
         {
            assert( nmatcoef < matrixdata->nmaxmatcoef );
            assert( 0 <= SCIPvarGetProbindex(vars[j]) && SCIPvarGetProbindex(vars[j]) < SCIPgetNVars(scip) );

            matrixdata->matidx[nmatcoef] = nmatcoef;
            matrixdata->matrhsidx[nmatcoef] = nrhscoef;
            matrixdata->matvaridx[nmatcoef] = SCIPvarGetProbindex(vars[j]);
            matrixdata->matcoef[nmatcoef++] = -vals[j];
         }
         matrixdata->rhssense[nrhscoef] = SYM_SENSE_EQUATION;
         matrixdata->rhsidx[nrhscoef] = nrhscoef;
         matrixdata->rhscoef[nrhscoef++] = -rhs;
      }
   }
   else
   {
#ifndef NDEBUG
      if ( rhssense == SYM_SENSE_BOUNDIS_TYPE_2 )
      {
         assert( ! SCIPisInfinity(scip, -lhs) );
         assert( ! SCIPisInfinity(scip, rhs) );
      }
#endif

      if ( ! SCIPisInfinity(scip, -lhs) )
      {
         matrixdata->rhscoef[nrhscoef] = -lhs;
         if ( rhssense >= SYM_SENSE_XOR )
         {
            assert( rhssense == SYM_SENSE_BOUNDIS_TYPE_2 );
            matrixdata->rhssense[nrhscoef] = rhssense;
         }
         else
            matrixdata->rhssense[nrhscoef] = SYM_SENSE_INEQUALITY;

         matrixdata->rhsidx[nrhscoef] = nrhscoef;

         for (j = 0; j < nvars; ++j)
         {
            assert( nmatcoef < matrixdata->nmaxmatcoef );
            matrixdata->matidx[nmatcoef] = nmatcoef;
            matrixdata->matrhsidx[nmatcoef] = nrhscoef;
            matrixdata->matvaridx[nmatcoef] = SCIPvarGetProbindex(vars[j]);

            assert( 0 <= SCIPvarGetProbindex(vars[j]) && SCIPvarGetProbindex(vars[j]) < SCIPgetNVars(scip) );

            if ( nconssforvar != NULL )
               nconssforvar[SCIPvarGetProbindex(vars[j])] += 1;

            matrixdata->matcoef[nmatcoef++] = -vals[j];
         }
         nrhscoef++;
      }

      if ( ! SCIPisInfinity(scip, rhs) )
      {
         matrixdata->rhscoef[nrhscoef] = rhs;
         if ( rhssense >= SYM_SENSE_XOR )
         {
            assert( rhssense == SYM_SENSE_BOUNDIS_TYPE_2 );
            matrixdata->rhssense[nrhscoef] = rhssense;
         }
         else
            matrixdata->rhssense[nrhscoef] = SYM_SENSE_INEQUALITY;

         matrixdata->rhsidx[nrhscoef] = nrhscoef;

         for (j = 0; j < nvars; ++j)
         {
            assert( nmatcoef < matrixdata->nmaxmatcoef );
            matrixdata->matidx[nmatcoef] = nmatcoef;
            matrixdata->matrhsidx[nmatcoef] = nrhscoef;

            assert( 0 <= SCIPvarGetProbindex(vars[j]) && SCIPvarGetProbindex(vars[j]) < SCIPgetNVars(scip) );

            if ( nconssforvar != NULL )
               nconssforvar[SCIPvarGetProbindex(vars[j])] += 1;

            matrixdata->matvaridx[nmatcoef] = SCIPvarGetProbindex(vars[j]);
            matrixdata->matcoef[nmatcoef++] = vals[j];
         }
         nrhscoef++;
      }
   }
   matrixdata->nrhscoef = nrhscoef;
   matrixdata->nmatcoef = nmatcoef;

   SCIPfreeBufferArray(scip, &vals);
   SCIPfreeBufferArray(scip, &vars);

   return SCIP_OKAY;
}


/** checks whether given permutations form a symmetry of a MIP
 *
 *  We need the matrix and rhs in the original order in order to speed up the comparison process. The matrix is needed
 *  in the right order to easily check rows. The rhs is used because of cache effects.
 */
static
SCIP_RETCODE checkSymmetriesAreSymmetries(
   SCIP*                 scip,               /**< SCIP data structure */
   SYM_SPEC              fixedtype,          /**< variable types that must be fixed by symmetries */
   SYM_MATRIXDATA*       matrixdata,         /**< matrix data */
   int                   nperms,             /**< number of permutations */
   int**                 perms               /**< permutations */
   )
{
   SCIP_CONSHDLR* exprconshdlr;
   SCIP_HASHMAP* varmap;
   SCIP_VAR** occuringvars;
   SCIP_Real* permrow = 0;
   SCIP_Bool success;
   int* rhsmatbeg = 0;
   int nexprconss;
   int noccuringvars;
   int oldrhs;
   int i;
   int j;
   int p;

   SCIPdebugMsg(scip, "Checking whether symmetries are symmetries (generators: %u).\n", nperms);

   /* set up dense row for permuted row */
   SCIP_CALL( SCIPallocBlockMemoryArray(scip, &permrow, matrixdata->npermvars) );

   /* set up map between rows and first entry in matcoef array */
   SCIP_CALL( SCIPallocBlockMemoryArray(scip, &rhsmatbeg, matrixdata->nrhscoef) );
   for (j = 0; j < matrixdata->nrhscoef; ++j)
      rhsmatbeg[j] = -1;

   /* get info for non-linear part */
   exprconshdlr = SCIPfindConshdlr(scip, "expr");
   nexprconss = SCIPconshdlrGetNConss(exprconshdlr);

   /* create hashmaps for variable permutation and constraints in non-linear part array for occuring variables */
   SCIP_CALL( SCIPhashmapCreate(&varmap, SCIPblkmem(scip), matrixdata->npermvars) );
   SCIP_CALL( SCIPallocBufferArray(scip, &occuringvars, matrixdata->npermvars) );

   /* build map from rhs into matrix */
   oldrhs = -1;
   for (j = 0; j < matrixdata->nmatcoef; ++j)
   {
      int rhs;

      rhs = matrixdata->matrhsidx[j];
      if ( rhs != oldrhs )
      {
         assert( 0 <= rhs && rhs < matrixdata->nrhscoef );
         rhsmatbeg[rhs] = j;
         oldrhs = rhs;
      }
   }

   /* create row */
   for (j = 0; j < matrixdata->npermvars; ++j)
      permrow[j] = 0.0;

   /* check all generators */
   for (p = 0; p < nperms; ++p)
   {
      int* P;
      int r1;
      int r2;

      SCIPdebugMsg(scip, "Verifying automorphism group generator #%d for linear part ...\n", p);
      P = perms[p];
      assert( P != NULL );

      for (j = 0; j < matrixdata->npermvars; ++j)
      {
         if ( SymmetryFixVar(fixedtype, matrixdata->permvars[j]) && P[j] != j )
         {
            SCIPdebugMsg(scip, "Permutation does not fix types %u, moving variable %d.\n", fixedtype, j);
            return SCIP_ERROR;
         }
      }

      /*
       *  linear part
       */

      /* check all linear constraints == rhs */
      for (r1 = 0; r1 < matrixdata->nrhscoef; ++r1)
      {
         int npermuted = 0;

         /* fill row into permrow (dense) */
         j = rhsmatbeg[r1];
         assert( 0 <= j && j < matrixdata->nmatcoef );
         assert( matrixdata->matrhsidx[j] == r1 ); /* note: row cannot be empty by construction */

         /* loop through row */
         while ( j < matrixdata->nmatcoef && matrixdata->matrhsidx[j] == r1 )
         {
            int varidx;

            assert( matrixdata->matvaridx[j] < matrixdata->npermvars );
            varidx = P[matrixdata->matvaridx[j]];
            assert( 0 <= varidx && varidx < matrixdata->npermvars );
            if ( varidx != matrixdata->matvaridx[j] )
               ++npermuted;
            assert( SCIPisZero(scip, permrow[varidx]) );
            permrow[varidx] = matrixdata->matcoef[j];
            ++j;
         }

         /* if row is not affected by permutation, we do not have to check it */
         if ( npermuted > 0 )
         {
            /* check other rows (sparse) */
            SCIP_Bool found = FALSE;
            for (r2 = 0; r2 < matrixdata->nrhscoef; ++r2)
            {
               /* a permutation must map constraints of the same type and respect rhs coefficients */
               if ( matrixdata->rhssense[r1] == matrixdata->rhssense[r2] && SCIPisEQ(scip, matrixdata->rhscoef[r1], matrixdata->rhscoef[r2]) )
               {
                  j = rhsmatbeg[r2];
                  assert( 0 <= j && j < matrixdata->nmatcoef );
                  assert( matrixdata->matrhsidx[j] == r2 );
                  assert( matrixdata->matvaridx[j] < matrixdata->npermvars );

                  /* loop through row r2 and check whether it is equal to permuted row r */
                  while (j < matrixdata->nmatcoef && matrixdata->matrhsidx[j] == r2 && SCIPisEQ(scip, permrow[matrixdata->matvaridx[j]], matrixdata->matcoef[j]) )
                     ++j;

                  /* check whether rows are completely equal */
                  if ( j >= matrixdata->nmatcoef || matrixdata->matrhsidx[j] != r2 )
                  {
                     /* perm[p] is indeed a symmetry */
                     found = TRUE;
                     break;
                  }
               }
            }

            assert( found );
            if ( ! found ) /*lint !e774*/
            {
               SCIPerrorMessage("Found permutation that is not a symmetry.\n");
               return SCIP_ERROR;
            }
         }

         /* reset permrow */
         j = rhsmatbeg[r1];
         while ( j < matrixdata->nmatcoef && matrixdata->matrhsidx[j] == r1 )
         {
            int varidx;
            varidx = P[matrixdata->matvaridx[j]];
            permrow[varidx] = 0.0;
            ++j;
         }
      }

      /*
       *  non-linear part
       */

      SCIPdebugMsg(scip, "Verifying automorphism group generator #%d for non-linear part ...\n", p);

      /* fill hashmap according to permutation */
      for( j = 0; j < matrixdata->npermvars; ++j )
      {
         SCIP_CALL( SCIPhashmapInsert(varmap, matrixdata->permvars[j], matrixdata->permvars[P[j]]) );
      }

      /* check all non-linear constraints */
      for( i = 0; i < nexprconss; ++i )
      {
         SCIP_CONS* cons1;
         int npermuted = 0;

         cons1 = SCIPconshdlrGetConss(exprconshdlr)[i];

         SCIP_CALL( SCIPgetConsVars(scip, cons1, occuringvars, matrixdata->npermvars, &success) );
         assert(success);
         SCIP_CALL( SCIPgetConsNVars(scip, cons1, &noccuringvars, &success) );
         assert(success);

         /* count number of affected variables in this constraint */
         for( j = 0; j < noccuringvars; ++j )
         {
            int varidx = SCIPvarGetProbindex(occuringvars[j]);
            assert(varidx >= 0 && varidx < matrixdata->npermvars);
            if( P[varidx] != varidx )
               ++npermuted;
         }

         /* if constraint is not affected by permutation, we do not have to check it */
         if( npermuted > 0 )
         {
            SCIP_CONS* permutedcons = NULL;
            SCIP_CONSEXPR_EXPR* permutedexpr;
            SCIP_Bool found = FALSE;
            SCIP_Bool infeasible;

            /* copy contraints but exchange variables according to hashmap */
            SCIP_CALL( SCIPgetConsCopy(scip, scip, cons1, &permutedcons, exprconshdlr, varmap, NULL, NULL,
                  SCIPconsIsInitial(cons1), SCIPconsIsSeparated(cons1), SCIPconsIsEnforced(cons1),
                  SCIPconsIsChecked(cons1), SCIPconsIsPropagated(cons1), SCIPconsIsLocal(cons1),
                  SCIPconsIsModifiable(cons1), SCIPconsIsDynamic(cons1), SCIPconsIsRemovable(cons1),
                  SCIPconsIsStickingAtNode(cons1), FALSE, &success) );
            assert(success);
            assert(permutedcons != NULL);

            /* simplify permuted expr in order to guarantee sorted variables */
            permutedexpr = SCIPgetExprConsExpr(scip, permutedcons);
            SCIP_CALL( SCIPsimplifyConsExprExpr(scip, exprconshdlr, permutedexpr, &permutedexpr, &success, &infeasible) );
            assert(!infeasible);

            /* look for a constraint with same lhs, rhs and expression */
            for( j = 0; j < nexprconss; ++j )
            {
               SCIP_CONS* cons2;

               cons2 = SCIPconshdlrGetConss(exprconshdlr)[j];

               if( SCIPisEQ(scip, SCIPgetRhsConsExpr(scip, cons2), SCIPgetRhsConsExpr(scip, permutedcons))
                  && SCIPisEQ(scip, SCIPgetLhsConsExpr(scip, cons2), SCIPgetLhsConsExpr(scip, permutedcons))
                  && (SCIPcompareConsExprExprs(SCIPgetExprConsExpr(scip, cons2), permutedexpr) == 0) )
               {
                  found = TRUE;
                  break;
               }
            }

            /* release copied constraint and expression because simplify captures it */
            SCIP_CALL( SCIPreleaseConsExprExpr(scip, &permutedexpr) );
            SCIP_CALL( SCIPreleaseCons(scip, &permutedcons) );

            assert(found);
            if( !found ) /*lint !e774*/
            {
               SCIPerrorMessage("Found permutation that is not a symmetry.\n");
               return SCIP_ERROR;
            }
         }
      }

      /* reset varmap */
      SCIP_CALL( SCIPhashmapRemoveAll(varmap) );
   }

   SCIPhashmapFree(&varmap);
   SCIPfreeBufferArray(scip, &occuringvars);
   SCIPfreeBlockMemoryArray(scip, &rhsmatbeg, matrixdata->nrhscoef);
   SCIPfreeBlockMemoryArray(scip, &permrow, matrixdata->npermvars);

   return SCIP_OKAY;
}


/** returns the number of active constraints that can be handled by symmetry */
static
int getNSymhandableConss(
   SCIP*                 scip                /**< SCIP instance */
   )
{
   SCIP_CONSHDLR* conshdlr;
   int nhandleconss = 0;

   assert( scip != NULL );

   conshdlr = SCIPfindConshdlr(scip, "linear");
   nhandleconss += SCIPconshdlrGetNActiveConss(conshdlr);
   conshdlr = SCIPfindConshdlr(scip, "linking");
   nhandleconss += SCIPconshdlrGetNActiveConss(conshdlr);
   conshdlr = SCIPfindConshdlr(scip, "setppc");
   nhandleconss += SCIPconshdlrGetNActiveConss(conshdlr);
   conshdlr = SCIPfindConshdlr(scip, "xor");
   nhandleconss += SCIPconshdlrGetNActiveConss(conshdlr);
   conshdlr = SCIPfindConshdlr(scip, "and");
   nhandleconss += SCIPconshdlrGetNActiveConss(conshdlr);
   conshdlr = SCIPfindConshdlr(scip, "or");
   nhandleconss += SCIPconshdlrGetNActiveConss(conshdlr);
   conshdlr = SCIPfindConshdlr(scip, "logicor");
   nhandleconss += SCIPconshdlrGetNActiveConss(conshdlr);
   conshdlr = SCIPfindConshdlr(scip, "knapsack");
   nhandleconss += SCIPconshdlrGetNActiveConss(conshdlr);
   conshdlr = SCIPfindConshdlr(scip, "varbound");
   nhandleconss += SCIPconshdlrGetNActiveConss(conshdlr);
   conshdlr = SCIPfindConshdlr(scip, "bounddisjunction");
   nhandleconss += SCIPconshdlrGetNActiveConss(conshdlr);
   conshdlr = SCIPfindConshdlr(scip, "expr");
   nhandleconss += SCIPconshdlrGetNActiveConss(conshdlr);

   return nhandleconss;
}


/** set symmetry data */
static
SCIP_RETCODE setSymmetryData(
   SCIP*                 scip,               /**< SCIP pointer */
   SCIP_VAR**            vars,               /**< vars present at time of symmetry computation */
   int                   nvars,              /**< number of vars present at time of symmetry computation */
   int                   nbinvars,           /**< number of binary vars present at time of symmetry computation */
   SCIP_VAR***           permvars,           /**< pointer to permvars array */
   int*                  npermvars,          /**< pointer to store number of permvars */
   int*                  nbinpermvars,       /**< pointer to store number of binary permvars */
   int**                 perms,              /**< permutations matrix (nperms x nvars) */
   int                   nperms,             /**< number of permutations */
   int*                  nmovedvars,         /**< pointer to store number of vars affected by symmetry (if usecompression) or NULL */
   SCIP_Bool*            binvaraffected,     /**< pointer to store whether a binary variable is affected by symmetry */
   SCIP_Bool             usecompression,     /**< whether symmetry data shall be compressed */
   SCIP_Real             compressthreshold,  /**< if percentage of moved vars is at most threshold, compression is done */
   SCIP_Bool*            compressed          /**< pointer to store whether compression has been performed */
   )
{
   int i;
   int p;

   assert( scip != NULL );
   assert( vars != NULL );
   assert( nvars > 0 );
   assert( permvars != NULL );
   assert( npermvars != NULL );
   assert( nbinpermvars != NULL );
   assert( perms != NULL );
   assert( nperms > 0 );
   assert( binvaraffected != NULL );
   assert( SCIPisGE(scip, compressthreshold, 0.0) );
   assert( SCIPisLE(scip, compressthreshold, 1.0) );
   assert( compressed != NULL );

   /* set default return values */
   *permvars = vars;
   *npermvars = nvars;
   *nbinpermvars = nbinvars;
   *binvaraffected = FALSE;
   *compressed = FALSE;

   /* if we possibly perform compression */
   if ( usecompression && SCIPgetNVars(scip) >= COMPRESSNVARSLB )
   {
      SCIP_Real percentagemovedvars;
      int* labelmovedvars;
      int* labeltopermvaridx;
      int nbinvarsaffected = 0;

      assert( nmovedvars != NULL );

      *nmovedvars = 0;

      /* detect number of moved vars and label moved vars */
      SCIP_CALL( SCIPallocBufferArray(scip, &labelmovedvars, nvars) );
      SCIP_CALL( SCIPallocBufferArray(scip, &labeltopermvaridx, nvars) );
      for (i = 0; i < nvars; ++i)
      {
         labelmovedvars[i] = -1;

         for (p = 0; p < nperms; ++p)
         {
            if ( perms[p][i] != i )
            {
               labeltopermvaridx[*nmovedvars] = i;
               labelmovedvars[i] = (*nmovedvars)++;

               if ( SCIPvarIsBinary(vars[i]) )
                  ++nbinvarsaffected;
               break;
            }
         }
      }

      if ( nbinvarsaffected > 0 )
         *binvaraffected = TRUE;

      /* check whether compression should be performed */
      percentagemovedvars = (SCIP_Real) *nmovedvars / (SCIP_Real) nvars;
      if ( *nmovedvars > 0 && SCIPisLE(scip, percentagemovedvars, compressthreshold) )
      {
         /* remove variables from permutations that are not affected by any permutation */
         for (p = 0; p < nperms; ++p)
         {
            /* iterate over labels and adapt permutation */
            for (i = 0; i < *nmovedvars; ++i)
            {
               assert( i <= labeltopermvaridx[i] );
               perms[p][i] = labelmovedvars[perms[p][labeltopermvaridx[i]]];
            }

            SCIP_CALL( SCIPreallocBlockMemoryArray(scip, &perms[p], nvars, *nmovedvars) );
         }

         /* remove variables from permvars array that are not affected by any symmetry */
         SCIP_CALL( SCIPallocBlockMemoryArray(scip, permvars, *nmovedvars) );
         for (i = 0; i < *nmovedvars; ++i)
         {
            (*permvars)[i] = vars[labeltopermvaridx[i]];
         }
         *npermvars = *nmovedvars;
         *nbinpermvars = nbinvarsaffected;
         *compressed = TRUE;

         SCIPfreeBlockMemoryArray(scip, &vars, nvars);
      }
      SCIPfreeBufferArray(scip, &labeltopermvaridx);
      SCIPfreeBufferArray(scip, &labelmovedvars);
   }
   else
   {
      /* detect whether binary variable is affected by symmetry and count number of binary permvars */
      for (i = 0; i < nbinvars; ++i)
      {
         for (p = 0; p < nperms && ! *binvaraffected; ++p)
         {
            if ( perms[p][i] != i )
            {
               if ( SCIPvarIsBinary(vars[i]) )
                  *binvaraffected = TRUE;
               break;
            }
         }
      }
   }

   return SCIP_OKAY;
}


/** computes symmetry group of a MIP */
static
SCIP_RETCODE computeSymmetryGroup(
   SCIP*                 scip,               /**< SCIP pointer */
   SCIP_Bool             doubleequations,    /**< Double equations to positive/negative version? */
   SCIP_Bool             compresssymmetries, /**< Should non-affected variables be removed from permutation to save memory? */
   SCIP_Real             compressthreshold,  /**< Compression is used if percentage of moved vars is at most the threshold. */
   int                   maxgenerators,      /**< maximal number of generators constructed (= 0 if unlimited) */
   SYM_SPEC              fixedtype,          /**< variable types that must be fixed by symmetries */
   SCIP_Bool             local,              /**< Use local variable bounds? */
   SCIP_Bool             checksymmetries,    /**< Should all symmetries be checked after computation? */
   SCIP_Bool             usecolumnsparsity,  /**< Should the number of conss a variable is contained in be exploited in symmetry detection? */
   int*                  npermvars,          /**< pointer to store number of variables for permutations */
   int*                  nbinpermvars,       /**< pointer to store number of binary variables for permutations */
   SCIP_VAR***           permvars,           /**< pointer to store variables on which permutations act */
   int*                  nperms,             /**< pointer to store number of permutations */
   int*                  nmaxperms,          /**< pointer to store maximal number of permutations (needed for freeing storage) */
   int***                perms,              /**< pointer to store permutation generators as (nperms x npermvars) matrix */
   SCIP_Real*            log10groupsize,     /**< pointer to store log10 of size of group */
   int*                  nmovedvars,         /**< pointer to store number of moved vars */
   SCIP_Bool**           isnonlinvar,        /**< pointer to store whether each variable appears nonlinear */
   SCIP_Bool*            binvaraffected,     /**< pointer to store wether a binary variable is affected by symmetry */
   SCIP_Bool*            compressed,         /**< pointer to store whether compression has been performed */
   SCIP_Bool*            success             /**< pointer to store whether symmetry computation was successful */
   )
{
   SCIP_CONSHDLR* conshdlr;
   SCIP_CONSHDLR* exprconshdlr;
   SYM_MATRIXDATA matrixdata;
   SYM_EXPRDATA exprdata;
   SCIP_HASHTABLE* vartypemap;
   SCIP_VAR** consvars;
   SCIP_Real* consvals;
   SCIP_CONS** conss;
   SCIP_VAR** vars;
   SCIP_CONSEXPR_ITERATOR* it = NULL;
   SCIP_HASHSET* auxvars = NULL;
   SYM_VARTYPE* uniquevararray;
   SYM_RHSSENSE oldsense = SYM_SENSE_UNKOWN;
   SYM_SORTRHSTYPE sortrhstype;
   SCIP_Real oldcoef = SCIP_INVALID;
   SCIP_Real val;
   int* nconssforvar = NULL;
   int nuniquevararray = 0;
   int nhandleconss;
   int nactiveconss;
   int nexprconss;
   int nconss;
   int nvars;
   int nbinvars;
   int nvarsorig;
   int nallvars;
   int c;
   int j;

   assert( scip != NULL );
   assert( npermvars != NULL );
   assert( nbinpermvars != NULL );
   assert( permvars != NULL );
   assert( nperms != NULL );
   assert( nmaxperms != NULL );
   assert( perms != NULL );
   assert( log10groupsize != NULL );
   assert( binvaraffected != NULL );
   assert( compressed != NULL );
   assert( success != NULL );
   assert( isnonlinvar != NULL );
   assert( SYMcanComputeSymmetry() );

   /* init */
   *npermvars = 0;
   *nbinpermvars = 0;
   *permvars = NULL;
   *nperms = 0;
   *nmaxperms = 0;
   *perms = NULL;
   *log10groupsize = 0;
   *nmovedvars = -1;
   *binvaraffected = FALSE;
   *compressed = FALSE;
   *success = FALSE;

   nconss = SCIPgetNConss(scip);
   nvars = SCIPgetNVars(scip);
   nbinvars = SCIPgetNBinVars(scip);
   nvarsorig = nvars;

   /* exit if no constraints or no variables are available */
   if ( nconss == 0 || nvars == 0 )
   {
      *success = TRUE;
      return SCIP_OKAY;
   }

   conss = SCIPgetConss(scip);
   assert( conss != NULL );

   exprconshdlr = SCIPfindConshdlr(scip, "expr");

   /* compute the number of active constraints */
   nactiveconss = SCIPgetNActiveConss(scip);
   nexprconss = SCIPconshdlrGetNActiveConss(exprconshdlr);

   /* exit if no active constraints are available */
   if ( nactiveconss == 0 )
   {
      *success = TRUE;
      return SCIP_OKAY;
   }

   /* before we set up the matrix, check whether we can handle all constraints */
   nhandleconss = getNSymhandableConss(scip);
   assert( nhandleconss <= nactiveconss );
   if ( nhandleconss < nactiveconss )
   {
      /* In this case we found unkown constraints and we exit, since we cannot handle them. */
      *success = FALSE;
      *nperms = -1;
      return SCIP_OKAY;
   }

   SCIPdebugMsg(scip, "Detecting %ssymmetry on %d variables and %d constraints.\n", local ? "local " : "", nvars, nactiveconss);

   /* copy variables */
   SCIP_CALL( SCIPduplicateBlockMemoryArray(scip, &vars, SCIPgetVars(scip), nvars) ); /*lint !e666*/
   assert( vars != NULL );

   /* fill matrixdata */

   /* use a staggered scheme for allocating space for non-zeros of constraint matrix since it can become large */
   if ( nvars <= 100000 )
      matrixdata.nmaxmatcoef = 100 * nvars;
   else if ( nvars <= 1000000 )
      matrixdata.nmaxmatcoef = 32 * nvars;
   else if ( nvars <= 16700000 )
      matrixdata.nmaxmatcoef = 16 * nvars;
   else
      matrixdata.nmaxmatcoef = INT_MAX / 10;

   matrixdata.nmatcoef = 0;
   matrixdata.nrhscoef = 0;
   matrixdata.nuniquemat = 0;
   matrixdata.nuniquevars = 0;
   matrixdata.nuniquerhs = 0;
   matrixdata.npermvars = nvars;
   matrixdata.permvars = vars;
   matrixdata.permvarcolors = NULL;
   matrixdata.matcoefcolors = NULL;
   matrixdata.rhscoefcolors = NULL;

   /* fill exprdata */
   exprdata.nuniqueoperators = 0;
	exprdata.nuniquecoefs = 0;
	exprdata.nuniqueconstants = 0;

   /* prepare matrix data (use block memory, since this can become large) */
   SCIP_CALL( SCIPallocBlockMemoryArray(scip, &matrixdata.matcoef, matrixdata.nmaxmatcoef) );
   SCIP_CALL( SCIPallocBlockMemoryArray(scip, &matrixdata.matidx, matrixdata.nmaxmatcoef) );
   SCIP_CALL( SCIPallocBlockMemoryArray(scip, &matrixdata.matrhsidx, matrixdata.nmaxmatcoef) );
   SCIP_CALL( SCIPallocBlockMemoryArray(scip, &matrixdata.matvaridx, matrixdata.nmaxmatcoef) );
   SCIP_CALL( SCIPallocBlockMemoryArray(scip, &matrixdata.rhscoef, 2 * nactiveconss) );
   SCIP_CALL( SCIPallocBlockMemoryArray(scip, &matrixdata.rhssense, 2 * nactiveconss) );
   SCIP_CALL( SCIPallocBlockMemoryArray(scip, &matrixdata.rhsidx, 2 * nactiveconss) );

   /* prepare temporary constraint data (use block memory, since this can become large);
    * also allocate memory for fixed vars since some vars might have been deactivated meanwhile */
   nallvars = nvars + SCIPgetNFixedVars(scip);
   SCIP_CALL( SCIPallocBlockMemoryArray(scip, &consvars, nallvars) );
   SCIP_CALL( SCIPallocBlockMemoryArray(scip, &consvals, nallvars) );

   /* create hashset for auxvars and iterator for expression constraints */
   if( nexprconss > 0 )
   {
      SCIP_CALL( SCIPallocClearBlockMemoryArray(scip, isnonlinvar, nvars) );
      SCIP_CALL( SCIPhashsetCreate(&auxvars, SCIPblkmem(scip), nexprconss) );
      SCIP_CALL( SCIPexpriteratorCreate(&it, exprconshdlr, SCIPblkmem(scip)) );
   }
   else
   {
      *isnonlinvar = NULL;
   }

   /* allocate memory for getting the number of constraints that contain a variable */
   if ( usecolumnsparsity )
   {
      SCIP_CALL( SCIPallocClearBlockMemoryArray(scip, &nconssforvar, nvars) );
   }

   /* loop through all constraints */
   for (c = 0; c < nconss; ++c)
   {
      const char* conshdlrname;
      SCIP_CONS* cons;
      SCIP_VAR** linvars;
      int nconsvars;

      /* get constraint */
      cons = conss[c];
      assert( cons != NULL );

      /* skip non-active constraints */
      if ( ! SCIPconsIsActive(cons) )
         continue;

      /* Skip conflict constraints if we are late in the solving process */
      if ( SCIPgetStage(scip) == SCIP_STAGE_SOLVING && SCIPconsIsConflict(cons) )
         continue;

      /* get constraint handler */
      conshdlr = SCIPconsGetHdlr(cons);
      assert( conshdlr != NULL );

      conshdlrname = SCIPconshdlrGetName(conshdlr);
      assert( conshdlrname != NULL );

      /* check type of constraint */
      if ( strcmp(conshdlrname, "linear") == 0 )
      {
         SCIP_CALL( collectCoefficients(scip, doubleequations, SCIPgetVarsLinear(scip, cons), SCIPgetValsLinear(scip, cons),
               SCIPgetNVarsLinear(scip, cons), SCIPgetLhsLinear(scip, cons), SCIPgetRhsLinear(scip, cons),
               SCIPconsIsTransformed(cons), SYM_SENSE_UNKOWN, &matrixdata, nconssforvar) );
      }
      else if ( strcmp(conshdlrname, "linking") == 0 )
      {
         SCIP_VAR** curconsvars;
         SCIP_Real* curconsvals;
         int i;

         /* get constraint variables and their coefficients */
         curconsvals = SCIPgetValsLinking(scip, cons);
         SCIP_CALL( SCIPgetBinvarsLinking(scip, cons, &curconsvars, &nconsvars) );
         /* SCIPgetBinVarsLinking returns the number of binary variables, but we also need the integer variable */
         nconsvars++;

         /* copy vars and vals for binary variables */
         for( i = 0; i < nconsvars - 1; i++ )
         {
            consvars[i] = curconsvars[i];
            consvals[i] = (SCIP_Real) curconsvals[i];
         }

         /* set final entry of vars and vals to the linking variable and its coefficient, respectively */
         consvars[nconsvars - 1] = SCIPgetLinkvarLinking(scip, cons);
         consvals[nconsvars - 1] = -1.0;

         SCIP_CALL( collectCoefficients(scip, doubleequations, consvars, consvals, nconsvars, 0.0, 0.0,
               SCIPconsIsTransformed(cons), SYM_SENSE_UNKOWN, &matrixdata, nconssforvar) );
         SCIP_CALL( collectCoefficients(scip, doubleequations, consvars, NULL, nconsvars - 1, 1.0, 1.0,
               SCIPconsIsTransformed(cons), SYM_SENSE_UNKOWN, &matrixdata, nconssforvar) );
      }
      else if ( strcmp(conshdlrname, "setppc") == 0 )
      {
         linvars = SCIPgetVarsSetppc(scip, cons);
         nconsvars = SCIPgetNVarsSetppc(scip, cons);

         switch ( SCIPgetTypeSetppc(scip, cons) )
         {
         case SCIP_SETPPCTYPE_PARTITIONING :
            SCIP_CALL( collectCoefficients(scip, doubleequations, linvars, 0, nconsvars, 1.0, 1.0, SCIPconsIsTransformed(cons), SYM_SENSE_EQUATION, &matrixdata, nconssforvar) );
            break;
         case SCIP_SETPPCTYPE_PACKING :
            SCIP_CALL( collectCoefficients(scip, doubleequations, linvars, 0, nconsvars, -SCIPinfinity(scip), 1.0, SCIPconsIsTransformed(cons), SYM_SENSE_INEQUALITY, &matrixdata, nconssforvar) );
            break;
         case SCIP_SETPPCTYPE_COVERING :
            SCIP_CALL( collectCoefficients(scip, doubleequations, linvars, 0, nconsvars, 1.0, SCIPinfinity(scip), SCIPconsIsTransformed(cons), SYM_SENSE_INEQUALITY, &matrixdata, nconssforvar) );
            break;
         default:
            SCIPerrorMessage("Unknown setppc type %d.\n", SCIPgetTypeSetppc(scip, cons));
            return SCIP_ERROR;
         }
      }
      else if ( strcmp(conshdlrname, "xor") == 0 )
      {
         SCIP_VAR** curconsvars;
         SCIP_VAR* var;

         /* get number of variables of XOR constraint (without integer variable) */
         nconsvars = SCIPgetNVarsXor(scip, cons);

         /* get variables of XOR constraint */
         curconsvars = SCIPgetVarsXor(scip, cons);
         for (j = 0; j < nconsvars; ++j)
         {
            assert( curconsvars[j] != NULL );
            consvars[j] = curconsvars[j];
            consvals[j] = 1.0;
         }

         /* intVar of xor constraint might have been removed */
         var = SCIPgetIntVarXor(scip, cons);
         if ( var != NULL )
         {
            consvars[nconsvars] = var;
            consvals[nconsvars++] = 2.0;
         }
         assert( nconsvars <= nallvars );

         SCIP_CALL( collectCoefficients(scip, doubleequations, consvars, consvals, nconsvars, (SCIP_Real) SCIPgetRhsXor(scip, cons),
               (SCIP_Real) SCIPgetRhsXor(scip, cons), SCIPconsIsTransformed(cons), SYM_SENSE_XOR, &matrixdata, nconssforvar) );
      }
      else if ( strcmp(conshdlrname, "and") == 0 )
      {
         SCIP_VAR** curconsvars;

         /* get number of variables of AND constraint (without resultant) */
         nconsvars = SCIPgetNVarsAnd(scip, cons);

         /* get variables of AND constraint */
         curconsvars = SCIPgetVarsAnd(scip, cons);

         for (j = 0; j < nconsvars; ++j)
         {
            assert( curconsvars[j] != NULL );
            consvars[j] = curconsvars[j];
            consvals[j] = 1.0;
         }

         assert( SCIPgetResultantAnd(scip, cons) != NULL );
         consvars[nconsvars] = SCIPgetResultantAnd(scip, cons);
         consvals[nconsvars++] = 2.0;
         assert( nconsvars <= nallvars );

         SCIP_CALL( collectCoefficients(scip, doubleequations, consvars, consvals, nconsvars, 0.0, 0.0,
               SCIPconsIsTransformed(cons), SYM_SENSE_AND, &matrixdata, nconssforvar) );
      }
      else if ( strcmp(conshdlrname, "or") == 0 )
      {
         SCIP_VAR** curconsvars;

         /* get number of variables of OR constraint (without resultant) */
         nconsvars = SCIPgetNVarsOr(scip, cons);

         /* get variables of OR constraint */
         curconsvars = SCIPgetVarsOr(scip, cons);

         for (j = 0; j < nconsvars; ++j)
         {
            assert( curconsvars[j] != NULL );
            consvars[j] = curconsvars[j];
            consvals[j] = 1.0;
         }

         assert( SCIPgetResultantOr(scip, cons) != NULL );
         consvars[nconsvars] = SCIPgetResultantOr(scip, cons);
         consvals[nconsvars++] = 2.0;
         assert( nconsvars <= nallvars );

         SCIP_CALL( collectCoefficients(scip, doubleequations, consvars, consvals, nconsvars, 0.0, 0.0,
               SCIPconsIsTransformed(cons), SYM_SENSE_OR, &matrixdata, nconssforvar) );
      }
      else if ( strcmp(conshdlrname, "logicor") == 0 )
      {
         SCIP_CALL( collectCoefficients(scip, doubleequations, SCIPgetVarsLogicor(scip, cons), 0, SCIPgetNVarsLogicor(scip, cons),
               1.0, SCIPinfinity(scip), SCIPconsIsTransformed(cons), SYM_SENSE_INEQUALITY, &matrixdata, nconssforvar) );
      }
      else if ( strcmp(conshdlrname, "knapsack") == 0 )
      {
         SCIP_Longint* weights;

         nconsvars = SCIPgetNVarsKnapsack(scip, cons);

         /* copy Longint array to SCIP_Real array and get active variables of constraint */
         weights = SCIPgetWeightsKnapsack(scip, cons);
         for (j = 0; j < nconsvars; ++j)
            consvals[j] = (SCIP_Real) weights[j];
         assert( nconsvars <= nallvars );

         SCIP_CALL( collectCoefficients(scip, doubleequations, SCIPgetVarsKnapsack(scip, cons), consvals, nconsvars, -SCIPinfinity(scip),
               (SCIP_Real) SCIPgetCapacityKnapsack(scip, cons), SCIPconsIsTransformed(cons), SYM_SENSE_INEQUALITY, &matrixdata, nconssforvar) );
      }
      else if ( strcmp(conshdlrname, "varbound") == 0 )
      {
         consvars[0] = SCIPgetVarVarbound(scip, cons);
         consvals[0] = 1.0;

         consvars[1] = SCIPgetVbdvarVarbound(scip, cons);
         consvals[1] = SCIPgetVbdcoefVarbound(scip, cons);

         SCIP_CALL( collectCoefficients(scip, doubleequations, consvars, consvals, 2, SCIPgetLhsVarbound(scip, cons),
               SCIPgetRhsVarbound(scip, cons), SCIPconsIsTransformed(cons), SYM_SENSE_INEQUALITY, &matrixdata, nconssforvar) );
      }
      else if ( strcmp(conshdlrname, "bounddisjunction") == 0 )
      {
         /* To model bound disjunctions, we normalize each constraint
          * \f[
          *   (x_1 \{\leq,\geq\} b_1) \vee \ldots \vee (x_n \{\leq,\geq\} b_n)
          * \f]
          * to a constraint of type
          * \f[
          *   (x_1 \leq b'_1 \vee \ldots \vee (x_n \leq b'_n).
          * \f]
          *
          * If no variable appears twice in such a normalized constraint, we say this bound disjunction
          * is of type 1. If the bound disjunction has length two and both disjunctions contain the same variable,
          * we say the bound disjunction is of type 2. Further bound disjunctions are possible, but can currently
          * not be handled.
          *
          * Bound disjunctions of type 1 are modeled as the linear constraint
          * \f[
          *    b'_1 \cdot x_1 + \ldots +  b'_n \cdot x_n = 0
          * \f]
          * and bound disjunctions of type 2 are modeled as the linear constraint
          * \f[
          *    \min\{b'_1, b'_2\} \leq x_1 \leq \max\{b'_1, b'_2\}.
          * \f]
          * Note that problems arise if \fb'_i = 0\f for some variable \fx_i\f, because its coefficient in the
          * linear constraint is 0. To avoid this, we replace 0 by a special number.
          */
         SCIP_VAR** bounddisjvars;
         SCIP_BOUNDTYPE* boundtypes;
         SCIP_Real* bounds;
         SCIP_Bool repetition = FALSE;
         int nbounddisjvars;
         int k;

         /* collect coefficients for normalized constraint */
         nbounddisjvars = SCIPgetNVarsBounddisjunction(scip, cons);
         bounddisjvars = SCIPgetVarsBounddisjunction(scip, cons);
         boundtypes = SCIPgetBoundtypesBounddisjunction(scip, cons);
         bounds = SCIPgetBoundsBounddisjunction(scip, cons);

         /* copy data */
         for (j = 0; j < nbounddisjvars; ++j)
         {
            consvars[j] = bounddisjvars[j];

            /* normalize bounddisjunctions to SCIP_BOUNDTYPE_LOWER */
            if ( boundtypes[j] == SCIP_BOUNDTYPE_LOWER )
               consvals[j] = - bounds[j];
            else
               consvals[j] = bounds[j];

            /* special treatment of 0 values */
            if ( SCIPisZero(scip, consvals[j]) )
               consvals[j] = SCIP_SPECIALVAL;

            /* detect whether a variable appears in two literals */
            for (k = 0; k < j && ! repetition; ++k)
            {
               if ( consvars[j] == consvars[k] )
                  repetition = TRUE;
            }

            /* stop, we cannot handle bounddisjunctions with more than two variables that contain a variable twice */
            if ( repetition && nbounddisjvars > 2 )
            {
               *success = FALSE;

               SCIPverbMessage(scip, SCIP_VERBLEVEL_HIGH, NULL,
                  "   Deactivated symmetry handling methods, there exist constraints that cannot be handled by symmetry methods.\n");

               if ( usecolumnsparsity )
                  SCIPfreeBlockMemoryArrayNull(scip, &nconssforvar, nvars);

               SCIPfreeBlockMemoryArrayNull(scip, &consvals, nallvars);
               SCIPfreeBlockMemoryArrayNull(scip, &consvars, nallvars);
               SCIPfreeBlockMemoryArrayNull(scip, &matrixdata.rhsidx, 2 * nactiveconss);
               SCIPfreeBlockMemoryArrayNull(scip, &matrixdata.rhssense, 2 * nactiveconss);
               SCIPfreeBlockMemoryArrayNull(scip, &matrixdata.rhscoef, 2 * nactiveconss);
               SCIPfreeBlockMemoryArrayNull(scip, &matrixdata.matvaridx, matrixdata.nmaxmatcoef);
               SCIPfreeBlockMemoryArrayNull(scip, &matrixdata.matrhsidx, matrixdata.nmaxmatcoef);
               SCIPfreeBlockMemoryArrayNull(scip, &matrixdata.matidx, matrixdata.nmaxmatcoef);
               SCIPfreeBlockMemoryArrayNull(scip, &matrixdata.matcoef, matrixdata.nmaxmatcoef);
               SCIPfreeBlockMemoryArrayNull(scip, &vars, nvars);

               return SCIP_OKAY;
            }
         }
         assert( ! repetition || nbounddisjvars == 2 );

         /* if no variable appears twice */
         if ( ! repetition )
         {
            /* add information for bounddisjunction of type 1 */
            SCIP_CALL( collectCoefficients(scip, doubleequations, consvars, consvals, nbounddisjvars, 0.0, 0.0,
                  SCIPconsIsTransformed(cons), SYM_SENSE_BOUNDIS_TYPE_1, &matrixdata, nconssforvar) );
         }
         else
         {
            /* add information for bounddisjunction of type 2 */
            SCIP_Real lhs;
            SCIP_Real rhs;

            lhs = MIN(consvals[0], consvals[1]);
            rhs = MAX(consvals[0], consvals[1]);

            consvals[0] = 1.0;

            SCIP_CALL( collectCoefficients(scip, doubleequations, consvars, consvals, 1, lhs, rhs,
                  SCIPconsIsTransformed(cons), SYM_SENSE_BOUNDIS_TYPE_2, &matrixdata, nconssforvar) );
         }
      }
      else if ( strcmp(conshdlrname, "expr") == 0 )
      {
         SCIP_CONSEXPR_EXPR* expr;
         SCIP_CONSEXPR_EXPR* rootexpr = SCIPgetExprConsExpr(scip, cons);
         SCIP_CONSEXPR_EXPRHDLR* valexprhdlr = SCIPfindConsExprExprHdlr(exprconshdlr, "val");
         SCIP_CONSEXPR_EXPRHDLR* sumexprhdlr = SCIPfindConsExprExprHdlr(exprconshdlr, "sum");

         /* for expression constraints, only collect auxiliary variables for now */
         SCIP_CALL( SCIPexpriteratorInit(it, rootexpr, SCIP_CONSEXPRITERATOR_DFS, TRUE) );
         SCIPexpriteratorSetStagesDFS(it, SCIP_CONSEXPRITERATOR_ENTEREXPR);

         for( expr = SCIPexpriteratorGetCurrent(it); !SCIPexpriteratorIsEnd(it); expr = SCIPexpriteratorGetNext(it)) /*lint !e441*/
         {
            switch( SCIPexpriteratorGetStageDFS(it) )
            {
               case SCIP_CONSEXPRITERATOR_ENTEREXPR:
               {
                  /* for variables, we check whether they appear nonlinearly and store the result in the resp. array */
                  if( SCIPisConsExprExprVar(expr) )
                  {
                     (*isnonlinvar)[SCIPvarGetProbindex(SCIPgetConsExprExprVarVar(expr))]
                        = (SCIPexpriteratorGetParentDFS(it) != rootexpr || SCIPgetConsExprExprHdlr(rootexpr) != sumexprhdlr);
                  }
                  else
                  {
                     SCIP_VAR* auxvar = SCIPgetConsExprExprAuxVar(expr);

                     if( auxvar != NULL && !SCIPhashsetExists(auxvars, (void*) auxvar) )
                     {
                        SCIP_CALL( SCIPhashsetInsert(auxvars, SCIPblkmem(scip), (void*) auxvar) );
                     }

                     if( SCIPgetConsExprExprHdlr(expr) == valexprhdlr )
                        ++exprdata.nuniqueconstants;
                     else if( SCIPgetConsExprExprHdlr(expr) == sumexprhdlr )
                     {
                        ++exprdata.nuniqueoperators;
                        ++exprdata.nuniqueconstants;
                        exprdata.nuniquecoefs += SCIPgetConsExprExprNChildren(expr);
                     }
                     else
                        ++exprdata.nuniqueoperators;
                  }

                  break;
               }

               default:
                  SCIPABORT(); /* we should never be called in this stage */
                  break;
            }
         }
      }
      else
      {
         /* if constraint is not one of the previous types, it cannot be handled */
         SCIPerrorMessage("Cannot determine symmetries for constraint <%s> of constraint handler <%s>.\n",
            SCIPconsGetName(cons), SCIPconshdlrGetName(conshdlr) );
         return SCIP_ERROR;
      }
   }
   assert( matrixdata.nrhscoef <= 2 * (nactiveconss - nexprconss) );
   assert( matrixdata.nrhscoef >= 0 );

   SCIPfreeBlockMemoryArray(scip, &consvals, nallvars);
   SCIPfreeBlockMemoryArray(scip, &consvars, nallvars);

   /* if no active constraint contains active variables */
   if ( nexprconss == 0 && matrixdata.nrhscoef == 0 )
   {
      *success = TRUE;

      if ( usecolumnsparsity )
         SCIPfreeBlockMemoryArrayNull(scip, &nconssforvar, nvars);

      /* free matrix data */
      SCIPfreeBlockMemoryArrayNull(scip, &matrixdata.rhsidx, 2 * nactiveconss);
      SCIPfreeBlockMemoryArrayNull(scip, &matrixdata.rhssense, 2 * nactiveconss);
      SCIPfreeBlockMemoryArrayNull(scip, &matrixdata.rhscoef, 2 * nactiveconss);
      SCIPfreeBlockMemoryArrayNull(scip, &matrixdata.matvaridx, matrixdata.nmaxmatcoef);
      SCIPfreeBlockMemoryArrayNull(scip, &matrixdata.matrhsidx, matrixdata.nmaxmatcoef);
      SCIPfreeBlockMemoryArrayNull(scip, &matrixdata.matidx, matrixdata.nmaxmatcoef);
      SCIPfreeBlockMemoryArrayNull(scip, &matrixdata.matcoef, matrixdata.nmaxmatcoef);

      SCIPfreeBlockMemoryArray(scip, &vars, nvars);

      return SCIP_OKAY;
   }

   /* sort matrix coefficients (leave matrix array intact) */
   SCIPsort(matrixdata.matidx, SYMsortMatCoef, (void*) matrixdata.matcoef, matrixdata.nmatcoef);

   /* sort rhs types (first by sense, then by value, leave rhscoef intact) */
   sortrhstype.vals = matrixdata.rhscoef;
   sortrhstype.senses = matrixdata.rhssense;
   sortrhstype.nrhscoef = matrixdata.nrhscoef;
   SCIPsort(matrixdata.rhsidx, SYMsortRhsTypes, (void*) &sortrhstype, matrixdata.nrhscoef);

   /* create map for variables to indices */
   SCIP_CALL( SCIPhashtableCreate(&vartypemap, SCIPblkmem(scip), 5 * nvars, SYMhashGetKeyVartype, SYMhashKeyEQVartype, SYMhashKeyValVartype, (void*) scip) );
   assert( vartypemap != NULL );

   /* allocate space for mappings to colors */
   SCIP_CALL( SCIPallocBlockMemoryArray(scip, &matrixdata.permvarcolors, nvars) );
   SCIP_CALL( SCIPallocBlockMemoryArray(scip, &matrixdata.matcoefcolors, matrixdata.nmatcoef) );
   SCIP_CALL( SCIPallocBlockMemoryArray(scip, &matrixdata.rhscoefcolors, matrixdata.nrhscoef) );
   SCIP_CALL( SCIPallocBlockMemoryArray(scip, &uniquevararray, nvars) );

   /* determine number of different coefficents */

   /* find non-equivalent variables: same objective, lower and upper bounds, and variable type */
   for (j = 0; j < nvars; ++j)
   {
      SCIP_VAR* var;

      var = vars[j];
      assert( var != NULL );

      /* if the variable type should be fixed, just increase the color */
      if ( SymmetryFixVar(fixedtype, var) || (nexprconss > 0 && SCIPhashsetExists(auxvars, (void*) var)) )
      {
         matrixdata.permvarcolors[j] = matrixdata.nuniquevars++;
#ifdef SCIP_OUTPUT
         SCIPdebugMsg(scip, "Detected variable <%s> of fixed type %d - color %d.\n", SCIPvarGetName(var), SCIPvarGetType(var), matrixdata.nuniquevars - 1);
#endif
      }
      else
      {
         SYM_VARTYPE* vt;

         vt = &uniquevararray[nuniquevararray];
         assert( nuniquevararray <= matrixdata.nuniquevars );

         vt->obj = SCIPvarGetObj(var);
         if ( local )
         {
            vt->lb = SCIPvarGetLbLocal(var);
            vt->ub = SCIPvarGetUbLocal(var);
         }
         else
         {
            vt->lb = SCIPvarGetLbGlobal(var);
            vt->ub = SCIPvarGetUbGlobal(var);
         }
         vt->type = SCIPvarGetType(var);
         vt->nconss = usecolumnsparsity ? nconssforvar[j] : 0; /*lint !e613*/

         if ( ! SCIPhashtableExists(vartypemap, (void*) vt) )
         {
            SCIP_CALL( SCIPhashtableInsert(vartypemap, (void*) vt) );
            vt->color = matrixdata.nuniquevars;
            matrixdata.permvarcolors[j] = matrixdata.nuniquevars++;
            ++nuniquevararray;
#ifdef SCIP_OUTPUT
            SCIPdebugMsg(scip, "Detected variable <%s> of new type (probindex: %d, obj: %g, lb: %g, ub: %g, type: %d) - color %d.\n",
               SCIPvarGetName(var), SCIPvarGetProbindex(var), vt->obj, vt->lb, vt->ub, vt->type, matrixdata.nuniquevars - 1);
#endif
         }
         else
         {
            SYM_VARTYPE* vtr;

            vtr = (SYM_VARTYPE*) SCIPhashtableRetrieve(vartypemap, (void*) vt);
            matrixdata.permvarcolors[j] = vtr->color;
         }
      }
   }

   /* If every variable is unique, terminate. -> no symmetries can be present */
   if ( matrixdata.nuniquevars == nvars )
   {
      *success = TRUE;

      /* free matrix data */
      SCIPfreeBlockMemoryArray(scip, &uniquevararray, nvars);

      SCIPfreeBlockMemoryArrayNull(scip, &matrixdata.rhscoefcolors, matrixdata.nrhscoef);
      SCIPfreeBlockMemoryArrayNull(scip, &matrixdata.matcoefcolors, matrixdata.nmatcoef);
      SCIPfreeBlockMemoryArrayNull(scip, &matrixdata.permvarcolors, nvars);
      SCIPhashtableFree(&vartypemap);

      if ( usecolumnsparsity )
         SCIPfreeBlockMemoryArrayNull(scip, &nconssforvar, nvars);

      if( nexprconss > 0 )
      {
         SCIPexpriteratorFree(&it);
         SCIPhashsetFree(&auxvars, SCIPblkmem(scip));
         SCIPfreeBlockMemoryArrayNull(scip, isnonlinvar, nvars);
      }

      SCIPfreeBlockMemoryArrayNull(scip, &matrixdata.rhsidx, 2 * nactiveconss);
      SCIPfreeBlockMemoryArrayNull(scip, &matrixdata.rhssense, 2 * nactiveconss);
      SCIPfreeBlockMemoryArrayNull(scip, &matrixdata.rhscoef, 2 * nactiveconss);
      SCIPfreeBlockMemoryArrayNull(scip, &matrixdata.matvaridx, matrixdata.nmaxmatcoef);
      SCIPfreeBlockMemoryArrayNull(scip, &matrixdata.matrhsidx, matrixdata.nmaxmatcoef);
      SCIPfreeBlockMemoryArrayNull(scip, &matrixdata.matidx, matrixdata.nmaxmatcoef);
      SCIPfreeBlockMemoryArrayNull(scip, &matrixdata.matcoef, matrixdata.nmaxmatcoef);

      SCIPfreeBlockMemoryArray(scip, &vars, nvars);

      return SCIP_OKAY;
   }

   /* find non-equivalent matrix entries (use sorting to avoid too many map calls) */
   for (j = 0; j < matrixdata.nmatcoef; ++j)
   {
      int idx;

      idx = matrixdata.matidx[j];
      assert( 0 <= idx && idx < matrixdata.nmatcoef );

      val = matrixdata.matcoef[idx];
      assert( oldcoef == SCIP_INVALID || oldcoef <= val ); /*lint !e777*/

      if ( ! SCIPisEQ(scip, val, oldcoef) )
      {
#ifdef SCIP_OUTPUT
         SCIPdebugMsg(scip, "Detected new matrix entry type %f - color: %d\n.", val, matrixdata.nuniquemat);
#endif
         matrixdata.matcoefcolors[idx] = matrixdata.nuniquemat++;
         oldcoef = val;
      }
      else
      {
         assert( matrixdata.nuniquemat > 0 );
         matrixdata.matcoefcolors[idx] = matrixdata.nuniquemat - 1;
      }
   }

   /* find non-equivalent rhs */
   oldcoef = SCIP_INVALID;
   for (j = 0; j < matrixdata.nrhscoef; ++j)
   {
      SYM_RHSSENSE sense;
      int idx;

      idx = matrixdata.rhsidx[j];
      assert( 0 <= idx && idx < matrixdata.nrhscoef );
      sense = matrixdata.rhssense[idx];
      val = matrixdata.rhscoef[idx];

      /* make sure that new senses are treated with new color */
      if ( sense != oldsense )
         oldcoef = SCIP_INVALID;
      oldsense = sense;
      assert( oldcoef == SCIP_INVALID || oldcoef <= val ); /*lint !e777*/

      /* assign new color to new type */
      if ( ! SCIPisEQ(scip, val, oldcoef) )
      {
#ifdef SCIP_OUTPUT
         SCIPdebugMsg(scip, "Detected new rhs type %f, type: %u - color: %d\n", val, sense, matrixdata.nuniquerhs);
#endif
         matrixdata.rhscoefcolors[idx] = matrixdata.nuniquerhs++;
         oldcoef = val;
      }
      else
      {
         assert( matrixdata.nuniquerhs > 0 );
         matrixdata.rhscoefcolors[idx] = matrixdata.nuniquerhs - 1;
      }
   }
   assert( 0 < matrixdata.nuniquevars && matrixdata.nuniquevars <= nvars );
   assert( 0 <= matrixdata.nuniquerhs && matrixdata.nuniquerhs <= matrixdata.nrhscoef );
   assert( 0 <= matrixdata.nuniquemat && matrixdata.nuniquemat <= matrixdata.nmatcoef );

   SCIPdebugMsg(scip, "Number of detected different variables: %d (total: %d).\n", matrixdata.nuniquevars, nvars);
   SCIPdebugMsg(scip, "Number of detected different rhs types: %d (total: %d).\n", matrixdata.nuniquerhs, matrixdata.nrhscoef);
   SCIPdebugMsg(scip, "Number of detected different matrix coefficients: %d (total: %d).\n", matrixdata.nuniquemat, matrixdata.nmatcoef);

   /* do not compute symmetry if all variables are non-equivalent (unique) or if all matrix coefficients are different */
   if ( matrixdata.nuniquevars < nvars && (matrixdata.nuniquemat == 0 || matrixdata.nuniquemat < matrixdata.nmatcoef) )
   {
      /* determine generators */
      SCIP_CALL( SYMcomputeSymmetryGenerators(scip, maxgenerators, &matrixdata, &exprdata, nperms, nmaxperms,
            perms, log10groupsize) );
      assert( *nperms <= *nmaxperms );

      /* SCIPisStopped() might call SCIPgetGap() which is only available after initpresolve */
      if ( checksymmetries && SCIPgetStage(scip) > SCIP_STAGE_INITPRESOLVE && ! SCIPisStopped(scip) )
      {
         SCIP_CALL( checkSymmetriesAreSymmetries(scip, fixedtype, &matrixdata, *nperms, *perms) );
      }

      if ( *nperms > 0 )
      {
         SCIP_CALL( setSymmetryData(scip, vars, nvars, nbinvars, permvars, npermvars, nbinpermvars, *perms, *nperms,
               nmovedvars, binvaraffected, compresssymmetries, compressthreshold, compressed) );
      }
      else
      {
         SCIPfreeBlockMemoryArrayNull(scip, isnonlinvar, nvars);
         SCIPfreeBlockMemoryArray(scip, &vars, nvars);
      }
   }
   else
   {
      SCIPfreeBlockMemoryArrayNull(scip, isnonlinvar, nvars);
      SCIPfreeBlockMemoryArray(scip, &vars, nvars);
   }
   *success = TRUE;

   /* free matrix data */
   SCIPfreeBlockMemoryArray(scip, &uniquevararray, nvarsorig);

   SCIPfreeBlockMemoryArrayNull(scip, &matrixdata.rhscoefcolors, matrixdata.nrhscoef);
   SCIPfreeBlockMemoryArrayNull(scip, &matrixdata.matcoefcolors, matrixdata.nmatcoef);
   SCIPfreeBlockMemoryArrayNull(scip, &matrixdata.permvarcolors, nvarsorig);
   SCIPhashtableFree(&vartypemap);

   if ( usecolumnsparsity )
      SCIPfreeBlockMemoryArrayNull(scip, &nconssforvar, nvarsorig);

   /* free cons expr specific data */
   if( nexprconss > 0 )
   {
      assert(it != NULL);
      assert(auxvars != NULL);

      SCIPexpriteratorFree(&it);
      SCIPhashsetFree(&auxvars, SCIPblkmem(scip));
   }

   SCIPfreeBlockMemoryArrayNull(scip, &matrixdata.rhsidx, 2 * nactiveconss);
   SCIPfreeBlockMemoryArrayNull(scip, &matrixdata.rhssense, 2 * nactiveconss);
   SCIPfreeBlockMemoryArrayNull(scip, &matrixdata.rhscoef, 2 * nactiveconss);
   SCIPfreeBlockMemoryArrayNull(scip, &matrixdata.matvaridx, matrixdata.nmaxmatcoef);
   SCIPfreeBlockMemoryArrayNull(scip, &matrixdata.matrhsidx, matrixdata.nmaxmatcoef);
   SCIPfreeBlockMemoryArrayNull(scip, &matrixdata.matidx, matrixdata.nmaxmatcoef);
   SCIPfreeBlockMemoryArrayNull(scip, &matrixdata.matcoef, matrixdata.nmaxmatcoef);

   return SCIP_OKAY;
}


/** determines symmetry */
static
SCIP_RETCODE determineSymmetry(
   SCIP*                 scip,               /**< SCIP instance */
   SCIP_PROPDATA*        propdata,           /**< propagator data */
   SYM_SPEC              symspecrequire,     /**< symmetry specification for which we need to compute symmetries */
   SYM_SPEC              symspecrequirefixed /**< symmetry specification of variables which must be fixed by symmetries */
   )
{
   SCIP_Bool successful;
   int maxgenerators;
   int nhandleconss;
   int nconss;
   unsigned int type = 0;
   int nvars;
   int j;
   int p;

   assert( scip != NULL );
   assert( propdata != NULL );
   assert( propdata->usesymmetry >= 0 );
   assert( propdata->ofenabled || propdata->symconsenabled );

   /* do not compute symmetry if reoptimization is enabled */
   if ( SCIPisReoptEnabled(scip) )
   {
      propdata->ofenabled = FALSE;
      propdata->symconsenabled = FALSE;
      return SCIP_OKAY;
   }

   /* skip symmetry computation if no graph automorphism code was linked */
   if ( ! SYMcanComputeSymmetry() )
   {
      propdata->ofenabled = FALSE;
      propdata->symconsenabled = FALSE;

      nconss = SCIPgetNActiveConss(scip);
      nhandleconss = getNSymhandableConss(scip);

      /* print verbMessage only if problem consists of symmetry handable constraints */
      assert( nhandleconss <=  nconss );
      if ( nhandleconss < nconss )
         return SCIP_OKAY;

      SCIPverbMessage(scip, SCIP_VERBLEVEL_HIGH, NULL,
         "   Deactivated symmetry handling methods, since SCIP was built without symmetry detector (SYM=none).\n");

      return SCIP_OKAY;
   }

   /* do not compute symmetry if there are active pricers */
   if ( SCIPgetNActivePricers(scip) > 0 )
   {
      propdata->ofenabled = FALSE;
      propdata->symconsenabled = FALSE;
      return SCIP_OKAY;
   }

   /* avoid trivial cases */
   nvars = SCIPgetNVars(scip);
   if ( nvars <= 0 )
   {
      propdata->ofenabled = FALSE;
      propdata->symconsenabled = FALSE;

      return SCIP_OKAY;
   }

   /* do not compute symmetry if there are no binary variables, but only those would be used */
   if ( propdata->onlybinarysymmetry && SCIPgetNBinVars(scip) == 0 )
   {
      propdata->ofenabled = FALSE;
      propdata->symconsenabled = FALSE;

      return SCIP_OKAY;
   }

   /* determine symmetry specification */
   if ( SCIPgetNBinVars(scip) > 0 )
      type |= (int) SYM_SPEC_BINARY;
   if ( SCIPgetNIntVars(scip) > 0 )
      type |= (int) SYM_SPEC_INTEGER;
   /* count implicit integer variables as real variables, since we cannot currently handle integral variables well */
   if ( SCIPgetNContVars(scip) > 0 || SCIPgetNImplVars(scip) > 0 )
      type |= (int) SYM_SPEC_REAL;

   /* skip symmetry computation if required variables are not present */
   if ( ! (type & symspecrequire) )
   {
      SCIPverbMessage(scip, SCIP_VERBLEVEL_HIGH, NULL,
         "   (%.1fs) symmetry computation skipped: type (bin %c, int %c, cont %c) does not match requirements (bin %c, int %c, cont %c).\n",
         SCIPgetSolvingTime(scip),
         SCIPgetNBinVars(scip) > 0 ? '+' : '-',
         SCIPgetNIntVars(scip) > 0  ? '+' : '-',
         SCIPgetNContVars(scip) + SCIPgetNImplVars(scip) > 0 ? '+' : '-',
         (symspecrequire & (int) SYM_SPEC_BINARY) != 0 ? '+' : '-',
         (symspecrequire & (int) SYM_SPEC_INTEGER) != 0 ? '+' : '-',
         (symspecrequire & (int) SYM_SPEC_REAL) != 0 ? '+' : '-');

      propdata->ofenabled = FALSE;
      propdata->symconsenabled = FALSE;

      return SCIP_OKAY;
   }

   /* if a restart occured, either disable orbital fixing... */
   if ( propdata->offoundreduction && propdata->disableofrestart  && SCIPgetNRuns(scip) > propdata->lastrestart )
      propdata->ofenabled = FALSE;
   /* ... or free symmetries after a restart to recompute them later */
   else if ( (propdata->offoundreduction || propdata->recomputerestart)
      && propdata->nperms > 0 && SCIPgetNRuns(scip) > propdata->lastrestart )
   {
      assert( propdata->npermvars > 0 );
      assert( propdata->permvars != NULL );
      assert( ! propdata->ofenabled || propdata->permvarmap != NULL );
      assert( ! propdata->ofenabled || propdata->bg0list != NULL );

      /* reset symmetry information */
      SCIP_CALL( delSymConss(scip, propdata) );
      SCIP_CALL( freeSymmetryData(scip, propdata) );
   }

   /* skip computation if symmetry has already been computed */
   if ( propdata->computedsymmetry )
      return SCIP_OKAY;

   /* skip symmetry computation if there are constraints that cannot be handled by symmetry */
   nconss = SCIPgetNActiveConss(scip);
   nhandleconss = getNSymhandableConss(scip);
   if ( nhandleconss < nconss )
   {
      SCIPverbMessage(scip, SCIP_VERBLEVEL_HIGH, NULL,
         "   (%.1fs) symmetry computation skipped: there exist constraints that cannot be handled by symmetry methods.\n",
         SCIPgetSolvingTime(scip));

      propdata->ofenabled = FALSE;
      propdata->symconsenabled = FALSE;

      return SCIP_OKAY;
   }

   assert( propdata->npermvars == 0 );
   assert( propdata->permvars == NULL );
#ifndef NDEBUG
   assert( propdata->permvarsobj == NULL );
#endif
   assert( propdata->nperms < 0 );
   assert( propdata->nmaxperms == 0 );
   assert( propdata->perms == NULL );

   /* output message */
   SCIPverbMessage(scip, SCIP_VERBLEVEL_HIGH, NULL,
      "   (%.1fs) symmetry computation started: requiring (bin %c, int %c, cont %c), (fixed: bin %c, int %c, cont %c)\n",
      SCIPgetSolvingTime(scip),
      (symspecrequire & (int) SYM_SPEC_BINARY) != 0 ? '+' : '-',
      (symspecrequire & (int) SYM_SPEC_INTEGER) != 0 ? '+' : '-',
      (symspecrequire & (int) SYM_SPEC_REAL) != 0 ? '+' : '-',
      (symspecrequirefixed & (int) SYM_SPEC_BINARY) != 0 ? '+' : '-',
      (symspecrequirefixed & (int) SYM_SPEC_INTEGER) != 0 ? '+' : '-',
      (symspecrequirefixed & (int) SYM_SPEC_REAL) != 0 ? '+' : '-');

   /* output warning if we want to fix certain symmetry parts that we also want to compute */
   if ( symspecrequire & symspecrequirefixed )
      SCIPwarningMessage(scip, "Warning: some required symmetries must be fixed.\n");

   /* determine maximal number of generators depending on the number of variables */
   maxgenerators = propdata->maxgenerators;
   maxgenerators = MIN(maxgenerators, MAXGENNUMERATOR / nvars);

   /* store whether problem is linear */
   propdata->islinearproblem = (SCIPconshdlrGetNConss(SCIPfindConshdlr(scip, "expr")) == 0);

   /* actually compute (global) symmetry */
   SCIP_CALL( computeSymmetryGroup(scip, propdata->doubleequations, propdata->compresssymmetries, propdata->compressthreshold,
	 maxgenerators, symspecrequirefixed, FALSE, propdata->checksymmetries, propdata->usecolumnsparsity,
         &propdata->npermvars, &propdata->nbinpermvars, &propdata->permvars, &propdata->nperms, &propdata->nmaxperms,
         &propdata->perms, &propdata->log10groupsize, &propdata->nmovedvars, &propdata->isnonlinvar,
         &propdata->binvaraffected, &propdata->compressed, &successful) );

   /* mark that we have computed the symmetry group */
   propdata->computedsymmetry = TRUE;

   /* store restart level */
   propdata->lastrestart = SCIPgetNRuns(scip);

   /* return if not successful */
   if ( ! successful )
   {
      assert( checkSymmetryDataFree(propdata) );
      SCIPverbMessage(scip, SCIP_VERBLEVEL_HIGH, NULL, "   (%.1fs) could not compute symmetry\n", SCIPgetSolvingTime(scip));

      propdata->ofenabled = FALSE;
      propdata->symconsenabled = FALSE;

      return SCIP_OKAY;
   }

   /* return if no symmetries found */
   if ( propdata->nperms == 0 )
   {
      assert( checkSymmetryDataFree(propdata) );
      SCIPverbMessage(scip, SCIP_VERBLEVEL_HIGH, NULL, "   (%.1fs) no symmetry present\n", SCIPgetSolvingTime(scip));

      propdata->ofenabled = FALSE;
      propdata->symconsenabled = FALSE;

      return SCIP_OKAY;
   }

   /* display statistics */
   SCIPverbMessage(scip, SCIP_VERBLEVEL_HIGH, NULL, "   (%.1fs) symmetry computation finished: %d generators found (max: ",
      SCIPgetSolvingTime(scip), propdata->nperms);

   /* display statistics: maximum number of generators */
   if ( maxgenerators == 0 )
      SCIPverbMessage(scip, SCIP_VERBLEVEL_HIGH, NULL, "-");
   else
      SCIPverbMessage(scip, SCIP_VERBLEVEL_HIGH, NULL, "%u", maxgenerators);

   /* display statistics: log10 group size, number of affected vars*/
   SCIPverbMessage(scip, SCIP_VERBLEVEL_HIGH, NULL, ", log10 of symmetry group size: %.1f", propdata->log10groupsize);

   if ( propdata->displaynorbitvars )
   {
      if ( propdata->nmovedvars == -1 )
      {
         SCIP_CALL( SCIPdetermineNVarsAffectedSym(scip, propdata->perms, propdata->nperms, propdata->permvars,
               propdata->npermvars, &(propdata->nmovedvars)) );
      }
      SCIPverbMessage(scip, SCIP_VERBLEVEL_HIGH, NULL, ", number of affected variables: %d)\n", propdata->nmovedvars);
   }
   SCIPverbMessage(scip, SCIP_VERBLEVEL_HIGH, NULL, ")\n");

   /* exit if problem is linear and no binary variables are affected by symmetry */
   if ( ! propdata->binvaraffected )
   {
      SCIPverbMessage(scip, SCIP_VERBLEVEL_HIGH, NULL, "   (%.1fs) no symmetry on binary variables present.\n",
         SCIPgetSolvingTime(scip));

      /* disable OF and symmetry handling constraints */
      propdata->ofenabled = FALSE;

      if( propdata->islinearproblem )
      {
         propdata->symconsenabled = FALSE;

         SCIPverbMessage(scip, SCIP_VERBLEVEL_HIGH, NULL, "   (%.1fs) -> problem is linear, so free symmetry data.\n",
            SCIPgetSolvingTime(scip));

         /* free data and exit */
         SCIP_CALL( freeSymmetryData(scip, propdata) );

         return SCIP_OKAY;
      }
   }

   assert( propdata->nperms > 0 );
   assert( propdata->npermvars > 0 );

   /* compute components */
   assert( propdata->components == NULL );
   assert( propdata->componentbegins == NULL );
   assert( propdata->vartocomponent == NULL );

#ifdef SCIP_OUTPUT_COMPONENT
   SCIPverbMessage(scip, SCIP_VERBLEVEL_HIGH, NULL, "   (%.1fs) component computation started\n", SCIPgetSolvingTime(scip));
#endif

   /* in linear case, we only need the components for orbital fixing and orbitope detection */
   if ( !propdata->islinearproblem || propdata->ofenabled || ( propdata->symconsenabled && propdata->detectorbitopes ) )
   {
      SCIP_CALL( SCIPcomputeComponentsSym(scip, propdata->perms, propdata->nperms, propdata->permvars,
            propdata->npermvars, FALSE, &propdata->components, &propdata->componentbegins,
            &propdata->vartocomponent, &propdata->componentblocked, &propdata->ncomponents) );
   }

#ifdef SCIP_OUTPUT_COMPONENT
   SCIPverbMessage(scip, SCIP_VERBLEVEL_HIGH, NULL, "   (%.1fs) component computation finished\n", SCIPgetSolvingTime(scip));
#endif

   /* set up data for OF */
   if ( propdata->ofenabled )
   {
      int componentidx;
      int v;

      /* transpose symmetries matrix here if necessary */
      SCIP_CALL( SCIPallocBlockMemoryArray(scip, &propdata->permstrans, propdata->npermvars) );
      for (v = 0; v < propdata->npermvars; ++v)
      {
         SCIP_CALL( SCIPallocBlockMemoryArray(scip, &(propdata->permstrans[v]), propdata->nmaxperms) );
         for (p = 0; p < propdata->nperms; ++p)
         {
            if ( SCIPvarIsBinary(propdata->permvars[v]) )
               propdata->permstrans[v][p] = propdata->perms[p][v];
            else
               propdata->permstrans[v][p] = v; /* ignore symmetry information on non-binary variables */
         }
      }

      /* prepare array for active permutations */
      SCIP_CALL( SCIPallocBlockMemoryArray(scip, &propdata->inactiveperms, propdata->nperms) );
      for (v = 0; v < propdata->nperms; ++v)
         propdata->inactiveperms[v] = FALSE;

      /* create hashmap for storing the indices of variables */
      assert( propdata->permvarmap == NULL );
      SCIP_CALL( SCIPhashmapCreate(&propdata->permvarmap, SCIPblkmem(scip), propdata->npermvars) );

      /* prepare data structures */
      SCIP_CALL( SCIPallocBlockMemoryArray(scip, &propdata->permvarsevents, propdata->npermvars) );
      SCIP_CALL( SCIPallocBlockMemoryArray(scip, &propdata->bg0, propdata->npermvars) );
      SCIP_CALL( SCIPallocBlockMemoryArray(scip, &propdata->bg0list, propdata->npermvars) );
      SCIP_CALL( SCIPallocBlockMemoryArray(scip, &propdata->bg1, propdata->npermvars) );
      SCIP_CALL( SCIPallocBlockMemoryArray(scip, &propdata->bg1list, propdata->npermvars) );

      /* insert variables into hashmap  */
      for (v = 0; v < propdata->npermvars; ++v)
      {
         SCIP_CALL( SCIPhashmapInsertInt(propdata->permvarmap, propdata->permvars[v], v) );

         propdata->bg0[v] = FALSE;
         propdata->bg1[v] = FALSE;
         propdata->permvarsevents[v] = -1;

         /* collect number of moved permvars that are handled by OF */
         componentidx = propdata->vartocomponent[v];
         if ( componentidx > -1 && ! propdata->componentblocked[componentidx] )
            propdata->nmovedpermvars += 1;

         /* Only catch binary variables, since integer variables should be fixed pointwise; implicit integer variables
          * are not branched on. */
         if ( SCIPvarGetType(propdata->permvars[v]) == SCIP_VARTYPE_BINARY )
         {
            /* catch whether binary variables are globally fixed; also store filter position */
            SCIP_CALL( SCIPcatchVarEvent(scip, propdata->permvars[v], SCIP_EVENTTYPE_GLBCHANGED | SCIP_EVENTTYPE_GUBCHANGED,
                  propdata->eventhdlr, (SCIP_EVENTDATA*) propdata, &propdata->permvarsevents[v]) );
         }
      }
      assert( propdata->nbg1 == 0 );
   }

#ifndef NDEBUG
   /* store objective coefficients for debug purposes */
   SCIP_CALL( SCIPallocBlockMemoryArray(scip, &propdata->permvarsobj, propdata->npermvars) );
   for (j = 0; j < propdata->npermvars; ++j)
      propdata->permvarsobj[j] = SCIPvarGetObj(propdata->permvars[j]);
#endif

   /* capture binary variables and forbid multi-aggregation of symmetric variables
    *
    * note: binary variables are in the beginning of pervars
    */
   for (j = 0; j < propdata->nbinpermvars; ++j)
   {
      SCIP_CALL( SCIPcaptureVar(scip, propdata->permvars[j]) );

      if ( propdata->compressed )
      {
         SCIP_CALL( SCIPmarkDoNotMultaggrVar(scip, propdata->permvars[j]) );
      }
      else
      {
         for (p = 0; p < propdata->nperms; ++p)
         {
            if ( propdata->perms[p][j] != j )
            {
               SCIP_CALL( SCIPmarkDoNotMultaggrVar(scip, propdata->permvars[j]) );
               break;
            }
         }
      }
   }

   /* free original perms matrix if no symmetry constraints are added */
   if ( ! propdata->symconsenabled )
   {
      for (p = 0; p < propdata->nperms; ++p)
      {
         SCIPfreeBlockMemoryArray(scip, &(propdata->perms)[p], propdata->npermvars);
      }
      SCIPfreeBlockMemoryArrayNull(scip, &propdata->perms, propdata->nmaxperms);
   }

   return SCIP_OKAY;
}



/*
 * Functions for symmetry constraints
 */


/** checks whether components of the symmetry group can be completely handled by orbitopes */
static
SCIP_RETCODE detectOrbitopes(
   SCIP*                 scip,               /**< SCIP instance */
   SCIP_PROPDATA*        propdata,           /**< pointer to data of symmetry propagator */
   int*                  components,         /**< array containing components of symmetry group */
   int*                  componentbegins,    /**< array containing begin positions of components in components array */
   int                   ncomponents         /**< number of components */
   )
{
   SCIP_VAR** permvars;
   int** perms;
   int npermvars;
   int i;

   assert( scip != NULL );
   assert( propdata != NULL );
   assert( components != NULL );
   assert( componentbegins != NULL );
   assert( ncomponents > 0 );
   assert( propdata->nperms >= 0 );

   /* exit if no symmetry is present */
   if ( propdata->nperms == 0 )
      return SCIP_OKAY;

   assert( propdata->nperms > 0 );
   assert( propdata->perms != NULL );
   assert( propdata->nbinpermvars >= 0 );
   assert( propdata->npermvars >= 0 );
   assert( propdata->permvars != NULL );

   /* exit if no symmetry on binary variables is present */
   if ( propdata->nbinpermvars == 0 )
   {
      assert( ! propdata->binvaraffected );
      return SCIP_OKAY;
   }

   perms = propdata->perms;
   npermvars = propdata->npermvars;
   permvars = propdata->permvars;

   /* iterate over components */
   for (i = 0; i < ncomponents; ++i)
   {
      SCIP_VAR*** vars;
      SCIP_VAR*** varsallocorder;
      SCIP_CONS* cons;
      SCIP_Bool* usedperm;
      SCIP_Bool* rowisbinary;
      SCIP_Bool isorbitope = TRUE;
      SCIP_Bool infeasibleorbitope;
      int** orbitopevaridx;
      int* columnorder;
      int npermsincomponent;
      int ntwocyclescomp = INT_MAX;
      int nbincyclescomp = INT_MAX;
      int nfilledcols;
      int nusedperms;
      int* nusedelems;
      int coltoextend;
      int j;
      int row;
      int cnt;

      /* get properties of permutations */
      npermsincomponent = componentbegins[i + 1] - componentbegins[i];
      assert( npermsincomponent > 0 );
      for (j = componentbegins[i]; j < componentbegins[i + 1]; ++j)
      {
         SCIP_Bool iscompoftwocycles = FALSE;
         SCIP_Bool allvarsbinary;
         int ntwocyclesperm = 0;
         int nbincyclesperm = 0;
         SCIP_Bool onlybinorbitopes;

         onlybinorbitopes = propdata->orbitopepctbinrows == 1.0 ? TRUE : FALSE;
         SCIP_CALL( SCIPgetPropertiesPerm(perms[components[j]], permvars, npermvars, &iscompoftwocycles,
               &ntwocyclesperm, &nbincyclesperm, &allvarsbinary, onlybinorbitopes) );

         /* if we are checking the first permutation */
         if ( ntwocyclescomp == INT_MAX )
         {
            ntwocyclescomp = ntwocyclesperm;
            nbincyclescomp = nbincyclesperm;

            /* if the percentage of binary rows in the orbitope's action var matrix is too small, discard the orbitope */
            if ( (SCIP_Real) nbincyclescomp <= (SCIP_Real) ntwocyclesperm * propdata->orbitopepctbinrows )
            {
               isorbitope = FALSE;
               break;
            }
         }

         /* no or different number of 2-cycles or not all vars binary: permutations cannot generate orbitope */
         if ( ntwocyclescomp != ntwocyclesperm || nbincyclesperm != nbincyclescomp )
         {
            isorbitope = FALSE;
            break;
         }
      }

      /* if no orbitope was detected */
      if ( ! isorbitope )
         continue;
      assert( ntwocyclescomp > 0 );
      assert( ntwocyclescomp < INT_MAX );

      /* iterate over permutations and check whether for each permutation there exists
       * another permutation whose 2-cycles intersect pairwise in exactly one element */

      /* whether a permutation was considered to contribute to orbitope */
      SCIP_CALL( SCIPallocClearBufferArray(scip, &usedperm, npermsincomponent) );
      nusedperms = 0;

      /* orbitope matrix for indices of variables in permvars array */
      SCIP_CALL( SCIPallocBufferArray(scip, &orbitopevaridx, ntwocyclescomp) );
      for (j = 0; j < ntwocyclescomp; ++j)
      {
         SCIP_CALL( SCIPallocBufferArray(scip, &orbitopevaridx[j], npermsincomponent + 1) ); /*lint !e866*/
      }

      /* order of columns of orbitopevaridx */
      SCIP_CALL( SCIPallocBufferArray(scip, &columnorder, npermsincomponent + 1) );
      for (j = 0; j < npermsincomponent + 1; ++j)
         columnorder[j] = npermsincomponent + 2;

      /* count how often an element was used in the potential orbitope */
      SCIP_CALL( SCIPallocClearBufferArray(scip, &nusedelems, npermvars) );

      /* store whether a row of the potential orbitope contains only binary variables */
      SCIP_CALL( SCIPallocClearBufferArray(scip, &rowisbinary, ntwocyclescomp) );

      /* fill first two columns of orbitopevaridx matrix */
      row = 0;
      for (j = 0; j < npermvars; ++j)
      {
         int permidx;

         permidx = components[componentbegins[i]];

         /* avoid adding the same 2-cycle twice */
         if ( perms[permidx][j] > j )
         {
            assert( SCIPvarIsBinary(permvars[j]) == SCIPvarIsBinary(permvars[perms[permidx][j]]) );

            if ( SCIPvarIsBinary(permvars[j]) )
               rowisbinary[row] = TRUE;

            orbitopevaridx[row][0] = j;
            orbitopevaridx[row++][1] = perms[permidx][j];
            nusedelems[j] += 1;
            nusedelems[perms[permidx][j]] += 1;
         }

         if ( row == ntwocyclescomp )
            break;
      }
      assert( row == ntwocyclescomp );

      usedperm[0] = TRUE;
      ++nusedperms;
      columnorder[0] = 0;
      columnorder[1] = 1;
      nfilledcols = 2;

      /* extend orbitopevaridx matrix to the left, i.e., iteratively find new permutations that
       * intersect the last added left column in each row in exactly one entry, starting with
       * column 0 */
      coltoextend = 0;
      for (j = 0; j < npermsincomponent; ++j)
      {  /* lint --e{850} */
         SCIP_Bool success = FALSE;
         SCIP_Bool infeasible = FALSE;

         if ( nusedperms == npermsincomponent )
            break;

         if ( usedperm[j] )
            continue;

         SCIP_CALL( SCIPextendSubOrbitope(orbitopevaridx, ntwocyclescomp, nfilledcols, coltoextend,
               perms[components[componentbegins[i] + j]], TRUE, &nusedelems, permvars, rowisbinary, &success, &infeasible) );

         if ( infeasible )
         {
            isorbitope = FALSE;
            break;
         }
         else if ( success )
         {
            usedperm[j] = TRUE;
            ++nusedperms;
            coltoextend = nfilledcols;
            columnorder[nfilledcols++] = -1; /* mark column to be filled from the left */
            j = 0; /*lint !e850*/ /* reset j since previous permutations can now intersect with the latest added column */
         }
      }

      if ( ! isorbitope ) /*lint !e850*/
         goto FREEDATASTRUCTURES;

      coltoextend = 1;
      for (j = 0; j < npermsincomponent; ++j)
      {  /*lint --e(850)*/
         SCIP_Bool success = FALSE;
         SCIP_Bool infeasible = FALSE;

         if ( nusedperms == npermsincomponent )
            break;

         if ( usedperm[j] )
            continue;

         SCIP_CALL( SCIPextendSubOrbitope(orbitopevaridx, ntwocyclescomp, nfilledcols, coltoextend,
               perms[components[componentbegins[i] + j]], FALSE, &nusedelems, permvars, rowisbinary, &success, &infeasible) );

         if ( infeasible )
         {
            isorbitope = FALSE;
            break;
         }
         else if ( success )
         {
            usedperm[j] = TRUE;
            ++nusedperms;
            coltoextend = nfilledcols;
            columnorder[nfilledcols] = 1; /* mark column to be filled from the right */
            ++nfilledcols;
            j = 0; /*lint !e850*/ /* reset j since previous permutations can now intersect with the latest added column */
         }
      }

      if ( nusedperms < npermsincomponent ) /*lint !e850*/
         isorbitope = FALSE;

      if ( ! isorbitope )
         goto FREEDATASTRUCTURES;

      /* we have found a potential orbitope, prepare data for orbitope conshdlr */
      SCIP_CALL( SCIPallocBufferArray(scip, &vars, nbincyclescomp) );
      SCIP_CALL( SCIPallocBufferArray(scip, &varsallocorder, nbincyclescomp) );
      cnt = 0;
      for (j = 0; j < ntwocyclescomp; ++j)
      {
         if ( ! rowisbinary[j] )
            continue;

         SCIP_CALL( SCIPallocBufferArray(scip, &vars[cnt], npermsincomponent + 1) ); /*lint !e866*/
         varsallocorder[cnt] = vars[cnt]; /* to ensure that we can free the buffer in reverse order */
         ++cnt;
      }
      assert( cnt == nbincyclescomp );

      /* prepare variable matrix (reorder columns of orbitopevaridx) */
      infeasibleorbitope = FALSE;
      SCIP_CALL( SCIPgenerateOrbitopeVarsMatrix(&vars, ntwocyclescomp, npermsincomponent + 1, permvars, npermvars,
            orbitopevaridx, columnorder, nusedelems, rowisbinary, &infeasibleorbitope) );

      if ( ! infeasibleorbitope )
      {
         SCIP_CALL( SCIPcreateConsOrbitope(scip, &cons, "orbitope", vars, SCIP_ORBITOPETYPE_FULL,
               nbincyclescomp, npermsincomponent + 1, TRUE, FALSE,
               propdata->conssaddlp, TRUE, FALSE, TRUE, TRUE, FALSE, FALSE, FALSE, FALSE, FALSE) );

         SCIP_CALL( SCIPaddCons(scip, cons) );

         /* do not release constraint here - will be done later */
         propdata->genconss[propdata->ngenconss++] = cons;
         ++propdata->norbitopes;

         propdata->componentblocked[i] = TRUE;
      }

      /* free data structures */
      for (j = nbincyclescomp - 1; j >= 0; --j)
      {
         SCIPfreeBufferArray(scip, &varsallocorder[j]);
      }
      SCIPfreeBufferArray(scip, &varsallocorder);
      SCIPfreeBufferArray(scip, &vars);

   FREEDATASTRUCTURES:
      SCIPfreeBufferArray(scip, &rowisbinary);
      SCIPfreeBufferArray(scip, &nusedelems);
      SCIPfreeBufferArray(scip, &columnorder);
      for (j = ntwocyclescomp - 1; j >= 0; --j)
      {
         SCIPfreeBufferArray(scip, &orbitopevaridx[j]);
      }
      SCIPfreeBufferArray(scip, &orbitopevaridx);
      SCIPfreeBufferArray(scip, &usedperm);
   }

   return SCIP_OKAY;
}


/** adds symresack constraints */
static
SCIP_RETCODE addSymresackConss(
   SCIP*                 scip,               /**< SCIP instance */
   SCIP_PROP*            prop,               /**< symmetry breaking propagator */
   int*                  components,         /**< array containing components of symmetry group */
   int*                  componentbegins,    /**< array containing begin positions of components in components array */
   int                   ncomponents         /**< number of components */
   )
{
   SCIP_PROPDATA* propdata;
   SCIP_VAR** permvars;
   SCIP_Bool conssaddlp;
   int** perms;
   int nsymresackcons = 0;
   int npermvars;
   int i;
   int p;

   assert( scip != NULL );
   assert( prop != NULL );

   propdata = SCIPpropGetData(prop);
   assert( propdata != NULL );
   assert( propdata->npermvars >= 0 );
   assert( propdata->nbinpermvars >= 0 );

   /* if no symmetries on binary variables are present */
   if ( propdata->nbinpermvars == 0 )
   {
      assert( propdata->binvaraffected == 0 );
      return SCIP_OKAY;
   }

   perms = propdata->perms;
   permvars = propdata->permvars;
   npermvars = propdata->npermvars;
   conssaddlp = propdata->conssaddlp;

   assert( propdata->nperms <= 0 || perms != NULL );
   assert( permvars != NULL );
   assert( npermvars > 0 );

   /* if components have not been computed */
   if ( ncomponents == -1 )
   {
      assert( ! propdata->ofenabled );
      assert( ! propdata->detectorbitopes );

      /* loop through perms and add symresack constraints */
      for (p = 0; p < propdata->nperms; ++p)
      {
         SCIP_CONS* cons;
         char name[SCIP_MAXSTRLEN];

         (void) SCIPsnprintf(name, SCIP_MAXSTRLEN, "symbreakcons_perm%d", p);
         SCIP_CALL( SCIPcreateSymbreakCons(scip, &cons, name, perms[p], permvars, npermvars, FALSE,
               conssaddlp, TRUE, FALSE, TRUE, TRUE, FALSE, FALSE, FALSE, FALSE, FALSE) );

         SCIP_CALL( SCIPaddCons(scip, cons) );

         /* do not release constraint here - will be done later */
         propdata->genconss[propdata->ngenconss++] = cons;
         ++propdata->nsymresacks;
         ++nsymresackcons;
      }
   }
   else
   {
      /* loop through components */
      for (i = 0; i < ncomponents; ++i)
      {
         /* skip components that were treated by different symmetry handling techniques */
         if ( propdata->componentblocked[i] )
            continue;

         /* loop through perms in component i and add symresack constraints */
         for (p = componentbegins[i]; p < componentbegins[i + 1]; ++p)
         {
            SCIP_CONS* cons;
            int permidx;
            char name[SCIP_MAXSTRLEN];

            permidx = components[p];

            (void) SCIPsnprintf(name, SCIP_MAXSTRLEN, "symbreakcons_component%d_perm%d", i, permidx);
            SCIP_CALL( SCIPcreateSymbreakCons(scip, &cons, name, perms[permidx], permvars, npermvars, FALSE,
                  conssaddlp, TRUE, FALSE, TRUE, TRUE, FALSE, FALSE, FALSE, FALSE, FALSE) );

            SCIP_CALL( SCIPaddCons(scip, cons) );

            /* do not release constraint here - will be done later */
            propdata->genconss[propdata->ngenconss++] = cons;
            ++propdata->nsymresacks;
            ++nsymresackcons;
         }
      }
   }

   SCIPdebugMsg(scip, "Added %d symresack constraints.\n", nsymresackcons);

   return SCIP_OKAY;
}


/** finds problem symmetries */
static
SCIP_RETCODE tryAddSymmetryHandlingConss(
   SCIP*                 scip,               /**< SCIP instance */
   SCIP_PROP*            prop,               /**< symmetry breaking propagator */
   SCIP_Bool*            earlyterm           /**< pointer to store whether we terminated early  (or NULL) */
   )
{
   SCIP_PROPDATA* propdata;

   assert( prop != NULL );
   assert( scip != NULL );

   propdata = SCIPpropGetData(prop);
   assert( propdata != NULL );
   assert( propdata->symconsenabled );

   /* possibly compute symmetry */
<<<<<<< HEAD
   SCIP_CALL( determineSymmetry(scip, propdata, SYM_SPEC_BINARY | SYM_SPEC_INTEGER | SYM_SPEC_REAL, 0) );
=======
   if ( propdata->ofenabled )
   {
      if ( propdata->symfixnonbinaryvars )
      {
         SCIP_CALL( determineSymmetry(scip, propdata, SYM_SPEC_BINARY, SYM_SPEC_INTEGER | SYM_SPEC_REAL) );
      }
      else
      {
         SCIP_CALL( determineSymmetry(scip, propdata, SYM_SPEC_BINARY | SYM_SPEC_REAL, SYM_SPEC_INTEGER) );
      }
   }
   else
   {
      SCIP_CALL( determineSymmetry(scip, propdata, SYM_SPEC_BINARY | SYM_SPEC_INTEGER | SYM_SPEC_REAL, 0) );
   }
   assert( propdata->binvaraffected || ! propdata->symconsenabled );
>>>>>>> ed59e926

   /* if constraints have already been added */
   if ( propdata->triedaddconss )
   {
      assert( propdata->nperms > 0 );

      if ( earlyterm != NULL )
         *earlyterm = TRUE;

      return SCIP_OKAY;
   }

   if ( propdata->nperms <= 0 )
   {
      SCIPdebugMsg(scip, "Symmetry propagator: no symmetry has been found, turning propagator off.\n");
      propdata->symconsenabled = FALSE;
      return SCIP_OKAY;
   }
   else if ( propdata->islinearproblem && ! propdata->binvaraffected )
   {
      SCIPdebugMsg(scip, "Symmetry propagator: problem is linear and no symmetry on binary variables has been found, turning propagator off.\n");
      propdata->symconsenabled = FALSE;
      return SCIP_OKAY;
   }
   assert( propdata->nperms > 0 );
   assert( !propdata->islinearproblem || propdata->binvaraffected );
   propdata->triedaddconss = TRUE;

   SCIP_CALL( SCIPallocBlockMemoryArray(scip, &propdata->genconss, propdata->nperms) );

   if ( propdata->detectorbitopes )
   {
      SCIP_CALL( detectOrbitopes(scip, propdata, propdata->components, propdata->componentbegins, propdata->ncomponents) );
   }

   /* disable orbital fixing if all components are handled by orbitopes */
   if ( propdata->ncomponents == propdata->norbitopes )
      propdata->ofenabled = FALSE;

   /* possibly stop */
   if ( SCIPisStopped(scip) )
      return SCIP_OKAY;

   /* add symmetry breaking constraints if orbital fixing is not used outside orbitopes */
   if ( ! propdata->ofenabled )
   {
      /* exit if no or only trivial symmetry group is available */
      if ( propdata->nperms < 1 || ! propdata->binvaraffected )
         return SCIP_OKAY;

      if ( propdata->addsymresacks )
      {
         SCIP_CALL( addSymresackConss(scip, prop, propdata->components, propdata->componentbegins, propdata->ncomponents) );
      }
   }

   return SCIP_OKAY;
}



/*
 * Local methods for orbital fixing
 */


/** performs orbital fixing
 *
 *  Note that we do not have to distinguish between variables that have been fixed or branched to 1, since the
 *  stabilizer is with respect to the variables that have been branched to 1. Thus, if an orbit contains a variable that
 *  has been branched to 1, the whole orbit only contains variables that have been branched to 1 - and nothing can be
 *  fixed.
 */
static
SCIP_RETCODE performOrbitalFixing(
   SCIP*                 scip,               /**< SCIP pointer */
   SCIP_VAR**            permvars,           /**< variables */
   int                   npermvars,          /**< number of variables */
   int*                  orbits,             /**< array of non-trivial orbits */
   int*                  orbitbegins,        /**< array containing begin positions of new orbits in orbits array */
   int                   norbits,            /**< number of orbits */
   SCIP_Bool*            infeasible,         /**< pointer to store whether problem is infeasible */
   int*                  nfixedzero,         /**< pointer to store number of variables fixed to 0 */
   int*                  nfixedone           /**< pointer to store number of variables fixed to 1 */
   )
{
   SCIP_Bool tightened;
   int i;

   assert( scip != NULL );
   assert( permvars != NULL );
   assert( orbits != NULL );
   assert( orbitbegins != NULL );
   assert( infeasible != NULL );
   assert( nfixedzero != NULL );
   assert( nfixedone != NULL );
   assert( norbits > 0 );
   assert( orbitbegins[0] == 0 );

   *infeasible = FALSE;
   *nfixedzero = 0;
   *nfixedone = 0;

   /* check all orbits */
   for (i = 0; i < norbits; ++i)
   {
      SCIP_Bool havefixedone = FALSE;
      SCIP_Bool havefixedzero = FALSE;
      SCIP_VAR* var;
      int j;

      /* we only have nontrivial orbits */
      assert( orbitbegins[i+1] - orbitbegins[i] >= 2 );

      /* check all variables in the orbit */
      for (j = orbitbegins[i]; j < orbitbegins[i+1]; ++j)
      {
         assert( 0 <= orbits[j] && orbits[j] < npermvars );
         var = permvars[orbits[j]];
         assert( var != NULL );

         /* check whether variable is not binary (and not implicit integer!) */
         if ( SCIPvarGetType(var) != SCIP_VARTYPE_BINARY )
         {
            /* skip orbit if there are non-binary variables */
            havefixedone = FALSE;
            havefixedzero = FALSE;
            break;
         }

         /* if variable is fixed to 1 -> can fix all variables in orbit to 1 */
         if ( SCIPvarGetLbLocal(var) > 0.5 )
            havefixedone = TRUE;

         /* check for zero-fixed variables */
         if ( SCIPvarGetUbLocal(var) < 0.5 )
            havefixedzero = TRUE;
      }

      /* check consistency */
      if ( havefixedone && havefixedzero )
      {
         *infeasible = TRUE;
         return SCIP_OKAY;
      }

      /* fix all variables to 0 if there is one variable fixed to 0 */
      if ( havefixedzero )
      {
         assert( ! havefixedone );

         for (j = orbitbegins[i]; j < orbitbegins[i+1]; ++j)
         {
            assert( 0 <= orbits[j] && orbits[j] < npermvars );
            var = permvars[orbits[j]];
            assert( var != NULL );

            /* only variables that are not yet fixed to 0 */
            if ( SCIPvarGetUbLocal(var) > 0.5 )
            {
               SCIPdebugMsg(scip, "can fix <%s> (index %d) to 0.\n", SCIPvarGetName(var), orbits[j]);
               assert( SCIPvarGetType(var) == SCIP_VARTYPE_BINARY );
               /* due to aggregation, var might already be fixed to 1, so do not put assert here */

               /* do not use SCIPinferBinvarProp(), since conflict analysis is not valid */
               SCIP_CALL( SCIPtightenVarUb(scip, var, 0.0, FALSE, infeasible, &tightened) );
               if ( *infeasible )
                  return SCIP_OKAY;
               if ( tightened )
                  ++(*nfixedzero);
            }
         }
      }

      /* fix all variables to 1 if there is one variable fixed to 1 */
      if ( havefixedone )
      {
         assert( ! havefixedzero );

         for (j = orbitbegins[i]; j < orbitbegins[i+1]; ++j)
         {
            assert( 0 <= orbits[j] && orbits[j] < npermvars );
            var = permvars[orbits[j]];
            assert( var != NULL );

            /* only variables that are not yet fixed to 1 */
            if ( SCIPvarGetLbLocal(var) < 0.5)
            {
               SCIPdebugMsg(scip, "can fix <%s> (index %d) to 1.\n", SCIPvarGetName(var), orbits[j]);
               assert( SCIPvarGetType(var) == SCIP_VARTYPE_BINARY );
               /* due to aggregation, var might already be fixed to 0, so do not put assert here */

               /* do not use SCIPinferBinvarProp(), since conflict analysis is not valid */
               SCIP_CALL( SCIPtightenVarLb(scip, var, 1.0, FALSE, infeasible, &tightened) );
               if ( *infeasible )
                  return SCIP_OKAY;
               if ( tightened )
                  ++(*nfixedone);
            }
         }
      }
   }

   return SCIP_OKAY;
}


/** Gets branching variables on the path to root
 *
 *  The variables are added to bg1 and bg1list, which are prefilled with the variables globally fixed to 1.
 */
static
SCIP_RETCODE computeBranchingVariables(
   SCIP*                 scip,               /**< SCIP pointer */
   int                   nvars,              /**< number of variables */
   SCIP_HASHMAP*         varmap,             /**< map of variables to indices in vars array */
   SCIP_Shortbool*       bg1,                /**< bitset marking the variables globally fixed or branched to 1 */
   int*                  bg1list,            /**< array to store the variable indices globally fixed or branched to 1 */
   int*                  nbg1                /**< pointer to store the number of variables in bg1 and bg1list */
   )
{
   SCIP_NODE* node;

   assert( scip != NULL );
   assert( varmap != NULL );
   assert( bg1 != NULL );
   assert( bg1list != NULL );
   assert( nbg1 != NULL );
   assert( *nbg1 >= 0 );

   /* get current node */
   node = SCIPgetCurrentNode(scip);

#ifdef SCIP_OUTPUT
   SCIP_CALL( SCIPprintNodeRootPath(scip, node, NULL) );
#endif

   /* follow path to the root (in the root no domains were changed due to branching) */
   while ( SCIPnodeGetDepth(node) != 0 )
   {
      SCIP_BOUNDCHG* boundchg;
      SCIP_DOMCHG* domchg;
      SCIP_VAR* branchvar;
      int nboundchgs;
      int i;

      /* get domain changes of current node */
      domchg = SCIPnodeGetDomchg(node);

      /* If we stopped due to a solving limit, it might happen that a non-root node has no domain changes, in all other
       * cases domchg should not be NULL. */
      if ( domchg != NULL )
      {
         /* loop through all bound changes */
         nboundchgs = SCIPdomchgGetNBoundchgs(domchg);
         for (i = 0; i < nboundchgs; ++i)
         {
            /* get bound change info */
            boundchg = SCIPdomchgGetBoundchg(domchg, i);
            assert( boundchg != NULL );

            /* branching decisions have to be in the beginning of the bound change array */
            if ( SCIPboundchgGetBoundchgtype(boundchg) != SCIP_BOUNDCHGTYPE_BRANCHING )
               break;

            /* get corresponding branching variable */
            branchvar = SCIPboundchgGetVar(boundchg);

            /* we only consider binary variables */
            if ( SCIPvarGetType(branchvar) == SCIP_VARTYPE_BINARY )
            {
               /* if branching variable is not known (may have been created meanwhile,
                * e.g., by prop_inttobinary; may have been removed from symmetry data
                * due to compression), continue with parent node */
               if ( ! SCIPhashmapExists(varmap, (void*) branchvar) )
                  break;

               if ( SCIPvarGetLbLocal(branchvar) > 0.5 )
               {
                  int branchvaridx;

                  branchvaridx = SCIPhashmapGetImageInt(varmap, (void*) branchvar);
                  assert( branchvaridx < nvars );

                  /* the variable might already be fixed to 1 */
                  if ( ! bg1[branchvaridx] )
                  {
                     bg1[branchvaridx] = TRUE;
                     bg1list[(*nbg1)++] = branchvaridx;
                  }
               }
            }
         }
      }

      node = SCIPnodeGetParent(node);
   }

   return SCIP_OKAY;
}


/** propagates orbital fixing */
static
SCIP_RETCODE propagateOrbitalFixing(
   SCIP*                 scip,               /**< SCIP pointer */
   SCIP_PROPDATA*        propdata,           /**< data of symmetry breaking propagator */
   SCIP_Bool*            infeasible,         /**< pointer to store whether the node is detected to be infeasible */
   int*                  nprop               /**< pointer to store the number of propagations */
   )
{
   SCIP_Shortbool* inactiveperms;
   SCIP_Shortbool* bg0;
   SCIP_Shortbool* bg1;
   SCIP_VAR** permvars;
   int* orbitbegins;
   int* orbits;
   int* components;
   int* componentbegins;
   int* vartocomponent;
   int ncomponents;
   int* bg0list;
   int nbg0;
   int* bg1list;
   int nbg1;
   int nactiveperms;
   int norbits;
   int npermvars;
   int nbinpermvars;
   int** permstrans;
   int nperms;
   int p;
   int v;
   int j;
   int componentidx;

   assert( scip != NULL );
   assert( propdata != NULL );
   assert( propdata->ofenabled );
   assert( infeasible != NULL );
   assert( nprop != NULL );

   *infeasible = FALSE;
   *nprop = 0;

   /* possibly compute symmetry */
<<<<<<< HEAD
   SCIP_CALL( determineSymmetry(scip, propdata, SYM_SPEC_BINARY | SYM_SPEC_INTEGER | SYM_SPEC_REAL, 0) );
   assert( !propdata->islinearproblem || propdata->binvaraffected || ! propdata->ofenabled );
=======
   if ( propdata->symfixnonbinaryvars )
   {
      SCIP_CALL( determineSymmetry(scip, propdata, SYM_SPEC_BINARY, SYM_SPEC_INTEGER | SYM_SPEC_REAL) );
   }
   else
   {
      SCIP_CALL( determineSymmetry(scip, propdata, SYM_SPEC_BINARY | SYM_SPEC_REAL, SYM_SPEC_INTEGER) );
   }
   assert( propdata->binvaraffected || ! propdata->ofenabled );
>>>>>>> ed59e926

   /* return if there is no symmetry available */
   nperms = propdata->nperms;
   if ( nperms <= 0 || ! propdata->ofenabled )
      return SCIP_OKAY;

   assert( propdata->permvars != NULL );
   assert( propdata->npermvars > 0 );
   assert( propdata->permvarmap != NULL );
   assert( propdata->permstrans != NULL );
   assert( propdata->inactiveperms != NULL );
   assert( propdata->components != NULL );
   assert( propdata->componentbegins != NULL );
   assert( propdata->vartocomponent != NULL );
   assert( propdata->ncomponents > 0 );

   permvars = propdata->permvars;
   npermvars = propdata->npermvars;
   nbinpermvars = propdata->nbinpermvars;
   permstrans = propdata->permstrans;
   inactiveperms = propdata->inactiveperms;
   components = propdata->components;
   componentbegins = propdata->componentbegins;
   vartocomponent = propdata->vartocomponent;
   ncomponents = propdata->ncomponents;

   /* init bitset for marking variables (globally fixed or) branched to 1 */
   assert( propdata->bg1 != NULL );
   assert( propdata->bg1list != NULL );
   assert( propdata->nbg1 >= 0 );
   assert( propdata->nbg1 <= npermvars );

   bg1 = propdata->bg1;
   bg1list = propdata->bg1list;
   nbg1 = propdata->nbg1;

   /* get branching variables */
   SCIP_CALL( computeBranchingVariables(scip, npermvars, propdata->permvarmap, bg1, bg1list, &nbg1) );
   assert( nbg1 >= propdata->nbg1 );

   /* reset inactive permutations */
   nactiveperms = nperms;
   for (p = 0; p < nperms; ++p)
      propdata->inactiveperms[p] = FALSE;

   /* get pointers for bg0 */
   assert( propdata->bg0 != NULL );
   assert( propdata->bg0list != NULL );
   assert( propdata->nbg0 >= 0 );
   assert( propdata->nbg0 <= npermvars );

   bg0 = propdata->bg0;
   bg0list = propdata->bg0list;
   nbg0 = propdata->nbg0;

   /* filter out permutations that move variables that are fixed to 0 */
   for (j = 0; j < nbg0 && nactiveperms > 0; ++j)
   {
      int* pt;

      v = bg0list[j];
      assert( 0 <= v && v < npermvars );
      assert( bg0[v] );

      componentidx = vartocomponent[v];

      /* skip unaffected variables and blocked components */
      if ( componentidx < 0 || propdata->componentblocked[componentidx] )
         continue;

      pt = permstrans[v];
      assert( pt != NULL );

      for (p = componentbegins[componentidx]; p < componentbegins[componentidx + 1]; ++p)
      {
         int img;
         int perm;

         perm = components[p];

         /* skip inactive permutations */
         if ( inactiveperms[perm] )
            continue;

         img = pt[perm];

         if ( img != v )
         {
#ifndef NDEBUG
            SCIP_VAR* varv = permvars[v];
            SCIP_VAR* varimg = permvars[img];

            /* check whether moved variables have the same type (might have been aggregated in the meanwhile) */
            assert( SCIPvarGetType(varv) == SCIPvarGetType(varimg) ||
               (SCIPvarIsBinary(varv) && SCIPvarIsBinary(varimg)) ||
               (SCIPvarGetType(varv) == SCIP_VARTYPE_IMPLINT && SCIPvarGetType(varimg) == SCIP_VARTYPE_CONTINUOUS &&
                  SCIPisEQ(scip, SCIPvarGetLbGlobal(varv), SCIPvarGetLbGlobal(varimg)) &&
                  SCIPisEQ(scip, SCIPvarGetUbGlobal(varv), SCIPvarGetUbGlobal(varimg))) ||
               (SCIPvarGetType(varv) == SCIP_VARTYPE_CONTINUOUS && SCIPvarGetType(varimg) == SCIP_VARTYPE_IMPLINT &&
                  SCIPisEQ(scip, SCIPvarGetLbGlobal(varv), SCIPvarGetLbGlobal(varimg)) &&
                  SCIPisEQ(scip, SCIPvarGetUbGlobal(varv), SCIPvarGetUbGlobal(varimg))) );
            assert( SCIPisEQ(scip, propdata->permvarsobj[v], propdata->permvarsobj[img]) );
#endif

            /* we are moving a variable globally fixed to 0 to a variable not of this type */
            if ( ! bg0[img] )
            {
               inactiveperms[perm] = TRUE; /* mark as inactive */
               --nactiveperms;
            }
         }
      }
   }

   /* filter out permutations that move variables that are fixed to different values */
   for (j = 0; j < nbg1 && nactiveperms > 0; ++j)
   {
      int* pt;

      v = bg1list[j];
      assert( 0 <= v && v < npermvars );
      assert( bg1[v] );

      componentidx = vartocomponent[v];

      /* skip unaffected variables and blocked components */
      if ( componentidx < 0 || propdata->componentblocked[componentidx] )
         continue;

      pt = permstrans[v];
      assert( pt != NULL );

      for (p = componentbegins[componentidx]; p < componentbegins[componentidx + 1]; ++p)
      {
         int img;
         int perm;

         perm = components[p];

         /* skip inactive permutations */
         if ( inactiveperms[perm] )
            continue;

         img = pt[perm];

         if ( img != v )
         {
#ifndef NDEBUG
            SCIP_VAR* varv = permvars[v];
            SCIP_VAR* varimg = permvars[img];

            /* check whether moved variables have the same type (might have been aggregated in the meanwhile) */
            assert( SCIPvarGetType(varv) == SCIPvarGetType(varimg) ||
               (SCIPvarIsBinary(varv) && SCIPvarIsBinary(varimg)) ||
               (SCIPvarGetType(varv) == SCIP_VARTYPE_IMPLINT && SCIPvarGetType(varimg) == SCIP_VARTYPE_CONTINUOUS &&
                  SCIPisEQ(scip, SCIPvarGetLbGlobal(varv), SCIPvarGetLbGlobal(varimg)) &&
                  SCIPisEQ(scip, SCIPvarGetUbGlobal(varv), SCIPvarGetUbGlobal(varimg))) ||
               (SCIPvarGetType(varv) == SCIP_VARTYPE_CONTINUOUS && SCIPvarGetType(varimg) == SCIP_VARTYPE_IMPLINT &&
                  SCIPisEQ(scip, SCIPvarGetLbGlobal(varv), SCIPvarGetLbGlobal(varimg)) &&
                  SCIPisEQ(scip, SCIPvarGetUbGlobal(varv), SCIPvarGetUbGlobal(varimg))) );
            assert( SCIPisEQ(scip, propdata->permvarsobj[v], propdata->permvarsobj[img]) );
#endif

            /* we are moving a variable globally fixed or branched to 1 to a variable not of this type */
            if ( ! bg1[img] )
            {
               inactiveperms[perm] = TRUE; /* mark as inactive */
               --nactiveperms;
            }
         }
      }
   }

   /* Clean bg1 list - need to do this after the main loop! (Not needed for bg0.)
    * Note that variables globally fixed to 1 are not resetted, since the loop starts at propdata->nbg1. */
   for (j = propdata->nbg1; j < nbg1; ++j)
      bg1[bg1list[j]] = FALSE;

   /* exit if no active permuations left */
   if ( nactiveperms == 0 )
      return SCIP_OKAY;

   /* compute orbits of binary variables */
   SCIP_CALL( SCIPallocBufferArray(scip, &orbits, nbinpermvars) );
   SCIP_CALL( SCIPallocBufferArray(scip, &orbitbegins, nbinpermvars) );
   SCIP_CALL( SCIPcomputeOrbitsFilterSym(scip, nbinpermvars, permstrans, nperms, inactiveperms,
         orbits, orbitbegins, &norbits, components, componentbegins, vartocomponent, propdata->componentblocked, ncomponents, propdata->nmovedpermvars) );

   if ( norbits > 0 )
   {
      int nfixedzero = 0;
      int nfixedone = 0;

      SCIPdebugMsg(scip, "Perform orbital fixing on %d orbits (%d active perms).\n", norbits, nactiveperms);
      SCIP_CALL( performOrbitalFixing(scip, permvars, nbinpermvars, orbits, orbitbegins, norbits, infeasible, &nfixedzero, &nfixedone) );

      propdata->nfixedzero += nfixedzero;
      propdata->nfixedone += nfixedone;
      *nprop = nfixedzero + nfixedone;

      SCIPdebugMsg(scip, "Orbital fixings: %d 0s, %d 1s.\n", nfixedzero, nfixedone);
   }

   SCIPfreeBufferArray(scip, &orbitbegins);
   SCIPfreeBufferArray(scip, &orbits);

   return SCIP_OKAY;
}



/*
 * Callback methods of propagator
 */

/** presolving initialization method of propagator (called when presolving is about to begin) */
static
SCIP_DECL_PROPINITPRE(propInitpreSymmetry)
{  /*lint --e{715}*/
   SCIP_PROPDATA* propdata;

   assert( scip != NULL );
   assert( prop != NULL );

   propdata = SCIPpropGetData(prop);
   assert( propdata != NULL );

   /* check whether we should run */
   if ( propdata->usesymmetry < 0 )
   {
      SCIP_CALL( SCIPgetIntParam(scip, "misc/usesymmetry", &propdata->usesymmetry) );

      if ( ISSYMRETOPESACTIVE(propdata->usesymmetry) )
         propdata->symconsenabled = TRUE;
      else
         propdata->symconsenabled = FALSE;

      if ( ISORBITALFIXINGACTIVE(propdata->usesymmetry) )
         propdata->ofenabled = TRUE;
      else
         propdata->ofenabled = FALSE;
   }

   /* add symmetry handling constraints if required  */
   if ( propdata->symconsenabled && propdata->addconsstiming == 0 )
   {
      SCIPdebugMsg(scip, "Try to add symmetry handling constraints before presolving.");

      SCIP_CALL( tryAddSymmetryHandlingConss(scip, prop, NULL) );
   }

   return SCIP_OKAY;
}


/** presolving deinitialization method of propagator (called after presolving has been finished) */
static
SCIP_DECL_PROPEXITPRE(propExitpreSymmetry)
{  /*lint --e{715}*/
   SCIP_PROPDATA* propdata;

   assert( scip != NULL );
   assert( prop != NULL );
   assert( strcmp(SCIPpropGetName(prop), PROP_NAME) == 0 );

   SCIPdebugMsg(scip, "Exitpre method of propagator <%s> ...\n", PROP_NAME);

   propdata = SCIPpropGetData(prop);
   assert( propdata != NULL );
   assert( propdata->usesymmetry >= 0 );

   /* guarantee that symmetries are computed (and handled) if the solving process has not been interrupted
    * and even if presolving has been disabled */
   if ( propdata->symconsenabled && SCIPgetStatus(scip) == SCIP_STATUS_UNKNOWN )
   {
      SCIP_CALL( tryAddSymmetryHandlingConss(scip, prop, NULL) );
   }

   return SCIP_OKAY;
}


/** presolving method of propagator */
static
SCIP_DECL_PROPPRESOL(propPresolSymmetry)
{  /*lint --e{715}*/
   SCIP_PROPDATA* propdata;
   int i;

   assert( scip != NULL );
   assert( prop != NULL );
   assert( result != NULL );
   assert( SCIPgetStage(scip) == SCIP_STAGE_PRESOLVING );

   *result = SCIP_DIDNOTRUN;

   propdata = SCIPpropGetData(prop);
   assert( propdata != NULL );
   assert( propdata->usesymmetry >= 0 );

   /* possibly create symmetry handling constraints */
   if ( propdata->symconsenabled )
   {
      int noldngenconns;
      SCIP_Bool earlyterm = FALSE;

      /* skip presolving if we are not at the end if addconsstiming == 2 */
      assert( 0 <= propdata->addconsstiming && propdata->addconsstiming <= 2 );
      if ( propdata->addconsstiming > 1 && ! SCIPisPresolveFinished(scip) )
         return SCIP_OKAY;

      /* possibly stop */
      if ( SCIPisStopped(scip) )
         return SCIP_OKAY;

      noldngenconns = propdata->ngenconss;

      SCIP_CALL( tryAddSymmetryHandlingConss(scip, prop, &earlyterm) );

      /* if we actually tried to add symmetry handling constraints */
      if ( ! earlyterm )
      {
         *result = SCIP_DIDNOTFIND;

         /* if symmetry handling constraints have been added, presolve each */
         if ( propdata->ngenconss > 0 )
         {
            /* at this point, the symmetry group should be computed and nontrivial */
            assert( propdata->nperms > 0 );
            assert( propdata->triedaddconss );

            /* we have added at least one symmetry handling constraints, i.e., we were successful */
            *result = SCIP_SUCCESS;

            *naddconss += propdata->ngenconss - noldngenconns;
            SCIPdebugMsg(scip, "Added symmetry breaking constraints: %d.\n", propdata->ngenconss - noldngenconns);

            /* if constraints have been added, loop through generated constraints and presolve each */
            for (i = 0; i < propdata->ngenconss; ++i)
            {
               SCIP_CALL( SCIPpresolCons(scip, propdata->genconss[i], nrounds, SCIP_PROPTIMING_ALWAYS, nnewfixedvars, nnewaggrvars, nnewchgvartypes,
                     nnewchgbds, nnewholes, nnewdelconss, nnewaddconss, nnewupgdconss, nnewchgcoefs, nnewchgsides, nfixedvars, naggrvars,
                     nchgvartypes, nchgbds, naddholes, ndelconss, naddconss, nupgdconss, nchgcoefs, nchgsides, result) );

               /* exit if cutoff or unboundedness has been detected */
               if ( *result == SCIP_CUTOFF || *result == SCIP_UNBOUNDED )
               {
                  SCIPdebugMsg(scip, "Presolving constraint <%s> detected cutoff or unboundedness.\n", SCIPconsGetName(propdata->genconss[i]));
                  return SCIP_OKAY;
               }
            }
            SCIPdebugMsg(scip, "Presolved %d generated constraints.\n", propdata->ngenconss);
         }
      }
   }

   /* run OF presolving */
   assert( 0 <= propdata->ofsymcomptiming && propdata->ofsymcomptiming <= 2 );
   if ( propdata->ofenabled && propdata->performpresolving && propdata->ofsymcomptiming <= 1 )
   {
      SCIP_Bool infeasible;
      int nprop;

      /* if we did not tried to add symmetry handling constraints */
      if ( *result == SCIP_DIDNOTRUN )
         *result = SCIP_DIDNOTFIND;

      SCIPdebugMsg(scip, "Presolving <%s>.\n", PROP_NAME);

      SCIP_CALL( propagateOrbitalFixing(scip, propdata, &infeasible, &nprop) );

      if ( infeasible )
      {
         *result = SCIP_CUTOFF;
         propdata->offoundreduction = TRUE;
      }
      else if ( nprop > 0 )
      {
         *result = SCIP_SUCCESS;
         *nfixedvars += nprop;
         propdata->offoundreduction = TRUE;
      }
   }
   else if ( propdata->ofenabled && propdata->ofsymcomptiming == 1 )
   {
      /* otherwise compute symmetry if timing requests it */
      if ( propdata->symfixnonbinaryvars )
      {
         SCIP_CALL( determineSymmetry(scip, propdata, SYM_SPEC_BINARY, SYM_SPEC_INTEGER | SYM_SPEC_REAL) );
      }
      else
      {
         SCIP_CALL( determineSymmetry(scip, propdata, SYM_SPEC_BINARY | SYM_SPEC_REAL, SYM_SPEC_INTEGER) );
      }
      assert( propdata->binvaraffected || ! propdata->ofenabled );
   }

   return SCIP_OKAY;
}


/** execution method of propagator */
static
SCIP_DECL_PROPEXEC(propExecSymmetry)
{  /*lint --e{715}*/
   SCIP_PROPDATA* propdata;
   SCIP_Bool infeasible = FALSE;
   SCIP_Longint nodenumber;
   int nprop = 0;

   assert( scip != NULL );
   assert( result != NULL );

   *result = SCIP_DIDNOTRUN;

   /* do not run if we are in the root or not yet solving */
   if ( SCIPgetDepth(scip) <= 0 || SCIPgetStage(scip) < SCIP_STAGE_SOLVING )
      return SCIP_OKAY;

   /* do nothing if we are in a probing node */
   if ( SCIPinProbing(scip) )
      return SCIP_OKAY;

   /* do not run again in repropagation, since the path to the root might have changed */
   if ( SCIPinRepropagation(scip) )
      return SCIP_OKAY;

   /* get data */
   propdata = SCIPpropGetData(prop);
   assert( propdata != NULL );

   /* if usesymmetry has not been read so far */
   if ( propdata->usesymmetry < 0 )
   {
      SCIP_CALL( SCIPgetIntParam(scip, "misc/usesymmetry", &propdata->usesymmetry) );
      if ( ISSYMRETOPESACTIVE(propdata->usesymmetry) )
         propdata->symconsenabled = TRUE;
      else
         propdata->symconsenabled = FALSE;

      if ( ISORBITALFIXINGACTIVE(propdata->usesymmetry) )
         propdata->ofenabled = TRUE;
      else
         propdata->ofenabled = FALSE;
   }

   /* do not propagate if orbital fixing is not enabled */
   if ( ! propdata->ofenabled )
      return SCIP_OKAY;

   /* return if there is no symmetry available */
   if ( propdata->nperms == 0 )
      return SCIP_OKAY;

   /* return if we already ran in this node */
   nodenumber = SCIPnodeGetNumber(SCIPgetCurrentNode(scip));
   if ( nodenumber == propdata->nodenumber )
      return SCIP_OKAY;
   propdata->nodenumber = nodenumber;

   /* propagate */
   *result = SCIP_DIDNOTFIND;

   SCIPdebugMsg(scip, "Propagating <%s>.\n", SCIPpropGetName(prop));

   SCIP_CALL( propagateOrbitalFixing(scip, propdata, &infeasible, &nprop) );

   if ( infeasible )
   {
      *result = SCIP_CUTOFF;
      propdata->offoundreduction = TRUE;
   }
   else if ( nprop > 0 )
   {
      *result = SCIP_REDUCEDDOM;
      propdata->offoundreduction = TRUE;
   }

   return SCIP_OKAY;
}


/** deinitialization method of propagator (called before transformed problem is freed) */
static
SCIP_DECL_PROPEXIT(propExitSymmetry)
{
   SCIP_PROPDATA* propdata;

   assert( scip != NULL );
   assert( prop != NULL );
   assert( strcmp(SCIPpropGetName(prop), PROP_NAME) == 0 );

   SCIPdebugMsg(scip, "Exiting propagator <%s>.\n", PROP_NAME);

   propdata = SCIPpropGetData(prop);
   assert( propdata != NULL );

   SCIP_CALL( freeSymmetryData(scip, propdata) );

   /* reset basic data */
   propdata->usesymmetry = -1;
   propdata->symconsenabled = FALSE;
   propdata->triedaddconss = FALSE;
   propdata->nsymresacks = 0;
   propdata->norbitopes = 0;
   propdata->ofenabled = FALSE;
   propdata->lastrestart = 0;
   propdata->nfixedzero = 0;
   propdata->nfixedone = 0;
   propdata->nodenumber = -1;
   propdata->offoundreduction = FALSE;

   return SCIP_OKAY;
}


/** propagation conflict resolving method of propagator
 *
 *  @todo Implement reverse propagation.
 *
 *  Note that this is relatively difficult to obtain: One needs to include all bounds of variables that are responsible
 *  for creating the orbit in which the variables that was propagated lies. This includes all variables that are moved
 *  by the permutations which are involved in creating the orbit.
 */
static
SCIP_DECL_PROPRESPROP(propRespropSymmetry)
{  /*lint --e{715,818}*/
   assert( result != NULL );

   *result = SCIP_DIDNOTFIND;

   return SCIP_OKAY;
}


/** destructor of propagator to free user data (called when SCIP is exiting) */
static
SCIP_DECL_PROPFREE(propFreeSymmetry)
{  /*lint --e{715}*/
   SCIP_PROPDATA* propdata;

   assert( scip != NULL );
   assert( prop != NULL );
   assert( strcmp(SCIPpropGetName(prop), PROP_NAME) == 0 );

   SCIPdebugMsg(scip, "Freeing symmetry propagator.\n");

   propdata = SCIPpropGetData(prop);
   assert( propdata != NULL );

   SCIPfreeBlockMemory(scip, &propdata);

   return SCIP_OKAY;
}


/*
 * External methods
 */

/** include symmetry propagator */
SCIP_RETCODE SCIPincludePropSymmetry(
   SCIP*                 scip                /**< SCIP data structure */
   )
{
   SCIP_TABLEDATA* tabledata;
   SCIP_PROPDATA* propdata = NULL;
   SCIP_PROP* prop = NULL;

   SCIP_CALL( SCIPallocBlockMemory(scip, &propdata) );
   assert( propdata != NULL );

   propdata->npermvars = 0;
   propdata->nbinpermvars = 0;
   propdata->permvars = NULL;
#ifndef NDEBUG
   propdata->permvarsobj = NULL;
#endif
   propdata->nperms = -1;
   propdata->nmaxperms = 0;
   propdata->perms = NULL;
   propdata->permstrans = NULL;
   propdata->permvarmap = NULL;

   propdata->ncomponents = -1;
   propdata->components = NULL;
   propdata->componentbegins = NULL;
   propdata->vartocomponent = NULL;
   propdata->componentblocked = NULL;

   propdata->log10groupsize = -1.0;
   propdata->nmovedvars = -1;
   propdata->binvaraffected = FALSE;
   propdata->computedsymmetry = FALSE;
   propdata->islinearproblem = FALSE;

   propdata->usesymmetry = -1;
   propdata->symconsenabled = FALSE;
   propdata->triedaddconss = FALSE;
   propdata->genconss = NULL;
   propdata->ngenconss = 0;
   propdata->nsymresacks = 0;
   propdata->norbitopes = 0;
   propdata->isnonlinvar = NULL;

   propdata->ofenabled = FALSE;
   propdata->bg0 = NULL;
   propdata->bg0list = NULL;
   propdata->nbg0 = 0;
   propdata->bg1 = NULL;
   propdata->bg1list = NULL;
   propdata->nbg1 = 0;
   propdata->permvarsevents = NULL;
   propdata->inactiveperms = NULL;
   propdata->nmovedpermvars = 0;
   propdata->lastrestart = 0;
   propdata->nfixedzero = 0;
   propdata->nfixedone = 0;
   propdata->nodenumber = -1;
   propdata->offoundreduction = FALSE;

   /* create event handler */
   propdata->eventhdlr = NULL;
   SCIP_CALL( SCIPincludeEventhdlrBasic(scip, &(propdata->eventhdlr), EVENTHDLR_SYMMETRY_NAME, EVENTHDLR_SYMMETRY_DESC,
         eventExecSymmetry, NULL) );
   assert( propdata->eventhdlr != NULL );

   /* include constraint handler */
   SCIP_CALL( SCIPincludePropBasic(scip, &prop, PROP_NAME, PROP_DESC,
         PROP_PRIORITY, PROP_FREQ, PROP_DELAY, PROP_TIMING, propExecSymmetry, propdata) );
   assert( prop != NULL );

   SCIP_CALL( SCIPsetPropFree(scip, prop, propFreeSymmetry) );
   SCIP_CALL( SCIPsetPropExit(scip, prop, propExitSymmetry) );
   SCIP_CALL( SCIPsetPropInitpre(scip, prop, propInitpreSymmetry) );
   SCIP_CALL( SCIPsetPropExitpre(scip, prop, propExitpreSymmetry) );
   SCIP_CALL( SCIPsetPropResprop(scip, prop, propRespropSymmetry) );
   SCIP_CALL( SCIPsetPropPresol(scip, prop, propPresolSymmetry, PROP_PRESOL_PRIORITY, PROP_PRESOL_MAXROUNDS, PROP_PRESOLTIMING) );

   /* include table */
   SCIP_CALL( SCIPallocBlockMemory(scip, &tabledata) );
   tabledata->propdata = propdata;
   SCIP_CALL( SCIPincludeTable(scip, TABLE_NAME_ORBITALFIXING, TABLE_DESC_ORBITALFIXING, TRUE,
         NULL, tableFreeOrbitalfixing, NULL, NULL, NULL, NULL, tableOutputOrbitalfixing,
         tabledata, TABLE_POSITION_ORBITALFIXING, TABLE_EARLIEST_ORBITALFIXING) );

   /* add parameters for computing symmetry */
   SCIP_CALL( SCIPaddIntParam(scip,
         "propagating/" PROP_NAME "/maxgenerators",
         "limit on the number of generators that should be produced within symmetry detection (0 = no limit)",
         &propdata->maxgenerators, TRUE, DEFAULT_MAXGENERATORS, 0, INT_MAX, NULL, NULL) );

   SCIP_CALL( SCIPaddBoolParam(scip,
         "propagating/" PROP_NAME "/checksymmetries",
         "Should all symmetries be checked after computation?",
         &propdata->checksymmetries, TRUE, DEFAULT_CHECKSYMMETRIES, NULL, NULL) );

   SCIP_CALL( SCIPaddBoolParam(scip,
         "propagating/" PROP_NAME "/displaynorbitvars",
         "Should the number of variables affected by some symmetry be displayed?",
         &propdata->displaynorbitvars, TRUE, DEFAULT_DISPLAYNORBITVARS, NULL, NULL) );

   SCIP_CALL( SCIPaddBoolParam(scip,
         "propagating/" PROP_NAME "/doubleequations",
         "Double equations to positive/negative version?",
         &propdata->doubleequations, TRUE, DEFAULT_DOUBLEEQUATIONS, NULL, NULL) );

   /* add parameters for adding symmetry handling constraints */
   SCIP_CALL( SCIPaddBoolParam(scip,
         "propagating/" PROP_NAME "/conssaddlp",
         "Should the symmetry breaking constraints be added to the LP?",
         &propdata->conssaddlp, TRUE, DEFAULT_CONSSADDLP, NULL, NULL) );

   SCIP_CALL( SCIPaddBoolParam(scip,
         "propagating/" PROP_NAME "/addsymresacks",
         "Add inequalities for symresacks for each generator?",
         &propdata->addsymresacks, TRUE, DEFAULT_ADDSYMRESACKS, NULL, NULL) );

   SCIP_CALL( SCIPaddBoolParam(scip,
         "propagating/" PROP_NAME "/detectorbitopes",
         "Should we check whether the components of the symmetry group can be handled by orbitopes?",
         &propdata->detectorbitopes, TRUE, DEFAULT_DETECTORBITOPES, NULL, NULL) );

   SCIP_CALL( SCIPaddRealParam(scip,
         "propagating/" PROP_NAME "/orbitopepctbinrows",
         "percentage of binary rows of an orbitope matrix below which orbitopes are not added",
         &propdata->orbitopepctbinrows, TRUE, DEFAULT_ORBITOPEPCTBINROWS, 0.0, 1.0, NULL, NULL) );

   SCIP_CALL( SCIPaddIntParam(scip,
         "propagating/" PROP_NAME "/addconsstiming",
         "timing of adding constraints (0 = before presolving, 1 = during presolving, 2 = after presolving)",
         &propdata->addconsstiming, TRUE, DEFAULT_ADDCONSSTIMING, 0, 2, NULL, NULL) );

   /* add parameters for orbital fixing */
   SCIP_CALL( SCIPaddIntParam(scip,
         "propagating/" PROP_NAME "/ofsymcomptiming",
         "timing of symmetry computation for orbital fixing (0 = before presolving, 1 = during presolving, 2 = at first call)",
         &propdata->ofsymcomptiming, TRUE, DEFAULT_OFSYMCOMPTIMING, 0, 2, NULL, NULL) );

   SCIP_CALL( SCIPaddBoolParam(scip,
         "propagating/" PROP_NAME "/performpresolving",
         "run orbital fixing during presolving?",
         &propdata->performpresolving, TRUE, DEFAULT_PERFORMPRESOLVING, NULL, NULL) );

   SCIP_CALL( SCIPaddBoolParam(scip,
         "propagating/" PROP_NAME "/recomputerestart",
         "recompute symmetries after a restart has occured?",
         &propdata->recomputerestart, TRUE, DEFAULT_RECOMPUTERESTART, NULL, NULL) );

   SCIP_CALL( SCIPaddBoolParam(scip,
         "propagating/" PROP_NAME "/compresssymmetries",
         "Should non-affected variables be removed from permutation to save memory?",
         &propdata->compresssymmetries, TRUE, DEFAULT_COMPRESSSYMMETRIES, NULL, NULL) );

   SCIP_CALL( SCIPaddRealParam(scip,
         "propagating/" PROP_NAME "/compressthreshold",
         "Compression is used if percentage of moved vars is at most the threshold.",
         &propdata->compressthreshold, TRUE, DEFAULT_COMPRESSTHRESHOLD, 0.0, 1.0, NULL, NULL) );

   SCIP_CALL( SCIPaddBoolParam(scip,
     "propagating/" PROP_NAME "/usecolumnsparsity",
         "Should the number of conss a variable is contained in be exploited in symmetry detection?",
         &propdata->usecolumnsparsity, TRUE, DEFAULT_USECOLUMNSPARSITY, NULL, NULL) );

   SCIP_CALL( SCIPaddBoolParam(scip,
         "propagating/" PROP_NAME "/disableofrestart",
         "Shall orbital fixing be disabled if orbital fixing has found a reduction and a restart occurs?",
         &propdata->disableofrestart, TRUE, DEFAULT_DISABLEOFRESTART, NULL, NULL) );

   SCIP_CALL( SCIPaddBoolParam(scip,
<<<<<<< HEAD
         "propagating/" PROP_NAME "/onlybinarysymmetry",
         "Is only symmetry on binary variables used?",
         &propdata->onlybinarysymmetry, TRUE, DEFAULT_ONLYBINARYSYMMETRY, NULL, NULL) );
=======
         "propagating/" PROP_NAME "/symfixnonbinaryvars",
         "Whether all non-binary variables shall be not affected by symmetries if OF is active?",
         &propdata->symfixnonbinaryvars, TRUE, DEFAULT_SYMFIXNONBINARYVARS, NULL, NULL) );
>>>>>>> ed59e926

   /* possibly add description */
   if ( SYMcanComputeSymmetry() )
   {
      SCIP_CALL( SCIPincludeExternalCodeInformation(scip, SYMsymmetryGetName(), SYMsymmetryGetDesc()) );
   }

   return SCIP_OKAY;
}


/** return currently available symmetry group information */
SCIP_RETCODE SCIPgetSymmetry(
   SCIP*                 scip,               /**< SCIP data structure */
   int*                  npermvars,          /**< pointer to store number of variables for permutations */
   SCIP_VAR***           permvars,           /**< pointer to store variables on which permutations act */
   SCIP_HASHMAP**        permvarmap,         /**< pointer to store hash map of permvars (or NULL) */
   int*                  nperms,             /**< pointer to store number of permutations */
   int***                perms,              /**< pointer to store permutation generators as (nperms x npermvars) matrix (or NULL)*/
   int***                permstrans,         /**< pointer to store permutation generators as (npermvars x nperms) matrix (or NULL)*/
   SCIP_Real*            log10groupsize,     /**< pointer to store log10 of group size (or NULL) */
   SCIP_Bool*            binvaraffected,     /**< pointer to store whether binary variables are affected (or NULL) */
   int**                 components,         /**< pointer to store components of symmetry group (or NULL) */
   int**                 componentbegins,    /**< pointer to store begin positions of components in components array (or NULL) */
   int**                 vartocomponent,     /**< pointer to store assignment from variable to its component (or NULL) */
   int*                  ncomponents         /**< pointer to store number of components (or NULL) */
   )
{
   SCIP_PROPDATA* propdata;
   SCIP_PROP* prop;

   assert( scip != NULL );
   assert( npermvars != NULL );
   assert( permvars != NULL );
   assert( nperms != NULL );
   assert( perms != NULL || permstrans != NULL );
   assert( ncomponents != NULL || (components == NULL && componentbegins == NULL && vartocomponent == NULL) );

   /* find symmetry propagator */
   prop = SCIPfindProp(scip, "symmetry");
   if ( prop == NULL )
   {
      SCIPerrorMessage("Could not find symmetry propagator.\n");
      return SCIP_PLUGINNOTFOUND;
   }
   assert( prop != NULL );
   assert( strcmp(SCIPpropGetName(prop), PROP_NAME) == 0 );

   propdata = SCIPpropGetData(prop);
   assert( propdata != NULL );

   *npermvars = propdata->npermvars;
   *permvars = propdata->permvars;

   if ( permvarmap != NULL )
      *permvarmap = propdata->permvarmap;

   *nperms = propdata->nperms;
   if ( perms != NULL )
   {
      *perms = propdata->perms;
      assert( *perms != NULL || *nperms <= 0 );
   }

   if ( permstrans != NULL )
   {
      *permstrans = propdata->permstrans;
      assert( *permstrans != NULL || *nperms <= 0 );
   }

   if ( log10groupsize != NULL )
      *log10groupsize = propdata->log10groupsize;

   if ( binvaraffected != NULL )
      *binvaraffected = propdata->binvaraffected;

   if ( components != NULL )
      *components = propdata->components;

   if ( componentbegins != NULL )
      *componentbegins = propdata->componentbegins;

   if ( vartocomponent )
      *vartocomponent = propdata->vartocomponent;

   if ( ncomponents )
      *ncomponents = propdata->ncomponents;

   return SCIP_OKAY;
}

/** return whether orbital fixing is enabled */
SCIP_Bool SCIPisOrbitalfixingEnabled(
   SCIP*                 scip                /**< SCIP data structure */
   )
{
   SCIP_PROP* prop;
   SCIP_PROPDATA* propdata;

   assert( scip != NULL );

   prop = SCIPfindProp(scip, PROP_NAME);
   if ( prop == NULL )
      return FALSE;

   propdata = SCIPpropGetData(prop);
   assert( propdata != NULL );

   return propdata->ofenabled;
}

/** return number of the symmetry group's generators */
int SCIPgetSymmetryNGenerators(
   SCIP*                 scip                /**< SCIP data structure */
   )
{
   SCIP_PROP* prop;
   SCIP_PROPDATA* propdata;

   assert( scip != NULL );

   prop = SCIPfindProp(scip, PROP_NAME);
   if ( prop == NULL )
      return 0;

   propdata = SCIPpropGetData(prop);
   assert( propdata != NULL );

   if ( propdata->nperms < 0 )
      return 0;
   else
      return propdata->nperms;
}<|MERGE_RESOLUTION|>--- conflicted
+++ resolved
@@ -154,11 +154,8 @@
 #define DEFAULT_DOUBLEEQUATIONS     FALSE    /**< Double equations to positive/negative version? */
 #define DEFAULT_COMPRESSSYMMETRIES   TRUE    /**< Should non-affected variables be removed from permutation to save memory? */
 #define DEFAULT_COMPRESSTHRESHOLD     0.5    /**< Compression is used if percentage of moved vars is at most the threshold. */
-<<<<<<< HEAD
+#define DEFAULT_SYMFIXNONBINARYVARS FALSE    /**< Whether all non-binary variables shall be not affected by symmetries if OF is active? */
 #define DEFAULT_ONLYBINARYSYMMETRY   TRUE    /**< Is only symmetry on binary variables used? */
-=======
-#define DEFAULT_SYMFIXNONBINARYVARS FALSE    /**< Whether all non-binary variables shall be not affected by symmetries if OF is active? */
->>>>>>> ed59e926
 
 /* default parameters for linear symmetry constraints */
 #define DEFAULT_CONSSADDLP           TRUE    /**< Should the symmetry breaking constraints be added to the LP? */
@@ -238,11 +235,8 @@
    int                   usesymmetry;        /**< encoding of active symmetry handling methods (for debugging) */
    SCIP_Bool             usecolumnsparsity;  /**< Should the number of conss a variable is contained in be exploited in symmetry detection? */
    SCIP_Bool             doubleequations;    /**< Double equations to positive/negative version? */
-<<<<<<< HEAD
+   SCIP_Bool             symfixnonbinaryvars; /**< Whether all non-binary variables shall be not affected by symmetries if OF is active? */
    SCIP_Bool             onlybinarysymmetry; /**< Whether only symmetry on binary variables is used */
-=======
-   SCIP_Bool             symfixnonbinaryvars; /**< Whether all non-binary variables shall be not affected by symmetries if OF is active? */
->>>>>>> ed59e926
 
    /* for symmetry constraints */
    SCIP_Bool             symconsenabled;     /**< Should symmetry constraints be added? */
@@ -3149,12 +3143,10 @@
    assert( propdata->symconsenabled );
 
    /* possibly compute symmetry */
-<<<<<<< HEAD
-   SCIP_CALL( determineSymmetry(scip, propdata, SYM_SPEC_BINARY | SYM_SPEC_INTEGER | SYM_SPEC_REAL, 0) );
-=======
    if ( propdata->ofenabled )
    {
-      if ( propdata->symfixnonbinaryvars )
+      /* in the nonlinear case, all non-binary variables hav to be fixed */
+      if ( ! propdata->islinearproblem || propdata->symfixnonbinaryvars )
       {
          SCIP_CALL( determineSymmetry(scip, propdata, SYM_SPEC_BINARY, SYM_SPEC_INTEGER | SYM_SPEC_REAL) );
       }
@@ -3168,7 +3160,6 @@
       SCIP_CALL( determineSymmetry(scip, propdata, SYM_SPEC_BINARY | SYM_SPEC_INTEGER | SYM_SPEC_REAL, 0) );
    }
    assert( propdata->binvaraffected || ! propdata->symconsenabled );
->>>>>>> ed59e926
 
    /* if constraints have already been added */
    if ( propdata->triedaddconss )
@@ -3515,11 +3506,7 @@
    *nprop = 0;
 
    /* possibly compute symmetry */
-<<<<<<< HEAD
-   SCIP_CALL( determineSymmetry(scip, propdata, SYM_SPEC_BINARY | SYM_SPEC_INTEGER | SYM_SPEC_REAL, 0) );
-   assert( !propdata->islinearproblem || propdata->binvaraffected || ! propdata->ofenabled );
-=======
-   if ( propdata->symfixnonbinaryvars )
+   if ( ! propdata->islinearproblem || propdata->symfixnonbinaryvars )
    {
       SCIP_CALL( determineSymmetry(scip, propdata, SYM_SPEC_BINARY, SYM_SPEC_INTEGER | SYM_SPEC_REAL) );
    }
@@ -3527,8 +3514,7 @@
    {
       SCIP_CALL( determineSymmetry(scip, propdata, SYM_SPEC_BINARY | SYM_SPEC_REAL, SYM_SPEC_INTEGER) );
    }
-   assert( propdata->binvaraffected || ! propdata->ofenabled );
->>>>>>> ed59e926
+   assert( ! propdata->islinearproblem || propdata->binvaraffected || ! propdata->ofenabled );
 
    /* return if there is no symmetry available */
    nperms = propdata->nperms;
@@ -3915,7 +3901,7 @@
    else if ( propdata->ofenabled && propdata->ofsymcomptiming == 1 )
    {
       /* otherwise compute symmetry if timing requests it */
-      if ( propdata->symfixnonbinaryvars )
+      if ( ! propdata->islinearproblem || propdata->symfixnonbinaryvars )
       {
          SCIP_CALL( determineSymmetry(scip, propdata, SYM_SPEC_BINARY, SYM_SPEC_INTEGER | SYM_SPEC_REAL) );
       }
@@ -4259,15 +4245,14 @@
          &propdata->disableofrestart, TRUE, DEFAULT_DISABLEOFRESTART, NULL, NULL) );
 
    SCIP_CALL( SCIPaddBoolParam(scip,
-<<<<<<< HEAD
+         "propagating/" PROP_NAME "/symfixnonbinaryvars",
+         "Whether all non-binary variables shall be not affected by symmetries if OF is active?",
+         &propdata->symfixnonbinaryvars, TRUE, DEFAULT_SYMFIXNONBINARYVARS, NULL, NULL) );
+
+   SCIP_CALL( SCIPaddBoolParam(scip,
          "propagating/" PROP_NAME "/onlybinarysymmetry",
          "Is only symmetry on binary variables used?",
          &propdata->onlybinarysymmetry, TRUE, DEFAULT_ONLYBINARYSYMMETRY, NULL, NULL) );
-=======
-         "propagating/" PROP_NAME "/symfixnonbinaryvars",
-         "Whether all non-binary variables shall be not affected by symmetries if OF is active?",
-         &propdata->symfixnonbinaryvars, TRUE, DEFAULT_SYMFIXNONBINARYVARS, NULL, NULL) );
->>>>>>> ed59e926
 
    /* possibly add description */
    if ( SYMcanComputeSymmetry() )
