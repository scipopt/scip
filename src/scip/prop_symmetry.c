/* * * * * * * * * * * * * * * * * * * * * * * * * * * * * * * * * * * * * * */
/*                                                                           */
/*                  This file is part of the program and library             */
/*         SCIP --- Solving Constraint Integer Programs                      */
/*                                                                           */
/*    Copyright (C) 2002-2020 Konrad-Zuse-Zentrum                            */
/*                            fuer Informationstechnik Berlin                */
/*                                                                           */
/*  SCIP is distributed under the terms of the ZIB Academic License.         */
/*                                                                           */
/*  You should have received a copy of the ZIB Academic License              */
/*  along with SCIP; see the file COPYING. If not visit scip.zib.de.         */
/*                                                                           */
/* * * * * * * * * * * * * * * * * * * * * * * * * * * * * * * * * * * * * * */

/**@file   prop_symmetry.c
 * @ingroup DEFPLUGINS_PROP
 * @brief  propagator for handling symmetries
 * @author Marc Pfetsch
 * @author Thomas Rehn
 * @author Christopher Hojny
 *
 * This propagator combines the following symmetry handling functionalities:
 * - It allows to compute symmetries of the problem and to store this information in adequate form. The symmetry
 *   information can be accessed through external functions.
 * - It allows to add the following symmetry breaking constraints:
 *    - symresack constraints, which separate minimal cover inequalities
 *    - orbitope constraints, if special symmetry group structures are detected
 * - It allows to apply orbital fixing.
 *
 *
 * @section SYMCOMP Symmetry Computation
 *
 * The following comments apply to symmetry computation.
 *
 * - The generic functionality of the compute_symmetry.h interface is used.
 * - We treat implicit integer variables as if they were continuous/real variables. The reason is that there is currently
 *   no distinction between implicit integer and implicit binary. Moreover, currently implicit integer variables hurt
 *   our code more than continuous/real variables (we basically do not handle integral variables at all).
 * - We do not copy symmetry information, since it is not clear how this information transfers. Moreover, copying
 *   symmetry might inhibit heuristics. But note that solving a sub-SCIP might then happen without symmetry information!
 *
 *
 * @section SYMBREAK Symmetry Handling Constraints
 *
 * The following comments apply to adding symmetry handling constraints.
 *
 * - The code automatically detects whether symmetry substructures like symresacks or orbitopes are present and possibly
 *   adds the corresponding constraints.
 * - If orbital fixing is active, only orbitopes are added (if present) and no symresacks.
 * - We try to compute symmetry as late as possible and then add constraints based on this information.
 * - Currently, we only allocate memory for pointers to symresack constraints for group generators. If further
 *   constraints are considered, we have to reallocate memory.
 *
 *
 * @section OF Orbital Fixing
 *
 * Orbital fixing is implemented as introduced by@n
 * F. Margot: Exploiting orbits in symmetric ILP. Math. Program., 98(1-3):3–21, 2003.
 *
 * The method computes orbits of variables with respect to the subgroup of the symmetry group that stabilizes the
 * variables globally fixed or branched to 1. Then one can fix all variables in an orbit to 0 or 1 if one of the other
 * variables in the orbit is fixed to 0 or 1, respectively. Different from Margot, the subgroup is obtained by filtering
 * out generators that do not individually stabilize the variables branched to 1.
 *
 * @pre All variable fixings applied by other components are required to be strict, i.e., if one variable is fixed to
 *      a certain value v, all other variables in the same variable orbit can be fixed to v as well, c.f.@n
 *      F. Margot: Symmetry in integer linear programming. 50 Years of Integer Programming, 647-686, Springer 2010.
 *
 * To illustrate this, consider the example \f$\max\{x_1 + x_2 : x_1 + x_2 \leq 1, Ay \leq b,
 * (x,y) \in \{0,1\}^{2 + n}\} \f$. Since \f$x_1\f$ and \f$x_2\f$ are independent from the remaining problem, the
 * setppc constraint handler may fix \f$(x_1,x_2) = (1,0)\f$. However, since both variables are symmetric, this setting
 * is not strict (if it was strict, both variables would have been set to the same value) and orbital fixing would
 * declare this subsolution as infeasible (there exists an orbit of non-branching variables that are fixed to different
 * values). To avoid this situation, we have to assume that all non-strict settings fix variables globally, i.e., we
 * can take care of it by taking variables into account that have been globally fixed to 1. In fact, it suffices to
 * consider one kind of global fixings since stabilizing one kind prevents an orbit to contain variables that have
 * been fixed globally to different values.
 *
 * @pre All non-strict settings are global settings, since otherwise, we cannot (efficiently) take care of them.
 *
 * @pre No non-strict setting algorithm is interrupted early (e.g., by a time or iteration limit), since this may lead to
 * wrong decisions by orbital fixing as well. For example, if cons_setppc in the above toy example starts by fixing
 * \f$x_2 = 0\f$ and is interrupted afterwards, orbital fixing detects that the orbit \f$\{x_1, x_2\}\f$ contains
 * one variable that is fixed to 0, and thus, it fixes \f$x_1\f$ to 0 as well. Thus, after these reductions, every
 * feasible solution has objective 0 which is not optimal. This situation would not occur if the non-strict setting is
 * complete, because then \f$x_1\f$ is globally fixed to 1, and thus, is stabilized in orbital fixing.
 *
 * Note that orbital fixing might lead to wrong results if it is called in repropagation of a node, because the path
 * from the node to the root might have been changed. Thus, the stabilizers of global 1-fixing and 1-branchings of the
 * initial propagation and repropagation might differ, which may cause conflicts. For this reason, orbital fixing cannot
 * be called in repropagation.
 *
 * @note If, besides orbital fixing, also symmetry handling constraints shall be added, orbital fixing is only applied
 *       to symmetry components that are not handled by orbitope constraints.
 *
 * @todo Possibly turn off propagator in subtrees.
 * @todo Check application of conflict resolution.
 * @todo Check whether one should switch the role of 0 and 1
 * @todo Implement stablizer computation?
 * @todo Implement isomorphism pruning?
 * @todo Implement particular preprocessing rules
 * @todo Separate permuted cuts (first experiments not successful)
 * @todo Allow the computation of local symmetries
 * @todo Order rows of orbitopes (in particular packing/partitioning) w.r.t. cliques in conflict graph.
 */
/* #define SCIP_OUTPUT */
/* #define SCIP_OUTPUT_COMPONENT */

/*---+----1----+----2----+----3----+----4----+----5----+----6----+----7----+----8----+----9----+----0----+----1----+----2*/

#include <scip/cons_linear.h>
#include <scip/cons_knapsack.h>
#include <scip/cons_varbound.h>
#include <scip/cons_setppc.h>
#include <scip/cons_and.h>
#include <scip/cons_logicor.h>
#include <scip/cons_or.h>
#include <scip/cons_orbitope.h>
#include <scip/cons_symresack.h>
#include <scip/cons_xor.h>
#include <scip/cons_linking.h>
#include <scip/cons_bounddisjunction.h>
#include <scip/misc.h>
#include <scip/scip_datastructures.h>

#include <scip/prop_symmetry.h>
#include <symmetry/compute_symmetry.h>
#include <scip/symmetry.h>

#include <string.h>

/* propagator properties */
#define PROP_NAME            "symmetry"
#define PROP_DESC            "propagator for handling symmetry"
#define PROP_TIMING    SCIP_PROPTIMING_BEFORELP   /**< propagation timing mask */
#define PROP_PRIORITY          -1000000           /**< propagator priority */
#define PROP_FREQ                     1           /**< propagator frequency */
#define PROP_DELAY                FALSE           /**< should propagation method be delayed, if other propagators found reductions? */

#define PROP_PRESOL_PRIORITY  -10000000           /**< priority of the presolving method (>= 0: before, < 0: after constraint handlers) */
#define PROP_PRESOLTIMING   SCIP_PRESOLTIMING_EXHAUSTIVE /* timing of the presolving method (fast, medium, or exhaustive) */
#define PROP_PRESOL_MAXROUNDS        -1           /**< maximal number of presolving rounds the presolver participates in (-1: no limit) */


/* default parameter values for symmetry computation */
#define DEFAULT_MAXGENERATORS        1500    /**< limit on the number of generators that should be produced within symmetry detection (0 = no limit) */
#define DEFAULT_CHECKSYMMETRIES     FALSE    /**< Should all symmetries be checked after computation? */
#define DEFAULT_DISPLAYNORBITVARS   FALSE    /**< Should the number of variables affected by some symmetry be displayed? */
#define DEFAULT_USECOLUMNSPARSITY   FALSE    /**< Should the number of conss a variable is contained in be exploited in symmetry detection? */
#define DEFAULT_DOUBLEEQUATIONS      FALSE   /**< Double equations to positive/negative version? */
#define DEFAULT_COMPRESSSYMMETRIES   TRUE    /**< Should non-affected variables be removed from permutation to save memory? */
#define DEFAULT_COMPRESSTHRESHOLD     0.5    /**< Compression is used if percentage of moved vars is at most the threshold. */

/* default parameters for symmetry constraints */
#define DEFAULT_CONSSADDLP           TRUE    /**< Should the symmetry breaking constraints be added to the LP? */
#define DEFAULT_ADDSYMRESACKS        TRUE    /**< Add inequalities for symresacks for each generator? */
#define DEFAULT_DETECTORBITOPES      TRUE    /**< Should we check whether the components of the symmetry group can be handled by orbitopes? */
#define DEFAULT_ORBITOPEPCTBINROWS    0.9    /**< percentage of binary rows of an orbitope matrix below which orbitopes are not added */
#define DEFAULT_ADDCONSSTIMING          2    /**< timing of adding constraints (0 = before presolving, 1 = during presolving, 2 = after presolving) */

/* default parameters for orbital fixing */
#define DEFAULT_OFSYMCOMPTIMING         2    /**< timing of symmetry computation for orbital fixing (0 = before presolving, 1 = during presolving, 2 = at first call) */
#define DEFAULT_PERFORMPRESOLVING   FALSE    /**< Run orbital fixing during presolving? */
#define DEFAULT_RECOMPUTERESTART    FALSE    /**< Recompute symmetries after a restart has occurred? */
#define DEFAULT_DISABLEOFRESTART    FALSE    /**< whether OF shall be disabled if OF has found a reduction and a restart occurs */

/* default parameters for Schreier Sims cuts */
#define DEFAULT_SCHREIERSIMSTIEBREAKRULE   1 /**< Should an orbit of maximum size be used for Schreier Sims cuts? */
#define DEFAULT_SCHREIERSIMSLEADERRULE     1 /**< Should the first element in the orbit be selected as leader? */
#define DEFAULT_SCHREIERSIMSLEADERVARTYPE 14 /**< bitset encoding which variable types can be leaders (1-bit: binary; 2-bit: integer; 4-bit: impl. int; 8-bit: continuous);
                                              *   if multiple types are allowed, take the one with most affected vars */
#define DEFAULT_ADDCONFLICTCUTS       TRUE   /**< Should Schreier Sims cuts be added if we use a conflict based rule? */
#define DEFAULT_SCHREIERSIMSADDCUTS   TRUE   /**< Should Schreier Sims cuts be added? */
#define DEFAULT_SCHREIERSIMSMIXEDCOMPONENTS FALSE /**< Should Schreier Sims cuts be added if a symmetry component contains variables of different types? */

/* event handler properties */
#define EVENTHDLR_SYMMETRY_NAME    "symmetry"
#define EVENTHDLR_SYMMETRY_DESC    "filter global variable fixing event handler for orbital fixing"

/* output table properties */
#define TABLE_NAME_ORBITALFIXING        "orbitalfixing"
#define TABLE_DESC_ORBITALFIXING        "orbital fixing statistics"
#define TABLE_POSITION_ORBITALFIXING    7001                    /**< the position of the statistics table */
#define TABLE_EARLIEST_ORBITALFIXING    SCIP_STAGE_SOLVING      /**< output of the statistics table is only printed from this stage onwards */


/* other defines */
#define MAXGENNUMERATOR          64000000    /**< determine maximal number of generators by dividing this number by the number of variables */
#define SCIP_SPECIALVAL 1.12345678912345e+19 /**< special floating point value for handling zeros in bound disjunctions */
#define COMPRESSNVARSLB             25000    /**< lower bound on the number of variables above which compression could be performed */

/* macros for getting activeness of symmetry handling methods */
#define ISSYMRETOPESACTIVE(x)      ((x & SYM_HANDLETYPE_SYMBREAK) != 0)
#define ISORBITALFIXINGACTIVE(x)   ((x & SYM_HANDLETYPE_ORBITALFIXING) != 0)
#define ISSCHREIERSIMSACTIVE(x)    ((x & SYM_HANDLETYPE_SCHREIERSIMS) != 0)

#define ISSCHREIERSIMSBINACTIVE(x)     ((x & SCIP_SCHREIERSIMSTYPE_BINARY) != 0)
#define ISSCHREIERSIMSINTACTIVE(x)     ((x & SCIP_SCHREIERSIMSTYPE_INTEGER) != 0)
#define ISSCHREIERSIMSIMPLINTACTIVE(x) ((x & SCIP_SCHREIERSIMSTYPE_IMPLINT) != 0)
#define ISSCHREIERSIMSCONTACTIVE(x)    ((x & SCIP_SCHREIERSIMSTYPE_CONTINUOUS) != 0)


/** propagator data */
struct SCIP_PropData
{
   /* symmetry group information */
   int                   npermvars;          /**< number of variables for permutations */
   int                   nbinpermvars;       /**< number of binary variables for permuations */
   SCIP_VAR**            permvars;           /**< variables on which permutations act */
#ifndef NDEBUG
   SCIP_Real*            permvarsobj;        /**< objective values of permuted variables (for debugging) */
#endif
   int                   nperms;             /**< number of permutations */
   int                   nmaxperms;          /**< maximal number of permutations (needed for freeing storage) */
   int**                 perms;              /**< pointer to store permutation generators as (nperms x npermvars) matrix */
   int**                 permstrans;         /**< pointer to store transposed permutation generators as (npermvars x nperms) matrix */
   SCIP_HASHMAP*         permvarmap;         /**< map of variables to indices in permvars array */
   int                   nmovedpermvars;     /**< number of variables moved by any permutation in a symmetry component */
   int                   nmovedbinpermvars;  /**< number of binary variables moved by any permutation in a symmetry component */
   int                   nmovedintpermvars;  /**< number of integer variables moved by any permutation in a symmetry component */
   int                   nmovedimplintpermvars; /**< number of implicitly integer variables moved by any permutation in a symmetry component */
   int                   nmovedcontpermvars; /**< number of continuous variables moved by any permutation in a symmetry component */

   /* components of symmetry group */
   int                   ncomponents;        /**< number of components of symmetry group */
   int*                  components;         /**< array containing the indices of permutations sorted by components */
   int*                  componentbegins;    /**< array containing in i-th position the first position of
                                              *   component i in components array */
   int*                  vartocomponent;     /**< array containing for each permvar the index of the component it is
                                              *   contained in (-1 if not affected) */
   int*                  componentblocked;   /**< array to store which symmetry methods have been applied to a component using
                                              *   the same bitset as for misc/usesymmetry */

   /* further symmetry information */
   int                   nmovedvars;         /**< number of variables moved by some permutation */
   SCIP_Real             log10groupsize;     /**< log10 of size of symmetry group */
   SCIP_Bool             binvaraffected;     /**< whether binary variables are affected by some symmetry */

   /* for symmetry computation */
   int                   maxgenerators;      /**< limit on the number of generators that should be produced within symmetry detection (0 = no limit) */
   SCIP_Bool             checksymmetries;    /**< Should all symmetries be checked after computation? */
   SCIP_Bool             displaynorbitvars;  /**< Whether the number of variables in non-trivial orbits shall be computed */
   SCIP_Bool             compresssymmetries; /**< Should non-affected variables be removed from permutation to save memory? */
   SCIP_Real             compressthreshold;  /**< Compression is used if percentage of moved vars is at most the threshold. */
   SCIP_Bool             compressed;         /**< Whether symmetry data has been compressed */
   SCIP_Bool             computedsymmetry;   /**< Have we already tried to compute symmetries? */
   int                   usesymmetry;        /**< encoding of active symmetry handling methods (for debugging) */
   SCIP_Bool             usecolumnsparsity;  /**< Should the number of conss a variable is contained in be exploited in symmetry detection? */
   SCIP_Bool             doubleequations;    /**< Double equations to positive/negative version? */

   /* for symmetry constraints */
   SCIP_Bool             symconsenabled;     /**< Should symmetry constraints be added? */
   SCIP_Bool             triedaddconss;      /**< whether we already tried to add symmetry breaking constraints */
   SCIP_Bool             conssaddlp;         /**< Should the symmetry breaking constraints be added to the LP? */
   SCIP_Bool             addsymresacks;      /**< Add symresack constraints for each generator? */
   int                   addconsstiming;     /**< timing of adding constraints (0 = before presolving, 1 = during presolving, 2 = after presolving) */
   SCIP_CONS**           genconss;           /**< list of generated constraints */
   int                   ngenconss;          /**< number of generated constraints */
   int                   nsymresacks;        /**< number of symresack constraints */
   SCIP_Bool             detectorbitopes;    /**< Should we check whether the components of the symmetry group can be handled by orbitopes? */
   SCIP_Real             orbitopepctbinrows; /**< percentage of binary rows of an orbitope matrix below which orbitopes are not added */
   int                   norbitopes;         /**< number of orbitope constraints */

   /* data necessary for orbital fixing */
   SCIP_Bool             ofenabled;          /**< Run orbital fixing? */
   SCIP_EVENTHDLR*       eventhdlr;          /**< event handler for handling global variable fixings */
   SCIP_Shortbool*       bg0;                /**< bitset to store variables globally fixed to 0 */
   int*                  bg0list;            /**< list of variables globally fixed to 0 */
   int                   nbg0;               /**< number of variables in bg0 and bg0list */
   SCIP_Shortbool*       bg1;                /**< bitset to store variables globally fixed or branched to 1 */
   int*                  bg1list;            /**< list of variables globally fixed or branched to 1 */
   int                   nbg1;               /**< number of variables in bg1 and bg1list */
   int*                  permvarsevents;     /**< stores events caught for permvars */
   SCIP_Shortbool*       inactiveperms;      /**< array to store whether permutations are inactive */
   SCIP_Bool             performpresolving;  /**< Run orbital fixing during presolving? */
   SCIP_Bool             recomputerestart;   /**< Recompute symmetries after a restart has occured? */
   int                   ofsymcomptiming;    /**< timing of orbital fixing (0 = before presolving, 1 = during presolving, 2 = at first call) */
   int                   lastrestart;        /**< last restart for which symmetries have been computed */
   int                   nfixedzero;         /**< number of variables fixed to 0 */
   int                   nfixedone;          /**< number of variables fixed to 1 */
   SCIP_Longint          nodenumber;         /**< number of node where propagation has been last applied */
<<<<<<< HEAD

   /* data necessary for Schreier Sims cuts */
   SCIP_Bool             schreiersimsenabled; /**< Use Schreier Sims cuts? */
   SCIP_CONS**           schreiersimsconss;   /**< list of generated schreier sims conss */
   int                   nschreiersimsconss;  /**< number of generated schreier sims conss */
   int                   schreiersimsleaderrule; /**< rule to select leader  */
   int                   schreiersimstiebreakrule; /**< tie break rule for leader selection */
   int                   schreiersimsleadervartype; /**< bitset encoding which variable types can be leaders;
                                                     *   if multiple types are allowed, take the one with most affected vars */
   int*                  leaders;            /**< index of orbit leaders in permvars */
   int                   nleaders;           /**< number of orbit leaders in leaders array */
   int                   maxnleaders;        /**< maximum number of leaders in leaders array */
   SCIP_Bool             addconflictcuts;    /**< Should Schreier Sims cuts be added if we use a conflict based rule? */
   SCIP_Bool             schreiersimsaddcuts; /**< Should Schreier Sims cuts be added? */
   SCIP_Bool             schreiersimsmixedcomponents; /**< Should Schreier Sims cuts be added if a symmetry component contains variables of different types? */
=======
   SCIP_Bool             offoundreduction;   /**< whether orbital fixing has found a reduction since the last time computing symmetries */
   SCIP_Bool             disableofrestart;   /**< whether OF shall be disabled if OF has found a reduction and a restart occurs */
>>>>>>> 8307b132
};

/** node data of a given node in the conflict graph */
struct SCIP_NodeData
{
   SCIP_VAR*             var;                /**< variable belonging to node */
   int                   orbitidx;           /**< orbit of variable w.r.t. current stabilizer subgroup
                                              *   or -1 if not affected by symmetry */
   int                   nconflictinorbit;   /**< number of variables the node's var is in conflict with */
   int                   orbitsize;          /**< size of the variable's orbit */
   int                   posinorbit;         /**< position of variable in its orbit */
   SCIP_Bool             active;             /**< whether variable has not been fixed by Schreier Sims code */
};
typedef struct SCIP_NodeData SCIP_NODEDATA;


/*
 * Event handler callback methods
 */

/** exec the event handler for handling global variable bound changes (necessary for orbital fixing)
 *
 *  Global variable fixings during the solving process might arise because parts of the tree are pruned or if certain
 *  preprocessing steps are performed that do not correspond to strict setting algorithms. Since these fixings might be
 *  caused by or be in conflict with orbital fixing, they can be in conflict with the symmetry handling decisions of
 *  orbital fixing in the part of the tree that is not pruned. Thus, we have to take global fixings into account when
 *  filtering out symmetries.
 */
static
SCIP_DECL_EVENTEXEC(eventExecSymmetry)
{
   SCIP_PROPDATA* propdata;
   SCIP_VAR* var;
   int varidx;

   assert( eventhdlr != NULL );
   assert( eventdata != NULL );
   assert( strcmp(SCIPeventhdlrGetName(eventhdlr), EVENTHDLR_SYMMETRY_NAME) == 0 );
   assert( event != NULL );

   propdata = (SCIP_PROPDATA*) eventdata;
   assert( propdata != NULL );
   assert( propdata->permvarmap != NULL );
   assert( propdata->permstrans != NULL );
   assert( propdata->nperms > 0 );
   assert( propdata->permvars != NULL );
   assert( propdata->npermvars > 0 );

   /* get fixed variable */
   var = SCIPeventGetVar(event);
   assert( var != NULL );
   assert( SCIPvarGetType(var) == SCIP_VARTYPE_BINARY );

   if ( ! SCIPhashmapExists(propdata->permvarmap, (void*) var) )
   {
      SCIPerrorMessage("Invalid variable.\n");
      SCIPABORT();
      return SCIP_INVALIDDATA; /*lint !e527*/
   }
   varidx = SCIPhashmapGetImageInt(propdata->permvarmap, (void*) var);
   assert( 0 <= varidx && varidx < propdata->npermvars );

   if ( SCIPeventGetType(event) == SCIP_EVENTTYPE_GUBCHANGED )
   {
      assert( SCIPisEQ(scip, SCIPeventGetNewbound(event), 0.0) );
      assert( SCIPisEQ(scip, SCIPeventGetOldbound(event), 1.0) );

      SCIPdebugMsg(scip, "Mark variable <%s> as globally fixed to 0.\n", SCIPvarGetName(var));
      assert( ! propdata->bg0[varidx] );
      propdata->bg0[varidx] = TRUE;
      propdata->bg0list[propdata->nbg0++] = varidx;
      assert( propdata->nbg0 <= propdata->npermvars );
   }

   if ( SCIPeventGetType(event) == SCIP_EVENTTYPE_GLBCHANGED )
   {
      assert( SCIPisEQ(scip, SCIPeventGetNewbound(event), 1.0) );
      assert( SCIPisEQ(scip, SCIPeventGetOldbound(event), 0.0) );

      SCIPdebugMsg(scip, "Mark variable <%s> as globally fixed to 1.\n", SCIPvarGetName(var));
      assert( ! propdata->bg1[varidx] );
      propdata->bg1[varidx] = TRUE;
      propdata->bg1list[propdata->nbg1++] = varidx;
      assert( propdata->nbg1 <= propdata->npermvars );
   }

   return SCIP_OKAY;
}




/*
 * Table callback methods
 */

/** table data */
struct SCIP_TableData
{
   SCIP_PROPDATA*        propdata;           /** pass data of propagator for table output function */
};


/** output method of orbital fixing propagator statistics table to output file stream 'file' */
static
SCIP_DECL_TABLEOUTPUT(tableOutputOrbitalfixing)
{
   SCIP_TABLEDATA* tabledata;

   assert( scip != NULL );
   assert( table != NULL );

   tabledata = SCIPtableGetData(table);
   assert( tabledata != NULL );
   assert( tabledata->propdata != NULL );

   if ( tabledata->propdata->nperms > 0 )
   {
      SCIPverbMessage(scip, SCIP_VERBLEVEL_MINIMAL, file, "Orbital fixing     :\n");
      SCIPverbMessage(scip, SCIP_VERBLEVEL_MINIMAL, file, "  vars fixed to 0  :%11d\n", tabledata->propdata->nfixedzero);
      SCIPverbMessage(scip, SCIP_VERBLEVEL_MINIMAL, file, "  vars fixed to 1  :%11d\n", tabledata->propdata->nfixedone);
   }

   return SCIP_OKAY;
}


/** destructor of statistics table to free user data (called when SCIP is exiting) */
static
SCIP_DECL_TABLEFREE(tableFreeOrbitalfixing)
{
   SCIP_TABLEDATA* tabledata;
   tabledata = SCIPtableGetData(table);
   assert( tabledata != NULL );

   SCIPfreeBlockMemory(scip, &tabledata);

   return SCIP_OKAY;
}



/*
 * local data structures
 */

/** gets the key of the given element */
static
SCIP_DECL_HASHGETKEY(SYMhashGetKeyVartype)
{  /*lint --e{715}*/
   return elem;
}

/** returns TRUE iff both keys are equal
 *
 *  Compare the types of two variables according to objective, lower and upper bound, variable type, and column sparsity.
 */
static
SCIP_DECL_HASHKEYEQ(SYMhashKeyEQVartype)
{
   SCIP* scip;
   SYM_VARTYPE* k1;
   SYM_VARTYPE* k2;

   scip = (SCIP*) userptr;
   k1 = (SYM_VARTYPE*) key1;
   k2 = (SYM_VARTYPE*) key2;

   /* first check objective coefficients */
   if ( ! SCIPisEQ(scip, k1->obj, k2->obj) )
      return FALSE;

   /* if still undecided, take lower bound */
   if ( ! SCIPisEQ(scip, k1->lb, k2->lb) )
      return FALSE;

   /* if still undecided, take upper bound */
   if ( ! SCIPisEQ(scip, k1->ub, k2->ub) )
      return FALSE;

   /* if still undecided, take variable type */
   if ( k1->type != k2->type )
      return FALSE;

   /* if still undecided, take number of conss var is contained in */
   if ( k1->nconss != k2->nconss )
      return FALSE;

   return TRUE;
}

/** returns the hash value of the key */
static
SCIP_DECL_HASHKEYVAL(SYMhashKeyValVartype)
{  /*lint --e{715}*/
   SYM_VARTYPE* k;

   k = (SYM_VARTYPE*) key;

   return SCIPhashFour(SCIPrealHashCode(k->obj), SCIPrealHashCode(k->lb), SCIPrealHashCode((double) k->nconss), SCIPrealHashCode(k->ub));
}

/** data struct to store arrays used for sorting rhs types */
struct SYM_Sortrhstype
{
   SCIP_Real*            vals;               /**< array of values */
   SYM_RHSSENSE*         senses;             /**< array of senses of rhs */
   int                   nrhscoef;           /**< size of arrays (for debugging) */
};
typedef struct SYM_Sortrhstype SYM_SORTRHSTYPE;

/** sorts rhs types - first by sense, then by value
 *
 *  Due to numerical issues, we first sort by sense, then by value.
 *
 *  result:
 *    < 0: ind1 comes before (is better than) ind2
 *    = 0: both indices have the same value
 *    > 0: ind2 comes after (is worse than) ind2
 */
static
SCIP_DECL_SORTINDCOMP(SYMsortRhsTypes)
{
   SYM_SORTRHSTYPE* data;
   SCIP_Real diffvals;

   data = (SYM_SORTRHSTYPE*) dataptr;
   assert( 0 <= ind1 && ind1 < data->nrhscoef );
   assert( 0 <= ind2 && ind2 < data->nrhscoef );

   /* first sort by senses */
   if ( data->senses[ind1] < data->senses[ind2] )
      return -1;
   else if ( data->senses[ind1] > data->senses[ind2] )
      return 1;

   /* senses are equal, use values */
   diffvals = data->vals[ind1] - data->vals[ind2];

   if ( diffvals < 0.0 )
      return -1;
   else if ( diffvals > 0.0 )
      return 1;

   return 0;
}

/** sorts matrix coefficients
 *
 *  result:
 *    < 0: ind1 comes before (is better than) ind2
 *    = 0: both indices have the same value
 *    > 0: ind2 comes after (is worse than) ind2
 */
static
SCIP_DECL_SORTINDCOMP(SYMsortMatCoef)
{
   SCIP_Real diffvals;
   SCIP_Real* vals;

   vals = (SCIP_Real*) dataptr;
   diffvals = vals[ind1] - vals[ind2];

   if ( diffvals < 0.0 )
      return -1;
   else if ( diffvals > 0.0 )
      return 1;

   return 0;
}




/*
 * Local methods
 */

#ifndef NDEBUG
/** checks that symmetry data is all freed */
static
SCIP_Bool checkSymmetryDataFree(
   SCIP_PROPDATA*        propdata            /**< propagator data */
   )
{
   assert( propdata->permvarmap == NULL );
   assert( propdata->permvarsevents == NULL );
   assert( propdata->bg0list == NULL );
   assert( propdata->bg0 == NULL );
   assert( propdata->bg1list == NULL );
   assert( propdata->bg1 == NULL );
   assert( propdata->nbg0 == 0 );
   assert( propdata->nbg1 == 0 );
   assert( propdata->genconss == NULL );
   assert( propdata->schreiersimsconss == NULL );
   assert( propdata->leaders == NULL );

   assert( propdata->permvars == NULL );
   assert( propdata->permvarsobj == NULL );
   assert( propdata->inactiveperms == NULL );
   assert( propdata->perms == NULL );
   assert( propdata->permstrans == NULL );
   assert( propdata->npermvars == 0 );
   assert( propdata->nbinpermvars == 0 );
   assert( propdata->nperms == -1 || propdata->nperms == 0 );
   assert( propdata->nmaxperms == 0 );
   assert( propdata->nmovedpermvars == 0 );
   assert( propdata->nmovedbinpermvars == 0 );
   assert( propdata->nmovedintpermvars == 0 );
   assert( propdata->nmovedimplintpermvars == 0 );
   assert( propdata->nmovedcontpermvars == 0 );
   assert( propdata->nmovedvars == -1 );
   assert( propdata->binvaraffected == FALSE );

   assert( propdata->componentblocked == NULL );
   assert( propdata->componentbegins == NULL );
   assert( propdata->components == NULL );
   assert( propdata->ncomponents == -1 );

   return TRUE;
}
#endif


/** frees symmetry data */
static
SCIP_RETCODE freeSymmetryData(
   SCIP*                 scip,               /**< SCIP pointer */
   SCIP_PROPDATA*        propdata            /**< propagator data */
   )
{
   int i;

   assert( scip != NULL );
   assert( propdata != NULL );

   if ( propdata->permvarmap != NULL )
   {
      SCIPhashmapFree(&propdata->permvarmap);
   }

   /* drop events */
   if ( propdata->permvarsevents != NULL )
   {
      assert( propdata->permvars != NULL );
      assert( propdata->npermvars > 0 );

      for (i = 0; i < propdata->npermvars; ++i)
      {
         if ( SCIPvarGetType(propdata->permvars[i]) == SCIP_VARTYPE_BINARY )
         {
            /* If symmetry is computed before presolving, it might happen that some variables are turned into binary
             * variables, for which no event has been catched. Since there currently is no way of checking whether a var
             * event has been caught for a particular variable, we use the stored eventfilter positions. */
            if ( propdata->permvarsevents[i] >= 0 )
            {
               SCIP_CALL( SCIPdropVarEvent(scip, propdata->permvars[i], SCIP_EVENTTYPE_GLBCHANGED | SCIP_EVENTTYPE_GUBCHANGED,
                     propdata->eventhdlr, (SCIP_EVENTDATA*) propdata, propdata->permvarsevents[i]) );
            }
         }
      }
      SCIPfreeBlockMemoryArray(scip, &propdata->permvarsevents, propdata->npermvars);
   }

   /* release variables */
   if ( propdata->schreiersimsenabled && propdata->schreiersimsleadervartype != (int) SCIP_VARTYPE_BINARY )
   {
      for (i = propdata->nbinpermvars; i < propdata->npermvars; ++i)
      {
         if ( (int) SCIPvarGetType(propdata->permvars[i]) == propdata->schreiersimsleadervartype )
         {
            SCIP_CALL( SCIPreleaseVar(scip, &propdata->permvars[i]) );
         }
      }
   }

   if ( propdata->binvaraffected )
   {
      for (i = 0; i < propdata->nbinpermvars; ++i)
      {
         SCIP_CALL( SCIPreleaseVar(scip, &propdata->permvars[i]) );
      }
   }

   /* free lists for orbitopal fixing */
   if ( propdata->bg0list != NULL )
   {
      assert( propdata->bg0 != NULL );
      assert( propdata->bg1list != NULL );
      assert( propdata->bg1 != NULL );

      SCIPfreeBlockMemoryArray(scip, &propdata->bg0list, propdata->npermvars);
      SCIPfreeBlockMemoryArray(scip, &propdata->bg0, propdata->npermvars);
      SCIPfreeBlockMemoryArray(scip, &propdata->bg1list, propdata->npermvars);
      SCIPfreeBlockMemoryArray(scip, &propdata->bg1, propdata->npermvars);

      propdata->nbg0 = 0;
      propdata->nbg1 = 0;
   }

   /* other data */
   SCIPfreeBlockMemoryArrayNull(scip, &propdata->inactiveperms, propdata->nperms);

   /* free permstrans matrix*/
   if ( propdata->permstrans != NULL )
   {
      assert( propdata->nperms > 0 );
      assert( propdata->permvars != NULL );
      assert( propdata->npermvars > 0 );
      assert( propdata->nmaxperms > 0 );

      for (i = 0; i < propdata->npermvars; ++i)
      {
         SCIPfreeBlockMemoryArray(scip, &propdata->permstrans[i], propdata->nmaxperms);
      }
      SCIPfreeBlockMemoryArray(scip, &propdata->permstrans, propdata->npermvars);
   }

   /* free data of added constraints */
   if ( propdata->genconss != NULL )
   {
      assert( propdata->ngenconss > 0 || (ISORBITALFIXINGACTIVE(propdata->usesymmetry) && propdata->norbitopes == 0) );

      /* release constraints */
      for (i = 0; i < propdata->ngenconss; ++i)
      {
         assert( propdata->genconss[i] != NULL );
         SCIP_CALL( SCIPreleaseCons(scip, &propdata->genconss[i]) );
      }

      /* free pointers to symmetry group and binary variables */
      SCIPfreeBlockMemoryArray(scip, &propdata->genconss, propdata->nperms);
      propdata->ngenconss = 0;
   }

   if ( propdata->schreiersimsconss != NULL )
   {
      assert( propdata->nschreiersimsconss > 0 );

      /* release constraints */
      for (i = 0; i < propdata->nschreiersimsconss; ++i)
      {
         assert( propdata->schreiersimsconss[i] != NULL );
         SCIP_CALL( SCIPreleaseCons(scip, &propdata->schreiersimsconss[i]) );
      }

      /* free pointers to symmetry group and binary variables */
      SCIPfreeBlockMemoryArray(scip, &propdata->schreiersimsconss, propdata->nschreiersimsconss);
      propdata->schreiersimsconss = NULL;
      propdata->nschreiersimsconss = 0;
   }

   if ( propdata->leaders != NULL )
   {
      assert( propdata->maxnleaders > 0 );

      SCIPfreeBlockMemoryArray(scip, &propdata->leaders, propdata->maxnleaders);
      propdata->maxnleaders = 0;
      propdata->leaders = NULL;
      propdata->nleaders = 0;
   }

   /* free components */
   if ( propdata->ncomponents > 0 )
   {
      assert( propdata->componentblocked != NULL );
      assert( propdata->vartocomponent != NULL );
      assert( propdata->componentbegins != NULL );
      assert( propdata->components != NULL );

      SCIPfreeBlockMemoryArray(scip, &propdata->componentblocked, propdata->ncomponents);
      SCIPfreeBlockMemoryArray(scip, &propdata->vartocomponent, propdata->npermvars);
      SCIPfreeBlockMemoryArray(scip, &propdata->componentbegins, propdata->ncomponents + 1);
      SCIPfreeBlockMemoryArray(scip, &propdata->components, propdata->nperms);

      propdata->ncomponents = -1;
   }

   /* free main symmetry data */
   if ( propdata->nperms > 0 )
   {
      assert( propdata->permvars != NULL );

      SCIPfreeBlockMemoryArray(scip, &propdata->permvars, propdata->npermvars);

      /* if orbital fixing runs exclusively, propdata->perms was already freed in determineSymmetry() */
      if ( propdata->perms != NULL )
      {
         for (i = 0; i < propdata->nperms; ++i)
         {
            SCIPfreeBlockMemoryArray(scip, &propdata->perms[i], propdata->npermvars);
         }
         SCIPfreeBlockMemoryArray(scip, &propdata->perms, propdata->nmaxperms);
      }

#ifndef NDEBUG
      SCIPfreeBlockMemoryArrayNull(scip, &propdata->permvarsobj, propdata->npermvars);
#endif

      propdata->npermvars = 0;
      propdata->nbinpermvars = 0;
      propdata->nperms = -1;
      propdata->nmaxperms = 0;
      propdata->nmovedpermvars = 0;
      propdata->nmovedbinpermvars = 0;
      propdata->nmovedintpermvars = 0;
      propdata->nmovedimplintpermvars = 0;
      propdata->nmovedcontpermvars = 0;
      propdata->nmovedvars = -1;
      propdata->log10groupsize = -1.0;
      propdata->binvaraffected = FALSE;
   }
   propdata->nperms = -1;

   assert( checkSymmetryDataFree(propdata) );

   propdata->computedsymmetry = FALSE;
   propdata->compressed = FALSE;

   return SCIP_OKAY;
}


/** deletes symmetry handling constraints */
static
SCIP_RETCODE delSymConss(
   SCIP*                 scip,               /**< SCIP pointer */
   SCIP_PROPDATA*        propdata            /**< propagator data */
   )
{
   int i;

   assert( scip != NULL );
   assert( propdata != NULL );

   /* free Schreier Sims data */
   if ( propdata->nschreiersimsconss > 0 )
   {
      for (i = 0; i < propdata->nschreiersimsconss; ++i)
      {
         assert( propdata->schreiersimsconss[i] != NULL );

         SCIP_CALL( SCIPdelCons(scip, propdata->schreiersimsconss[i]) );
         SCIP_CALL( SCIPreleaseCons(scip, &propdata->schreiersimsconss[i]) );
      }

      SCIPfreeBlockMemoryArray(scip, &propdata->schreiersimsconss, propdata->nschreiersimsconss);
      propdata->nschreiersimsconss = 0;
   }

   for (i = 0; i < propdata->ngenconss; ++i)
   {
      assert( propdata->genconss != NULL );
      assert( propdata->genconss[i] != NULL );

      SCIP_CALL( SCIPdelCons(scip, propdata->genconss[i]) );
      SCIP_CALL( SCIPreleaseCons(scip, &propdata->genconss[i]) );
   }

   /* free pointers to symmetry group and binary variables */
   assert( propdata->nperms > 0 );
   assert( propdata->nperms >= propdata->ngenconss );
   SCIPfreeBlockMemoryArrayNull(scip, &propdata->genconss, propdata->nperms);
   propdata->ngenconss = 0;
   propdata->triedaddconss = FALSE;

   return SCIP_OKAY;
}


/** determines whether variable should be fixed by permutations */
static
SCIP_Bool SymmetryFixVar(
   SYM_SPEC              fixedtype,          /**< bitset of variable types that should be fixed */
   SCIP_VAR*             var                 /**< variable to be considered */
   )
{
   if ( (fixedtype & SYM_SPEC_INTEGER) && SCIPvarGetType(var) == SCIP_VARTYPE_INTEGER )
      return TRUE;
   if ( (fixedtype & SYM_SPEC_BINARY) && SCIPvarGetType(var) == SCIP_VARTYPE_BINARY )
      return TRUE;
   if ( (fixedtype & SYM_SPEC_REAL) &&
      (SCIPvarGetType(var) == SCIP_VARTYPE_CONTINUOUS || SCIPvarGetType(var) == SCIP_VARTYPE_IMPLINT) )
      return TRUE;
   return FALSE;
}


/** Transforms given variables, scalars, and constant to the corresponding active variables, scalars, and constant.
 *
 *  @note @p constant needs to be initialized!
 */
static
SCIP_RETCODE getActiveVariables(
   SCIP*                 scip,               /**< SCIP data structure */
   SCIP_VAR***           vars,               /**< pointer to vars array to get active variables for */
   SCIP_Real**           scalars,            /**< pointer to scalars a_1, ..., a_n in linear sum a_1*x_1 + ... + a_n*x_n + c */
   int*                  nvars,              /**< pointer to number of variables and values in vars and vals array */
   SCIP_Real*            constant,           /**< pointer to constant c in linear sum a_1*x_1 + ... + a_n*x_n + c */
   SCIP_Bool             transformed         /**< transformed constraint? */
   )
{
   int requiredsize;
   int v;

   assert( scip != NULL );
   assert( vars != NULL );
   assert( scalars != NULL );
   assert( *vars != NULL );
   assert( *scalars != NULL );
   assert( nvars != NULL );
   assert( constant != NULL );

   if ( transformed )
   {
      SCIP_CALL( SCIPgetProbvarLinearSum(scip, *vars, *scalars, nvars, *nvars, constant, &requiredsize, TRUE) );

      if ( requiredsize > *nvars )
      {
         SCIP_CALL( SCIPreallocBufferArray(scip, vars, requiredsize) );
         SCIP_CALL( SCIPreallocBufferArray(scip, scalars, requiredsize) );

         SCIP_CALL( SCIPgetProbvarLinearSum(scip, *vars, *scalars, nvars, requiredsize, constant, &requiredsize, TRUE) );
         assert( requiredsize <= *nvars );
      }
   }
   else
   {
      for (v = 0; v < *nvars; ++v)
      {
         SCIP_CALL( SCIPvarGetOrigvarSum(&(*vars)[v], &(*scalars)[v], constant) );
      }
   }
   return SCIP_OKAY;
}


/** fills in matrix elements into coefficient arrays */
static
SCIP_RETCODE collectCoefficients(
   SCIP*                 scip,               /**< SCIP data structure */
   SCIP_Bool             doubleequations,    /**< Double equations to positive/negative version? */
   SCIP_VAR**            linvars,            /**< array of linear variables */
   SCIP_Real*            linvals,            /**< array of linear coefficients values (or NULL if all linear coefficient values are 1) */
   int                   nlinvars,           /**< number of linear variables */
   SCIP_Real             lhs,                /**< left hand side */
   SCIP_Real             rhs,                /**< right hand side */
   SCIP_Bool             istransformed,      /**< whether the constraint is transformed */
   SYM_RHSSENSE          rhssense,           /**< identifier of constraint type */
   SYM_MATRIXDATA*       matrixdata,         /**< matrix data to be filled in */
   int*                  nconssforvar        /**< pointer to array to store for each var the number of conss */
   )
{
   SCIP_VAR** vars;
   SCIP_Real* vals;
   SCIP_Real constant = 0.0;
   int nrhscoef;
   int nmatcoef;
   int nvars;
   int j;

   assert( scip != NULL );
   assert( nlinvars == 0 || linvars != NULL );
   assert( lhs <= rhs );

   /* do nothing if constraint is empty */
   if ( nlinvars == 0 )
      return SCIP_OKAY;

   /* ignore redundant constraints */
   if ( SCIPisInfinity(scip, -lhs) && SCIPisInfinity(scip, rhs) )
      return SCIP_OKAY;

   /* duplicate variable and value array */
   nvars = nlinvars;
   SCIP_CALL( SCIPduplicateBufferArray(scip, &vars, linvars, nvars) );
   if ( linvals != NULL )
   {
      SCIP_CALL( SCIPduplicateBufferArray(scip, &vals, linvals, nvars) );
   }
   else
   {
      SCIP_CALL( SCIPallocBufferArray(scip, &vals, nvars) );
      for (j = 0; j < nvars; ++j)
         vals[j] = 1.0;
   }
   assert( vars != NULL );
   assert( vals != NULL );

   /* get active variables */
   SCIP_CALL( getActiveVariables(scip, &vars, &vals, &nvars, &constant, istransformed) );

   /* check whether constraint is empty after transformation to active variables */
   if ( nvars <= 0 )
   {
      SCIPfreeBufferArray(scip, &vals);
      SCIPfreeBufferArray(scip, &vars);
      return SCIP_OKAY;
   }

   /* handle constant */
   if ( ! SCIPisInfinity(scip, -lhs) )
      lhs -= constant;
   if ( ! SCIPisInfinity(scip, rhs) )
      rhs -= constant;

   /* check whether we have to resize; note that we have to add 2 * nvars since two inequalities may be added */
   if ( matrixdata->nmatcoef + 2 * nvars > matrixdata->nmaxmatcoef )
   {
      int newsize;

      newsize = SCIPcalcMemGrowSize(scip, matrixdata->nmatcoef + 2 * nvars);
      assert( newsize >= 0 );
      SCIP_CALL( SCIPreallocBlockMemoryArray(scip, &(matrixdata->matidx), matrixdata->nmaxmatcoef, newsize) );
      SCIP_CALL( SCIPreallocBlockMemoryArray(scip, &(matrixdata->matrhsidx), matrixdata->nmaxmatcoef, newsize) );
      SCIP_CALL( SCIPreallocBlockMemoryArray(scip, &(matrixdata->matvaridx), matrixdata->nmaxmatcoef, newsize) );
      SCIP_CALL( SCIPreallocBlockMemoryArray(scip, &(matrixdata->matcoef), matrixdata->nmaxmatcoef, newsize) );
      SCIPdebugMsg(scip, "Resized matrix coefficients from %u to %d.\n", matrixdata->nmaxmatcoef, newsize);
      matrixdata->nmaxmatcoef = newsize;
   }

   nrhscoef = matrixdata->nrhscoef;
   nmatcoef = matrixdata->nmatcoef;

   /* check lhs/rhs */
   if ( SCIPisEQ(scip, lhs, rhs) )
   {
      SCIP_Bool poscoef = FALSE;
      SCIP_Bool negcoef = FALSE;

      assert( ! SCIPisInfinity(scip, rhs) );

      /* equality constraint */
      matrixdata->rhscoef[nrhscoef] = rhs;

      /* if we deal with special constraints */
      if ( rhssense >= SYM_SENSE_XOR )
         matrixdata->rhssense[nrhscoef] = rhssense;
      else
         matrixdata->rhssense[nrhscoef] = SYM_SENSE_EQUATION;
      matrixdata->rhsidx[nrhscoef] = nrhscoef;

      for (j = 0; j < nvars; ++j)
      {
         assert( nmatcoef < matrixdata->nmaxmatcoef );

         matrixdata->matidx[nmatcoef] = nmatcoef;
         matrixdata->matrhsidx[nmatcoef] = nrhscoef;

         assert( 0 <= SCIPvarGetProbindex(vars[j]) && SCIPvarGetProbindex(vars[j]) < SCIPgetNVars(scip) );

         if ( nconssforvar != NULL )
            nconssforvar[SCIPvarGetProbindex(vars[j])] += 1;
         matrixdata->matvaridx[nmatcoef] = SCIPvarGetProbindex(vars[j]);
         matrixdata->matcoef[nmatcoef++] = vals[j];
         if ( SCIPisPositive(scip, vals[j]) )
            poscoef = TRUE;
         else
            negcoef = TRUE;
      }
      nrhscoef++;

      /* add negative of equation; increases chance to detect symmetry, but might increase time to compute symmetry. */
      if ( doubleequations && poscoef && negcoef )
      {
         for (j = 0; j < nvars; ++j)
         {
            assert( nmatcoef < matrixdata->nmaxmatcoef );
            assert( 0 <= SCIPvarGetProbindex(vars[j]) && SCIPvarGetProbindex(vars[j]) < SCIPgetNVars(scip) );

            matrixdata->matidx[nmatcoef] = nmatcoef;
            matrixdata->matrhsidx[nmatcoef] = nrhscoef;
            matrixdata->matvaridx[nmatcoef] = SCIPvarGetProbindex(vars[j]);
            matrixdata->matcoef[nmatcoef++] = -vals[j];
         }
         matrixdata->rhssense[nrhscoef] = SYM_SENSE_EQUATION;
         matrixdata->rhsidx[nrhscoef] = nrhscoef;
         matrixdata->rhscoef[nrhscoef++] = -rhs;
      }
   }
   else
   {
#ifndef NDEBUG
      if ( rhssense == SYM_SENSE_BOUNDIS_TYPE_2 )
      {
         assert( ! SCIPisInfinity(scip, -lhs) );
         assert( ! SCIPisInfinity(scip, rhs) );
      }
#endif

      if ( ! SCIPisInfinity(scip, -lhs) )
      {
         matrixdata->rhscoef[nrhscoef] = -lhs;
         if ( rhssense >= SYM_SENSE_XOR )
         {
            assert( rhssense == SYM_SENSE_BOUNDIS_TYPE_2 );
            matrixdata->rhssense[nrhscoef] = rhssense;
         }
         else
            matrixdata->rhssense[nrhscoef] = SYM_SENSE_INEQUALITY;

         matrixdata->rhsidx[nrhscoef] = nrhscoef;

         for (j = 0; j < nvars; ++j)
         {
            assert( nmatcoef < matrixdata->nmaxmatcoef );
            matrixdata->matidx[nmatcoef] = nmatcoef;
            matrixdata->matrhsidx[nmatcoef] = nrhscoef;
            matrixdata->matvaridx[nmatcoef] = SCIPvarGetProbindex(vars[j]);

            assert( 0 <= SCIPvarGetProbindex(vars[j]) && SCIPvarGetProbindex(vars[j]) < SCIPgetNVars(scip) );

            if ( nconssforvar != NULL )
               nconssforvar[SCIPvarGetProbindex(vars[j])] += 1;

            matrixdata->matcoef[nmatcoef++] = -vals[j];
         }
         nrhscoef++;
      }

      if ( ! SCIPisInfinity(scip, rhs) )
      {
         matrixdata->rhscoef[nrhscoef] = rhs;
         if ( rhssense >= SYM_SENSE_XOR )
         {
            assert( rhssense == SYM_SENSE_BOUNDIS_TYPE_2 );
            matrixdata->rhssense[nrhscoef] = rhssense;
         }
         else
            matrixdata->rhssense[nrhscoef] = SYM_SENSE_INEQUALITY;

         matrixdata->rhsidx[nrhscoef] = nrhscoef;

         for (j = 0; j < nvars; ++j)
         {
            assert( nmatcoef < matrixdata->nmaxmatcoef );
            matrixdata->matidx[nmatcoef] = nmatcoef;
            matrixdata->matrhsidx[nmatcoef] = nrhscoef;

            assert( 0 <= SCIPvarGetProbindex(vars[j]) && SCIPvarGetProbindex(vars[j]) < SCIPgetNVars(scip) );

            if ( nconssforvar != NULL )
               nconssforvar[SCIPvarGetProbindex(vars[j])] += 1;

            matrixdata->matvaridx[nmatcoef] = SCIPvarGetProbindex(vars[j]);
            matrixdata->matcoef[nmatcoef++] = vals[j];
         }
         nrhscoef++;
      }
   }
   matrixdata->nrhscoef = nrhscoef;
   matrixdata->nmatcoef = nmatcoef;

   SCIPfreeBufferArray(scip, &vals);
   SCIPfreeBufferArray(scip, &vars);

   return SCIP_OKAY;
}


/** checks whether given permutations form a symmetry of a MIP
 *
 *  We need the matrix and rhs in the original order in order to speed up the comparison process. The matrix is needed
 *  in the right order to easily check rows. The rhs is used because of cache effects.
 */
static
SCIP_RETCODE checkSymmetriesAreSymmetries(
   SCIP*                 scip,               /**< SCIP data structure */
   SYM_SPEC              fixedtype,          /**< variable types that must be fixed by symmetries */
   SYM_MATRIXDATA*       matrixdata,         /**< matrix data */
   int                   nperms,             /**< number of permutations */
   int**                 perms               /**< permutations */
   )
{
   SCIP_Real* permrow = 0;
   int* rhsmatbeg = 0;
   int oldrhs;
   int j;
   int p;

   SCIPdebugMsg(scip, "Checking whether symmetries are symmetries (generators: %u).\n", nperms);

   /* set up dense row for permuted row */
   SCIP_CALL( SCIPallocBlockMemoryArray(scip, &permrow, matrixdata->npermvars) );

   /* set up map between rows and first entry in matcoef array */
   SCIP_CALL( SCIPallocBlockMemoryArray(scip, &rhsmatbeg, matrixdata->nrhscoef) );
   for (j = 0; j < matrixdata->nrhscoef; ++j)
      rhsmatbeg[j] = -1;

   /* build map from rhs into matrix */
   oldrhs = -1;
   for (j = 0; j < matrixdata->nmatcoef; ++j)
   {
      int rhs;

      rhs = matrixdata->matrhsidx[j];
      if ( rhs != oldrhs )
      {
         assert( 0 <= rhs && rhs < matrixdata->nrhscoef );
         rhsmatbeg[rhs] = j;
         oldrhs = rhs;
      }
   }

   /* create row */
   for (j = 0; j < matrixdata->npermvars; ++j)
      permrow[j] = 0.0;

   /* check all generators */
   for (p = 0; p < nperms; ++p)
   {
      int* P;
      int r1;
      int r2;

      SCIPdebugMsg(scip, "Verifying automorphism group generator #%d ...\n", p);
      P = perms[p];
      assert( P != NULL );

      for (j = 0; j < matrixdata->npermvars; ++j)
      {
         if ( SymmetryFixVar(fixedtype, matrixdata->permvars[j]) && P[j] != j )
         {
            SCIPdebugMsg(scip, "Permutation does not fix types %u, moving variable %d.\n", fixedtype, j);
            return SCIP_ERROR;
         }
      }

      /* check all constraints == rhs */
      for (r1 = 0; r1 < matrixdata->nrhscoef; ++r1)
      {
         int npermuted = 0;

         /* fill row into permrow (dense) */
         j = rhsmatbeg[r1];
         assert( 0 <= j && j < matrixdata->nmatcoef );
         assert( matrixdata->matrhsidx[j] == r1 ); /* note: row cannot be empty by construction */

         /* loop through row */
         while ( j < matrixdata->nmatcoef && matrixdata->matrhsidx[j] == r1 )
         {
            int varidx;

            assert( matrixdata->matvaridx[j] < matrixdata->npermvars );
            varidx = P[matrixdata->matvaridx[j]];
            assert( 0 <= varidx && varidx < matrixdata->npermvars );
            if ( varidx != matrixdata->matvaridx[j] )
               ++npermuted;
            assert( SCIPisZero(scip, permrow[varidx]) );
            permrow[varidx] = matrixdata->matcoef[j];
            ++j;
         }

         /* if row is not affected by permutation, we do not have to check it */
         if ( npermuted > 0 )
         {
            /* check other rows (sparse) */
            SCIP_Bool found = FALSE;
            for (r2 = 0; r2 < matrixdata->nrhscoef; ++r2)
            {
               /* a permutation must map constraints of the same type and respect rhs coefficients */
               if ( matrixdata->rhssense[r1] == matrixdata->rhssense[r2] && SCIPisEQ(scip, matrixdata->rhscoef[r1], matrixdata->rhscoef[r2]) )
               {
                  j = rhsmatbeg[r2];
                  assert( 0 <= j && j < matrixdata->nmatcoef );
                  assert( matrixdata->matrhsidx[j] == r2 );
                  assert( matrixdata->matvaridx[j] < matrixdata->npermvars );

                  /* loop through row r2 and check whether it is equal to permuted row r */
                  while (j < matrixdata->nmatcoef && matrixdata->matrhsidx[j] == r2 && SCIPisEQ(scip, permrow[matrixdata->matvaridx[j]], matrixdata->matcoef[j]) )
                     ++j;

                  /* check whether rows are completely equal */
                  if ( j >= matrixdata->nmatcoef || matrixdata->matrhsidx[j] != r2 )
                  {
                     /* perm[p] is indeed a symmetry */
                     found = TRUE;
                     break;
                  }
               }
            }

            assert( found );
            if ( ! found ) /*lint !e774*/
            {
               SCIPerrorMessage("Found permutation that is not a symmetry.\n");
               return SCIP_ERROR;
            }
         }

         /* reset permrow */
         j = rhsmatbeg[r1];
         while ( j < matrixdata->nmatcoef && matrixdata->matrhsidx[j] == r1 )
         {
            int varidx;
            varidx = P[matrixdata->matvaridx[j]];
            permrow[varidx] = 0.0;
            ++j;
         }
      }
   }

   SCIPfreeBlockMemoryArray(scip, &rhsmatbeg, matrixdata->nrhscoef);
   SCIPfreeBlockMemoryArray(scip, &permrow, matrixdata->npermvars);

   return SCIP_OKAY;
}


/** returns the number of active constraints that can be handled by symmetry */
static
int getNSymhandableConss(
   SCIP*                 scip                /**< SCIP instance */
   )
{
   SCIP_CONSHDLR* conshdlr;
   int nhandleconss = 0;

   assert( scip != NULL );

   conshdlr = SCIPfindConshdlr(scip, "linear");
   nhandleconss += SCIPconshdlrGetNActiveConss(conshdlr);
   conshdlr = SCIPfindConshdlr(scip, "linking");
   nhandleconss += SCIPconshdlrGetNActiveConss(conshdlr);
   conshdlr = SCIPfindConshdlr(scip, "setppc");
   nhandleconss += SCIPconshdlrGetNActiveConss(conshdlr);
   conshdlr = SCIPfindConshdlr(scip, "xor");
   nhandleconss += SCIPconshdlrGetNActiveConss(conshdlr);
   conshdlr = SCIPfindConshdlr(scip, "and");
   nhandleconss += SCIPconshdlrGetNActiveConss(conshdlr);
   conshdlr = SCIPfindConshdlr(scip, "or");
   nhandleconss += SCIPconshdlrGetNActiveConss(conshdlr);
   conshdlr = SCIPfindConshdlr(scip, "logicor");
   nhandleconss += SCIPconshdlrGetNActiveConss(conshdlr);
   conshdlr = SCIPfindConshdlr(scip, "knapsack");
   nhandleconss += SCIPconshdlrGetNActiveConss(conshdlr);
   conshdlr = SCIPfindConshdlr(scip, "varbound");
   nhandleconss += SCIPconshdlrGetNActiveConss(conshdlr);
   conshdlr = SCIPfindConshdlr(scip, "bounddisjunction");
   nhandleconss += SCIPconshdlrGetNActiveConss(conshdlr);

   return nhandleconss;
}


/** set symmetry data */
static
SCIP_RETCODE setSymmetryData(
   SCIP*                 scip,               /**< SCIP pointer */
   SCIP_VAR**            vars,               /**< vars present at time of symmetry computation */
   int                   nvars,              /**< number of vars present at time of symmetry computation */
   int                   nbinvars,           /**< number of binary vars present at time of symmetry computation */
   SCIP_VAR***           permvars,           /**< pointer to permvars array */
   int*                  npermvars,          /**< pointer to store number of permvars */
   int*                  nbinpermvars,       /**< pointer to store number of binary permvars */
   int**                 perms,              /**< permutations matrix (nperms x nvars) */
   int                   nperms,             /**< number of permutations */
   int*                  nmovedvars,         /**< pointer to store number of vars affected by symmetry (if usecompression) or NULL */
   SCIP_Bool*            binvaraffected,     /**< pointer to store whether a binary variable is affected by symmetry */
   SCIP_Bool             usecompression,     /**< whether symmetry data shall be compressed */
   SCIP_Real             compressthreshold,  /**< if percentage of moved vars is at most threshold, compression is done */
   SCIP_Bool*            compressed          /**< pointer to store whether compression has been performed */
   )
{
   int i;
   int p;

   assert( scip != NULL );
   assert( vars != NULL );
   assert( nvars > 0 );
   assert( permvars != NULL );
   assert( npermvars != NULL );
   assert( nbinpermvars != NULL );
   assert( perms != NULL );
   assert( nperms > 0 );
   assert( binvaraffected != NULL );
   assert( SCIPisGE(scip, compressthreshold, 0.0) );
   assert( SCIPisLE(scip, compressthreshold, 1.0) );
   assert( compressed != NULL );

   /* set default return values */
   *permvars = vars;
   *npermvars = nvars;
   *nbinpermvars = nbinvars;
   *binvaraffected = FALSE;
   *compressed = FALSE;

   /* if we possibly perform compression */
   if ( usecompression && SCIPgetNVars(scip) >= COMPRESSNVARSLB )
   {
      SCIP_Real percentagemovedvars;
      int* labelmovedvars;
      int* labeltopermvaridx;
      int nbinvarsaffected = 0;

      assert( nmovedvars != NULL );

      *nmovedvars = 0;

      /* detect number of moved vars and label moved vars */
      SCIP_CALL( SCIPallocBufferArray(scip, &labelmovedvars, nvars) );
      SCIP_CALL( SCIPallocBufferArray(scip, &labeltopermvaridx, nvars) );
      for (i = 0; i < nvars; ++i)
      {
         labelmovedvars[i] = -1;

         for (p = 0; p < nperms; ++p)
         {
            if ( perms[p][i] != i )
            {
               labeltopermvaridx[*nmovedvars] = i;
               labelmovedvars[i] = (*nmovedvars)++;

               if ( SCIPvarIsBinary(vars[i]) )
                  ++nbinvarsaffected;
               break;
            }
         }
      }

      if ( nbinvarsaffected > 0 )
         *binvaraffected = TRUE;

      /* check whether compression should be performed */
      percentagemovedvars = (SCIP_Real) *nmovedvars / (SCIP_Real) nvars;
      if ( *nmovedvars > 0 && SCIPisLE(scip, percentagemovedvars, compressthreshold) )
      {
         /* remove variables from permutations that are not affected by any permutation */
         for (p = 0; p < nperms; ++p)
         {
            /* iterate over labels and adapt permutation */
            for (i = 0; i < *nmovedvars; ++i)
            {
               assert( i <= labeltopermvaridx[i] );
               perms[p][i] = labelmovedvars[perms[p][labeltopermvaridx[i]]];
            }

            SCIP_CALL( SCIPreallocBlockMemoryArray(scip, &perms[p], nvars, *nmovedvars) );
         }

         /* remove variables from permvars array that are not affected by any symmetry */
         SCIP_CALL( SCIPallocBlockMemoryArray(scip, permvars, *nmovedvars) );
         for (i = 0; i < *nmovedvars; ++i)
         {
            (*permvars)[i] = vars[labeltopermvaridx[i]];
         }
         *npermvars = *nmovedvars;
         *nbinpermvars = nbinvarsaffected;
         *compressed = TRUE;

         SCIPfreeBlockMemoryArray(scip, &vars, nvars);
      }
      SCIPfreeBufferArray(scip, &labeltopermvaridx);
      SCIPfreeBufferArray(scip, &labelmovedvars);
   }
   else
   {
      /* detect whether binary variable is affected by symmetry and count number of binary permvars */
      for (i = 0; i < nbinvars; ++i)
      {
         for (p = 0; p < nperms && ! *binvaraffected; ++p)
         {
            if ( perms[p][i] != i )
            {
               if ( SCIPvarIsBinary(vars[i]) )
                  *binvaraffected = TRUE;
               break;
            }
         }
      }
   }

   return SCIP_OKAY;
}


/** computes symmetry group of a MIP */
static
SCIP_RETCODE computeSymmetryGroup(
   SCIP*                 scip,               /**< SCIP pointer */
   SCIP_Bool             doubleequations,    /**< Double equations to positive/negative version? */
   SCIP_Bool             compresssymmetries, /**< Should non-affected variables be removed from permutation to save memory? */
   SCIP_Real             compressthreshold,  /**< Compression is used if percentage of moved vars is at most the threshold. */
   int                   maxgenerators,      /**< maximal number of generators constructed (= 0 if unlimited) */
   SYM_SPEC              fixedtype,          /**< variable types that must be fixed by symmetries */
   SCIP_Bool             local,              /**< Use local variable bounds? */
   SCIP_Bool             checksymmetries,    /**< Should all symmetries be checked after computation? */
   SCIP_Bool             usecolumnsparsity,  /**< Should the number of conss a variable is contained in be exploited in symmetry detection? */
   int*                  npermvars,          /**< pointer to store number of variables for permutations */
   int*                  nbinpermvars,       /**< pointer to store number of binary variables for permutations */
   SCIP_VAR***           permvars,           /**< pointer to store variables on which permutations act */
   int*                  nperms,             /**< pointer to store number of permutations */
   int*                  nmaxperms,          /**< pointer to store maximal number of permutations (needed for freeing storage) */
   int***                perms,              /**< pointer to store permutation generators as (nperms x npermvars) matrix */
   SCIP_Real*            log10groupsize,     /**< pointer to store log10 of size of group */
   int*                  nmovedvars,         /**< pointer to store number of moved vars */
   SCIP_Bool*            binvaraffected,     /**< pointer to store wether a binary variable is affected by symmetry */
   SCIP_Bool*            compressed,         /**< pointer to store whether compression has been performed */
   SCIP_Bool*            success             /**< pointer to store whether symmetry computation was successful */
   )
{
   SCIP_CONSHDLR* conshdlr;
   SYM_MATRIXDATA matrixdata;
   SCIP_HASHTABLE* vartypemap;
   SCIP_VAR** consvars;
   SCIP_Real* consvals;
   SCIP_CONS** conss;
   SCIP_VAR** vars;
   SYM_VARTYPE* uniquevararray;
   SYM_RHSSENSE oldsense = SYM_SENSE_UNKOWN;
   SYM_SORTRHSTYPE sortrhstype;
   SCIP_Real oldcoef = SCIP_INVALID;
   SCIP_Real val;
   int* nconssforvar = NULL;
   int nuniquevararray = 0;
   int nhandleconss;
   int nactiveconss;
   int nconss;
   int nvars;
   int nbinvars;
   int nvarsorig;
   int nallvars;
   int c;
   int j;

   assert( scip != NULL );
   assert( npermvars != NULL );
   assert( nbinpermvars != NULL );
   assert( permvars != NULL );
   assert( nperms != NULL );
   assert( nmaxperms != NULL );
   assert( perms != NULL );
   assert( log10groupsize != NULL );
   assert( binvaraffected != NULL );
   assert( compressed != NULL );
   assert( success != NULL );
   assert( SYMcanComputeSymmetry() );

   /* init */
   *npermvars = 0;
   *nbinpermvars = 0;
   *permvars = NULL;
   *nperms = 0;
   *nmaxperms = 0;
   *perms = NULL;
   *log10groupsize = 0;
   *nmovedvars = -1;
   *binvaraffected = FALSE;
   *compressed = FALSE;
   *success = FALSE;

   nconss = SCIPgetNConss(scip);
   nvars = SCIPgetNVars(scip);
   nbinvars = SCIPgetNBinVars(scip);
   nvarsorig = nvars;

   /* exit if no constraints or no variables are available */
   if ( nconss == 0 || nvars == 0 )
   {
      *success = TRUE;
      return SCIP_OKAY;
   }

   conss = SCIPgetConss(scip);
   assert( conss != NULL );

   /* compute the number of active constraints */
   nactiveconss = SCIPgetNActiveConss(scip);

   /* exit if no active constraints are available */
   if ( nactiveconss == 0 )
   {
      *success = TRUE;
      return SCIP_OKAY;
   }

   /* before we set up the matrix, check whether we can handle all constraints */
   nhandleconss = getNSymhandableConss(scip);
   assert( nhandleconss <= nactiveconss );
   if ( nhandleconss < nactiveconss )
   {
      /* In this case we found unkown constraints and we exit, since we cannot handle them. */
      *success = FALSE;
      *nperms = -1;
      return SCIP_OKAY;
   }

   SCIPdebugMsg(scip, "Detecting %ssymmetry on %d variables and %d constraints.\n", local ? "local " : "", nvars, nactiveconss);

   /* copy variables */
   SCIP_CALL( SCIPduplicateBlockMemoryArray(scip, &vars, SCIPgetVars(scip), nvars) ); /*lint !e666*/
   assert( vars != NULL );

   /* fill matrixdata */

   /* use a staggered scheme for allocating space for non-zeros of constraint matrix since it can become large */
   if ( nvars <= 100000 )
      matrixdata.nmaxmatcoef = 100 * nvars;
   else if ( nvars <= 1000000 )
      matrixdata.nmaxmatcoef = 32 * nvars;
   else if ( nvars <= 16700000 )
      matrixdata.nmaxmatcoef = 16 * nvars;
   else
      matrixdata.nmaxmatcoef = INT_MAX / 10;

   matrixdata.nmatcoef = 0;
   matrixdata.nrhscoef = 0;
   matrixdata.nuniquemat = 0;
   matrixdata.nuniquevars = 0;
   matrixdata.nuniquerhs = 0;
   matrixdata.npermvars = nvars;
   matrixdata.permvars = vars;
   matrixdata.permvarcolors = NULL;
   matrixdata.matcoefcolors = NULL;
   matrixdata.rhscoefcolors = NULL;

   /* prepare matrix data (use block memory, since this can become large) */
   SCIP_CALL( SCIPallocBlockMemoryArray(scip, &matrixdata.matcoef, matrixdata.nmaxmatcoef) );
   SCIP_CALL( SCIPallocBlockMemoryArray(scip, &matrixdata.matidx, matrixdata.nmaxmatcoef) );
   SCIP_CALL( SCIPallocBlockMemoryArray(scip, &matrixdata.matrhsidx, matrixdata.nmaxmatcoef) );
   SCIP_CALL( SCIPallocBlockMemoryArray(scip, &matrixdata.matvaridx, matrixdata.nmaxmatcoef) );
   SCIP_CALL( SCIPallocBlockMemoryArray(scip, &matrixdata.rhscoef, 2 * nactiveconss) );
   SCIP_CALL( SCIPallocBlockMemoryArray(scip, &matrixdata.rhssense, 2 * nactiveconss) );
   SCIP_CALL( SCIPallocBlockMemoryArray(scip, &matrixdata.rhsidx, 2 * nactiveconss) );

   /* prepare temporary constraint data (use block memory, since this can become large);
    * also allocate memory for fixed vars since some vars might have been deactivated meanwhile */
   nallvars = nvars + SCIPgetNFixedVars(scip);
   SCIP_CALL( SCIPallocBlockMemoryArray(scip, &consvars, nallvars) );
   SCIP_CALL( SCIPallocBlockMemoryArray(scip, &consvals, nallvars) );

   /* allocate memory for getting the number of constraints that contain a variable */
   if ( usecolumnsparsity )
   {
      SCIP_CALL( SCIPallocClearBlockMemoryArray(scip, &nconssforvar, nvars) );
   }

   /* loop through all constraints */
   for (c = 0; c < nconss; ++c)
   {
      const char* conshdlrname;
      SCIP_CONS* cons;
      SCIP_VAR** linvars;
      int nconsvars;

      /* get constraint */
      cons = conss[c];
      assert( cons != NULL );

      /* skip non-active constraints */
      if ( ! SCIPconsIsActive(cons) )
         continue;

      /* Skip conflict constraints if we are late in the solving process */
      if ( SCIPgetStage(scip) == SCIP_STAGE_SOLVING && SCIPconsIsConflict(cons) )
         continue;

      /* get constraint handler */
      conshdlr = SCIPconsGetHdlr(cons);
      assert( conshdlr != NULL );

      conshdlrname = SCIPconshdlrGetName(conshdlr);
      assert( conshdlrname != NULL );

      /* check type of constraint */
      if ( strcmp(conshdlrname, "linear") == 0 )
      {
         SCIP_CALL( collectCoefficients(scip, doubleequations, SCIPgetVarsLinear(scip, cons), SCIPgetValsLinear(scip, cons),
               SCIPgetNVarsLinear(scip, cons), SCIPgetLhsLinear(scip, cons), SCIPgetRhsLinear(scip, cons),
               SCIPconsIsTransformed(cons), SYM_SENSE_UNKOWN, &matrixdata, nconssforvar) );
      }
      else if ( strcmp(conshdlrname, "linking") == 0 )
      {
         SCIP_VAR** curconsvars;
         SCIP_Real* curconsvals;
         int i;

         /* get constraint variables and their coefficients */
         curconsvals = SCIPgetValsLinking(scip, cons);
         SCIP_CALL( SCIPgetBinvarsLinking(scip, cons, &curconsvars, &nconsvars) );
         /* SCIPgetBinVarsLinking returns the number of binary variables, but we also need the integer variable */
         nconsvars++;

         /* copy vars and vals for binary variables */
         for( i = 0; i < nconsvars - 1; i++ )
         {
            consvars[i] = curconsvars[i];
            consvals[i] = (SCIP_Real) curconsvals[i];
         }

         /* set final entry of vars and vals to the linking variable and its coefficient, respectively */
         consvars[nconsvars - 1] = SCIPgetLinkvarLinking(scip, cons);
         consvals[nconsvars - 1] = -1.0;

         SCIP_CALL( collectCoefficients(scip, doubleequations, consvars, consvals, nconsvars, 0.0, 0.0,
               SCIPconsIsTransformed(cons), SYM_SENSE_UNKOWN, &matrixdata, nconssforvar) );
         SCIP_CALL( collectCoefficients(scip, doubleequations, consvars, NULL, nconsvars - 1, 1.0, 1.0,
               SCIPconsIsTransformed(cons), SYM_SENSE_UNKOWN, &matrixdata, nconssforvar) );
      }
      else if ( strcmp(conshdlrname, "setppc") == 0 )
      {
         linvars = SCIPgetVarsSetppc(scip, cons);
         nconsvars = SCIPgetNVarsSetppc(scip, cons);

         switch ( SCIPgetTypeSetppc(scip, cons) )
         {
         case SCIP_SETPPCTYPE_PARTITIONING :
            SCIP_CALL( collectCoefficients(scip, doubleequations, linvars, 0, nconsvars, 1.0, 1.0, SCIPconsIsTransformed(cons), SYM_SENSE_EQUATION, &matrixdata, nconssforvar) );
            break;
         case SCIP_SETPPCTYPE_PACKING :
            SCIP_CALL( collectCoefficients(scip, doubleequations, linvars, 0, nconsvars, -SCIPinfinity(scip), 1.0, SCIPconsIsTransformed(cons), SYM_SENSE_INEQUALITY, &matrixdata, nconssforvar) );
            break;
         case SCIP_SETPPCTYPE_COVERING :
            SCIP_CALL( collectCoefficients(scip, doubleequations, linvars, 0, nconsvars, 1.0, SCIPinfinity(scip), SCIPconsIsTransformed(cons), SYM_SENSE_INEQUALITY, &matrixdata, nconssforvar) );
            break;
         default:
            SCIPerrorMessage("Unknown setppc type %d.\n", SCIPgetTypeSetppc(scip, cons));
            return SCIP_ERROR;
         }
      }
      else if ( strcmp(conshdlrname, "xor") == 0 )
      {
         SCIP_VAR** curconsvars;
         SCIP_VAR* var;

         /* get number of variables of XOR constraint (without integer variable) */
         nconsvars = SCIPgetNVarsXor(scip, cons);

         /* get variables of XOR constraint */
         curconsvars = SCIPgetVarsXor(scip, cons);
         for (j = 0; j < nconsvars; ++j)
         {
            assert( curconsvars[j] != NULL );
            consvars[j] = curconsvars[j];
            consvals[j] = 1.0;
         }

         /* intVar of xor constraint might have been removed */
         var = SCIPgetIntVarXor(scip, cons);
         if ( var != NULL )
         {
            consvars[nconsvars] = var;
            consvals[nconsvars++] = 2.0;
         }
         assert( nconsvars <= nallvars );

         SCIP_CALL( collectCoefficients(scip, doubleequations, consvars, consvals, nconsvars, (SCIP_Real) SCIPgetRhsXor(scip, cons),
               (SCIP_Real) SCIPgetRhsXor(scip, cons), SCIPconsIsTransformed(cons), SYM_SENSE_XOR, &matrixdata, nconssforvar) );
      }
      else if ( strcmp(conshdlrname, "and") == 0 )
      {
         SCIP_VAR** curconsvars;

         /* get number of variables of AND constraint (without resultant) */
         nconsvars = SCIPgetNVarsAnd(scip, cons);

         /* get variables of AND constraint */
         curconsvars = SCIPgetVarsAnd(scip, cons);

         for (j = 0; j < nconsvars; ++j)
         {
            assert( curconsvars[j] != NULL );
            consvars[j] = curconsvars[j];
            consvals[j] = 1.0;
         }

         assert( SCIPgetResultantAnd(scip, cons) != NULL );
         consvars[nconsvars] = SCIPgetResultantAnd(scip, cons);
         consvals[nconsvars++] = 2.0;
         assert( nconsvars <= nallvars );

         SCIP_CALL( collectCoefficients(scip, doubleequations, consvars, consvals, nconsvars, 0.0, 0.0,
               SCIPconsIsTransformed(cons), SYM_SENSE_AND, &matrixdata, nconssforvar) );
      }
      else if ( strcmp(conshdlrname, "or") == 0 )
      {
         SCIP_VAR** curconsvars;

         /* get number of variables of OR constraint (without resultant) */
         nconsvars = SCIPgetNVarsOr(scip, cons);

         /* get variables of OR constraint */
         curconsvars = SCIPgetVarsOr(scip, cons);

         for (j = 0; j < nconsvars; ++j)
         {
            assert( curconsvars[j] != NULL );
            consvars[j] = curconsvars[j];
            consvals[j] = 1.0;
         }

         assert( SCIPgetResultantOr(scip, cons) != NULL );
         consvars[nconsvars] = SCIPgetResultantOr(scip, cons);
         consvals[nconsvars++] = 2.0;
         assert( nconsvars <= nallvars );

         SCIP_CALL( collectCoefficients(scip, doubleequations, consvars, consvals, nconsvars, 0.0, 0.0,
               SCIPconsIsTransformed(cons), SYM_SENSE_OR, &matrixdata, nconssforvar) );
      }
      else if ( strcmp(conshdlrname, "logicor") == 0 )
      {
         SCIP_CALL( collectCoefficients(scip, doubleequations, SCIPgetVarsLogicor(scip, cons), 0, SCIPgetNVarsLogicor(scip, cons),
               1.0, SCIPinfinity(scip), SCIPconsIsTransformed(cons), SYM_SENSE_INEQUALITY, &matrixdata, nconssforvar) );
      }
      else if ( strcmp(conshdlrname, "knapsack") == 0 )
      {
         SCIP_Longint* weights;

         nconsvars = SCIPgetNVarsKnapsack(scip, cons);

         /* copy Longint array to SCIP_Real array and get active variables of constraint */
         weights = SCIPgetWeightsKnapsack(scip, cons);
         for (j = 0; j < nconsvars; ++j)
            consvals[j] = (SCIP_Real) weights[j];
         assert( nconsvars <= nallvars );

         SCIP_CALL( collectCoefficients(scip, doubleequations, SCIPgetVarsKnapsack(scip, cons), consvals, nconsvars, -SCIPinfinity(scip),
               (SCIP_Real) SCIPgetCapacityKnapsack(scip, cons), SCIPconsIsTransformed(cons), SYM_SENSE_INEQUALITY, &matrixdata, nconssforvar) );
      }
      else if ( strcmp(conshdlrname, "varbound") == 0 )
      {
         consvars[0] = SCIPgetVarVarbound(scip, cons);
         consvals[0] = 1.0;

         consvars[1] = SCIPgetVbdvarVarbound(scip, cons);
         consvals[1] = SCIPgetVbdcoefVarbound(scip, cons);

         SCIP_CALL( collectCoefficients(scip, doubleequations, consvars, consvals, 2, SCIPgetLhsVarbound(scip, cons),
               SCIPgetRhsVarbound(scip, cons), SCIPconsIsTransformed(cons), SYM_SENSE_INEQUALITY, &matrixdata, nconssforvar) );
      }
      else if ( strcmp(conshdlrname, "bounddisjunction") == 0 )
      {
         /* To model bound disjunctions, we normalize each constraint
          * \f[
          *   (x_1 \{\leq,\geq\} b_1) \vee \ldots \vee (x_n \{\leq,\geq\} b_n)
          * \f]
          * to a constraint of type
          * \f[
          *   (x_1 \leq b'_1 \vee \ldots \vee (x_n \leq b'_n).
          * \f]
          *
          * If no variable appears twice in such a normalized constraint, we say this bound disjunction
          * is of type 1. If the bound disjunction has length two and both disjunctions contain the same variable,
          * we say the bound disjunction is of type 2. Further bound disjunctions are possible, but can currently
          * not be handled.
          *
          * Bound disjunctions of type 1 are modeled as the linear constraint
          * \f[
          *    b'_1 \cdot x_1 + \ldots +  b'_n \cdot x_n = 0
          * \f]
          * and bound disjunctions of type 2 are modeled as the linear constraint
          * \f[
          *    \min\{b'_1, b'_2\} \leq x_1 \leq \max\{b'_1, b'_2\}.
          * \f]
          * Note that problems arise if \fb'_i = 0\f for some variable \fx_i\f, because its coefficient in the
          * linear constraint is 0. To avoid this, we replace 0 by a special number.
          */
         SCIP_VAR** bounddisjvars;
         SCIP_BOUNDTYPE* boundtypes;
         SCIP_Real* bounds;
         SCIP_Bool repetition = FALSE;
         int nbounddisjvars;
         int k;

         /* collect coefficients for normalized constraint */
         nbounddisjvars = SCIPgetNVarsBounddisjunction(scip, cons);
         bounddisjvars = SCIPgetVarsBounddisjunction(scip, cons);
         boundtypes = SCIPgetBoundtypesBounddisjunction(scip, cons);
         bounds = SCIPgetBoundsBounddisjunction(scip, cons);

         /* copy data */
         for (j = 0; j < nbounddisjvars; ++j)
         {
            consvars[j] = bounddisjvars[j];

            /* normalize bounddisjunctions to SCIP_BOUNDTYPE_LOWER */
            if ( boundtypes[j] == SCIP_BOUNDTYPE_LOWER )
               consvals[j] = - bounds[j];
            else
               consvals[j] = bounds[j];

            /* special treatment of 0 values */
            if ( SCIPisZero(scip, consvals[j]) )
               consvals[j] = SCIP_SPECIALVAL;

            /* detect whether a variable appears in two literals */
            for (k = 0; k < j && ! repetition; ++k)
            {
               if ( consvars[j] == consvars[k] )
                  repetition = TRUE;
            }

            /* stop, we cannot handle bounddisjunctions with more than two variables that contain a variable twice */
            if ( repetition && nbounddisjvars > 2 )
            {
               *success = FALSE;

               SCIPverbMessage(scip, SCIP_VERBLEVEL_HIGH, NULL,
                  "   Deactivated symmetry handling methods, there exist constraints that cannot be handled by symmetry methods.\n");

               if ( usecolumnsparsity )
                  SCIPfreeBlockMemoryArrayNull(scip, &nconssforvar, nvars);

               SCIPfreeBlockMemoryArrayNull(scip, &consvals, nallvars);
               SCIPfreeBlockMemoryArrayNull(scip, &consvars, nallvars);
               SCIPfreeBlockMemoryArrayNull(scip, &matrixdata.rhsidx, 2 * nactiveconss);
               SCIPfreeBlockMemoryArrayNull(scip, &matrixdata.rhssense, 2 * nactiveconss);
               SCIPfreeBlockMemoryArrayNull(scip, &matrixdata.rhscoef, 2 * nactiveconss);
               SCIPfreeBlockMemoryArrayNull(scip, &matrixdata.matvaridx, matrixdata.nmaxmatcoef);
               SCIPfreeBlockMemoryArrayNull(scip, &matrixdata.matrhsidx, matrixdata.nmaxmatcoef);
               SCIPfreeBlockMemoryArrayNull(scip, &matrixdata.matidx, matrixdata.nmaxmatcoef);
               SCIPfreeBlockMemoryArrayNull(scip, &matrixdata.matcoef, matrixdata.nmaxmatcoef);
               SCIPfreeBlockMemoryArrayNull(scip, &vars, nvars);

               return SCIP_OKAY;
            }
         }
         assert( ! repetition || nbounddisjvars == 2 );

         /* if no variable appears twice */
         if ( ! repetition )
         {
            /* add information for bounddisjunction of type 1 */
            SCIP_CALL( collectCoefficients(scip, doubleequations, consvars, consvals, nbounddisjvars, 0.0, 0.0,
                  SCIPconsIsTransformed(cons), SYM_SENSE_BOUNDIS_TYPE_1, &matrixdata, nconssforvar) );
         }
         else
         {
            /* add information for bounddisjunction of type 2 */
            SCIP_Real lhs;
            SCIP_Real rhs;

            lhs = MIN(consvals[0], consvals[1]);
            rhs = MAX(consvals[0], consvals[1]);

            consvals[0] = 1.0;

            SCIP_CALL( collectCoefficients(scip, doubleequations, consvars, consvals, 1, lhs, rhs,
                  SCIPconsIsTransformed(cons), SYM_SENSE_BOUNDIS_TYPE_2, &matrixdata, nconssforvar) );
         }
      }
      else
      {
         SCIPerrorMessage("Cannot determine symmetries for constraint <%s> of constraint handler <%s>.\n",
            SCIPconsGetName(cons), SCIPconshdlrGetName(conshdlr) );
         return SCIP_ERROR;
      }
   }
   assert( matrixdata.nrhscoef <= 2 * nactiveconss );
   assert( matrixdata.nrhscoef >= 0 );

   SCIPfreeBlockMemoryArray(scip, &consvals, nallvars);
   SCIPfreeBlockMemoryArray(scip, &consvars, nallvars);

   /* if no active constraint contains active variables */
   if ( matrixdata.nrhscoef == 0 )
   {
      *success = TRUE;

      if ( usecolumnsparsity )
         SCIPfreeBlockMemoryArrayNull(scip, &nconssforvar, nvars);

      /* free matrix data */
      SCIPfreeBlockMemoryArrayNull(scip, &matrixdata.rhsidx, 2 * nactiveconss);
      SCIPfreeBlockMemoryArrayNull(scip, &matrixdata.rhssense, 2 * nactiveconss);
      SCIPfreeBlockMemoryArrayNull(scip, &matrixdata.rhscoef, 2 * nactiveconss);
      SCIPfreeBlockMemoryArrayNull(scip, &matrixdata.matvaridx, matrixdata.nmaxmatcoef);
      SCIPfreeBlockMemoryArrayNull(scip, &matrixdata.matrhsidx, matrixdata.nmaxmatcoef);
      SCIPfreeBlockMemoryArrayNull(scip, &matrixdata.matidx, matrixdata.nmaxmatcoef);
      SCIPfreeBlockMemoryArrayNull(scip, &matrixdata.matcoef, matrixdata.nmaxmatcoef);

      SCIPfreeBlockMemoryArray(scip, &vars, nvars);

      return SCIP_OKAY;
   }

   /* sort matrix coefficients (leave matrix array intact) */
   SCIPsort(matrixdata.matidx, SYMsortMatCoef, (void*) matrixdata.matcoef, matrixdata.nmatcoef);

   /* sort rhs types (first by sense, then by value, leave rhscoef intact) */
   sortrhstype.vals = matrixdata.rhscoef;
   sortrhstype.senses = matrixdata.rhssense;
   sortrhstype.nrhscoef = matrixdata.nrhscoef;
   SCIPsort(matrixdata.rhsidx, SYMsortRhsTypes, (void*) &sortrhstype, matrixdata.nrhscoef);

   /* create map for variables to indices */
   SCIP_CALL( SCIPhashtableCreate(&vartypemap, SCIPblkmem(scip), 5 * nvars, SYMhashGetKeyVartype, SYMhashKeyEQVartype, SYMhashKeyValVartype, (void*) scip) );
   assert( vartypemap != NULL );

   /* allocate space for mappings to colors */
   SCIP_CALL( SCIPallocBlockMemoryArray(scip, &matrixdata.permvarcolors, nvars) );
   SCIP_CALL( SCIPallocBlockMemoryArray(scip, &matrixdata.matcoefcolors, matrixdata.nmatcoef) );
   SCIP_CALL( SCIPallocBlockMemoryArray(scip, &matrixdata.rhscoefcolors, matrixdata.nrhscoef) );
   SCIP_CALL( SCIPallocBlockMemoryArray(scip, &uniquevararray, nvars) );

   /* determine number of different coefficents */

   /* find non-equivalent variables: same objective, lower and upper bounds, and variable type */
   for (j = 0; j < nvars; ++j)
   {
      SCIP_VAR* var;

      var = vars[j];
      assert( var != NULL );

      /* if the variable type should be fixed, just increase the color */
      if ( SymmetryFixVar(fixedtype, var) )
      {
         matrixdata.permvarcolors[j] = matrixdata.nuniquevars++;
#ifdef SCIP_OUTPUT
         SCIPdebugMsg(scip, "Detected variable <%s> of fixed type %d - color %d.\n", SCIPvarGetName(var), SCIPvarGetType(var), matrixdata.nuniquevars - 1);
#endif
      }
      else
      {
         SYM_VARTYPE* vt;

         vt = &uniquevararray[nuniquevararray];
         assert( nuniquevararray <= matrixdata.nuniquevars );

         vt->obj = SCIPvarGetObj(var);
         if ( local )
         {
            vt->lb = SCIPvarGetLbLocal(var);
            vt->ub = SCIPvarGetUbLocal(var);
         }
         else
         {
            vt->lb = SCIPvarGetLbGlobal(var);
            vt->ub = SCIPvarGetUbGlobal(var);
         }
         vt->type = SCIPvarGetType(var);
         vt->nconss = usecolumnsparsity ? nconssforvar[j] : 0; /*lint !e613*/

         if ( ! SCIPhashtableExists(vartypemap, (void*) vt) )
         {
            SCIP_CALL( SCIPhashtableInsert(vartypemap, (void*) vt) );
            vt->color = matrixdata.nuniquevars;
            matrixdata.permvarcolors[j] = matrixdata.nuniquevars++;
            ++nuniquevararray;
#ifdef SCIP_OUTPUT
            SCIPdebugMsg(scip, "Detected variable <%s> of new type (probindex: %d, obj: %g, lb: %g, ub: %g, type: %d) - color %d.\n",
               SCIPvarGetName(var), SCIPvarGetProbindex(var), vt->obj, vt->lb, vt->ub, vt->type, matrixdata.nuniquevars - 1);
#endif
         }
         else
         {
            SYM_VARTYPE* vtr;

            vtr = (SYM_VARTYPE*) SCIPhashtableRetrieve(vartypemap, (void*) vt);
            matrixdata.permvarcolors[j] = vtr->color;
         }
      }
   }

   /* If every variable is unique, terminate. -> no symmetries can be present */
   if ( matrixdata.nuniquevars == nvars )
   {
      *success = TRUE;

      /* free matrix data */
      SCIPfreeBlockMemoryArray(scip, &uniquevararray, nvars);

      SCIPfreeBlockMemoryArrayNull(scip, &matrixdata.rhscoefcolors, matrixdata.nrhscoef);
      SCIPfreeBlockMemoryArrayNull(scip, &matrixdata.matcoefcolors, matrixdata.nmatcoef);
      SCIPfreeBlockMemoryArrayNull(scip, &matrixdata.permvarcolors, nvars);
      SCIPhashtableFree(&vartypemap);

      if ( usecolumnsparsity )
         SCIPfreeBlockMemoryArrayNull(scip, &nconssforvar, nvars);

      SCIPfreeBlockMemoryArrayNull(scip, &matrixdata.rhsidx, 2 * nactiveconss);
      SCIPfreeBlockMemoryArrayNull(scip, &matrixdata.rhssense, 2 * nactiveconss);
      SCIPfreeBlockMemoryArrayNull(scip, &matrixdata.rhscoef, 2 * nactiveconss);
      SCIPfreeBlockMemoryArrayNull(scip, &matrixdata.matvaridx, matrixdata.nmaxmatcoef);
      SCIPfreeBlockMemoryArrayNull(scip, &matrixdata.matrhsidx, matrixdata.nmaxmatcoef);
      SCIPfreeBlockMemoryArrayNull(scip, &matrixdata.matidx, matrixdata.nmaxmatcoef);
      SCIPfreeBlockMemoryArrayNull(scip, &matrixdata.matcoef, matrixdata.nmaxmatcoef);

      SCIPfreeBlockMemoryArray(scip, &vars, nvars);

      return SCIP_OKAY;
   }

   /* find non-equivalent matrix entries (use sorting to avoid too many map calls) */
   for (j = 0; j < matrixdata.nmatcoef; ++j)
   {
      int idx;

      idx = matrixdata.matidx[j];
      assert( 0 <= idx && idx < matrixdata.nmatcoef );

      val = matrixdata.matcoef[idx];
      assert( oldcoef == SCIP_INVALID || oldcoef <= val ); /*lint !e777*/

      if ( ! SCIPisEQ(scip, val, oldcoef) )
      {
#ifdef SCIP_OUTPUT
         SCIPdebugMsg(scip, "Detected new matrix entry type %f - color: %d\n.", val, matrixdata.nuniquemat);
#endif
         matrixdata.matcoefcolors[idx] = matrixdata.nuniquemat++;
         oldcoef = val;
      }
      else
      {
         assert( matrixdata.nuniquemat > 0 );
         matrixdata.matcoefcolors[idx] = matrixdata.nuniquemat - 1;
      }
   }

   /* find non-equivalent rhs */
   oldcoef = SCIP_INVALID;
   for (j = 0; j < matrixdata.nrhscoef; ++j)
   {
      SYM_RHSSENSE sense;
      int idx;

      idx = matrixdata.rhsidx[j];
      assert( 0 <= idx && idx < matrixdata.nrhscoef );
      sense = matrixdata.rhssense[idx];
      val = matrixdata.rhscoef[idx];

      /* make sure that new senses are treated with new color */
      if ( sense != oldsense )
         oldcoef = SCIP_INVALID;
      oldsense = sense;
      assert( oldcoef == SCIP_INVALID || oldcoef <= val ); /*lint !e777*/

      /* assign new color to new type */
      if ( ! SCIPisEQ(scip, val, oldcoef) )
      {
#ifdef SCIP_OUTPUT
         SCIPdebugMsg(scip, "Detected new rhs type %f, type: %u - color: %d\n", val, sense, matrixdata.nuniquerhs);
#endif
         matrixdata.rhscoefcolors[idx] = matrixdata.nuniquerhs++;
         oldcoef = val;
      }
      else
      {
         assert( matrixdata.nuniquerhs > 0 );
         matrixdata.rhscoefcolors[idx] = matrixdata.nuniquerhs - 1;
      }
   }
   assert( 0 < matrixdata.nuniquevars && matrixdata.nuniquevars <= nvars );
   assert( 0 < matrixdata.nuniquerhs && matrixdata.nuniquerhs <= matrixdata.nrhscoef );
   assert( 0 < matrixdata.nuniquemat && matrixdata.nuniquemat <= matrixdata.nmatcoef );

   SCIPdebugMsg(scip, "Number of detected different variables: %d (total: %d).\n", matrixdata.nuniquevars, nvars);
   SCIPdebugMsg(scip, "Number of detected different rhs types: %d (total: %d).\n", matrixdata.nuniquerhs, matrixdata.nrhscoef);
   SCIPdebugMsg(scip, "Number of detected different matrix coefficients: %d (total: %d).\n", matrixdata.nuniquemat, matrixdata.nmatcoef);

   /* do not compute symmetry if all variables are non-equivalent (unique) or if all matrix coefficients are different */
   if ( matrixdata.nuniquevars < nvars && matrixdata.nuniquemat < matrixdata.nmatcoef )
   {
      /* determine generators */
      SCIP_CALL( SYMcomputeSymmetryGenerators(scip, maxgenerators, &matrixdata, nperms, nmaxperms, perms, log10groupsize) );
      assert( *nperms <= *nmaxperms );

      /* SCIPisStopped() might call SCIPgetGap() which is only available after initpresolve */
      if ( checksymmetries && SCIPgetStage(scip) > SCIP_STAGE_INITPRESOLVE && ! SCIPisStopped(scip) )
      {
         SCIP_CALL( checkSymmetriesAreSymmetries(scip, fixedtype, &matrixdata, *nperms, *perms) );
      }

      if ( *nperms > 0 )
      {
         SCIP_CALL( setSymmetryData(scip, vars, nvars, nbinvars, permvars, npermvars, nbinpermvars, *perms, *nperms,
               nmovedvars, binvaraffected, compresssymmetries, compressthreshold, compressed) );
      }
      else
      {
         SCIPfreeBlockMemoryArray(scip, &vars, nvars);
      }
   }
   else
   {
      SCIPfreeBlockMemoryArray(scip, &vars, nvars);
   }
   *success = TRUE;

   /* free matrix data */
   SCIPfreeBlockMemoryArray(scip, &uniquevararray, nvarsorig);

   SCIPfreeBlockMemoryArrayNull(scip, &matrixdata.rhscoefcolors, matrixdata.nrhscoef);
   SCIPfreeBlockMemoryArrayNull(scip, &matrixdata.matcoefcolors, matrixdata.nmatcoef);
   SCIPfreeBlockMemoryArrayNull(scip, &matrixdata.permvarcolors, nvarsorig);
   SCIPhashtableFree(&vartypemap);

   if ( usecolumnsparsity )
      SCIPfreeBlockMemoryArrayNull(scip, &nconssforvar, nvarsorig);

   SCIPfreeBlockMemoryArrayNull(scip, &matrixdata.rhsidx, 2 * nactiveconss);
   SCIPfreeBlockMemoryArrayNull(scip, &matrixdata.rhssense, 2 * nactiveconss);
   SCIPfreeBlockMemoryArrayNull(scip, &matrixdata.rhscoef, 2 * nactiveconss);
   SCIPfreeBlockMemoryArrayNull(scip, &matrixdata.matvaridx, matrixdata.nmaxmatcoef);
   SCIPfreeBlockMemoryArrayNull(scip, &matrixdata.matrhsidx, matrixdata.nmaxmatcoef);
   SCIPfreeBlockMemoryArrayNull(scip, &matrixdata.matidx, matrixdata.nmaxmatcoef);
   SCIPfreeBlockMemoryArrayNull(scip, &matrixdata.matcoef, matrixdata.nmaxmatcoef);

   return SCIP_OKAY;
}


/** determines symmetry */
static
SCIP_RETCODE determineSymmetry(
   SCIP*                 scip,               /**< SCIP instance */
   SCIP_PROPDATA*        propdata,           /**< propagator data */
   SYM_SPEC              symspecrequire,     /**< symmetry specification for which we need to compute symmetries */
   SYM_SPEC              symspecrequirefixed /**< symmetry specification of variables which must be fixed by symmetries */
   )
{
   SCIP_Bool successful;
   int maxgenerators;
   int nhandleconss;
   int nconss;
   unsigned int type = 0;
   int nvars;
   int j;
   int p;

   assert( scip != NULL );
   assert( propdata != NULL );
   assert( propdata->usesymmetry >= 0 );
   assert( propdata->ofenabled || propdata->symconsenabled || propdata->schreiersimsenabled );

   /* skip symmetry computation if no graph automorphism code was linked */
   if ( ! SYMcanComputeSymmetry() )
   {
      propdata->ofenabled = FALSE;
      propdata->symconsenabled = FALSE;
      propdata->schreiersimsenabled = FALSE;

      nconss = SCIPgetNActiveConss(scip);
      nhandleconss = getNSymhandableConss(scip);

      /* print verbMessage only if problem consists of symmetry handable constraints */
      assert( nhandleconss <=  nconss );
      if ( nhandleconss < nconss )
         return SCIP_OKAY;

      SCIPverbMessage(scip, SCIP_VERBLEVEL_HIGH, NULL,
         "   Deactivated symmetry handling methods, since SCIP was built without symmetry detector (SYM=none).\n");

      return SCIP_OKAY;
   }

   /* do not compute symmetry if there are active pricers */
   if ( SCIPgetNActivePricers(scip) > 0 )
   {
      propdata->ofenabled = FALSE;
      propdata->symconsenabled = FALSE;
      propdata->schreiersimsenabled = FALSE;

      return SCIP_OKAY;
   }

   /* do not compute symmetry if reoptimization is enabled */
   if ( SCIPisReoptEnabled(scip) )
   {
      propdata->ofenabled = FALSE;
      propdata->symconsenabled = FALSE;
      propdata->schreiersimsenabled = FALSE;

      return SCIP_OKAY;
   }

   /* avoid trivial cases */
   nvars = SCIPgetNVars(scip);
   if ( nvars <= 0 )
   {
      propdata->ofenabled = FALSE;
      propdata->symconsenabled = FALSE;
      propdata->schreiersimsenabled = FALSE;

      return SCIP_OKAY;
   }

   /* do not compute symmetry if there are no binary variables */
   if ( SCIPgetNBinVars(scip) == 0 )
   {
      SCIP_Bool terminate = TRUE;

      propdata->ofenabled = FALSE;
      propdata->symconsenabled = FALSE;

      /* terminate if only Schreier Sims for binary variables is selected */
      if ( propdata->schreiersimsenabled )
      {
         if ( (ISSCHREIERSIMSINTACTIVE(propdata->schreiersimsleadervartype) && SCIPgetNIntVars(scip) > 0)
            || (ISSCHREIERSIMSIMPLINTACTIVE(propdata->schreiersimsleadervartype) && SCIPgetNImplVars(scip) > 0)
            || (ISSCHREIERSIMSCONTACTIVE(propdata->schreiersimsleadervartype) && SCIPgetNContVars(scip) > 0) )
            terminate = FALSE;
      }

      if ( terminate )
         return SCIP_OKAY;
   }

   /* determine symmetry specification */
   if ( SCIPgetNBinVars(scip) > 0 )
      type |= (int) SYM_SPEC_BINARY;
   if ( SCIPgetNIntVars(scip) > 0 )
      type |= (int) SYM_SPEC_INTEGER;
   /* count implicit integer variables as real variables, since we cannot currently handle integral variables well */
   if ( SCIPgetNContVars(scip) > 0 || SCIPgetNImplVars(scip) > 0 )
      type |= (int) SYM_SPEC_REAL;

   /* skip symmetry computation if required variables are not present */
   if ( ! (type & symspecrequire) )
   {
      SCIPverbMessage(scip, SCIP_VERBLEVEL_HIGH, NULL,
         "   (%.1fs) symmetry computation skipped: type (bin %c, int %c, cont %c) does not match requirements (bin %c, int %c, cont %c).\n",
         SCIPgetSolvingTime(scip),
         SCIPgetNBinVars(scip) > 0 ? '+' : '-',
         SCIPgetNIntVars(scip) > 0  ? '+' : '-',
         SCIPgetNContVars(scip) + SCIPgetNImplVars(scip) > 0 ? '+' : '-',
         (symspecrequire & (int) SYM_SPEC_BINARY) != 0 ? '+' : '-',
         (symspecrequire & (int) SYM_SPEC_INTEGER) != 0 ? '+' : '-',
         (symspecrequire & (int) SYM_SPEC_REAL) != 0 ? '+' : '-');

      propdata->ofenabled = FALSE;
      propdata->symconsenabled = FALSE;
      propdata->schreiersimsenabled = FALSE;

      return SCIP_OKAY;
   }

   /* if a restart occured, either disable orbital fixing... */
   if ( propdata->offoundreduction && propdata->disableofrestart  && SCIPgetNRuns(scip) > propdata->lastrestart )
      propdata->ofenabled = FALSE;
   /* ... or free symmetries after a restart to recompute them later */
   else if ( (propdata->offoundreduction || propdata->recomputerestart)
      && propdata->nperms > 0 && SCIPgetNRuns(scip) > propdata->lastrestart )
   {
      assert( propdata->npermvars > 0 );
      assert( propdata->permvars != NULL );
      assert( ! propdata->ofenabled || propdata->permvarmap != NULL );
      assert( ! propdata->ofenabled || propdata->bg0list != NULL );

      /* reset symmetry information */
      SCIP_CALL( delSymConss(scip, propdata) );
      SCIP_CALL( freeSymmetryData(scip, propdata) );
   }

   /* skip computation if symmetry has already been computed */
   if ( propdata->computedsymmetry )
      return SCIP_OKAY;

   /* skip symmetry computation if there are constraints that cannot be handled by symmetry */
   nconss = SCIPgetNActiveConss(scip);
   nhandleconss = getNSymhandableConss(scip);
   if ( nhandleconss < nconss )
   {
      SCIPverbMessage(scip, SCIP_VERBLEVEL_HIGH, NULL,
         "   (%.1fs) symmetry computation skipped: there exist constraints that cannot be handled by symmetry methods.\n",
         SCIPgetSolvingTime(scip));

      propdata->ofenabled = FALSE;
      propdata->symconsenabled = FALSE;
      propdata->schreiersimsenabled = FALSE;

      return SCIP_OKAY;
   }

   assert( propdata->npermvars == 0 );
   assert( propdata->permvars == NULL );
#ifndef NDEBUG
   assert( propdata->permvarsobj == NULL );
#endif
   assert( propdata->nperms < 0 );
   assert( propdata->nmaxperms == 0 );
   assert( propdata->perms == NULL );

   /* output message */
   SCIPverbMessage(scip, SCIP_VERBLEVEL_HIGH, NULL,
      "   (%.1fs) symmetry computation started: requiring (bin %c, int %c, cont %c), (fixed: bin %c, int %c, cont %c)\n",
      SCIPgetSolvingTime(scip),
      (symspecrequire & (int) SYM_SPEC_BINARY) != 0 ? '+' : '-',
      (symspecrequire & (int) SYM_SPEC_INTEGER) != 0 ? '+' : '-',
      (symspecrequire & (int) SYM_SPEC_REAL) != 0 ? '+' : '-',
      (symspecrequirefixed & (int) SYM_SPEC_BINARY) != 0 ? '+' : '-',
      (symspecrequirefixed & (int) SYM_SPEC_INTEGER) != 0 ? '+' : '-',
      (symspecrequirefixed & (int) SYM_SPEC_REAL) != 0 ? '+' : '-');

   /* output warning if we want to fix certain symmetry parts that we also want to compute */
   if ( symspecrequire & symspecrequirefixed )
      SCIPwarningMessage(scip, "Warning: some required symmetries must be fixed.\n");

   /* determine maximal number of generators depending on the number of variables */
   maxgenerators = propdata->maxgenerators;
   maxgenerators = MIN(maxgenerators, MAXGENNUMERATOR / nvars);

   /* actually compute (global) symmetry */
   SCIP_CALL( computeSymmetryGroup(scip, propdata->doubleequations, propdata->compresssymmetries, propdata->compressthreshold,
	 maxgenerators, symspecrequirefixed, FALSE, propdata->checksymmetries, propdata->usecolumnsparsity,
         &propdata->npermvars, &propdata->nbinpermvars, &propdata->permvars, &propdata->nperms, &propdata->nmaxperms,
         &propdata->perms, &propdata->log10groupsize, &propdata->nmovedvars, &propdata->binvaraffected,
         &propdata->compressed, &successful) );

   /* mark that we have computed the symmetry group */
   propdata->computedsymmetry = TRUE;

   /* store restart level */
   propdata->lastrestart = SCIPgetNRuns(scip);

   /* return if not successful */
   if ( ! successful )
   {
      assert( checkSymmetryDataFree(propdata) );
      SCIPverbMessage(scip, SCIP_VERBLEVEL_HIGH, NULL, "   (%.1fs) could not compute symmetry\n", SCIPgetSolvingTime(scip));

      propdata->ofenabled = FALSE;
      propdata->symconsenabled = FALSE;
      propdata->schreiersimsenabled = FALSE;

      return SCIP_OKAY;
   }

   /* return if no symmetries found */
   if ( propdata->nperms == 0 )
   {
      assert( checkSymmetryDataFree(propdata) );
      SCIPverbMessage(scip, SCIP_VERBLEVEL_HIGH, NULL, "   (%.1fs) no symmetry present\n", SCIPgetSolvingTime(scip));

      propdata->ofenabled = FALSE;
      propdata->symconsenabled = FALSE;
      propdata->schreiersimsenabled = FALSE;

      return SCIP_OKAY;
   }

   /* display statistics */
   SCIPverbMessage(scip, SCIP_VERBLEVEL_HIGH, NULL, "   (%.1fs) symmetry computation finished: %d generators found (max: ",
      SCIPgetSolvingTime(scip), propdata->nperms);

   /* display statistics: maximum number of generators */
   if ( maxgenerators == 0 )
      SCIPverbMessage(scip, SCIP_VERBLEVEL_HIGH, NULL, "-");
   else
      SCIPverbMessage(scip, SCIP_VERBLEVEL_HIGH, NULL, "%u", maxgenerators);

   /* display statistics: log10 group size, number of affected vars*/
   SCIPverbMessage(scip, SCIP_VERBLEVEL_HIGH, NULL, ", log10 of symmetry group size: %.1f", propdata->log10groupsize);

   if ( propdata->displaynorbitvars )
   {
      if ( propdata->nmovedvars == -1 )
      {
         SCIP_CALL( SCIPdetermineNVarsAffectedSym(scip, propdata->perms, propdata->nperms, propdata->permvars,
               propdata->npermvars, &(propdata->nmovedvars)) );
      }
      SCIPverbMessage(scip, SCIP_VERBLEVEL_HIGH, NULL, ", number of affected variables: %d)\n", propdata->nmovedvars);
   }
   SCIPverbMessage(scip, SCIP_VERBLEVEL_HIGH, NULL, ")\n");

   /* exit if no binary variables are affected by symmetry */
   if ( ! propdata->binvaraffected )
   {
      SCIPverbMessage(scip, SCIP_VERBLEVEL_HIGH, NULL, "   (%.1fs) no symmetry on binary variables present.\n", SCIPgetSolvingTime(scip));

      /* disable OF and symmetry handling constraints based on symretopes */
      propdata->ofenabled = FALSE;
      propdata->symconsenabled = FALSE;

      /* currently we can only handle non-binary symmetries by Schreier-Sims cuts */
      if ( ! propdata->schreiersimsenabled )
         return SCIP_OKAY;
   }

   assert( propdata->nperms > 0 );
   assert( propdata->npermvars > 0 );

   /* compute components */
   assert( propdata->components == NULL );
   assert( propdata->componentbegins == NULL );
   assert( propdata->vartocomponent == NULL );

#ifdef SCIP_OUTPUT_COMPONENT
   SCIPverbMessage(scip, SCIP_VERBLEVEL_HIGH, NULL, "   (%.1fs) component computation started\n", SCIPgetSolvingTime(scip));
#endif

   /* we only need the components for orbital fixing, orbitope detection, and Schreier Sims cuts */
   if ( propdata->ofenabled || ( propdata->symconsenabled && propdata->detectorbitopes ) || propdata->schreiersimsenabled )
   {
      SCIP_CALL( SCIPcomputeComponentsSym(scip, propdata->perms, propdata->nperms, propdata->permvars,
            propdata->npermvars, FALSE, &propdata->components, &propdata->componentbegins,
            &propdata->vartocomponent, &propdata->componentblocked, &propdata->ncomponents) );
   }

#ifdef SCIP_OUTPUT_COMPONENT
   SCIPverbMessage(scip, SCIP_VERBLEVEL_HIGH, NULL, "   (%.1fs) component computation finished\n", SCIPgetSolvingTime(scip));
#endif

   /* set up data for OF */
   if ( propdata->ofenabled )
   {
      int componentidx;
      int v;

      /* transpose symmetries matrix here if necessary */
      SCIP_CALL( SCIPallocBlockMemoryArray(scip, &propdata->permstrans, propdata->npermvars) );
      for (v = 0; v < propdata->npermvars; ++v)
      {
         SCIP_CALL( SCIPallocBlockMemoryArray(scip, &(propdata->permstrans[v]), propdata->nmaxperms) );
         for (p = 0; p < propdata->nperms; ++p)
         {
            if ( SCIPvarIsBinary(propdata->permvars[v]) || propdata->schreiersimsenabled )
               propdata->permstrans[v][p] = propdata->perms[p][v];
            else
               propdata->permstrans[v][p] = v; /* ignore symmetry information on non-binary variables */
         }
      }

      /* prepare array for active permutations */
      SCIP_CALL( SCIPallocBlockMemoryArray(scip, &propdata->inactiveperms, propdata->nperms) );
      for (v = 0; v < propdata->nperms; ++v)
         propdata->inactiveperms[v] = FALSE;

      /* create hashmap for storing the indices of variables */
      assert( propdata->permvarmap == NULL );
      SCIP_CALL( SCIPhashmapCreate(&propdata->permvarmap, SCIPblkmem(scip), propdata->npermvars) );

      /* prepare data structures */
      SCIP_CALL( SCIPallocBlockMemoryArray(scip, &propdata->permvarsevents, propdata->npermvars) );
      SCIP_CALL( SCIPallocBlockMemoryArray(scip, &propdata->bg0, propdata->npermvars) );
      SCIP_CALL( SCIPallocBlockMemoryArray(scip, &propdata->bg0list, propdata->npermvars) );
      SCIP_CALL( SCIPallocBlockMemoryArray(scip, &propdata->bg1, propdata->npermvars) );
      SCIP_CALL( SCIPallocBlockMemoryArray(scip, &propdata->bg1list, propdata->npermvars) );

      /* insert variables into hashmap  */
      for (v = 0; v < propdata->npermvars; ++v)
      {
         SCIP_CALL( SCIPhashmapInsertInt(propdata->permvarmap, propdata->permvars[v], v) );

         propdata->bg0[v] = FALSE;
         propdata->bg1[v] = FALSE;
         propdata->permvarsevents[v] = -1;

         /* collect number of moved permvars */
         componentidx = propdata->vartocomponent[v];
         if ( componentidx > -1 && ! propdata->componentblocked[componentidx] )
         {
            propdata->nmovedpermvars += 1;

            if ( SCIPvarGetType(propdata->permvars[v]) == SCIP_VARTYPE_BINARY )
               ++propdata->nmovedbinpermvars;
            else if ( SCIPvarGetType(propdata->permvars[v]) == SCIP_VARTYPE_INTEGER )
               ++propdata->nmovedintpermvars;
            else if ( SCIPvarGetType(propdata->permvars[v]) == SCIP_VARTYPE_IMPLINT )
               ++propdata->nmovedimplintpermvars;
            else
               ++propdata->nmovedcontpermvars;
         }

         /* Only catch binary variables, since integer variables should be fixed pointwise; implicit integer variables
          * are not branched on. */
         if ( SCIPvarGetType(propdata->permvars[v]) == SCIP_VARTYPE_BINARY )
         {
            /* catch whether binary variables are globally fixed; also store filter position */
            SCIP_CALL( SCIPcatchVarEvent(scip, propdata->permvars[v], SCIP_EVENTTYPE_GLBCHANGED | SCIP_EVENTTYPE_GUBCHANGED,
                  propdata->eventhdlr, (SCIP_EVENTDATA*) propdata, &propdata->permvarsevents[v]) );
         }
      }
      assert( propdata->nbg1 == 0 );
   }

   /* set up data for Schreier Sims cuts */
   if ( propdata->schreiersimsenabled && ! propdata->ofenabled )
   {
      int v;

      /* transpose symmetries matrix here if necessary */
      assert( propdata->permstrans == NULL );
      SCIP_CALL( SCIPallocBlockMemoryArray(scip, &propdata->permstrans, propdata->npermvars) );
      for (v = 0; v < propdata->npermvars; ++v)
      {
         SCIP_CALL( SCIPallocBlockMemoryArray(scip, &(propdata->permstrans[v]), propdata->nmaxperms) );
         for (p = 0; p < propdata->nperms; ++p)
            propdata->permstrans[v][p] = propdata->perms[p][v];
      }

      /* create hashmap for storing the indices of variables */
      assert( propdata->permvarmap == NULL );
      SCIP_CALL( SCIPhashmapCreate(&propdata->permvarmap, SCIPblkmem(scip), propdata->npermvars) );

      /* insert variables into hashmap  */
      for (v = 0; v < propdata->npermvars; ++v)
      {
         SCIP_CALL( SCIPhashmapInsertInt(propdata->permvarmap, propdata->permvars[v], v) );
      }
   }

   /* handle several general aspects */
#ifndef NDEBUG
   /* store objective coefficients for debug purposes */
   SCIP_CALL( SCIPallocBlockMemoryArray(scip, &propdata->permvarsobj, propdata->npermvars) );
   for (j = 0; j < propdata->npermvars; ++j)
      propdata->permvarsobj[j] = SCIPvarGetObj(propdata->permvars[j]);
#endif

   /* capture symmetric variables and forbid multi aggregation */

   /* binary symmetries are always handled
    *
    * note: binary variables are in the beginning of permvars
    */
   if ( propdata->binvaraffected )
   {
      for (j = 0; j < propdata->nbinpermvars; ++j)
      {
         SCIP_CALL( SCIPcaptureVar(scip, propdata->permvars[j]) );

         if ( propdata->compressed )
         {
            SCIP_CALL( SCIPmarkDoNotMultaggrVar(scip, propdata->permvars[j]) );
         }
         else
         {
            for (p = 0; p < propdata->nperms; ++p)
            {
               if ( propdata->perms[p][j] != j )
               {
                  SCIP_CALL( SCIPmarkDoNotMultaggrVar(scip, propdata->permvars[j]) );
                  break;
               }
            }
         }
      }
   }

   /* if Schreier-Sims cuts are enabled, also apply this rule to variables of the handable type */
   if ( propdata->schreiersimsenabled && propdata->schreiersimsleadervartype != (int) SCIP_VARTYPE_BINARY )
   {
      for (j = propdata->nbinpermvars; j < propdata->npermvars; ++j)
      {
         if ( (int) SCIPvarGetType(propdata->permvars[j]) != propdata->schreiersimsleadervartype )
            continue;

         SCIP_CALL( SCIPcaptureVar(scip, propdata->permvars[j]) );

         if ( propdata->compressed )
         {
            SCIP_CALL( SCIPmarkDoNotMultaggrVar(scip, propdata->permvars[j]) );
         }
         else
         {
            for (p = 0; p < propdata->nperms; ++p)
            {
               if ( propdata->perms[p][j] != j )
               {
                  SCIP_CALL( SCIPmarkDoNotMultaggrVar(scip, propdata->permvars[j]) );
                  break;
               }
            }
         }
      }
   }

   /* free original perms matrix if no symmetry constraints are added */
   if ( ! propdata->symconsenabled )
   {
      for (p = 0; p < propdata->nperms; ++p)
      {
         SCIPfreeBlockMemoryArray(scip, &(propdata->perms)[p], propdata->npermvars);
      }
      SCIPfreeBlockMemoryArrayNull(scip, &propdata->perms, propdata->nmaxperms);
   }

   return SCIP_OKAY;
}



/*
 * Functions for symmetry constraints
 */


/** checks whether components of the symmetry group can be completely handled by orbitopes */
static
SCIP_RETCODE detectOrbitopes(
   SCIP*                 scip,               /**< SCIP instance */
   SCIP_PROPDATA*        propdata,           /**< pointer to data of symmetry propagator */
   int*                  components,         /**< array containing components of symmetry group */
   int*                  componentbegins,    /**< array containing begin positions of components in components array */
   int                   ncomponents         /**< number of components */
   )
{
   SCIP_VAR** permvars;
   int** perms;
   int npermvars;
   int i;

   assert( scip != NULL );
   assert( propdata != NULL );
   assert( components != NULL );
   assert( componentbegins != NULL );
   assert( ncomponents > 0 );
   assert( propdata->nperms >= 0 );

   /* exit if no symmetry is present */
   if ( propdata->nperms == 0 )
      return SCIP_OKAY;

   assert( propdata->nperms > 0 );
   assert( propdata->perms != NULL );
   assert( propdata->nbinpermvars >= 0 );
   assert( propdata->npermvars >= 0 );
   assert( propdata->permvars != NULL );

   /* exit if no symmetry on binary variables is present */
   if ( propdata->nbinpermvars == 0 )
   {
      assert( ! propdata->binvaraffected );
      return SCIP_OKAY;
   }

   perms = propdata->perms;
   npermvars = propdata->npermvars;
   permvars = propdata->permvars;

   /* iterate over components */
   for (i = 0; i < ncomponents; ++i)
   {
      SCIP_VAR*** vars;
      SCIP_VAR*** varsallocorder;
      SCIP_CONS* cons;
      SCIP_Bool* usedperm;
      SCIP_Bool* rowisbinary;
      SCIP_Bool isorbitope = TRUE;
      SCIP_Bool infeasibleorbitope;
      int** orbitopevaridx;
      int* columnorder;
      int npermsincomponent;
      int ntwocyclescomp = INT_MAX;
      int nbincyclescomp = INT_MAX;
      int nfilledcols;
      int nusedperms;
      int* nusedelems;
      int coltoextend;
      int j;
      int row;
      int cnt;

      /* get properties of permutations */
      npermsincomponent = componentbegins[i + 1] - componentbegins[i];
      assert( npermsincomponent > 0 );
      for (j = componentbegins[i]; j < componentbegins[i + 1]; ++j)
      {
         SCIP_Bool iscompoftwocycles = FALSE;
         SCIP_Bool allvarsbinary;
         int ntwocyclesperm = 0;
         int nbincyclesperm = 0;
         SCIP_Bool onlybinorbitopes;

         onlybinorbitopes = propdata->orbitopepctbinrows == 1.0 ? TRUE : FALSE;
         SCIP_CALL( SCIPgetPropertiesPerm(perms[components[j]], permvars, npermvars, &iscompoftwocycles,
               &ntwocyclesperm, &nbincyclesperm, &allvarsbinary, onlybinorbitopes) );

         /* if we are checking the first permutation */
         if ( ntwocyclescomp == INT_MAX )
         {
            ntwocyclescomp = ntwocyclesperm;
            nbincyclescomp = nbincyclesperm;

            /* if the percentage of binary rows in the orbitope's action var matrix is too small, discard the orbitope */
            if ( (SCIP_Real) nbincyclescomp <= (SCIP_Real) ntwocyclesperm * propdata->orbitopepctbinrows )
            {
               isorbitope = FALSE;
               break;
            }
         }

         /* no or different number of 2-cycles or not all vars binary: permutations cannot generate orbitope */
         if ( ntwocyclescomp != ntwocyclesperm || nbincyclesperm != nbincyclescomp )
         {
            isorbitope = FALSE;
            break;
         }
      }

      /* if no orbitope was detected */
      if ( ! isorbitope )
         continue;
      assert( ntwocyclescomp > 0 );
      assert( ntwocyclescomp < INT_MAX );

      /* iterate over permutations and check whether for each permutation there exists
       * another permutation whose 2-cycles intersect pairwise in exactly one element */

      /* whether a permutation was considered to contribute to orbitope */
      SCIP_CALL( SCIPallocClearBufferArray(scip, &usedperm, npermsincomponent) );
      nusedperms = 0;

      /* orbitope matrix for indices of variables in permvars array */
      SCIP_CALL( SCIPallocBufferArray(scip, &orbitopevaridx, ntwocyclescomp) );
      for (j = 0; j < ntwocyclescomp; ++j)
      {
         SCIP_CALL( SCIPallocBufferArray(scip, &orbitopevaridx[j], npermsincomponent + 1) ); /*lint !e866*/
      }

      /* order of columns of orbitopevaridx */
      SCIP_CALL( SCIPallocBufferArray(scip, &columnorder, npermsincomponent + 1) );
      for (j = 0; j < npermsincomponent + 1; ++j)
         columnorder[j] = npermsincomponent + 2;

      /* count how often an element was used in the potential orbitope */
      SCIP_CALL( SCIPallocClearBufferArray(scip, &nusedelems, npermvars) );

      /* store whether a row of the potential orbitope contains only binary variables */
      SCIP_CALL( SCIPallocClearBufferArray(scip, &rowisbinary, ntwocyclescomp) );

      /* fill first two columns of orbitopevaridx matrix */
      row = 0;
      for (j = 0; j < npermvars; ++j)
      {
         int permidx;

         permidx = components[componentbegins[i]];

         /* avoid adding the same 2-cycle twice */
         if ( perms[permidx][j] > j )
         {
            assert( SCIPvarIsBinary(permvars[j]) == SCIPvarIsBinary(permvars[perms[permidx][j]]) );

            if ( SCIPvarIsBinary(permvars[j]) )
               rowisbinary[row] = TRUE;

            orbitopevaridx[row][0] = j;
            orbitopevaridx[row++][1] = perms[permidx][j];
            nusedelems[j] += 1;
            nusedelems[perms[permidx][j]] += 1;
         }

         if ( row == ntwocyclescomp )
            break;
      }
      assert( row == ntwocyclescomp );

      usedperm[0] = TRUE;
      ++nusedperms;
      columnorder[0] = 0;
      columnorder[1] = 1;
      nfilledcols = 2;

      /* extend orbitopevaridx matrix to the left, i.e., iteratively find new permutations that
       * intersect the last added left column in each row in exactly one entry, starting with
       * column 0 */
      coltoextend = 0;
      for (j = 0; j < npermsincomponent; ++j)
      {  /* lint --e{850} */
         SCIP_Bool success = FALSE;
         SCIP_Bool infeasible = FALSE;

         if ( nusedperms == npermsincomponent )
            break;

         if ( usedperm[j] )
            continue;

         SCIP_CALL( SCIPextendSubOrbitope(orbitopevaridx, ntwocyclescomp, nfilledcols, coltoextend,
               perms[components[componentbegins[i] + j]], TRUE, &nusedelems, permvars, rowisbinary, &success, &infeasible) );

         if ( infeasible )
         {
            isorbitope = FALSE;
            break;
         }
         else if ( success )
         {
            usedperm[j] = TRUE;
            ++nusedperms;
            coltoextend = nfilledcols;
            columnorder[nfilledcols++] = -1; /* mark column to be filled from the left */
            j = 0; /*lint !e850*/ /* reset j since previous permutations can now intersect with the latest added column */
         }
      }

      if ( ! isorbitope ) /*lint !e850*/
         goto FREEDATASTRUCTURES;

      coltoextend = 1;
      for (j = 0; j < npermsincomponent; ++j)
      {  /*lint --e(850)*/
         SCIP_Bool success = FALSE;
         SCIP_Bool infeasible = FALSE;

         if ( nusedperms == npermsincomponent )
            break;

         if ( usedperm[j] )
            continue;

         SCIP_CALL( SCIPextendSubOrbitope(orbitopevaridx, ntwocyclescomp, nfilledcols, coltoextend,
               perms[components[componentbegins[i] + j]], FALSE, &nusedelems, permvars, rowisbinary, &success, &infeasible) );

         if ( infeasible )
         {
            isorbitope = FALSE;
            break;
         }
         else if ( success )
         {
            usedperm[j] = TRUE;
            ++nusedperms;
            coltoextend = nfilledcols;
            columnorder[nfilledcols] = 1; /* mark column to be filled from the right */
            ++nfilledcols;
            j = 0; /*lint !e850*/ /* reset j since previous permutations can now intersect with the latest added column */
         }
      }

      if ( nusedperms < npermsincomponent ) /*lint !e850*/
         isorbitope = FALSE;

      if ( ! isorbitope )
         goto FREEDATASTRUCTURES;

      /* we have found a potential orbitope, prepare data for orbitope conshdlr */
      SCIP_CALL( SCIPallocBufferArray(scip, &vars, nbincyclescomp) );
      SCIP_CALL( SCIPallocBufferArray(scip, &varsallocorder, nbincyclescomp) );
      cnt = 0;
      for (j = 0; j < ntwocyclescomp; ++j)
      {
         if ( ! rowisbinary[j] )
            continue;

         SCIP_CALL( SCIPallocBufferArray(scip, &vars[cnt], npermsincomponent + 1) ); /*lint !e866*/
         varsallocorder[cnt] = vars[cnt]; /* to ensure that we can free the buffer in reverse order */
         ++cnt;
      }
      assert( cnt == nbincyclescomp );

      /* prepare variable matrix (reorder columns of orbitopevaridx) */
      infeasibleorbitope = FALSE;
      SCIP_CALL( SCIPgenerateOrbitopeVarsMatrix(&vars, ntwocyclescomp, npermsincomponent + 1, permvars, npermvars,
            orbitopevaridx, columnorder, nusedelems, rowisbinary, &infeasibleorbitope) );

      if ( ! infeasibleorbitope )
      {
         SCIP_CALL( SCIPcreateConsOrbitope(scip, &cons, "orbitope", vars, SCIP_ORBITOPETYPE_FULL,
               nbincyclescomp, npermsincomponent + 1, TRUE, FALSE,
               propdata->conssaddlp, TRUE, FALSE, TRUE, TRUE, FALSE, FALSE, FALSE, FALSE, FALSE) );

         SCIP_CALL( SCIPaddCons(scip, cons) );

         /* do not release constraint here - will be done later */
         propdata->genconss[propdata->ngenconss++] = cons;
         ++propdata->norbitopes;

         propdata->componentblocked[i] |= SYM_HANDLETYPE_SYMBREAK;
      }

      /* free data structures */
      for (j = nbincyclescomp - 1; j >= 0; --j)
      {
         SCIPfreeBufferArray(scip, &varsallocorder[j]);
      }
      SCIPfreeBufferArray(scip, &varsallocorder);
      SCIPfreeBufferArray(scip, &vars);

   FREEDATASTRUCTURES:
      SCIPfreeBufferArray(scip, &rowisbinary);
      SCIPfreeBufferArray(scip, &nusedelems);
      SCIPfreeBufferArray(scip, &columnorder);
      for (j = ntwocyclescomp - 1; j >= 0; --j)
      {
         SCIPfreeBufferArray(scip, &orbitopevaridx[j]);
      }
      SCIPfreeBufferArray(scip, &orbitopevaridx);
      SCIPfreeBufferArray(scip, &usedperm);
   }

   return SCIP_OKAY;
}


/** update symmetry information of conflict graph */
static
SCIP_RETCODE updateSymInfoConflictGraphSchreierSims(
   SCIP*                 scip,               /**< SCIP instance */
   SCIP_DIGRAPH*         conflictgraph,      /**< conflict graph */
   SCIP_VAR**            graphvars,          /**< variables encoded in conflict graph (either all vars or permvars) */
   int                   ngraphvars,         /**< number of nodes/vars in conflict graph */
   SCIP_VAR**            permvars,           /**< variables considered in permutations */
   int                   npermvars,          /**< number of permvars */
   SCIP_Bool             onlypermvars,       /**< whether conflict graph contains only permvars */
   SCIP_HASHMAP*         varmap,             /**< map from graphvar to node label in conflict graph
                                              *   (or NULL if onlypermvars == TRUE) */
   int*                  orbits,             /**< array of non-trivial orbits */
   int*                  orbitbegins,        /**< array containing begin positions of new orbits in orbits array */
   int                   norbits             /**< number of non-trivial orbits */
   )
{
   int i;
   int j;

   assert( scip != NULL );
   assert( conflictgraph != NULL );
   assert( graphvars != NULL );
   assert( ngraphvars > 0 );
   assert( permvars != NULL );
   assert( npermvars > 0 );
   assert( onlypermvars || varmap != NULL );
   assert( orbits != NULL );
   assert( orbitbegins != NULL );
   assert( norbits >= 0 );

   /* initialize/reset variable information of nodes in conflict graph */
   for (i = 0; i < ngraphvars; ++i)
   {
      SCIP_NODEDATA* nodedata;

      nodedata = SCIPdigraphGetNodeData(conflictgraph, i);

      /* possibly create node data */
      if ( nodedata == NULL )
      {
         SCIP_CALL( SCIPallocBlockMemory(scip, &nodedata) );
         nodedata->var = graphvars[i];
         nodedata->active = TRUE;
      }

      /* (re-)set node data */
      nodedata->orbitidx = -1;
      nodedata->nconflictinorbit = 0;
      nodedata->orbitsize = -1;
      nodedata->posinorbit = -1;

      /* set node data */
      SCIPdigraphSetNodeData(conflictgraph, (void*) nodedata, i);
   }

   /* add orbit information to nodes of conflict graph */
   for (j = 0; j < norbits; ++j)
   {
      int posinorbit = 0;
      int orbitsize;

      orbitsize = orbitbegins[j + 1] - orbitbegins[j];
      assert( orbitsize >= 0 );

      for (i = orbitbegins[j]; i < orbitbegins[j + 1]; ++i)
      {
         SCIP_NODEDATA* nodedata;
         SCIP_VAR* var;
         int pos;

         /* get variable and position in conflict graph */
         if ( onlypermvars )
         {
            pos = orbits[i];
            var = permvars[pos];
         }
         else
         {
            var = permvars[orbits[i]];
            assert( var != NULL );

            assert( SCIPhashmapExists(varmap, var) );
            pos = SCIPhashmapGetImageInt(varmap, var);
         }

         /* get node data */
         nodedata = (SCIP_NODEDATA*) SCIPdigraphGetNodeData(conflictgraph, pos);
         assert( nodedata != NULL );
         assert( nodedata->var == var );

         nodedata->orbitidx = j;
         nodedata->orbitsize = orbitsize;
         nodedata->posinorbit = posinorbit++;
         SCIPdigraphSetNodeData(conflictgraph, (void*) nodedata, pos);
      }
   }

   /* add information on number of conflicts within orbit to conflict graph */
   for (i = 0; i < ngraphvars; ++i)
   {
      SCIP_NODEDATA* nodedata;
      SCIP_NODEDATA* nodedataconflict;
      int* conflictvaridx;
      int nconflictinorbit = 0;
      int curorbit;

      nodedata = (SCIP_NODEDATA*) SCIPdigraphGetNodeData(conflictgraph, i);
      conflictvaridx = SCIPdigraphGetSuccessors(conflictgraph, i);

      assert( nodedata != NULL );
      assert( nodedata->nconflictinorbit == 0 );
      assert( conflictvaridx != NULL || SCIPdigraphGetNSuccessors(conflictgraph, i) == 0 );

      curorbit = nodedata->orbitidx;

      /* i-th variable is fixed by all permutations */
      if ( curorbit == -1 )
      {
         nodedata->nconflictinorbit = 0;
         continue;
      }

      /* get conflicts in orbit by couting the active neighbors of i in the same orbit */
      for (j = 0; j < SCIPdigraphGetNSuccessors(conflictgraph, i); ++j)
      {
         nodedataconflict = (SCIP_NODEDATA*) SCIPdigraphGetNodeData(conflictgraph, conflictvaridx[j]);
         assert( nodedataconflict != NULL );

         if ( nodedataconflict->active && nodedataconflict->orbitidx == curorbit )
            ++nconflictinorbit;
      }

      nodedata->nconflictinorbit = nconflictinorbit;
      SCIPdigraphSetNodeData(conflictgraph, (void*) nodedata, i);
   }

   return SCIP_OKAY;
}


/** create conflict graph either for symmetric or for all variables
 *
 *  This routine just creates the graph, but does not add (symmetry) information to its nodes.
 *  This has to be done separately by the routine updateSymInfoConflictGraphSchreierSims().
 */
static
SCIP_RETCODE createConflictGraphSchreierSims(
   SCIP*                 scip,               /**< SCIP instance */
   SCIP_DIGRAPH**        conflictgraph,      /**< pointer to store conflict graph */
   SCIP_VAR**            graphvars,          /**< variables encoded in conflict graph */
   int                   ngraphvars,         /**< number of vars encoded in conflict graph */
   SCIP_Bool             onlypermvars,       /**< whether conflict graph contains only permvars */
   SCIP_HASHMAP*         permvarmap,         /**< map of variables to indices in permvars array (or NULL) */
   SCIP_Bool*            success             /**< pointer to store whether conflict graph could be created successfully */
   )
{
   SCIP_CONSHDLR* setppcconshdlr;
   SCIP_CONS** setppcconss;
   SCIP_VAR** setppcvars;
   SCIP_CONS* cons;
   int nsetppcconss;
   int nsetppcvars;
   int nodei;
   int nodej;
   int c;
   int i;
   int j;
   int nedges = 0;

   assert( scip != NULL );
   assert( conflictgraph != NULL );
   assert( graphvars != NULL );
   assert( ngraphvars > 0 );
   assert( success != NULL );

   *success = FALSE;

   /* get setppcconss for creating conflict graph */
   setppcconshdlr = SCIPfindConshdlr(scip, "setppc");
   if ( setppcconshdlr == NULL )
   {
      SCIPdebugMsg(scip, "Could not find setppc conshdlr --> construction of conflict graph aborted.\n");
      return SCIP_OKAY;
   }
   assert( setppcconshdlr != NULL );

   setppcconss = SCIPconshdlrGetConss(setppcconshdlr);
   nsetppcconss = SCIPconshdlrGetNConss(setppcconshdlr);
   if ( nsetppcconss == 0 )
   {
      SCIPdebugMsg(scip, "No setppc constraints present --> construction of conflict graph aborted.\n");
      return SCIP_OKAY;
   }

   /* construct conflict graph */
   SCIP_CALL( SCIPcreateDigraph(scip, conflictgraph, ngraphvars) );
   *success = TRUE;

   SCIPdebugMsg(scip, "Construction of conflict graph:\n");

   for (c = 0; c < nsetppcconss; ++c)
   {
      cons = setppcconss[c];
      assert( cons != NULL );

<<<<<<< HEAD
      /* skip covering constraints */
      if ( SCIPgetTypeSetppc(scip, cons) == SCIP_SETPPCTYPE_COVERING )
         continue;
=======
   /* disable orbital fixing if all components are handled by orbitopes */
   if ( propdata->ncomponents == propdata->norbitopes )
      propdata->ofenabled = FALSE;

   /* possibly stop */
   if ( SCIPisStopped(scip) )
      return SCIP_OKAY;
>>>>>>> 8307b132

      setppcvars = SCIPgetVarsSetppc(scip, cons);
      nsetppcvars = SCIPgetNVarsSetppc(scip, cons);
      assert( setppcvars != NULL );
      assert( nsetppcvars > 0 );

      SCIPdebugMsg(scip, "\tAdd edges for constraint %s.\n", SCIPconsGetName(cons));

      /* iterate over pairs of variables in constraint and add bidirected arc
       * if both are affected by a symmetry or active */
      for (i = 0; i < nsetppcvars; ++i)
      {
         if ( onlypermvars )
         {
            nodei = SCIPhashmapGetImageInt(permvarmap, setppcvars[i]);

            /* skip variables that are not affected by symmetry */
            if ( nodei == INT_MAX )
               continue;
         }
         else
         {
            nodei = SCIPvarGetProbindex(setppcvars[i]);

            /* skip inactive variables */
            if ( nodei < 0 )
               continue;
         }

         for (j = i + 1; j < nsetppcvars; ++j)
         {
            if ( onlypermvars )
            {
               nodej = SCIPhashmapGetImageInt(permvarmap, setppcvars[j]);

               /* skip variables that are not affected by symmetyr */
               if ( nodej == INT_MAX )
                  continue;
            }
            else
            {
               nodej = SCIPvarGetProbindex(setppcvars[j]);

               /* skip inactive variables */
               if ( nodej < 0 )
                  continue;
            }

            SCIP_CALL( SCIPdigraphAddArcSafe(*conflictgraph, nodei, nodej, NULL) );
            SCIP_CALL( SCIPdigraphAddArcSafe(*conflictgraph, nodej, nodei, NULL) );
            ++nedges;
         }
      }
   }
   SCIPdebugMsg(scip, "Construction of conflict graph terminated; %d conflicts detected.\n", nedges);

   return SCIP_OKAY;
}


/** frees conflict graph */
static
SCIP_RETCODE freeConflictGraphSchreierSims(
   SCIP*                 scip,               /**< SCIP instance */
   SCIP_DIGRAPH**        conflictgraph,      /**< conflict graph */
   int                   nnodes              /**< number of nodes in conflict graph */
   )
{
   int i;

   assert( scip != NULL );
   assert( conflictgraph != NULL );
   assert( *conflictgraph != NULL );
   assert( nnodes > 0 );

   /* free node data */
   for (i = 0; i < nnodes; ++i)
   {
      SCIP_NODEDATA* nodedata;

      /* get node data */
      nodedata = (SCIP_NODEDATA*) SCIPdigraphGetNodeData(*conflictgraph, i);

      /* free node data (might not have been allocated if all components are already blocked) */
      if ( nodedata != NULL )
      {
         SCIPfreeBlockMemory(scip, &nodedata);
      }
      SCIPdigraphSetNodeData(*conflictgraph, NULL, i);
   }

   /* free conflict graph */
   SCIPdigraphFree(conflictgraph);

   return SCIP_OKAY;
}


/** temporarily adapt symmetry data to new variable order given by Schreier Sims */
static
SCIP_RETCODE adaptSymmetryDataSchreierSims(
   SCIP*                 scip,               /**< SCIP instance */
   int**                 origperms,          /**< permutation matrix w.r.t. original variable ordering */
   int**                 modifiedperms,      /**< memory for permutation matrix w.r.t. new variable ordering */
   int                   nperms,             /**< number of permutations */
   SCIP_VAR**            origpermvars,       /**< array of permutation vars w.r.t. original variable ordering */
   SCIP_VAR**            modifiedpermvars,   /**< memory for array of permutation vars w.r.t. new variable ordering */
   int                   npermvars,          /**< length or modifiedpermvars array */
   int*                  leaders,            /**< leaders of Schreier Sims cuts */
   int                   nleaders            /**< number of leaders */
   )
{
   int* permvaridx;
   int* posinpermvar;
   int leader;
   int curposleader;
   int varidx;
   int lidx;
   int i;
   int l;
   int p;

   assert( scip != NULL );
   assert( origperms != NULL );
   assert( modifiedperms != NULL );
   assert( nperms > 0 );
   assert( origpermvars != NULL );
   assert( modifiedpermvars != NULL );
   assert( npermvars > 0 );
   assert( leaders != NULL );
   assert( nleaders > 0 );

   /* initialize map from position in lexicographic order to index of original permvar */
   SCIP_CALL( SCIPallocBufferArray(scip, &permvaridx, npermvars) );
   for (i = 0; i < npermvars; ++i)
      permvaridx[i] = i;

   /* initialize map from permvaridx to its current position in the reordered permvars array */
   SCIP_CALL( SCIPallocBufferArray(scip, &posinpermvar, npermvars) );
   for (i = 0; i < npermvars; ++i)
      posinpermvar[i] = i;

   /* Iterate over leaders and put the l-th leader to the l-th position of the lexicographic order.
    * We do this by swapping the l-th leader with the element at position l of the current permvars array. */
   for (l = 0; l < nleaders; ++l)
   {
      leader = leaders[l];
      curposleader = posinpermvar[leader];
      varidx = permvaridx[curposleader];
      lidx = permvaridx[l];

      /* swap the permvar at position l with the l-th leader */
      permvaridx[curposleader] = lidx;
      permvaridx[l] = varidx;

      /* update the position map */
      posinpermvar[lidx] = curposleader;
      posinpermvar[leader] = l;
   }

   /* update the permvars array to new variable order */
   for (i = 0; i < npermvars; ++i)
      modifiedpermvars[i] = origpermvars[permvaridx[i]];

   /* update the permutation to the new variable order */
   for (p = 0; p < nperms; ++p)
   {
      for (i = 0; i < npermvars; ++i)
         modifiedperms[p][i] = posinpermvar[origperms[p][permvaridx[i]]];
   }

   SCIPfreeBufferArray(scip, &permvaridx);
   SCIPfreeBufferArray(scip, &posinpermvar);

   return SCIP_OKAY;
}


/** adds symresack constraints */
static
SCIP_RETCODE addSymresackConss(
   SCIP*                 scip,               /**< SCIP instance */
   SCIP_PROP*            prop,               /**< symmetry breaking propagator */
   int*                  components,         /**< array containing components of symmetry group */
   int*                  componentbegins,    /**< array containing begin positions of components in components array */
   int                   ncomponents         /**< number of components */
   )
{
   SCIP_PROPDATA* propdata;
   SCIP_VAR** permvars;
   SCIP_Bool conssaddlp;
   int** modifiedperms;
   SCIP_VAR** modifiedpermvars;
   int** perms;
   int nsymresackcons = 0;
   int npermvars;
   int nperms;
   int i;
   int p;

   assert( scip != NULL );
   assert( prop != NULL );

   propdata = SCIPpropGetData(prop);
   assert( propdata != NULL );
   assert( propdata->npermvars >= 0 );
   assert( propdata->nbinpermvars >= 0 );

   /* if no symmetries on binary variables are present */
   if ( propdata->nbinpermvars == 0 )
   {
      assert( propdata->binvaraffected == 0 );
      return SCIP_OKAY;
   }

   perms = propdata->perms;
   nperms = propdata->nperms;
   permvars = propdata->permvars;
   npermvars = propdata->npermvars;
   conssaddlp = propdata->conssaddlp;

   assert( nperms <= 0 || perms != NULL );
   assert( permvars != NULL );
   assert( npermvars > 0 );

   if ( propdata->nleaders > 0 && propdata->schreiersimsleadervartype == SCIP_VARTYPE_BINARY )
   {
      SCIP_CALL( SCIPallocBufferArray(scip, &modifiedperms, nperms) );
      for (p = 0; p < nperms; ++p)
      {
         SCIP_CALL( SCIPallocBufferArray(scip, &modifiedperms[p], npermvars) );
      }
      SCIP_CALL( SCIPallocBufferArray(scip, &modifiedpermvars, npermvars) );

      for (i = 0; i < npermvars; ++i)
         modifiedpermvars[i] = permvars[i];

      SCIP_CALL( adaptSymmetryDataSchreierSims(scip, perms, modifiedperms, nperms, permvars, modifiedpermvars, npermvars,
            propdata->leaders, propdata->nleaders) );
   }

   /* if components have not been computed */
   if ( ncomponents == -1 )
   {
      assert( ! propdata->ofenabled );
      assert( ! propdata->detectorbitopes );
      assert( ! propdata->schreiersimsenabled );

      /* loop through perms and add symresack constraints */
      for (p = 0; p < propdata->nperms; ++p)
      {
         SCIP_CONS* cons;
         char name[SCIP_MAXSTRLEN];

         (void) SCIPsnprintf(name, SCIP_MAXSTRLEN, "symbreakcons_perm%d", p);

         SCIP_CALL( SCIPcreateSymbreakCons(scip, &cons, name, perms[p], permvars, npermvars, FALSE,
                  conssaddlp, TRUE, FALSE, TRUE, TRUE, FALSE, FALSE, FALSE, FALSE, FALSE) );

         SCIP_CALL( SCIPaddCons(scip, cons) );

         /* do not release constraint here - will be done later */
         propdata->genconss[propdata->ngenconss++] = cons;
         ++propdata->nsymresacks;
         ++nsymresackcons;
      }
   }
   else
   {
      /* loop through components */
      for (i = 0; i < ncomponents; ++i)
      {
         SCIP_Bool schreiersimscompatible = TRUE;

         if ( ISSCHREIERSIMSINTACTIVE(propdata->schreiersimsleadervartype)
            || ISSCHREIERSIMSIMPLINTACTIVE(propdata->schreiersimsleadervartype)
            || ISSCHREIERSIMSCONTACTIVE(propdata->schreiersimsleadervartype) )
            schreiersimscompatible = FALSE;

         /* skip components that were treated by incompatible symmetry handling techniques */
         if ( (propdata->componentblocked[i] & SYM_HANDLETYPE_SYMBREAK) != 0
            || (propdata->componentblocked[i] & SYM_HANDLETYPE_ORBITALFIXING) != 0
            || ((propdata->componentblocked[i] & SYM_HANDLETYPE_SCHREIERSIMS) != 0 && ! schreiersimscompatible) )
            continue;

         /* loop through perms in component i and add symresack constraints */
         for (p = componentbegins[i]; p < componentbegins[i + 1]; ++p)
         {
            SCIP_CONS* cons;
            int permidx;
            char name[SCIP_MAXSTRLEN];

            permidx = components[p];

            (void) SCIPsnprintf(name, SCIP_MAXSTRLEN, "symbreakcons_component%d_perm%d", i, permidx);

            /* adapt permutation to leader */
            if ( propdata->nleaders > 0 )
            {
               assert( (propdata->componentblocked[i] & SYM_HANDLETYPE_SCHREIERSIMS) != 0 );

               SCIP_CALL( SCIPcreateSymbreakCons(scip, &cons, name, modifiedperms[permidx], modifiedpermvars, npermvars, FALSE,
                     conssaddlp, TRUE, FALSE, TRUE, TRUE, FALSE, FALSE, FALSE, FALSE, FALSE) );
            }
            else
            {
               SCIP_CALL( SCIPcreateSymbreakCons(scip, &cons, name, perms[permidx], permvars, npermvars, FALSE,
                     conssaddlp, TRUE, FALSE, TRUE, TRUE, FALSE, FALSE, FALSE, FALSE, FALSE) );
            }

            SCIP_CALL( SCIPaddCons(scip, cons) );

            /* do not release constraint here - will be done later */
            propdata->genconss[propdata->ngenconss++] = cons;
            ++propdata->nsymresacks;
            ++nsymresackcons;
         }
      }
   }

   if ( propdata->nleaders > 0 && propdata->schreiersimsleadervartype == SCIP_VARTYPE_BINARY)
   {
      SCIPfreeBufferArray(scip, &modifiedpermvars);
      for (p = nperms - 1; p >= 0; --p)
      {
         SCIPfreeBufferArray(scip, &modifiedperms[p]);
      }
      SCIPfreeBufferArray(scip, &modifiedperms);
   }

   SCIPdebugMsg(scip, "Added %d symresack constraints.\n", nsymresackcons);

   return SCIP_OKAY;
}


/** add Schreier Sims cuts for a specific orbit */
static
SCIP_RETCODE addSchreierSimsConssOrbit(
   SCIP*                 scip,               /**< SCIP instance */
   SCIP_DIGRAPH*         conflictgraph,      /**< conflict graph or NULL if useconflictgraph == FALSE */
   SCIP_PROPDATA*        propdata,           /**< data of symmetry propagator */
   SCIP_VAR**            permvars,           /**< permvars array */
   int*                  orbits,             /**< symmetry orbits */
   int*                  orbitbegins,        /**< array storing begin position for each orbit */
   int                   orbitidx,           /**< index of orbit for Schreier Sims cuts */
   int                   orbitleaderidx,     /**< index of leader variable for Schreier Sims cuts */
   SCIP_Shortbool*       orbitvarinconflict, /**< indicator whether orbitvar is in conflict with orbit leader */
   int                   norbitvarinconflict, /**< number of variables in conflict with orbit leader */
   int*                  nchgbds,            /**< pointer to store number of bound changes (or NULL) */
   SCIP_Bool             useconflictgraph    /**< whether conflict graph shall be used */
   )
{
   SCIP_CONS* cons;
   char name[SCIP_MAXSTRLEN];
   SCIP_VAR* vars[2];
   SCIP_Real vals[2];
   int orbitsize;
   int posleader;
   int poscur;
   int ncuts = 0;
   SCIP_Bool addcuts = FALSE;
   int i;

   assert( scip != NULL );
   assert( conflictgraph != NULL || ! useconflictgraph );
   assert( propdata != NULL );
   assert( permvars != NULL );
   assert( orbits != NULL );
   assert( orbitbegins != NULL );
   assert( orbitidx >= 0 );
   assert( orbitleaderidx >= 0 );
   assert( orbitvarinconflict != NULL || ! useconflictgraph );
   assert( norbitvarinconflict >= 0 );
   assert( norbitvarinconflict > 0 || ! useconflictgraph );
   assert( nchgbds != NULL );

   orbitsize = orbitbegins[orbitidx + 1] - orbitbegins[orbitidx];

   /* variables in conflict with leader are fixed and not treated by a cut; trailing -1 to not count the leader */
   if ( propdata->schreiersimsaddcuts )
      addcuts = TRUE;
   else if ( propdata->schreiersimsleaderrule == SCIP_LEADERRULE_MAXCONFLICTSINORBIT
      || propdata->schreiersimsleaderrule == SCIP_LEADERRULE_MAXCONFLICTS
      || propdata->schreiersimstiebreakrule == SCIP_LEADERTIEBREAKRULE_MAXCONFLICTSINORBIT )
      addcuts = propdata->addconflictcuts;

   if ( addcuts )
      ncuts = orbitsize - norbitvarinconflict - 1;

   /* (re-)allocate memory for Schreier Sims cuts and leaders */
   if ( ncuts > 0 )
   {
      if ( propdata->nschreiersimsconss == 0 )
      {
         assert( propdata->schreiersimsconss == NULL );
         SCIP_CALL( SCIPallocBlockMemoryArray(scip, &(propdata->schreiersimsconss), ncuts) );
      }
      else
      {
         SCIP_CALL( SCIPreallocBlockMemoryArray(scip, &(propdata->schreiersimsconss),
               propdata->nschreiersimsconss, propdata->nschreiersimsconss + ncuts) );
      }
   }

   if ( propdata->nleaders == 0 )
   {
      SCIP_CALL( SCIPallocBlockMemoryArray(scip, &(propdata->leaders), 10) );
      propdata->maxnleaders = 10;
   }
   else if ( propdata->nleaders == propdata->maxnleaders )
   {
      SCIP_CALL( SCIPreallocBlockMemoryArray(scip, &(propdata->leaders),
            propdata->maxnleaders, propdata->maxnleaders + 10) );
      propdata->maxnleaders += 10;
   }

   /* add Schreier Sims cuts vars[0] >= vars[1], where vars[0] is always the leader */
   posleader = orbitbegins[orbitidx] + orbitleaderidx;
   poscur = orbitbegins[orbitidx] - 1;
   vars[0] = permvars[orbits[posleader]];
   vals[0] = -1.0;
   vals[1] = 1.0;
   propdata->leaders[propdata->nleaders++] = orbits[posleader];
   *nchgbds = 0;
   for (i = 0; i < orbitsize; ++i)
   {
      ++poscur;

      if ( i == orbitleaderidx )
      {
         assert( orbitvarinconflict == NULL || ! orbitvarinconflict[i] );
         continue;
      }

      vars[1] = permvars[orbits[poscur]];

      /* if the i-th variable in the orbit is in a conflict with the leader, fix it to 0 */
      if ( useconflictgraph )
      {
         if ( orbitvarinconflict[i] )
         {
            assert( SCIPvarIsBinary(vars[1]) );
            assert( SCIPvarGetLbLocal(vars[1]) < 0.5 );
            assert( useconflictgraph );

            /* if variable is fixed */
            if ( SCIPvarGetUbLocal(vars[1]) > 0.5 )
            {
               SCIP_NODEDATA* nodedata;

               SCIP_CALL( SCIPchgVarUb(scip, vars[1], 0.0) );
               ++(*nchgbds);

               /* deactivate the fixed variable (cannot contribute to a conflict anymore) */
               nodedata = (SCIP_NODEDATA*) SCIPdigraphGetNodeData(conflictgraph, orbits[poscur]);
               assert( nodedata != NULL );
               assert( nodedata->active );

               nodedata->active = FALSE;
            }

            /* reset value */
            orbitvarinconflict[i] = FALSE;
         }
         else if ( addcuts )
         {
            (void) SCIPsnprintf(name, SCIP_MAXSTRLEN, "SchreierSimscut_%d_%d", orbits[posleader], orbits[poscur]);
            SCIP_CALL( SCIPcreateConsLinear(scip, &cons, name, 2, vars, vals, - SCIPinfinity(scip), 0.0,
                  FALSE, TRUE, TRUE, TRUE, TRUE, FALSE, FALSE, FALSE, FALSE, FALSE) );

            SCIP_CALL( SCIPaddCons(scip, cons) );
            propdata->schreiersimsconss[propdata->nschreiersimsconss++] = cons;
         }
      }
      else if ( addcuts )
      {
         (void) SCIPsnprintf(name, SCIP_MAXSTRLEN, "SchreierSimscut_%d_%d", orbits[posleader], orbits[poscur]);
         SCIP_CALL( SCIPcreateConsLinear(scip, &cons, name, 2, vars, vals, - SCIPinfinity(scip), 0.0,
               FALSE, TRUE, TRUE, TRUE, TRUE, FALSE, FALSE, FALSE, FALSE, FALSE) );

         SCIP_CALL( SCIPaddCons(scip, cons) );
         propdata->schreiersimsconss[propdata->nschreiersimsconss++] = cons;
      }
   }

   return SCIP_OKAY;
}


/** selection rule of next orbit/leader in orbit for Schreier Sims cuts */
static
SCIP_RETCODE selectOrbitLeaderSchreierSimsConss(
   SCIP*                 scip,               /**< SCIP instance */
   SCIP_DIGRAPH*         conflictgraph,      /**< conflict graph or NULL if useconflictgraph == FALSE */
   SCIP_VAR**            graphvars,          /**< variables encoded in conflict graph */
   int                   ngraphvars,         /**< number of variables encoded in conflict graph */
   SCIP_HASHMAP*         varmap,             /**< map from variable to node label in conflict graph or NULL if useconflictgraph == FALSE  */
   SCIP_VAR**            permvars,           /**< vars encoded in a permutation */
   int                   npermvars,          /**< number of vars in a permutation */
   int*                  orbits,             /**< orbits of stabilizer subgroup */
   int*                  orbitbegins,        /**< array storing the begin position of each orbit in orbits */
   int                   norbits,            /**< number of orbits */
   int*                  leaderrule,         /**< pointer to rule to select leader */
   int*                  tiebreakrule,       /**< pointer to tie break rule to select leader */
   SCIP_VARTYPE          leadervartype,      /**< variable type of leader */
   int*                  orbitidx,           /**< pointer to index of selected orbit */
   int*                  leaderidx,          /**< pointer to leader in orbit */
   SCIP_Shortbool*       orbitvarinconflict, /**< array to store whether a var in the orbit is conflicting with leader */
   int*                  norbitvarinconflict, /**< pointer to store number of vars in the orbit in conflict with leader */
   SCIP_Bool             useconflictgraph,   /**< whether conflict graph shall be used */
   SCIP_Bool*            success             /**< pointer to store whether orbit cut be selected successfully */
   )
{
   SCIP_NODEDATA* nodedata;
   int* conflictvars;
   int nconflictvars;
   int varidx;
   int orbitcriterion;
   int curcriterion;
   int orbitsize;
   int i;
   SCIP_NODEDATA* neighbordata;
   int leader;
   int j;

   assert( scip != NULL );
   assert( conflictgraph != NULL || ! useconflictgraph );
   assert( graphvars != NULL );
   assert( ngraphvars > 0 );
   assert( varmap != NULL || ! useconflictgraph );
   assert( permvars != NULL );
   assert( npermvars > 0 );
   assert( orbits != NULL );
   assert( orbitbegins != NULL );
   assert( norbits > 0 );
   assert( orbitidx != NULL );
   assert( leaderidx != NULL );
   assert( orbitvarinconflict != NULL || ! useconflictgraph );
   assert( norbitvarinconflict != NULL );
   assert( success != NULL );

   *orbitidx = 0;
   *leaderidx = 0;
   *norbitvarinconflict = 0;
   *success = FALSE;

   /* possibly adapt the leader and tie-break rule */
   if ( (*leaderrule == SCIP_LEADERRULE_MAXCONFLICTSINORBIT || *leaderrule == SCIP_LEADERRULE_MAXCONFLICTS)
      && ! useconflictgraph )
      *leaderrule = SCIP_LEADERRULE_FIRSTINORBIT;
   if ( (*leaderrule == SCIP_LEADERRULE_MAXCONFLICTSINORBIT || *leaderrule == SCIP_LEADERRULE_MAXCONFLICTS)
      && leadervartype != SCIP_VARTYPE_BINARY )
      *leaderrule = SCIP_LEADERRULE_FIRSTINORBIT;
   if ( *tiebreakrule == SCIP_LEADERTIEBREAKRULE_MAXCONFLICTSINORBIT && ! useconflictgraph )
      *tiebreakrule = SCIP_LEADERTIEBREAKRULE_MAXORBIT;
   if ( *tiebreakrule == SCIP_LEADERTIEBREAKRULE_MAXCONFLICTSINORBIT && leadervartype != SCIP_VARTYPE_BINARY )
      *tiebreakrule = SCIP_LEADERTIEBREAKRULE_MAXORBIT;

   /* select the leader and its orbit */
   if ( *leaderrule == SCIP_LEADERRULE_FIRSTINORBIT || *leaderrule == SCIP_LEADERRULE_LASTINORBIT )
   {
      orbitcriterion = INT_MIN;

      /* iterate over orbits and select the first one that meets the tiebreak rule */
      for (i = 0; i < norbits; ++i)
      {
         /* skip orbits containing vars different to the leader's vartype */
         if ( SCIPvarGetType(permvars[orbits[orbitbegins[i]]]) != leadervartype )
            continue;

         if ( *tiebreakrule == SCIP_LEADERTIEBREAKRULE_MINORBIT )
            curcriterion = orbitbegins[i] - orbitbegins[i + 1];
         else if ( *tiebreakrule == SCIP_LEADERTIEBREAKRULE_MAXORBIT )
            curcriterion = orbitbegins[i + 1] - orbitbegins[i];
         else
         {
            varidx = -1;

            /* get first or last active variable in orbit */
            if ( *leaderrule == SCIP_LEADERRULE_FIRSTINORBIT )
            {
               int cnt = orbitbegins[i];

               do
               {
                  varidx = SCIPvarGetProbindex(permvars[orbits[cnt++]]);
               }
               while ( varidx == -1 && cnt < orbitbegins[i + 1]);
            }
            else
            {
               int cnt = orbitbegins[i + 1] - 1;

               do
               {
                  varidx = SCIPvarGetProbindex(permvars[orbits[cnt--]]);
               }
               while ( varidx == -1 && cnt >= orbitbegins[i]);
            }

            /* skip inactive variables */
            if ( varidx == -1 )
               continue;

            nodedata = SCIPdigraphGetNodeData(conflictgraph, varidx);
            assert( nodedata != NULL );
            assert( nodedata->orbitidx == i );

            if ( nodedata->nconflictinorbit > 0 )
               curcriterion = nodedata->nconflictinorbit;
         }

         /* update selected orbit */
         if ( curcriterion > orbitcriterion )
         {
            orbitcriterion = curcriterion;
            *orbitidx = i;
            *success = TRUE;

            if ( *leaderrule == SCIP_LEADERRULE_FIRSTINORBIT )
               *leaderidx = 0;
            else
               *leaderidx = orbitbegins[i + 1] - orbitbegins[i] - 1;
         }
      }

      /* store variables in conflict with leader */
      if ( *success && *tiebreakrule == SCIP_LEADERTIEBREAKRULE_MAXCONFLICTSINORBIT )
      {
         orbitsize = orbitbegins[*orbitidx + 1] - orbitbegins[*orbitidx];
         leader = SCIPhashmapGetImageInt(varmap, permvars[orbits[orbitbegins[*orbitidx] + *leaderidx]]);

         assert( leader < SCIPdigraphGetNNodes(conflictgraph) );

         conflictvars = SCIPdigraphGetSuccessors(conflictgraph, leader);
         nconflictvars = SCIPdigraphGetNSuccessors(conflictgraph, leader);

         assert( conflictvars != NULL || nconflictvars == 0 );

         if  ( nconflictvars > 0 && *success )
         {
            SCIP_VAR* var;

            for (i = 0; i < orbitsize; ++i)
            {
               /* skip the leader */
               if ( i == *leaderidx )
                  continue;

               var = permvars[orbits[orbitbegins[*orbitidx] + i]];

               for (j = 0; j < nconflictvars; ++j)
               {
                  neighbordata = SCIPdigraphGetNodeData(conflictgraph, conflictvars[j]);

                  assert( neighbordata != NULL );

                  if ( neighbordata->var == var && neighbordata->active )
                  {
                     orbitvarinconflict[i] = TRUE;
                     *norbitvarinconflict += 1;
                     break;
                  }
               }
            }
         }
      }
   }
   else
   {
      orbitcriterion = 0;

      /* iterate over variables and select the first one that meets the tiebreak rule */
      for (i = 0; i < ngraphvars; ++i)
      {
         /* skip vars different to the leader's vartype */
         if ( SCIPvarGetType(graphvars[i]) != leadervartype )
            continue;

         nodedata = SCIPdigraphGetNodeData(conflictgraph, i);
         assert( nodedata != NULL );

         /* skip variables not affected by symmetry */
         if ( nodedata->orbitidx == -1 )
            continue;

         if ( *leaderrule == SCIP_LEADERRULE_MAXCONFLICTSINORBIT )
            curcriterion = nodedata->nconflictinorbit;
         else
            curcriterion = SCIPdigraphGetNSuccessors(conflictgraph, i);

         if ( curcriterion > orbitcriterion )
         {
            orbitcriterion = curcriterion;
            *orbitidx = nodedata->orbitidx;
            *leaderidx = nodedata->posinorbit;
            *success = TRUE;
         }
      }

      /* store variables in conflict with leader */
      if ( *success )
      {
         orbitsize = orbitbegins[*orbitidx + 1] - orbitbegins[*orbitidx];
         leader = SCIPhashmapGetImageInt(varmap, permvars[orbits[orbitbegins[*orbitidx] + *leaderidx]]);

         assert( leader < SCIPdigraphGetNNodes(conflictgraph) );

         conflictvars = SCIPdigraphGetSuccessors(conflictgraph, leader);
         nconflictvars = SCIPdigraphGetNSuccessors(conflictgraph, leader);

         assert( conflictvars != NULL || nconflictvars == 0 );

         if  ( nconflictvars > 0 )
         {
            SCIP_VAR* var;

            for (i = 0; i < orbitsize; ++i)
            {
               /* skip the leader */
               if ( i == *leaderidx )
                  continue;

               var = permvars[orbits[orbitbegins[*orbitidx] + i]];

               for (j = 0; j < nconflictvars; ++j)
               {
                  neighbordata = SCIPdigraphGetNodeData(conflictgraph, conflictvars[j]);
                  assert( neighbordata != NULL );

                  if ( neighbordata->var == var && neighbordata->active )
                  {
                     orbitvarinconflict[i] = TRUE;
                     *norbitvarinconflict += 1;
                     break;
                  }
               }
            }
         }
      }
   }

   return SCIP_OKAY;
}


/** add Schreier Sims cuts to the problem */
static
SCIP_RETCODE addSchreierSimsConss(
   SCIP*                 scip,               /**< SCIP instance */
   SCIP_PROPDATA*        propdata,           /**< datas of symmetry propagator */
   int*                  nchgbds             /**< pointer to store number of bound changes (or NULL) */
   )
{
   SCIP_DIGRAPH* conflictgraph;
   SCIP_HASHMAP* varmap = NULL;
   SCIP_VAR** vars;
   int nvars;

   SCIP_HASHMAP* permvarmap;
   SCIP_VAR** permvars;
   int** permstrans;
   int npermvars;
   int nmovedpermvars;
   int nmovedbinpermvars;
   int nmovedintpermvars;
   int nmovedimplintpermvars;
   int nmovedcontpermvars;
   int nperms;

   int* orbits;
   int* orbitbegins;
   int norbits;
   int* components;
   int* componentbegins;
   int* vartocomponent;
   int ncomponents;
   int* componentblocked;

   int orbitidx;
   int orbitleaderidx;
   SCIP_Shortbool* orbitvarinconflict = NULL;
   int norbitvarinconflict;
   SCIP_Shortbool* inactiveperms;
   int ninactiveperms;
   int posleader;
   int leaderrule;
   int tiebreakrule;
   int leadervartype;
   SCIP_VARTYPE selectedtype;
   int nvarsselectedtype;
   SCIP_Bool conflictgraphcreated = FALSE;
   SCIP_Bool mixedcomponents;
   int* norbitleadercomponent;

   int c;
   int v;
   int p;

   assert( scip != NULL );
   assert( propdata != NULL );

   permvars = propdata->permvars;
   npermvars = propdata->npermvars;
   permvarmap = propdata->permvarmap;
   permstrans = propdata->permstrans;
   nperms = propdata->nperms;
   components = propdata->components;
   componentbegins = propdata->componentbegins;
   componentblocked = propdata->componentblocked;
   vartocomponent = propdata->vartocomponent;
   ncomponents = propdata->ncomponents;
   nmovedpermvars = propdata->nmovedpermvars;
   nmovedbinpermvars = propdata->nmovedbinpermvars;
   nmovedintpermvars = propdata->nmovedintpermvars;
   nmovedimplintpermvars = propdata->nmovedimplintpermvars;
   nmovedcontpermvars = propdata->nmovedcontpermvars;

   assert( permvars != NULL );
   assert( npermvars > 0 );
   assert( permvarmap != NULL );
   assert( permstrans != NULL );
   assert( nperms > 0 );
   assert( components != NULL );
   assert( componentbegins != NULL );
   assert( vartocomponent != NULL );
   assert( ncomponents > 0 );
   assert( nmovedpermvars > 0 || ! propdata->ofenabled );
   assert( nmovedbinpermvars > 0 || ! propdata->ofenabled );

   leaderrule = propdata->schreiersimsleaderrule;
   tiebreakrule = propdata->schreiersimstiebreakrule;
   leadervartype = propdata->schreiersimsleadervartype;
   mixedcomponents = propdata->schreiersimsmixedcomponents;

   /* if not already computed, get number of affected vars */
   if ( nmovedpermvars == 0 )
   {
      for (v = 0; v < npermvars; ++v)
      {
         for (p = 0; p < nperms; ++p)
         {
            if ( permstrans[v][p] != v )
            {
               ++nmovedpermvars;

               switch ( SCIPvarGetType(permvars[v]) )
               {
               case SCIP_VARTYPE_BINARY:
                  ++nmovedbinpermvars;
                  break;
               case SCIP_VARTYPE_INTEGER:
                  ++nmovedintpermvars;
                  break;
               case SCIP_VARTYPE_IMPLINT:
                  ++nmovedimplintpermvars;
                  break;
               case SCIP_VARTYPE_CONTINUOUS:
               default:
                  ++nmovedcontpermvars;
               }
            }
         }
      }
   }

   vars = SCIPgetVars(scip);
   nvars = SCIPgetNVars(scip);

   /* determine the leader's vartype */
   nvarsselectedtype = 0;
   if ( ISSCHREIERSIMSBINACTIVE(leadervartype) && nmovedbinpermvars > nvarsselectedtype )
   {
      selectedtype = SCIP_VARTYPE_BINARY;
      nvarsselectedtype = nmovedbinpermvars;
   }

   if ( ISSCHREIERSIMSINTACTIVE(leadervartype) && nmovedintpermvars > nvarsselectedtype )
   {
      selectedtype = SCIP_VARTYPE_INTEGER;
      nvarsselectedtype = nmovedintpermvars;
   }

   if ( ISSCHREIERSIMSIMPLINTACTIVE(leadervartype) && nmovedimplintpermvars > nvarsselectedtype )
   {
      selectedtype = SCIP_VARTYPE_IMPLINT;
      nvarsselectedtype = nmovedimplintpermvars;
   }

   if ( ISSCHREIERSIMSCONTACTIVE(leadervartype) && nmovedcontpermvars > nvarsselectedtype )
   {
      selectedtype = SCIP_VARTYPE_CONTINUOUS;
      nvarsselectedtype = nmovedcontpermvars;
   }

   /* terminate if no variables of a possible leader type is affected */
   if ( nvarsselectedtype == 0 )
      return SCIP_OKAY;

   /* possibly create conflict graph; graph is not created if no setppc conss are present */
   if ( selectedtype == SCIP_VARTYPE_BINARY && (leaderrule == SCIP_LEADERRULE_MAXCONFLICTSINORBIT
         || leaderrule == SCIP_LEADERRULE_MAXCONFLICTS
         || tiebreakrule == SCIP_LEADERTIEBREAKRULE_MAXCONFLICTSINORBIT) )
   {
      SCIP_CALL( createConflictGraphSchreierSims(scip, &conflictgraph, vars, nvars, FALSE,
            permvarmap, &conflictgraphcreated) );
   }

   /* allocate data structures necessary for orbit computations and conflict graph */
   SCIP_CALL( SCIPallocClearBufferArray(scip, &inactiveperms, nperms) );
   SCIP_CALL( SCIPallocBufferArray(scip, &orbits, npermvars) );
   SCIP_CALL( SCIPallocBufferArray(scip, &orbitbegins, npermvars) );

   if ( conflictgraphcreated )
   {
      SCIP_CALL( SCIPallocClearBufferArray(scip, &orbitvarinconflict, npermvars) );
      SCIP_CALL( SCIPhashmapCreate(&varmap, SCIPblkmem(scip), nvars) );
      for (v = 0; v < nvars; ++v)
      {
         assert( ! SCIPhashmapExists(varmap, vars[v]) );
         SCIP_CALL( SCIPhashmapInsertInt(varmap, vars[v], v) );
      }
   }

   SCIPdebugMsg(scip, "Start selection of orbits and leaders for Schreier Sims cuts.\n");
   SCIPdebugMsg(scip, "orbitidx\tleaderidx\torbitsize\n");

   ninactiveperms = 0;
   if ( nchgbds != NULL )
      *nchgbds = 0;

   /* initialize array indicating whether permutations shall not be considered for orbit permutations */
   for (c = 0; c < ncomponents; ++c)
   {
      if ( componentblocked[c] )
      {
         for (p = componentbegins[c]; p < componentbegins[c + 1]; ++p)
            inactiveperms[components[p]] = TRUE;
      }
   }

   SCIP_CALL( SCIPallocBufferArray(scip, &norbitleadercomponent, ncomponents) );
   for (c = 0; c < ncomponents; ++c)
      norbitleadercomponent[c] = 0;

   /* iterate over components and compute orbits */
   for (c = 0; c < ncomponents; ++c)
   {
      SCIP_Bool success = TRUE;

      if ( componentblocked[c] )
         continue;

      for (p = componentbegins[c]; p < componentbegins[c + 1]; ++p)
         inactiveperms[components[p]] = FALSE;
      ninactiveperms = nperms - componentbegins[c + 1] + componentbegins[c];

      /* as long as the stabilizer is non-trivial, add Schreier Sims cuts */
      while ( ninactiveperms < nperms )
      {
         int nchanges = 0;

         /* compute orbits w.r.t. active perms */
         SCIP_CALL( SCIPcomputeOrbitsFilterSym(scip, npermvars, permstrans, nperms, inactiveperms,
               orbits, orbitbegins, &norbits, components, componentbegins, vartocomponent,
               componentblocked, ncomponents, nmovedpermvars) );

         /* stop if we require pure components and a component contains variables of different types */
         if ( ! mixedcomponents )
         {
            for (p = 0; p < norbits; ++p)
            {
               /* stop if the first element of an orbits has the wrong vartype */
               if ( SCIPvarGetType(permvars[orbits[orbitbegins[p]]]) != selectedtype )
               {
                  success = FALSE;
                  break;
               }
            }
         }

         if ( ! success )
            break;

         /* update symmetry information of conflict graph */
         if ( conflictgraphcreated )
         {
            SCIP_CALL( updateSymInfoConflictGraphSchreierSims(scip, conflictgraph, vars, nvars, permvars, npermvars, FALSE,
                  varmap, orbits, orbitbegins, norbits) );
         }

         /* select orbit and leader */
         SCIP_CALL( selectOrbitLeaderSchreierSimsConss(scip, conflictgraph, vars, nvars, varmap,
               permvars, npermvars, orbits, orbitbegins, norbits, &propdata->schreiersimsleaderrule, &propdata->schreiersimstiebreakrule, selectedtype,
               &orbitidx, &orbitleaderidx, orbitvarinconflict, &norbitvarinconflict, conflictgraphcreated, &success) );

         if ( ! success )
            break;

         assert( 0 <= orbitidx && orbitidx < norbits );
         assert( 0 <= orbitleaderidx && orbitleaderidx < orbitbegins[orbitidx + 1] - orbitbegins[orbitidx] );
         SCIPdebugMsg(scip, "%d\t\t%d\t\t%d\n", orbitidx, orbitleaderidx, orbitbegins[orbitidx + 1] - orbitbegins[orbitidx]);

         /* add Schreier Sims cuts for the selected orbit */
         SCIP_CALL( addSchreierSimsConssOrbit(scip, conflictgraph, propdata, permvars,
               orbits, orbitbegins, orbitidx, orbitleaderidx, orbitvarinconflict, norbitvarinconflict, &nchanges, conflictgraphcreated) );

         ++norbitleadercomponent[propdata->vartocomponent[orbits[orbitbegins[orbitidx] + orbitleaderidx]]];

         if ( nchgbds != NULL )
            *nchgbds += nchanges;

         /* deactivate permutations that move the orbit leader */
         posleader = orbits[orbitbegins[orbitidx] + orbitleaderidx];
         for (p = 0; p < nperms; ++p)
         {
            if ( inactiveperms[p] )
               continue;

            if ( permstrans[posleader][p] != posleader )
            {
               inactiveperms[p] = TRUE;
               ++ninactiveperms;
            }
         }
      }

      for (p = componentbegins[c]; p < componentbegins[c + 1]; ++p)
         inactiveperms[components[p]] = TRUE;
   }

   /* if Schreier Sims cuts have been added, store that Schreier Sims has been used for this component */
   for (c = 0; c < ncomponents; ++c)
   {
      if ( norbitleadercomponent[c] > 0 )
         componentblocked[c] |= SYM_HANDLETYPE_SCHREIERSIMS;
   }
   SCIPfreeBufferArray(scip, &norbitleadercomponent);

   if ( conflictgraphcreated )
   {
      SCIPhashmapFree(&varmap);
      SCIPfreeBufferArray(scip, &orbitvarinconflict);
   }
   SCIPfreeBufferArray(scip, &orbitbegins);
   SCIPfreeBufferArray(scip, &orbits);
   if ( conflictgraphcreated )
   {
      SCIP_CALL( freeConflictGraphSchreierSims(scip, &conflictgraph, nvars) );
   }
   SCIPfreeBufferArray(scip, &inactiveperms);

   return SCIP_OKAY;
}


/** finds problem symmetries */
static
SCIP_RETCODE tryAddSymmetryHandlingConss(
   SCIP*                 scip,               /**< SCIP instance */
   SCIP_PROP*            prop,               /**< symmetry breaking propagator */
   int*                  nchgbds,            /**< pointer to store number of bound changes (or NULL)*/
   SCIP_Bool*            earlyterm           /**< pointer to store whether we terminated early (or NULL) */
   )
{
   SCIP_PROPDATA* propdata;

   assert( prop != NULL );
   assert( scip != NULL );

   propdata = SCIPpropGetData(prop);
   assert( propdata != NULL );
   assert( propdata->symconsenabled || propdata->schreiersimsenabled );

   /* possibly compute symmetry */
   SCIP_CALL( determineSymmetry(scip, propdata, SYM_SPEC_BINARY | SYM_SPEC_INTEGER | SYM_SPEC_REAL, 0) );
   assert( propdata->binvaraffected || ! propdata->symconsenabled );

   /* if constraints have already been added */
   if ( propdata->triedaddconss )
   {
      assert( propdata->nperms > 0 );

      if ( earlyterm != NULL )
         *earlyterm = TRUE;

      return SCIP_OKAY;
   }

   if ( propdata->nperms <= 0 || (! propdata->symconsenabled && ! propdata->schreiersimsenabled) )
      return SCIP_OKAY;

   assert( propdata->nperms > 0 );
   assert( propdata->binvaraffected || propdata->schreiersimsenabled );
   propdata->triedaddconss = TRUE;

   if ( propdata->symconsenabled )
   {
      SCIP_CALL( SCIPallocBlockMemoryArray(scip, &propdata->genconss, propdata->nperms) );

      if ( propdata->detectorbitopes )
      {
         SCIP_CALL( detectOrbitopes(scip, propdata, propdata->components, propdata->componentbegins, propdata->ncomponents) );
      }
   }

   if ( propdata->schreiersimsenabled )
   {
      SCIP_CALL( addSchreierSimsConss(scip, propdata, nchgbds) );
   }

   /* possibly stop */
   if ( SCIPisStopped(scip) || ! propdata->symconsenabled )
      return SCIP_OKAY;

   /* add symmetry breaking constraints if orbital fixing is not used outside orbitopes */
   if ( ! propdata->ofenabled )
   {
      /* exit if no or only trivial symmetry group is available */
      if ( propdata->nperms <= 0 || ! propdata->binvaraffected )
         return SCIP_OKAY;

      if ( propdata->addsymresacks )
      {
         SCIP_CALL( addSymresackConss(scip, prop, propdata->components, propdata->componentbegins, propdata->ncomponents) );
      }

      /* free symmetry conss if no orbitope/symresack constraints have been found (may happen if Schreier-Sims cuts are active) */
      if ( propdata->ngenconss == 0 )
         SCIPfreeBlockMemoryArrayNull(scip, &propdata->genconss, propdata->nperms);
   }

   return SCIP_OKAY;
}



/*
 * Local methods for orbital fixing
 */


/** performs orbital fixing
 *
 *  Note that we do not have to distinguish between variables that have been fixed or branched to 1, since the
 *  stabilizer is with respect to the variables that have been branched to 1. Thus, if an orbit contains a variable that
 *  has been branched to 1, the whole orbit only contains variables that have been branched to 1 - and nothing can be
 *  fixed.
 */
static
SCIP_RETCODE performOrbitalFixing(
   SCIP*                 scip,               /**< SCIP pointer */
   SCIP_VAR**            permvars,           /**< variables */
   int                   npermvars,          /**< number of variables */
   int*                  orbits,             /**< array of non-trivial orbits */
   int*                  orbitbegins,        /**< array containing begin positions of new orbits in orbits array */
   int                   norbits,            /**< number of orbits */
   SCIP_Bool*            infeasible,         /**< pointer to store whether problem is infeasible */
   int*                  nfixedzero,         /**< pointer to store number of variables fixed to 0 */
   int*                  nfixedone           /**< pointer to store number of variables fixed to 1 */
   )
{
   SCIP_Bool tightened;
   int i;

   assert( scip != NULL );
   assert( permvars != NULL );
   assert( orbits != NULL );
   assert( orbitbegins != NULL );
   assert( infeasible != NULL );
   assert( nfixedzero != NULL );
   assert( nfixedone != NULL );
   assert( norbits > 0 );
   assert( orbitbegins[0] == 0 );

   *infeasible = FALSE;
   *nfixedzero = 0;
   *nfixedone = 0;

   /* check all orbits */
   for (i = 0; i < norbits; ++i)
   {
      SCIP_Bool havefixedone = FALSE;
      SCIP_Bool havefixedzero = FALSE;
      SCIP_VAR* var;
      int j;

      /* we only have nontrivial orbits */
      assert( orbitbegins[i+1] - orbitbegins[i] >= 2 );

      /* check all variables in the orbit */
      for (j = orbitbegins[i]; j < orbitbegins[i+1]; ++j)
      {
         assert( 0 <= orbits[j] && orbits[j] < npermvars );
         var = permvars[orbits[j]];
         assert( var != NULL );

         /* check whether variable is not binary (and not implicit integer!) */
         if ( SCIPvarGetType(var) != SCIP_VARTYPE_BINARY )
         {
            /* skip orbit if there are non-binary variables */
            havefixedone = FALSE;
            havefixedzero = FALSE;
            break;
         }

         /* if variable is fixed to 1 -> can fix all variables in orbit to 1 */
         if ( SCIPvarGetLbLocal(var) > 0.5 )
            havefixedone = TRUE;

         /* check for zero-fixed variables */
         if ( SCIPvarGetUbLocal(var) < 0.5 )
            havefixedzero = TRUE;
      }

      /* check consistency */
      if ( havefixedone && havefixedzero )
      {
         *infeasible = TRUE;
         return SCIP_OKAY;
      }

      /* fix all variables to 0 if there is one variable fixed to 0 */
      if ( havefixedzero )
      {
         assert( ! havefixedone );

         for (j = orbitbegins[i]; j < orbitbegins[i+1]; ++j)
         {
            assert( 0 <= orbits[j] && orbits[j] < npermvars );
            var = permvars[orbits[j]];
            assert( var != NULL );

            /* only variables that are not yet fixed to 0 */
            if ( SCIPvarGetUbLocal(var) > 0.5 )
            {
               SCIPdebugMsg(scip, "can fix <%s> (index %d) to 0.\n", SCIPvarGetName(var), orbits[j]);
               assert( SCIPvarGetType(var) == SCIP_VARTYPE_BINARY );
               /* due to aggregation, var might already be fixed to 1, so do not put assert here */

               /* do not use SCIPinferBinvarProp(), since conflict analysis is not valid */
               SCIP_CALL( SCIPtightenVarUb(scip, var, 0.0, FALSE, infeasible, &tightened) );
               if ( *infeasible )
                  return SCIP_OKAY;
               if ( tightened )
                  ++(*nfixedzero);
            }
         }
      }

      /* fix all variables to 1 if there is one variable fixed to 1 */
      if ( havefixedone )
      {
         assert( ! havefixedzero );

         for (j = orbitbegins[i]; j < orbitbegins[i+1]; ++j)
         {
            assert( 0 <= orbits[j] && orbits[j] < npermvars );
            var = permvars[orbits[j]];
            assert( var != NULL );

            /* only variables that are not yet fixed to 1 */
            if ( SCIPvarGetLbLocal(var) < 0.5)
            {
               SCIPdebugMsg(scip, "can fix <%s> (index %d) to 1.\n", SCIPvarGetName(var), orbits[j]);
               assert( SCIPvarGetType(var) == SCIP_VARTYPE_BINARY );
               /* due to aggregation, var might already be fixed to 0, so do not put assert here */

               /* do not use SCIPinferBinvarProp(), since conflict analysis is not valid */
               SCIP_CALL( SCIPtightenVarLb(scip, var, 1.0, FALSE, infeasible, &tightened) );
               if ( *infeasible )
                  return SCIP_OKAY;
               if ( tightened )
                  ++(*nfixedone);
            }
         }
      }
   }

   return SCIP_OKAY;
}


/** Gets branching variables on the path to root
 *
 *  The variables are added to bg1 and bg1list, which are prefilled with the variables globally fixed to 1.
 */
static
SCIP_RETCODE computeBranchingVariables(
   SCIP*                 scip,               /**< SCIP pointer */
   int                   nvars,              /**< number of variables */
   SCIP_HASHMAP*         varmap,             /**< map of variables to indices in vars array */
   SCIP_Shortbool*       bg1,                /**< bitset marking the variables globally fixed or branched to 1 */
   int*                  bg1list,            /**< array to store the variable indices globally fixed or branched to 1 */
   int*                  nbg1                /**< pointer to store the number of variables in bg1 and bg1list */
   )
{
   SCIP_NODE* node;

   assert( scip != NULL );
   assert( varmap != NULL );
   assert( bg1 != NULL );
   assert( bg1list != NULL );
   assert( nbg1 != NULL );
   assert( *nbg1 >= 0 );

   /* get current node */
   node = SCIPgetCurrentNode(scip);

#ifdef SCIP_OUTPUT
   SCIP_CALL( SCIPprintNodeRootPath(scip, node, NULL) );
#endif

   /* follow path to the root (in the root no domains were changed due to branching) */
   while ( SCIPnodeGetDepth(node) != 0 )
   {
      SCIP_BOUNDCHG* boundchg;
      SCIP_DOMCHG* domchg;
      SCIP_VAR* branchvar;
      int nboundchgs;
      int i;

      /* get domain changes of current node */
      domchg = SCIPnodeGetDomchg(node);

      /* If we stopped due to a solving limit, it might happen that a non-root node has no domain changes, in all other
       * cases domchg should not be NULL. */
      if ( domchg != NULL )
      {
         /* loop through all bound changes */
         nboundchgs = SCIPdomchgGetNBoundchgs(domchg);
         for (i = 0; i < nboundchgs; ++i)
         {
            /* get bound change info */
            boundchg = SCIPdomchgGetBoundchg(domchg, i);
            assert( boundchg != NULL );

            /* branching decisions have to be in the beginning of the bound change array */
            if ( SCIPboundchgGetBoundchgtype(boundchg) != SCIP_BOUNDCHGTYPE_BRANCHING )
               break;

            /* get corresponding branching variable */
            branchvar = SCIPboundchgGetVar(boundchg);

            /* we only consider binary variables */
            if ( SCIPvarGetType(branchvar) == SCIP_VARTYPE_BINARY )
            {
               /* if branching variable is not known (may have been created meanwhile,
                * e.g., by prop_inttobinary; may have been removed from symmetry data
                * due to compression), continue with parent node */
               if ( ! SCIPhashmapExists(varmap, (void*) branchvar) )
                  break;

               if ( SCIPvarGetLbLocal(branchvar) > 0.5 )
               {
                  int branchvaridx;

                  branchvaridx = SCIPhashmapGetImageInt(varmap, (void*) branchvar);
                  assert( branchvaridx < nvars );

                  /* the variable might already be fixed to 1 */
                  if ( ! bg1[branchvaridx] )
                  {
                     bg1[branchvaridx] = TRUE;
                     bg1list[(*nbg1)++] = branchvaridx;
                  }
               }
            }
         }
      }

      node = SCIPnodeGetParent(node);
   }

   return SCIP_OKAY;
}


/** propagates orbital fixing */
static
SCIP_RETCODE propagateOrbitalFixing(
   SCIP*                 scip,               /**< SCIP pointer */
   SCIP_PROPDATA*        propdata,           /**< data of symmetry breaking propagator */
   SCIP_Bool*            infeasible,         /**< pointer to store whether the node is detected to be infeasible */
   int*                  nprop               /**< pointer to store the number of propagations */
   )
{
   SCIP_Shortbool* inactiveperms;
   SCIP_Shortbool* bg0;
   SCIP_Shortbool* bg1;
   SCIP_VAR** permvars;
   int* orbitbegins;
   int* orbits;
   int* components;
   int* componentbegins;
   int* vartocomponent;
   int ncomponents;
   int* bg0list;
   int nbg0;
   int* bg1list;
   int nbg1;
   int nactiveperms;
   int norbits;
   int npermvars;
   int nbinpermvars;
   int** permstrans;
   int nperms;
   int p;
   int v;
   int j;
   int componentidx;

   assert( scip != NULL );
   assert( propdata != NULL );
   assert( propdata->ofenabled );
   assert( infeasible != NULL );
   assert( nprop != NULL );

   *infeasible = FALSE;
   *nprop = 0;

   /* possibly compute symmetry */
   SCIP_CALL( determineSymmetry(scip, propdata, SYM_SPEC_BINARY | SYM_SPEC_INTEGER | SYM_SPEC_REAL, 0) );
   assert( propdata->binvaraffected || ! propdata->ofenabled );

   /* return if there is no symmetry available */
   nperms = propdata->nperms;
   if ( nperms <= 0 || ! propdata->ofenabled )
      return SCIP_OKAY;

   assert( propdata->permvars != NULL );
   assert( propdata->npermvars > 0 );
   assert( propdata->permvarmap != NULL );
   assert( propdata->permstrans != NULL );
   assert( propdata->inactiveperms != NULL );
   assert( propdata->components != NULL );
   assert( propdata->componentbegins != NULL );
   assert( propdata->vartocomponent != NULL );
   assert( propdata->ncomponents > 0 );

   permvars = propdata->permvars;
   npermvars = propdata->npermvars;
   nbinpermvars = propdata->nbinpermvars;
   permstrans = propdata->permstrans;
   inactiveperms = propdata->inactiveperms;
   components = propdata->components;
   componentbegins = propdata->componentbegins;
   vartocomponent = propdata->vartocomponent;
   ncomponents = propdata->ncomponents;

   /* init bitset for marking variables (globally fixed or) branched to 1 */
   assert( propdata->bg1 != NULL );
   assert( propdata->bg1list != NULL );
   assert( propdata->nbg1 >= 0 );
   assert( propdata->nbg1 <= npermvars );

   bg1 = propdata->bg1;
   bg1list = propdata->bg1list;
   nbg1 = propdata->nbg1;

   /* get branching variables */
   SCIP_CALL( computeBranchingVariables(scip, npermvars, propdata->permvarmap, bg1, bg1list, &nbg1) );
   assert( nbg1 >= propdata->nbg1 );

   /* reset inactive permutations */
   nactiveperms = nperms;
   for (p = 0; p < nperms; ++p)
      propdata->inactiveperms[p] = FALSE;

   /* get pointers for bg0 */
   assert( propdata->bg0 != NULL );
   assert( propdata->bg0list != NULL );
   assert( propdata->nbg0 >= 0 );
   assert( propdata->nbg0 <= npermvars );

   bg0 = propdata->bg0;
   bg0list = propdata->bg0list;
   nbg0 = propdata->nbg0;

   /* filter out permutations that move variables that are fixed to 0 */
   for (j = 0; j < nbg0 && nactiveperms > 0; ++j)
   {
      int* pt;

      v = bg0list[j];
      assert( 0 <= v && v < npermvars );
      assert( bg0[v] );

      componentidx = vartocomponent[v];

      /* skip unaffected variables and blocked components */
      if ( componentidx < 0 || propdata->componentblocked[componentidx] )
         continue;

      pt = permstrans[v];
      assert( pt != NULL );

      for (p = componentbegins[componentidx]; p < componentbegins[componentidx + 1]; ++p)
      {
         int img;
         int perm;

         perm = components[p];

         /* skip inactive permutations */
         if ( inactiveperms[perm] )
            continue;

         img = pt[perm];

         if ( img != v )
         {
#ifndef NDEBUG
            SCIP_VAR* varv = permvars[v];
            SCIP_VAR* varimg = permvars[img];

            /* check whether moved variables have the same type (might have been aggregated in the meanwhile) */
            assert( SCIPvarGetType(varv) == SCIPvarGetType(varimg) ||
               (SCIPvarIsBinary(varv) && SCIPvarIsBinary(varimg)) ||
               (SCIPvarGetType(varv) == SCIP_VARTYPE_IMPLINT && SCIPvarGetType(varimg) == SCIP_VARTYPE_CONTINUOUS &&
                  SCIPisEQ(scip, SCIPvarGetLbGlobal(varv), SCIPvarGetLbGlobal(varimg)) &&
                  SCIPisEQ(scip, SCIPvarGetUbGlobal(varv), SCIPvarGetUbGlobal(varimg))) ||
               (SCIPvarGetType(varv) == SCIP_VARTYPE_CONTINUOUS && SCIPvarGetType(varimg) == SCIP_VARTYPE_IMPLINT &&
                  SCIPisEQ(scip, SCIPvarGetLbGlobal(varv), SCIPvarGetLbGlobal(varimg)) &&
                  SCIPisEQ(scip, SCIPvarGetUbGlobal(varv), SCIPvarGetUbGlobal(varimg))) );
            assert( SCIPisEQ(scip, propdata->permvarsobj[v], propdata->permvarsobj[img]) );
#endif

            /* we are moving a variable globally fixed to 0 to a variable not of this type */
            if ( ! bg0[img] )
            {
               inactiveperms[perm] = TRUE; /* mark as inactive */
               --nactiveperms;
            }
         }
      }
   }

   /* filter out permutations that move variables that are fixed to different values */
   for (j = 0; j < nbg1 && nactiveperms > 0; ++j)
   {
      int* pt;

      v = bg1list[j];
      assert( 0 <= v && v < npermvars );
      assert( bg1[v] );

      componentidx = vartocomponent[v];

      /* skip unaffected variables and blocked components */
      if ( componentidx < 0 || propdata->componentblocked[componentidx] )
         continue;

      pt = permstrans[v];
      assert( pt != NULL );

      for (p = componentbegins[componentidx]; p < componentbegins[componentidx + 1]; ++p)
      {
         int img;
         int perm;

         perm = components[p];

         /* skip inactive permutations */
         if ( inactiveperms[perm] )
            continue;

         img = pt[perm];

         if ( img != v )
         {
#ifndef NDEBUG
            SCIP_VAR* varv = permvars[v];
            SCIP_VAR* varimg = permvars[img];

            /* check whether moved variables have the same type (might have been aggregated in the meanwhile) */
            assert( SCIPvarGetType(varv) == SCIPvarGetType(varimg) ||
               (SCIPvarIsBinary(varv) && SCIPvarIsBinary(varimg)) ||
               (SCIPvarGetType(varv) == SCIP_VARTYPE_IMPLINT && SCIPvarGetType(varimg) == SCIP_VARTYPE_CONTINUOUS &&
                  SCIPisEQ(scip, SCIPvarGetLbGlobal(varv), SCIPvarGetLbGlobal(varimg)) &&
                  SCIPisEQ(scip, SCIPvarGetUbGlobal(varv), SCIPvarGetUbGlobal(varimg))) ||
               (SCIPvarGetType(varv) == SCIP_VARTYPE_CONTINUOUS && SCIPvarGetType(varimg) == SCIP_VARTYPE_IMPLINT &&
                  SCIPisEQ(scip, SCIPvarGetLbGlobal(varv), SCIPvarGetLbGlobal(varimg)) &&
                  SCIPisEQ(scip, SCIPvarGetUbGlobal(varv), SCIPvarGetUbGlobal(varimg))) );
            assert( SCIPisEQ(scip, propdata->permvarsobj[v], propdata->permvarsobj[img]) );
#endif

            /* we are moving a variable globally fixed or branched to 1 to a variable not of this type */
            if ( ! bg1[img] )
            {
               inactiveperms[perm] = TRUE; /* mark as inactive */
               --nactiveperms;
            }
         }
      }
   }

   /* Clean bg1 list - need to do this after the main loop! (Not needed for bg0.)
    * Note that variables globally fixed to 1 are not resetted, since the loop starts at propdata->nbg1. */
   for (j = propdata->nbg1; j < nbg1; ++j)
      bg1[bg1list[j]] = FALSE;

   /* exit if no active permuations left */
   if ( nactiveperms == 0 )
      return SCIP_OKAY;

   /* compute orbits of binary variables */
   SCIP_CALL( SCIPallocBufferArray(scip, &orbits, nbinpermvars) );
   SCIP_CALL( SCIPallocBufferArray(scip, &orbitbegins, nbinpermvars) );
   SCIP_CALL( SCIPcomputeOrbitsFilterSym(scip, nbinpermvars, permstrans, nperms, inactiveperms,
         orbits, orbitbegins, &norbits, components, componentbegins, vartocomponent, propdata->componentblocked, ncomponents, propdata->nmovedpermvars) );

   if ( norbits > 0 )
   {
      int nfixedzero = 0;
      int nfixedone = 0;

      SCIPdebugMsg(scip, "Perform orbital fixing on %d orbits (%d active perms).\n", norbits, nactiveperms);
      SCIP_CALL( performOrbitalFixing(scip, permvars, nbinpermvars, orbits, orbitbegins, norbits, infeasible, &nfixedzero, &nfixedone) );

      propdata->nfixedzero += nfixedzero;
      propdata->nfixedone += nfixedone;
      *nprop = nfixedzero + nfixedone;

      SCIPdebugMsg(scip, "Orbital fixings: %d 0s, %d 1s.\n", nfixedzero, nfixedone);
   }

   SCIPfreeBufferArray(scip, &orbitbegins);
   SCIPfreeBufferArray(scip, &orbits);

   return SCIP_OKAY;
}



/*
 * Callback methods of propagator
 */

/** presolving initialization method of propagator (called when presolving is about to begin) */
static
SCIP_DECL_PROPINITPRE(propInitpreSymmetry)
{  /*lint --e{715}*/
   SCIP_PROPDATA* propdata;

   assert( scip != NULL );
   assert( prop != NULL );

   propdata = SCIPpropGetData(prop);
   assert( propdata != NULL );

   /* check whether we should run */
   if ( propdata->usesymmetry < 0 )
   {
      SCIP_CALL( SCIPgetIntParam(scip, "misc/usesymmetry", &propdata->usesymmetry) );

      if ( ISSYMRETOPESACTIVE(propdata->usesymmetry) )
         propdata->symconsenabled = TRUE;
      else
         propdata->symconsenabled = FALSE;

      if ( ISORBITALFIXINGACTIVE(propdata->usesymmetry) )
         propdata->ofenabled = TRUE;
      else
         propdata->ofenabled = FALSE;

      if ( ISSCHREIERSIMSACTIVE(propdata->usesymmetry) )
         propdata->schreiersimsenabled = TRUE;
      else
         propdata->schreiersimsenabled = FALSE;
   }

   /* add symmetry handling constraints if required  */
   if ( (propdata->symconsenabled || propdata->schreiersimsenabled) && propdata->addconsstiming == 0 )
   {
      SCIPdebugMsg(scip, "Try to add symmetry handling constraints before presolving.");

      SCIP_CALL( tryAddSymmetryHandlingConss(scip, prop, NULL, NULL) );
   }

   return SCIP_OKAY;
}


/** presolving deinitialization method of propagator (called after presolving has been finished) */
static
SCIP_DECL_PROPEXITPRE(propExitpreSymmetry)
{  /*lint --e{715}*/
   SCIP_PROPDATA* propdata;

   assert( scip != NULL );
   assert( prop != NULL );
   assert( strcmp(SCIPpropGetName(prop), PROP_NAME) == 0 );

   SCIPdebugMsg(scip, "Exitpre method of propagator <%s> ...\n", PROP_NAME);

   propdata = SCIPpropGetData(prop);
   assert( propdata != NULL );
   assert( propdata->usesymmetry >= 0 );

   /* guarantee that symmetries are computed (and handled) if the solving process has not been interrupted
    * and even if presolving has been disabled */
   if ( (propdata->symconsenabled || propdata->schreiersimsenabled) && SCIPgetStatus(scip) == SCIP_STATUS_UNKNOWN )
   {
      SCIP_CALL( tryAddSymmetryHandlingConss(scip, prop, NULL, NULL) );
   }

   return SCIP_OKAY;
}


/** presolving method of propagator */
static
SCIP_DECL_PROPPRESOL(propPresolSymmetry)
{  /*lint --e{715}*/
   SCIP_PROPDATA* propdata;
   int i;

   assert( scip != NULL );
   assert( prop != NULL );
   assert( result != NULL );
   assert( SCIPgetStage(scip) == SCIP_STAGE_PRESOLVING );

   *result = SCIP_DIDNOTRUN;

   propdata = SCIPpropGetData(prop);
   assert( propdata != NULL );
   assert( propdata->usesymmetry >= 0 );

   /* possibly create symmetry handling constraints */
   if ( propdata->symconsenabled || propdata->schreiersimsenabled )
   {
      int noldngenconns;
      int nchanges = 0;
      SCIP_Bool earlyterm = FALSE;

      /* skip presolving if we are not at the end if addconsstiming == 2 */
      assert( 0 <= propdata->addconsstiming && propdata->addconsstiming <= 2 );
      if ( propdata->addconsstiming > 1 && ! SCIPisPresolveFinished(scip) )
         return SCIP_OKAY;

      /* possibly stop */
      if ( SCIPisStopped(scip) )
         return SCIP_OKAY;

      noldngenconns = propdata->ngenconss + propdata->nschreiersimsconss;

      SCIP_CALL( tryAddSymmetryHandlingConss(scip, prop, &nchanges, &earlyterm) );

      /* if we actually tried to add symmetry handling constraints */
      if ( ! earlyterm )
      {
         *result = SCIP_DIDNOTFIND;

         if ( nchanges > 0 )
         {
            *result = SCIP_SUCCESS;
            *nchgbds += nchanges;
         }

         /* if symmetry handling constraints have been added, presolve each */
         if ( propdata->ngenconss > 0 || propdata->nschreiersimsconss > 0 )
         {
            /* at this point, the symmetry group should be computed and nontrivial */
            assert( propdata->nperms > 0 );
            assert( propdata->triedaddconss );

            /* we have added at least one symmetry handling constraints, i.e., we were successful */
            *result = SCIP_SUCCESS;

            *naddconss += propdata->ngenconss + propdata->nschreiersimsconss - noldngenconns;
            SCIPdebugMsg(scip, "Added symmetry breaking constraints: %d.\n", propdata->ngenconss + propdata->nschreiersimsconss - noldngenconns);

            /* if constraints have been added, loop through generated constraints and presolve each */
            for (i = 0; i < propdata->ngenconss; ++i)
            {
               SCIP_CALL( SCIPpresolCons(scip, propdata->genconss[i], nrounds, SCIP_PROPTIMING_ALWAYS, nnewfixedvars, nnewaggrvars, nnewchgvartypes,
                     nnewchgbds, nnewholes, nnewdelconss, nnewaddconss, nnewupgdconss, nnewchgcoefs, nnewchgsides, nfixedvars, naggrvars,
                     nchgvartypes, nchgbds, naddholes, ndelconss, naddconss, nupgdconss, nchgcoefs, nchgsides, result) );

               /* exit if cutoff or unboundedness has been detected */
               if ( *result == SCIP_CUTOFF || *result == SCIP_UNBOUNDED )
               {
                  SCIPdebugMsg(scip, "Presolving constraint <%s> detected cutoff or unboundedness.\n", SCIPconsGetName(propdata->genconss[i]));
                  return SCIP_OKAY;
               }
            }

            for (i = 0; i < propdata->nschreiersimsconss; ++i)
            {
               SCIP_CALL( SCIPpresolCons(scip, propdata->schreiersimsconss[i], nrounds, SCIP_PROPTIMING_ALWAYS, nnewfixedvars, nnewaggrvars, nnewchgvartypes,
                     nnewchgbds, nnewholes, nnewdelconss, nnewaddconss, nnewupgdconss, nnewchgcoefs, nnewchgsides, nfixedvars, naggrvars,
                     nchgvartypes, nchgbds, naddholes, ndelconss, naddconss, nupgdconss, nchgcoefs, nchgsides, result) );

               /* exit if cutoff or unboundedness has been detected */
               if ( *result == SCIP_CUTOFF || *result == SCIP_UNBOUNDED )
               {
                  SCIPdebugMsg(scip, "Presolving constraint <%s> detected cutoff or unboundedness.\n", SCIPconsGetName(propdata->schreiersimsconss[i]));
                  return SCIP_OKAY;
               }
            }
            SCIPdebugMsg(scip, "Presolved %d generated Schreier Sims constraints.\n", propdata->ngenconss);
         }
      }
   }

   /* run OF presolving */
   assert( 0 <= propdata->ofsymcomptiming && propdata->ofsymcomptiming <= 2 );
   if ( propdata->ofenabled && propdata->performpresolving && propdata->ofsymcomptiming <= 1 )
   {
      SCIP_Bool infeasible;
      int nprop;

      /* if we did not tried to add symmetry handling constraints */
      if ( *result == SCIP_DIDNOTRUN )
         *result = SCIP_DIDNOTFIND;

      SCIPdebugMsg(scip, "Presolving <%s>.\n", PROP_NAME);

      SCIP_CALL( propagateOrbitalFixing(scip, propdata, &infeasible, &nprop) );

      if ( infeasible )
      {
         *result = SCIP_CUTOFF;
         propdata->offoundreduction = TRUE;
      }
      else if ( nprop > 0 )
      {
         *result = SCIP_SUCCESS;
         *nfixedvars += nprop;
         propdata->offoundreduction = TRUE;
      }
   }
   else if ( propdata->ofenabled && propdata->ofsymcomptiming == 1 )
   {
      /* otherwise compute symmetry if timing requests it */
      SCIP_CALL( determineSymmetry(scip, propdata, SYM_SPEC_BINARY | SYM_SPEC_INTEGER | SYM_SPEC_REAL, 0) );
      assert( propdata->binvaraffected || ! propdata->ofenabled );
   }

   return SCIP_OKAY;
}


/** execution method of propagator */
static
SCIP_DECL_PROPEXEC(propExecSymmetry)
{  /*lint --e{715}*/
   SCIP_PROPDATA* propdata;
   SCIP_Bool infeasible = FALSE;
   SCIP_Longint nodenumber;
   int nprop = 0;

   assert( scip != NULL );
   assert( result != NULL );

   *result = SCIP_DIDNOTRUN;

   /* do not run if we are in the root or not yet solving */
   if ( SCIPgetDepth(scip) <= 0 || SCIPgetStage(scip) < SCIP_STAGE_SOLVING )
      return SCIP_OKAY;

   /* do nothing if we are in a probing node */
   if ( SCIPinProbing(scip) )
      return SCIP_OKAY;

   /* do not run again in repropagation, since the path to the root might have changed */
   if ( SCIPinRepropagation(scip) )
      return SCIP_OKAY;

   /* get data */
   propdata = SCIPpropGetData(prop);
   assert( propdata != NULL );

   /* if usesymmetry has not been read so far */
   if ( propdata->usesymmetry < 0 )
   {
      SCIP_CALL( SCIPgetIntParam(scip, "misc/usesymmetry", &propdata->usesymmetry) );
      if ( ISSYMRETOPESACTIVE(propdata->usesymmetry) )
         propdata->symconsenabled = TRUE;
      else
         propdata->symconsenabled = FALSE;

      if ( ISORBITALFIXINGACTIVE(propdata->usesymmetry) )
         propdata->ofenabled = TRUE;
      else
         propdata->ofenabled = FALSE;

      if ( ISSCHREIERSIMSACTIVE(propdata->usesymmetry) )
         propdata->schreiersimsenabled = TRUE;
      else
         propdata->schreiersimsenabled = FALSE;
   }

   /* do not propagate if orbital fixing is not enabled */
   if ( ! propdata->ofenabled )
      return SCIP_OKAY;

   /* return if there is no symmetry available */
   if ( propdata->nperms == 0 )
      return SCIP_OKAY;

   /* return if we already ran in this node */
   nodenumber = SCIPnodeGetNumber(SCIPgetCurrentNode(scip));
   if ( nodenumber == propdata->nodenumber )
      return SCIP_OKAY;
   propdata->nodenumber = nodenumber;

   /* propagate */
   *result = SCIP_DIDNOTFIND;

   SCIPdebugMsg(scip, "Propagating <%s>.\n", SCIPpropGetName(prop));

   SCIP_CALL( propagateOrbitalFixing(scip, propdata, &infeasible, &nprop) );

   if ( infeasible )
   {
      *result = SCIP_CUTOFF;
      propdata->offoundreduction = TRUE;
   }
   else if ( nprop > 0 )
   {
      *result = SCIP_REDUCEDDOM;
      propdata->offoundreduction = TRUE;
   }

   return SCIP_OKAY;
}


/** deinitialization method of propagator (called before transformed problem is freed) */
static
SCIP_DECL_PROPEXIT(propExitSymmetry)
{
   SCIP_PROPDATA* propdata;

   assert( scip != NULL );
   assert( prop != NULL );
   assert( strcmp(SCIPpropGetName(prop), PROP_NAME) == 0 );

   SCIPdebugMsg(scip, "Exiting propagator <%s>.\n", PROP_NAME);

   propdata = SCIPpropGetData(prop);
   assert( propdata != NULL );

   SCIP_CALL( freeSymmetryData(scip, propdata) );

   /* reset basic data */
   propdata->usesymmetry = -1;
   propdata->symconsenabled = FALSE;
   propdata->triedaddconss = FALSE;
   propdata->nsymresacks = 0;
   propdata->norbitopes = 0;
   propdata->ofenabled = FALSE;
   propdata->schreiersimsenabled = FALSE;
   propdata->lastrestart = 0;
   propdata->nfixedzero = 0;
   propdata->nfixedone = 0;
   propdata->nodenumber = -1;
   propdata->offoundreduction = FALSE;

   return SCIP_OKAY;
}


/** propagation conflict resolving method of propagator
 *
 *  @todo Implement reverse propagation.
 *
 *  Note that this is relatively difficult to obtain: One needs to include all bounds of variables that are responsible
 *  for creating the orbit in which the variables that was propagated lies. This includes all variables that are moved
 *  by the permutations which are involved in creating the orbit.
 */
static
SCIP_DECL_PROPRESPROP(propRespropSymmetry)
{  /*lint --e{715,818}*/
   assert( result != NULL );

   *result = SCIP_DIDNOTFIND;

   return SCIP_OKAY;
}


/** destructor of propagator to free user data (called when SCIP is exiting) */
static
SCIP_DECL_PROPFREE(propFreeSymmetry)
{  /*lint --e{715}*/
   SCIP_PROPDATA* propdata;

   assert( scip != NULL );
   assert( prop != NULL );
   assert( strcmp(SCIPpropGetName(prop), PROP_NAME) == 0 );

   SCIPdebugMsg(scip, "Freeing symmetry propagator.\n");

   propdata = SCIPpropGetData(prop);
   assert( propdata != NULL );

   SCIPfreeBlockMemory(scip, &propdata);

   return SCIP_OKAY;
}


/*
 * External methods
 */

/** include symmetry propagator */
SCIP_RETCODE SCIPincludePropSymmetry(
   SCIP*                 scip                /**< SCIP data structure */
   )
{
   SCIP_TABLEDATA* tabledata;
   SCIP_PROPDATA* propdata = NULL;
   SCIP_PROP* prop = NULL;

   SCIP_CALL( SCIPallocBlockMemory(scip, &propdata) );
   assert( propdata != NULL );

   propdata->npermvars = 0;
   propdata->nbinpermvars = 0;
   propdata->permvars = NULL;
#ifndef NDEBUG
   propdata->permvarsobj = NULL;
#endif
   propdata->nperms = -1;
   propdata->nmaxperms = 0;
   propdata->perms = NULL;
   propdata->permstrans = NULL;
   propdata->permvarmap = NULL;

   propdata->ncomponents = -1;
   propdata->components = NULL;
   propdata->componentbegins = NULL;
   propdata->vartocomponent = NULL;
   propdata->componentblocked = NULL;

   propdata->log10groupsize = -1.0;
   propdata->nmovedvars = -1;
   propdata->binvaraffected = FALSE;
   propdata->computedsymmetry = FALSE;

   propdata->usesymmetry = -1;
   propdata->symconsenabled = FALSE;
   propdata->triedaddconss = FALSE;
   propdata->genconss = NULL;
   propdata->ngenconss = 0;
   propdata->nsymresacks = 0;
   propdata->norbitopes = 0;

   propdata->ofenabled = FALSE;
   propdata->bg0 = NULL;
   propdata->bg0list = NULL;
   propdata->nbg0 = 0;
   propdata->bg1 = NULL;
   propdata->bg1list = NULL;
   propdata->nbg1 = 0;
   propdata->permvarsevents = NULL;
   propdata->inactiveperms = NULL;
   propdata->nmovedpermvars = 0;
   propdata->nmovedbinpermvars = 0;
   propdata->nmovedintpermvars = 0;
   propdata->nmovedimplintpermvars = 0;
   propdata->nmovedcontpermvars = 0;
   propdata->lastrestart = 0;
   propdata->nfixedzero = 0;
   propdata->nfixedone = 0;
   propdata->nodenumber = -1;
   propdata->offoundreduction = FALSE;

   propdata->schreiersimsenabled = FALSE;
   propdata->schreiersimsconss = NULL;
   propdata->nschreiersimsconss = 0;
   propdata->leaders = NULL;
   propdata->nleaders = 0;
   propdata->maxnleaders = 0;

   /* create event handler */
   propdata->eventhdlr = NULL;
   SCIP_CALL( SCIPincludeEventhdlrBasic(scip, &(propdata->eventhdlr), EVENTHDLR_SYMMETRY_NAME, EVENTHDLR_SYMMETRY_DESC,
         eventExecSymmetry, NULL) );
   assert( propdata->eventhdlr != NULL );

   /* include constraint handler */
   SCIP_CALL( SCIPincludePropBasic(scip, &prop, PROP_NAME, PROP_DESC,
         PROP_PRIORITY, PROP_FREQ, PROP_DELAY, PROP_TIMING, propExecSymmetry, propdata) );
   assert( prop != NULL );

   SCIP_CALL( SCIPsetPropFree(scip, prop, propFreeSymmetry) );
   SCIP_CALL( SCIPsetPropExit(scip, prop, propExitSymmetry) );
   SCIP_CALL( SCIPsetPropInitpre(scip, prop, propInitpreSymmetry) );
   SCIP_CALL( SCIPsetPropExitpre(scip, prop, propExitpreSymmetry) );
   SCIP_CALL( SCIPsetPropResprop(scip, prop, propRespropSymmetry) );
   SCIP_CALL( SCIPsetPropPresol(scip, prop, propPresolSymmetry, PROP_PRESOL_PRIORITY, PROP_PRESOL_MAXROUNDS, PROP_PRESOLTIMING) );

   /* include table */
   SCIP_CALL( SCIPallocBlockMemory(scip, &tabledata) );
   tabledata->propdata = propdata;
   SCIP_CALL( SCIPincludeTable(scip, TABLE_NAME_ORBITALFIXING, TABLE_DESC_ORBITALFIXING, TRUE,
         NULL, tableFreeOrbitalfixing, NULL, NULL, NULL, NULL, tableOutputOrbitalfixing,
         tabledata, TABLE_POSITION_ORBITALFIXING, TABLE_EARLIEST_ORBITALFIXING) );

   /* add parameters for computing symmetry */
   SCIP_CALL( SCIPaddIntParam(scip,
         "propagating/" PROP_NAME "/maxgenerators",
         "limit on the number of generators that should be produced within symmetry detection (0 = no limit)",
         &propdata->maxgenerators, TRUE, DEFAULT_MAXGENERATORS, 0, INT_MAX, NULL, NULL) );

   SCIP_CALL( SCIPaddBoolParam(scip,
         "propagating/" PROP_NAME "/checksymmetries",
         "Should all symmetries be checked after computation?",
         &propdata->checksymmetries, TRUE, DEFAULT_CHECKSYMMETRIES, NULL, NULL) );

   SCIP_CALL( SCIPaddBoolParam(scip,
         "propagating/" PROP_NAME "/displaynorbitvars",
         "Should the number of variables affected by some symmetry be displayed?",
         &propdata->displaynorbitvars, TRUE, DEFAULT_DISPLAYNORBITVARS, NULL, NULL) );

   SCIP_CALL( SCIPaddBoolParam(scip,
         "propagating/" PROP_NAME "/doubleequations",
         "Double equations to positive/negative version?",
         &propdata->doubleequations, TRUE, DEFAULT_DOUBLEEQUATIONS, NULL, NULL) );

   /* add parameters for adding symmetry handling constraints */
   SCIP_CALL( SCIPaddBoolParam(scip,
         "propagating/" PROP_NAME "/conssaddlp",
         "Should the symmetry breaking constraints be added to the LP?",
         &propdata->conssaddlp, TRUE, DEFAULT_CONSSADDLP, NULL, NULL) );

   SCIP_CALL( SCIPaddBoolParam(scip,
         "propagating/" PROP_NAME "/addsymresacks",
         "Add inequalities for symresacks for each generator?",
         &propdata->addsymresacks, TRUE, DEFAULT_ADDSYMRESACKS, NULL, NULL) );

   SCIP_CALL( SCIPaddBoolParam(scip,
         "propagating/" PROP_NAME "/detectorbitopes",
         "Should we check whether the components of the symmetry group can be handled by orbitopes?",
         &propdata->detectorbitopes, TRUE, DEFAULT_DETECTORBITOPES, NULL, NULL) );

   SCIP_CALL( SCIPaddRealParam(scip,
         "propagating/" PROP_NAME "/orbitopepctbinrows",
         "percentage of binary rows of an orbitope matrix below which orbitopes are not added",
         &propdata->orbitopepctbinrows, TRUE, DEFAULT_ORBITOPEPCTBINROWS, 0.0, 1.0, NULL, NULL) );

   SCIP_CALL( SCIPaddIntParam(scip,
         "propagating/" PROP_NAME "/addconsstiming",
         "timing of adding constraints (0 = before presolving, 1 = during presolving, 2 = after presolving)",
         &propdata->addconsstiming, TRUE, DEFAULT_ADDCONSSTIMING, 0, 2, NULL, NULL) );

   /* add parameters for orbital fixing */
   SCIP_CALL( SCIPaddIntParam(scip,
         "propagating/" PROP_NAME "/ofsymcomptiming",
         "timing of symmetry computation for orbital fixing (0 = before presolving, 1 = during presolving, 2 = at first call)",
         &propdata->ofsymcomptiming, TRUE, DEFAULT_OFSYMCOMPTIMING, 0, 2, NULL, NULL) );

   SCIP_CALL( SCIPaddBoolParam(scip,
         "propagating/" PROP_NAME "/performpresolving",
         "run orbital fixing during presolving?",
         &propdata->performpresolving, TRUE, DEFAULT_PERFORMPRESOLVING, NULL, NULL) );

   SCIP_CALL( SCIPaddBoolParam(scip,
         "propagating/" PROP_NAME "/recomputerestart",
         "recompute symmetries after a restart has occured?",
         &propdata->recomputerestart, TRUE, DEFAULT_RECOMPUTERESTART, NULL, NULL) );

   SCIP_CALL( SCIPaddBoolParam(scip,
         "propagating/" PROP_NAME "/compresssymmetries",
         "Should non-affected variables be removed from permutation to save memory?",
         &propdata->compresssymmetries, TRUE, DEFAULT_COMPRESSSYMMETRIES, NULL, NULL) );

   SCIP_CALL( SCIPaddRealParam(scip,
         "propagating/" PROP_NAME "/compressthreshold",
         "Compression is used if percentage of moved vars is at most the threshold.",
         &propdata->compressthreshold, TRUE, DEFAULT_COMPRESSTHRESHOLD, 0.0, 1.0, NULL, NULL) );

   SCIP_CALL( SCIPaddBoolParam(scip,
     "propagating/" PROP_NAME "/usecolumnsparsity",
         "Should the number of conss a variable is contained in be exploited in symmetry detection?",
         &propdata->usecolumnsparsity, TRUE, DEFAULT_USECOLUMNSPARSITY, NULL, NULL) );

<<<<<<< HEAD
   SCIP_CALL( SCIPaddIntParam(scip,
         "propagating/" PROP_NAME "/schreiersimstiebreakrule",
         "rule to select the orbit in Schreier Sims inequalities",
         &propdata->schreiersimstiebreakrule, TRUE, DEFAULT_SCHREIERSIMSTIEBREAKRULE, 0, 2, NULL, NULL) );

   SCIP_CALL( SCIPaddIntParam(scip,
         "propagating/" PROP_NAME "/schreiersimsleaderrule",
         "rule to select the leader in an orbit",
         &propdata->schreiersimsleaderrule, TRUE, DEFAULT_SCHREIERSIMSLEADERRULE, 0, 3, NULL, NULL) );

   SCIP_CALL( SCIPaddIntParam(scip,
         "propagating/" PROP_NAME "/schreiersimsleadervartype",
         "bitset encoding which variable types can be leaders (1-bit: binary; 2-bit: integer; 4-bit: impl. int; 8-bit: continuous);" \
         "if multiple types are allowed, take the one with most affected vars",
         &propdata->schreiersimsleadervartype, TRUE, DEFAULT_SCHREIERSIMSLEADERVARTYPE, 0, 15, NULL, NULL) );

   SCIP_CALL( SCIPaddBoolParam(scip,
         "propagating/" PROP_NAME "/addconflictcuts",
         "Should Schreier Sims cuts be added if we use a conflict based rule?",
         &propdata->addconflictcuts, TRUE, DEFAULT_ADDCONFLICTCUTS, NULL, NULL) );

   SCIP_CALL( SCIPaddBoolParam(scip,
         "propagating/" PROP_NAME "/schreiersimsaddcuts",
         "Should Schreier Sims cuts be added?",
         &propdata->schreiersimsaddcuts, TRUE, DEFAULT_SCHREIERSIMSADDCUTS, NULL, NULL) );

   SCIP_CALL( SCIPaddBoolParam(scip,
         "propagating/" PROP_NAME "/schreiersimsmixedcomponents",
         "Should Schreier Sims cuts be added if a symmetry component contains variables of different types?",
         &propdata->schreiersimsmixedcomponents, TRUE, DEFAULT_SCHREIERSIMSMIXEDCOMPONENTS, NULL, NULL) );
=======
   SCIP_CALL( SCIPaddBoolParam(scip,
         "propagating/" PROP_NAME "/disableofrestart",
         "Shall orbital fixing be disabled if orbital fixing has found a reduction and a restart occurs?",
         &propdata->disableofrestart, TRUE, DEFAULT_DISABLEOFRESTART, NULL, NULL) );
>>>>>>> 8307b132

   /* possibly add description */
   if ( SYMcanComputeSymmetry() )
   {
      SCIP_CALL( SCIPincludeExternalCodeInformation(scip, SYMsymmetryGetName(), SYMsymmetryGetDesc()) );
   }

   return SCIP_OKAY;
}


/** return currently available symmetry group information */
SCIP_RETCODE SCIPgetSymmetry(
   SCIP*                 scip,               /**< SCIP data structure */
   int*                  npermvars,          /**< pointer to store number of variables for permutations */
   SCIP_VAR***           permvars,           /**< pointer to store variables on which permutations act */
   SCIP_HASHMAP**        permvarmap,         /**< pointer to store hash map of permvars (or NULL) */
   int*                  nperms,             /**< pointer to store number of permutations */
   int***                perms,              /**< pointer to store permutation generators as (nperms x npermvars) matrix (or NULL)*/
   int***                permstrans,         /**< pointer to store permutation generators as (npermvars x nperms) matrix (or NULL)*/
   SCIP_Real*            log10groupsize,     /**< pointer to store log10 of group size (or NULL) */
   SCIP_Bool*            binvaraffected,     /**< pointer to store whether binary variables are affected */
   int**                 components,         /**< pointer to store components of symmetry group (or NULL) */
   int**                 componentbegins,    /**< pointer to store begin positions of components in components array (or NULL) */
   int**                 vartocomponent,     /**< pointer to store assignment from variable to its component (or NULL) */
   int*                  ncomponents         /**< pointer to store number of components (or NULL) */
   )
{
   SCIP_PROPDATA* propdata;
   SCIP_PROP* prop;

   assert( scip != NULL );
   assert( npermvars != NULL );
   assert( permvars != NULL );
   assert( nperms != NULL );
   assert( perms != NULL || permstrans != NULL );
   assert( ncomponents != NULL || (components == NULL && componentbegins == NULL && vartocomponent == NULL) );

   /* find symmetry propagator */
   prop = SCIPfindProp(scip, "symmetry");
   if ( prop == NULL )
   {
      SCIPerrorMessage("Could not find symmetry propagator.\n");
      return SCIP_PLUGINNOTFOUND;
   }
   assert( prop != NULL );
   assert( strcmp(SCIPpropGetName(prop), PROP_NAME) == 0 );

   propdata = SCIPpropGetData(prop);
   assert( propdata != NULL );

   *npermvars = propdata->npermvars;
   *permvars = propdata->permvars;

   if ( permvarmap != NULL )
      *permvarmap = propdata->permvarmap;

   *nperms = propdata->nperms;
   if ( perms != NULL )
   {
      *perms = propdata->perms;
      assert( *perms != NULL || *nperms <= 0 );
   }

   if ( permstrans != NULL )
   {
      *permstrans = propdata->permstrans;
      assert( *permstrans != NULL || *nperms <= 0 );
   }

   if ( log10groupsize != NULL )
      *log10groupsize = propdata->log10groupsize;

   if ( binvaraffected != NULL )
      *binvaraffected = propdata->binvaraffected;

   if ( components != NULL )
      *components = propdata->components;

   if ( componentbegins != NULL )
      *componentbegins = propdata->componentbegins;

   if ( vartocomponent )
      *vartocomponent = propdata->vartocomponent;

   if ( ncomponents )
      *ncomponents = propdata->ncomponents;

   return SCIP_OKAY;
}

/** return whether orbital fixing is enabled */
SCIP_Bool SCIPisOrbitalfixingEnabled(
   SCIP*                 scip                /**< SCIP data structure */
   )
{
   SCIP_PROP* prop;
   SCIP_PROPDATA* propdata;

   assert( scip != NULL );

   prop = SCIPfindProp(scip, PROP_NAME);
   if ( prop == NULL )
      return FALSE;

   propdata = SCIPpropGetData(prop);
   assert( propdata != NULL );

   return propdata->ofenabled;
}

/** return number of the symmetry group's generators */
int SCIPgetSymmetryNGenerators(
   SCIP*                 scip                /**< SCIP data structure */
   )
{
   SCIP_PROP* prop;
   SCIP_PROPDATA* propdata;

   assert( scip != NULL );

   prop = SCIPfindProp(scip, PROP_NAME);
   if ( prop == NULL )
      return 0;

   propdata = SCIPpropGetData(prop);
   assert( propdata != NULL );

   if ( propdata->nperms < 0 )
      return 0;
   else
      return propdata->nperms;
}<|MERGE_RESOLUTION|>--- conflicted
+++ resolved
@@ -280,7 +280,8 @@
    int                   nfixedzero;         /**< number of variables fixed to 0 */
    int                   nfixedone;          /**< number of variables fixed to 1 */
    SCIP_Longint          nodenumber;         /**< number of node where propagation has been last applied */
-<<<<<<< HEAD
+   SCIP_Bool             offoundreduction;   /**< whether orbital fixing has found a reduction since the last time computing symmetries */
+   SCIP_Bool             disableofrestart;   /**< whether OF shall be disabled if OF has found a reduction and a restart occurs */
 
    /* data necessary for Schreier Sims cuts */
    SCIP_Bool             schreiersimsenabled; /**< Use Schreier Sims cuts? */
@@ -296,10 +297,6 @@
    SCIP_Bool             addconflictcuts;    /**< Should Schreier Sims cuts be added if we use a conflict based rule? */
    SCIP_Bool             schreiersimsaddcuts; /**< Should Schreier Sims cuts be added? */
    SCIP_Bool             schreiersimsmixedcomponents; /**< Should Schreier Sims cuts be added if a symmetry component contains variables of different types? */
-=======
-   SCIP_Bool             offoundreduction;   /**< whether orbital fixing has found a reduction since the last time computing symmetries */
-   SCIP_Bool             disableofrestart;   /**< whether OF shall be disabled if OF has found a reduction and a restart occurs */
->>>>>>> 8307b132
 };
 
 /** node data of a given node in the conflict graph */
@@ -3185,19 +3182,9 @@
       cons = setppcconss[c];
       assert( cons != NULL );
 
-<<<<<<< HEAD
       /* skip covering constraints */
       if ( SCIPgetTypeSetppc(scip, cons) == SCIP_SETPPCTYPE_COVERING )
          continue;
-=======
-   /* disable orbital fixing if all components are handled by orbitopes */
-   if ( propdata->ncomponents == propdata->norbitopes )
-      propdata->ofenabled = FALSE;
-
-   /* possibly stop */
-   if ( SCIPisStopped(scip) )
-      return SCIP_OKAY;
->>>>>>> 8307b132
 
       setppcvars = SCIPgetVarsSetppc(scip, cons);
       nsetppcvars = SCIPgetNVarsSetppc(scip, cons);
@@ -4305,6 +4292,14 @@
       }
    }
 
+   /* disable orbital fixing if all components are handled by orbitopes */
+   if ( propdata->ncomponents == propdata->norbitopes )
+      propdata->ofenabled = FALSE;
+
+   /* possibly stop */
+   if ( SCIPisStopped(scip) )
+      return SCIP_OKAY;
+
    if ( propdata->schreiersimsenabled )
    {
       SCIP_CALL( addSchreierSimsConss(scip, propdata, nchgbds) );
@@ -5381,7 +5376,6 @@
          "Should the number of conss a variable is contained in be exploited in symmetry detection?",
          &propdata->usecolumnsparsity, TRUE, DEFAULT_USECOLUMNSPARSITY, NULL, NULL) );
 
-<<<<<<< HEAD
    SCIP_CALL( SCIPaddIntParam(scip,
          "propagating/" PROP_NAME "/schreiersimstiebreakrule",
          "rule to select the orbit in Schreier Sims inequalities",
@@ -5412,12 +5406,11 @@
          "propagating/" PROP_NAME "/schreiersimsmixedcomponents",
          "Should Schreier Sims cuts be added if a symmetry component contains variables of different types?",
          &propdata->schreiersimsmixedcomponents, TRUE, DEFAULT_SCHREIERSIMSMIXEDCOMPONENTS, NULL, NULL) );
-=======
+
    SCIP_CALL( SCIPaddBoolParam(scip,
          "propagating/" PROP_NAME "/disableofrestart",
          "Shall orbital fixing be disabled if orbital fixing has found a reduction and a restart occurs?",
          &propdata->disableofrestart, TRUE, DEFAULT_DISABLEOFRESTART, NULL, NULL) );
->>>>>>> 8307b132
 
    /* possibly add description */
    if ( SYMcanComputeSymmetry() )
