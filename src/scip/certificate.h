/* * * * * * * * * * * * * * * * * * * * * * * * * * * * * * * * * * * * * * */
/*                                                                           */
/*                  This file is part of the program and library             */
/*         SCIP --- Solving Constraint Integer Programs                      */
/*                                                                           */
/*    Copyright (C) 2002-2020 Konrad-Zuse-Zentrum                            */
/*                            fuer Informationstechnik Berlin                */
/*                                                                           */
/*  SCIP is distributed under the terms of the ZIB Academic License.         */
/*                                                                           */
/*  You should have received a copy of the ZIB Academic License              */
/*  along with SCIP; see the file COPYING. If not email to scip@zib.de.      */
/*                                                                           */
/* * * * * * * * * * * * * * * * * * * * * * * * * * * * * * * * * * * * * * */

/**@file   certificate.h
 * @brief  methods for certificate output
 * @author Ambros Gleixner
 * @author Daniel Steffy
 */

/*---+----1----+----2----+----3----+----4----+----5----+----6----+----7----+----8----+----9----+----0----+----1----+----2*/

#ifndef __SCIP_CERTIFICATE_H__
#define __SCIP_CERTIFICATE_H__


#include "scip/def.h"
#include "scip/type_set.h"
#include "scip/type_cuts.h"
#include "scip/type_stat.h"
#include "scip/type_tree.h"
#include "scip/type_certificate.h"
#include "scip/type_sol.h"
#include "scip/type_lpexact.h"
#include "scip/type_cons.h"
#include "scip/type_var.h"
#include "scip/pub_fileio.h"
#include "scip/type_prob.h"
#ifdef SCIP_WITH_GMP
#include "gmp.h"
#endif

#ifdef __cplusplus
extern "C" {
#endif

/** creates certificate data structure */
SCIP_RETCODE SCIPcertificateCreate(
   SCIP_CERTIFICATE**    certificate,        /**< pointer to store the certificate information */
   SCIP_MESSAGEHDLR*     messagehdlr         /**< message handler */
   );

/** frees certificate data structure */
void SCIPcertificateFree(
   SCIP_CERTIFICATE**    certificate         /**< pointer to store the certificate information */
   );

/** initializes certificate information and creates files for certificate output */
SCIP_RETCODE SCIPcertificateInit(
   SCIP*                 scip,               /**< scip data structure */
   SCIP_CERTIFICATE*     certificate,        /**< certificate information */
   BMS_BLKMEM*           blkmem,             /**< block memory */
   SCIP_SET*             set,                /**< global SCIP settings */
   SCIP_MESSAGEHDLR*     messagehdlr         /**< message handler */
   );

/** initializes certificate information and creates files for certificate output */
SCIP_RETCODE SCIPcertificateInitTransFile(
   SCIP*                 scip                /**< scip data structure */
   );

/** closes the certificate output files */
void SCIPcertificateExit(
   SCIP*                 scip,               /**< scip data structure */
   SCIP_CERTIFICATE*     certificate,        /**< certificate information */
   SCIP_SET*             set,                /**< global SCIP settings */
   SCIP_MESSAGEHDLR*     messagehdlr         /**< message handler */
   );

/** returns whether the certificate output is activated? */
SCIP_Bool SCIPcertificateIsActive(
   SCIP_SET*             set,                /**< SCIP settings */
   SCIP_CERTIFICATE*     certificate         /**< certificate information */
   );

/** returns whether the certificate output is activated? */
SCIP_Bool SCIPsetCertificateEnabled(
   SCIP_SET*             set                 /**< SCIP settings */
   );

/** returns current certificate index (return -1 if certificate not active) */
SCIP_Real SCIPcertificateGetFilesize(
   SCIP_CERTIFICATE*     certificate         /**< certificate information */
   );

/** returns current certificate index*/
SCIP_Longint SCIPcertificateGetCurrentIndex(
   SCIP_CERTIFICATE*     certificate         /**< certificate information */
   );

#ifndef NDEBUG
/** checks if information is consistent with printed certificate line */
SCIP_Bool SCIPcertificateEnsureLastBoundInfoConsistent(
   SCIP_CERTIFICATE*     certificate,        /**< certificate information */
   SCIP_VAR*             var,                /**< variable that gets changed */
   SCIP_BOUNDTYPE        boundtype,          /**< lb or ub changed? */
   SCIP_Real             newbound,           /**< new bound */
   SCIP_Bool             needsglobal         /**< if the bound needs to be global */
   );
#endif

/** sets the objective function used when printing dual bounds */
SCIP_RETCODE SCIPcertificateSetAndPrintObjective(
   SCIP_CERTIFICATE*     certificate,        /**< certificate information */
   SCIP_Bool             isorigfile,         /**< should the original solution be printed or in transformed space */
   BMS_BLKMEM*           blkmem,             /**< block memory */
   SCIP_Rational**       coefs,              /**< objective function coefficients */
   int                   nvars               /**< number of variables */
   );

/** prints a string to the problem section of the certificate file */
void SCIPcertificatePrintProblemMessage(
   SCIP_CERTIFICATE*     certificate,        /**< certificate information */
   SCIP_Bool             isorigfile,         /**< should the original solution be printed or in transformed space */
   const char*           formatstr,          /**< format string like in printf() function */
   ...                                       /**< format arguments line in printf() function */
   );

/** prints a string to the proof section of the certificate file */
void SCIPcertificatePrintProofMessage(
   SCIP_CERTIFICATE*     certificate,        /**< certificate information */
   const char*           formatstr,          /**< format string like in printf() function */
   ...                                       /**< format arguments line in printf() function */
   );

/** prints a rational number to the problem section of the certificate file */
void SCIPcertificatePrintProblemRational(
   SCIP_CERTIFICATE*     certificate,        /**< certificate information */
   SCIP_Bool             isorigfile,         /**< should the original solution be printed or in transformed space */
   SCIP_Rational*        val,                /**< Rational to print to the problem*/
   int                   base                /**< The base representation*/
   );

/** prints a rational number to the proof section of the certificate file */
void SCIPcertificatePrintProofRational(
   SCIP_CERTIFICATE*     certificate,        /**< certificate information */
   SCIP_Rational*        val,                /**< Rational to print to the problem*/
   int                   base                /**< The base representation*/
   );

/** prints a comment to the problem section of the certificate file */
void SCIPcertificatePrintProblemComment(
   SCIP_CERTIFICATE*     certificate,        /**< certificate information */
   SCIP_Bool             isorigfile,         /**< should the original solution be printed or in transformed space */
   const char*           formatstr,          /**< format string like in printf() function */
   ...                                       /**< format arguments line in printf() function */
   );

/** prints a comment to the proof section of the certificate file */
void SCIPcertificatePrintProofComment(
   SCIP_CERTIFICATE*     certificate,        /**< certificate information */
   const char*           formatstr,          /**< format string like in printf() function */
   ...                                       /**< format arguments line in printf() function */
   );

/** prints variable section header */
void SCIPcertificatePrintVarHeader(
   SCIP_CERTIFICATE*     certificate,        /**< certificate information */
   SCIP_Bool             isorigfile,         /**< should the original solution be printed or in transformed space */
   int                   nvars               /**< number of variables */
   );

/** prints version header */
void SCIPcertificatePrintVersionHeader(
   SCIP_CERTIFICATE*     certificate,        /**< certificate information */
   SCIP_Bool             isorigfile          /**< should the original solution be printed or in transformed space */
   );

/** prints integer section header */
void SCIPcertificatePrintIntHeader(
   SCIP_CERTIFICATE*     certificate,        /**< certificate information */
   SCIP_Bool             isorigfile,         /**< should the original solution be printed or in transformed space */
   int                   nvars               /**< number of variables */
   );

/** prints constraint section header */
void SCIPcertificatePrintConsHeader(
   SCIP_CERTIFICATE*     certificate,        /**< certificate information */
   SCIP_Bool             isorigfile,         /**< should the original solution be printed or in transformed space */
   int                   nconss,             /**< number of all constraints */
   int                   nboundconss         /**< number of bound constraints */
   );

/** prints derivation section header */
void SCIPcertificatePrintDerHeader(
   SCIP_CERTIFICATE*     certificate,        /**< certificate information */
   SCIP_Bool             isorigfile          /**< shoud the line be printed to the origfile or the transfile */
   );

/** prints constraint */
void SCIPcertificatePrintCons(
   SCIP_CERTIFICATE*     certificate,        /**< certificate information */
   SCIP_Bool             isorigfile,         /**< should the original solution be printed or in transformed space */
   const char*           consname,           /**< name of the constraint */
   const char            sense,              /**< sense of the constraint, i.e., G, L, or E */
   SCIP_Rational*        side,               /**< left/right-hand side */
   int                   len,                /**< number of nonzeros */
   int*                  ind,                /**< index array */
   SCIP_Rational**       val                 /**< coefficient array */
   );

/** prints constraint */
SCIP_RETCODE SCIPcertificatePrintMirCut(
   SCIP_SET*             set,                /**< SCIP settings */
   SCIP_LP*              lp,                 /**< SCIP lp data structure */
   SCIP_CERTIFICATE*     certificate,        /**< certificate information */
   SCIP_PROB*            prob,               /**< SCIP problem data */
   SCIP_ROW*             row,                /**< the row to be printed */
   const char            sense               /**< sense of the constraint, i.e., G, L, or E */
   );

/** create a new node data structure for the current node */
SCIP_RETCODE SCIPcertificateTransAggrrow(
   SCIP_SET*             set,                /**< general SCIP settings */
   SCIP_PROB*            prob,               /**< SCIP problem data */
   SCIP_CERTIFICATE*     certificate,        /**< SCIP certificate */
   SCIP_AGGRROW*         aggrrow,            /**< agrrrow that results from the aggregation */
   SCIP_ROW*             row,                /**< the cut that we are attempting to prove */
   SCIP_ROW**            aggrrows,           /**< array of rows used fo the aggregation */
   SCIP_Real*            weights,            /**< array of weights */
   int                   naggrrows           /**< length of the arrays */
   );

/** Print cutoff bound for objective value **/
SCIP_RETCODE SCIPcertificatePrintCutoffBound(
   SCIP* scip,
   SCIP_CERTIFICATE* certificate,
   SCIP_Rational* bound,
   unsigned long* certificateline
   );

/** create a new node data structure for the current node */
SCIP_RETCODE SCIPcertificatePrintAggrrow(
   SCIP_SET*             set,                /**< general SCIP settings */
   SCIP_LP*              lp,                 /**< SCIP lp data structure */
   SCIP_PROB*            prob,               /**< SCIP problem data */
   SCIP_CERTIFICATE*     certificate,        /**< SCIP certificate */
   SCIP_AGGRROW*         aggrrow,            /**< agrrrow that results from the aggregation */
   SCIP_ROW**            aggrrows,           /**< array of rows used fo the aggregation */
   SCIP_Real*            weights,            /**< array of weights */
<<<<<<< HEAD
   int                   naggrrows,           /**< length of the arrays */
   unsigned long*        certificateline     /**< pointer to store the certificate line index or NULL */
=======
   int                   naggrrows,          /**< length of the arrays */
   SCIP_Bool             local               /**< true if local bound information can be used */
>>>>>>> 27469289
   );

/** prints a variable bound to the problem section of the certificate file and returns line index */
SCIP_RETCODE SCIPcertificatePrintBoundCons(
   SCIP_CERTIFICATE*     certificate,        /**< certificate information */
   SCIP_Bool             isorigfile,         /**< should the original solution be printed or in transformed space */
   const char*           boundname,          /**< name of the bound constraint */
   SCIP_VAR*             var,                /**< variable to print the bound cons for */
   SCIP_Rational*        boundval,           /**< value of the bound */
   SCIP_Bool             isupper             /**< is it the upper bound? */
   );

/** installs updated node data in parent node */
SCIP_RETCODE SCIPcertificateUpdateParentData(
   SCIP_CERTIFICATE*     certificate,        /**< certificate information */
   SCIP_NODE*            node,               /**< node data structure */
   SCIP_Longint          fileindex,          /**< index of new bound */
   SCIP_Rational*        newbound            /**< pointer to value of new bound, NULL if infeasible */
   );

/** prints dual bound to proof section */
SCIP_Longint SCIPcertificatePrintDualbound(
   SCIP_CERTIFICATE*     certificate,        /**< certificate data structure */
   const char*           linename,           /**< name of the unsplitting line */
   SCIP_Rational*        lowerbound,         /**< pointer to lower bound on the objective, NULL indicating infeasibility */
   int                   len,                /**< number of dual multipiers */
   SCIP_Longint*         ind,                /**< index array */
   SCIP_Rational**       val                 /**< array of dual multipliers */
   );

/** Print a dual bound from an exact lp solution */
SCIP_RETCODE SCIPcertificatePrintDualboundExactLP(
   SCIP_CERTIFICATE*     certificate,        /**< scip certificate struct */
   SCIP_LPEXACT*         lpexact,            /**< the exact lp */
   SCIP_SET*             set,                /**< scip settings */
   SCIP_NODE*            node,               /**< the current node */
   SCIP_PROB*            prob,               /**< problem data */
   SCIP_Bool             usefarkas           /**< should an infeasibility proof be printed? */
   );

/** Print a dual bound from an exact lp solution */
SCIP_RETCODE SCIPcertificatePrintDualboundPseudo(
   SCIP_CERTIFICATE*     certificate,        /**< scip certificate struct */
   SCIP_LPEXACT*         lpexact,            /**< the exact lp */
   SCIP_NODE*            node,               /**< current node */
   SCIP_SET*             set,                /**< scip settings */
   SCIP_PROB*            prob,               /**< problem data */
   SCIP_Bool             lowerchanged,       /**< to the modified indices address a change in lb or ub? */
   int                   modifiedvarindex,   /**< index of modified variable, or -1 */
   SCIP_Longint          boundchangeindex,   /**< index of unprocessed bound change in the certificate, or -1 */
   SCIP_Real             psval               /**< the pseudo obj value */
   );

SCIP_RETCODE SCIPcertificatePrintInheritedBound(
   SCIP_SET*             set,                /**< general SCIP settings */
   SCIP_CERTIFICATE*     certificate,        /**< certificate data structure */
   SCIP_NODE*            node                /**< node data */
   );

/** update the parent certificate node data when branching, print branching into certificate if not already present */
SCIP_RETCODE SCIPcertificatePrintBranching(
   SCIP_SET*             set,                /**< general SCIP settings */
   SCIP_CERTIFICATE*     certificate,        /**< certificate information */
   SCIP_STAT*            stat,               /**< dynamic problem statistics */
   SCIP_PROB*            prob,               /**< problem data */
   SCIP_LP*              lp,                 /**< LP informations */
   SCIP_TREE*            tree,               /**< branch and bound tree */
   SCIP_NODE*            node,               /**< node data */
   SCIP_VAR*             branchvar,          /**< the variable that gets branched on */
   SCIP_BOUNDTYPE        boundtype,          /**< the bounding type */
   SCIP_Real             newbound            /**< the new bound */
   );

/** create a new node data structure for the current node */
SCIP_RETCODE SCIPcertificateNewNodeData(
   SCIP_SET*             set,                /**< general SCIP settings */
   SCIP_CERTIFICATE*     certificate,        /**< SCIP certificate */
   SCIP_STAT*            stat,               /**< problem statistics */
   SCIP_NODE*            node                /**< new node, that was created */
   );

/** create a new split info structure for the current cut */
SCIP_RETCODE SCIPcertificateNewMirInfo(
   SCIP*                 scip                /**< SCIP data structure */
   );

/** free all aggregation information */
SCIP_RETCODE SCIPcertificateClearAggrinfo(
   SCIP*                 scip                /**< global SCIP data structure */
   );

/** free aggregation information */
SCIP_RETCODE SCIPcertificateFreeAggrInfo(
   SCIP_SET*             set,                /**< general SCIP settings */
   SCIP_CERTIFICATE*     certificate,        /**< SCIP certificate structure */
   SCIP_LP*              lp,                 /**< SCIP lp data structure */
   SCIP_AGGREGATIONINFO* aggrinfo,           /**< SCIP aggregation info */
   SCIP_ROW*             row                 /**< new row, that info should be stored for */
   );

/** create a new aggregation info for a row */
SCIP_RETCODE SCIPcertificateNewAggrInfo(
   SCIP*                 scip,               /**< SCIP data structure */
   SCIP_AGGRROW*         aggrrow,            /**< agrrrow that results from the aggregation */
   SCIP_AGGRROW*         negslackrow,        /**< agrrrow that results from the aggregation with implicitly defined negative slack added */
   SCIP_ROW**            aggrrows,           /**< array of rows used fo the aggregation */
   SCIP_Real*            weights,            /**< array of weights */
   int                   naggrrows,          /**< length of the arrays */
   SCIP_ROW**            negslackrows,       /**< array of rows that are added implicitly with negative slack */
   SCIP_Real*            negslackweights,    /**< array of negative slack weights */
   int                   nnegslackrows       /**< length of the negative slack array */
   );

/** prints unsplitting information to proof section */
int SCIPcertificatePrintUnsplitting(
   SCIP_SET*             set,                /**< general SCIP settings */
   SCIP_CERTIFICATE*     certificate,        /**< certificate data structure */
   SCIP_NODE*            node                /**< node data */
   );

/** prints RTP section with lowerbound and upperbound range */
void SCIPcertificatePrintRtpRange(
   SCIP_CERTIFICATE*     certificate,        /**< certificate data structure */
   SCIP_Bool             isorigfile,         /**< should the original solution be printed or in transformed space */
   SCIP_Rational*        lowerbound,         /**< pointer to lower bound on the objective */
   SCIP_Rational*        upperbound          /**< pointer to upper bound on the objective */
   );

/** prints the last part of the certificate header (RTP range/sol, ...) */
SCIP_RETCODE SCIPcertificatePrintResult(
   SCIP*                 scip,               /**< SCIP data structure */
   SCIP_Bool             isorigfile,         /**< should the original solution be printed or in transformed space */
   SCIP_SET*             set,                /**< general SCIP settings */
   SCIP_CERTIFICATE*     certificate         /**< certificate information */
   );

/** prints the last part of the certificate header (RTP range/sol, ...) */
SCIP_RETCODE SCIPcertificateSaveFinalbound(
   SCIP*                 scip,               /**< SCIP data structure */
   SCIP_SET*             set,                /**< general SCIP settings */
   SCIP_CERTIFICATE*     certificate         /**< certificate information */
   );

/** prints RTP section for infeasibility */
void SCIPcertificatePrintRtpInfeas(
   SCIP_CERTIFICATE*     certificate,        /**< certificate data structure */
   SCIP_Bool             isorigfile          /**< should the original solution be printed or in transformed space */
   );

/** prints SOL header and exact solution to certificate file */
void SCIPcertificatePrintSolExact(
   SCIP_CERTIFICATE*     certificate,        /**< certificate data structure */
   SCIP*                 scip,               /**< SCIP data structure */
   SCIP_SOL*             sol                 /**< primal CIP solution */
   );


/** set the node to have its own bound proof */
SCIP_RETCODE SCIPcertificateSetInheritanceData(
   SCIP_CERTIFICATE*     certificate,        /**< certificate information */
   SCIP_NODE*            node,               /**< node data structure */
   SCIP_Longint          fileindex,          /**< index of new bound */
   SCIP_Rational*        newbound            /**< the inherited bound */
   );
SCIP_RETCODE SCIPcertificateSetLastBoundIndex(
   SCIP*                 scip,
   SCIP_CERTIFICATE*     certificate,        /**< certificate data structure */
   SCIP_Longint          index
   );

SCIP_Longint SCIPcertificateGetLastBoundIndex(
   SCIP*                 scip,
   SCIP_CERTIFICATE*     certificate         /**< certificate data structure */
   );

void SCIPcertificateAssertStateCorrect(SCIP* scip, SCIP_VAR* var);

unsigned long SCIPcertificateGetRowIndex(SCIP_CERTIFICATE* certificate, SCIP_ROWEXACT* row, SCIP_Bool rhs);

SCIP_RETCODE SCIPcertificatePrintCutoffConflictingBounds(SCIP* scip, SCIP_CERTIFICATE* certificate, SCIP_VAR* var, SCIP_Rational* lb, SCIP_Rational* ub, SCIP_Longint lbindex, SCIP_Longint ubindex);

SCIP_RETCODE SCIPcertificatePrintGlobalBound(
   SCIP*                 scip,               /**< SCIP data structure */
   SCIP_CERTIFICATE*     certificate,        /**< SCIP certificate */
   SCIP_VAR*             var,                /**< variable */
   SCIP_BOUNDTYPE        boundtype,          /**< Whether we have an upper bound or a lower bound */
   SCIP_Rational*        value,              /**< value of the bound */
   SCIP_Longint          certificateindex    /**< index in the certificate */
   );

SCIP_Bool SCIPcertificateShouldTrackBounds(
   SCIP*              scip
   );

#ifdef __cplusplus
}
#endif

#endif<|MERGE_RESOLUTION|>--- conflicted
+++ resolved
@@ -249,13 +249,9 @@
    SCIP_AGGRROW*         aggrrow,            /**< agrrrow that results from the aggregation */
    SCIP_ROW**            aggrrows,           /**< array of rows used fo the aggregation */
    SCIP_Real*            weights,            /**< array of weights */
-<<<<<<< HEAD
-   int                   naggrrows,           /**< length of the arrays */
+   int                   naggrrows,          /**< length of the arrays */
+   SCIP_Bool             local,              /**< true if local bound information can be used */
    unsigned long*        certificateline     /**< pointer to store the certificate line index or NULL */
-=======
-   int                   naggrrows,          /**< length of the arrays */
-   SCIP_Bool             local               /**< true if local bound information can be used */
->>>>>>> 27469289
    );
 
 /** prints a variable bound to the problem section of the certificate file and returns line index */
