/* * * * * * * * * * * * * * * * * * * * * * * * * * * * * * * * * * * * * * */
/*                                                                           */
/*                  This file is part of the program and library             */
/*         SCIP --- Solving Constraint Integer Programs                      */
/*                                                                           */
/*    Copyright (C) 2002-2011 Konrad-Zuse-Zentrum                            */
/*                            fuer Informationstechnik Berlin                */
/*                                                                           */
/*  SCIP is distributed under the terms of the ZIB Academic License.         */
/*                                                                           */
/*  You should have received a copy of the ZIB Academic License              */
/*  along with SCIP; see the file COPYING. If not email to scip@zib.de.      */
/*                                                                           */
/* * * * * * * * * * * * * * * * * * * * * * * * * * * * * * * * * * * * * * */

/**@file   prop_pseudoobj.c
 * @brief  Pseudo objective propagator
 * @author Tobias Achterberg
 * @author Stefan Heinz
 *
 * This propagator propagates the objective function using the cutoff bound and the pseudo objective value. The pseudo
 * objective value can be seen as minimum activity of the linear objective function. Using this, this propagator checks
 * if variables with non-zero objective coefficients can exceed the cutoff bound. If this is the case the corresponding
 * bound can be tightened.
 *
 */

/*---+----1----+----2----+----3----+----4----+----5----+----6----+----7----+----8----+----9----+----0----+----1----+----2*/

#include <assert.h>
#include <string.h>

#include "scip/prop_pseudoobj.h"


#define PROP_NAME              "pseudoobj"
#define PROP_DESC              "pseudo objective function propagator"
#define PROP_TIMING             SCIP_PROPTIMING_ALWAYS
#define PROP_PRIORITY                 0 /**< propagator priority */ 
#define PROP_FREQ                     1 /**< propagator frequency */
#define PROP_DELAY                FALSE /**< should propagation method be delayed, if other propagators found reductions? */
#define PROP_PRESOL_PRIORITY   +6000000 /**< priority of the presolving method (>= 0: before, < 0: after constraint handlers); combined with presolvers */
#define PROP_PRESOL_DELAY          TRUE /**< should presolving be delay, if other presolvers found reductions?  */
#define PROP_PRESOL_MAXROUNDS        -1 /**< maximal number of presolving rounds the presolver participates in (-1: no
                                         *   limit) */

#define EVENTHDLR_NAME         "pseudoobj"
#define EVENTHDLR_DESC         "bound change event handler for pseudo objective function propagator"

#define DEFAULT_MAXCANDS            100 /**< maximal number of variables to look at in a single propagation round
                                         *   (-1: process all variables) */
#define DEFAULT_PROPFULLINROOT     TRUE /**< do we want to propagate full if we are propagating the root node, despite the number of maxcand */
#define DEFAULT_PROPCUTOFFBOUND   FALSE /**< propagate new cutoff bound directly globally */



/*
 * Data structures
 */

/** propagator data */
struct SCIP_PropData
{
   SCIP_EVENTHDLR*       eventhdlr;          /**< event handler for global bound change events */
   SCIP_VAR**            objvars;            /**< variables with non-zero objective */
   SCIP_Real             cutoffbound;        /**< last cutoff bound used in presolving */
   SCIP_Real             glbpseudoobjval;    /**< last pseudo objective used in presolving */
   SCIP_Real             maxpseudoobjact;    /**< maximal global pseudo objective activity */
   int                   maxpseudoobjactinf; /**< number of coefficients contributing with infinite value to maxpseudoobjact */
   int                   nobjvars;           /**< number of variables with non-zero objective */
   int                   maxcands;           /**< maximal number of variables to look at in a single propagation round */
   int                   lastvarnum;         /**< last variable number that was looked at */
   SCIP_Bool             glbpropagated;      /**< are global domains propagated */
   SCIP_Bool             propfullinroot;     /**< do we want to propagate full if we are propagating the root node, despite the number of maxcand */
   SCIP_Bool             propcutoffbound;    /**< propagate new cutoff bound directly globally */
};




/*
 * Local methods
 */

/** resolves a propagation by supplying the variables whose bound changes increased the pseudo objective value */
static
SCIP_RETCODE resolvePropagation(
   SCIP*                 scip,               /**< SCIP data structure */
   SCIP_PROPDATA*        propdata,           /**< propagator data */
   SCIP_VAR*             infervar,           /**< variable that was deduced, or NULL for conflict analysis initialization */
   SCIP_BDCHGIDX*        bdchgidx            /**< bound change index (time stamp of bound change), or NULL for current time */
   )
{
   SCIP_VAR** objvars;
   SCIP_VAR* var;
   SCIP_Real obj;
   int nobjvars;
   int v;

   assert(propdata != NULL);

   /**@todo improve pseudo objective propagator conflict resolving method:
    *       only add bound changes up to the point, the primal bound is reached
    */

   /* the variables responsible for the propagation are the ones with
    *  - obj > 0 and local lb > global lb
    *  - obj < 0 and local ub < global ub
    */
   objvars = propdata->objvars;
   nobjvars = propdata->nobjvars;
   assert(nobjvars == 0 || objvars != NULL);

   for( v = 0; v < nobjvars; ++v )
   {
      var = objvars[v];
      if( var == infervar )
         continue;

      obj = SCIPvarGetObj(var);
      assert(!SCIPisZero(scip, obj));

      if( obj > 0.0 )
      {
         SCIP_Real loclb;
         SCIP_Real glblb;

         glblb = SCIPvarGetLbGlobal(var);
         loclb = SCIPvarGetLbAtIndex(var, bdchgidx, FALSE);
         if( SCIPisGT(scip, loclb, glblb) )
         {
            SCIP_CALL( SCIPaddConflictLb(scip, var, bdchgidx) );
         }
      }
      else
      {
         SCIP_Real locub;
         SCIP_Real glbub;

         glbub = SCIPvarGetUbGlobal(var);
         locub = SCIPvarGetUbAtIndex(var, bdchgidx, FALSE);
         if( SCIPisLT(scip, locub, glbub) )
         {
            SCIP_CALL( SCIPaddConflictUb(scip, var, bdchgidx) );
         }
      }
   }

   return SCIP_OKAY;
}

/** propagates the cutoff bound for the given variable */
static
SCIP_RETCODE propagateCutoffboundVar(
   SCIP*                 scip,               /**< SCIP data structure */
   SCIP_PROP*            prop,               /**< propagator */
   SCIP_VAR*             var,                /**< variable to propagate */
   SCIP_Real             cutoffbound,        /**< cutoff bound to use */
   SCIP_Real             pseudoobjval,       /**< pseudo objective value to use */
   int*                  nchgbds,            /**< pointer to store the number of changed bounds */
   SCIP_Bool             local               /**< propagate local bounds, otherwise global bounds */
   )
{
   SCIP_Real lb;
   SCIP_Real ub;
   SCIP_Real obj;
   
   assert(!SCIPisInfinity(scip, -pseudoobjval));
   assert(!SCIPisInfinity(scip, cutoffbound));
   assert(SCIPisLT(scip, pseudoobjval, cutoffbound) );
   
   if( local )
   {
      lb = SCIPvarGetLbLocal(var);
      ub = SCIPvarGetUbLocal(var);
   }
   else
   {
      lb = SCIPvarGetLbGlobal(var);
      ub = SCIPvarGetUbGlobal(var);
   }   
   
   if( SCIPisFeasEQ(scip, lb, ub) )
      return SCIP_OKAY;
   
   obj = SCIPvarGetObj(var);
   assert(!SCIPisZero(scip, obj));

   if( obj > 0.0 )
   {
      SCIP_Real newub;

      newub = lb + (cutoffbound - pseudoobjval)/obj;
      if( SCIPisUbBetter(scip, newub, lb, ub) )
      {
         SCIPdebugMessage(" -> new (%s) upper bound of variable <%s>[%.10f,%.10f]: %.10f\n",
            local ? "local" : "global", SCIPvarGetName(var), lb, ub, newub);

         if( local )
         {
            SCIP_Bool infeasible;
            SCIP_Bool tightened;

            SCIP_CALL( SCIPinferVarUbProp(scip, var, newub, prop, 0, FALSE, &infeasible, &tightened) );
            assert(!infeasible);
            
            if( tightened ) /* might not be tightened due to numerical reasons */
               (*nchgbds)++;
         }
         else
         {
            SCIP_CALL( SCIPchgVarUbGlobal(scip, var, newub) );
            (*nchgbds)++;
         }
      }
   }
   else
   {
      SCIP_Real newlb;
      
      newlb = ub + (cutoffbound - pseudoobjval)/obj;
      if( SCIPisLbBetter(scip, newlb, lb, ub) )
      {
         SCIPdebugMessage(" -> new (%s) lower bound of variable <%s>[%g,%g]: %g\n", 
            local ? "local" : "global", SCIPvarGetName(var), lb, ub, newlb);

         if( local )
         {
            SCIP_Bool infeasible;
            SCIP_Bool tightened;
            
            SCIP_CALL( SCIPinferVarLbProp(scip, var, newlb, prop, 0, FALSE, &infeasible, &tightened) );
            assert(!infeasible);
            
            if( tightened ) /* might not be tightened due to numerical reasons */
               (*nchgbds)++;
         }
         else
         {
            SCIP_CALL( SCIPchgVarLbGlobal(scip, var, newlb) );
            (*nchgbds)++;
         }
      }
   }
   
   return SCIP_OKAY;
}

/** propagates the cutoff bound c*x <= cutoff */
static
SCIP_RETCODE propagateCutoffbound(
   SCIP*                 scip,               /**< SCIP data structure */
   SCIP_PROP*            prop,               /**< propagator */
   SCIP_RESULT*          result              /**< pointer to store the result of the callback method */
   )

{  /*lint --e{715}*/
   SCIP_PROPDATA* propdata;
   SCIP_VAR** objvars;
   SCIP_Real pseudoobjval;
   SCIP_Real cutoffbound;
   int nchgbds;
   int ncands;
   int nobjvars;
   int c;
   int v;

   assert(result != NULL);

   *result = SCIP_DIDNOTRUN;

   propdata = SCIPpropGetData(prop);
   assert(propdata != NULL);

   objvars = propdata->objvars;
   nobjvars = propdata->nobjvars;
   assert(nobjvars == 0 || objvars != NULL);

   /* nothing to do for empty objective */
   if( nobjvars == 0 )
      return SCIP_OKAY;

   /* get current pseudo objective value and cutoff bound */
   pseudoobjval = SCIPgetPseudoObjval(scip);
   if( SCIPisInfinity(scip, -pseudoobjval) )
      return SCIP_OKAY;
   cutoffbound = SCIPgetCutoffbound(scip);
   if( SCIPisInfinity(scip, cutoffbound) )
      return SCIP_OKAY;

   if( SCIPisGE(scip, pseudoobjval, cutoffbound) )
   {
      SCIPdebugMessage("pseudo objective value %g exceeds cutoff bound %g\n", pseudoobjval, cutoffbound);

      /* check if conflict analysis is applicable */
      if( SCIPisConflictAnalysisApplicable(scip) )
      {
         /* initialize conflict analysis, and add all variables of infeasible constraint to conflict candidate queue */
         SCIP_CALL( SCIPinitConflictAnalysis(scip) );
         SCIP_CALL( resolvePropagation(scip, propdata, NULL, NULL) );

         /* analyze the conflict */
         SCIP_CALL( SCIPanalyzeConflict(scip, 0, NULL) );
      }
      *result = SCIP_CUTOFF;

      return SCIP_OKAY;
   }

   SCIPdebugMessage("propagating pseudo objective function (pseudoobj: %g, cutoffbound: %g)\n", pseudoobjval, cutoffbound);

   *result = SCIP_DIDNOTFIND;
   nchgbds = 0;


   /* tighten domains, if they would increase the pseudo objective value above the upper bound */
   if( propdata->propfullinroot && SCIPgetDepth(scip) == 0 )
   {
      for( v = 0; v < nobjvars; ++v )
      {
         SCIP_CALL( propagateCutoffboundVar(scip, prop, objvars[v], cutoffbound, pseudoobjval, &nchgbds, FALSE) );
      }
         
      propdata->lastvarnum = -1;
   }
   else
   {
      ncands = (propdata->maxcands >= 0 ? MIN(propdata->maxcands, nobjvars) : nobjvars);
      v = propdata->lastvarnum;
      for( c = 0; c < ncands; ++c )
      {
         v++;
         if( v >= nobjvars )
            v = 0;
         
         SCIP_CALL( propagateCutoffboundVar(scip, prop, objvars[v], cutoffbound, pseudoobjval, &nchgbds, TRUE) );
      }
      propdata->lastvarnum = v;
   }

   
   /* check pseudo objective value of the root node */
   if( SCIPgetDepth(scip) == 0 && pseudoobjval > propdata->glbpseudoobjval )
   {
      propdata->glbpropagated = FALSE;
      propdata->glbpseudoobjval = pseudoobjval;
   }
   
   /* check current cutoff bound */
   if( cutoffbound < propdata->cutoffbound )
   {
      propdata->glbpropagated = FALSE;
      propdata->cutoffbound = cutoffbound;
   }

   /* check if we have a new cutoff bound; in that case we global propagate this new bound */
   if( propdata->propcutoffbound && propdata->glbpropagated )
   {
      pseudoobjval = propdata->glbpseudoobjval;
      
      if( !SCIPisInfinity(scip, -pseudoobjval) )
      {
         for( v = 0; v < nobjvars; ++v )
         {
            SCIP_CALL( propagateCutoffboundVar(scip, prop, objvars[v], cutoffbound, pseudoobjval, &nchgbds, FALSE) );
         }
         
         propdata->glbpropagated = TRUE;
      }
   }

<<<<<<< HEAD
   if( nchgbds > 0 )
      *result = SCIP_REDUCEDDOM;
   
=======
   /* check if we chanced bounds */
   if( nchgbds > 0 )
      *result = SCIP_REDUCEDDOM;

>>>>>>> 89a7d0b9
   return SCIP_OKAY;
}

/** recalculates the maximum objective pseudoactivity */
static
void calcMaxObjPseudoactivity(
   SCIP*                 scip,               /**< SCIP data structure */
   SCIP_PROPDATA*        propdata            /**< propagator data */
   )
{
   SCIP_VAR** vars;
   int nvars;
   int v;

   assert(propdata != NULL);

   /* get problem variables */
   vars = SCIPgetVars(scip);
   nvars = SCIPgetNVars(scip);

   /* calculate current max pseudo activity and largest contribution */
   propdata->maxpseudoobjact = 0.0;
   propdata->maxpseudoobjactinf = 0;
   for( v = 0; v < nvars; v++ )
   {
      SCIP_Real obj;
      SCIP_Real contrib;

      obj = SCIPvarGetObj(vars[v]);
      if( SCIPisPositive(scip, obj) )
      {
         contrib = SCIPvarGetUbGlobal(vars[v]);
         if( !SCIPisInfinity(scip, contrib) )
            contrib *= obj;
      }
      else if( SCIPisNegative(scip, obj) )
      {
         contrib = SCIPvarGetLbGlobal(vars[v]);
         if( !SCIPisInfinity(scip, -contrib) )
            contrib *= obj;
         else
            contrib *= -1.0;
      }
      else
         continue;

      if( SCIPisInfinity(scip, contrib) )
         propdata->maxpseudoobjactinf++;
      else
         propdata->maxpseudoobjact += contrib;
   }
}

/** returns the residual pseudo objective activity without the given value */
static
SCIP_Real getMaxObjPseudoactivityResidualValue(
   SCIP*                 scip,               /**< SCIP data structure */
   SCIP_PROPDATA*        propdata,           /**< propagator data */
   SCIP_Real             contrib             /**< value to eliminate from pseudo objective activity */
   )
{
   SCIP_Real residual;

   assert(propdata != NULL);

   /* if necessary, calculate the maximum pseudo objective activity */
   if( propdata->maxpseudoobjact == SCIP_INVALID ) /*lint !e777*/
      calcMaxObjPseudoactivity(scip, propdata);
   assert(propdata->maxpseudoobjact != SCIP_INVALID); /*lint !e777*/

   if( SCIPisInfinity(scip, contrib) )
   {
      assert(propdata->maxpseudoobjactinf >= 1);
      /* check if this variable yields the only infinite contribution */
      if( propdata->maxpseudoobjactinf == 1 )
         residual = propdata->maxpseudoobjact;
      else
         residual = SCIPinfinity(scip);
   }
   else
   {
      /* check if there is an infinite contribution */
      if( propdata->maxpseudoobjactinf >= 1 )
         residual = SCIPinfinity(scip);
      else
         residual = propdata->maxpseudoobjact - contrib;
   }

   return residual;
}

/** returns the residual pseudo objective activity */
static
SCIP_Real getMaxObjPseudoactivityResidual(
   SCIP*                 scip,               /**< SCIP data structure */
   SCIP_PROPDATA*        propdata,           /**< propagator data */
   SCIP_VAR*             var                 /**< variable to get residual activity for */
   )
{
   SCIP_Real obj;
   SCIP_Real contrib;

   assert(propdata != NULL);

   contrib = 0.0;
   obj = SCIPvarGetObj(var);
   if( SCIPisPositive(scip, obj) )
   {
      contrib = SCIPvarGetUbGlobal(var);
      if( !SCIPisInfinity(scip, contrib) )
         contrib *= obj;
   }
   else if( SCIPisNegative(scip, obj) )
   {
      contrib = SCIPvarGetLbGlobal(var);
      if( !SCIPisInfinity(scip, -contrib) )
         contrib *= obj;
      else
         contrib *= -1.0;
   }
   
   return getMaxObjPseudoactivityResidualValue(scip, propdata, contrib);
}

/** propagates the global lower (dual) bound c*x >= lowerbound */
static
SCIP_RETCODE propagateLowerbound(
   SCIP*                 scip,               /**< SCIP data structure */
   SCIP_PROP*            prop,               /**< propagator */
   SCIP_RESULT*          result              /**< pointer to store the result of the callback method */
   )

{  /*lint --e{715}*/
   SCIP_PROPDATA* propdata;
   SCIP_Real lowerbound;
   SCIP_Real residual;
   SCIP_VAR** objvars;
   int nobjvars;
   int k;

   assert(result != NULL);

   *result = SCIP_DIDNOTRUN;

   propdata = SCIPpropGetData(prop);
   assert(propdata != NULL);

   objvars = propdata->objvars;
   nobjvars = propdata->nobjvars;
   assert(nobjvars == 0 || objvars != NULL);

   /* nothing to do for empty objective */
   if( nobjvars == 0 )
      return SCIP_OKAY;

   /* check if there is a chance to find a reduction */
   /**@todo This must be done in a clever way: Store the smallest global lower bound at which
    *       a propagation is triggered and skip the propagation if lowerbound < triggerlowerbound.
    *       The same can be done for the cutoff propagation, which most probably makes the lastvarnum approach irrelevant.
    */
   lowerbound = SCIPgetLowerbound(scip);

   if( SCIPisInfinity(scip, -lowerbound) )
      return SCIP_OKAY;

   /* propagate c*x >= lowerbound */
   for( k = 0; k < nobjvars; k++ )
   {
      SCIP_VAR* var;
      SCIP_Real obj;
      SCIP_Real lb;
      SCIP_Real ub;

      var = objvars[k];
      obj = SCIPvarGetObj(var);
      assert(!SCIPisZero(scip, obj));

      lb = SCIPvarGetLbGlobal(var);
      ub = SCIPvarGetUbGlobal(var);
      residual = getMaxObjPseudoactivityResidual(scip, propdata, var);
      if( SCIPisInfinity(scip, residual) )
         continue;

      if( obj > 0.0 )
      {
         SCIP_Real newlb;
         SCIP_Bool infeasible;
         SCIP_Bool tightened;

         newlb = (lowerbound - residual)/obj;

         if( SCIPisLbBetter(scip, newlb, lb, ub) )
         {
            SCIPdebugMessage(" -> new global lower bound of variable <%s>[%.10f,%.10f]: %.10f (obj=%g, residual=%g)\n",
               SCIPvarGetName(var), lb, ub, newlb, obj, residual);
            SCIP_CALL( SCIPtightenVarLbGlobal(scip, var, newlb, FALSE, &infeasible, &tightened) );
            if( infeasible )
            {
               /* we are done with solving since the global bound change is infeasible: cutoff root node */
               SCIP_CALL( SCIPcutoffNode(scip, SCIPgetRootNode(scip)) );
               *result = SCIP_CUTOFF;
               return SCIP_OKAY;
            }
            if( tightened ) /* might not be tightened due to numerical reasons */
               *result = SCIP_REDUCEDDOM;
         }
      }
      else
      {
         SCIP_Real newub;
         SCIP_Bool infeasible;
         SCIP_Bool tightened;

         newub = (lowerbound - residual)/obj;
         if( SCIPisUbBetter(scip, newub, lb, ub) )
         {
            SCIPdebugMessage(" -> new global upper bound of variable <%s>[%.10f,%.10f]: %.10f (obj=%g, residual=%g)\n",
               SCIPvarGetName(var), lb, ub, newub, obj, residual);
            SCIP_CALL( SCIPtightenVarUbGlobal(scip, var, newub, FALSE, &infeasible, &tightened) );
            if( infeasible )
            {
               /* we are done with solving since the global bound change is infeasible: cutoff root node */
               SCIP_CALL( SCIPcutoffNode(scip, SCIPgetRootNode(scip)) );
               *result = SCIP_CUTOFF;
               return SCIP_OKAY;
            }
            if( tightened ) /* might not be tightened due to numerical reasons */
               *result = SCIP_REDUCEDDOM;
         }
      }
   }

   return SCIP_OKAY;
}



/*
 * Callback methods of propagator
 */

/** copy method for propagator plugins (called when SCIP copies plugins) */
static
SCIP_DECL_PROPCOPY(propCopyPseudoobj)
{  /*lint --e{715}*/
   assert(scip != NULL);
   assert(prop != NULL);
   assert(strcmp(SCIPpropGetName(prop), PROP_NAME) == 0);

   /* call inclusion method of propagator */
   SCIP_CALL( SCIPincludePropPseudoobj(scip) );
 
   return SCIP_OKAY;
}

/** destructor of propagator to free user data (called when SCIP is exiting) */
static
SCIP_DECL_PROPFREE(propFreePseudoobj)
{  /*lint --e{715}*/
   SCIP_PROPDATA* propdata;

   /* free propagator data */
   propdata = SCIPpropGetData(prop);
   SCIPfreeMemory(scip, &propdata);
   SCIPpropSetData(prop, NULL);

   return SCIP_OKAY;
}


/** initialization method of propagator (called after problem was transformed) */
#define propInitPseudoobj NULL


/** deinitialization method of propagator (called before transformed problem is freed) */
#define propExitPseudoobj NULL


/** presolving initialization method of propagator (called when presolving is about to begin) */
#define propInitprePseudoobj NULL


/** presolving deinitialization method of propagator (called after presolving has been finished) */
#define propExitprePseudoobj NULL


/** solving process initialization method of propagator (called when branch and bound process is about to begin) */
static
SCIP_DECL_PROPINITSOL(propInitsolPseudoobj)
{
   SCIP_PROPDATA* propdata;
   SCIP_EVENTHDLR* eventhdlr;
   SCIP_VAR** vars;
   int nvars;
   int nobjvars;
   int v;

   /* if a pricer is active we can do  nothing */
   if( SCIPgetNActivePricers(scip) > 0 )
      return SCIP_OKAY;

   propdata = SCIPpropGetData(prop);
   assert(propdata != NULL);

   eventhdlr = propdata->eventhdlr;

   /* get problem variables */
   vars = SCIPgetVars(scip);
   nvars = SCIPgetNVars(scip);

   /* count variables with non-zero objective value */
   nobjvars = 0;
   for( v = 0; v < nvars; v++ )
   {
      SCIP_Real obj;

      obj = SCIPvarGetObj(vars[v]);
      if( !SCIPisZero(scip, obj) )
         nobjvars++;
   }
   SCIPdebugMessage("There are %d variables in the objective function.\n",nobjvars);

   /* collect the variables with non-zero objective and catch global bound tighten events that decrease the
    * maximal pseudo objective activity
    */
   if( nobjvars > 0 )
   {
      int k;

      /* allocate memory for non-zero objective variables */
      SCIP_CALL( SCIPallocMemoryArray(scip, &propdata->objvars, nobjvars) );
      SCIPdebugMessage("Store objective variables at address <%p>.\n", (void*)propdata->objvars);

      k = 0;
      for( v = 0; v < nvars; v++ )
      {
         SCIP_Real obj;
         SCIP_VAR* var;

         var = vars[v];
         obj = SCIPvarGetObj(var);
         if( SCIPisZero(scip, obj) )
            continue;

         /* store and capture variable */
         assert(k < nobjvars);
         propdata->objvars[k] = var;
         SCIP_CALL( SCIPcaptureVar(scip, var) ) ;
         k++;

         /* catch bound change events */
         if( obj > 0.0 )
         {
            SCIP_CALL( SCIPcatchVarEvent(scip, var,
                  SCIP_EVENTTYPE_GUBCHANGED, eventhdlr, (SCIP_EVENTDATA*)propdata, NULL) );
         }
         else
         {
            SCIP_CALL( SCIPcatchVarEvent(scip, var,
                  SCIP_EVENTTYPE_GLBCHANGED, eventhdlr, (SCIP_EVENTDATA*)propdata, NULL) );
         }
      }
      assert(k == nobjvars);
   }

   propdata->nobjvars = nobjvars;
   propdata->maxpseudoobjact = SCIP_INVALID;
   propdata->maxpseudoobjactinf = 0;
   
   return SCIP_OKAY;
}

/** solving process deinitialization method of propagator (called before branch and bound process data is freed) */
static
SCIP_DECL_PROPEXITSOL(propExitsolPseudoobj)
{
   SCIP_PROPDATA* propdata;
   SCIP_EVENTHDLR* eventhdlr;
   SCIP_VAR** objvars;
   int nobjvars;
   int k;

   propdata = SCIPpropGetData(prop);
   assert(propdata != NULL);

   eventhdlr = propdata->eventhdlr;
   objvars = propdata->objvars;
   nobjvars = propdata->nobjvars;
   assert(nobjvars == 0 || objvars != NULL);

   /* drop global bound tighten events that decrease the maximal pseudo objective activity and release variables */
   for( k = 0; k < nobjvars; k++ )
   {
      SCIP_VAR* var;
      SCIP_Real obj;

      var = objvars[k];
      obj = SCIPvarGetObj(var);
      assert(!SCIPisZero(scip, obj));

      /* drop bound change event */
      if( obj > 0.0 )
      {
         SCIP_CALL( SCIPdropVarEvent(scip, var, SCIP_EVENTTYPE_GUBCHANGED, eventhdlr, (SCIP_EVENTDATA*)propdata, -1) );
      }
      else
      {
         SCIP_CALL( SCIPdropVarEvent(scip, var, SCIP_EVENTTYPE_GLBCHANGED, eventhdlr, (SCIP_EVENTDATA*)propdata, -1) );
      }

      /* release variable */
      SCIP_CALL( SCIPreleaseVar(scip, &objvars[k]) );
   }
   propdata->nobjvars = 0;

   /* free memory for non-zero objective variables */
   SCIPfreeMemoryArrayNull(scip, &propdata->objvars);

   return SCIP_OKAY;
}


/** presolving method of propagator */
static
SCIP_DECL_PROPPRESOL(propPresolPseudoobj)
{  /*lint --e{715}*/
   
   SCIP_PROPDATA* propdata;
   SCIP_VAR** vars;
   SCIP_Real cutoffbound;
   SCIP_Real pseudoobjval;
   int oldnchgbds;
   int nvars;
   int v;

   assert(result != NULL);

   *result = SCIP_DIDNOTRUN;

   /* if a pricer is active we can do  nothing */
   if( SCIPgetNActivePricers(scip) > 0 )
      return SCIP_OKAY;

   propdata = SCIPpropGetData(prop);
   assert(propdata != NULL);
   
   pseudoobjval = SCIPgetPseudoObjval(scip);
   if( SCIPisInfinity(scip, -pseudoobjval) )
      return SCIP_OKAY;
   
   cutoffbound = SCIPgetCutoffbound(scip);
   if( SCIPisInfinity(scip, cutoffbound) )
      return SCIP_OKAY;

   if( SCIPisGE(scip, pseudoobjval, cutoffbound) )
   {
      *result = SCIP_CUTOFF;
      return SCIP_OKAY;
   }
   
   if( cutoffbound < propdata->cutoffbound || pseudoobjval > propdata->glbpseudoobjval )
   {
      *result = SCIP_DIDNOTFIND;
      oldnchgbds = *nchgbds;

      /* get the problem variables */
      vars = SCIPgetVars(scip);
      nvars = SCIPgetNVars(scip);
      
      /* scan the variables for pseudoobj bound reductions
       * (loop backwards, since a variable fixing can change the current and the subsequent slots in the vars array)
       */
      for( v = nvars - 1; v >= 0; --v )
      {
         if( SCIPisZero(scip, SCIPvarGetObj(vars[v])) )
            continue;
         
         SCIP_CALL( propagateCutoffboundVar(scip, prop, vars[v], cutoffbound, pseudoobjval, nchgbds, FALSE) );
      }
      
      if( *nchgbds > oldnchgbds )
         *result = SCIP_SUCCESS;

      /* store the old values */
      propdata->cutoffbound = cutoffbound;
      propdata->glbpseudoobjval = pseudoobjval;
      propdata->glbpropagated = TRUE;
   }
   
   return SCIP_OKAY;
}

/** execution method of propagator */
static
SCIP_DECL_PROPEXEC(propExecPseudoobj)
{  /*lint --e{715}*/

   *result = SCIP_DIDNOTRUN;
   
   /* propagate c*x <= cutoff */
   SCIP_CALL( propagateCutoffbound(scip, prop, result) );
   
   if( *result != SCIP_CUTOFF && SCIPgetStage(scip) == SCIP_STAGE_SOLVING )
   {
      SCIP_RESULT dualresult;
      
      /* propagate c*x >= lowerbound */
      SCIP_CALL( propagateLowerbound(scip, prop, &dualresult) );
      
      if( dualresult == SCIP_REDUCEDDOM || dualresult == SCIP_CUTOFF )
         *result = dualresult;
   }

   return SCIP_OKAY;
}


/** propagation conflict resolving method of propagator */
static
SCIP_DECL_PROPRESPROP(propRespropPseudoobj)
{  /*lint --e{715}*/
   SCIP_PROPDATA* propdata;

   propdata = SCIPpropGetData(prop);
   assert(propdata != NULL);

   SCIP_CALL( resolvePropagation(scip, propdata, infervar, bdchgidx) );

   *result = SCIP_SUCCESS;

   return SCIP_OKAY;
}




/*
 * Event handler
 */

/** execution method of bound change event handler */
static
SCIP_DECL_EVENTEXEC(eventExecPseudoobj)
{  /*lint --e{715}*/
   SCIP_PROPDATA* propdata;

   /* if a pricer is active we can do  nothing */
   if( SCIPgetNActivePricers(scip) > 0 )
      return SCIP_OKAY;

   propdata = (SCIP_PROPDATA*)eventdata;
   assert(propdata != NULL);

   /* invalidate the maximum pseudo objective activity */
   propdata->maxpseudoobjact = SCIP_INVALID;
   propdata->maxpseudoobjactinf = 0;

   return SCIP_OKAY;
}




/*
 * propagator specific interface methods
 */

/** creates the pseudo objective function propagator and includes it in SCIP */
SCIP_RETCODE SCIPincludePropPseudoobj(
   SCIP*                 scip                /**< SCIP data structure */
   )
{
   SCIP_PROPDATA* propdata;

   /* include event handler for bound change events */
   SCIP_CALL( SCIPincludeEventhdlr(scip, EVENTHDLR_NAME, EVENTHDLR_DESC,
         NULL, NULL, NULL, NULL, NULL, NULL, NULL, eventExecPseudoobj, NULL) );

   /* create pseudoobj propagator data */
   SCIP_CALL( SCIPallocMemory(scip, &propdata) );
   propdata->objvars = NULL;
   propdata->nobjvars = 0;
   propdata->maxpseudoobjact = SCIP_INVALID;
   propdata->maxpseudoobjactinf = 0;
   propdata->lastvarnum = -1;
   propdata->glbpropagated = FALSE;
   propdata->cutoffbound = SCIPinfinity(scip);
   propdata->glbpseudoobjval = -SCIPinfinity(scip);

   /* get event handler for bound change events */
   propdata->eventhdlr = SCIPfindEventhdlr(scip, EVENTHDLR_NAME);
   if( propdata->eventhdlr == NULL )
   {
      SCIPerrorMessage("event handler for pseudo objective propagator not found\n");
      return SCIP_PLUGINNOTFOUND;
   }

   /* include propagator */
   SCIP_CALL( SCIPincludeProp(scip, PROP_NAME, PROP_DESC, PROP_PRIORITY, PROP_FREQ, PROP_DELAY, PROP_TIMING, PROP_PRESOL_PRIORITY, PROP_PRESOL_MAXROUNDS, PROP_PRESOL_DELAY,
         propCopyPseudoobj, propFreePseudoobj, propInitPseudoobj, propExitPseudoobj, propInitprePseudoobj, propExitprePseudoobj, 
         propInitsolPseudoobj, propExitsolPseudoobj, propPresolPseudoobj, propExecPseudoobj, propRespropPseudoobj,
         propdata) );

   /* add pseudoobj propagator parameters */
   SCIP_CALL( SCIPaddIntParam(scip,
         "propagating/pseudoobj/maxcands", 
         "maximal number of variables to look at in a single propagation round (-1: process all variables)",
         &propdata->maxcands, TRUE, DEFAULT_MAXCANDS, -1, INT_MAX, NULL, NULL) );

   /* add pseudoobj propagator parameters */
   SCIP_CALL( SCIPaddBoolParam(scip,
         "propagating/pseudoobj/propfullinroot", 
         "do we want to propagate full if we are propagating the root node, despite the number of maxcand",
         &propdata->propfullinroot, TRUE, DEFAULT_PROPFULLINROOT, NULL, NULL) );

   /* add pseudoobj propagator parameters */
   SCIP_CALL( SCIPaddBoolParam(scip,
         "propagating/pseudoobj/propcutoffbound", 
         "propagate new cutoff bound directly globally",
         &propdata->propcutoffbound, TRUE, DEFAULT_PROPCUTOFFBOUND, NULL, NULL) );

   return SCIP_OKAY;
}

/** propagates the cutoff bound for the given variables */
SCIP_RETCODE SCIPpropagateCutoffboundVar(
   SCIP*                 scip,               /**< SCIP data structure */
   SCIP_PROP*            prop,               /**< propagator, or NULL */
   SCIP_VAR*             var,                /**< variables to propagate */
   SCIP_Real             cutoffbound,        /**< cutoff bound to use */
   SCIP_Real             pseudoobjval,       /**< pseudo objective value to use */
   int*                  nchgbds             /**< pointer to store the number of changed bounds */
   )
{
   SCIP_CALL( propagateCutoffboundVar(scip, prop, var, cutoffbound, pseudoobjval, nchgbds, FALSE) );

   return SCIP_OKAY;
}<|MERGE_RESOLUTION|>--- conflicted
+++ resolved
@@ -369,16 +369,10 @@
       }
    }
 
-<<<<<<< HEAD
-   if( nchgbds > 0 )
-      *result = SCIP_REDUCEDDOM;
-   
-=======
    /* check if we chanced bounds */
    if( nchgbds > 0 )
       *result = SCIP_REDUCEDDOM;
 
->>>>>>> 89a7d0b9
    return SCIP_OKAY;
 }
 
