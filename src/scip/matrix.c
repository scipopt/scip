--- conflicted
+++ resolved
@@ -767,15 +767,9 @@
       {
          conshdlrname = SCIPconshdlrGetName(conshdlrs[i]);
 
-<<<<<<< HEAD
-         if( (strcmp(conshdlrname, "linear") == 0) || (strcmp(conshdlrname, "setppc") == 0)
-            || (strcmp(conshdlrname, "logicor") == 0) || (strcmp(conshdlrname, "knapsack") == 0)
-            || (strcmp(conshdlrname, "varbound") == 0) || (strcmp(conshdlrname, "exactlinear") == 0) )
-=======
          if( strcmp(conshdlrname, "linear") == 0 || strcmp(conshdlrname, "knapsack") == 0
             || strcmp(conshdlrname, "setppc") == 0 || strcmp(conshdlrname, "logicor") == 0
-            || strcmp(conshdlrname, "varbound") == 0 || (strcmp(conshdlrname, "linear-exact") == 0) )
->>>>>>> f75e4521
+            || strcmp(conshdlrname, "varbound") == 0 || (strcmp(conshdlrname, "exactlinear") == 0) )
          {
             /* increment number of supported constraints */
             nconss += nconshdlrconss;
@@ -977,11 +971,7 @@
             }
          }
       }
-<<<<<<< HEAD
-      if( strcmp(conshdlrname, "exactlinear") == 0 )
-=======
-      else if( strcmp(conshdlrname, "linear-exact") == 0 )
->>>>>>> f75e4521
+      else if( strcmp(conshdlrname, "exactlinear") == 0 )
       {
          for( c = 0; c < nconshdlrconss && (c % 1000 != 0 || !SCIPisStopped(scip)); ++c )
          {
