--- conflicted
+++ resolved
@@ -767,15 +767,9 @@
       {
          conshdlrname = SCIPconshdlrGetName(conshdlrs[i]);
 
-<<<<<<< HEAD
-         if( (strcmp(conshdlrname, "linear") == 0) || (strcmp(conshdlrname, "setppc") == 0)
-            || (strcmp(conshdlrname, "logicor") == 0) || (strcmp(conshdlrname, "knapsack") == 0)
-            || (strcmp(conshdlrname, "varbound") == 0) || (strcmp(conshdlrname, "linear-exact") == 0) )
-=======
          if( strcmp(conshdlrname, "linear") == 0 || strcmp(conshdlrname, "knapsack") == 0
             || strcmp(conshdlrname, "setppc") == 0 || strcmp(conshdlrname, "logicor") == 0
-            || strcmp(conshdlrname, "varbound") == 0 )
->>>>>>> 01d27553
+            || strcmp(conshdlrname, "varbound") == 0 || (strcmp(conshdlrname, "linear-exact") == 0) )
          {
             /* increment number of supported constraints */
             nconss += nconshdlrconss;
@@ -977,8 +971,7 @@
             }
          }
       }
-<<<<<<< HEAD
-      if( strcmp(conshdlrname, "linear-exact") == 0 )
+      else if( strcmp(conshdlrname, "linear-exact") == 0 )
       {
          for( c = 0; c < nconshdlrconss && (c % 1000 != 0 || !SCIPisStopped(scip)); ++c )
          {
@@ -1006,7 +999,8 @@
                matrix->cons[cnt] = cons;
                cnt++;
             }
-=======
+         }
+      }
       else if( strcmp(conshdlrname, "knapsack") == 0 )
       {
          if( nconshdlrconss > 0 )
@@ -1060,7 +1054,6 @@
             }
 
             SCIPfreeBufferArray(scip, &consvals);
->>>>>>> 01d27553
          }
       }
       else if( strcmp(conshdlrname, "setppc") == 0 )
