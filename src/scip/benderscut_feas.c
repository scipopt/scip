/* * * * * * * * * * * * * * * * * * * * * * * * * * * * * * * * * * * * * * */
/*                                                                           */
/*                  This file is part of the program and library             */
/*         SCIP --- Solving Constraint Integer Programs                      */
/*                                                                           */
/*    Copyright (C) 2002-2019 Konrad-Zuse-Zentrum                            */
/*                            fuer Informationstechnik Berlin                */
/*                                                                           */
/*  SCIP is distributed under the terms of the ZIB Academic License.         */
/*                                                                           */
/*  You should have received a copy of the ZIB Academic License              */
/*  along with SCIP; see the file COPYING. If not visit scip.zib.de.         */
/*                                                                           */
/* * * * * * * * * * * * * * * * * * * * * * * * * * * * * * * * * * * * * * */

/**@file   benderscut_feas.c
 * @ingroup OTHER_CFILES
 * @brief  Standard feasibility cuts for Benders' decomposition
 * @author Stephen J. Maher
 */

/*---+----1----+----2----+----3----+----4----+----5----+----6----+----7----+----8----+----9----+----0----+----1----+----2*/

#include "nlpi/exprinterpret.h"
#include "nlpi/pub_expr.h"
#include "scip/benderscut_feas.h"
#include "scip/benderscut_opt.h"
#include "scip/cons_linear.h"
#include "scip/pub_benderscut.h"
#include "scip/pub_benders.h"
#include "scip/pub_lp.h"
#include "scip/pub_message.h"
#include "scip/pub_misc.h"
#include "scip/pub_misc_linear.h"
#include "scip/pub_nlp.h"
#include "scip/pub_var.h"
#include "scip/scip_benders.h"
#include "scip/scip_cons.h"
#include "scip/scip_general.h"
#include "scip/scip_lp.h"
#include "scip/scip_mem.h"
#include "scip/scip_message.h"
#include "scip/scip_nlp.h"
#include "scip/scip_numerics.h"
#include "scip/scip_prob.h"
#include "scip/scip_solvingstats.h"
#include "scip/scip_var.h"

#define BENDERSCUT_NAME             "feas"
#define BENDERSCUT_DESC             "Standard feasibility cuts for Benders' decomposition"
#define BENDERSCUT_PRIORITY     10000
#define BENDERSCUT_LPCUT         TRUE

/*
 * Local methods
 */

/** adds a variable and value to the constraint/row arrays */
static
SCIP_RETCODE addVariableToArray(
   SCIP*                 masterprob,         /**< the SCIP instance of the master problem */
   SCIP_VAR***           vars,               /**< pointer to array of variables in the generated cut with non-zero coefficient */
   SCIP_Real**           vals,               /**< pointer to array of coefficients of the variables in the generated cut */
   SCIP_VAR*             addvar,             /**< the variable that will be added to the array */
   SCIP_Real             addval,             /**< the value that will be added to the array */
   int*                  nvars,              /**< the number of variables in the variable array */
   int*                  varssize            /**< the length of the variable size */
   )
{
   assert(masterprob != NULL);
   assert(vars != NULL);
   assert(*vars != NULL);
   assert(vals != NULL);
   assert(*vals != NULL);
   assert(addvar != NULL);
   assert(nvars != NULL);
   assert(varssize != NULL);

   if( *nvars >= *varssize )
   {
      *varssize = SCIPcalcMemGrowSize(masterprob, *varssize + 1);
      SCIP_CALL( SCIPreallocBufferArray(masterprob, vars, *varssize) );
      SCIP_CALL( SCIPreallocBufferArray(masterprob, vals, *varssize) );
   }
   assert(*nvars < *varssize);

   (*vars)[*nvars] = addvar;
   (*vals)[*nvars] = addval;
   (*nvars)++;

   return SCIP_OKAY;
}

/** computing as standard Benders' feasibility cut from the dual solutions of the LP */
static
SCIP_RETCODE computeStandardLPFeasibilityCut(
   SCIP*                 masterprob,         /**< the SCIP instance of the master problem */
   SCIP*                 subproblem,         /**< the SCIP instance of the pricing problem */
   SCIP_BENDERS*         benders,            /**< the benders' decomposition structure */
   SCIP_VAR***           vars,               /**< pointer to array of variables in the generated cut with non-zero coefficient */
   SCIP_Real**           vals,               /**< pointer to array of coefficients of the variables in the generated cut */
   SCIP_Real*            lhs,                /**< the left hand side of the cut */
   int*                  nvars,              /**< the number of variables in the cut */
   int*                  varssize,           /**< the number of variables in the array */
   SCIP_Bool*            success             /**< was the cut generation successful? */
   )
{
   SCIP_VAR** subvars;
   int nsubvars;
   int nrows;
   SCIP_Real dualsol;
   SCIP_Real addval;    /* the value that must be added to the lhs */
   int i;

   assert(masterprob != NULL);
   assert(subproblem != NULL);
   assert(benders != NULL);
   assert(SCIPgetLPSolstat(subproblem) == SCIP_LPSOLSTAT_INFEASIBLE);

   (*success) = FALSE;

   /* looping over all LP rows and setting the coefficients of the cut */
   nrows = SCIPgetNLPRows(subproblem);
   for( i = 0; i < nrows; i++ )
   {
      SCIP_ROW* lprow;

      lprow = SCIPgetLPRows(subproblem)[i];
      assert(lprow != NULL);

      dualsol = SCIProwGetDualfarkas(lprow);
      assert( !SCIPisInfinity(subproblem, dualsol) && !SCIPisInfinity(subproblem, -dualsol) );

      if( SCIPisDualfeasZero(subproblem, dualsol) )
         continue;

      if( dualsol > 0.0 )
         addval = dualsol*SCIProwGetLhs(lprow);
      else
         addval = dualsol*SCIProwGetRhs(lprow);

      *lhs += addval;

      /* if the bound becomes infinite, then the cut generation terminates. */
      if( SCIPisInfinity(masterprob, *lhs) || SCIPisInfinity(masterprob, -*lhs)
         || SCIPisInfinity(masterprob, addval) || SCIPisInfinity(masterprob, -addval))
      {
         (*success) = FALSE;
         SCIPdebugMsg(masterprob, "Infinite bound when generating feasibility cut.\n");
         return SCIP_OKAY;
      }
   }

   nsubvars = SCIPgetNVars(subproblem);
   subvars = SCIPgetVars(subproblem);

   /* looping over all variables to update the coefficients in the computed cut. */
   for( i = 0; i < nsubvars; i++ )
   {
      SCIP_VAR* var;
      SCIP_VAR* mastervar;

      var = subvars[i];

      /* retrieving the master problem variable for the given subproblem variable. */
      SCIP_CALL( SCIPgetBendersMasterVar(masterprob, benders, var, &mastervar) );

      dualsol = SCIPgetVarFarkasCoef(subproblem, var);

      if( SCIPisZero(subproblem, dualsol) )
         continue;

      /* checking whether the original variable is a linking variable.
       * If this is the case, then the corresponding master variable is added to the generated cut.
       * If the pricing variable is not a linking variable, then the farkas dual value is added to the lhs
       */
      if( mastervar != NULL )
      {
         SCIPdebugMsg(masterprob ,"Adding coeffs to feasibility cut: <%s> dualsol %g\n", SCIPvarGetName(mastervar), dualsol);

         /* adding the variable to the storage */
         SCIP_CALL( addVariableToArray(masterprob, vars, vals, mastervar, dualsol, nvars, varssize) );
      }
      else
      {
         addval = 0;

         if( SCIPisPositive(subproblem, dualsol) )
            addval = dualsol*SCIPvarGetUbGlobal(var);
         else if( SCIPisNegative(subproblem, dualsol) )
            addval = dualsol*SCIPvarGetLbGlobal(var);

         *lhs -= addval;

         /* if the bound becomes infinite, then the cut generation terminates. */
         if( SCIPisInfinity(masterprob, *lhs) || SCIPisInfinity(masterprob, -*lhs)
            || SCIPisInfinity(masterprob, addval) || SCIPisInfinity(masterprob, -addval))
         {
            (*success) = FALSE;
            SCIPdebugMsg(masterprob, "Infinite bound when generating feasibility cut.\n");
            return SCIP_OKAY;
         }
      }
   }

   (*success) = TRUE;

   return SCIP_OKAY;
}


/** computing as standard Benders' feasibility cut from the dual solutions of the NLP
 *
 *  NOTE: The cut must be created before being passed to this function
 */
static
SCIP_RETCODE computeStandardNLPFeasibilityCut(
   SCIP*                 masterprob,         /**< the SCIP instance of the master problem */
   SCIP*                 subproblem,         /**< the SCIP instance of the pricing problem */
   SCIP_BENDERS*         benders,            /**< the benders' decomposition structure */
   SCIP_VAR***           vars,               /**< pointer to array of variables in the generated cut with non-zero coefficient */
   SCIP_Real**           vals,               /**< pointer to array of coefficients of the variables in the generated cut */
   SCIP_Real*            lhs,                /**< the left hand side of the cut */
   int*                  nvars,              /**< the number of variables in the cut */
   int*                  varssize,           /**< the number of variables in the array */
   SCIP_Bool*            success             /**< was the cut generation successful? */
   )
{
   SCIP_EXPRINT* exprinterpreter;
   SCIP_VAR** subvars;
   int nrows;
   int nsubvars;
   SCIP_Real activity;
   SCIP_Real dirderiv;
   SCIP_Real dualsol;
   int i;

   assert(masterprob != NULL);
   assert(subproblem != NULL);
   assert(benders != NULL);
   assert(SCIPisNLPConstructed(subproblem));
   assert(SCIPgetNLPSolstat(subproblem) == SCIP_NLPSOLSTAT_LOCINFEASIBLE || SCIPgetNLPSolstat(subproblem) == SCIP_NLPSOLSTAT_GLOBINFEASIBLE);

   (*success) = FALSE;

   nsubvars = SCIPgetNNLPVars(subproblem);
   subvars = SCIPgetNLPVars(subproblem);

   *lhs = 0.0;
   dirderiv = 0.0;

   SCIP_CALL( SCIPexprintCreate(SCIPblkmem(subproblem), &exprinterpreter) );

   /* looping over all NLP rows and setting the corresponding coefficients of the cut */
   nrows = SCIPgetNNLPNlRows(subproblem);
   for( i = 0; i < nrows; i++ )
   {
      SCIP_NLROW* nlrow;

      nlrow = SCIPgetNLPNlRows(subproblem)[i];
      assert(nlrow != NULL);

      dualsol = SCIPnlrowGetDualsol(nlrow);
      assert( !SCIPisInfinity(subproblem, dualsol) && !SCIPisInfinity(subproblem, -dualsol) );

      if( SCIPisZero(subproblem, dualsol) )
         continue;

      SCIP_CALL( SCIPaddNlRowGradientBenderscutOpt(masterprob, subproblem, benders, nlrow, exprinterpreter, -dualsol,
<<<<<<< HEAD
            &dirderiv, vars, vals, nvars, varssize) );
=======
            NULL, NULL, &dirderiv, vars, vals, nvars, varssize) );
>>>>>>> 412a0ac5

      SCIP_CALL( SCIPgetNlRowActivity(subproblem, nlrow, &activity) );

      if( dualsol > 0.0 )
      {
         assert(!SCIPisInfinity(subproblem, SCIPnlrowGetRhs(nlrow)));
         *lhs += dualsol * (activity - SCIPnlrowGetRhs(nlrow));
      }
      else
      {
         assert(!SCIPisInfinity(subproblem, -SCIPnlrowGetLhs(nlrow)));
         *lhs += dualsol * (activity - SCIPnlrowGetLhs(nlrow));
      }
   }

   SCIP_CALL( SCIPexprintFree(&exprinterpreter) );

   /* looping over all variable bounds and updating the corresponding coefficients of the cut; compute checkobj */
   for( i = 0; i < nsubvars; i++ )
   {
      SCIP_VAR* var;
      SCIP_VAR* mastervar;
      SCIP_Real coef;

      var = subvars[i];

      /* retrieving the master problem variable for the given subproblem variable. */
      SCIP_CALL( SCIPgetBendersMasterVar(masterprob, benders, var, &mastervar) );

      dualsol = SCIPgetNLPVarsUbDualsol(subproblem)[i] - SCIPgetNLPVarsLbDualsol(subproblem)[i];

      /* checking whether the subproblem variable has a corresponding master variable. */
      if( mastervar == NULL || dualsol == 0.0 )
         continue;

      coef = -dualsol;

      /* adding the variable to the storage */
      SCIP_CALL( addVariableToArray(masterprob, vars, vals, mastervar, coef, nvars, varssize) );

      dirderiv += coef * SCIPvarGetNLPSol(var);
   }

   *lhs += dirderiv;

   /* if the side became infinite or dirderiv was infinite, then the cut generation terminates. */
   if( SCIPisInfinity(masterprob, *lhs) || SCIPisInfinity(masterprob, -*lhs)
      || SCIPisInfinity(masterprob, dirderiv) || SCIPisInfinity(masterprob, -dirderiv))
   {
      (*success) = FALSE;
      SCIPdebugMsg(masterprob, "Infinite bound when generating feasibility cut. lhs = %g dirderiv = %g.\n", lhs, dirderiv);
      return SCIP_OKAY;
   }

   (*success) = TRUE;

   return SCIP_OKAY;
}

/** generates and applies Benders' cuts */
static
SCIP_RETCODE generateAndApplyBendersCuts(
   SCIP*                 masterprob,         /**< the SCIP instance of the master problem */
   SCIP*                 subproblem,         /**< the SCIP instance of the pricing problem */
   SCIP_BENDERS*         benders,            /**< the benders' decomposition */
   SCIP_BENDERSCUT*      benderscut,         /**< the benders' decomposition cut method */
   SCIP_SOL*             sol,                /**< primal CIP solution */
   int                   probnumber,         /**< the number of the pricing problem */
   SCIP_RESULT*          result              /**< the result from solving the subproblems */
   )
{
   SCIP_CONS* cut;
   SCIP_VAR** vars;
   SCIP_Real* vals;
   SCIP_Real lhs;
   SCIP_Real activity;
   int nvars;
   int varssize;
   int nmastervars;
   char cutname[SCIP_MAXSTRLEN];
   SCIP_Bool success;

   assert(masterprob != NULL);
   assert(subproblem != NULL);
   assert(benders != NULL);
   assert(result != NULL);

   /* allocating memory for the variable and values arrays */
   nmastervars = SCIPgetNVars(masterprob) + SCIPgetNFixedVars(masterprob);
   SCIP_CALL( SCIPallocClearBufferArray(masterprob, &vars, nmastervars) );
   SCIP_CALL( SCIPallocClearBufferArray(masterprob, &vals, nmastervars) );
   lhs = 0.0;
   nvars = 0;
   varssize = nmastervars;

   /* setting the name of the generated cut */
   (void) SCIPsnprintf(cutname, SCIP_MAXSTRLEN, "feasibilitycut_%d_%d", probnumber,
      SCIPbenderscutGetNFound(benderscut) );

   if( SCIPisNLPConstructed(subproblem) && SCIPgetNNlpis(subproblem) )
   {
      /* computing the coefficients of the feasibility cut from the NLP */
      SCIP_CALL( computeStandardNLPFeasibilityCut(masterprob, subproblem, benders, &vars, &vals, &lhs, &nvars, &varssize,
            &success) );
   }
   else
   {
      if( SCIPgetNLPIterations(subproblem) == 0 )
      {
         SCIPverbMessage(masterprob, SCIP_VERBLEVEL_FULL, NULL, "There were no iterations in pricing problem %d. "
           "A Benders' decomposition feasibility cut will be generated from the presolved LP data.\n", probnumber);
      }

      /* computing the coefficients of the feasibility cut from the LP */
      SCIP_CALL( computeStandardLPFeasibilityCut(masterprob, subproblem, benders, &vars, &vals, &lhs, &nvars, &varssize,
            &success) );
   }

   /* if success is FALSE, then there was an error in generating the feasibility cut. No cut will be added to the master
    * problem. Otherwise, the constraint is added to the master problem.
    */
   if( !success )
   {
      (*result) = SCIP_DIDNOTFIND;
      SCIPdebugMsg(masterprob, "Error in generating Benders' feasibility cut for problem %d.\n", probnumber);
   }
   else
   {
      /* creating a constraint with the variables and coefficients previously stored */
      SCIP_CALL( SCIPcreateConsBasicLinear(masterprob, &cut, cutname, nvars, vars, vals, lhs, SCIPinfinity(masterprob)) );
      SCIP_CALL( SCIPsetConsDynamic(masterprob, cut, TRUE) );
      SCIP_CALL( SCIPsetConsRemovable(masterprob, cut, TRUE) );

      assert(SCIPisInfinity(masterprob, SCIPgetRhsLinear(masterprob, cut)));

      /* the activity of the cut should be less than the lhs. This will ensure that the evaluated solution will be cut off.
       * It is possible that the activity is greater than the lhs. This could be caused by numerical difficulties. In this
       * case, no cut will be generated.
       */
      lhs = SCIPgetLhsLinear(masterprob, cut);
      activity = SCIPgetActivityLinear(masterprob, cut, sol);
      if( SCIPisGE(masterprob, activity, lhs) )
      {
         success = FALSE;
         SCIPdebugMsg(masterprob ,"Invalid feasibility cut - activity is greater than lhs %g >= %g.\n", activity, lhs);
#ifdef SCIP_DEBUG
         SCIPABORT();
#endif
      }

      assert(cut != NULL);

      if( success )
      {
         /* adding the constraint to the master problem */
         SCIP_CALL( SCIPaddCons(masterprob, cut) );

         SCIPdebugPrintCons(masterprob, cut, NULL);

         (*result) = SCIP_CONSADDED;
      }

      SCIP_CALL( SCIPreleaseCons(masterprob, &cut) );
   }

   SCIPfreeBufferArray(masterprob, &vals);
   SCIPfreeBufferArray(masterprob, &vars);

   return SCIP_OKAY;
}

/*
 * Callback methods of Benders' decomposition cuts
 */

/** execution method of Benders' decomposition cuts */
static
SCIP_DECL_BENDERSCUTEXEC(benderscutExecFeas)
{  /*lint --e{715}*/
   SCIP* subproblem;
   SCIP_Bool nlprelaxation;

   assert(scip != NULL);
   assert(benders != NULL);
   assert(benderscut != NULL);
   assert(result != NULL);
   assert(probnumber >= 0 && probnumber < SCIPbendersGetNSubproblems(benders));

   subproblem = SCIPbendersSubproblem(benders, probnumber);

   if( subproblem == NULL )
   {
      SCIPdebugMsg(scip, "The subproblem %d is set to NULL. The <%s> Benders' decomposition cut can not be executed.\n",
         probnumber, BENDERSCUT_NAME);

      (*result) = SCIP_DIDNOTRUN;
      return SCIP_OKAY;
   }

   /* setting a flag to indicate whether the NLP relaxation should be used to generate cuts */
   nlprelaxation = SCIPisNLPConstructed(subproblem) && SCIPgetNNlpis(subproblem);

   /* only generate feasibility cuts if the subproblem LP or NLP is infeasible,
    * since we use the farkas proof from the LP or the dual solution of the NLP to construct the feasibility cut
    */
   if( SCIPgetStage(subproblem) == SCIP_STAGE_SOLVING &&
      ((!nlprelaxation && SCIPgetLPSolstat(subproblem) == SCIP_LPSOLSTAT_INFEASIBLE) ||
       (nlprelaxation && (SCIPgetNLPSolstat(subproblem) == SCIP_NLPSOLSTAT_LOCINFEASIBLE || SCIPgetNLPSolstat(subproblem) == SCIP_NLPSOLSTAT_GLOBINFEASIBLE))) )
   {
      /* generating a cut for a given subproblem */
      SCIP_CALL( generateAndApplyBendersCuts(scip, subproblem, benders, benderscut,
            sol, probnumber, result) );
   }

   return SCIP_OKAY;
}


/*
 * Benders' decomposition cuts specific interface methods
 */

/** creates the Standard Feasibility Benders' decomposition cuts and includes it in SCIP */
SCIP_RETCODE SCIPincludeBenderscutFeas(
   SCIP*                 scip,               /**< SCIP data structure */
   SCIP_BENDERS*         benders             /**< Benders' decomposition */
   )
{
   SCIP_BENDERSCUT* benderscut;

   assert(benders != NULL);

   benderscut = NULL;

   /* include Benders' decomposition cuts */
   SCIP_CALL( SCIPincludeBenderscutBasic(scip, benders, &benderscut, BENDERSCUT_NAME, BENDERSCUT_DESC,
         BENDERSCUT_PRIORITY, BENDERSCUT_LPCUT, benderscutExecFeas, NULL) );

   assert(benderscut != NULL);

   return SCIP_OKAY;
}<|MERGE_RESOLUTION|>--- conflicted
+++ resolved
@@ -267,11 +267,7 @@
          continue;
 
       SCIP_CALL( SCIPaddNlRowGradientBenderscutOpt(masterprob, subproblem, benders, nlrow, exprinterpreter, -dualsol,
-<<<<<<< HEAD
-            &dirderiv, vars, vals, nvars, varssize) );
-=======
             NULL, NULL, &dirderiv, vars, vals, nvars, varssize) );
->>>>>>> 412a0ac5
 
       SCIP_CALL( SCIPgetNlRowActivity(subproblem, nlrow, &activity) );
 
