/* * * * * * * * * * * * * * * * * * * * * * * * * * * * * * * * * * * * * * */
/*                                                                           */
/*                  This file is part of the program and library             */
/*         SCIP --- Solving Constraint Integer Programs                      */
/*                                                                           */
/*    Copyright (C) 2002-2017 Konrad-Zuse-Zentrum                            */
/*                            fuer Informationstechnik Berlin                */
/*                                                                           */
/*  SCIP is distributed under the terms of the ZIB Academic License.         */
/*                                                                           */
/*  You should have received a copy of the ZIB Academic License              */
/*  along with SCIP; see the file COPYING. If not email to scip@zib.de.      */
/*                                                                           */
/* * * * * * * * * * * * * * * * * * * * * * * * * * * * * * * * * * * * * * */

/**@file   heur_alns.c
 * @brief  Adaptive large neighborhood search heuristic that orchestrates popular LNS heuristics
 * @author Gregor Hendel
 */

/*---+----1----+----2----+----3----+----4----+----5----+----6----+----7----+----8----+----9----+----0----+----1----+----2*/

#include <assert.h>
#include <string.h>
#if defined(_WIN32) || defined(_WIN64)
#else
#include <strings.h> /*lint --e{766}*/
#endif
#include "scip/heur_alns.h"
#include "scipdefplugins.h"

#define HEUR_NAME             "alns"
#define HEUR_DESC             "Large neighborhood search heuristic that orchestrates the popular neighborhoods Local Branching, RINS, RENS, DINS etc."
#define HEUR_DISPCHAR         'L'
<<<<<<< HEAD
#define HEUR_PRIORITY         -1010000
#define HEUR_FREQ             20
=======
#define HEUR_PRIORITY         -1100500
#define HEUR_FREQ             -1
>>>>>>> 667407dd
#define HEUR_FREQOFS          0
#define HEUR_MAXDEPTH         -1
#define HEUR_TIMING           SCIP_HEURTIMING_AFTERNODE
#define HEUR_USESSUBSCIP      TRUE  /**< does the heuristic use a secondary SCIP instance? */

#define NNEIGHBORHOODS 8

/*
 * limit parameters for sub-SCIPs
 */
#define DEFAULT_NODESQUOT        0.1
#define DEFAULT_NODESOFFSET      500LL
#define DEFAULT_NSOLSLIM         3
#define DEFAULT_MINNODES         50LL
#define DEFAULT_MAXNODES         5000LL
#define DEFAULT_WAITINGNODES     25LL  /**< number of nodes since last incumbent solution that the heuristic should wait */
#define DEFAULT_TARGETNODEFACTOR 1.5
#define DEFAULT_STALLNODEFACTOR  0.25
#define LPLIMFAC                 4.0

/*
 * parameters for the minimum improvement
 */
#define DEFAULT_MINIMPROVELOW    0.0001
#define DEFAULT_MINIMPROVEHIGH   0.1
#define MINIMPROVEFAC            1.5
#define DEFAULT_STARTMINIMPROVE  0.05
#define DEFAULT_ADJUSTMINIMPROVE TRUE

/*
 * bandit algorithm parameters
 */
#define DEFAULT_BESTSOLWEIGHT  1
#define DEFAULT_BANDITALGO     'u'  /**< the default bandit algorithm: (u)pper confidence bounds, (e)xp.3, epsilon (g)reedy */
#define DEFAULT_GAMMA          0.2  /**< default weight between uniform (gamma ~ 1) and weight driven (gamma ~ 0) probability distribution for exp3 */
#define DEFAULT_BETA           0.0  /**< default reward offset between 0 and 1 at every observation for exp3 */
#define DEFAULT_REWARDCONTROL  0.8  /**< reward control to increase the weight of the simple solution indicator and decrease the weight of the closed gap reward */
#define DEFAULT_SCALEBYEFFORT  TRUE /**< should the reward be scaled by the effort? */
#define DEFAULT_EPS            0.5  /**< increase exploration in epsilon-greedy bandit algorithm */
#define DEFAULT_RESETWEIGHTS   TRUE /**< should the bandit algorithms be reset when a new problem is read? */
#define DEFAULT_SUBSCIPRANDSEEDS FALSE /**< should random seeds of sub-SCIPs be altered to increase diversification? */
#define DEFAULT_ALPHA          0.2  /**< parameter to increase the confidence width in UCB */
#define DEFAULT_REWARDBASELINE 0.5  /**< the reward baseline to separate successful and failed calls */
#define DEFAULT_FIXTOL         0.1  /**< tolerance by which the fixing rate may be missed/exceeded without generic (unfixing) */
#define DEFAULT_USELOCALREDCOST FALSE /**< should local reduced costs be used for generic (un)fixing? */

/*
 * parameters to control variable fixing
 */
#define DEFAULT_USEREDCOST       TRUE  /**< should reduced cost scores be used for variable priorization? */
#define DEFAULT_USEDISTANCES     TRUE  /**< should distances from fixed variables be used for variable priorization */
#define DEFAULT_DOMOREFIXINGS    TRUE  /**< should the ALNS heuristic do more fixings by itself based on variable prioritization
                                         *  until the target fixing rate is reached? */
#define DEFAULT_ADJUSTFIXINGRATE TRUE  /**< should the heuristic adjust the target fixing rate based on the success? */
#define FIXINGRATE_DECAY         0.75  /**< geometric decay for fixing rate adjustments */
#define FIXINGRATE_STARTINC      0.2   /**< initial increment value for fixing rate */
#define DEFAULT_USESUBSCIPHEURS  FALSE /**< should the heuristic activate other sub-SCIP heuristics during its search?  */
#define DEFAULT_COPYCUTS         FALSE /**< should cutting planes be copied to the sub-SCIP? */
#define DEFAULT_REWARDFILENAME   "-"   /**< file name to store all rewards and the selection of the bandit */

/* individual random seeds */
#define DEFAULT_SEED 113
#define MUTATIONSEED 121
#define CROSSOVERSEED 321

/* individual neighborhood parameters */
#define DEFAULT_MINFIXINGRATE_RENS 0.3
#define DEFAULT_MAXFIXINGRATE_RENS 0.7
#define DEFAULT_ACTIVE_RENS TRUE
#define DEFAULT_PRIORITY_RENS 1.0

#define DEFAULT_MINFIXINGRATE_RINS 0.2
#define DEFAULT_MAXFIXINGRATE_RINS 0.6
#define DEFAULT_ACTIVE_RINS TRUE
#define DEFAULT_PRIORITY_RINS 1.0

#define DEFAULT_MINFIXINGRATE_MUTATION 0.4
#define DEFAULT_MAXFIXINGRATE_MUTATION 0.9
#define DEFAULT_ACTIVE_MUTATION TRUE
#define DEFAULT_PRIORITY_MUTATION 1.0

#define DEFAULT_MINFIXINGRATE_LOCALBRANCHING 0.0
#define DEFAULT_MAXFIXINGRATE_LOCALBRANCHING 0.9
#define DEFAULT_ACTIVE_LOCALBRANCHING TRUE
#define DEFAULT_PRIORITY_LOCALBRANCHING 1.0

#define DEFAULT_MINFIXINGRATE_PROXIMITY 0.0
#define DEFAULT_MAXFIXINGRATE_PROXIMITY 0.9
#define DEFAULT_ACTIVE_PROXIMITY TRUE
#define DEFAULT_PRIORITY_PROXIMITY 1.0

#define DEFAULT_MINFIXINGRATE_CROSSOVER 0.4
#define DEFAULT_MAXFIXINGRATE_CROSSOVER 0.9
#define DEFAULT_ACTIVE_CROSSOVER TRUE
#define DEFAULT_PRIORITY_CROSSOVER 1.0

#define DEFAULT_MINFIXINGRATE_ZEROOBJECTIVE 0.0
#define DEFAULT_MAXFIXINGRATE_ZEROOBJECTIVE 0.9
#define DEFAULT_ACTIVE_ZEROOBJECTIVE TRUE
#define DEFAULT_PRIORITY_ZEROOBJECTIVE 1.0

#define DEFAULT_MINFIXINGRATE_DINS 0.1
#define DEFAULT_MAXFIXINGRATE_DINS 0.5
#define DEFAULT_ACTIVE_DINS TRUE
#define DEFAULT_PRIORITY_DINS 1.0

#define DEFAULT_NSOLS_CROSSOVER 2 /**< parameter for the number of solutions that crossover should combine */
#define DEFAULT_NPOOLSOLS_DINS  5 /**< number of pool solutions where binary solution values must agree */

/* event handler properties */
#define EVENTHDLR_NAME         "Alns"
#define EVENTHDLR_DESC         "LP event handler for " HEUR_NAME " heuristic"
#define SCIP_EVENTTYPE_ALNS (SCIP_EVENTTYPE_LPSOLVED | SCIP_EVENTTYPE_SOLFOUND | SCIP_EVENTTYPE_BESTSOLFOUND)

/*
 * Data structures
 */

/*
 * additional neighborhood data structures
 */


typedef struct data_crossover DATA_CROSSOVER; /**< crossover neighborhood data structure */

typedef struct data_mutation DATA_MUTATION; /**< mutation neighborhood data structure */

typedef struct data_dins DATA_DINS; /**< dins neighborhood data structure */

typedef struct NH_FixingRate NH_FIXINGRATE; /** fixing rate data structure */

typedef struct NH_Stats NH_STATS; /**< neighborhood statistics data structure */

typedef struct Nh NH;             /**< neighborhood data structure */


/*
 * variable priorization data structure for sorting
 */
typedef struct VarPrio VARPRIO;

/** callback to collect variable fixings of neighborhood */
 #define DECL_VARFIXINGS(x) SCIP_RETCODE x ( \
   SCIP*                 scip,               /**< SCIP data structure */                     \
   NH*                   neighborhood,       /**< ALNS neighborhood data structure */         \
   SCIP_VAR**            varbuf,             /**< buffer array to collect variables to fix */\
   SCIP_Real*            valbuf,             /**< buffer array to collect fixing values */   \
   int*                  nfixings,           /**< pointer to store the number of fixings */  \
   SCIP_RESULT*          result              /**< result pointer */                          \
   )

/** callback for subproblem changes other than variable fixings
 *
 *  this callback can be used to further modify the subproblem by changes other than variable fixings.
 *  Typical modifications include restrictions of variable domains, the formulation of additional constraints,
 *  or changed objective coefficients.
 *
 *  The callback should set the \p success pointer to indicate whether it was successful with its modifications or not.
 */
#define DECL_CHANGESUBSCIP(x) SCIP_RETCODE x (  \
   SCIP*                 sourcescip,         /**< source SCIP data structure */\
   SCIP*                 targetscip,         /**< target SCIP data structure */\
   SCIP_VAR**            subvars,            /**< array of targetscip variables in the same order as the source SCIP variables */\
   int*                  ndomchgs,           /**< pointer to store the number of performed domain changes */\
   int*                  nchgobjs,           /**< pointer to store the number of changed objective coefficients */ \
   int*                  naddedconss,        /**< pointer to store the number of additional constraints */\
   SCIP_Bool*            success             /**< pointer to store if the sub-MIP was successfully adjusted */\
   )

/** optional initialization callback for neighborhoods when a new problem is read */
#define DECL_NHINIT(x) SCIP_RETCODE x (                                          \
   SCIP*                 scip,               /**< SCIP data structure */         \
   NH*                   neighborhood        /**< neighborhood data structure */ \
   )

/** deinitialization callback for neighborhoods when exiting a problem */
#define DECL_NHEXIT(x) SCIP_RETCODE x ( \
   SCIP*                 scip,               /**< SCIP data structure */         \
   NH*                   neighborhood        /**< neighborhood data structure */ \
   )

/** deinitialization callback for neighborhoods before SCIP is freed */
#define DECL_NHFREE(x) SCIP_RETCODE x (      \
   SCIP*                 scip,               /**< SCIP data structure */         \
   NH*                   neighborhood        /**< neighborhood data structure */ \
   )

/** callback function to return a feasible reference solution for further fixings
 *
 *  The reference solution should be stored in the \p solptr.
 *  The \p result pointer can be used to indicate either
 *
 *  - SCIP_SUCCESS or
 *  - SCIP_DIDNOTFIND
 */
#define DECL_NHREFSOL(x) SCIP_RETCODE x (                                       \
   SCIP*                 scip,               /**< SCIP data structure */  \
   NH*                   neighborhood,       /**< neighborhood data structure */ \
   SCIP_SOL**            solptr,             /**< pointer to store the reference solution */ \
   SCIP_RESULT*          result              /**< pointer to indicate the callback success whether a reference solution is available */ \
)

/** callback function to deactivate neighborhoods on problems where they are irrelevant */
#define DECL_NHDEACTIVATE(x) SCIP_RETCODE x (\
   SCIP*                 scip,               /**< SCIP data structure */  \
   SCIP_Bool*            deactivate          /**< pointer to store whether the neighborhood should be deactivated (TRUE) for an instance */ \
   )

#ifdef SCIP_STATISTIC
/** sub-SCIP status code enumerator */
enum HistIndex
{
   HIDX_OPT              = 0,                /**< sub-SCIP was solved to optimality  */
   HIDX_USR              = 1,                /**< sub-SCIP was user interrupted */
   HIDX_NODELIM          = 2,                /**< sub-SCIP reached the node limit */
   HIDX_STALLNODE        = 3,                /**< sub-SCIP reached the stall node limit */
   HIDX_INFEAS           = 4,                /**< sub-SCIP was infeasible */
   HIDX_SOLLIM           = 5,                /**< sub-SCIP reached the solution limit */
   HIDX_OTHER            = 6                 /**< sub-SCIP reached none of the above codes */
};
typedef enum HistIndex HISTINDEX;
#define NHISTENTRIES 7
#endif

/** statistics for a neighborhood */
struct NH_Stats
{
   SCIP_CLOCK*           setupclock;         /**< clock for sub-SCIP setup time */
   SCIP_CLOCK*           submipclock;        /**< clock for the sub-SCIP solve */
   SCIP_Longint          usednodes;          /**< total number of used nodes */
   SCIP_Real             oldupperbound;      /**< upper bound before the sub-SCIP started */
   int                   nruns;              /**< number of runs of a neighborhood */
   int                   nrunsbestsol;       /**< number of runs that produced a new incumbent */
   SCIP_Longint          nsolsfound;         /**< the total number of solutions found */
   SCIP_Longint          nbestsolsfound;     /**< the total number of improving solutions found */
   int                   nfixings;           /**< the number of fixings in one run */
#ifdef SCIP_STATISTIC
   int                   statushist[NHISTENTRIES]; /**< array to count sub-SCIP statuses */
#endif
};


/** fixing rate data structure to control the amount of target fixings of a neighborhood */
struct NH_FixingRate
{
   SCIP_Real             minfixingrate;      /**< the minimum fixing rate */
   SCIP_Real             targetfixingrate;   /**< the current target fixing rate */
   SCIP_Real             increment;          /**< the current increment by which the target fixing rate is in-/decreased */
   SCIP_Real             maxfixingrate;      /**< the maximum fixing rate */
};

/** neighborhood data structure with callbacks, statistics, fixing rate */
struct Nh
{
   char*                 name;               /**< the name of this neighborhood */
   NH_FIXINGRATE         fixingrate;         /**< fixing rate for this neighborhood */
   NH_STATS              stats;              /**< statistics for this neighborhood */
   DECL_VARFIXINGS       ((*varfixings));    /**< variable fixings callback for this neighborhood */
   DECL_CHANGESUBSCIP    ((*changesubscip)); /**< callback for subproblem changes other than variable fixings */
   DECL_NHINIT           ((*nhinit));        /**< initialization callback when a new problem is read */
   DECL_NHEXIT           ((*nhexit));        /**< deinitialization callback when exiting a problem */
   DECL_NHFREE           ((*nhfree));        /**< deinitialization callback before SCIP is freed */
   DECL_NHREFSOL         ((*nhrefsol));      /**< callback function to return a reference solution for further fixings, or NULL */
   DECL_NHDEACTIVATE     ((*nhdeactivate));  /**< callback function to deactivate neighborhoods on problems where they are irrelevant, or NULL if it is always active */
   SCIP_Bool             active;             /**< is this neighborhood active or not? */
   SCIP_Real             priority;           /**< positive call priority to initialize bandit algorithms */
   union
   {
      DATA_MUTATION*     mutation;           /**< mutation data */
      DATA_CROSSOVER*    crossover;          /**< crossover data */
      DATA_DINS*         dins;               /**< dins data */
   }                     data;               /**< data object for neighborhood specific data */
};

/** mutation neighborhood data structure */
struct data_mutation
{
   SCIP_RANDNUMGEN*      rng;                /**< random number generator */
};

/** crossover neighborhood data structure */
struct data_crossover
{
   int                   nsols;              /**< the number of solutions that crossover should combine */
   SCIP_RANDNUMGEN*      rng;                /**< random number generator to draw from the solution pool */
   SCIP_SOL*             selsol;             /**< best selected solution by crossover as reference point */
};

/** dins neighborhood data structure */
struct data_dins
{
   int                   npoolsols;          /**< number of pool solutions where binary solution values must agree */
};

/** primal heuristic data */
struct SCIP_HeurData
{
   NH**                  neighborhoods;      /**< array of neighborhoods */
   SCIP_BANDIT*          bandit;             /**< bandit algorithm */
   char*                 rewardfilename;     /**< file name to store all rewards and the selection of the bandit */
   FILE*                 rewardfile;         /**< reward file pointer, or NULL */
   SCIP_Longint          nodesoffset;        /**< offset added to the nodes budget */
   SCIP_Longint          maxnodes;           /**< maximum number of nodes in a single sub-SCIP */
   SCIP_Longint          targetnodes;        /**< targeted number of nodes to start a sub-SCIP */
   SCIP_Longint          minnodes;           /**< minimum number of nodes required to start a sub-SCIP */
   SCIP_Longint          usednodes;          /**< total number of nodes already spent in sub-SCIPs */
   SCIP_Longint          waitingnodes;       /**< number of nodes since last incumbent solution that the heuristic should wait */
   SCIP_Real             nodesquot;          /**< fraction of nodes compared to the main SCIP for budget computation */
   SCIP_Real             startminimprove;    /**< initial factor by which ALNS should at least improve the incumbent */
   SCIP_Real             minimprovelow;      /**< lower threshold for the minimal improvement over the incumbent */
   SCIP_Real             minimprovehigh;     /**< upper bound for the minimal improvement over the incumbent */
   SCIP_Real             minimprove;         /**< factor by which ALNS should at least improve the incumbent */
   SCIP_Real             lplimfac;           /**< limit fraction of LPs per node to interrupt sub-SCIP */
   SCIP_Real             exp3_gamma;         /**< weight between uniform (gamma ~ 1) and weight driven (gamma ~ 0) probability distribution for exp3 */
   SCIP_Real             exp3_beta;          /**< reward offset between 0 and 1 at every observation for exp3 */
   SCIP_Real             epsgreedy_eps;      /**< increase exploration in epsilon-greedy bandit algorithm */
   SCIP_Real             ucb_alpha;          /**< parameter to increase the confidence width in UCB */
   SCIP_Real             rewardcontrol;      /**< reward control to increase the weight of the simple solution indicator
                                               *  and decrease the weight of the closed gap reward */
   SCIP_Real             targetnodefactor;   /**< factor by which target node number is increased/decreased at every adjustment */
   SCIP_Real             stallnodefactor;    /**< stall node limit as a fraction of total node limit */
   SCIP_Real             rewardbaseline;     /**< the reward baseline to separate successful and failed calls */
   SCIP_Real             fixtol;             /**< tolerance by which the fixing rate may be missed/exceeded without generic (unfixing) */
   int                   nneighborhoods;     /**< number of neighborhoods */
   int                   nactiveneighborhoods;/**< number of active neighborhoods */
   int                   ninitneighborhoods; /**< neighborhoods that were used at least one time */
   int                   nsolslim;           /**< limit on the number of improving solutions in a sub-SCIP call */
   int                   seed;               /**< initial random seed for bandit algorithms and random decisions by neighborhoods */
   int                   currneighborhood;   /**< index of currently selected neighborhood */
   int                   ndelayedcalls;      /**< the number of delayed calls */
   char                  banditalgo;         /**< the bandit algorithm: (u)pper confidence bounds, (e)xp.3, epsilon (g)reedy */
   SCIP_Bool             useredcost;         /**< should reduced cost scores be used for variable prioritization? */
   SCIP_Bool             usedistances;       /**< should distances from fixed variables be used for variable prioritization */
   SCIP_Bool             domorefixings;      /**< should the ALNS heuristic do more fixings by itself based on variable prioritization
                                               *  until the target fixing rate is reached? */
   SCIP_Bool             adjustfixingrate;   /**< should the heuristic adjust the target fixing rate based on the success? */
   SCIP_Bool             usesubscipheurs;    /**< should the heuristic activate other sub-SCIP heuristics during its search?  */
   SCIP_Bool             adjustminimprove;   /**< should the factor by which the minimum improvement is bound be dynamically updated? */
   SCIP_Bool             resetweights;       /**< should the bandit algorithms be reset when a new problem is read? */
   SCIP_Bool             subsciprandseeds;   /**< should random seeds of sub-SCIPs be altered to increase diversification? */
   SCIP_Bool             scalebyeffort;      /**< should the reward be scaled by the effort? */
   SCIP_Bool             copycuts;           /**< should cutting planes be copied to the sub-SCIP? */
   SCIP_Bool             uselocalredcost;    /**< should local reduced costs be used for generic (un)fixing? */
};

/** event handler data */
struct SCIP_EventData
{
   SCIP_VAR**            subvars;            /**< the variables of the subproblem */
   SCIP*                 sourcescip;         /**< original SCIP data structure */
   SCIP_HEUR*            heur;               /**< alns heuristic structure */
   SCIP_Longint          nodelimit;          /**< node limit of the run */
   SCIP_Real             lplimfac;           /**< limit fraction of LPs per node to interrupt sub-SCIP */
   NH_STATS*             runstats;           /**< run statistics for the current neighborhood */
   SCIP_Bool             allrewardsmode;     /**< true if solutions should only be checked for reward comparisons */
};

/** represents limits for the sub-SCIP solving process */
struct SolveLimits
{
   SCIP_Longint          nodelimit;          /**< maximum number of solving nodes for the sub-SCIP */
   SCIP_Real             memorylimit;        /**< memory limit for the sub-SCIP */
   SCIP_Real             timelimit;          /**< time limit for the sub-SCIP */
   SCIP_Longint          stallnodes;         /**< maximum number of nodes without (primal) stalling */
};

typedef struct SolveLimits SOLVELIMITS;

/** data structure that can be used for variable prioritization for additional fixings */
struct VarPrio
{
   SCIP*                 scip;               /**< SCIP data structure */
   SCIP_Real*            randscores;         /**< random scores for prioritization */
   int*                  distances;          /**< breadth-first distances from already fixed variables */
   SCIP_Real*            redcostscores;      /**< reduced cost scores for fixing a variable to a reference value */
   unsigned int          useredcost:1;       /**< should reduced cost scores be used for variable prioritization? */
   unsigned int          usedistances:1;     /**< should distances from fixed variables be used for variable prioritization */
};

/*
 * Local methods
 */

/** Reset target fixing rate */
static
SCIP_RETCODE resetFixingRate(
   SCIP*                 scip,               /**< SCIP data structure */
   NH_FIXINGRATE*        fixingrate          /**< heuristic fixing rate */
   )
{
   assert(scip != NULL);
   assert(fixingrate != NULL);
   fixingrate->increment = FIXINGRATE_STARTINC;

   /* use the middle between the minimum and the maximum fixing rate */
   fixingrate->targetfixingrate = 0.5 * (fixingrate->minfixingrate + fixingrate->maxfixingrate);

   return SCIP_OKAY;
}

/** reset the currently active neighborhood */
static
void resetCurrentNeighborhood(
   SCIP_HEURDATA*        heurdata
   )
{
   assert(heurdata != NULL);
   heurdata->currneighborhood = -1;
   heurdata->ndelayedcalls = 0;
}

/** update increment for fixing rate */
static
void updateFixingRateIncrement(
   NH_FIXINGRATE*        fx                  /**< fixing rate */
   )
{
   fx->increment *= FIXINGRATE_DECAY;
   fx->increment = MAX(fx->increment, 0.01);
}


/** increase fixing rate
 *
 *  decrease also the rate by which the target fixing rate is adjusted
 */
static
void increaseFixingRate(
   NH_FIXINGRATE*        fx                  /**< fixing rate */
   )
{
   fx->targetfixingrate += fx->increment;
   fx->targetfixingrate = MIN(fx->targetfixingrate, fx->maxfixingrate);
   updateFixingRateIncrement(fx);
}

/** decrease fixing rate
 *
 *  decrease also the rate by which the target fixing rate is adjusted
 */
static
void decreaseFixingRate(
   NH_FIXINGRATE*        fx                  /**< fixing rate */
   )
{
   fx->targetfixingrate -= fx->increment;
   fx->targetfixingrate = MAX(fx->targetfixingrate, fx->minfixingrate);
   updateFixingRateIncrement(fx);
}

/** update fixing rate based on the results of the current run */
static
void updateFixingRate(
   SCIP*                 scip,               /**< SCIP data structure */
   NH*                   neighborhood,       /**< neighborhood */
   SCIP_STATUS           subscipstatus,      /**< status of the sub-SCIP run */
   NH_STATS*             runstats            /**< run statistics for this run */
   )
{
   NH_FIXINGRATE* fx;

   fx = &neighborhood->fixingrate;

   switch (subscipstatus) {
      case SCIP_STATUS_OPTIMAL:
      case SCIP_STATUS_INFEASIBLE:
      case SCIP_STATUS_INFORUNBD:
      case SCIP_STATUS_SOLLIMIT:
         /* decrease the fixing rate (make subproblem harder) */
         decreaseFixingRate(fx);
         break;
      case SCIP_STATUS_STALLNODELIMIT:
      case SCIP_STATUS_USERINTERRUPT:
      case SCIP_STATUS_NODELIMIT:
         /* increase the fixing rate (make the subproblem easier) only if no solution was found */
         if( runstats->nbestsolsfound <= 0 )
            increaseFixingRate(fx);
         break;
      /* fall through cases to please lint */
      case SCIP_STATUS_UNKNOWN:
      case SCIP_STATUS_TOTALNODELIMIT:
      case SCIP_STATUS_TIMELIMIT:
      case SCIP_STATUS_MEMLIMIT:
      case SCIP_STATUS_GAPLIMIT:
      case SCIP_STATUS_BESTSOLLIMIT:
      case SCIP_STATUS_RESTARTLIMIT:
      case SCIP_STATUS_UNBOUNDED:
      default:
         break;
   }
}

/** increase target node limit */
static
void increaseTargetNodeLimit(
   SCIP_HEURDATA*        heurdata            /**< heuristic data */
   )
{
   heurdata->targetnodes = (SCIP_Longint)(heurdata->targetnodes * heurdata->targetnodefactor);
   heurdata->targetnodes = MIN(heurdata->targetnodes, heurdata->maxnodes);
}

/** decrease target node limit */
static
void decreaseTargetNodeLimit(
   SCIP_HEURDATA*        heurdata            /**< heuristic data */
   )
{
   heurdata->targetnodes = (SCIP_Longint)(heurdata->targetnodes / heurdata->targetnodefactor);
   heurdata->targetnodes = MAX(heurdata->targetnodes, heurdata->minnodes);
}

/** reset target node limit */
static
void resetTargetNodeLimit(
   SCIP_HEURDATA*        heurdata            /**< heuristic data */
   )
{
   heurdata->targetnodes = heurdata->minnodes;
}

/** update target node limit based on the current run results */
static
void updateTargetNodeLimit(
   SCIP_HEURDATA*        heurdata,           /**< heuristic data */
   NH_STATS*             runstats,           /**< statistics of the run */
   SCIP_STATUS           subscipstatus       /**< status of the sub-SCIP run */
   )
{
   switch (subscipstatus) {
      case SCIP_STATUS_OPTIMAL:
      case SCIP_STATUS_INFEASIBLE:
      case SCIP_STATUS_INFORUNBD:
      case SCIP_STATUS_SOLLIMIT:
      case SCIP_STATUS_BESTSOLLIMIT:
         /* the subproblem was easy enough -> use smaller limit to speed up SCIP */
         decreaseTargetNodeLimit(heurdata);
         break;
      case SCIP_STATUS_STALLNODELIMIT:
      case SCIP_STATUS_NODELIMIT:
         /* the subproblem could be explored more */
         if( runstats->nbestsolsfound == 0 )
            increaseTargetNodeLimit(heurdata);
         break;
      case SCIP_STATUS_USERINTERRUPT:
      case SCIP_STATUS_UNKNOWN:
      case SCIP_STATUS_TOTALNODELIMIT:
      case SCIP_STATUS_TIMELIMIT:
      case SCIP_STATUS_MEMLIMIT:
      case SCIP_STATUS_GAPLIMIT:
      case SCIP_STATUS_RESTARTLIMIT:
      case SCIP_STATUS_UNBOUNDED:
         break;
      default:
         break;
   }
}

/** reset the minimum improvement for the sub-SCIPs */
static
void resetMinimumImprovement(
   SCIP_HEURDATA*        heurdata            /**< heuristic data */
   )
{
   assert(heurdata != NULL);
   heurdata->minimprove = heurdata->startminimprove;
}

/** increase minimum improvement for the sub-SCIPs */
static
void increaseMinimumImprovement(
   SCIP_HEURDATA*        heurdata            /**< heuristic data */
   )
{
   assert(heurdata != NULL);

   heurdata->minimprove *= MINIMPROVEFAC;
   heurdata->minimprove = MIN(heurdata->minimprove, heurdata->minimprovehigh);
}

/** decrease the minimum improvement for the sub-SCIPs */
static
void decreaseMinimumImprovement(
   SCIP_HEURDATA*        heurdata            /**< heuristic data */
   )
{
   assert(heurdata != NULL);

   heurdata->minimprove /= MINIMPROVEFAC;
   SCIPdebugMessage("%.4f", heurdata->minimprovelow);
   heurdata->minimprove = MAX(heurdata->minimprove, heurdata->minimprovelow);
}

/** update the minimum improvement based on the status of the sub-SCIP */
static
void updateMinimumImprovement(
   SCIP_HEURDATA*        heurdata,           /**< heuristic data */
   SCIP_STATUS           subscipstatus,      /**< status of the sub-SCIP run */
   NH_STATS*             runstats            /**< run statistics for this run */
   )
{
   assert(heurdata != NULL);

   /* if the sub-SCIP status was infeasible, we rather want to make the sub-SCIP easier
    * with a smaller minimum improvement.
    *
    * If a solution limit was reached, we may, set it higher.
    */
   switch (subscipstatus) {
      case SCIP_STATUS_INFEASIBLE:
      case SCIP_STATUS_INFORUNBD:
         /* subproblem was infeasible, probably due to the minimum improvement -> decrease minimum improvement */
         decreaseMinimumImprovement(heurdata);

         break;
      case SCIP_STATUS_SOLLIMIT:
      case SCIP_STATUS_BESTSOLLIMIT:
      case SCIP_STATUS_OPTIMAL:
         /* subproblem could be optimally solved -> try higher minimum improvement */
         increaseMinimumImprovement(heurdata);
         break;
      case SCIP_STATUS_NODELIMIT:
      case SCIP_STATUS_STALLNODELIMIT:
      case SCIP_STATUS_USERINTERRUPT:
         /* subproblem was too hard, decrease minimum improvement */
         if( runstats->nbestsolsfound <= 0 )
            decreaseMinimumImprovement(heurdata);
         break;
      case SCIP_STATUS_UNKNOWN:
      case SCIP_STATUS_TOTALNODELIMIT:
      case SCIP_STATUS_TIMELIMIT:
      case SCIP_STATUS_MEMLIMIT:
      case SCIP_STATUS_GAPLIMIT:
      case SCIP_STATUS_RESTARTLIMIT:
      case SCIP_STATUS_UNBOUNDED:
      default:
         break;
   }
}

/** Reset neighborhood statistics */
static
SCIP_RETCODE neighborhoodStatsReset(
   SCIP*                scip,                /**< SCIP data structure */
   NH_STATS*            stats                /**< neighborhood statistics */
   )
{
   assert(scip != NULL);
   assert(stats != NULL);

   stats->nbestsolsfound = 0;
   stats->nruns = 0;
   stats->nrunsbestsol = 0;
   stats->nsolsfound = 0;
   stats->usednodes = 0L;

   SCIPstatistic( BMSclearMemoryArray(stats->statushist, NHISTENTRIES); )

   SCIP_CALL( SCIPresetClock(scip, stats->setupclock) );
   SCIP_CALL( SCIPresetClock(scip, stats->submipclock) );

   return SCIP_OKAY;
}

/** create a neighborhood of the specified name and include it into the ALNS heuristic */
static
SCIP_RETCODE alnsIncludeNeighborhood(
   SCIP*                 scip,               /**< SCIP data structure */
   SCIP_HEURDATA*        heurdata,           /**< heuristic data of the ALNS heuristic */
   NH**                  neighborhood,       /**< pointer to store the neighborhood */
   const char*           name,               /**< name for this neighborhood */
   SCIP_Real             minfixingrate,      /**< default value for minfixingrate parameter of this neighborhood */
   SCIP_Real             maxfixingrate,      /**< default value for maxfixingrate parameter of this neighborhood */
   SCIP_Bool             active,             /**< default value for active parameter of this neighborhood */
   SCIP_Real             priority,           /**< positive call priority to initialize bandit algorithms */
   DECL_VARFIXINGS       ((*varfixings)),    /**< variable fixing callback for this neighborhood, or NULL */
   DECL_CHANGESUBSCIP    ((*changesubscip)), /**< subscip changes callback for this neighborhood, or NULL */
   DECL_NHINIT           ((*nhinit)),        /**< initialization callback for neighborhood, or NULL */
   DECL_NHEXIT           ((*nhexit)),        /**< deinitialization callback for neighborhood, or NULL */
   DECL_NHFREE           ((*nhfree)),        /**< deinitialization callback before SCIP is freed, or NULL */
   DECL_NHREFSOL         ((*nhrefsol)),      /**< callback function to return a reference solution for further fixings, or NULL */
   DECL_NHDEACTIVATE     ((*nhdeactivate))   /**< callback function to deactivate neighborhoods on problems where they are irrelevant, or NULL if neighborhood is always active */
   )
{
   char paramname[SCIP_MAXSTRLEN];

   assert(scip != NULL);
   assert(heurdata != NULL);
   assert(neighborhood != NULL);
   assert(name != NULL);

   SCIP_CALL( SCIPallocBlockMemory(scip, neighborhood) );
   assert(*neighborhood != NULL);

   SCIP_ALLOC( BMSduplicateMemoryArray(&(*neighborhood)->name, name, strlen(name)+1) );

   SCIP_CALL( SCIPcreateClock(scip, &(*neighborhood)->stats.setupclock) );
   SCIP_CALL( SCIPcreateClock(scip, &(*neighborhood)->stats.submipclock) );

   (*neighborhood)->changesubscip = changesubscip;
   (*neighborhood)->varfixings = varfixings;
   (*neighborhood)->nhinit = nhinit;
   (*neighborhood)->nhexit = nhexit;
   (*neighborhood)->nhfree = nhfree;
   (*neighborhood)->nhrefsol = nhrefsol;
   (*neighborhood)->nhdeactivate = nhdeactivate;

   /* add parameters for this neighborhood */
   sprintf(paramname, "heuristics/alns/%s/minfixingrate", name);
   SCIP_CALL( SCIPaddRealParam(scip, paramname, "minimum fixing rate for this neighborhood",
         &(*neighborhood)->fixingrate.minfixingrate, TRUE, minfixingrate, 0.0, 1.0, NULL, NULL) );
   sprintf(paramname, "heuristics/alns/%s/maxfixingrate", name);
   SCIP_CALL( SCIPaddRealParam(scip, paramname, "maximum fixing rate for this neighborhood",
         &(*neighborhood)->fixingrate.maxfixingrate, TRUE, maxfixingrate, 0.0, 1.0, NULL, NULL) );
   sprintf(paramname, "heuristics/alns/%s/active", name);
   SCIP_CALL( SCIPaddBoolParam(scip, paramname, "is this neighborhood active?",
         &(*neighborhood)->active, TRUE, active, NULL, NULL) );
   sprintf(paramname, "heuristics/alns/%s/priority", name);
   SCIP_CALL( SCIPaddRealParam(scip, paramname, "positive call priority to initialize bandit algorithms",
         &(*neighborhood)->priority, TRUE, priority, 1e-2, 1.0, NULL, NULL) );

   /* add the neighborhood to the ALNS heuristic */
   heurdata->neighborhoods[heurdata->nneighborhoods++] = (*neighborhood);

   return SCIP_OKAY;
}

/** release all data and free neighborhood */
static
SCIP_RETCODE alnsFreeNeighborhood(
   SCIP*                scip,               /**< SCIP data structure */
   NH**                 neighborhood        /**< pointer to neighborhood that should be freed */
   )
{
   NH* nhptr;
   assert(scip != NULL);
   assert(neighborhood != NULL);

   nhptr = *neighborhood;
   assert(nhptr != NULL);

   BMSfreeMemoryArray(&nhptr->name);

   /* release further, neighborhood specific data structures */
   if( nhptr->nhfree != NULL )
   {
      SCIP_CALL( nhptr->nhfree(scip, nhptr) );
   }

   SCIP_CALL( SCIPfreeClock(scip, &nhptr->stats.setupclock) );
   SCIP_CALL( SCIPfreeClock(scip, &nhptr->stats.submipclock) );

   SCIPfreeBlockMemory(scip, neighborhood);
   *neighborhood = NULL;

   return SCIP_OKAY;
}

/** initialize neighborhood specific data */
static
SCIP_RETCODE neighborhoodInit(
   SCIP*                 scip,               /**< SCIP data structure */
   NH*                   neighborhood        /**< neighborhood to initialize */
   )
{
   assert(scip != NULL);
   assert(neighborhood != NULL);

   /* call the init callback of the neighborhood */
   if( neighborhood->nhinit != NULL )
   {
      SCIP_CALL( neighborhood->nhinit(scip, neighborhood) );
   }

   return SCIP_OKAY;
}

/** deinitialize neighborhood specific data */
static
SCIP_RETCODE neighborhoodExit(
   SCIP*                 scip,               /**< SCIP data structure */
   NH*                   neighborhood        /**< neighborhood to initialize */
   )
{
   assert(scip != NULL);
   assert(neighborhood != NULL);

   if( neighborhood->nhexit != NULL )
   {
      SCIP_CALL( neighborhood->nhexit(scip, neighborhood) );
   }

   return SCIP_OKAY;
}

/** creates a new solution for the original problem by copying the solution of the subproblem */
static
SCIP_RETCODE transferSolution(
   SCIP*                 subscip,            /**< SCIP data structure of the subproblem */
   SCIP_EVENTDATA*       eventdata           /**< event handler data */
   )
{
   SCIP*                 sourcescip;         /**< original SCIP data structure */
   SCIP_VAR**            subvars;            /**< the variables of the subproblem */
   SCIP_HEUR*            heur;               /**< alns heuristic structure */
   SCIP_SOL*             subsol;             /**< solution of the subproblem */
   SCIP_VAR** vars;                          /* the original problem's variables                */
   int        nvars;
   SCIP_SOL*  newsol;                        /* solution to be created for the original problem */
   SCIP_Real* subsolvals;                    /* solution values of the subproblem               */
   SCIP_Bool  success;
   NH_STATS*  runstats;
   SCIP_SOL*  oldbestsol;

   assert(subscip != NULL);

   subsol = SCIPgetBestSol(subscip);
   assert(subsol != NULL);

   sourcescip = eventdata->sourcescip;
   subvars = eventdata->subvars;
   heur = eventdata->heur;
   runstats = eventdata->runstats;
   assert(sourcescip != NULL);
   assert(sourcescip != subscip);
   assert(heur != NULL);
   assert(subvars != NULL);
   assert(runstats != NULL);

   /* get variables' data */
   SCIP_CALL( SCIPgetVarsData(sourcescip, &vars, &nvars, NULL, NULL, NULL, NULL) );

   /* sub-SCIP may have more variables than the number of active (transformed) variables in the main SCIP
    * since constraint copying may have required the copy of variables that are fixed in the main SCIP */
   assert(nvars <= SCIPgetNOrigVars(subscip));

   SCIP_CALL( SCIPallocBufferArray(sourcescip, &subsolvals, nvars) );

   /* copy the solution */
   SCIP_CALL( SCIPgetSolVals(subscip, subsol, nvars, subvars, subsolvals) );

   /* create new solution for the original problem */
   SCIP_CALL( SCIPcreateSol(sourcescip, &newsol, heur) );
   SCIP_CALL( SCIPsetSolVals(sourcescip, newsol, nvars, vars, subsolvals) );

   oldbestsol = SCIPgetBestSol(sourcescip);

   /* in the special, experimental all rewards mode, the solution is only checked for feasibility
    * but not stored
    */
   if( eventdata->allrewardsmode )
   {
      SCIP_CALL( SCIPcheckSol(sourcescip, newsol, FALSE, FALSE, TRUE, TRUE, TRUE, &success) );

      if( success )
      {
         runstats->nsolsfound++;
         if( SCIPgetSolTransObj(sourcescip, newsol) < SCIPgetCutoffbound(sourcescip) )
            runstats->nbestsolsfound++;
      }

      SCIP_CALL( SCIPfreeSol(sourcescip, &newsol) );
   }
   else
   {
      /* try to add new solution to scip and free it immediately */
      SCIP_CALL( SCIPtrySolFree(sourcescip, &newsol, FALSE, FALSE, TRUE, TRUE, TRUE, &success) );

      if( success )
      {
         runstats->nsolsfound++;
         if( SCIPgetBestSol(sourcescip) != oldbestsol )
            runstats->nbestsolsfound++;
      }
   }

   SCIPfreeBufferArray(sourcescip, &subsolvals);

   return SCIP_OKAY;
}


/* ---------------- Callback methods of event handler ---------------- */

/** execution callback of the event handler
 *
 * transfer new solutions or interrupt the solving process manually
 */
static
SCIP_DECL_EVENTEXEC(eventExecAlns)
{
   assert(eventhdlr != NULL);
   assert(eventdata != NULL);
   assert(strcmp(SCIPeventhdlrGetName(eventhdlr), EVENTHDLR_NAME) == 0);
   assert(event != NULL);
   assert(SCIPeventGetType(event) & SCIP_EVENTTYPE_ALNS);
   assert(eventdata != NULL);

   /* treat the different atomic events */
   switch( SCIPeventGetType(event) )
   {
      case SCIP_EVENTTYPE_SOLFOUND:
      case SCIP_EVENTTYPE_BESTSOLFOUND:
         /* try to transfer the solution to the original SCIP */
         SCIP_CALL( transferSolution(scip, eventdata) );
         break;
      case SCIP_EVENTTYPE_LPSOLVED:
         /* interrupt solution process of sub-SCIP */
         if( SCIPgetNLPs(scip) > eventdata->lplimfac * eventdata->nodelimit )
         {
            SCIPdebugMsg(scip, "interrupt after  %" SCIP_LONGINT_FORMAT " LPs\n", SCIPgetNLPs(scip));
            SCIP_CALL( SCIPinterruptSolve(scip) );
         }
         break;
      default:
         break;
   }

   return SCIP_OKAY;
}

/** initialize neighborhood statistics before the next run */
static
void initRunStats(
   SCIP*                 scip,               /**< SCIP data structure */
   NH_STATS*             stats               /**< run statistics */
   )
{
   stats->nbestsolsfound = 0;
   stats->nsolsfound = 0;
   stats->usednodes = 0L;
   stats->nfixings = 0;
   stats->oldupperbound = SCIPgetUpperbound(scip);
}

/** update run stats after the sub SCIP was solved */
static
void updateRunStats(
   SCIP*                 scip,               /**< SCIP data structure */
   NH_STATS*             stats,              /**< run statistics */
   SCIP*                 subscip             /**< sub-SCIP instance, or NULL */
   )
{
   /* treat an untransformed subscip as if none was created */
   if( subscip != NULL && ! SCIPisTransformed(subscip) )
      subscip = NULL;

   stats->usednodes = subscip != NULL ? SCIPgetNNodes(subscip) : 0L;
}

#ifdef SCIP_STATISTIC
/** get the histogram index for this status */
static
int getHistIndex(
   SCIP_STATUS           subscipstatus       /**< sub-SCIP status */
   )
{
   switch (subscipstatus) {
      case SCIP_STATUS_OPTIMAL:
         return HIDX_OPT;
      case SCIP_STATUS_INFEASIBLE:
         return HIDX_INFEAS;
      case SCIP_STATUS_NODELIMIT:
         return HIDX_NODELIM;
      case SCIP_STATUS_STALLNODELIMIT:
         return HIDX_STALLNODE;
      case SCIP_STATUS_SOLLIMIT:
         return HIDX_SOLLIM;
      case SCIP_STATUS_USERINTERRUPT:
         return HIDX_USR;
      default:
         return HIDX_OTHER;
   }
}

/** print neighborhood statistics */
static
void printNeighborhoodStatistics(
   SCIP*                 scip,               /**< SCIP data structure */
   SCIP_HEURDATA*        heurdata            /**< heuristic data */
   )
{
   int i;
   int j;
   HISTINDEX statusses[] = {HIDX_OPT, HIDX_INFEAS, HIDX_NODELIM, HIDX_STALLNODE, HIDX_SOLLIM, HIDX_USR, HIDX_OTHER};

   SCIPverbMessage(scip, SCIP_VERBLEVEL_HIGH, NULL, "Neighborhoods      :%11s %11s %11s %11s %11s %11s %11s %11s %11s %11s %4s %4s %4s %4s %4s %4s %4s %4s\n",
            "Calls", "SetupTime", "SubmipTime", "SubmipNodes", "Sols", "Best", "Exp3", "EpsGreedy", "UCB", "TgtFixRate",
            "Opt", "Inf", "Node", "Stal", "Sol", "Usr", "Othr", "Actv");


   /* loop over neighborhoods and fill in statistics */
   for( i = 0; i < heurdata->nneighborhoods; ++i )
   {
      NH* neighborhood;
      SCIP_Real proba;
      SCIP_Real ucb;
      SCIP_Real epsgreedyweight;
      neighborhood = heurdata->neighborhoods[i];
      SCIPverbMessage(scip, SCIP_VERBLEVEL_HIGH, NULL, "  %-17s:", neighborhood->name);
      SCIPverbMessage(scip, SCIP_VERBLEVEL_HIGH, NULL, "%11d", neighborhood->stats.nruns);
      SCIPverbMessage(scip, SCIP_VERBLEVEL_HIGH, NULL, " %11.2f", SCIPgetClockTime(scip, neighborhood->stats.setupclock) );
      SCIPverbMessage(scip, SCIP_VERBLEVEL_HIGH, NULL, " %11.2f", SCIPgetClockTime(scip, neighborhood->stats.submipclock) );
      SCIPverbMessage(scip, SCIP_VERBLEVEL_HIGH, NULL, " %11" SCIP_LONGINT_FORMAT, neighborhood->stats.usednodes );
      SCIPverbMessage(scip, SCIP_VERBLEVEL_HIGH, NULL, " %11d", neighborhood->stats.nsolsfound);
      SCIPverbMessage(scip, SCIP_VERBLEVEL_HIGH, NULL, " %11d", neighborhood->stats.nbestsolsfound);

      proba = 0.0;
      ucb = 1.0;
      epsgreedyweight = -1.0;

      if( i < heurdata->nactiveneighborhoods )
      {
         switch (heurdata->banditalgo) {
            case 'u':
               ucb = SCIPgetConfidenceBoundUcb(heurdata->bandit, i);
               break;
            case 'g':
               epsgreedyweight = SCIPgetWeightsEpsgreedy(heurdata->bandit)[i];
               break;
            case 'e':
               proba = SCIPgetProbabilityExp3(heurdata->bandit, i);
               break;
            default:
               break;
         }
      }

      SCIPverbMessage(scip, SCIP_VERBLEVEL_HIGH, NULL, " %11.5f", proba);
      SCIPverbMessage(scip, SCIP_VERBLEVEL_HIGH, NULL, " %11.5f", epsgreedyweight);
      SCIPverbMessage(scip, SCIP_VERBLEVEL_HIGH, NULL, " %11.5f", ucb);
      SCIPverbMessage(scip, SCIP_VERBLEVEL_HIGH, NULL, " %11.3f", neighborhood->fixingrate.targetfixingrate);

      /* loop over status histogram */
      for( j = 0; j < NHISTENTRIES; ++j )
         SCIPverbMessage(scip, SCIP_VERBLEVEL_HIGH, NULL, " %4d", neighborhood->stats.statushist[statusses[j]]);

      SCIPverbMessage(scip, SCIP_VERBLEVEL_HIGH, NULL, " %4d", i < heurdata->nactiveneighborhoods ? 1 : 0);
      SCIPverbMessage(scip, SCIP_VERBLEVEL_HIGH, NULL, "\n");
   }
}

#endif

/** update the statistics of the neighborhood based on the sub-SCIP run */
static
void updateNeighborhoodStats(
   SCIP*                 scip,               /**< SCIP data structure */
   NH_STATS*             runstats,           /**< run statistics */
   NH*                   neighborhood,       /**< the selected neighborhood */
   SCIP_STATUS           subscipstatus       /**< status of the sub-SCIP solve */
   )
{  /*lint --e{715}*/
   NH_STATS* stats;
   stats = &neighborhood->stats;

   /* copy run statistics into neighborhood statistics */
   stats->nbestsolsfound += runstats->nbestsolsfound;
   stats->nsolsfound += runstats->nsolsfound;
   stats->usednodes += runstats->usednodes;
   stats->nruns += 1;

   if( runstats->nbestsolsfound > 0 )
      stats->nrunsbestsol += DEFAULT_BESTSOLWEIGHT;
   else if( runstats->nsolsfound > 0 )
      stats->nrunsbestsol++;

   /* update the counter for the subscip status */
   SCIPstatistic( ++stats->statushist[getHistIndex(subscipstatus)]; )
}

/** sort callback for variable pointers using the ALNS variable prioritization
 *
 *  the variable prioritization works hierarchically as follows. A variable
 *  a has the higher priority over b iff
 *
 *  - variable distances should be used and a has a smaller distance than b
 *  - variable reduced costs should be used and a has a smaller score than b
 *  - based on previously assigned random scores
 *
 *  @note: distances are context-based. For fixing more variables,
 *  distances are initialized from the already fixed variables.
 *  For unfixing variables, distances are initialized starting
 *  from the unfixed variables
 */
static
SCIP_DECL_SORTINDCOMP(sortIndCompAlns)
{  /*lint --e{715}*/
   VARPRIO* varprio;
   SCIP* scip;

   varprio = (VARPRIO*)dataptr;
   assert(varprio != NULL);

   scip = varprio->scip;
   assert(scip != NULL);

   if( ind1 == ind2 )
      return 0;

   /* priority is on distances, if enabled. The variable which is closer in a breadth-first search sense to
    * the already fixed variables has precedence */
   if( varprio->usedistances )
   {
      int dist1;
      int dist2;

      dist1 = varprio->distances[ind1];
      dist2 = varprio->distances[ind2];

      if( dist1 < 0 )
         dist1 = INT_MAX;

      if( dist2 < 0 )
         dist2 = INT_MAX;

      assert(varprio->distances != NULL);
      if( dist1 < dist2 )
         return -1;
      else if( dist1 > dist2 )
         return 1;
   }

   assert(! varprio->usedistances || varprio->distances[ind1] == varprio->distances[ind2]);

   /* if the indices tie considering reduced costs or distances are disabled -> use reduced cost information instead */
   if( varprio->useredcost )
   {
      assert(varprio->redcostscores != NULL);

      if( SCIPisLT(scip, varprio->redcostscores[ind1], varprio->redcostscores[ind2]) )
         return -1;
      else if( SCIPisGT(scip, varprio->redcostscores[ind1], varprio->redcostscores[ind2]) )
         return 1;
   }

   assert(! varprio->useredcost || SCIPisEQ(scip, varprio->redcostscores[ind1], varprio->redcostscores[ind2]));

   assert(varprio->randscores != NULL);

   if( varprio->randscores[ind1] < varprio->randscores[ind2] )
      return -1;
   else if( varprio->randscores[ind1] > varprio->randscores[ind2] )
      return 1;

   return ind1 - ind2;
}

/** Compute the reduced cost score for this variable in the reference solution */
static
SCIP_Real getVariableRedcostScore(
   SCIP*                 scip,               /**< SCIP data structure */
   SCIP_VAR*             var,                /**< the variable for which the score should be computed */
   SCIP_Real             refsolval,          /**< solution value in reference solution */
   SCIP_Bool             uselocalredcost     /**< should local reduced costs be used for generic (un)fixing? */
   )
{
   SCIP_Real bestbound;
   SCIP_Real redcost;
   SCIP_Real score;
   assert(scip != NULL);
   assert(var != NULL);

   /* prefer column variables */
   if( SCIPvarGetStatus(var) != SCIP_VARSTATUS_COLUMN )
      return SCIPinfinity(scip);

   if( ! uselocalredcost )
   {
      redcost = SCIPvarGetBestRootRedcost(var);

      bestbound = SCIPvarGetBestRootSol(var);

      /* using global reduced costs, the two factors yield a nonnegative score within tolerances */
      assert(SCIPisFeasZero(scip, redcost)
         || (SCIPisFeasNegative(scip, redcost) && ! SCIPisFeasPositive(scip, refsolval - bestbound))
         || (SCIPisFeasPositive(scip, redcost) && ! SCIPisFeasNegative(scip, refsolval - bestbound)));

   }
   else
   {
      /* this can be safely asserted here, since the heuristic would not reach this point, otherwise */
      assert(SCIPhasCurrentNodeLP(scip));
      assert(SCIPgetLPSolstat(scip) == SCIP_LPSOLSTAT_OPTIMAL);

      redcost = SCIPgetVarRedcost(scip, var);

      bestbound = SCIPvarGetLPSol(var);
   }

   assert(! SCIPisInfinity(scip, REALABS(bestbound)));
   assert(SCIPisFeasZero(scip, redcost) || SCIPisFeasIntegral(scip, bestbound));

   score = redcost * (refsolval - bestbound);

   /* max out numerical inaccuracies from global scores */
   if( ! uselocalredcost )
      score = MAX(score, 0.0);

   return score;
}

/** add variable and solution value to buffer data structure for variable fixings. The method checks if
 *  the value still lies within the variable bounds. The value stays unfixed otherwise.
 */
static
void tryAdd2variableBuffer(
   SCIP*                 scip,               /**< SCIP data structure */
   SCIP_VAR*             var,                /**< (source) SCIP variable that should be added to the buffer */
   SCIP_Real             val,                /**< fixing value for this variable */
   SCIP_VAR**            varbuf,             /**< variable buffer to store variables that should be fixed */
   SCIP_Real*            valbuf,             /**< value buffer to store fixing values */
   int*                  nfixings,           /**< pointer to number of fixed buffer variables, will be increased by 1 */
   SCIP_Bool             integer             /**< is this an integer variable? */
   )
{
   assert(SCIPisFeasIntegral(scip, val) || ! SCIPvarIsIntegral(var));
   assert(*nfixings < SCIPgetNVars(scip));

   /* round the value to its nearest integer */
   if( integer )
      val = SCIPfloor(scip, val + 0.5);

   /* only add fixing if it is still valid within the global variable bounds. Invalidity
    * of this solution value may come from a dual reduction that was performed after the solution from which
    * this value originated was found
    */
   if( SCIPvarGetLbGlobal(var) <= val && val <= SCIPvarGetUbGlobal(var) )
   {
      varbuf[*nfixings] = var;
      valbuf[*nfixings] = val;
      ++(*nfixings);
   }
}

/** query neighborhood for a reference solution for further fixings */
static
SCIP_RETCODE neighborhoodGetRefsol(
   SCIP*                 scip,               /**< SCIP data structure */
   NH*                   neighborhood,       /**< ALNS neighborhood data structure */
   SCIP_SOL**            solptr              /**< solution pointer */
   )
{
   assert(solptr != NULL);
   assert(scip != NULL);
   assert(neighborhood != NULL);

   *solptr = NULL;
   if( neighborhood->nhrefsol != NULL )
   {
      SCIP_RESULT result;
      SCIP_CALL( neighborhood->nhrefsol(scip, neighborhood, solptr, &result) );

      if( result == SCIP_DIDNOTFIND )
         *solptr = NULL;
      else
         assert(*solptr != NULL);
   }

   return SCIP_OKAY;
}

/** fix additional variables found in feasible reference solution if the ones that the neighborhood found were not enough
 *
 *  use not always the best solution for the values, but a reference solution provided by the neighborhood itself
 *
 *  @note it may happen that the target fixing rate is not completely reached. This is the case if intermediate,
 *  dual reductions render the solution values of the reference solution infeasible for
 *  the current, global variable bounds.
 */
static
SCIP_RETCODE alnsFixMoreVariables(
   SCIP*                 scip,               /**< SCIP data structure */
   SCIP_HEURDATA*        heurdata,           /**< heuristic data of the ALNS neighborhood */
   SCIP_SOL*             refsol,             /**< feasible reference solution for more variable fixings */
   SCIP_VAR**            varbuf,             /**< buffer array to store variables to fix */
   SCIP_Real*            valbuf,             /**< buffer array to store fixing values */
   int*                  nfixings,           /**< pointer to store the number of fixings */
   int                   ntargetfixings,     /**< number of required target fixings */
   SCIP_Bool*            success             /**< pointer to store whether the target fixings have been successfully reached */
   )
{
   VARPRIO varprio;
   SCIP_VAR** vars;
   SCIP_Real* redcostscores;
   SCIP_Real* solvals;
   SCIP_RANDNUMGEN* rng;
   SCIP_VAR** unfixedvars;
   SCIP_Bool* isfixed;
   int* distances;
   int* perm;
   SCIP_Real* randscores;
   int nbinvars;
   int nintvars;
   int nbinintvars;
   int nvars;
   int b;
   int nvarstoadd;
   int nunfixedvars;

   assert(scip != NULL);
   assert(varbuf != NULL);
   assert(nfixings != NULL);
   assert(success != NULL);
   assert(heurdata != NULL);
   assert(refsol != NULL);

   *success = FALSE;

   /* if the user parameter forbids more fixings, return immediately */
   if( ! heurdata->domorefixings )
      return SCIP_OKAY;

   SCIP_CALL( SCIPgetVarsData(scip, &vars, &nvars, &nbinvars, &nintvars, NULL, NULL) );

   nbinintvars = nbinvars + nintvars;

   if( ntargetfixings >= nbinintvars )
      return SCIP_OKAY;

   /* determine the number of required additional fixings */
   nvarstoadd = ntargetfixings - *nfixings;
   if( nvarstoadd == 0 )
      return SCIP_OKAY;

   varprio.usedistances = heurdata->usedistances && (*nfixings >= 1);
   varprio.useredcost = heurdata->useredcost;
   varprio.scip = scip;
   rng = SCIPbanditGetRandnumgen(heurdata->bandit);
   assert(rng != NULL);

   SCIP_CALL( SCIPallocBufferArray(scip, &randscores, nbinintvars) );
   SCIP_CALL( SCIPallocBufferArray(scip, &perm, nbinintvars) );
   SCIP_CALL( SCIPallocBufferArray(scip, &distances, nvars) );
   SCIP_CALL( SCIPallocBufferArray(scip, &redcostscores, nbinintvars) );
   SCIP_CALL( SCIPallocBufferArray(scip, &solvals, nbinintvars) );
   SCIP_CALL( SCIPallocBufferArray(scip, &isfixed, nbinintvars) );
   SCIP_CALL( SCIPallocBufferArray(scip, &unfixedvars, nbinintvars) );

   /* initialize variable graph distances from already fixed variables */
   if( varprio.usedistances )
   {
      SCIP_CALL( SCIPvariablegraphBreadthFirst(scip, NULL, varbuf, *nfixings, distances, INT_MAX, INT_MAX, ntargetfixings) );
   }
   else
   {
      /* initialize all equal distances to make them irrelevant */
      BMSclearMemoryArray(distances, nbinintvars);
   }

   BMSclearMemoryArray(isfixed, nbinintvars);

   /* mark binary and integer variables if they are fixed */
   for( b = 0; b < *nfixings; ++b )
   {
      int probindex;

      assert(varbuf[b] != NULL);
      probindex = SCIPvarGetProbindex(varbuf[b]);
      assert(probindex >= 0);

      if( probindex < nbinintvars )
         isfixed[probindex] = TRUE;
   }


   SCIP_CALL( SCIPgetSolVals(scip, refsol, nbinintvars, vars, solvals) );

   /* assign scores to unfixed every discrete variable of the problem */
   nunfixedvars = 0;
   for( b = 0; b < nbinintvars; ++b )
   {
      SCIP_VAR* var = vars[b];

      /* filter fixed variables */
      if( isfixed[b] )
         continue;

      redcostscores[nunfixedvars] = getVariableRedcostScore(scip, var, solvals[b], heurdata->uselocalredcost);

      unfixedvars[nunfixedvars] = var;
      perm[nunfixedvars] = nunfixedvars;
      randscores[nunfixedvars] = SCIPrandomGetReal(rng, 0.0, 1.0);

      /* these assignments are based on the fact that nunfixedvars <= b */
      solvals[nunfixedvars] = solvals[b];
      distances[nunfixedvars] = distances[b];

      nunfixedvars++;
   }

   /* use selection algorithm (order of the variables does not matter) for quickly completing the fixing */
   varprio.randscores = randscores;
   varprio.distances = distances;
   varprio.redcostscores = redcostscores;
   assert(nvarstoadd <= nunfixedvars);

   SCIPselectInd(perm, sortIndCompAlns, &varprio, nvarstoadd, nunfixedvars);

   /* loop over the first elements of the selection defined in permutation. They represent the best variables */
   for( b = 0; b < nvarstoadd; ++b )
   {
      int permindex = perm[b];
      assert(permindex >= 0);
      assert(permindex < nunfixedvars);

      tryAdd2variableBuffer(scip, unfixedvars[permindex], solvals[permindex], varbuf, valbuf, nfixings, TRUE);
   }

   *success = TRUE;

   /* free buffer arrays */
   SCIPfreeBufferArray(scip, &unfixedvars);
   SCIPfreeBufferArray(scip, &isfixed);
   SCIPfreeBufferArray(scip, &solvals);
   SCIPfreeBufferArray(scip, &redcostscores);
   SCIPfreeBufferArray(scip, &distances);
   SCIPfreeBufferArray(scip, &perm);
   SCIPfreeBufferArray(scip, &randscores);

   return SCIP_OKAY;
}

/** create the bandit algorithm for the heuristic depending on the user parameter */
static
SCIP_RETCODE createBandit(
   SCIP*                 scip,               /**< SCIP data structure */
   SCIP_HEURDATA*        heurdata,           /**< heuristic data structure */
   SCIP_Real*            priorities,         /**< call priorities for active neighborhoods */
   unsigned int          initseed            /**< initial random seed */
   )
{

   switch (heurdata->banditalgo) {
      case 'u':
         SCIP_CALL( SCIPcreateBanditUcb(scip, &heurdata->bandit, priorities,
               heurdata->ucb_alpha, heurdata->nactiveneighborhoods, initseed) );
         break;

      case 'e':
         SCIP_CALL( SCIPcreateBanditExp3(scip, &heurdata->bandit, priorities,
               heurdata->exp3_gamma, heurdata->exp3_beta, heurdata->nactiveneighborhoods, initseed) );
         break;

      case 'g':
         SCIP_CALL( SCIPcreateBanditEpsgreedy(scip, &heurdata->bandit, priorities,
               heurdata->epsgreedy_eps, heurdata->nactiveneighborhoods, initseed) );
         break;

      default:
         SCIPerrorMessage("Unknown bandit parameter %c\n", heurdata->banditalgo);
         return SCIP_INVALIDDATA;
   }

   return SCIP_OKAY;
}

/*
 * Callback methods of primal heuristic
 */

/** copy method for primal heuristic plugins (called when SCIP copies plugins) */
#if 0
static
SCIP_DECL_HEURCOPY(heurCopyAlns)
{  /*lint --e{715}*/
   SCIPerrorMessage("method of alns primal heuristic not implemented yet\n");
   SCIPABORT(); /*lint --e{527}*/


   return SCIP_OKAY;
}
#else
#define heurCopyAlns NULL
#endif

/** unfix some of the variables because there are too many fixed
 *
 *  a variable is ideally unfixed if it is close to other unfixed variables
 *  and fixing it has a high reduced cost impact
 */
static
SCIP_RETCODE alnsUnfixVariables(
   SCIP*                 scip,               /**< SCIP data structure */
   SCIP_HEURDATA*        heurdata,           /**< heuristic data of the ALNS neighborhood */
   SCIP_VAR**            varbuf,             /**< buffer array to store variables to fix */
   SCIP_Real*            valbuf,             /**< buffer array to store fixing values */
   int*                  nfixings,           /**< pointer to store the number of fixings */
   int                   ntargetfixings,     /**< number of required target fixings */
   SCIP_Bool*            success             /**< pointer to store whether the target fixings have been successfully reached */
   )
{
   VARPRIO varprio;
   SCIP_Real* redcostscores;
   SCIP_Real* randscores;
   SCIP_VAR** unfixedvars;
   SCIP_VAR** varbufcpy;
   SCIP_Real* valbufcpy;
   SCIP_Bool* isfixedvar;
   SCIP_VAR** vars;
   SCIP_RANDNUMGEN* rng;
   int* distances;
   int* fixeddistances;
   int* perm;
   int nvars;
   int i;
   int nbinintvars;
   int nunfixed;

   *success = FALSE;

   nbinintvars = SCIPgetNBinVars(scip) + SCIPgetNIntVars(scip);
   if( nbinintvars == 0 )
      return SCIP_OKAY;

   assert(*nfixings > 0);

   nvars = SCIPgetNVars(scip);
   SCIP_CALL( SCIPallocBufferArray(scip, &isfixedvar, nvars) );
   SCIP_CALL( SCIPallocBufferArray(scip, &unfixedvars, nbinintvars) );
   SCIP_CALL( SCIPallocBufferArray(scip, &distances, nvars) );
   SCIP_CALL( SCIPallocBufferArray(scip, &fixeddistances, *nfixings) );
   SCIP_CALL( SCIPallocBufferArray(scip, &redcostscores, *nfixings) );
   SCIP_CALL( SCIPallocBufferArray(scip, &randscores, *nfixings) );
   SCIP_CALL( SCIPallocBufferArray(scip, &perm, *nfixings) );
   SCIP_CALL( SCIPduplicateBufferArray(scip, &varbufcpy, varbuf, *nfixings) );
   SCIP_CALL( SCIPduplicateBufferArray(scip, &valbufcpy, valbuf, *nfixings) );

   /*
    * collect the unfixed binary and integer variables
    */
   BMSclearMemoryArray(isfixedvar, nvars);
   /* loop over fixed variables and mark their respective positions as fixed */
   for( i = 0; i < *nfixings; ++i )
   {
      int probindex = SCIPvarGetProbindex(varbuf[i]);

      assert(probindex >= 0);

      isfixedvar[probindex] = TRUE;
   }

   nunfixed = 0;
   vars = SCIPgetVars(scip);
   /* collect unfixed binary and integer variables */
   for( i = 0; i < nbinintvars; ++i )
   {
      if( ! isfixedvar[i] )
         unfixedvars[nunfixed++] = vars[i];
   }

   varprio.usedistances = heurdata->usedistances && nunfixed > 0;

   /* collect distances of all fixed variables from those that are not fixed */
   if( varprio.usedistances )
   {
      SCIP_CALL( SCIPvariablegraphBreadthFirst(scip, NULL, unfixedvars, nunfixed, distances, INT_MAX, INT_MAX, INT_MAX) );

      for( i = 0; i < *nfixings; ++i )
      {
         int probindex = SCIPvarGetProbindex(varbuf[i]);
         if( probindex >= 0 )
            fixeddistances[i] = distances[probindex];
      }
   }
   else
   {
      BMSclearMemoryArray(fixeddistances, *nfixings);
   }


   /* collect reduced cost scores of the fixings and assign random scores */
   rng = SCIPbanditGetRandnumgen(heurdata->bandit);
   for( i = 0; i < *nfixings; ++i )
   {
      SCIP_VAR* fixedvar = varbuf[i];
      SCIP_Real fixval = valbuf[i];

      /* use negative reduced cost scores to prefer variable fixings with small reduced cost score */
      redcostscores[i] = - getVariableRedcostScore(scip, fixedvar, fixval, heurdata->uselocalredcost);
      randscores[i] = SCIPrandomGetReal(rng, 0.0, 1.0);
      perm[i] = i;
   }

   varprio.distances = fixeddistances;
   varprio.randscores = randscores;
   varprio.redcostscores = redcostscores;
   varprio.useredcost = heurdata->useredcost;
   varprio.scip = scip;

   /* scores are assigned in such a way that variables with a smaller score should be fixed last */
   SCIPselectDownInd(perm, sortIndCompAlns, &varprio, ntargetfixings, *nfixings);

   /* bring the desired variables to the front of the array */
   for( i = 0; i < ntargetfixings; ++i )
   {
      valbuf[i] = valbufcpy[perm[i]];
      varbuf[i] = varbufcpy[perm[i]];
   }

   *nfixings = ntargetfixings;

   /* free the buffer arrays in reverse order of allocation */
   SCIPfreeBufferArray(scip, &valbufcpy);
   SCIPfreeBufferArray(scip, &varbufcpy);
   SCIPfreeBufferArray(scip, &perm);
   SCIPfreeBufferArray(scip, &randscores);
   SCIPfreeBufferArray(scip, &redcostscores);
   SCIPfreeBufferArray(scip, &fixeddistances);
   SCIPfreeBufferArray(scip, &distances);
   SCIPfreeBufferArray(scip, &unfixedvars);
   SCIPfreeBufferArray(scip, &isfixedvar);

   *success = TRUE;

   return SCIP_OKAY;
}

/** call variable fixing callback for this neighborhood and orchestrate additional variable fixings, if necessary */
static
SCIP_RETCODE neighborhoodFixVariables(
  SCIP*                  scip,               /**< SCIP data structure */
  SCIP_HEURDATA*         heurdata,           /**< heuristic data of the ALNS neighborhood */
  NH*                    neighborhood,       /**< neighborhood data structure */
  SCIP_VAR**             varbuf,             /**< buffer array to keep variables that should be fixed */
  SCIP_Real*             valbuf,             /**< buffer array to keep fixing values */
  int*                   nfixings,           /**< pointer to store the number of variable fixings */
  SCIP_RESULT*           result              /**< pointer to store the result of the fixing operation */
  )
{
   int ntargetfixings;

   assert(scip != NULL);
   assert(neighborhood != NULL);
   assert(varbuf != NULL);
   assert(valbuf != NULL);
   assert(nfixings != NULL);
   assert(result != NULL);

   *nfixings = 0;

   *result = SCIP_DIDNOTRUN;

   if( neighborhood->varfixings != NULL )
   {
      SCIP_CALL( neighborhood->varfixings(scip, neighborhood, varbuf, valbuf, nfixings, result) );

      if( *result != SCIP_SUCCESS )
         return SCIP_OKAY;
   }

   assert(neighborhood->varfixings == NULL || *result != SCIP_DIDNOTRUN);

   ntargetfixings = (int)(neighborhood->fixingrate.targetfixingrate * (SCIPgetNBinVars(scip) + SCIPgetNIntVars(scip)));
   SCIPdebugMsg(scip, "Neighborhood Fixings/Target: %d / %d\n",*nfixings, ntargetfixings);

   /** if too few fixings, use a strategy to select more variable fixings: randomized, LP graph, ReducedCost based, mix */
   if( (*result == SCIP_SUCCESS || *result == SCIP_DIDNOTRUN) && (*nfixings <= (1.0 - heurdata->fixtol) * ntargetfixings) )
   {
      SCIP_Bool success;
      SCIP_SOL* refsol;

      /* get reference solution from neighborhood */
      SCIP_CALL( neighborhoodGetRefsol(scip, neighborhood, &refsol) );

      /* try to fix more variables based on the reference solution */
      if( refsol != NULL )
      {
         SCIP_CALL( alnsFixMoreVariables(scip, heurdata, refsol, varbuf, valbuf, nfixings, ntargetfixings, &success) );
      }
      else
         success = FALSE;

      if( success )
         *result = SCIP_SUCCESS;
      else if( *result == SCIP_SUCCESS )
         *result = SCIP_DIDNOTFIND;
      else
         *result = SCIP_DIDNOTRUN;

      SCIPdebugMsg(scip, "After additional fixings: %d / %d\n",*nfixings, ntargetfixings);
   }
   else if( (SCIP_Real)(*nfixings) > (1.0 + heurdata->fixtol) * ntargetfixings)
   {
      SCIP_Bool success;

      SCIP_CALL( alnsUnfixVariables(scip, heurdata, varbuf, valbuf, nfixings, ntargetfixings, &success) );

      assert(success);
      *result = SCIP_SUCCESS;
      SCIPdebugMsg(scip, "Unfixed variables, fixed variables remaining: %d\n", ntargetfixings);
   }
   else
   {
      SCIPdebugMsg(scip, "No additional fixings performed\n");
   }

   return SCIP_OKAY;
}

/** change the sub-SCIP by restricting variable domains, changing objective coefficients, or adding constraints */
static
SCIP_RETCODE neighborhoodChangeSubscip(
   SCIP*                 sourcescip,         /**< source SCIP data structure */
   SCIP*                 targetscip,         /**< target SCIP data structure */
   NH*                   neighborhood,       /**< neighborhood */
   SCIP_VAR**            targetvars,         /**< array of target SCIP variables aligned with source SCIP variables */
   int*                  ndomchgs,           /**< pointer to store the number of variable domain changes */
   int*                  nchgobjs,           /**< pointer to store the number of changed objective coefficients */
   int*                  naddedconss,        /**< pointer to store the number of added constraints */
   SCIP_Bool*            success             /**< pointer to store whether the sub-SCIP has been successfully modified */
   )
{
   assert(sourcescip != NULL);
   assert(targetscip != NULL);
   assert(neighborhood != NULL);
   assert(targetvars != NULL);
   assert(ndomchgs != NULL);
   assert(nchgobjs != NULL);
   assert(naddedconss != NULL);
   assert(success != NULL);

   *success = FALSE;
   *ndomchgs = 0;
   *nchgobjs = 0;
   *naddedconss = 0;

   /* call the change sub-SCIP callback of the neighborhood */
   if( neighborhood->changesubscip != NULL )
   {
      SCIP_CALL( neighborhood->changesubscip(sourcescip, targetscip, targetvars, ndomchgs, nchgobjs, naddedconss, success) );
   }
   else
   {
      *success = TRUE;
   }

   return SCIP_OKAY;
}

/** set sub-SCIP solving limits */
static
SCIP_RETCODE setLimits(
   SCIP*                 subscip,            /**< SCIP data structure */
   SOLVELIMITS*          solvelimits         /**< pointer to solving limits data structure */
   )
{
   assert(subscip != NULL);
   assert(solvelimits != NULL);

   assert(solvelimits->nodelimit >= solvelimits->stallnodes);

   SCIP_CALL( SCIPsetLongintParam(subscip, "limits/nodes", solvelimits->nodelimit) );
   SCIP_CALL( SCIPsetLongintParam(subscip, "limits/stallnodes", solvelimits->stallnodes));
   SCIP_CALL( SCIPsetRealParam(subscip, "limits/time", solvelimits->timelimit) );
   SCIP_CALL( SCIPsetRealParam(subscip, "limits/memory", solvelimits->memorylimit) );

   return SCIP_OKAY;
}

/** determine limits for a sub-SCIP */
static
SCIP_RETCODE determineLimits(
   SCIP*                 scip,               /**< SCIP data structure */
   SCIP_HEUR*            heur,               /**< this heuristic */
   SOLVELIMITS*          solvelimits,        /**< pointer to solving limits data structure */
   SCIP_Bool*            runagain            /**< can we solve another sub-SCIP with these limits */
   )
{
   SCIP_HEURDATA* heurdata;
   SCIP_Real initfactor;
   SCIP_Real nodesquot;

   assert(scip != NULL);
   assert(heur != NULL);
   assert(solvelimits != NULL);
   assert(runagain != NULL);

   heurdata = SCIPheurGetData(heur);

   /* check whether there is enough time and memory left */
   SCIP_CALL( SCIPgetRealParam(scip, "limits/time", &solvelimits->timelimit) );
   if( ! SCIPisInfinity(scip, solvelimits->timelimit) )
      solvelimits->timelimit -= SCIPgetSolvingTime(scip);
   SCIP_CALL( SCIPgetRealParam(scip, "limits/memory", &solvelimits->memorylimit) );

   /* substract the memory already used by the main SCIP and the estimated memory usage of external software */
   if( ! SCIPisInfinity(scip, solvelimits->memorylimit) )
   {
      solvelimits->memorylimit -= SCIPgetMemUsed(scip)/1048576.0;
      solvelimits->memorylimit -= SCIPgetMemExternEstim(scip)/1048576.0;
   }

   /* abort if no time is left or not enough memory to create a copy of SCIP, including external memory usage */
   if( solvelimits->timelimit <= 0.0 || solvelimits->memorylimit <= 2.0*SCIPgetMemExternEstim(scip)/1048576.0 )
      *runagain = FALSE;

   nodesquot = heurdata->nodesquot;
   nodesquot *= (SCIPheurGetNBestSolsFound(heur) + 1.0)/(SCIPheurGetNCalls(heur) + 1.0);

   /* calculate the search node limit of the heuristic  */
   solvelimits->nodelimit = (SCIP_Longint)(nodesquot * SCIPgetNNodes(scip));
   solvelimits->nodelimit += heurdata->nodesoffset;
   solvelimits->nodelimit -= heurdata->usednodes;
   solvelimits->nodelimit -= 100 * SCIPheurGetNCalls(heur);
   solvelimits->nodelimit = MIN(heurdata->maxnodes, solvelimits->nodelimit);

   /* use a smaller budget if not all neighborhoods have been initialized yet */
   assert(heurdata->ninitneighborhoods >= 0);
   initfactor = (heurdata->nactiveneighborhoods - heurdata->ninitneighborhoods + 1.0) / (heurdata->nactiveneighborhoods + 1.0);
   solvelimits->nodelimit = (SCIP_Longint)(solvelimits->nodelimit * initfactor);
   solvelimits->stallnodes = (SCIP_Longint)(solvelimits->nodelimit * heurdata->stallnodefactor);

   /* check whether we have enough nodes left to call subproblem solving */
   if( solvelimits->nodelimit < heurdata->targetnodes )
      *runagain = FALSE;

   return SCIP_OKAY;
}

/** return the bandit algorithm that should be used */
static
SCIP_BANDIT* getBandit(
   SCIP_HEURDATA*        heurdata            /**< heuristic data of the ALNS neighborhood */
   )
{
   assert(heurdata != NULL);
   return heurdata->bandit;
}

/** select a neighborhood depending on the selected bandit algorithm */
static
SCIP_RETCODE selectNeighborhood(
   SCIP*                 scip,               /**< SCIP data structure */
   SCIP_HEURDATA*        heurdata,           /**< heuristic data of the ALNS neighborhood */
   int*                  neighborhoodidx     /**< pointer to store the selected neighborhood index */
   )
{
   SCIP_BANDIT* bandit;
   assert(scip != NULL);
   assert(heurdata != NULL);
   assert(neighborhoodidx != NULL);

   *neighborhoodidx = -1;

   bandit = getBandit(heurdata);

   SCIP_CALL( SCIPbanditSelect(bandit, neighborhoodidx) );
   assert(*neighborhoodidx >= 0);

   return SCIP_OKAY;
}

/** Calculate reward based on the selected reward measure */
static
SCIP_RETCODE getReward(
   SCIP*                 scip,               /**< SCIP data structure */
   SCIP_HEURDATA*        heurdata,           /**< heuristic data of the ALNS neighborhood */
   NH_STATS*             runstats,           /**< run statistics */
   SCIP_Real*            rewardptr           /**< pointer to store the computed reward */
   )
{
   SCIP_Real reward = 0.0;
   SCIP_Real effort;

   assert(runstats->usednodes >= 0);
   assert(runstats->nfixings >= 0);

   /* just add one node to avoid division by zero */
   effort = runstats->usednodes / (SCIP_Real)(heurdata->targetnodes + 1.0);

   /* assume that every fixed variable linearly reduces the subproblem complexity */
   effort = (1.0 - (runstats->nfixings / ((SCIP_Real)SCIPgetNBinVars(scip) + SCIPgetNIntVars(scip)))) * effort;
   assert(rewardptr != NULL);

   /* a positive reward is only assigned if a new incumbent solution was found */
   if( runstats->nbestsolsfound > 0 )
   {
      SCIP_Real bestsolreward;
      SCIP_Real closedgapreward;
      SCIP_Real rewardcontrol = heurdata->rewardcontrol;

      SCIP_Real lb;
      SCIP_Real ub;

      /* the indicator function is simply 1.0 */
      bestsolreward = 1.0;

      ub = SCIPgetUpperbound(scip);
      lb = SCIPgetLowerbound(scip);

      /* compute the closed gap reward */
      if( SCIPisEQ(scip, ub, lb) )
         closedgapreward = 1.0;
      else if( SCIPisInfinity(scip, runstats->oldupperbound) )
         closedgapreward = 1.0;
      else
      {
         closedgapreward = (runstats->oldupperbound - ub) / (runstats->oldupperbound - lb);
      }

      /* the reward is a convex combination of the best solution reward and the reward for the closed gap */
      reward = rewardcontrol * bestsolreward + (1.0 - rewardcontrol) * closedgapreward;

      /* optionally, scale the reward by the involved effort */
      if( heurdata->scalebyeffort )
      {
         /* reward can be larger than 1.0 if a best solution was found within 0 nodes  */
         reward /= (effort + 1.0);
      }

      /* add the baseline and rescale the reward into the interval [baseline, 1.0] */
      reward = heurdata->rewardbaseline + (1.0 - heurdata->rewardbaseline) * reward;
   }
   else
   {
      /* linearly decrease the reward based on the number of nodes spent */
      SCIP_Real maxeffort = heurdata->targetnodes * heurdata->stallnodefactor;
      SCIP_Real usednodes = runstats->usednodes;

      usednodes *= (1.0 - (runstats->nfixings / ((SCIP_Real)SCIPgetNBinVars(scip) + SCIPgetNIntVars(scip))));

      reward = heurdata->rewardbaseline - (usednodes) * heurdata->rewardbaseline / maxeffort;


      reward = MAX(0.0, reward);
   }

   *rewardptr = reward;
   return SCIP_OKAY;
}

/** update internal bandit algorithm statistics for future draws */
static
SCIP_RETCODE updateBanditAlgorithms(
   SCIP*                 scip,               /**< SCIP data structure */
   SCIP_HEURDATA*        heurdata,           /**< heuristic data of the ALNS neighborhood */
   SCIP_Real             reward,             /**< measured reward */
   int                   neighborhoodidx     /**< the neighborhood that was chosen */
   )
{
   SCIP_BANDIT* bandit;
   assert(scip != NULL);
   assert(heurdata != NULL);
   assert(neighborhoodidx >= 0);
   assert(neighborhoodidx < heurdata->nactiveneighborhoods);

   bandit = getBandit(heurdata);

   SCIPdebugMsg(scip, "Rewarding bandit algorithm action %d with reward %.2f\n", neighborhoodidx, reward);
   SCIP_CALL( SCIPbanditUpdate(bandit, neighborhoodidx, reward) );

   return SCIP_OKAY;
}

/** set up the sub-SCIP parameters, objective cutoff, and solution limits */
static
SCIP_RETCODE setupSubScip(
   SCIP*                 scip,               /**< SCIP data structure */
   SCIP*                 subscip,            /**< sub-SCIP data structure */
   SCIP_VAR**            subvars,            /**< array of sub-SCIP variables in the order of the main SCIP */
   SOLVELIMITS*          solvelimits,        /**< pointer to solving limits data structure */
   SCIP_HEUR*            heur,               /**< this heuristic */
   SCIP_Bool             objchgd             /**< did the objective change between the source and the target SCIP? */
   )
{
   SCIP_HEURDATA* heurdata;
   SCIP_Real cutoff;
   SCIP_Real upperbound;

   heurdata = SCIPheurGetData(heur);

   /* do not abort subproblem on CTRL-C */
   SCIP_CALL( SCIPsetBoolParam(subscip, "misc/catchctrlc", FALSE) );

   /* disable output to console unless we are in debug mode */
   SCIP_CALL( SCIPsetIntParam(subscip, "display/verblevel", 0) );

   /* disable statistic timing inside sub SCIP */
   SCIP_CALL( SCIPsetBoolParam(subscip, "timing/statistictiming", FALSE) );

#ifdef ALNS_SUBSCIPOUTPUT
   SCIP_CALL( SCIPsetIntParam(subscip, "display/verblevel", 5) );
   SCIP_CALL( SCIPsetIntParam(subscip, "display/freq", 1) );
   /* enable statistic timing inside sub SCIP */
      SCIP_CALL( SCIPsetBoolParam(subscip, "timing/statistictiming", FALSE) );
#endif

   SCIP_CALL( SCIPsetIntParam(subscip, "limits/bestsol", heurdata->nsolslim) );

   /* forbid recursive call of heuristics and separators solving subMIPs */
   if( ! heurdata->usesubscipheurs )
   {
      SCIP_CALL( SCIPsetSubscipsOff(subscip, TRUE) );
   }

   /* disable cutting plane separation */
   SCIP_CALL( SCIPsetSeparating(subscip, SCIP_PARAMSETTING_OFF, TRUE) );

   /* disable expensive presolving */
   SCIP_CALL( SCIPsetPresolving(subscip, SCIP_PARAMSETTING_FAST, TRUE) );

   /* use best estimate node selection */
   if( SCIPfindNodesel(subscip, "estimate") != NULL && ! SCIPisParamFixed(subscip, "nodeselection/estimate/stdpriority") )
   {
      SCIP_CALL( SCIPsetIntParam(subscip, "nodeselection/estimate/stdpriority", INT_MAX/4) );
   }

   /* use inference branching */
   if( SCIPfindBranchrule(subscip, "inference") != NULL && ! SCIPisParamFixed(subscip, "branching/inference/priority") )
   {
      SCIP_CALL( SCIPsetIntParam(subscip, "branching/inference/priority", INT_MAX/4) );
   }

   /* enable conflict analysis and restrict conflict pool */
   if( ! SCIPisParamFixed(subscip, "conflict/enable") )
   {
      SCIP_CALL( SCIPsetBoolParam(subscip, "conflict/enable", TRUE) );
   }
   if( ! SCIPisParamFixed(subscip, "conflict/maxstoresize") )
   {
      SCIP_CALL( SCIPsetIntParam(subscip, "conflict/maxstoresize", 100) );
   }

   /* speed up sub-SCIP by not checking dual LP feasibility */
   SCIP_CALL( SCIPsetBoolParam(subscip, "lp/checkdualfeas", FALSE) );

   /* employ a limit on the number of enforcement rounds in the quadratic constraint handlers; this fixes the issue that
    * sometimes the quadratic constraint handler needs hundreds or thousands of enforcement rounds to determine the
    * feasibility status of a single node without fractional branching candidates by separation (namely for uflquad
    * instances); however, the solution status of the sub-SCIP might get corrupted by this; hence no decutions shall be
    * made for the original SCIP
    */
   if( SCIPfindConshdlr(subscip, "quadratic") != NULL && ! SCIPisParamFixed(subscip, "constraints/quadratic/enfolplimit") )
   {
      SCIP_CALL( SCIPsetIntParam(subscip, "constraints/quadratic/enfolplimit", 10) );
   }

   /* add an objective cutoff */
   if( ! SCIPisInfinity(scip, SCIPgetUpperbound(scip)) )
   {
      upperbound = SCIPgetUpperbound(scip) - SCIPsumepsilon(scip);
      if( ! SCIPisInfinity(scip, -1.0 * SCIPgetLowerbound(scip)) )
      {
         cutoff = (1 - heurdata->minimprove) * SCIPgetUpperbound(scip)
                            + heurdata->minimprove * SCIPgetLowerbound(scip);
      }
      else
      {
         if( SCIPgetUpperbound(scip) >= 0 )
            cutoff = (1 - heurdata->minimprove) * SCIPgetUpperbound(scip);
         else
            cutoff = (1 + heurdata->minimprove) * SCIPgetUpperbound(scip);
      }
      cutoff = MIN(upperbound, cutoff);

      if( SCIPisObjIntegral(scip) )
         cutoff = SCIPfloor(scip, cutoff);

      SCIPdebugMsg(scip, "Sub-SCIP cutoff: %15.9" SCIP_REAL_FORMAT " (%15.9" SCIP_REAL_FORMAT " in original space)\n",
         cutoff, SCIPretransformObj(scip, cutoff));

      /* if the objective changed between the source and the target SCIP, encode the cutoff as a constraint */
      if( ! objchgd )
      {
         SCIP_CALL(SCIPsetObjlimit(subscip, cutoff));

         SCIPdebugMsg(scip, "Cutoff added as Objective Limit\n");
      }
      else
      {
         SCIP_CONS* objcons;
         int nvars;
         SCIP_VAR** vars;
         int i;

         vars = SCIPgetVars(scip);
         nvars = SCIPgetNVars(scip);

         SCIP_CALL( SCIPcreateConsLinear(subscip, &objcons, "objbound_of_origscip", 0, NULL, NULL, -SCIPinfinity(subscip), cutoff,
                     TRUE, TRUE, TRUE, TRUE, TRUE, FALSE, FALSE, FALSE, FALSE, FALSE) );
         for( i = 0; i < nvars; ++i)
         {
            if( ! SCIPisFeasZero(subscip, SCIPvarGetObj(vars[i])) )
            {
               SCIP_CALL( SCIPaddCoefLinear(subscip, objcons, subvars[i], SCIPvarGetObj(vars[i])) );
            }
         }
         SCIP_CALL( SCIPaddCons(subscip, objcons) );
         SCIP_CALL( SCIPreleaseCons(subscip, &objcons) );

         SCIPdebugMsg(scip, "Cutoff added as constraint\n");
      }
   }

   /* set solve limits for sub-SCIP */
   SCIP_CALL( setLimits(subscip, solvelimits) );

   /* change random seed of sub-SCIP */
   if( heurdata->subsciprandseeds )
   {
      SCIP_CALL( SCIPsetIntParam(scip, "randomization/randomseedshift", (int)SCIPheurGetNCalls(heur)) );
   }

   SCIPdebugMsg(scip, "Solve Limits: %lld (%lld) nodes (stall nodes), %.1f sec., %d sols\n",
         solvelimits->nodelimit, solvelimits->stallnodes, solvelimits->timelimit, heurdata->nsolslim);

   return SCIP_OKAY;
}

/** execution method of primal heuristic */
static
SCIP_DECL_HEUREXEC(heurExecAlns)
{  /*lint --e{715}*/
   SCIP_HEURDATA* heurdata;
   SCIP_VAR** varbuf;
   SCIP_Real* valbuf;
   SCIP_VAR** vars;
   SCIP_VAR** subvars;
   NH_STATS runstats[NNEIGHBORHOODS];
   SCIP_STATUS subscipstatus[NNEIGHBORHOODS];
   SCIP* subscip = NULL;

   int nfixings;
   int nvars;
   int neighborhoodidx;
   int ntries;
   SCIP_Bool tryagain;
   NH* neighborhood;
   SOLVELIMITS solvelimits;
   SCIP_Bool success;
   SCIP_Bool run;
   SCIP_Bool allrewardsmode;
   SCIP_Real rewards[NNEIGHBORHOODS];
   int banditidx;
   int i;

   heurdata = SCIPheurGetData(heur);
   assert(heurdata != NULL);

   *result = SCIP_DIDNOTRUN;

   if( heurdata->nactiveneighborhoods == 0 )
      return SCIP_OKAY;

   /* wait for a sufficient number of nodes since last incumbent solution */
   if( SCIPgetDepth(scip) > 0 && SCIPgetBestSol(scip) != NULL
      && (SCIPgetNNodes(scip) - SCIPsolGetNodenum(SCIPgetBestSol(scip))) < heurdata->waitingnodes )
   {
      SCIPdebugMsg(scip, "Waiting nodes not satisfied\n");
      return SCIP_OKAY;
   }

   run = TRUE;
   /** check if budget allows a run of the next selected neighborhood */
   SCIP_CALL( determineLimits(scip, heur, &solvelimits, &run) );
   SCIPdebugMsg(scip, "Budget check: %" SCIP_LONGINT_FORMAT " (%" SCIP_LONGINT_FORMAT ") %s\n", solvelimits.nodelimit, heurdata->targetnodes, run ? "passed" : "must wait");

   if( ! run )
      return SCIP_OKAY;

   /* delay the heuristic if local reduced costs should be used for generic variable unfixing */
   if( heurdata->uselocalredcost && (nodeinfeasible || ! SCIPhasCurrentNodeLP(scip) || SCIPgetLPSolstat(scip) != SCIP_LPSOLSTAT_OPTIMAL) )
   {
      *result = SCIP_DELAYED;

      return SCIP_OKAY;
   }



   allrewardsmode = heurdata->rewardfile != NULL;

   /* apply some other rules for a fair all rewards mode; in normal execution mode, neighborhoods are iterated through */
   if( allrewardsmode )
   {
      /* most neighborhoods require an incumbent solution */
      if( SCIPgetNSols(scip) < 2 )
      {
         SCIPdebugMsg(scip, "Not enough solutions for all rewards mode\n");
         return SCIP_OKAY;
      }

      /* if the node is infeasible, or has no LP solution, which is required by some neighborhoods
       * if we are not in all rewards mode, the neighborhoods delay themselves individually
       */
      if( nodeinfeasible || ! SCIPhasCurrentNodeLP(scip) || SCIPgetLPSolstat(scip) != SCIP_LPSOLSTAT_OPTIMAL )
      {
         SCIPdebugMsg(scip, "Delay ALNS heuristic until a feasible node with optimally solved LP relaxation\n");
         *result = SCIP_DELAYED;
         return SCIP_OKAY;
      }
   }

   /** use the neighborhood that requested a delay or select the next neighborhood to run based on the selected bandit algorithm */
   if( heurdata->currneighborhood >= 0 )
   {
      assert(! allrewardsmode);
      banditidx = heurdata->currneighborhood;
      SCIPdebugMsg(scip, "Select delayed neighborhood %d (was delayed %d times)\n", banditidx, heurdata->ndelayedcalls);
   }
   else
   {
      SCIP_CALL( selectNeighborhood(scip, heurdata, &banditidx) );
      SCIPdebugMsg(scip, "Selected neighborhood %d with bandit algorithm\n", banditidx);
   }

   /* in all rewards mode, we simply loop over all heuristics */
   if( ! allrewardsmode )
      neighborhoodidx = banditidx;
   else
      neighborhoodidx = 0;

   assert(neighborhoodidx >= 0);
   assert(heurdata->nactiveneighborhoods > neighborhoodidx);

   /* allocate memory for variable fixings buffer */
   SCIP_CALL( SCIPgetVarsData(scip, &vars, &nvars, NULL, NULL, NULL, NULL) );
   SCIP_CALL( SCIPallocBufferArray(scip, &varbuf, nvars) );
   SCIP_CALL( SCIPallocBufferArray(scip, &valbuf, nvars) );
   SCIP_CALL( SCIPallocBufferArray(scip, &subvars, nvars) );

   /* initialize neighborhood statistics for a run */
   ntries = 1;
   do
   {
      SCIP_HASHMAP* varmapf;
      SCIP_EVENTHDLR* eventhdlr;
      SCIP_EVENTDATA eventdata;
      int ndomchgs;
      int nchgobjs;
      int naddedconss;
      int v;
      SCIP_RESULT fixresult;
      tryagain = FALSE;
      neighborhood = heurdata->neighborhoods[neighborhoodidx];
      SCIPdebugMsg(scip, "Running '%s' neighborhood %d\n", neighborhood->name, neighborhoodidx);

      initRunStats(scip, &runstats[neighborhoodidx]);
      rewards[neighborhoodidx] = 0.0;

      subscipstatus[neighborhoodidx] = SCIP_STATUS_UNKNOWN;
      SCIP_CALL( SCIPstartClock(scip, neighborhood->stats.setupclock) );

      /** determine variable fixings and objective coefficients of this neighborhood */
      SCIP_CALL( neighborhoodFixVariables(scip, heurdata, neighborhood, varbuf, valbuf, &nfixings, &fixresult) );

      SCIPdebugMsg(scip, "Fix %d/%d variables\n", nfixings, nvars);

      /* Fixing was not successful, either because the fixing rate was not reached (and no additional variable
       * prioritization was used), or the neighborhood requested a delay, e.g., because no LP relaxation solution exists
       * at the current node
       *
       * The ALNS heuristic keeps a delayed neighborhood active and delays itself.
       */
      if( fixresult != SCIP_SUCCESS )
      {
         SCIP_CALL( SCIPstopClock(scip, neighborhood->stats.setupclock) );

         /* to determine all rewards, we cannot delay neighborhoods */
         if( allrewardsmode )
         {
            if( ntries == heurdata->nactiveneighborhoods )
               break;

            neighborhoodidx = (neighborhoodidx + 1) % heurdata->nactiveneighborhoods;
            ntries++;
            tryagain = TRUE;

            continue;
         }


         /* delay the heuristic along with the selected neighborhood
          *
          * if the neighborhood has been delayed for too many consecutive calls, the delay is treated as a failure */
         if( fixresult == SCIP_DELAYED )
         {

            if( heurdata->ndelayedcalls > (SCIPheurGetFreq(heur) / 4 + 1) )
            {
               resetCurrentNeighborhood(heurdata);

               /* use SCIP_DIDNOTFIND to penalize the neighborhood with a bad reward */
               fixresult = SCIP_DIDNOTFIND;
            }
            else if( heurdata->currneighborhood == -1 )
            {
               heurdata->currneighborhood = neighborhoodidx;
               heurdata->ndelayedcalls = 1;
            }
            else
            {
               heurdata->ndelayedcalls++;
            }
         }

         if( fixresult == SCIP_DIDNOTRUN )
         {
            if( ntries < heurdata->nactiveneighborhoods )
            {
               SCIP_CALL( updateBanditAlgorithms(scip, heurdata, 0.0, neighborhoodidx) );
               SCIP_CALL( selectNeighborhood(scip, heurdata, &neighborhoodidx) );
               ntries++;
               tryagain = TRUE;

               SCIPdebugMsg(scip, "Neighborhood cannot run -> try next neighborhood %d\n", neighborhoodidx);
               continue;
            }
            else
               break;
         }

         assert(fixresult == SCIP_DIDNOTFIND || fixresult == SCIP_DELAYED);
         *result = fixresult;
         break;
      }

      *result = SCIP_DIDNOTFIND;

      neighborhood->stats.nfixings += nfixings;
      runstats[neighborhoodidx].nfixings = nfixings;

      SCIP_CALL( SCIPcreate(&subscip) );
      SCIP_CALL( SCIPhashmapCreate(&varmapf, SCIPblkmem(scip), nvars) );

      /** todo later: run global propagation for this set of fixings */
      SCIP_CALL( SCIPcopyLargeNeighborhoodSearch(scip, subscip, varmapf, neighborhood->name, varbuf, valbuf, nfixings, FALSE, heurdata->copycuts, &success, NULL) );

      /* store sub-SCIP variables in array for faster access */
      for( v = 0; v < nvars; ++v )
      {
         subvars[v] = (SCIP_VAR*)SCIPhashmapGetImage(varmapf, (void *)vars[v]);
         assert(subvars[v] != NULL);
      }

      SCIPhashmapFree(&varmapf);

      /** let the neighborhood add additional constraints, or restrict domains */
      SCIP_CALL( neighborhoodChangeSubscip(scip, subscip, neighborhood, subvars, &ndomchgs, &nchgobjs, &naddedconss, &success) );

      if( ! success )
      {
         SCIP_CALL( SCIPstopClock(scip, neighborhood->stats.setupclock) );

         if( ! allrewardsmode || ntries == heurdata->nactiveneighborhoods )
            break;

         neighborhoodidx = (neighborhoodidx + 1) % heurdata->nactiveneighborhoods;
         ntries++;
         tryagain = TRUE;

         SCIP_CALL( SCIPfree(&subscip) );

         continue;
      }

      /* set up sub-SCIP parameters */
      SCIP_CALL( setupSubScip(scip, subscip, subvars, &solvelimits, heur, nchgobjs > 0) );

      /* copy the necessary data into the event data to create new solutions */
      eventdata.nodelimit = solvelimits.nodelimit;
      eventdata.lplimfac = heurdata->lplimfac;
      eventdata.heur = heur;
      eventdata.sourcescip = scip;
      eventdata.subvars = subvars;
      eventdata.runstats = &runstats[neighborhoodidx];
      eventdata.allrewardsmode = allrewardsmode;

      /* include an event handler to transfer solutions into the main SCIP */
      SCIP_CALL( SCIPincludeEventhdlrBasic(subscip, &eventhdlr, EVENTHDLR_NAME, EVENTHDLR_DESC, eventExecAlns, NULL) );

      /*transform the problem before catching the events */
      SCIP_CALL( SCIPtransformProb(subscip) );
      SCIP_CALL( SCIPcatchEvent(subscip, SCIP_EVENTTYPE_ALNS, eventhdlr, &eventdata, NULL) );

      SCIP_CALL( SCIPstopClock(scip, neighborhood->stats.setupclock) );

      /** todo alternatively: set up sub-SCIP and run presolving */
      /** todo was presolving successful enough regarding fixings? otherwise terminate */

      SCIP_CALL( SCIPstartClock(scip, neighborhood->stats.submipclock) );
      /* run sub-SCIP for the given budget, and collect statistics */
      SCIP_CALL_ABORT( SCIPsolve(subscip) );

      SCIP_CALL( SCIPstopClock(scip, neighborhood->stats.submipclock) );

      /* update statistics based on the sub-SCIP run results */
      updateRunStats(scip, &runstats[neighborhoodidx], subscip);
      subscipstatus[neighborhoodidx] = SCIPgetStatus(subscip);

      SCIP_CALL( getReward(scip, heurdata, &runstats[neighborhoodidx], &rewards[neighborhoodidx]) );

      /* in all rewards mode, continue with the next neighborhood */
      if( allrewardsmode && ntries < heurdata->nactiveneighborhoods )
      {
         neighborhoodidx = (neighborhoodidx + 1) % heurdata->nactiveneighborhoods;
         ntries++;
         tryagain = TRUE;

         SCIP_CALL( SCIPfree(&subscip) );
      }
   }
   while( tryagain && ! SCIPisStopped(scip) );

   if( subscip != NULL )
   {
      SCIP_CALL( SCIPfree(&subscip) );
   }

   SCIPfreeBufferArray(scip, &subvars);
   SCIPfreeBufferArray(scip, &valbuf);
   SCIPfreeBufferArray(scip, &varbuf);

   /* update bandit index that may have changed unless we are in all rewards mode */
   if( ! allrewardsmode )
      banditidx = neighborhoodidx;

   if( *result != SCIP_DELAYED )
   {
      /* decrease the number of neighborhoods that have not been initialized */
      if( neighborhood->stats.nruns == 0 )
         --heurdata->ninitneighborhoods;

      heurdata->usednodes += runstats[banditidx].usednodes;

      /** determine the success of this neighborhood, and update the target fixing rate for the next time */
      updateNeighborhoodStats(scip, &runstats[banditidx], heurdata->neighborhoods[banditidx], subscipstatus[banditidx]);

      SCIPdebugMsg(scip, "Status of sub-SCIP run: %d\n", subscipstatus[banditidx]);

      /* adjust the fixing rate for this neighborhood
       * make no adjustments in all rewards mode, because this only affects 1 of 8 heuristics
       */
      if( heurdata->adjustfixingrate && ! allrewardsmode )
      {
         SCIPdebugMsg(scip, "Update fixing rate: %.2f\n", heurdata->neighborhoods[banditidx]->fixingrate.targetfixingrate);
         updateFixingRate(scip, heurdata->neighborhoods[banditidx], subscipstatus[banditidx], &runstats[banditidx]);
         SCIPdebugMsg(scip, "New fixing rate: %.2f\n", heurdata->neighborhoods[banditidx]->fixingrate.targetfixingrate);
      }
      /* similarly, update the minimum improvement for the ALNS heuristic
       * make no adjustments in all rewards mode
       */
      if( heurdata->adjustminimprove && ! allrewardsmode )
      {
         SCIPdebugMsg(scip, "Update Minimum Improvement: %.4f\n", heurdata->minimprove);
         updateMinimumImprovement(heurdata, subscipstatus[banditidx], &runstats[banditidx]);
         SCIPdebugMsg(scip, "--> %.4f\n", heurdata->minimprove);
      }

      /* update the target node limit based on the status of the selected algorithm */
      updateTargetNodeLimit(heurdata, &runstats[banditidx], subscipstatus[banditidx]);

      /* update the bandit algorithms by the measured reward */
      SCIP_CALL( updateBanditAlgorithms(scip, heurdata, rewards[banditidx], banditidx) );

      resetCurrentNeighborhood(heurdata);
   }

   /* write single, measured rewards and the bandit index to the reward file */
   if( allrewardsmode )
   {
      for( i = 0; i < heurdata->nactiveneighborhoods; ++i )
      {
         fprintf(heurdata->rewardfile, "%.4f,", rewards[i]);
      }
      fprintf(heurdata->rewardfile, "%d\n", banditidx);
   }

   return SCIP_OKAY;
}

/** callback to collect variable fixings of RENS */
static
DECL_VARFIXINGS(varFixingsRens)
{  /*lint --e{715}*/
   int nbinvars;
   int nintvars;
   SCIP_VAR** vars;
   int i;
   assert(scip != NULL);
   assert(varbuf != NULL);
   assert(nfixings != NULL);
   assert(valbuf != NULL);

   *result = SCIP_DELAYED;

   if( ! SCIPhasCurrentNodeLP(scip) )
      return SCIP_OKAY;
   if( SCIPgetLPSolstat(scip) != SCIP_LPSOLSTAT_OPTIMAL )
      return SCIP_OKAY;

   *result = SCIP_DIDNOTRUN;

   /* get variable information */
   SCIP_CALL( SCIPgetVarsData(scip, &vars, NULL, &nbinvars, &nintvars, NULL, NULL) );

   /* return if no binary or integer variables are present */
   if( nbinvars + nintvars == 0 )
      return SCIP_OKAY;

   /* loop over binary and integer variables; determine those that should be fixed in the sub-SCIP */
   for( i = 0; i < nbinvars + nintvars; ++i )
   {
      SCIP_VAR* var = vars[i];
      SCIP_Real lpsolval = SCIPgetSolVal(scip, NULL, var);
      assert((i < nbinvars && SCIPvarIsBinary(var)) || (i >= nbinvars && SCIPvarIsIntegral(var)));

      /* fix all binary and integer variables with integer LP solution value */
      if( SCIPisFeasIntegral(scip, lpsolval) )
         tryAdd2variableBuffer(scip, var, lpsolval, varbuf, valbuf, nfixings, TRUE);
   }

   *result = SCIP_SUCCESS;

   return SCIP_OKAY;
}

/** callback for RENS subproblem changes */
static
DECL_CHANGESUBSCIP(changeSubscipRens)
{  /*lint --e{715}*/
   SCIP_VAR** vars;
   int nintvars;
   int nbinvars;
   int i;

   assert(SCIPhasCurrentNodeLP(sourcescip));
   assert(SCIPgetLPSolstat(sourcescip) == SCIP_LPSOLSTAT_OPTIMAL);

   /* get variable information */
   SCIP_CALL( SCIPgetVarsData(sourcescip, &vars, NULL, &nbinvars, &nintvars, NULL, NULL) );

   /* restrict bounds of integer variables with fractional solution value */
   for( i = nbinvars; i < nbinvars + nintvars; ++i )
   {
      SCIP_VAR* var = vars[i];
      SCIP_Real lpsolval = SCIPgetSolVal(sourcescip, NULL, var);

      if( ! SCIPisFeasIntegral(sourcescip, lpsolval) )
      {
         SCIP_Real newlb = SCIPfloor(sourcescip, lpsolval);
         SCIP_Real newub = newlb + 1.0;

         /* only count this as a domain change if the new lower and upper bound are a further restriction */
         if( newlb > SCIPvarGetLbGlobal(subvars[i]) + 0.5 || newub < SCIPvarGetUbGlobal(subvars[i]) - 0.5 )
         {
            SCIP_CALL( SCIPchgVarLbGlobal(targetscip, subvars[i], newlb) );
            SCIP_CALL( SCIPchgVarUbGlobal(targetscip, subvars[i], newub) );
            (*ndomchgs)++;
         }
      }
   }

   *success = TRUE;

   return SCIP_OKAY;
}

/** collect fixings by matching solution values in a collection of solutions for all binary and integer variables,
 *  or for a custom set of variables
 */
static
SCIP_RETCODE fixMatchingSolutionValues(
   SCIP*                 scip,               /**< SCIP data structure */
   SCIP_SOL**            sols,               /**< array of 2 or more solutions. It is okay for the array to contain one element
                                               *  equal to NULL to represent the current LP solution */
   int                   nsols,              /**< number of solutions in the array */
   SCIP_VAR**            vars,               /**< variable array for which solution values must agree */
   int                   nvars,              /**< number of variables, or -1 for all binary and integer variables */
   SCIP_VAR**            varbuf,             /**< buffer storage for variable fixings */
   SCIP_Real*            valbuf,             /**< buffer storage for fixing values */
   int*                  nfixings            /**< pointer to store the number of fixings */
   )
{
   int v;
   int nbinintvars;
   SCIP_SOL* firstsol;

   assert(scip != NULL);
   assert(sols != NULL);
   assert(nsols >= 2);
   assert(varbuf != NULL);
   assert(valbuf != NULL);
   assert(nfixings != NULL);
   assert(*nfixings == 0);

   if( nvars == -1 || vars == NULL )
   {
      int nbinvars;
      int nintvars;
      SCIP_CALL( SCIPgetVarsData(scip, &vars, NULL, &nbinvars, &nintvars, NULL, NULL) );
      nbinintvars = nbinvars + nintvars;
      nvars = nbinintvars;
   }
   firstsol = sols[0];
   assert(nvars > 0);

   /* loop over integer and binary variables and check if their solution values match in all solutions */
   for( v = 0; v < nvars; ++v )
   {
      SCIP_Real solval;
      SCIP_VAR* var;
      int s;

      var = vars[v];
      assert((v < SCIPgetNBinVars(scip) && SCIPvarIsBinary(var)) || (v >= SCIPgetNBinVars(scip) && SCIPvarIsIntegral(var)));
      solval = SCIPgetSolVal(scip, firstsol, var);

      /* determine if solution values match in all given solutions */
      for( s = 1; s < nsols; ++s )
      {
         SCIP_Real solval2 = SCIPgetSolVal(scip, sols[s], var);
         if( ! SCIPisEQ(scip, solval, solval2) )
            break;
      }

      /* if we did not break early, all solutions agree on the solution value of this variable */
      if( s == nsols )
      {
         tryAdd2variableBuffer(scip, var, solval, varbuf, valbuf, nfixings, TRUE);
      }
   }

   return SCIP_OKAY;
}

/** callback to collect variable fixings of RINS */
static
DECL_VARFIXINGS(varFixingsRins)
{
   /*lint --e{715}*/
   int nbinvars;
   int nintvars;
   SCIP_VAR** vars;
   SCIP_SOL* incumbent;
   SCIP_SOL* sols[2];
   assert(scip != NULL);
   assert(varbuf != NULL);
   assert(nfixings != NULL);
   assert(valbuf != NULL);

   *result = SCIP_DELAYED;

   if( ! SCIPhasCurrentNodeLP(scip) )
      return SCIP_OKAY;
   if( SCIPgetLPSolstat(scip) != SCIP_LPSOLSTAT_OPTIMAL )
      return SCIP_OKAY;

   *result = SCIP_DIDNOTRUN;

   incumbent = SCIPgetBestSol(scip);
   if( incumbent == NULL )
      return SCIP_OKAY;

   if( SCIPsolGetOrigin(incumbent) == SCIP_SOLORIGIN_ORIGINAL )
      return SCIP_OKAY;

   /* get variable information */
   SCIP_CALL( SCIPgetVarsData(scip, &vars, NULL, &nbinvars, &nintvars, NULL, NULL) );

   /* return if no binary or integer variables are present */
   if( nbinvars + nintvars == 0 )
      return SCIP_OKAY;

   sols[0] = NULL;
   sols[1] = incumbent;

   SCIP_CALL( fixMatchingSolutionValues(scip, sols, 2, vars, nbinvars + nintvars, varbuf, valbuf, nfixings) );

   *result = SCIP_SUCCESS;

   return SCIP_OKAY;
}

/** initialization callback for crossover when a new problem is read */
static
DECL_NHINIT(nhInitCrossover)
{  /*lint --e{715}*/
   DATA_CROSSOVER* data;

   data = neighborhood->data.crossover;
   assert(data != NULL);

   if( data->rng != NULL )
      SCIPfreeRandom(scip, &data->rng);

   data->selsol = NULL;

   SCIP_CALL( SCIPcreateRandom(scip, &data->rng, CROSSOVERSEED + (unsigned int)SCIPgetNVars(scip)) );

   return SCIP_OKAY;
}

/** deinitialization callback for crossover when exiting a problem */
static
DECL_NHEXIT(nhExitCrossover)
{  /*lint --e{715}*/
   DATA_CROSSOVER* data;
   data = neighborhood->data.crossover;

   assert(neighborhood != NULL);
   assert(data->rng != NULL);

   SCIPfreeRandom(scip, &data->rng);

   return SCIP_OKAY;
}

/** deinitialization callback for crossover before SCIP is freed */
static
DECL_NHFREE(nhFreeCrossover)
{  /*lint --e{715}*/
   assert(neighborhood->data.crossover != NULL);
   SCIPfreeBlockMemory(scip, &neighborhood->data.crossover);

   return SCIP_OKAY;
}

/** callback to collect variable fixings of crossover */
static
DECL_VARFIXINGS(varFixingsCrossover)
{  /*lint --e{715}*/
   DATA_CROSSOVER* data;
   SCIP_RANDNUMGEN* rng;
   SCIP_SOL** sols;
   SCIP_SOL** scipsols;
   int nsols;
   int lastdraw;
   assert(scip != NULL);
   assert(varbuf != NULL);
   assert(nfixings != NULL);
   assert(valbuf != NULL);

   data = neighborhood->data.crossover;

   assert(data != NULL);
   nsols = data->nsols;
   data->selsol = NULL;

   *result = SCIP_DIDNOTRUN;

   /* return if the pool has not enough solutions */
   if( nsols > SCIPgetNSols(scip) )
      return SCIP_OKAY;

   /* return if no binary or integer variables are present */
   if( SCIPgetNBinVars(scip) + SCIPgetNIntVars(scip) == 0 )
      return SCIP_OKAY;

   rng = data->rng;
   lastdraw = SCIPgetNSols(scip);
   SCIP_CALL( SCIPallocBufferArray(scip, &sols, nsols) );
   scipsols = SCIPgetSols(scip);

   /* draw as many solutions from the pool as required by crossover, biased towards
    * better solutions; therefore, the sorting of the solutions by objective is implicitly used
    */
   while( nsols > 0 )
   {
      /* no need for randomization anymore, exactly nsols many solutions remain for the selection */
      if( lastdraw == nsols )
      {
         int s;

         /* fill the remaining slots 0,...,nsols - 1 by the solutions at the same places */
         for( s = 0; s < nsols; ++s )
            sols[s] = scipsols[s];

         nsols = 0;
      }
      else
      {
         int nextdraw;

         assert(nsols < lastdraw);

         /* draw from the lastdraw - nsols many solutions nsols - 1, ... lastdraw - 1 such that nsols many solution */
         nextdraw = SCIPrandomGetInt(rng, nsols - 1, lastdraw - 1);
         assert(nextdraw >= 0);

         sols[nsols - 1] = scipsols[nextdraw];
         nsols--;
         lastdraw = nextdraw;
      }
   }

   SCIP_CALL( fixMatchingSolutionValues(scip, sols, data->nsols, NULL, -1, varbuf, valbuf, nfixings) );

   /* store best selected solution as reference solution */
   data->selsol = sols[0];
   assert(data->selsol != NULL);

   *result = SCIP_SUCCESS;

   SCIPfreeBufferArray(scip, &sols);

   return SCIP_OKAY;
}

/** callback for crossover reference solution */
static
DECL_NHREFSOL(nhRefsolCrossover)
{ /*lint --e{715}*/
   DATA_CROSSOVER* data;

   data = neighborhood->data.crossover;

   if( data->selsol != NULL )
   {
      *solptr = data->selsol;
      *result = SCIP_SUCCESS;
   }
   else
   {
      *result = SCIP_DIDNOTFIND;
   }

   return SCIP_OKAY;
}

/** initialization callback for mutation when a new problem is read */
static
DECL_NHINIT(nhInitMutation)
{  /*lint --e{715}*/
   DATA_MUTATION* data;
   assert(scip != NULL);
   assert(neighborhood != NULL);

   SCIP_CALL( SCIPallocBlockMemory(scip, &neighborhood->data.mutation) );

   data = neighborhood->data.mutation;
   assert(data != NULL);

   SCIP_CALL( SCIPcreateRandom(scip, &data->rng, MUTATIONSEED + (unsigned int)SCIPgetNVars(scip)) );

   return SCIP_OKAY;
}

/** deinitialization callback for mutation when exiting a problem */
static
DECL_NHEXIT(nhExitMutation)
{  /*lint --e{715}*/
   DATA_MUTATION* data;
   assert(scip != NULL);
   assert(neighborhood != NULL);
   data = neighborhood->data.mutation;
   assert(data != NULL);

   SCIPfreeRandom(scip, &data->rng);

   SCIPfreeBlockMemory(scip, &neighborhood->data.mutation);

   return SCIP_OKAY;
}

/** callback to collect variable fixings of mutation */
static
DECL_VARFIXINGS(varFixingsMutation)
{  /*lint --e{715}*/
   SCIP_RANDNUMGEN* rng;

   SCIP_VAR** vars;
   SCIP_VAR** varscpy;
   int i;
   int nvars;
   int nbinvars;
   int nintvars;
   int nbinintvars;
   int ntargetfixings;
   SCIP_SOL* incumbentsol;
   SCIP_Real targetfixingrate;

   assert(scip != NULL);
   assert(neighborhood != NULL);
   assert(neighborhood->data.mutation != NULL);
   assert(neighborhood->data.mutation->rng != NULL);
   rng = neighborhood->data.mutation->rng;

   *result = SCIP_DIDNOTRUN;

   /* get the problem variables */
   SCIP_CALL( SCIPgetVarsData(scip, &vars, &nvars, &nbinvars, &nintvars, NULL, NULL) );

   nbinintvars = nbinvars + nintvars;
   if( nbinintvars == 0 )
      return SCIP_OKAY;

   incumbentsol = SCIPgetBestSol(scip);
   if( incumbentsol == NULL )
      return SCIP_OKAY;

   targetfixingrate = neighborhood->fixingrate.targetfixingrate;
   ntargetfixings = (int)(targetfixingrate * nbinintvars) + 1;

   /* don't continue if number of discrete variables is too small to reach target fixing rate */
   if( nbinintvars <= ntargetfixings )
      return SCIP_OKAY;

   *result = SCIP_DIDNOTFIND;

   /* copy variables into a buffer array */
   SCIP_CALL( SCIPduplicateBufferArray(scip, &varscpy, vars, nbinintvars) );

   /* partially perturb the array until the number of target fixings is reached */
   for( i = 0; *nfixings < ntargetfixings && i < nbinintvars; ++i )
   {
      int randint = SCIPrandomGetInt(rng, i, nbinintvars - 1);
      assert(randint < nbinintvars);

      if( randint > i )
      {
         SCIPswapPointers((void**)&varscpy[i], (void**)&varscpy[randint]);
      }
      /* copy the selected variables and their solution values into the buffer */
      tryAdd2variableBuffer(scip, varscpy[i], SCIPgetSolVal(scip, incumbentsol, varscpy[i]), varbuf, valbuf, nfixings, TRUE);
   }

   assert(i == nbinintvars || *nfixings == ntargetfixings);

   /* Not reaching the number of target fixings means that there is a significant fraction (at least 1 - targetfixingrate)
    * of variables for which the incumbent solution value does not lie within the global bounds anymore. This is a nonsuccess
    * for the neighborhood (additional fixings are not possible), which is okay because the incumbent solution is
    * significantly outdated
    */
   if( *nfixings == ntargetfixings )
      *result = SCIP_SUCCESS;

   /* free the buffer array */
   SCIPfreeBufferArray(scip, &varscpy);

   return SCIP_OKAY;
}

/** add local branching constraint */
static
SCIP_RETCODE addLocalBranchingConstraint(
   SCIP*                 sourcescip,         /**< source SCIP data structure */
   SCIP*                 targetscip,         /**< target SCIP data structure */
   SCIP_VAR**            subvars,            /**< array of sub SCIP variables in same order as source SCIP variables */
   int                   distance,           /**< right hand side of the local branching constraint */
   SCIP_Bool*            success,            /**< pointer to store of a local branching constraint has been successfully added */
   int*                  naddedconss         /**< pointer to increase the number of added constraints */
   )
{
   int nbinvars;
   int i;
   SCIP_SOL* referencesol;
   SCIP_CONS* localbranchcons;
   SCIP_VAR** vars;
   SCIP_Real* consvals;
   SCIP_Real rhs;

   assert(sourcescip != NULL);
   assert(*success == FALSE);

   nbinvars = SCIPgetNBinVars(sourcescip);
   vars = SCIPgetVars(sourcescip);


   if( nbinvars <= 3 )
      return SCIP_OKAY;

   referencesol = SCIPgetBestSol(sourcescip);
   if( referencesol == NULL )
      return SCIP_OKAY;

   rhs = (SCIP_Real)distance;
   rhs = MAX(rhs, 2.0);


   SCIP_CALL( SCIPallocBufferArray(sourcescip, &consvals, nbinvars) );

   /* loop over binary variables and fill the local branching constraint */
   for( i = 0; i < nbinvars; ++i )
   {
      if( SCIPisEQ(sourcescip, SCIPgetSolVal(sourcescip, referencesol, vars[i]), 0.0) )
         consvals[i] = 1.0;
      else
      {
         consvals[i] = -1.0;
         rhs -= 1.0;
      }
   }

   /* create the local branching constraint in the target scip */
   SCIP_CALL( SCIPcreateConsBasicLinear(targetscip, &localbranchcons, "localbranch", nbinvars, subvars, consvals, -SCIPinfinity(sourcescip), rhs) );
   SCIP_CALL( SCIPaddCons(targetscip, localbranchcons) );
   SCIP_CALL( SCIPreleaseCons(targetscip, &localbranchcons) );

   *naddedconss = 1;
   *success = TRUE;

   SCIPfreeBufferArray(sourcescip, &consvals);

   return SCIP_OKAY;
}

/** callback for local branching subproblem changes */
static
DECL_CHANGESUBSCIP(changeSubscipLocalbranching)
{  /*lint --e{715}*/

   SCIP_CALL( addLocalBranchingConstraint(sourcescip, targetscip, subvars, (int)(0.2 * SCIPgetNBinVars(sourcescip)), success, naddedconss) );

   return SCIP_OKAY;
}

/** callback for proximity subproblem changes */
static
DECL_CHANGESUBSCIP(changeSubscipProximity)
{  /*lint --e{715}*/
   SCIP_SOL* referencesol;
   SCIP_VAR** vars;
   int nbinvars;
   int nintvars;
   int nvars;
   int i;

   SCIP_CALL( SCIPgetVarsData(sourcescip, &vars, &nvars, &nbinvars, &nintvars, NULL, NULL) );

   if( nbinvars == 0 )
      return SCIP_OKAY;

   referencesol = SCIPgetBestSol(sourcescip);
   if( referencesol == NULL )
      return SCIP_OKAY;

   /* loop over binary variables, set objective coefficients based on reference solution in a local branching fashion */
   for( i = 0; i < nbinvars; ++i )
   {
      SCIP_Real newobj;
      if( SCIPgetSolVal(sourcescip, referencesol, vars[i]) < 0.5 )
         newobj = -1.0;
      else
         newobj = 1.0;
      SCIP_CALL( SCIPchgVarObj(targetscip, subvars[i], newobj) );
   }

   /* loop over the remaining variables and change their objective coefficients to 0 */
   for( ; i < nvars; ++i )
   {
      SCIP_CALL( SCIPchgVarObj(targetscip, subvars[i], 0.0) );
   }

   *nchgobjs = nvars;
   *success = TRUE;

   return SCIP_OKAY;
}

/** callback for zeroobjective subproblem changes */
static
DECL_CHANGESUBSCIP(changeSubscipZeroobjective)
{  /*lint --e{715}*/
   SCIP_VAR** vars;
   int nvars;
   int i;

   assert(*success == FALSE);

   SCIP_CALL( SCIPgetVarsData(sourcescip, &vars, &nvars, NULL, NULL, NULL, NULL) );

   /* do not run if no objective variables are present */
   if( SCIPgetNObjVars(sourcescip) == 0 )
      return SCIP_OKAY;

   /* loop over the variables and change their objective coefficients to 0 */
   for( i = 0; i < nvars; ++i )
   {
      SCIP_CALL( SCIPchgVarObj(targetscip, subvars[i], 0.0) );
   }

   *nchgobjs = nvars;
   *success = TRUE;

   return SCIP_OKAY;
}

/** compute tightened bounds for integer variables depending on how much the LP and the incumbent solution values differ */
static
void computeIntegerVariableBoundsDins(
   SCIP*                 scip,               /**< SCIP data structure of the original problem */
   SCIP_VAR*             var,                /**< the variable for which bounds should be computed */
   SCIP_Real*            lbptr,              /**< pointer to store the lower bound in the DINS sub-SCIP */
   SCIP_Real*            ubptr               /**< pointer to store the upper bound in the DINS sub-SCIP */
   )
{
   SCIP_Real mipsol;
   SCIP_Real lpsol;

   SCIP_Real lbglobal;
   SCIP_Real ubglobal;
   SCIP_SOL* bestsol;

   /* get the bounds for each variable */
   lbglobal = SCIPvarGetLbGlobal(var);
   ubglobal = SCIPvarGetUbGlobal(var);

   assert(SCIPvarGetType(var) == SCIP_VARTYPE_INTEGER);
   /* get the current LP solution for each variable */
   lpsol = SCIPvarGetLPSol(var);

   /* get the current MIP solution for each variable */
   bestsol = SCIPgetBestSol(scip);
   mipsol = SCIPgetSolVal(scip, bestsol, var);


   /* if the solution values differ by 0.5 or more, the variable is rebounded, otherwise it is just copied */
   if( REALABS(lpsol - mipsol) >= 0.5 )
   {
      SCIP_Real range;

      *lbptr = lbglobal;
      *ubptr = ubglobal;

      /* create an equally sized range around lpsol for general integers: bounds are lpsol +- (mipsol-lpsol) */
      range = 2 * lpsol - mipsol;

      if( mipsol >= lpsol )
      {
         range = SCIPfeasCeil(scip, range);
         *lbptr = MAX(*lbptr, range);

         /* when the bound new upper bound is equal to the current MIP solution, we set both bounds to the integral bound (without eps) */
         if( SCIPisFeasEQ(scip, mipsol, *lbptr) )
            *ubptr = *lbptr;
         else
            *ubptr = mipsol;
      }
      else
      {
         range = SCIPfeasFloor(scip, range);
         *ubptr = MIN(*ubptr, range);

         /* when the bound new upper bound is equal to the current MIP solution, we set both bounds to the integral bound (without eps) */
         if( SCIPisFeasEQ(scip, mipsol, *ubptr) )
            *lbptr = *ubptr;
         else
            *lbptr = mipsol;
      }

      /* the global domain of variables might have been reduced since incumbent was found: adjust lb and ub accordingly */
      *lbptr = MAX(*lbptr, lbglobal);
      *ubptr = MIN(*ubptr, ubglobal);
   }
   else
   {
      /* the global domain of variables might have been reduced since incumbent was found: adjust it accordingly */
      *lbptr = MAX(mipsol, lbglobal);
      *ubptr = MIN(mipsol, ubglobal);
   }
}

/** callback to collect variable fixings of DINS */
static
DECL_VARFIXINGS(varFixingsDins)
{
   DATA_DINS* data;
   SCIP_SOL* rootlpsol;
   SCIP_SOL** sols;
   int nsols;
   int nmipsols;
   int nbinvars;
   int nintvars;
   SCIP_VAR** vars;
   int v;

   data = neighborhood->data.dins;
   assert(data != NULL);
   nmipsols = SCIPgetNSols(scip);
   nmipsols = MIN(nmipsols, data->npoolsols);

   *result = SCIP_DELAYED;

   if( SCIPgetLPSolstat(scip) != SCIP_LPSOLSTAT_OPTIMAL )
      return SCIP_OKAY;

   *result = SCIP_DIDNOTRUN;

   if( nmipsols == 0 )
      return SCIP_OKAY;

   SCIP_CALL( SCIPgetVarsData(scip, &vars, NULL, &nbinvars, &nintvars, NULL, NULL) );

   if( nbinvars + nintvars == 0 )
      return SCIP_OKAY;

   SCIP_CALL( SCIPcreateSol(scip, &rootlpsol, NULL) );

   /* save root solution LP values in solution */
   for( v = 0; v < nbinvars + nintvars; ++v )
   {
      SCIP_CALL( SCIPsetSolVal(scip, rootlpsol, vars[v], SCIPvarGetRootSol(vars[v])) );
   }

   /* add the node and the root LP solution */
   nsols = nmipsols + 2;

   SCIP_CALL( SCIPallocBufferArray(scip, &sols, nsols) );
   sols[0] = NULL; /* node LP solution */
   sols[1] = rootlpsol;

   /* copy the remaining MIP solutions after the LP solutions */
   BMScopyMemoryArray(&sols[2], SCIPgetSols(scip), nmipsols); /*lint !e866*/

   /* 1. Binary variables are fixed if their values agree in all the solutions */
   if( nbinvars > 0 )
   {
      SCIP_CALL( fixMatchingSolutionValues(scip, sols, nsols, vars, nbinvars, varbuf, valbuf, nfixings) );
   }

   /* 2. Integer variables are fixed if they have a very low distance between the incumbent and the root LP solution */
   for( v = nbinvars; v < nintvars; ++v )
   {
      SCIP_Real lb;
      SCIP_Real ub;
      computeIntegerVariableBoundsDins(scip, vars[v], &lb, &ub);

      if( ub - lb < 0.5 )
      {
         assert(SCIPisFeasIntegral(scip, lb));
         tryAdd2variableBuffer(scip, vars[v], lb, varbuf, valbuf, nfixings, TRUE);
      }
   }

   *result = SCIP_SUCCESS;

   SCIPfreeBufferArray(scip, &sols);

   SCIP_CALL( SCIPfreeSol(scip, &rootlpsol) );

   return SCIP_OKAY;
}

/** callback for DINS subproblem changes */
static
DECL_CHANGESUBSCIP(changeSubscipDins)
{  /*lint --e{715}*/
   SCIP_VAR** vars;
   int nintvars;
   int nbinvars;
   int v;

   SCIP_CALL( SCIPgetVarsData(sourcescip, &vars, NULL, &nbinvars, &nintvars, NULL, NULL) );

   /* 1. loop over integer variables and tighten the bounds */
   for( v = nbinvars; v < nintvars; ++v )
   {
      SCIP_Real lb;
      SCIP_Real ub;

      computeIntegerVariableBoundsDins(sourcescip, vars[v], &lb, &ub);

      SCIP_CALL( SCIPchgVarLbGlobal(targetscip, subvars[v], lb) );
      SCIP_CALL( SCIPchgVarUbGlobal(targetscip, subvars[v], ub) );
      ++(*ndomchgs);
   }

   /* 2. add local branching constraint for binary variables */
   SCIP_CALL( addLocalBranchingConstraint(sourcescip, targetscip, subvars, (int)(0.1 * SCIPgetNBinVars(sourcescip)), success, naddedconss) );

   *success = TRUE;

   return SCIP_OKAY;
}

/** deinitialization callback for DINS before SCIP is freed */
static
DECL_NHFREE(nhFreeDins)
{
   assert(neighborhood->data.dins != NULL);

   SCIPfreeBlockMemory(scip, &neighborhood->data.dins);

   return SCIP_OKAY;
}

/** callback that returns the incumbent solution as a reference point */
static
DECL_NHREFSOL(nhRefsolIncumbent)
{  /*lint --e{715}*/
   assert(scip != NULL);

   if( SCIPgetBestSol(scip) != NULL )
   {
      *result = SCIP_SUCCESS;
      *solptr = SCIPgetBestSol(scip);
   }
   else
   {
      *result = SCIP_DIDNOTFIND;
   }

   return SCIP_OKAY;
}


/** callback function that deactivates a neighborhood on problems with no discrete variables */
static
DECL_NHDEACTIVATE(nhDeactivateDiscreteVars)
{ /*lint --e{715}*/
   assert(scip != NULL);
   assert(deactivate != NULL);

   /* deactivate if no discrete variables are present */
   *deactivate = (SCIPgetNBinVars(scip) + SCIPgetNIntVars(scip) == 0);

   return SCIP_OKAY;
}

/** callback function that deactivates a neighborhood on problems with no binary variables */
static
DECL_NHDEACTIVATE(nhDeactivateBinVars)
{ /*lint --e{715}*/
   assert(scip != NULL);
   assert(deactivate != NULL);

   /* deactivate if no discrete variables are present */
   *deactivate = (SCIPgetNBinVars(scip) == 0);

   return SCIP_OKAY;
}

/** callback function that deactivates a neighborhood on problems with no objective variables */
static
DECL_NHDEACTIVATE(nhDeactivateObjVars)
{ /*lint --e{715}*/
   assert(scip != NULL);
   assert(deactivate != NULL);

   /* deactivate if no discrete variables are present */
   *deactivate = (SCIPgetNObjVars(scip) == 0);

   return SCIP_OKAY;
}


/** include all neighborhoods */
static
SCIP_RETCODE includeNeighborhoods(
   SCIP*                scip,                /**< SCIP data structure */
   SCIP_HEURDATA*       heurdata             /**< heuristic data of the ALNS heuristic */
   )
{
   NH* rens;
   NH* rins;
   NH* mutation;
   NH* localbranching;
   NH* crossover;
   NH* proximity;
   NH* zeroobjective;
   NH* dins;

   heurdata->nneighborhoods = 0;

   /* include the RENS neighborhood */
   SCIP_CALL( alnsIncludeNeighborhood(scip, heurdata, &rens, "rens",
         DEFAULT_MINFIXINGRATE_RENS, DEFAULT_MAXFIXINGRATE_RENS, DEFAULT_ACTIVE_RENS, DEFAULT_PRIORITY_RENS,
         varFixingsRens, changeSubscipRens, NULL, NULL, NULL, NULL, nhDeactivateDiscreteVars) );

   /* include the RINS neighborhood */
   SCIP_CALL( alnsIncludeNeighborhood(scip, heurdata, &rins, "rins",
         DEFAULT_MINFIXINGRATE_RINS, DEFAULT_MAXFIXINGRATE_RINS, DEFAULT_ACTIVE_RINS, DEFAULT_PRIORITY_RINS,
         varFixingsRins, NULL, NULL, NULL, NULL, nhRefsolIncumbent, nhDeactivateDiscreteVars) );

   /* include the mutation neighborhood */
   SCIP_CALL( alnsIncludeNeighborhood(scip, heurdata, &mutation, "mutation",
         DEFAULT_MINFIXINGRATE_MUTATION, DEFAULT_MAXFIXINGRATE_MUTATION, DEFAULT_ACTIVE_MUTATION, DEFAULT_PRIORITY_MUTATION,
         varFixingsMutation, NULL, nhInitMutation, nhExitMutation, NULL, nhRefsolIncumbent, nhDeactivateDiscreteVars) );

   /* include the local branching neighborhood */
   SCIP_CALL( alnsIncludeNeighborhood(scip, heurdata, &localbranching, "localbranching",
         DEFAULT_MINFIXINGRATE_LOCALBRANCHING, DEFAULT_MAXFIXINGRATE_LOCALBRANCHING, DEFAULT_ACTIVE_LOCALBRANCHING, DEFAULT_PRIORITY_LOCALBRANCHING,
         NULL, changeSubscipLocalbranching, NULL, NULL, NULL, nhRefsolIncumbent, nhDeactivateBinVars) );

   /* include the crossover neighborhood */
   SCIP_CALL( alnsIncludeNeighborhood(scip, heurdata, &crossover, "crossover",
         DEFAULT_MINFIXINGRATE_CROSSOVER, DEFAULT_MAXFIXINGRATE_CROSSOVER, DEFAULT_ACTIVE_CROSSOVER, DEFAULT_PRIORITY_CROSSOVER,
         varFixingsCrossover, NULL,
         nhInitCrossover, nhExitCrossover, nhFreeCrossover, nhRefsolCrossover, nhDeactivateDiscreteVars) );

   /* allocate data for crossover to include the parameter */
   SCIP_CALL( SCIPallocBlockMemory(scip, &crossover->data.crossover) );
   crossover->data.crossover->rng = NULL;

   /* add crossover neighborhood parameters */
   SCIP_CALL( SCIPaddIntParam(scip, "heuristics/alns/crossover/nsols", "the number of solutions that crossover should combine",
         &crossover->data.crossover->nsols, TRUE, DEFAULT_NSOLS_CROSSOVER, 2, 10, NULL, NULL) );

   /* include the Proximity neighborhood */
   SCIP_CALL( alnsIncludeNeighborhood(scip, heurdata, &proximity, "proximity",
         DEFAULT_MINFIXINGRATE_PROXIMITY, DEFAULT_MAXFIXINGRATE_PROXIMITY, DEFAULT_ACTIVE_PROXIMITY, DEFAULT_PRIORITY_PROXIMITY,
         NULL, changeSubscipProximity, NULL, NULL, NULL, nhRefsolIncumbent, nhDeactivateBinVars) );

   /* include the Zeroobjective neighborhood */
   SCIP_CALL( alnsIncludeNeighborhood(scip, heurdata, &zeroobjective, "zeroobjective",
         DEFAULT_MINFIXINGRATE_ZEROOBJECTIVE, DEFAULT_MAXFIXINGRATE_ZEROOBJECTIVE, DEFAULT_ACTIVE_ZEROOBJECTIVE, DEFAULT_PRIORITY_ZEROOBJECTIVE,
         NULL, changeSubscipZeroobjective, NULL, NULL, NULL, nhRefsolIncumbent, nhDeactivateObjVars) );

   /* include the DINS neighborhood */
   SCIP_CALL( alnsIncludeNeighborhood(scip, heurdata, &dins, "dins",
         DEFAULT_MINFIXINGRATE_DINS, DEFAULT_MAXFIXINGRATE_DINS, DEFAULT_ACTIVE_DINS, DEFAULT_PRIORITY_DINS,
         varFixingsDins, changeSubscipDins, NULL, NULL, nhFreeDins, nhRefsolIncumbent, nhDeactivateBinVars) );

   /* allocate data for DINS to include the parameter */
   SCIP_CALL( SCIPallocBlockMemory(scip, &dins->data.dins) );

   /* add DINS neighborhood parameters */
   SCIP_CALL( SCIPaddIntParam(scip, "heuristics/alns/dins/npoolsols",
         "number of pool solutions where binary solution values must agree",
         &dins->data.dins->npoolsols, TRUE, DEFAULT_NPOOLSOLS_DINS, 1, 100, NULL, NULL) );

   return SCIP_OKAY;
}

/** initialization method of primal heuristic (called after problem was transformed) */
static
SCIP_DECL_HEURINIT(heurInitAlns)
{  /*lint --e{715}*/
   SCIP_HEURDATA* heurdata;
   int i;

   assert(scip != NULL);
   assert(heur != NULL);

   heurdata = SCIPheurGetData(heur);
   assert(heurdata != NULL);

   /* todo initialize neighborhoods for new problem */
   for( i = 0; i < heurdata->nneighborhoods; ++i )
   {
      NH* neighborhood = heurdata->neighborhoods[i];

      SCIP_CALL( neighborhoodInit(scip, neighborhood) );

      SCIP_CALL( resetFixingRate(scip, &neighborhood->fixingrate) );

      SCIP_CALL( neighborhoodStatsReset(scip, &neighborhood->stats) );
   }

   /* open reward file for reading */
   if( strncasecmp(heurdata->rewardfilename, DEFAULT_REWARDFILENAME, strlen(DEFAULT_REWARDFILENAME)) != 0 )
   {
      heurdata->rewardfile = fopen(heurdata->rewardfilename, "w");

      if( heurdata->rewardfile == NULL )
      {
         SCIPerrorMessage("Error: Could not open reward file <%s>\n", heurdata->rewardfilename);
         return SCIP_FILECREATEERROR;
      }

      SCIPdebugMsg(scip, "Writing reward information to <%s>\n", heurdata->rewardfilename);
   }
   else
      heurdata->rewardfile = NULL;

   return SCIP_OKAY;
}


/** solving process initialization method of primal heuristic (called when branch and bound process is about to begin) */
static
SCIP_DECL_HEURINITSOL(heurInitsolAlns)
{  /*lint --e{715}*/
   SCIP_HEURDATA* heurdata;
   int i;
   SCIP_Real* priorities;
   unsigned int initseed;

   assert(scip != NULL);
   assert(heur != NULL);

   heurdata = SCIPheurGetData(heur);
   assert(heurdata != NULL);
   heurdata->nactiveneighborhoods = heurdata->nneighborhoods;

   SCIP_CALL( SCIPallocBufferArray(scip, &priorities, heurdata->nactiveneighborhoods) );

   /* init neighborhoods for new problem by resetting their statistics and fixing rate */
   for( i = heurdata->nneighborhoods - 1; i >= 0; --i )
   {
      NH* neighborhood = heurdata->neighborhoods[i];
      SCIP_Bool deactivate;

      SCIP_CALL( neighborhood->nhdeactivate(scip, &deactivate) );

      /* disable inactive neighborhoods */
      if( deactivate || ! neighborhood->active )
      {
         if( heurdata->nactiveneighborhoods - 1 > i )
         {
            assert(heurdata->neighborhoods[heurdata->nactiveneighborhoods - 1]->active);
            SCIPswapPointers((void **)&heurdata->neighborhoods[i], (void **)&heurdata->neighborhoods[heurdata->nactiveneighborhoods - 1]);
         }
         heurdata->nactiveneighborhoods--;
      }
   }

   /* collect neighborhood priorities */
   for( i = 0; i < heurdata->nactiveneighborhoods; ++i )
      priorities[i] = heurdata->neighborhoods[i]->priority;

   initseed = (unsigned int)heurdata->seed + SCIPgetNVars(scip);

   /* active neighborhoods might change between init calls, reset functionality must take this into account */
   if( heurdata->bandit != NULL && SCIPbanditGetNActions(heurdata->bandit) != heurdata->nactiveneighborhoods )
   {
      SCIP_CALL( SCIPfreeBandit(scip, &heurdata->bandit) );

      heurdata->bandit = NULL;
   }

   if( heurdata->nactiveneighborhoods > 0 )
   {  /* create or reset bandit algorithm */
      if( heurdata->bandit == NULL )
      {
         SCIP_CALL( createBandit(scip, heurdata, priorities, initseed) );

         resetMinimumImprovement(heurdata);
         resetTargetNodeLimit(heurdata);
      }
      else if( heurdata->resetweights )
      {
         SCIP_CALL( SCIPresetBandit(scip, heurdata->bandit, priorities, initseed) );

         resetMinimumImprovement(heurdata);
         resetTargetNodeLimit(heurdata);
      }
   }

   heurdata->usednodes = 0;
   heurdata->ninitneighborhoods = heurdata->nactiveneighborhoods;
   resetCurrentNeighborhood(heurdata);

   SCIPfreeBufferArray(scip, &priorities);

   return SCIP_OKAY;
}


/** deinitialization method of primal heuristic (called before transformed problem is freed) */
static
SCIP_DECL_HEUREXIT(heurExitAlns)
{  /*lint --e{715}*/

   SCIP_HEURDATA* heurdata;
   int i;

   assert(scip != NULL);
   assert(heur != NULL);

   heurdata = SCIPheurGetData(heur);
   assert(heurdata != NULL);

   SCIPstatistic( printNeighborhoodStatistics(scip, heurdata) );

   /* free neighborhood specific data */
   for( i = 0; i < heurdata->nneighborhoods; ++i )
   {
      NH* neighborhood = heurdata->neighborhoods[i];

      SCIP_CALL( neighborhoodExit(scip, neighborhood) );
   }

   if( heurdata->rewardfile != NULL )
   {
      fclose(heurdata->rewardfile);
      heurdata->rewardfile = NULL;
   }

   return SCIP_OKAY;
}

/** destructor of primal heuristic to free user data (called when SCIP is exiting) */
static
SCIP_DECL_HEURFREE(heurFreeAlns)
{  /*lint --e{715}*/
   SCIP_HEURDATA* heurdata;
   int i;

   assert(scip != NULL);
   assert(heur != NULL);

   heurdata = SCIPheurGetData(heur);
   assert(heurdata != NULL);

   /* bandits are only initialized if a problem has been read */
   if( heurdata->bandit != NULL )
   {
      SCIP_CALL( SCIPfreeBandit(scip, &heurdata->bandit) );
   }

   /* free neighborhoods */
   for( i = 0; i < heurdata->nneighborhoods; ++i )
   {
      SCIP_CALL( alnsFreeNeighborhood(scip, &(heurdata->neighborhoods[i])) );
   }

   SCIPfreeBlockMemoryArray(scip, &heurdata->neighborhoods, NNEIGHBORHOODS);

   SCIPfreeBlockMemory(scip, &heurdata);

   return SCIP_OKAY;
}

/*
 * primal heuristic specific interface methods
 */

/** creates the alns primal heuristic and includes it in SCIP */
SCIP_RETCODE SCIPincludeHeurAlns(
   SCIP*                 scip                /**< SCIP data structure */
   )
{
   SCIP_HEURDATA* heurdata;
   SCIP_HEUR* heur;

   /* create alns primal heuristic data */
   heurdata = NULL;

   heur = NULL;

   SCIP_CALL( SCIPallocBlockMemory(scip, &heurdata) );

   /* TODO make this a user parameter? */
   heurdata->lplimfac = LPLIMFAC;
   heurdata->bandit = NULL;
   heurdata->rewardfilename = NULL;

   SCIP_CALL( SCIPallocBlockMemoryArray(scip, &heurdata->neighborhoods, NNEIGHBORHOODS) );

   /* include primal heuristic */
   SCIP_CALL( SCIPincludeHeurBasic(scip, &heur,
         HEUR_NAME, HEUR_DESC, HEUR_DISPCHAR, HEUR_PRIORITY, HEUR_FREQ, HEUR_FREQOFS,
         HEUR_MAXDEPTH, HEUR_TIMING, HEUR_USESSUBSCIP, heurExecAlns, heurdata) );

   assert(heur != NULL);

   /* include all neighborhoods */
   SCIP_CALL( includeNeighborhoods(scip, heurdata) );

   /* set non fundamental callbacks via setter functions */
   SCIP_CALL( SCIPsetHeurCopy(scip, heur, heurCopyAlns) );
   SCIP_CALL( SCIPsetHeurFree(scip, heur, heurFreeAlns) );
   SCIP_CALL( SCIPsetHeurInit(scip, heur, heurInitAlns) );
   SCIP_CALL( SCIPsetHeurInitsol(scip, heur, heurInitsolAlns) );
   SCIP_CALL( SCIPsetHeurExit(scip, heur, heurExitAlns) );

   /* add alns primal heuristic parameters */
   SCIP_CALL( SCIPaddLongintParam(scip, "heuristics/" HEUR_NAME "/maxnodes",
         "maximum number of nodes to regard in the subproblem",
         &heurdata->maxnodes,  TRUE,DEFAULT_MAXNODES, 0LL, SCIP_LONGINT_MAX, NULL, NULL) );

   SCIP_CALL( SCIPaddLongintParam(scip, "heuristics/" HEUR_NAME "/nodesofs",
         "offset added to the nodes budget",
         &heurdata->nodesoffset, FALSE, DEFAULT_NODESOFFSET, 0LL, SCIP_LONGINT_MAX, NULL, NULL) );

   SCIP_CALL( SCIPaddLongintParam(scip, "heuristics/" HEUR_NAME "/minnodes",
         "minimum number of nodes required to start a sub-SCIP",
         &heurdata->minnodes, TRUE, DEFAULT_MINNODES, 0LL, SCIP_LONGINT_MAX, NULL, NULL) );

   SCIP_CALL( SCIPaddLongintParam(scip, "heuristics/" HEUR_NAME "/waitingnodes",
         "number of nodes since last incumbent solution that the heuristic should wait",
         &heurdata->waitingnodes, TRUE, DEFAULT_WAITINGNODES, 0LL, SCIP_LONGINT_MAX, NULL, NULL) );

   SCIP_CALL( SCIPaddRealParam(scip, "heuristics/" HEUR_NAME "/nodesquot",
         "fraction of nodes compared to the main SCIP for budget computation",
         &heurdata->nodesquot, FALSE, DEFAULT_NODESQUOT, 0.0, 1.0, NULL, NULL) );

   SCIP_CALL( SCIPaddRealParam(scip, "heuristics/" HEUR_NAME "/startminimprove",
         "initial factor by which ALNS should at least improve the incumbent",
         &heurdata->startminimprove, TRUE, DEFAULT_STARTMINIMPROVE, 0.0, 1.0, NULL, NULL) );

   SCIP_CALL( SCIPaddRealParam(scip, "heuristics/" HEUR_NAME "/minimprovelow",
         "lower threshold for the minimal improvement over the incumbent",
         &heurdata->minimprovelow, TRUE, DEFAULT_MINIMPROVELOW, 0.0, 1.0, NULL, NULL) );

   SCIP_CALL( SCIPaddRealParam(scip, "heuristics/" HEUR_NAME "/minimprovehigh",
         "upper bound for the minimal improvement over the incumbent",
         &heurdata->minimprovehigh, TRUE, DEFAULT_MINIMPROVEHIGH, 0.0, 1.0, NULL, NULL) );

   SCIP_CALL( SCIPaddIntParam(scip, "heuristics/" HEUR_NAME "/nsolslim",
         "limit on the number of improving solutions in a sub-SCIP call",
         &heurdata->nsolslim, FALSE, DEFAULT_NSOLSLIM, -1, INT_MAX, NULL, NULL) );

   SCIP_CALL( SCIPaddCharParam(scip, "heuristics/" HEUR_NAME "/banditalgo",
         "the bandit algorithm: (u)pper confidence bounds, (e)xp.3, epsilon (g)reedy",
         &heurdata->banditalgo, TRUE, DEFAULT_BANDITALGO, "ueg", NULL, NULL) );

   SCIP_CALL( SCIPaddRealParam(scip, "heuristics/" HEUR_NAME "/gamma",
         "weight between uniform (gamma ~ 1) and weight driven (gamma ~ 0) probability distribution for exp3",
         &heurdata->exp3_gamma, TRUE, DEFAULT_GAMMA, 0.0, 1.0, NULL, NULL) );

   SCIP_CALL( SCIPaddRealParam(scip, "heuristics/" HEUR_NAME "/beta",
         "reward offset between 0 and 1 at every observation for Exp.3",
         &heurdata->exp3_beta, TRUE, DEFAULT_BETA, 0.0, 1.0, NULL, NULL) );

   SCIP_CALL( SCIPaddRealParam(scip, "heuristics/" HEUR_NAME "/alpha",
            "parameter to increase the confidence width in UCB",
            &heurdata->ucb_alpha, TRUE, DEFAULT_ALPHA, 0.0, 100.0, NULL, NULL) );

   SCIP_CALL( SCIPaddBoolParam(scip, "heuristics/" HEUR_NAME "/usedistances",
         "distances from fixed variables be used for variable prioritization",
         &heurdata->usedistances, TRUE, DEFAULT_USEDISTANCES, NULL, NULL) );

   SCIP_CALL( SCIPaddBoolParam(scip, "heuristics/" HEUR_NAME "/useredcost",
         "should reduced cost scores be used for variable prioritization?",
         &heurdata->useredcost, TRUE, DEFAULT_USEREDCOST, NULL, NULL) );

   SCIP_CALL( SCIPaddBoolParam(scip, "heuristics/" HEUR_NAME "/domorefixings",
         "should the ALNS heuristic do more fixings by itself based on variable prioritization"
         "until the target fixing rate is reached?",
         &heurdata->domorefixings, TRUE, DEFAULT_DOMOREFIXINGS, NULL, NULL) );

   SCIP_CALL( SCIPaddBoolParam(scip, "heuristics/" HEUR_NAME "/adjustfixingrate",
         "should the heuristic adjust the target fixing rate based on the success?",
         &heurdata->adjustfixingrate, TRUE, DEFAULT_ADJUSTFIXINGRATE, NULL, NULL) );

   SCIP_CALL( SCIPaddBoolParam(scip, "heuristics/" HEUR_NAME "/usesubscipheurs",
         "should the heuristic activate other sub-SCIP heuristics during its search?",
         &heurdata->usesubscipheurs, TRUE, DEFAULT_USESUBSCIPHEURS, NULL, NULL) );

   SCIP_CALL( SCIPaddRealParam(scip, "heuristics/" HEUR_NAME "/rewardcontrol",
         "reward control to increase the weight of the simple solution indicator and decrease the weight of the closed gap reward",
         &heurdata->rewardcontrol, TRUE, DEFAULT_REWARDCONTROL, 0.0, 1.0, NULL, NULL) );

   SCIP_CALL( SCIPaddRealParam(scip, "heuristics/" HEUR_NAME "/targetnodefactor",
         "factor by which target node number is increased/decreased at every adjustment",
         &heurdata->targetnodefactor, TRUE, DEFAULT_TARGETNODEFACTOR, 1.0, 1e+5, NULL, NULL) );

   SCIP_CALL( SCIPaddRealParam(scip, "heuristics/" HEUR_NAME "/stallnodefactor",
         "stall node limit as a fraction of total node limit",
         &heurdata->stallnodefactor, TRUE, DEFAULT_STALLNODEFACTOR, 0.0, 1.0, NULL, NULL) );

   SCIP_CALL( SCIPaddIntParam(scip, "heuristics/" HEUR_NAME "/seed",
         "initial random seed for bandit algorithms and random decisions by neighborhoods",
         &heurdata->seed, FALSE, DEFAULT_SEED, 0, INT_MAX, NULL, NULL) );

   SCIP_CALL( SCIPaddBoolParam(scip, "heuristics/" HEUR_NAME "/adjustminimprove",
         "should the factor by which the minimum improvement is bound be dynamically updated?",
         &heurdata->adjustminimprove, TRUE, DEFAULT_ADJUSTMINIMPROVE, NULL, NULL) );

   SCIP_CALL( SCIPaddRealParam(scip, "heuristics/" HEUR_NAME "/eps",
         "increase exploration in epsilon-greedy bandit algorithm",
         &heurdata->epsgreedy_eps, TRUE, DEFAULT_EPS, 0.0, 1.0, NULL, NULL) );

   SCIP_CALL( SCIPaddRealParam(scip, "heuristics/" HEUR_NAME "/rewardbaseline",
         "the reward baseline to separate successful and failed calls",
         &heurdata->rewardbaseline, TRUE, DEFAULT_REWARDBASELINE, 0.0, 0.99, NULL, NULL) );

   SCIP_CALL( SCIPaddBoolParam(scip, "heuristics/" HEUR_NAME "/resetweights",
         "should the bandit algorithms be reset when a new problem is read?",
         &heurdata->resetweights, TRUE, DEFAULT_RESETWEIGHTS, NULL, NULL) );

   SCIP_CALL( SCIPaddStringParam(scip, "heuristics/" HEUR_NAME "/rewardfilename", "file name to store all rewards and the selection of the bandit",
         &heurdata->rewardfilename, TRUE, DEFAULT_REWARDFILENAME, NULL, NULL) );

   SCIP_CALL( SCIPaddBoolParam(scip, "heuristics/" HEUR_NAME "/subsciprandseeds",
         "should random seeds of sub-SCIPs be altered to increase diversification?",
         &heurdata->subsciprandseeds, TRUE, DEFAULT_SUBSCIPRANDSEEDS, NULL, NULL) );

   SCIP_CALL( SCIPaddBoolParam(scip, "heuristics/" HEUR_NAME "/scalebyeffort",
         "should the reward be scaled by the effort?",
         &heurdata->scalebyeffort, TRUE, DEFAULT_SCALEBYEFFORT, NULL, NULL) );

   SCIP_CALL( SCIPaddBoolParam(scip, "heuristics/" HEUR_NAME "/copycuts",
         "should cutting planes be copied to the sub-SCIP?",
         &heurdata->copycuts, TRUE, DEFAULT_COPYCUTS, NULL, NULL) );

   SCIP_CALL( SCIPaddRealParam(scip, "heuristics/" HEUR_NAME "/fixtol",
         "tolerance by which the fixing rate may be missed/exceeded without generic (unfixing)",
         &heurdata->fixtol, TRUE, DEFAULT_FIXTOL, 0.0, 1.0, NULL, NULL) );

   SCIP_CALL( SCIPaddBoolParam(scip, "heuristics/" HEUR_NAME "/uselocalredcost",
         "should local reduced costs be used for generic (un)fixing?",
         &heurdata->uselocalredcost, TRUE, DEFAULT_USELOCALREDCOST, NULL, NULL) );

   return SCIP_OKAY;
}<|MERGE_RESOLUTION|>--- conflicted
+++ resolved
@@ -32,13 +32,8 @@
 #define HEUR_NAME             "alns"
 #define HEUR_DESC             "Large neighborhood search heuristic that orchestrates the popular neighborhoods Local Branching, RINS, RENS, DINS etc."
 #define HEUR_DISPCHAR         'L'
-<<<<<<< HEAD
-#define HEUR_PRIORITY         -1010000
+#define HEUR_PRIORITY         -1100500
 #define HEUR_FREQ             20
-=======
-#define HEUR_PRIORITY         -1100500
-#define HEUR_FREQ             -1
->>>>>>> 667407dd
 #define HEUR_FREQOFS          0
 #define HEUR_MAXDEPTH         -1
 #define HEUR_TIMING           SCIP_HEURTIMING_AFTERNODE
