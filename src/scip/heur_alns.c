--- conflicted
+++ resolved
@@ -1799,12 +1799,8 @@
    if( solvelimits->timelimit <= 0.0 || solvelimits->memorylimit <= 2.0*SCIPgetMemExternEstim(scip)/1048576.0 )
       *runagain = FALSE;
 
-<<<<<<< HEAD
-   nodesquot = (SCIPheurGetNBestSolsFound(heur) + 1.0)/(SCIPheurGetNCalls(heur) + 1.0);
-=======
    nodesquot = heurdata->nodesquot;
    nodesquot *= (SCIPheurGetNBestSolsFound(heur) + 1.0)/(SCIPheurGetNCalls(heur) + 1.0);
->>>>>>> d1038811
 
    /* calculate the search node limit of the heuristic  */
    solvelimits->nodelimit = (SCIP_Longint)(nodesquot * SCIPgetNNodes(scip));
