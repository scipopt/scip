/* * * * * * * * * * * * * * * * * * * * * * * * * * * * * * * * * * * * * * */
/*                                                                           */
/*                  This file is part of the program and library             */
/*         SCIP --- Solving Constraint Integer Programs                      */
/*                                                                           */
/*  Copyright (c) 2002-2024 Zuse Institute Berlin (ZIB)                      */
/*                                                                           */
/*  Licensed under the Apache License, Version 2.0 (the "License");          */
/*  you may not use this file except in compliance with the License.         */
/*  You may obtain a copy of the License at                                  */
/*                                                                           */
/*      http://www.apache.org/licenses/LICENSE-2.0                           */
/*                                                                           */
/*  Unless required by applicable law or agreed to in writing, software      */
/*  distributed under the License is distributed on an "AS IS" BASIS,        */
/*  WITHOUT WARRANTIES OR CONDITIONS OF ANY KIND, either express or implied. */
/*  See the License for the specific language governing permissions and      */
/*  limitations under the License.                                           */
/*                                                                           */
/*  You should have received a copy of the Apache-2.0 license                */
/*  along with SCIP; see the file LICENSE. If not visit scipopt.org.         */
/*                                                                           */
/* * * * * * * * * * * * * * * * * * * * * * * * * * * * * * * * * * * * * * */

/**@file   nodesel.c
 * @ingroup OTHER_CFILES
 * @brief  methods for node selectors
 * @author Tobias Achterberg
 * @author Timo Berthold
 */

/*---+----1----+----2----+----3----+----4----+----5----+----6----+----7----+----8----+----9----+----0----+----1----+----2*/

#include <assert.h>
#include <string.h>

#include "scip/def.h"
#include "scip/set.h"
#include "scip/clock.h"
#include "scip/stat.h"
#include "scip/visual.h"
#include "scip/paramset.h"
#include "scip/tree.h"
#include "scip/reopt.h"
#include "scip/lp.h"
#include "scip/scip.h"
#include "scip/nodesel.h"
#include "scip/pub_message.h"
#include "scip/pub_misc.h"

#include "scip/struct_nodesel.h"
#include "scip/struct_scip.h"

/* 
 * node priority queue methods
 */

#define PQ_PARENT(q) (((q)+1)/2-1)
#define PQ_LEFTCHILD(p) (2*(p)+1)
#define PQ_RIGHTCHILD(p) (2*(p)+2)


/** node comparator for node numbers */
static
SCIP_DECL_SORTPTRCOMP(nodeCompNumber)
{  /*lint --e{715}*/
   assert(elem1 != NULL);
   assert(elem2 != NULL);

   if( ((SCIP_NODE*)elem1)->number < ((SCIP_NODE*)elem2)->number )
      return -1;
   else if( ((SCIP_NODE*)elem1)->number > ((SCIP_NODE*)elem2)->number )
      return +1;
   else
   {
      /* no such two nodes should have the same node number */
      assert(elem1 == elem2);
      return 0;
   }
}


/** resizes node memory to hold at least the given number of nodes */
static
SCIP_RETCODE nodepqResize(
   SCIP_NODEPQ*          nodepq,             /**< node priority queue */
   SCIP_SET*             set,                /**< global SCIP settings */
   int                   minsize             /**< minimal number of storable nodes */
   )
{
   assert(nodepq != NULL);

   if( minsize <= nodepq->size )
      return SCIP_OKAY;

   nodepq->size = SCIPsetCalcTreeGrowSize(set, minsize);
   SCIP_ALLOC( BMSreallocMemoryArray(&nodepq->slots, nodepq->size) );
   SCIP_ALLOC( BMSreallocMemoryArray(&nodepq->bfsposs, nodepq->size) );
   SCIP_ALLOC( BMSreallocMemoryArray(&nodepq->bfsqueue, nodepq->size) );

   return SCIP_OKAY;
}

/** creates node priority queue */
SCIP_RETCODE SCIPnodepqCreate(
   SCIP_NODEPQ**         nodepq,             /**< pointer to a node priority queue */
   SCIP_SET*             set,                /**< global SCIP settings */
   SCIP_NODESEL*         nodesel             /**< node selector to use for sorting the nodes in the queue */
   )
{  /*lint --e{715}*/
   assert(nodepq != NULL);
   assert(set != NULL);

   SCIP_ALLOC( BMSallocMemory(nodepq) );
   (*nodepq)->nodesel = nodesel;
   (*nodepq)->slots = NULL;
   (*nodepq)->bfsposs = NULL;
   (*nodepq)->bfsqueue = NULL;
   (*nodepq)->len = 0;
   (*nodepq)->size = 0;
   (*nodepq)->lowerboundsum = 0.0;

   return SCIP_OKAY;
}

/** frees node priority queue, but not the data nodes themselves */
void SCIPnodepqDestroy(
   SCIP_NODEPQ**         nodepq              /**< pointer to a node priority queue */
   )
{
   assert(nodepq != NULL);
   assert(*nodepq != NULL);

   BMSfreeMemoryArrayNull(&(*nodepq)->slots);
   BMSfreeMemoryArrayNull(&(*nodepq)->bfsposs);
   BMSfreeMemoryArrayNull(&(*nodepq)->bfsqueue);
   BMSfreeMemory(nodepq);
}

/** frees node priority queue and all nodes in the queue */
SCIP_RETCODE SCIPnodepqFree(
   SCIP_NODEPQ**         nodepq,             /**< pointer to a node priority queue */
   BMS_BLKMEM*           blkmem,             /**< block memory buffers */
   SCIP_SET*             set,                /**< global SCIP settings */
   SCIP_STAT*            stat,               /**< problem statistics */
   SCIP_EVENTFILTER*     eventfilter,        /**< event filter for global (not variable dependent) events */
   SCIP_EVENTQUEUE*      eventqueue,         /**< event queue */
   SCIP_TREE*            tree,               /**< branch and bound tree */
   SCIP_LP*              lp                  /**< current LP data */
   )
{
   assert(nodepq != NULL);
   assert(*nodepq != NULL);

   /* free the nodes of the queue */
   SCIP_CALL( SCIPnodepqClear(*nodepq, blkmem, set, stat, eventfilter, eventqueue, tree, lp) );

   /* free the queue data structure */
   SCIPnodepqDestroy(nodepq);

   return SCIP_OKAY;
}

/** deletes all nodes in the node priority queue */
SCIP_RETCODE SCIPnodepqClear(
   SCIP_NODEPQ*          nodepq,             /**< node priority queue */
   BMS_BLKMEM*           blkmem,             /**< block memory buffers */
   SCIP_SET*             set,                /**< global SCIP settings */
   SCIP_STAT*            stat,               /**< problem statistics */
   SCIP_EVENTFILTER*     eventfilter,        /**< event filter for global (not variable dependent) events */
   SCIP_EVENTQUEUE*      eventqueue,         /**< event queue */
   SCIP_TREE*            tree,               /**< branch and bound tree */
   SCIP_LP*              lp                  /**< current LP data */
   )
{
   int i;

   assert(nodepq != NULL);

   if( nodepq->len > 0 )
   {
      /* sort the sorts downwards after their number to increase speed when freeing in debug mode */
      /* @todo: if a node is freed, the parent will also be freed, if no children are left; maybe we want to free all
       *        nodes in the order of decreasing node numbers
       */
      SCIPsortDownPtr((void**)nodepq->slots, nodeCompNumber, nodepq->len);

      /* free the nodes of the queue */
      for( i = 0; i < nodepq->len; ++i )
      {
         assert(nodepq->slots[i] != NULL);
         assert(SCIPnodeGetType(nodepq->slots[i]) == SCIP_NODETYPE_LEAF);

         SCIP_CALL( SCIPnodeFree(&nodepq->slots[i], blkmem, set, stat, eventfilter, eventqueue, tree, lp) );
      }
   }

   /* reset data */
   nodepq->len = 0;
   nodepq->lowerboundsum = 0.0;

   return SCIP_OKAY;
}

/** returns the node selector associated with the given node priority queue */
SCIP_NODESEL* SCIPnodepqGetNodesel(
   SCIP_NODEPQ*          nodepq              /**< node priority queue */
   )
{
   assert(nodepq != NULL);

   return nodepq->nodesel;
}

/** sets the node selector used for sorting the nodes in the queue, and resorts the queue if necessary */
SCIP_RETCODE SCIPnodepqSetNodesel(
   SCIP_NODEPQ**         nodepq,             /**< pointer to a node priority queue */
   SCIP_SET*             set,                /**< global SCIP settings */
   SCIP_NODESEL*         nodesel             /**< node selector to use for sorting the nodes in the queue */
   )
{
   SCIP_NODEPQ* newnodepq;
   SCIP_RETCODE retcode;
   int i;

   assert(nodepq != NULL);
   assert(*nodepq != NULL);
   assert((*nodepq)->len >= 0);
   assert(nodesel != NULL);
   assert(nodesel->nodeselcomp != NULL);

   if( (*nodepq)->nodesel == nodesel )
      return SCIP_OKAY;

   /* create new node priority queue */
   SCIP_CALL( SCIPnodepqCreate(&newnodepq, set, nodesel) );

   /* resize the new node priority queue to be able to store all nodes */
   retcode = nodepqResize(newnodepq, set, (*nodepq)->len);

   /* insert all nodes in the new node priority queue */
   for( i = 0; i < (*nodepq)->len && retcode == SCIP_OKAY; ++i )
   {
      retcode = SCIPnodepqInsert(newnodepq, set, (*nodepq)->slots[i]);
   }

   if( retcode != SCIP_OKAY )
   {
      SCIPnodepqDestroy(&newnodepq);

      return retcode;
   }

   /* destroy the old node priority queue without freeing the nodes */
   SCIPnodepqDestroy(nodepq);

   /* use the new node priority queue */
   *nodepq = newnodepq;

   return SCIP_OKAY;
}

/** compares two nodes; returns -1/0/+1 if node1 better/equal/worse than node2 */
int SCIPnodepqCompare(
   SCIP_NODEPQ*          nodepq,             /**< node priority queue */
   SCIP_SET*             set,                /**< global SCIP settings */
   SCIP_NODE*            node1,              /**< first node to compare */
   SCIP_NODE*            node2               /**< second node to compare */
   )
{
   assert(nodepq != NULL);
   assert(nodepq->nodesel != NULL);
   assert(nodepq->nodesel->nodeselcomp != NULL);
   assert(set != NULL);

   return SCIPnodeselCompare(nodepq->nodesel, set, node1, node2);
}

/** inserts node into node priority queue */
SCIP_RETCODE SCIPnodepqInsert(
   SCIP_NODEPQ*          nodepq,             /**< node priority queue */
   SCIP_SET*             set,                /**< global SCIP settings */
   SCIP_NODE*            node                /**< node to be inserted */
   )
{
   SCIP_NODESEL* nodesel;
   SCIP_NODE** slots;
   int* bfsposs;
   int* bfsqueue;
   SCIP_Real lowerbound;
   int pos;
   int bfspos;

   assert(nodepq != NULL);
   assert(nodepq->len >= 0);
   assert(set != NULL);
   assert(node != NULL);

   nodesel = nodepq->nodesel;
   assert(nodesel != NULL);
   assert(nodesel->nodeselcomp != NULL);

   SCIP_CALL( nodepqResize(nodepq, set, nodepq->len+1) );
   slots = nodepq->slots;
   bfsposs = nodepq->bfsposs;
   bfsqueue = nodepq->bfsqueue;

   /* insert node as leaf in the tree, move it towards the root as long it is better than its parent */
   nodepq->len++;
   nodepq->lowerboundsum += SCIPnodeGetLowerbound(node);
   pos = nodepq->len-1;
   while( pos > 0 && nodesel->nodeselcomp(set->scip, nodesel, node, slots[PQ_PARENT(pos)]) < 0 )
   {
      slots[pos] = slots[PQ_PARENT(pos)];
      bfsposs[pos] = bfsposs[PQ_PARENT(pos)];
      bfsqueue[bfsposs[pos]] = pos;
      pos = PQ_PARENT(pos);
   }
   slots[pos] = node;

   /* insert the final position into the bfs index queue */
   lowerbound = SCIPnodeGetLowerbound(node);
   bfspos = nodepq->len-1;
   while( bfspos > 0 && lowerbound < SCIPnodeGetLowerbound(slots[bfsqueue[PQ_PARENT(bfspos)]]) )
   {
      bfsqueue[bfspos] = bfsqueue[PQ_PARENT(bfspos)];
      bfsposs[bfsqueue[bfspos]] = bfspos;
      bfspos = PQ_PARENT(bfspos);
   }
   bfsqueue[bfspos] = pos;
   bfsposs[pos] = bfspos;

   SCIPsetDebugMsg(set, "inserted node %p[%g] at pos %d and bfspos %d of node queue\n", (void*)node, lowerbound, pos, bfspos);

   return SCIP_OKAY;
}

/** deletes node at given position from the node priority queue; returns TRUE, if the parent fell down to the
 *  free position
 */
static
SCIP_Bool nodepqDelPos(
   SCIP_NODEPQ*          nodepq,             /**< node priority queue */
   SCIP_SET*             set,                /**< global SCIP settings */
   int                   rempos              /**< queue position of node to remove */
   )
{
   SCIP_NODESEL* nodesel;
   SCIP_NODE** slots;
   int* bfsposs;
   int* bfsqueue;
   SCIP_NODE* lastnode;
   int lastbfspos;
   int lastbfsqueueidx;
   int freepos;
   int freebfspos;
   SCIP_Bool parentfelldown;
   SCIP_Bool bfsparentfelldown;

   assert(nodepq != NULL);
   assert(nodepq->len > 0);
   assert(set != NULL);
   assert(0 <= rempos && rempos < nodepq->len);

   nodesel = nodepq->nodesel;
   assert(nodesel != NULL);
   assert(nodesel->nodeselcomp != NULL);

   slots = nodepq->slots;
   bfsposs = nodepq->bfsposs;
   bfsqueue = nodepq->bfsqueue;

   nodepq->lowerboundsum -= SCIPnodeGetLowerbound(slots[rempos]);
   freepos = rempos;
   freebfspos = bfsposs[rempos];
   assert(0 <= freebfspos && freebfspos < nodepq->len);

   SCIPsetDebugMsg(set, "delete node %p[%g] at pos %d and bfspos %d of node queue\n",
      (void*)slots[freepos], SCIPnodeGetLowerbound(slots[freepos]), freepos, freebfspos);

   /* remove node of the tree and get a free slot,
    * if the removed node was the last node of the queue
    *  - do nothing
    * if the last node of the queue is better than the parent of the removed node:
    *  - move the parent to the free slot, until the last node can be placed in the free slot
    * if the last node of the queue is not better than the parent of the free slot:
    *  - move the better child to the free slot until the last node can be placed in the free slot
    */
   nodepq->len--;

   /* process the slots queue ordered by the node selection comparator */
   lastnode = slots[nodepq->len];
   lastbfspos = bfsposs[nodepq->len];
   parentfelldown = FALSE;
   if( freepos < nodepq->len )
   {
      int parentpos;

      /* try to move parents downwards to insert last node */
      parentpos = PQ_PARENT(freepos);
      while( freepos > 0 && nodesel->nodeselcomp(set->scip, nodesel, lastnode, slots[parentpos]) < 0 )
      {
         slots[freepos] = slots[parentpos];
         bfsposs[freepos] = bfsposs[parentpos];
         bfsqueue[bfsposs[freepos]] = freepos;
         freepos = parentpos;
         parentpos = PQ_PARENT(freepos);
         parentfelldown = TRUE;
      }
      if( !parentfelldown )
      {
         /* downward moving of parents was not successful -> move children upwards */
         while( freepos <= PQ_PARENT(nodepq->len-1) ) /* as long as free slot has children... */
         {
            int childpos;
            int brotherpos;

            /* select the better child of free slot */
            childpos = PQ_LEFTCHILD(freepos);
            assert(childpos < nodepq->len);
            brotherpos = PQ_RIGHTCHILD(freepos);
            if( brotherpos < nodepq->len
               && nodesel->nodeselcomp(set->scip, nodesel, slots[brotherpos], slots[childpos]) < 0 )
               childpos = brotherpos;

            /* exit search loop if better child is not better than last node */
            if( nodesel->nodeselcomp(set->scip, nodesel, lastnode, slots[childpos]) <= 0 )
               break;

            /* move better child upwards, free slot is now the better child's slot */
            slots[freepos] = slots[childpos];
            bfsposs[freepos] = bfsposs[childpos];
            bfsqueue[bfsposs[freepos]] = freepos;
            freepos = childpos;
         }
      }
      assert(0 <= freepos && freepos < nodepq->len);
      assert(!parentfelldown || PQ_LEFTCHILD(freepos) < nodepq->len);
      slots[freepos] = lastnode;
      bfsposs[freepos] = lastbfspos;
      bfsqueue[lastbfspos] = freepos;
   }

   /* process the bfs queue ordered by the lower bound */
   lastbfsqueueidx = bfsqueue[nodepq->len];
   bfsparentfelldown = FALSE;
   if( freebfspos < nodepq->len )
   {
      SCIP_Real lastlowerbound;
      int parentpos;

      /* try to move parents downwards to insert last queue index */
      lastlowerbound = SCIPnodeGetLowerbound(slots[lastbfsqueueidx]);
      parentpos = PQ_PARENT(freebfspos);
      while( freebfspos > 0 && lastlowerbound < SCIPnodeGetLowerbound(slots[bfsqueue[parentpos]]) )
      {
         bfsqueue[freebfspos] = bfsqueue[parentpos];
         bfsposs[bfsqueue[freebfspos]] = freebfspos;
         freebfspos = parentpos;
         parentpos = PQ_PARENT(freebfspos);
         bfsparentfelldown = TRUE;
      }
      if( !bfsparentfelldown )
      {
         /* downward moving of parents was not successful -> move children upwards */
         while( freebfspos <= PQ_PARENT(nodepq->len-1) ) /* as long as free slot has children... */
         {
            int childpos;
            int brotherpos;

            /* select the better child of free slot */
            childpos = PQ_LEFTCHILD(freebfspos);
            assert(childpos < nodepq->len);
            brotherpos = PQ_RIGHTCHILD(freebfspos);
            if( brotherpos < nodepq->len
               && SCIPnodeGetLowerbound(slots[bfsqueue[brotherpos]]) < SCIPnodeGetLowerbound(slots[bfsqueue[childpos]]) )
               childpos = brotherpos;

            /* exit search loop if better child is not better than last node */
            if( lastlowerbound <= SCIPnodeGetLowerbound(slots[bfsqueue[childpos]]) )
               break;

            /* move better child upwards, free slot is now the better child's slot */
            bfsqueue[freebfspos] = bfsqueue[childpos];
            bfsposs[bfsqueue[freebfspos]] = freebfspos;
            freebfspos = childpos;
         }
      }
      assert(0 <= freebfspos && freebfspos < nodepq->len);
      assert(!bfsparentfelldown || PQ_LEFTCHILD(freebfspos) < nodepq->len);
      bfsqueue[freebfspos] = lastbfsqueueidx;
      bfsposs[lastbfsqueueidx] = freebfspos;
   }

   return parentfelldown;
}

/** returns the position of given node in the priority queue, or -1 if not existing */
static
int nodepqFindNode(
   SCIP_NODEPQ*          nodepq,             /**< node priority queue */
   SCIP_SET*             set,                /**< global SCIP settings */
   SCIP_NODE*            node                /**< node to find */
   )
{
   int pos;

   assert(nodepq != NULL);
   assert(nodepq->len >= 0);
   assert(set != NULL);
   assert(node != NULL);

   /* search the node in the queue */
   for( pos = 0; pos < nodepq->len && node != nodepq->slots[pos]; ++pos )
   {}

   if( pos == nodepq->len )
      pos = -1;

   return pos;
}

/** removes node from the node priority queue */
SCIP_RETCODE SCIPnodepqRemove(
   SCIP_NODEPQ*          nodepq,             /**< node priority queue */
   SCIP_SET*             set,                /**< global SCIP settings */
   SCIP_NODE*            node                /**< node to remove */
   )
{
   int pos;

   pos = nodepqFindNode(nodepq, set, node);
   if( pos == -1 )
   {
      SCIPerrorMessage("node doesn't exist in node priority queue\n");
      return SCIP_INVALIDDATA;
   }

   (void)nodepqDelPos(nodepq, set, pos);

   return SCIP_OKAY;
}

/** returns the best node of the queue without removing it */
SCIP_NODE* SCIPnodepqFirst(
   const SCIP_NODEPQ*    nodepq              /**< node priority queue */
   )
{
   assert(nodepq != NULL);
   assert(nodepq->len >= 0);

   if( nodepq->len == 0 )
      return NULL;

   assert(nodepq->slots[0] != NULL);

   return nodepq->slots[0];
}

/** returns the nodes array of the queue */
SCIP_NODE** SCIPnodepqNodes(
   const SCIP_NODEPQ*    nodepq              /**< node priority queue */
   )
{
   assert(nodepq != NULL);

   return nodepq->slots;
}

/** returns the number of nodes stored in the node priority queue */
int SCIPnodepqLen(
   const SCIP_NODEPQ*    nodepq              /**< node priority queue */
   )
{
   assert(nodepq != NULL);
   assert(nodepq->len >= 0);

   return nodepq->len;
}

/** gets the minimal lower bound of all nodes in the queue */
SCIP_Real SCIPnodepqGetLowerbound(
   SCIP_NODEPQ*          nodepq,             /**< node priority queue */
   SCIP_SET*             set                 /**< global SCIP settings */
   )
{
   assert(nodepq != NULL);
   assert(nodepq->nodesel != NULL);
   assert(set != NULL);

   if( nodepq->len > 0 )
   {
      int bfspos;

      bfspos = nodepq->bfsqueue[0];
      assert(0 <= bfspos && bfspos < nodepq->len);
      assert(nodepq->slots[bfspos] != NULL);
      return SCIPnodeGetLowerbound(nodepq->slots[bfspos]);
   }
   else
      return SCIPsetInfinity(set);
}

/** gets the node with minimal lower bound of all nodes in the queue */
SCIP_NODE* SCIPnodepqGetLowerboundNode(
   SCIP_NODEPQ*          nodepq,             /**< node priority queue */
   SCIP_SET*             set                 /**< global SCIP settings */
   )
{
   assert(nodepq != NULL);
   assert(nodepq->nodesel != NULL);
   assert(set != NULL);

   /* the node selector's compare method sorts the minimal lower bound to the front */
   if( nodepq->len > 0 )
   {
      int bfspos;

      bfspos = nodepq->bfsqueue[0];
      assert(0 <= bfspos && bfspos < nodepq->len);
      assert(nodepq->slots[bfspos] != NULL);
      return nodepq->slots[bfspos];
   }
   else
      return NULL;
}

/** gets the sum of lower bounds of all nodes in the queue */
SCIP_Real SCIPnodepqGetLowerboundSum(
   SCIP_NODEPQ*          nodepq              /**< node priority queue */
   )
{
   assert(nodepq != NULL);

   return nodepq->lowerboundsum;
}

/** free all nodes from the queue that are cut off by the given upper bound */
SCIP_RETCODE SCIPnodepqBound(
   SCIP_NODEPQ*          nodepq,             /**< node priority queue */
   BMS_BLKMEM*           blkmem,             /**< block memory buffer */
   SCIP_SET*             set,                /**< global SCIP settings */
   SCIP_STAT*            stat,               /**< dynamic problem statistics */
   SCIP_EVENTFILTER*     eventfilter,        /**< event filter for global (not variable dependent) events */
   SCIP_EVENTQUEUE*      eventqueue,         /**< event queue */
   SCIP_TREE*            tree,               /**< branch and bound tree */
   SCIP_REOPT*           reopt,              /**< reoptimization data structure */
   SCIP_LP*              lp,                 /**< current LP data */
   SCIP_Real             cutoffbound         /**< cutoff bound: all nodes with lowerbound >= cutoffbound are cut off */
   )
{
   SCIP_NODE* node;
   int pos;

   assert(nodepq != NULL);

   SCIPsetDebugMsg(set, "bounding node queue of length %d with cutoffbound=%g\n", nodepq->len, cutoffbound);

   pos = nodepq->len - 1;

   while( pos >= 0 )
   {
      assert(pos < nodepq->len);
      node = nodepq->slots[pos];
      assert(node != NULL);
      assert(SCIPnodeGetType(node) == SCIP_NODETYPE_LEAF);
<<<<<<< HEAD
      if( ((!set->exact_enabled) && SCIPsetIsGE(set, SCIPnodeGetLowerbound(node), cutoffbound)) || SCIPnodeGetLowerbound(node) >= cutoffbound )
=======

      /* cut off node */
      if( SCIPsetIsInfinity(set, SCIPnodeGetLowerbound(node)) || SCIPsetIsGE(set, SCIPnodeGetLowerbound(node), cutoffbound) )
>>>>>>> 240c7e65
      {
         /* because we loop from back to front, the existing children of the node must have a smaller lower bound
          * than the cut off value
          */
         assert(!node->active);
         assert(node->depth != 0 || tree->focusnode == NULL);
         assert(PQ_LEFTCHILD(pos) >= nodepq->len
            || SCIPsetIsLT(set, SCIPnodeGetLowerbound(nodepq->slots[PQ_LEFTCHILD(pos)]), cutoffbound)
            || (set->exact_enabled && SCIPnodeGetLowerbound(nodepq->slots[PQ_LEFTCHILD(pos)]) < cutoffbound));
         assert(PQ_RIGHTCHILD(pos) >= nodepq->len
            || SCIPsetIsLT(set, SCIPnodeGetLowerbound(nodepq->slots[PQ_RIGHTCHILD(pos)]), cutoffbound)
            || (set->exact_enabled && SCIPnodeGetLowerbound(nodepq->slots[PQ_RIGHTCHILD(pos)]) < cutoffbound));

         SCIPsetDebugMsg(set, "cutting off leaf node in slot %d (queuelen=%d) at depth %d with lowerbound=%g\n",
            pos, SCIPnodepqLen(nodepq), SCIPnodeGetDepth(node), SCIPnodeGetLowerbound(node));

         /* check if the node should be stored for reoptimization */
         if( set->reopt_enable )
         {
            SCIP_CALL( SCIPreoptCheckCutoff(reopt, set, blkmem, node, SCIP_EVENTTYPE_NODEINFEASIBLE, lp,
               SCIPlpGetSolstat(lp), tree->root == node, FALSE, node->lowerbound, tree->effectiverootdepth) );
         }

         /* remove node from the queue
          * - if the slot was occupied by the parent, we have to check this slot (the parent) again; unfortunately,
          *   we will check the node which occupied the parent's slot again, even though it cannot be cut off;
          * - otherwise, the slot was the last slot or it was occupied by a node with a position greater than
          *   the current position; this node was already checked and we can decrease the position
          */
         if( !nodepqDelPos(nodepq, set, pos) )
            --pos;

         node->cutoff = TRUE;

         if( node->depth == 0 )
            stat->rootlowerbound = SCIPsetInfinity(set);

         /* update primal-dual integrals */
         if( set->misc_calcintegral )
         {
            SCIP_Real lowerbound = SCIPtreeGetLowerbound(tree, set);

            assert(lowerbound <= SCIPsetInfinity(set));

            /* updating the primal integral is only necessary if lower bound has increased since last evaluation */
            if( lowerbound > stat->lastlowerbound )
               SCIPstatUpdatePrimalDualIntegrals(stat, set, set->scip->transprob, set->scip->origprob, SCIPsetInfinity(set), lowerbound);
         }

         SCIPvisualCutoffNode(stat->visual, set, stat, node, TRUE);

         /* free node memory */
         SCIP_CALL( SCIPnodeFree(&node, blkmem, set, stat, eventfilter, eventqueue, tree, lp) );
      }
      else
         --pos;
   }

   SCIPsetDebugMsg(set, " -> bounded node queue has length %d\n", nodepq->len);

   return SCIP_OKAY;
}


/*
 * node selector methods 
 */

/** method to call, when the standard mode priority of a node selector was changed */
static
SCIP_DECL_PARAMCHGD(paramChgdNodeselStdPriority)
{  /*lint --e{715}*/
   SCIP_PARAMDATA* paramdata;

   paramdata = SCIPparamGetData(param);
   assert(paramdata != NULL);

   /* use SCIPsetNodeselStdPriority() to mark the nodesels unsorted */
   SCIP_CALL( SCIPsetNodeselStdPriority(scip, (SCIP_NODESEL*)paramdata, SCIPparamGetInt(param)) ); /*lint !e740*/

   return SCIP_OKAY;
}

/** method to call, when the memory saving mode priority of a node selector was changed */
static
SCIP_DECL_PARAMCHGD(paramChgdNodeselMemsavePriority)
{  /*lint --e{715}*/
   SCIP_PARAMDATA* paramdata;

   paramdata = SCIPparamGetData(param);
   assert(paramdata != NULL);

   /* use SCIPsetNodeselMemsavePriority() to mark the nodesels unsorted */
   SCIP_CALL( SCIPsetNodeselMemsavePriority(scip, (SCIP_NODESEL*)paramdata, SCIPparamGetInt(param)) ); /*lint !e740*/

   return SCIP_OKAY;
}

/** copies the given node selector to a new scip */
SCIP_RETCODE SCIPnodeselCopyInclude(
   SCIP_NODESEL*         nodesel,            /**< node selector */
   SCIP_SET*             set                 /**< SCIP_SET of SCIP to copy to */
   )
{
   assert(nodesel != NULL);
   assert(set != NULL);
   assert(set->scip != NULL);

   if( nodesel->nodeselcopy != NULL )
   {
      SCIPsetDebugMsg(set, "including node selector %s in subscip %p\n", SCIPnodeselGetName(nodesel), (void*)set->scip);
      SCIP_CALL( nodesel->nodeselcopy(set->scip, nodesel) );
   }
   return SCIP_OKAY;
}

/** internal method for creating a node selector */
static
SCIP_RETCODE doNodeselCreate(
   SCIP_NODESEL**        nodesel,            /**< pointer to store node selector */
   SCIP_SET*             set,                /**< global SCIP settings */
   SCIP_MESSAGEHDLR*     messagehdlr,        /**< message handler */
   BMS_BLKMEM*           blkmem,             /**< block memory for parameter settings */
   const char*           name,               /**< name of node selector */
   const char*           desc,               /**< description of node selector */
   int                   stdpriority,        /**< priority of the node selector in standard mode */
   int                   memsavepriority,    /**< priority of the node selector in memory saving mode */
   SCIP_DECL_NODESELCOPY ((*nodeselcopy)),   /**< copy method of node selector or NULL if you don't want to copy your plugin into sub-SCIPs */
   SCIP_DECL_NODESELFREE ((*nodeselfree)),   /**< destructor of node selector */
   SCIP_DECL_NODESELINIT ((*nodeselinit)),   /**< initialize node selector */
   SCIP_DECL_NODESELEXIT ((*nodeselexit)),   /**< deinitialize node selector */
   SCIP_DECL_NODESELINITSOL((*nodeselinitsol)),/**< solving process initialization method of node selector */
   SCIP_DECL_NODESELEXITSOL((*nodeselexitsol)),/**< solving process deinitialization method of node selector */
   SCIP_DECL_NODESELSELECT((*nodeselselect)),/**< node selection method */
   SCIP_DECL_NODESELCOMP ((*nodeselcomp)),   /**< node comparison method */
   SCIP_NODESELDATA*     nodeseldata         /**< node selector data */
   )
{
   char paramname[SCIP_MAXSTRLEN];
   char paramdesc[SCIP_MAXSTRLEN];

   assert(nodesel != NULL);
   assert(name != NULL);
   assert(desc != NULL);
   assert(nodeselselect != NULL);
   assert(nodeselcomp != NULL);

   SCIP_ALLOC( BMSallocMemory(nodesel) );
   BMSclearMemory(*nodesel);

   SCIP_ALLOC( BMSduplicateMemoryArray(&(*nodesel)->name, name, strlen(name)+1) );
   SCIP_ALLOC( BMSduplicateMemoryArray(&(*nodesel)->desc, desc, strlen(desc)+1) );
   (*nodesel)->stdpriority = stdpriority;
   (*nodesel)->memsavepriority = memsavepriority;
   (*nodesel)->nodeselcopy = nodeselcopy;
   (*nodesel)->nodeselfree = nodeselfree;
   (*nodesel)->nodeselinit = nodeselinit;
   (*nodesel)->nodeselexit = nodeselexit;
   (*nodesel)->nodeselinitsol = nodeselinitsol;
   (*nodesel)->nodeselexitsol = nodeselexitsol;
   (*nodesel)->nodeselselect = nodeselselect;
   (*nodesel)->nodeselcomp = nodeselcomp;
   (*nodesel)->nodeseldata = nodeseldata;
   (*nodesel)->initialized = FALSE;
   /* create clocks */
   SCIP_CALL( SCIPclockCreate(&(*nodesel)->setuptime, SCIP_CLOCKTYPE_DEFAULT) );
   SCIP_CALL( SCIPclockCreate(&(*nodesel)->nodeseltime, SCIP_CLOCKTYPE_DEFAULT) );

   /* add parameters */
   (void) SCIPsnprintf(paramname, SCIP_MAXSTRLEN, "nodeselection/%s/stdpriority", name);
   (void) SCIPsnprintf(paramdesc, SCIP_MAXSTRLEN, "priority of node selection rule <%s> in standard mode", name);
   SCIP_CALL( SCIPsetAddIntParam(set, messagehdlr, blkmem, paramname, paramdesc,
                  &(*nodesel)->stdpriority, FALSE, stdpriority, INT_MIN/4, INT_MAX/2,
                  paramChgdNodeselStdPriority, (SCIP_PARAMDATA*)(*nodesel)) ); /*lint !e740*/

   (void) SCIPsnprintf(paramname, SCIP_MAXSTRLEN, "nodeselection/%s/memsavepriority", name);
   (void) SCIPsnprintf(paramdesc, SCIP_MAXSTRLEN, "priority of node selection rule <%s> in memory saving mode", name);
   SCIP_CALL( SCIPsetAddIntParam(set, messagehdlr, blkmem, paramname, paramdesc,
                  &(*nodesel)->memsavepriority, TRUE, memsavepriority, INT_MIN/4, INT_MAX/4,
                  paramChgdNodeselMemsavePriority, (SCIP_PARAMDATA*)(*nodesel)) ); /*lint !e740*/

   return SCIP_OKAY;
}

/** creates a node selector */
SCIP_RETCODE SCIPnodeselCreate(
   SCIP_NODESEL**        nodesel,            /**< pointer to store node selector */
   SCIP_SET*             set,                /**< global SCIP settings */
   SCIP_MESSAGEHDLR*     messagehdlr,        /**< message handler */
   BMS_BLKMEM*           blkmem,             /**< block memory for parameter settings */
   const char*           name,               /**< name of node selector */
   const char*           desc,               /**< description of node selector */
   int                   stdpriority,        /**< priority of the node selector in standard mode */
   int                   memsavepriority,    /**< priority of the node selector in memory saving mode */
   SCIP_DECL_NODESELCOPY ((*nodeselcopy)),   /**< copy method of node selector or NULL if you don't want to copy your plugin into sub-SCIPs */
   SCIP_DECL_NODESELFREE ((*nodeselfree)),   /**< destructor of node selector */
   SCIP_DECL_NODESELINIT ((*nodeselinit)),   /**< initialize node selector */
   SCIP_DECL_NODESELEXIT ((*nodeselexit)),   /**< deinitialize node selector */
   SCIP_DECL_NODESELINITSOL((*nodeselinitsol)),/**< solving process initialization method of node selector */
   SCIP_DECL_NODESELEXITSOL((*nodeselexitsol)),/**< solving process deinitialization method of node selector */
   SCIP_DECL_NODESELSELECT((*nodeselselect)),/**< node selection method */
   SCIP_DECL_NODESELCOMP ((*nodeselcomp)),   /**< node comparison method */
   SCIP_NODESELDATA*     nodeseldata         /**< node selector data */
   )
{
   assert(nodesel != NULL);
   assert(name != NULL);
   assert(desc != NULL);
   assert(nodeselselect != NULL);
   assert(nodeselcomp != NULL);

   SCIP_CALL_FINALLY( doNodeselCreate(nodesel, set, messagehdlr, blkmem, name, desc, stdpriority, memsavepriority,
      nodeselcopy, nodeselfree, nodeselinit, nodeselexit, nodeselinitsol, nodeselexitsol, nodeselselect, nodeselcomp,
      nodeseldata), (void) SCIPnodeselFree(nodesel, set) );

   return SCIP_OKAY;
}

/** frees memory of node selector */
SCIP_RETCODE SCIPnodeselFree(
   SCIP_NODESEL**        nodesel,            /**< pointer to node selector data structure */
   SCIP_SET*             set                 /**< global SCIP settings */
   )
{
   assert(nodesel != NULL);
   if( *nodesel == NULL )
      return SCIP_OKAY;
   assert(!(*nodesel)->initialized);
   assert(set != NULL);

   /* call destructor of node selector */
   if( (*nodesel)->nodeselfree != NULL )
   {
      SCIP_CALL( (*nodesel)->nodeselfree(set->scip, *nodesel) );
   }

   /* free clocks */
   SCIPclockFree(&(*nodesel)->nodeseltime);
   SCIPclockFree(&(*nodesel)->setuptime);

   BMSfreeMemoryArrayNull(&(*nodesel)->name);
   BMSfreeMemoryArrayNull(&(*nodesel)->desc);
   BMSfreeMemory(nodesel);

   return SCIP_OKAY;
}

/** initializes node selector */
SCIP_RETCODE SCIPnodeselInit(
   SCIP_NODESEL*         nodesel,            /**< node selector */
   SCIP_SET*             set                 /**< global SCIP settings */
   )
{
   assert(nodesel != NULL);
   assert(set != NULL);

   if( nodesel->initialized )
   {
      SCIPerrorMessage("node selector <%s> already initialized", nodesel->name);
      return SCIP_INVALIDCALL;
   }

   if( set->misc_resetstat )
   {
      SCIPclockReset(nodesel->setuptime);
      SCIPclockReset(nodesel->nodeseltime);
   }

   if( nodesel->nodeselinit != NULL )
   {
      /* start timing */
      SCIPclockStart(nodesel->setuptime, set);

      SCIP_CALL( nodesel->nodeselinit(set->scip, nodesel) );

      /* stop timing */
      SCIPclockStop(nodesel->setuptime, set);
   }
   nodesel->initialized = TRUE;

   return SCIP_OKAY;
}

/** deinitializes node selector */
SCIP_RETCODE SCIPnodeselExit(
   SCIP_NODESEL*         nodesel,            /**< node selector */
   SCIP_SET*             set                 /**< global SCIP settings */
   )
{
   assert(nodesel != NULL);
   assert(set != NULL);

   if( !nodesel->initialized )
   {
      SCIPerrorMessage("node selector <%s> not initialized", nodesel->name);
      return SCIP_INVALIDCALL;
   }

   if( nodesel->nodeselexit != NULL )
   {
      /* start timing */
      SCIPclockStart(nodesel->setuptime, set);

      SCIP_CALL( nodesel->nodeselexit(set->scip, nodesel) );

      /* stop timing */
      SCIPclockStop(nodesel->setuptime, set);
   }
   nodesel->initialized = FALSE;

   return SCIP_OKAY;
}

/** informs node selector that the branch and bound process is being started */
SCIP_RETCODE SCIPnodeselInitsol(
   SCIP_NODESEL*         nodesel,            /**< node selector */
   SCIP_SET*             set                 /**< global SCIP settings */
   )
{
   assert(nodesel != NULL);
   assert(set != NULL);

   /* call solving process initialization method of node selector */
   if( nodesel->nodeselinitsol != NULL )
   {
      /* start timing */
      SCIPclockStart(nodesel->setuptime, set);

      SCIP_CALL( nodesel->nodeselinitsol(set->scip, nodesel) );

      /* stop timing */
      SCIPclockStop(nodesel->setuptime, set);
   }

   return SCIP_OKAY;
}

/** informs node selector that the branch and bound process data is being freed */
SCIP_RETCODE SCIPnodeselExitsol(
   SCIP_NODESEL*         nodesel,            /**< node selector */
   SCIP_SET*             set                 /**< global SCIP settings */
   )
{
   assert(nodesel != NULL);
   assert(set != NULL);

   /* call solving process deinitialization method of node selector */
   if( nodesel->nodeselexitsol != NULL )
   {
      /* start timing */
      SCIPclockStart(nodesel->setuptime, set);

      SCIP_CALL( nodesel->nodeselexitsol(set->scip, nodesel) );

      /* stop timing */
      SCIPclockStop(nodesel->setuptime, set);
   }

   return SCIP_OKAY;
}

/** select next node to be processed */
SCIP_RETCODE SCIPnodeselSelect(
   SCIP_NODESEL*         nodesel,            /**< node selector */
   SCIP_SET*             set,                /**< global SCIP settings */
   SCIP_NODE**           selnode             /**< pointer to store node to be processed next */
   )
{
   assert(nodesel != NULL);
   assert(nodesel->nodeselselect != NULL);
   assert(set != NULL);
   assert(selnode != NULL);

   /* start timing */
   SCIPclockStart(nodesel->nodeseltime, set);

   SCIP_CALL( nodesel->nodeselselect(set->scip, nodesel, selnode) );

   /* stop timing */
   SCIPclockStop(nodesel->nodeseltime, set);

   return SCIP_OKAY;
}

/** compares two nodes; returns -1/0/+1 if node1 better/equal/worse than node2 */
int SCIPnodeselCompare(
   SCIP_NODESEL*         nodesel,            /**< node selector */
   SCIP_SET*             set,                /**< global SCIP settings */
   SCIP_NODE*            node1,              /**< first node to compare */
   SCIP_NODE*            node2               /**< second node to compare */
   )
{
   assert(nodesel != NULL);
   assert(nodesel->nodeselcomp != NULL);
   assert(set != NULL);
   assert(node1 != NULL);
   assert(node2 != NULL);

   return nodesel->nodeselcomp(set->scip, nodesel, node1, node2);
}

/** gets name of node selector */
const char* SCIPnodeselGetName(
   SCIP_NODESEL*         nodesel             /**< node selector */
   )
{
   assert(nodesel != NULL);

   return nodesel->name;
}

/** gets description of node selector */
const char* SCIPnodeselGetDesc(
   SCIP_NODESEL*         nodesel             /**< node selector */
   )
{
   assert(nodesel != NULL);

   return nodesel->desc;
}

/** gets priority of node selector in standard mode */
int SCIPnodeselGetStdPriority(
   SCIP_NODESEL*         nodesel             /**< node selector */
   )
{
   assert(nodesel != NULL);

   return nodesel->stdpriority;
}

/** gets priority of node selector in standard mode */
void SCIPnodeselSetStdPriority(
   SCIP_NODESEL*         nodesel,            /**< node selector */
   SCIP_SET*             set,                /**< global SCIP settings */
   int                   priority            /**< new priority of the node selector */
   )
{
   assert(nodesel != NULL);
   assert(set != NULL);

   nodesel->stdpriority = priority;
   set->nodesel = NULL;
}

/** gets priority of node selector in memory saving mode */
int SCIPnodeselGetMemsavePriority(
   SCIP_NODESEL*         nodesel             /**< node selector */
   )
{
   assert(nodesel != NULL);

   return nodesel->memsavepriority;
}

/** sets priority of node selector in memory saving mode */
void SCIPnodeselSetMemsavePriority(
   SCIP_NODESEL*         nodesel,            /**< node selector */
   SCIP_SET*             set,                /**< global SCIP settings */
   int                   priority            /**< new priority of the node selector */
   )
{
   assert(nodesel != NULL);
   assert(set != NULL);

   nodesel->memsavepriority = priority;
   set->nodesel = NULL;
}

/** gets user data of node selector */
SCIP_NODESELDATA* SCIPnodeselGetData(
   SCIP_NODESEL*         nodesel             /**< node selector */
   )
{
   assert(nodesel != NULL);

   return nodesel->nodeseldata;
}

/** sets user data of node selector; user has to free old data in advance! */
void SCIPnodeselSetData(
   SCIP_NODESEL*         nodesel,            /**< node selector */
   SCIP_NODESELDATA*     nodeseldata         /**< new node selector user data */
   )
{
   assert(nodesel != NULL);

   nodesel->nodeseldata = nodeseldata;
}

/* new callback/method setter methods */

/** sets copy method of node selector */
void SCIPnodeselSetCopy(
   SCIP_NODESEL*         nodesel,            /**< node selector */
   SCIP_DECL_NODESELCOPY ((*nodeselcopy))    /**< copy method of node selector or NULL if you don't want to copy your plugin into sub-SCIPs */
   )
{
   assert(nodesel != NULL);

   nodesel->nodeselcopy = nodeselcopy;
}

/** sets destructor method of node selector */
void SCIPnodeselSetFree(
   SCIP_NODESEL*         nodesel,            /**< node selector */
   SCIP_DECL_NODESELFREE ((*nodeselfree))    /**< destructor of node selector */
   )
{
   assert(nodesel != NULL);

   nodesel->nodeselfree = nodeselfree;
}

/** sets initialization method of node selector */
void SCIPnodeselSetInit(
   SCIP_NODESEL*         nodesel,            /**< node selector */
   SCIP_DECL_NODESELINIT ((*nodeselinit))    /**< initialize node selector */
   )
{
   assert(nodesel != NULL);

   nodesel->nodeselinit = nodeselinit;
}

/** sets deinitialization method of node selector */
void SCIPnodeselSetExit(
   SCIP_NODESEL*         nodesel,            /**< node selector */
   SCIP_DECL_NODESELEXIT ((*nodeselexit))    /**< deinitialize node selector */
   )
{
   assert(nodesel != NULL);

   nodesel->nodeselexit = nodeselexit;
}

/** sets solving process initialization method of node selector */
void SCIPnodeselSetInitsol(
   SCIP_NODESEL*         nodesel,            /**< node selector */
   SCIP_DECL_NODESELINITSOL ((*nodeselinitsol))/**< solving process initialization method of node selector */
   )
{
   assert(nodesel != NULL);

   nodesel->nodeselinitsol = nodeselinitsol;
}

/** sets solving process deinitialization method of node selector */
void SCIPnodeselSetExitsol(
   SCIP_NODESEL*         nodesel,            /**< node selector */
   SCIP_DECL_NODESELEXITSOL ((*nodeselexitsol))/**< solving process deinitialization method of node selector */
   )
{
   assert(nodesel != NULL);

   nodesel->nodeselexitsol = nodeselexitsol;
}

/** is node selector initialized? */
SCIP_Bool SCIPnodeselIsInitialized(
   SCIP_NODESEL*         nodesel             /**< node selector */
   )
{
   assert(nodesel != NULL);

   return nodesel->initialized;
}

/** enables or disables all clocks of \p nodesel, depending on the value of the flag */
void SCIPnodeselEnableOrDisableClocks(
   SCIP_NODESEL*         nodesel,            /**< the node selector for which all clocks should be enabled or disabled */
   SCIP_Bool             enable              /**< should the clocks of the node selector be enabled? */
   )
{
   assert(nodesel != NULL);

   SCIPclockEnableOrDisable(nodesel->setuptime, enable);
   SCIPclockEnableOrDisable(nodesel->nodeseltime, enable);
}

/** gets time in seconds used in this node selector for setting up for next stages */
SCIP_Real SCIPnodeselGetSetupTime(
   SCIP_NODESEL*         nodesel             /**< node selector */
   )
{
   assert(nodesel != NULL);

   return SCIPclockGetTime(nodesel->setuptime);
}

/** gets time in seconds used in this node selector */
SCIP_Real SCIPnodeselGetTime(
   SCIP_NODESEL*         nodesel             /**< node selector */
   )
{
   assert(nodesel != NULL);

   return SCIPclockGetTime(nodesel->nodeseltime);
}<|MERGE_RESOLUTION|>--- conflicted
+++ resolved
@@ -653,6 +653,7 @@
    int pos;
 
    assert(nodepq != NULL);
+   assert(set != NULL);
 
    SCIPsetDebugMsg(set, "bounding node queue of length %d with cutoffbound=%g\n", nodepq->len, cutoffbound);
 
@@ -664,13 +665,10 @@
       node = nodepq->slots[pos];
       assert(node != NULL);
       assert(SCIPnodeGetType(node) == SCIP_NODETYPE_LEAF);
-<<<<<<< HEAD
-      if( ((!set->exact_enabled) && SCIPsetIsGE(set, SCIPnodeGetLowerbound(node), cutoffbound)) || SCIPnodeGetLowerbound(node) >= cutoffbound )
-=======
 
       /* cut off node */
-      if( SCIPsetIsInfinity(set, SCIPnodeGetLowerbound(node)) || SCIPsetIsGE(set, SCIPnodeGetLowerbound(node), cutoffbound) )
->>>>>>> 240c7e65
+      if( SCIPnodeGetLowerbound(node) >= cutoffbound
+         || ( !set->exact_enabled && SCIPsetIsGE(set, SCIPnodeGetLowerbound(node), cutoffbound) ) )
       {
          /* because we loop from back to front, the existing children of the node must have a smaller lower bound
           * than the cut off value
