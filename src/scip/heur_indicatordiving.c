--- conflicted
+++ resolved
@@ -138,11 +138,7 @@
  * Local methods
  */
 
-<<<<<<< HEAD
 static SCIP_Bool isViolatedAndNotFixed(SCIP *scip, SCIP_SOL *sol, SCIP_CONS *cons);
-=======
-static unsigned int isViolatedAndNotFixed(SCIP *scip, SCIP_SOL *sol, SCIP_CONS *cons);
->>>>>>> bd1dd536
 
 /** releases all data from given hashmap filled with SCVarData and the hashmap itself */
 static
