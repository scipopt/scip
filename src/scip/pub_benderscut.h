/* * * * * * * * * * * * * * * * * * * * * * * * * * * * * * * * * * * * * * */
/*                                                                           */
/*                  This file is part of the program and library             */
/*         SCIP --- Solving Constraint Integer Programs                      */
/*                                                                           */
/*    Copyright (C) 2002-2017 Konrad-Zuse-Zentrum                            */
/*                            fuer Informationstechnik Berlin                */
/*                                                                           */
/*  SCIP is distributed under the terms of the ZIB Academic License.         */
/*                                                                           */
/*  You should have received a copy of the ZIB Academic License              */
/*  along with SCIP; see the file COPYING. If not email to scip@zib.de.      */
/*                                                                           */
/* * * * * * * * * * * * * * * * * * * * * * * * * * * * * * * * * * * * * * */

/**@file   pub_benderscut.h
 * @ingroup PUBLICCOREAPI
 * @brief  public methods for Benders' decomposition cuts
 * @author Stephen J. Maher
 */

/*---+----1----+----2----+----3----+----4----+----5----+----6----+----7----+----8----+----9----+----0----+----1----+----2*/

#ifndef __SCIP_PUB_BENDERSCUT_H__
#define __SCIP_PUB_BENDERSCUT_H__


#include "scip/def.h"
#include "scip/type_misc.h"
#include "scip/type_benderscut.h"

#ifdef __cplusplus
extern "C" {
#endif

/**@addtogroup PublicBenderscutsMethods
 *
 * @{
 */

/** compares two Benders' decomposition cuts w. r. to their priority */
EXTERN
SCIP_DECL_SORTPTRCOMP(SCIPbenderscutComp);

/** comparison method for sorting Benders' decomposition cuts w.r.t. to their name */
EXTERN
SCIP_DECL_SORTPTRCOMP(SCIPbenderscutCompName);

/** gets user data of the Benders' decomposition cut */
EXTERN
SCIP_BENDERSCUTDATA* SCIPbenderscutGetData(
   SCIP_BENDERSCUT*      benderscut          /**< Benders' decomposition cut */
   );

/** sets user data of the Benders' decomposition cut; user has to free old data in advance! */
EXTERN
void SCIPbenderscutSetData(
   SCIP_BENDERSCUT*      benderscut,         /**< Benders' decomposition cut */
   SCIP_BENDERSCUTDATA*  benderscutdata      /**< new Benders' decomposition cut user data */
   );

/** gets name of the Benders' decomposition cut */
EXTERN
const char* SCIPbenderscutGetName(
   SCIP_BENDERSCUT*      benderscut          /**< Benders' decomposition cut */
   );

/** gets description of the Benders' decomposition cut */
EXTERN
const char* SCIPbenderscutGetDesc(
   SCIP_BENDERSCUT*      benderscut          /**< Benders' decomposition cut */
   );

/** gets priority of the Benders' decomposition cut */
EXTERN
int SCIPbenderscutGetPriority(
   SCIP_BENDERSCUT*      benderscut          /**< Benders' decomposition cut */
   );

/** gets the number of times, the Benders' decomposition cut was called and tried to find a violated cut */
EXTERN
SCIP_Longint SCIPbenderscutGetNCalls(
   SCIP_BENDERSCUT*      benderscut          /**< Benders' decomposition cut */
   );

/** gets the number of the cuts found by this Benders' decomposition cut */
EXTERN
SCIP_Longint SCIPbenderscutGetNFound(
   SCIP_BENDERSCUT*      benderscut          /**< Benders' decomposition cut */
   );

/** is the Benders' decomposition cut initialized? */
EXTERN
SCIP_Bool SCIPbenderscutIsInitialized(
   SCIP_BENDERSCUT*      benderscut          /**< Benders' decomposition cut */
   );

/** gets time in seconds used in this Benders' decomposition cut for setting up for next stages */
EXTERN
SCIP_Real SCIPbenderscutGetSetupTime(
   SCIP_BENDERSCUT*      benderscut          /**< Benders' decomposition cut */
   );

/** gets time in seconds used in this Benders' decomposition cut */
EXTERN
SCIP_Real SCIPbenderscutGetTime(
   SCIP_BENDERSCUT*      benderscut          /**< Benders' decomposition cut */
   );

/** returns the constraints that have been added by the Benders' cut plugin */
EXTERN
<<<<<<< HEAD
SCIP_RETCODE SCIPbenderscutGetCons(
   SCIP_BENDERSCUT*      benderscut,         /**< Benders' decomposition cut */
   SCIP_CONS***          addedconss,         /**< pointer to store the constraint array */
   int*                  naddedconss         /**< pointer to store the number of added constraints */
=======
SCIP_RETCODE SCIPbenderscutGetAddedConss(
   SCIP_BENDERSCUT*      benderscut,         /**< Benders' decomposition cut */
   SCIP_CONS***          addedconss,         /**< pointer to store the constraint array, can be NULL */
   int*                  naddedconss         /**< pointer to store the number of added constraints, can be NULL */
>>>>>>> 5612e666
   );

/** returns the cuts that have been added by the Benders' cut plugin */
EXTERN
<<<<<<< HEAD
SCIP_RETCODE SCIPbenderscutGetCuts(
   SCIP_BENDERSCUT*      benderscut,         /**< Benders' decomposition cut */
   SCIP_ROW***           addedcuts,          /**< pointer to store the cuts array */
   int*                  naddedcuts          /**< pointer to store the number of added cut */
   );

/** returns the number of constraints that have been added by the Benders' cut plugin */
EXTERN
int SCIPbenderscutGetNAddedConss(
   SCIP_BENDERSCUT*      benderscut         /**< Benders' decomposition cut */
   );

/** returns the number of cuts that have been added by the Benders' cut plugin */
EXTERN
int SCIPbenderscutGetNAddedCuts(
   SCIP_BENDERSCUT*      benderscut          /**< Benders' decomposition cut */
=======
SCIP_RETCODE SCIPbenderscutGetAddedCuts(
   SCIP_BENDERSCUT*      benderscut,         /**< Benders' decomposition cut */
   SCIP_ROW***           addedcuts,          /**< pointer to store the cuts array, can be NULL */
   int*                  naddedcuts          /**< pointer to store the number of added cut, can be NULL */
>>>>>>> 5612e666
   );

/** returns whether the Benders' cut uses the LP information */
EXTERN
SCIP_Bool SCIPbenderscutIsLPCut(
   SCIP_BENDERSCUT*      benderscut          /**< Benders' decomposition cut */
   );

/** sets the enabled flag of the Benders' decomposition cut method */
EXTERN
void SCIPbenderscutSetEnabled(
   SCIP_BENDERSCUT*      benderscut,         /**< Benders' decomposition cut */
   SCIP_Bool             enabled             /**< flag to indicate whether the Benders' decomposition cut is enabled */
   );

/* @} */

#ifdef __cplusplus
}
#endif

#endif<|MERGE_RESOLUTION|>--- conflicted
+++ resolved
@@ -109,44 +109,18 @@
 
 /** returns the constraints that have been added by the Benders' cut plugin */
 EXTERN
-<<<<<<< HEAD
-SCIP_RETCODE SCIPbenderscutGetCons(
-   SCIP_BENDERSCUT*      benderscut,         /**< Benders' decomposition cut */
-   SCIP_CONS***          addedconss,         /**< pointer to store the constraint array */
-   int*                  naddedconss         /**< pointer to store the number of added constraints */
-=======
 SCIP_RETCODE SCIPbenderscutGetAddedConss(
    SCIP_BENDERSCUT*      benderscut,         /**< Benders' decomposition cut */
    SCIP_CONS***          addedconss,         /**< pointer to store the constraint array, can be NULL */
    int*                  naddedconss         /**< pointer to store the number of added constraints, can be NULL */
->>>>>>> 5612e666
    );
 
 /** returns the cuts that have been added by the Benders' cut plugin */
 EXTERN
-<<<<<<< HEAD
-SCIP_RETCODE SCIPbenderscutGetCuts(
-   SCIP_BENDERSCUT*      benderscut,         /**< Benders' decomposition cut */
-   SCIP_ROW***           addedcuts,          /**< pointer to store the cuts array */
-   int*                  naddedcuts          /**< pointer to store the number of added cut */
-   );
-
-/** returns the number of constraints that have been added by the Benders' cut plugin */
-EXTERN
-int SCIPbenderscutGetNAddedConss(
-   SCIP_BENDERSCUT*      benderscut         /**< Benders' decomposition cut */
-   );
-
-/** returns the number of cuts that have been added by the Benders' cut plugin */
-EXTERN
-int SCIPbenderscutGetNAddedCuts(
-   SCIP_BENDERSCUT*      benderscut          /**< Benders' decomposition cut */
-=======
 SCIP_RETCODE SCIPbenderscutGetAddedCuts(
    SCIP_BENDERSCUT*      benderscut,         /**< Benders' decomposition cut */
    SCIP_ROW***           addedcuts,          /**< pointer to store the cuts array, can be NULL */
    int*                  naddedcuts          /**< pointer to store the number of added cut, can be NULL */
->>>>>>> 5612e666
    );
 
 /** returns whether the Benders' cut uses the LP information */
