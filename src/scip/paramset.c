--- conflicted
+++ resolved
@@ -3848,11 +3848,7 @@
             char paramname[SCIP_MAXSTRLEN];
             if( SCIPheurUsesSubscip(heurs[h]) )
             {
-<<<<<<< HEAD
-               SCIPsnprintf(paramname, SCIP_MAXSTRLEN, "heuristics/%s/useuct", SCIPheurGetName(heurs[h]));
-=======
                (void) SCIPsnprintf(paramname, SCIP_MAXSTRLEN, "heuristics/%s/useuct", SCIPheurGetName(heurs[h]));
->>>>>>> d8fd8d85
 
                if( (SCIP_PARAM*)SCIPhashtableRetrieve(paramset->hashtable, (void*)paramname) != NULL )
                {
