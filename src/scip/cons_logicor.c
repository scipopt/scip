--- conflicted
+++ resolved
@@ -1084,13 +1084,8 @@
             /* get active variables for new constraint */
             SCIP_CALL( SCIPgetProbvarLinearSum(scip, consvars, consvals, &nconsvars, size, &constant, &requiredsize) );
 
-<<<<<<< HEAD
-            /* if space was not enough(we found another multi-aggregation), we need to resize the buffers */
+            /* if space was not enough (we found another multi-aggregation), we need to resize the buffers */
             if( requiredsize > size )
-=======
-            /* if space was not enough (we found another multi-aggregation), we need to resize the buffers */
-            if( requiredsize > nconsvars )
->>>>>>> fe440575
             {
                SCIP_CALL( SCIPreallocBufferArray(scip, &consvars, requiredsize) );
                SCIP_CALL( SCIPreallocBufferArray(scip, &consvals, requiredsize) );
