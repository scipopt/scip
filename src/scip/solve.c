/* * * * * * * * * * * * * * * * * * * * * * * * * * * * * * * * * * * * * * */
/*                                                                           */
/*                  This file is part of the program and library             */
/*         SCIP --- Solving Constraint Integer Programs                      */
/*                                                                           */
/*    Copyright (C) 2002-2013 Konrad-Zuse-Zentrum                            */
/*                            fuer Informationstechnik Berlin                */
/*                                                                           */
/*  SCIP is distributed under the terms of the ZIB Academic License.         */
/*                                                                           */
/*  You should have received a copy of the ZIB Academic License              */
/*  along with SCIP; see the file COPYING. If not email to scip@zib.de.      */
/*                                                                           */
/* * * * * * * * * * * * * * * * * * * * * * * * * * * * * * * * * * * * * * */

/**@file   solve.c
 * @brief  main solving loop and node processing
 * @author Tobias Achterberg
 * @author Timo Berthold
 * @author Marc Pfetsch
 * @author Gerald Gamrath
 */

/*---+----1----+----2----+----3----+----4----+----5----+----6----+----7----+----8----+----9----+----0----+----1----+----2*/

#include <assert.h>

#include "scip/def.h"
#include "scip/set.h"
#include "scip/stat.h"
#include "scip/buffer.h"
#include "scip/clock.h"
#include "scip/vbc.h"
#include "scip/interrupt.h"
#include "scip/event.h"
#include "scip/lp.h"
#include "scip/var.h"
#include "scip/prob.h"
#include "scip/sol.h"
#include "scip/primal.h"
#include "scip/tree.h"
#include "scip/pricestore.h"
#include "scip/sepastore.h"
#include "scip/cutpool.h"
#include "scip/solve.h"
#include "scip/scip.h"
#include "scip/branch.h"
#include "scip/conflict.h"
#include "scip/cons.h"
#include "scip/disp.h"
#include "scip/heur.h"
#include "scip/nodesel.h"
#include "scip/pricer.h"
#include "scip/relax.h"
#include "scip/sepa.h"
#include "scip/prop.h"
#include "scip/pub_misc.h"


#define MAXNLPERRORS  10                /**< maximal number of LP error loops in a single node */


/** returns whether the solving process will be / was stopped before proving optimality;
 *  if the solving process was stopped, stores the reason as status in stat
 */
SCIP_Bool SCIPsolveIsStopped(
   SCIP_SET*             set,                /**< global SCIP settings */
   SCIP_STAT*            stat,               /**< dynamic problem statistics */
   SCIP_Bool             checknodelimits     /**< should the node limits be involved in the check? */
   )
{
   assert(set != NULL);
   assert(stat != NULL);

   /* in case lowerbound >= upperbound, we do not want to terminate with SCIP_STATUS_GAPLIMIT but with the ordinary 
    * SCIP_STATUS_OPTIMAL/INFEASIBLE/...
    */
   if( set->stage >= SCIP_STAGE_SOLVING && SCIPsetIsLE(set, SCIPgetUpperbound(set->scip), SCIPgetLowerbound(set->scip)) )
      return TRUE;

   /* if some limit has been changed since the last call, we reset the status */
   if( set->limitchanged )
   {
      stat->status = SCIP_STATUS_UNKNOWN;
      set->limitchanged = FALSE;
   }

   if( SCIPinterrupted() || stat->userinterrupt )
   {
      stat->status = SCIP_STATUS_USERINTERRUPT;
      stat->userinterrupt = FALSE;
   }
   else if( SCIPclockGetTime(stat->solvingtime) >= set->limit_time )
      stat->status = SCIP_STATUS_TIMELIMIT;
   else if( SCIPgetMemUsed(set->scip) >= set->limit_memory*1048576.0 - set->mem_externestim )
      stat->status = SCIP_STATUS_MEMLIMIT;
   else if( set->stage >= SCIP_STAGE_SOLVING && SCIPsetIsLT(set, SCIPgetGap(set->scip), set->limit_gap) )
      stat->status = SCIP_STATUS_GAPLIMIT;
   else if( set->stage >= SCIP_STAGE_SOLVING
      && SCIPsetIsLT(set, SCIPgetUpperbound(set->scip) - SCIPgetLowerbound(set->scip), set->limit_absgap) )
      stat->status = SCIP_STATUS_GAPLIMIT;
   else if( set->limit_solutions >= 0 && set->stage >= SCIP_STAGE_PRESOLVED
      && SCIPgetNLimSolsFound(set->scip) >= set->limit_solutions )
      stat->status = SCIP_STATUS_SOLLIMIT;
   else if( set->limit_bestsol >= 0 && set->stage >= SCIP_STAGE_PRESOLVED
      && SCIPgetNBestSolsFound(set->scip) >= set->limit_bestsol )
      stat->status = SCIP_STATUS_BESTSOLLIMIT;
   else if( checknodelimits && set->limit_nodes >= 0 && stat->nnodes >= set->limit_nodes )
      stat->status = SCIP_STATUS_NODELIMIT;
   else if( checknodelimits && set->limit_totalnodes >= 0 && stat->ntotalnodes >= set->limit_totalnodes )
      stat->status = SCIP_STATUS_TOTALNODELIMIT;
   else if( checknodelimits && set->limit_stallnodes >= 0 && stat->nnodes >= stat->bestsolnode + set->limit_stallnodes )
      stat->status = SCIP_STATUS_STALLNODELIMIT;

   /* If stat->status was initialized to SCIP_STATUS_NODELIMIT or SCIP_STATUS_STALLNODELIMIT due to a previous call to SCIPsolveIsStopped(,,TRUE),
    * in the case of checknodelimits == FALSE, we do not want to report here that the solve will be stopped due to a nodelimit.
    */
   if( !checknodelimits )
      return (stat->status != SCIP_STATUS_UNKNOWN && stat->status != SCIP_STATUS_NODELIMIT && stat->status != SCIP_STATUS_TOTALNODELIMIT && stat->status != SCIP_STATUS_STALLNODELIMIT);
   else
      return (stat->status != SCIP_STATUS_UNKNOWN);
}

/** calls primal heuristics */
SCIP_RETCODE SCIPprimalHeuristics(
   SCIP_SET*             set,                /**< global SCIP settings */
   SCIP_STAT*            stat,               /**< dynamic problem statistics */
   SCIP_PROB*            prob,               /**< transformed problem after presolve */
   SCIP_PRIMAL*          primal,             /**< primal data */
   SCIP_TREE*            tree,               /**< branch and bound tree, or NULL if called during presolving */
   SCIP_LP*              lp,                 /**< LP data, or NULL if called during presolving or propagation */
   SCIP_NODE*            nextnode,           /**< next node that will be processed, or NULL if no more nodes left or called during presolving */
   SCIP_HEURTIMING       heurtiming,         /**< current point in the node solving process */
   SCIP_Bool*            foundsol            /**< pointer to store whether a solution has been found */
   )
{  /*lint --e{715}*/

   SCIP_RESULT result;
   SCIP_Longint oldnbestsolsfound;
   SCIP_Real lowerbound;
   int ndelayedheurs;
   int depth;
   int lpstateforkdepth;
   int h;
#ifndef NDEBUG
   SCIP_Bool inprobing;
   SCIP_Bool indiving;
#endif

   assert(set != NULL);
   assert(primal != NULL);
   assert(tree != NULL || heurtiming == SCIP_HEURTIMING_BEFOREPRESOL || heurtiming == SCIP_HEURTIMING_DURINGPRESOLLOOP);
   assert(lp != NULL || heurtiming == SCIP_HEURTIMING_BEFOREPRESOL || heurtiming == SCIP_HEURTIMING_DURINGPRESOLLOOP 
      || heurtiming == SCIP_HEURTIMING_AFTERPROPLOOP);
   assert(heurtiming == SCIP_HEURTIMING_BEFORENODE || heurtiming == SCIP_HEURTIMING_DURINGLPLOOP
      || heurtiming == SCIP_HEURTIMING_AFTERLPLOOP || heurtiming == SCIP_HEURTIMING_AFTERNODE
      || heurtiming == SCIP_HEURTIMING_DURINGPRICINGLOOP || heurtiming == SCIP_HEURTIMING_BEFOREPRESOL
      || heurtiming == SCIP_HEURTIMING_DURINGPRESOLLOOP || heurtiming == SCIP_HEURTIMING_AFTERPROPLOOP
      || heurtiming == (SCIP_HEURTIMING_AFTERLPLOOP | SCIP_HEURTIMING_AFTERNODE));
   assert(heurtiming != SCIP_HEURTIMING_AFTERNODE || (nextnode == NULL) == (SCIPtreeGetNNodes(tree) == 0));
   assert(foundsol != NULL);

   *foundsol = FALSE;

   /* nothing to do, if no heuristics are available, or if the branch-and-bound process is finished */
   if( set->nheurs == 0 || (heurtiming == SCIP_HEURTIMING_AFTERNODE && nextnode == NULL) )
      return SCIP_OKAY;

   /* sort heuristics by priority, but move the delayed heuristics to the front */
   SCIPsetSortHeurs(set);

   /* specialize the AFTERNODE timing flag */
   if( (heurtiming & SCIP_HEURTIMING_AFTERNODE) == SCIP_HEURTIMING_AFTERNODE )
   {
      SCIP_Bool plunging;
      SCIP_Bool pseudonode;

      /* clear the AFTERNODE flags and replace them by the right ones */
      heurtiming &= ~SCIP_HEURTIMING_AFTERNODE;

      /* we are in plunging mode iff the next node is a sibling or a child, and no leaf */
      assert(nextnode == NULL
         || SCIPnodeGetType(nextnode) == SCIP_NODETYPE_SIBLING
         || SCIPnodeGetType(nextnode) == SCIP_NODETYPE_CHILD
         || SCIPnodeGetType(nextnode) == SCIP_NODETYPE_LEAF);
      plunging = (nextnode != NULL && SCIPnodeGetType(nextnode) != SCIP_NODETYPE_LEAF);
      pseudonode = !SCIPtreeHasFocusNodeLP(tree);
      if( plunging && SCIPtreeGetCurrentDepth(tree) > 0 ) /* call plunging heuristics also at root node */
      {
         if( !pseudonode )
            heurtiming |= SCIP_HEURTIMING_AFTERLPNODE;
         else
            heurtiming |= SCIP_HEURTIMING_AFTERPSEUDONODE;
      }
      else
      {
         if( !pseudonode )
            heurtiming |= SCIP_HEURTIMING_AFTERLPPLUNGE | SCIP_HEURTIMING_AFTERLPNODE;
         else
            heurtiming |= SCIP_HEURTIMING_AFTERPSEUDOPLUNGE | SCIP_HEURTIMING_AFTERPSEUDONODE;
      }
   }

   /* initialize the tree related data, if we are not in presolving */
   if( heurtiming == SCIP_HEURTIMING_BEFOREPRESOL || heurtiming == SCIP_HEURTIMING_DURINGPRESOLLOOP )
   {
      depth = -1;
      lpstateforkdepth = -1;

      SCIPdebugMessage("calling primal heuristics %s presolving\n", 
         heurtiming == SCIP_HEURTIMING_BEFOREPRESOL ? "before" : "during");
   }
   else
   {
      assert(tree != NULL); /* for lint */
      depth = SCIPtreeGetFocusDepth(tree);
      lpstateforkdepth = (tree->focuslpstatefork != NULL ? SCIPnodeGetDepth(tree->focuslpstatefork) : -1);
      
      SCIPdebugMessage("calling primal heuristics in depth %d (timing: %u)\n", depth, heurtiming);
   }

   /* call heuristics */
   ndelayedheurs = 0;
   oldnbestsolsfound = primal->nbestsolsfound;

#ifndef NDEBUG
   /* remember old probing and diving status */
   inprobing = tree != NULL && SCIPtreeProbing(tree);
   indiving = lp != NULL && SCIPlpDiving(lp);

   /* heuristics should currently not be called in diving mode */
   assert(!indiving);
#endif

   /* collect lower bound of current node */
   if( tree !=  NULL )
   {
      assert(SCIPtreeGetFocusNode(tree) != NULL);
      lowerbound = SCIPnodeGetLowerbound(SCIPtreeGetFocusNode(tree));
   }
   else if( lp != NULL )
      lowerbound = SCIPlpGetPseudoObjval(lp, set, prob);
   else
      lowerbound = -SCIPsetInfinity(set);

   for( h = 0; h < set->nheurs; ++h )
   {
      /* it might happen that a diving heuristic renders the previously solved node LP invalid
       * such that additional calls to LP heuristics will fail; better abort the loop in this case
       */
      if( lp != NULL && lp->resolvelperror) 
         break;

#ifdef SCIP_DEBUG
      {
         SCIP_Bool delayed;
         if( SCIPheurShouldBeExecuted(set->heurs[h], depth, lpstateforkdepth, heurtiming, &delayed) )
         {
            SCIPdebugMessage(" -> executing heuristic <%s> with priority %d\n",
               SCIPheurGetName(set->heurs[h]), SCIPheurGetPriority(set->heurs[h]));
         }
      }
#endif

      SCIP_CALL( SCIPheurExec(set->heurs[h], set, primal, depth, lpstateforkdepth, heurtiming, &ndelayedheurs, &result) );

      /* if the new solution cuts off the current node due to a new primal solution (via the cutoff bound) interrupt
       * calling the remaining heuristics
       */
      if( result == SCIP_FOUNDSOL && lowerbound > primal->cutoffbound )
         break;

      /* make sure that heuristic did not change probing or diving status */
      assert(tree == NULL || inprobing == SCIPtreeProbing(tree));
      assert(lp == NULL || indiving == SCIPlpDiving(lp));
   }
   assert(0 <= ndelayedheurs && ndelayedheurs <= set->nheurs);

   *foundsol = (primal->nbestsolsfound > oldnbestsolsfound);

   return SCIP_OKAY;
}

/** applies one round of propagation */
static
SCIP_RETCODE propagationRound(
   BMS_BLKMEM*           blkmem,             /**< block memory buffers */
   SCIP_SET*             set,                /**< global SCIP settings */
   SCIP_STAT*            stat,               /**< dynamic problem statistics */
   SCIP_PRIMAL*          primal,             /**< primal data */
   SCIP_TREE*            tree,               /**< branch and bound tree */
   int                   depth,              /**< depth level to use for propagator frequency checks */
   SCIP_Bool             fullpropagation,    /**< should all constraints be propagated (or only new ones)? */
   SCIP_Bool             onlydelayed,        /**< should only delayed propagators be called? */
   SCIP_Bool*            delayed,            /**< pointer to store whether a propagator was delayed */
   SCIP_Bool*            propagain,          /**< pointer to store whether propagation should be applied again */
   SCIP_PROPTIMING       timingmask,         /**< timing mask to decide which propagators are executed */
   SCIP_Bool*            cutoff              /**< pointer to store whether the node can be cut off */
   )
{  /*lint --e{715}*/
   SCIP_RESULT result;
   SCIP_Bool abortoncutoff;
   int i;

   assert(set != NULL);
   assert(delayed != NULL);
   assert(propagain != NULL);
   assert(cutoff != NULL);

   *delayed = FALSE;
   *propagain = FALSE;

   /* sort propagators */
   SCIPsetSortProps(set);

   /* check if we want to abort on a cutoff; if we are not in the solving stage (e.g., in presolving), we want to abort
    * anyway
    */
   abortoncutoff = set->prop_abortoncutoff || (set->stage != SCIP_STAGE_SOLVING);
 
   /* call additional propagators with nonnegative priority */
   for( i = 0; i < set->nprops && (!(*cutoff) || !abortoncutoff); ++i )
   {
      /* timing needs to fit */
      if( (SCIPpropGetTimingmask(set->props[i]) & timingmask) == 0 )
         continue;

      if( SCIPpropGetPriority(set->props[i]) < 0 )
         continue;

      if( onlydelayed && !SCIPpropWasDelayed(set->props[i]) )
         continue;

      SCIPdebugMessage("calling propagator <%s>\n", SCIPpropGetName(set->props[i]));

      SCIP_CALL( SCIPpropExec(set->props[i], set, stat, depth, onlydelayed, timingmask, &result) );
      *delayed = *delayed || (result == SCIP_DELAYED);
      *propagain = *propagain || (result == SCIP_REDUCEDDOM);

      /* beside the result pointer of the propagator we have to check if an internal cutoff was detected; this can
       * happen when a global bound change was applied which is globally valid and leads locally (for the current node
       * and others) to an infeasible problem;
       */
      *cutoff = *cutoff || (result == SCIP_CUTOFF) || (tree->cutoffdepth <= SCIPtreeGetCurrentDepth(tree));

      if( result == SCIP_CUTOFF )
      {
         SCIPdebugMessage(" -> propagator <%s> detected cutoff\n", SCIPpropGetName(set->props[i]));
      }

      /* if we work off the delayed propagators, we stop immediately if a reduction was found */
      if( onlydelayed && result == SCIP_REDUCEDDOM )
      {
         *delayed = TRUE;
         return SCIP_OKAY;
      }
   }

   /* propagate constraints */
   for( i = 0; i < set->nconshdlrs && (!(*cutoff) || !abortoncutoff); ++i )
   {
      /* timing needs to fit */
      if( (SCIPconshdlrGetPropTimingmask(set->conshdlrs[i]) & timingmask) == 0 )
         continue;

      if( onlydelayed && !SCIPconshdlrWasPropagationDelayed(set->conshdlrs[i]) )
         continue;

      SCIPdebugMessage("calling propagation method of constraint handler <%s>\n", SCIPconshdlrGetName(set->conshdlrs[i]));

      SCIP_CALL( SCIPconshdlrPropagate(set->conshdlrs[i], blkmem, set, stat, depth, fullpropagation, onlydelayed,
            timingmask, &result) );
      *delayed = *delayed || (result == SCIP_DELAYED);
      *propagain = *propagain || (result == SCIP_REDUCEDDOM);

      /* beside the result pointer of the propagator we have to check if an internal cutoff was detected; this can
       * happen when a global bound change was applied which is globally valid and leads locally (for the current node
       * and others) to an infeasible problem;
       */
      *cutoff = *cutoff || (result == SCIP_CUTOFF) || (tree->cutoffdepth <= SCIPtreeGetCurrentDepth(tree));

      if( result == SCIP_CUTOFF )
      {
         SCIPdebugMessage(" -> constraint handler <%s> detected cutoff in propagation\n",
            SCIPconshdlrGetName(set->conshdlrs[i]));
      }

      /* if we work off the delayed propagators, we stop immediately if a reduction was found */
      if( onlydelayed && result == SCIP_REDUCEDDOM )
      {
         *delayed = TRUE;
         return SCIP_OKAY;
      }
   }

   /* call additional propagators with negative priority */
   for( i = 0; i < set->nprops && (!(*cutoff) || !abortoncutoff); ++i )
   {
      /* timing needs to fit */
      if( (SCIPpropGetTimingmask(set->props[i]) & timingmask) == 0 )
         continue;

      if( SCIPpropGetPriority(set->props[i]) >= 0 )
         continue;

      if( onlydelayed && !SCIPpropWasDelayed(set->props[i]) )
         continue;

      SCIPdebugMessage("calling propagator <%s>\n", SCIPpropGetName(set->props[i]));

      SCIP_CALL( SCIPpropExec(set->props[i], set, stat, depth, onlydelayed, timingmask, &result) );
      *delayed = *delayed || (result == SCIP_DELAYED);
      *propagain = *propagain || (result == SCIP_REDUCEDDOM);

      /* beside the result pointer of the propagator we have to check if an internal cutoff was detected; this can
       * happen when a global bound change was applied which is globally valid and leads locally (for the current node
       * and others) to an infeasible problem;
       */
      *cutoff = *cutoff || (result == SCIP_CUTOFF) || (tree->cutoffdepth <= SCIPtreeGetCurrentDepth(tree));

      if( result == SCIP_CUTOFF )
      {
         SCIPdebugMessage(" -> propagator <%s> detected cutoff\n", SCIPpropGetName(set->props[i]));
      }

      /* if we work off the delayed propagators, we stop immediately if a reduction was found */
      if( onlydelayed && result == SCIP_REDUCEDDOM )
      {
         *delayed = TRUE;
         return SCIP_OKAY;
      }
   }

   return SCIP_OKAY;
}

/** applies domain propagation on current node */
static
SCIP_RETCODE propagateDomains(
   BMS_BLKMEM*           blkmem,             /**< block memory buffers */
   SCIP_SET*             set,                /**< global SCIP settings */
   SCIP_STAT*            stat,               /**< dynamic problem statistics */
   SCIP_PRIMAL*          primal,             /**< primal data */
   SCIP_TREE*            tree,               /**< branch and bound tree */
   int                   depth,              /**< depth level to use for propagator frequency checks */
   int                   maxproprounds,      /**< maximal number of propagation rounds (-1: no limit, 0: parameter settings) */
   SCIP_Bool             fullpropagation,    /**< should all constraints be propagated (or only new ones)? */
   SCIP_PROPTIMING       timingmask,         /**< timing mask to decide which propagators are executed */
   SCIP_Bool*            cutoff              /**< pointer to store whether the node can be cut off */
   )
{
   SCIP_NODE* node;
   SCIP_Bool delayed;
   SCIP_Bool propagain;
   int propround;

   assert(set != NULL);
   assert(tree != NULL);
   assert(depth >= 0);
   assert(cutoff != NULL);

   node = SCIPtreeGetCurrentNode(tree);
   assert(node != NULL);
   assert(SCIPnodeIsActive(node));
   assert(SCIPnodeGetType(node) == SCIP_NODETYPE_FOCUSNODE
      || SCIPnodeGetType(node) == SCIP_NODETYPE_REFOCUSNODE
      || SCIPnodeGetType(node) == SCIP_NODETYPE_PROBINGNODE);

   /* adjust maximal number of propagation rounds */
   if( maxproprounds == 0 )
      maxproprounds = (depth == 0 ? set->prop_maxroundsroot : set->prop_maxrounds);
   if( maxproprounds == -1 )
      maxproprounds = INT_MAX;

   SCIPdebugMessage("domain propagation of node %p in depth %d (using depth %d, maxrounds %d, proptiming %u)\n",
      (void*)node, SCIPnodeGetDepth(node), depth, maxproprounds, timingmask);

   /* propagate as long new bound changes were found and the maximal number of propagation rounds is not exceeded */
   *cutoff = FALSE;
   propround = 0;
   propagain = TRUE;
   while( propagain && !(*cutoff) && propround < maxproprounds && !SCIPsolveIsStopped(set, stat, FALSE) )
   {
      propround++;

      /* perform the propagation round by calling the propagators and constraint handlers */
      SCIP_CALL( propagationRound(blkmem, set, stat, primal, tree, depth, fullpropagation, FALSE, &delayed, &propagain, timingmask, cutoff) );

      /* if the propagation will be terminated, call the delayed propagators */
      while( delayed && (!propagain || propround >= maxproprounds) && !(*cutoff) )
      {
         /* call the delayed propagators and constraint handlers */
         SCIP_CALL( propagationRound(blkmem, set, stat, primal, tree, depth, fullpropagation, TRUE, &delayed, &propagain, timingmask, cutoff) );
      }

      /* if a reduction was found, we want to do another full propagation round (even if the propagator only claimed
       * to have done a domain reduction without applying a domain change)
       */
      fullpropagation = TRUE;
   }

   /* mark the node to be completely propagated in the current repropagation subtree level */
   SCIPnodeMarkPropagated(node, tree);

   if( *cutoff )
   {
      SCIPdebugMessage(" --> domain propagation of node %p finished: cutoff!\n", (void*)node);
   }

   return SCIP_OKAY;
}

/** applies domain propagation on current node and flushes the conflict storage afterwards */
SCIP_RETCODE SCIPpropagateDomains(
   BMS_BLKMEM*           blkmem,             /**< block memory buffers */
   SCIP_SET*             set,                /**< global SCIP settings */
   SCIP_STAT*            stat,               /**< dynamic problem statistics */
   SCIP_PROB*            prob,               /**< transformed problem after presolve */
   SCIP_PRIMAL*          primal,             /**< primal data */
   SCIP_TREE*            tree,               /**< branch and bound tree */
   SCIP_LP*              lp,                 /**< LP data */
   SCIP_BRANCHCAND*      branchcand,         /**< branching candidate storage */
   SCIP_EVENTQUEUE*      eventqueue,         /**< event queue */
   SCIP_CONFLICT*        conflict,           /**< conflict analysis data */
   int                   depth,              /**< depth level to use for propagator frequency checks */
   int                   maxproprounds,      /**< maximal number of propagation rounds (-1: no limit, 0: parameter settings) */
   SCIP_PROPTIMING       timingmask,         /**< timing mask to decide which propagators are executed */
   SCIP_Bool*            cutoff              /**< pointer to store whether the node can be cut off */
   )
{
   /* apply domain propagation */
   SCIP_CALL( propagateDomains(blkmem, set, stat, primal, tree, depth, maxproprounds, TRUE, timingmask, cutoff) );

   /* flush the conflict set storage */
   SCIP_CALL( SCIPconflictFlushConss(conflict, blkmem, set, stat, prob, tree, lp, branchcand, eventqueue) );

   return SCIP_OKAY;
}

/** returns whether the given variable with the old LP solution value should lead to an update of the pseudo cost entry */
static
SCIP_Bool isPseudocostUpdateValid(
   SCIP_VAR*             var,                /**< problem variable */
   SCIP_SET*             set,                /**< global SCIP settings */
   SCIP_Real             oldlpsolval,        /**< solution value of variable in old LP */
   SCIP_Bool             updateintegers,     /**< whether to update pseudo costs for integer variables */
   SCIP_Bool             updatecontinuous    /**< whether to update pseudo costs for continuous variables */
   )
{
   SCIP_Real newlpsolval;

   assert(var != NULL);

   if( !updatecontinuous && SCIPvarGetType(var) == SCIP_VARTYPE_CONTINUOUS )
      return FALSE;

   if( !updateintegers && SCIPvarGetType(var) != SCIP_VARTYPE_CONTINUOUS )
      return FALSE;

   if( SCIPvarGetType(var) == SCIP_VARTYPE_CONTINUOUS && set->branch_lpgainnorm != 'l' )
   {
      /* if the variable is fixed at +/- infinity or it has an unbounded domain, then the domain-based update strategies will not work */
      if( SCIPsetIsInfinity(set, REALABS(SCIPvarGetLbLocal(var))) || SCIPsetIsInfinity(set, REALABS(SCIPvarGetUbLocal(var))) )
         return FALSE;

      /* @todo if set->branch_lpgainnorm == 's', then we would need to know then domain before branching
       * since this is difficult to get, we don't check for unboundedness here and let the pscost update fail later
       * however, this makes the weights used to spread a pseudo cost update over all domain changes inaccurate
       */

      return TRUE;
   }

   /* if the old LP solution value is unknown, the pseudo cost update cannot be performed */
   if( oldlpsolval >= SCIP_INVALID )
      return FALSE;

   /* the bound change on the given variable was responsible for the gain in the dual bound, if the variable's
    * old solution value is outside the current bounds, and the new solution value is equal to the bound
    * closest to the old solution value
    */

   /* find out, which of the current bounds is violated by the old LP solution value */
   if( SCIPsetIsLT(set, oldlpsolval, SCIPvarGetLbLocal(var)) )
   {
      newlpsolval = SCIPvarGetLPSol(var);
      return SCIPsetIsEQ(set, newlpsolval, SCIPvarGetLbLocal(var));
   }
   else if( SCIPsetIsGT(set, oldlpsolval, SCIPvarGetUbLocal(var)) )
   {
      newlpsolval = SCIPvarGetLPSol(var);
      return SCIPsetIsEQ(set, newlpsolval, SCIPvarGetUbLocal(var));
   }
   else
      return FALSE;
}

/** pseudo cost flag stored in the variables to mark them for the pseudo cost update */
enum PseudocostFlag
{
   PSEUDOCOST_NONE     = 0,             /**< variable's bounds were not changed */
   PSEUDOCOST_IGNORE   = 1,             /**< bound changes on variable should be ignored for pseudo cost updates */
   PSEUDOCOST_UPDATE   = 2              /**< pseudo cost value of variable should be updated */
};
typedef enum PseudocostFlag PSEUDOCOSTFLAG;

/** updates the variable's pseudo cost values after the node's initial LP was solved */
static
SCIP_RETCODE updatePseudocost(
   SCIP_SET*             set,                /**< global SCIP settings */
   SCIP_STAT*            stat,               /**< dynamic problem statistics */
   SCIP_PROB*            prob,               /**< transformed problem after presolve */
   SCIP_TREE*            tree,               /**< branch and bound tree */
   SCIP_LP*              lp,                 /**< LP data */
   SCIP_Bool             updateintegers,     /**< whether to update pseudo costs for integer variables */
   SCIP_Bool             updatecontinuous    /**< whether to update pseudo costs for continuous variables */
   )
{
   SCIP_NODE* focusnode;
   int actdepth;

   assert(lp != NULL);
   assert(tree != NULL);
   assert(tree->path != NULL);

   focusnode = SCIPtreeGetFocusNode(tree);
   assert(SCIPnodeIsActive(focusnode));
   assert(SCIPnodeGetType(focusnode) == SCIP_NODETYPE_FOCUSNODE);
   actdepth = SCIPnodeGetDepth(focusnode);
   assert(tree->path[actdepth] == focusnode);

   if( (updateintegers || updatecontinuous) && lp->solved && SCIPlpGetSolstat(lp) == SCIP_LPSOLSTAT_OPTIMAL && tree->focuslpstatefork != NULL )
   {
      SCIP_BOUNDCHG** updates;
      SCIP_NODE* node;
      SCIP_VAR* var;
      SCIP_Real weight;
      SCIP_Real lpgain;
      int nupdates;
      int nvalidupdates;
      int d;
      int i;

      assert(SCIPnodeIsActive(tree->focuslpstatefork));
      assert(tree->path[tree->focuslpstatefork->depth] == tree->focuslpstatefork);

      /* get a buffer for the collected bound changes; start with a size twice as large as the number of nodes between
       * current node and LP fork
       */
      SCIP_CALL( SCIPsetAllocBufferArray(set, &updates, (int)(2*(actdepth - tree->focuslpstatefork->depth))) );
      nupdates = 0;
      nvalidupdates = 0;

      /* search the nodes from LP fork down to current node for bound changes in between; move in this direction,
       * because the bound changes closer to the LP fork are more likely to have a valid LP solution information
       * attached; collect the bound changes for pseudo cost value updates and mark the corresponding variables such
       * that they are not updated twice in case of more than one bound change on the same variable
       */
      for( d = tree->focuslpstatefork->depth+1; d <= actdepth; ++d )
      {
         node = tree->path[d];

         if( node->domchg != NULL )
         {
            SCIP_BOUNDCHG* boundchgs;
            int nboundchgs;

            boundchgs = node->domchg->domchgbound.boundchgs;
            nboundchgs = node->domchg->domchgbound.nboundchgs;
            for( i = 0; i < nboundchgs; ++i )
            {
               var = boundchgs[i].var;
               assert(var != NULL);

               /* we even collect redundant bound changes, since they were not redundant in the LP branching decision
                * and therefore should be regarded in the pseudocost updates
                *
                * however, if the variable is continuous and we normalize the pseudo costs by the domain reduction,
                * then getting the variable bound before the branching is not possible by looking at the variables branching information (since redundant branchings are not applied)
                * thus, in this case we ignore the boundchange
                */
               if( (SCIP_BOUNDCHGTYPE)boundchgs[i].boundchgtype == SCIP_BOUNDCHGTYPE_BRANCHING &&
                   (PSEUDOCOSTFLAG)var->pseudocostflag == PSEUDOCOST_NONE
                 )
               {
                  /* remember the bound change and mark the variable */
                  SCIP_CALL( SCIPsetReallocBufferArray(set, &updates, nupdates+1) );
                  updates[nupdates] = &boundchgs[i];
                  nupdates++;

                  /* check, if the bound change would lead to a valid pseudo cost update
                   * and see comment above (however, ...) */
                  if( isPseudocostUpdateValid(var, set, boundchgs[i].data.branchingdata.lpsolval, updateintegers, updatecontinuous) &&
                      (SCIPvarGetType(var) != SCIP_VARTYPE_CONTINUOUS || !boundchgs[i].redundant || set->branch_lpgainnorm != 'd')
                    )
                  {
                     var->pseudocostflag = PSEUDOCOST_UPDATE; /*lint !e641*/
                     nvalidupdates++;
                  }
                  else
                     var->pseudocostflag = PSEUDOCOST_IGNORE; /*lint !e641*/
               }
            }
         }
      }

      /* update the pseudo cost values and reset the variables' flags; assume, that the responsibility for the dual gain
       * is equally spread on all bound changes that lead to valid pseudo cost updates
       */
      assert(SCIPnodeGetType(tree->focuslpstatefork) == SCIP_NODETYPE_FORK);
      weight = (nvalidupdates > 0 ? 1.0 / (SCIP_Real)nvalidupdates : 1.0);
      lpgain = (SCIPlpGetObjval(lp, set, prob) - tree->focuslpstatefork->data.fork->lpobjval) * weight;
      lpgain = MAX(lpgain, 0.0);

      for( i = 0; i < nupdates; ++i )
      {
         assert((SCIP_BOUNDCHGTYPE)updates[i]->boundchgtype == SCIP_BOUNDCHGTYPE_BRANCHING);

         var = updates[i]->var;
         assert(var != NULL);
         assert((PSEUDOCOSTFLAG)var->pseudocostflag != PSEUDOCOST_NONE);

         if( (PSEUDOCOSTFLAG)var->pseudocostflag == PSEUDOCOST_UPDATE )
         {
            if( SCIPvarGetType(var) != SCIP_VARTYPE_CONTINUOUS || set->branch_lpgainnorm == 'l' )
            {
               SCIPdebugMessage("updating pseudocosts of <%s>: sol: %g -> %g, LP: %e -> %e => solvaldelta = %g, gain=%g, weight: %g\n",
                  SCIPvarGetName(var), updates[i]->data.branchingdata.lpsolval, SCIPvarGetLPSol(var),
                  tree->focuslpstatefork->data.fork->lpobjval, SCIPlpGetObjval(lp, set, prob),
                  SCIPvarGetLPSol(var) - updates[i]->data.branchingdata.lpsolval, lpgain, weight);
               SCIP_CALL( SCIPvarUpdatePseudocost(var, set, stat,
                  SCIPvarGetLPSol(var) - updates[i]->data.branchingdata.lpsolval, lpgain, weight) );
            }
            else
            {
               /* set->branch_lpgainnorm == 'd':
                * For continuous variables, we want to pseudocosts to be the average of the gain in the LP value
                * if the domain is reduced from x% of its original width to y% of its original (e.g., global) width, i.e.,
                * to be the average of LPgain / (oldwidth/origwidth - newwidth/origwidth) = LPgain * origwidth / (oldwidth - newwidth).
                * Then an expected improvement in the LP value by a reduction of the domain width
                * from x% to y% of its original width can be computed by pseudocost * (oldwidth - newwidth) / origwidth.
                * Since the original width cancels out, we can also define the pseudocosts as average of LPgain / (oldwidth - newwidth)
                * and compute the expected improvement as pseudocost * (oldwidth - newwidth).
                *
                * Let var have bounds [a,c] before the branching and assume we branched on some value b.
                * b is given by updates[i]->newbound.
                *
                * If updates[i]->boundtype = upper, then node corresponds to the child [a,b].
                * Thus, we have oldwidth = c-a, newwidth = b-a, and oldwidth - newwidth = c-b.
                * To get c (the previous upper bound), we look into the var->ubchginfos array.
                *
                * If updates[i]->boundtype = lower, then node corresponds to the child [b,c].
                * Thus, we have oldwidth = c-a, newwidth = c-b, and oldwidth - newwidth = b-a.
                * To get c (the previous lower bound), we look into the var->lbchginfos array.
                */
               SCIP_BDCHGINFO* bdchginfo;
               SCIP_Real oldbound;
               SCIP_Real delta;
               int j;
               int nbdchginfos;

               assert(set->branch_lpgainnorm == 'd' || set->branch_lpgainnorm == 's');

               oldbound = SCIP_INVALID;

               if( set->branch_lpgainnorm == 'd' )
               {
                  assert(!updates[i]->redundant);

                  if( (SCIP_BOUNDTYPE)updates[i]->boundtype == SCIP_BOUNDTYPE_UPPER )
                  {
                     nbdchginfos = SCIPvarGetNBdchgInfosUb(var);

                     /* walk backwards through bound change information array to find the bound change corresponding to branching in updates[i]
                      * usually it will be the first one we look at */
                     for( j = nbdchginfos-1; j >= 0; --j )
                     {
                        bdchginfo = SCIPvarGetBdchgInfoUb(var, j);

                        if( bdchginfo->oldbound > updates[i]->newbound )
                        {
                           /* first boundchange which upper bound is above the upper bound set by the branching in updates[i]
                            * if bdchginfo->boundchgtype == SCIP_BOUNDCHGTYPE_BRANCHING, then this should be exactly the bound change that we are looking for
                            * if bdchginfo->boundchgtype != SCIP_BOUNDCHGTYPE_BRANCHING, then this should be because the branching domain change has not been applied to the variable due to redundancy
                            * in this case, i.e., if there was another boundchange coming from somewhere else, I am not sure whether oldbound is an accurate value to compute the old domain size, so we skip the pseudocosts update
                            */
                           if( (SCIP_BOUNDCHGTYPE)bdchginfo->boundchgtype == SCIP_BOUNDCHGTYPE_BRANCHING )
                           {
                              assert(bdchginfo->newbound == updates[i]->newbound); /*lint !e777*/
                              oldbound = bdchginfo->oldbound;
                           }
                           else
                              assert(updates[i]->redundant);

                           break;
                        }
                     }
                     /* if the bound change was redundant (e.g., due to a change in the global bound), then it was not applied, so there exists no corresponding bound change info
                      * if it is not redundant, then we should have found at least one corresponding boundchange */
                     assert(j >= 0 || updates[i]->redundant);
                     if( oldbound != SCIP_INVALID ) /*lint !e777*/
                     {
                        assert(!SCIPsetIsInfinity(set, -oldbound)); /* branching on a variable fixed to -infinity does not make sense */
                        assert(!SCIPsetIsInfinity(set, updates[i]->newbound)); /* branching to infinity does not make sense */

                        /* if the old upper bound is at infinity or the new upper bound is at -infinity, then we say the delta (c-b) is infinity */
                        if( SCIPsetIsInfinity(set, oldbound) || SCIPsetIsInfinity(set, -updates[i]->newbound) )
                           delta = SCIP_INVALID;
                        else
                           delta = updates[i]->newbound - oldbound;
                     }
                     else
                        delta = SCIP_INVALID;

                  }
                  else
                  {
                     assert((SCIP_BOUNDTYPE)updates[i]->boundtype == SCIP_BOUNDTYPE_LOWER);
                     nbdchginfos = SCIPvarGetNBdchgInfosLb(var);

                     /* walk backwards through bound change information array to find the bound change corresponding to branching in updates[i]
                      * usually it will be the first one we look at */
                     for( j = nbdchginfos-1; j >= 0; --j )
                     {
                        bdchginfo = SCIPvarGetBdchgInfoLb(var, j);

                        if( bdchginfo->oldbound < updates[i]->newbound )
                        {
                           /* first boundchange which lower bound is below the lower bound set by the branching in updates[i]
                            * if bdchginfo->boundchgtype == SCIP_BOUNDCHGTYPE_BRANCHING, then this should be exactly the bound change that we are looking for
                            * if bdchginfo->boundchgtype != SCIP_BOUNDCHGTYPE_BRANCHING, then this should be because the branching domain change has not been applied to the variable due to redundancy
                            * in this case, i.e., if there was another boundchange coming from somewhere else, I am not sure whether oldbound is an accurate value to compute the old domain size, so we skip the pseudocosts update
                            */
                           if( (SCIP_BOUNDCHGTYPE)bdchginfo->boundchgtype == SCIP_BOUNDCHGTYPE_BRANCHING )
                           {
                              assert(bdchginfo->newbound == updates[i]->newbound); /*lint !e777*/
                              oldbound = bdchginfo->oldbound;
                           }
                           else
                              assert(updates[i]->redundant);

                           break;
                        }
                     }
                     /* if the bound change was redundant (e.g., due to a change in the global bound), then it was not applied, so there exists no corresponding bound change info
                      * if it is not redundant, then we should have found at least one corresponding boundchange */
                     assert(j >= 0 || updates[i]->redundant);
                     if( oldbound != SCIP_INVALID ) /*lint !e777*/
                     {
                        assert(!SCIPsetIsInfinity(set, oldbound)); /* branching on a variable fixed to +infinity does not make sense */
                        assert(!SCIPsetIsInfinity(set, -updates[i]->newbound)); /* branching to infinity does not make sense */

                        /* if the old lower bound is at -infinity or the new lower bound is at +infinity, then we say the delta (b-a) is infinity */
                        if( SCIPsetIsInfinity(set, -oldbound) || SCIPsetIsInfinity(set, updates[i]->newbound) )
                           delta = SCIP_INVALID;
                        else
                           delta = updates[i]->newbound - oldbound;
                     }
                     else
                        delta = SCIP_INVALID;
                  }
               }
               else
               {
                  /* set->branch_lpgainnorm == 's':
                   * Here, we divide the LPgain by the reduction in the sibling node.
                   *
                   * If updates[i]->boundtype = upper, then node corresponds to the child [a,b].
                   * Thus, we have oldwidth = c-a, newwidth = c-b, and oldwidth - newwidth = b-a.
                   * Conveniently, we just use the current lower bound for a (it may have been tightened, though).
                   *
                   * If updates[i]->boundtype = lower, then node corresponds to the child [b,a].
                   * Thus, we have oldwidth = c-a, newwidth = b-a, and oldwidth - newwidth = c-b.
                   * Conveniently, we just use the current upper bound for c (it may have been tightened, though).
                   */
                  if( (SCIP_BOUNDTYPE)updates[i]->boundtype == SCIP_BOUNDTYPE_UPPER )
                  {
                     assert(!SCIPsetIsInfinity(set, updates[i]->newbound)); /* branching on a variable fixed to +infinity does not make sense */
                     assert(!SCIPsetIsInfinity(set, SCIPvarGetLbLocal(var))); /* branching to infinity does not make sense */
                     if( SCIPsetIsInfinity(set, -updates[i]->newbound) || SCIPsetIsInfinity(set, -SCIPvarGetLbLocal(var)) )
                        delta = SCIP_INVALID;
                     else
                        delta = updates[i]->newbound - SCIPvarGetLbLocal(var);
                  }
                  else
                  {
                     assert((SCIP_BOUNDTYPE)updates[i]->boundtype == SCIP_BOUNDTYPE_LOWER);
                     assert(!SCIPsetIsInfinity(set, -updates[i]->newbound)); /* branching on a variable fixed to -infinity does not make sense */
                     assert(!SCIPsetIsInfinity(set, -SCIPvarGetUbLocal(var))); /* branching to -infinity does not make sense */
                     if( SCIPsetIsInfinity(set, updates[i]->newbound) || SCIPsetIsInfinity(set, SCIPvarGetUbLocal(var)) )
                        delta = SCIP_INVALID;
                     else
                        delta = -(SCIPvarGetUbLocal(var) - updates[i]->newbound);
                  }
               }

               if( delta != SCIP_INVALID ) /*lint !e777*/
               {
                  SCIPdebugMessage("updating pseudocosts of <%s> with strategy %c: domain: [%g,%g] -> [%g,%g], LP: %e -> %e => "
                     "delta = %g, gain=%g, weight: %g\n",
                     SCIPvarGetName(var), set->branch_lpgainnorm,
                     (SCIP_BOUNDTYPE)updates[i]->boundtype == SCIP_BOUNDTYPE_UPPER ? SCIPvarGetLbLocal(var) : oldbound,
                     (SCIP_BOUNDTYPE)updates[i]->boundtype == SCIP_BOUNDTYPE_UPPER ? oldbound : SCIPvarGetUbLocal(var),
                     (SCIP_BOUNDTYPE)updates[i]->boundtype == SCIP_BOUNDTYPE_UPPER ? SCIPvarGetLbLocal(var) : updates[i]->newbound,
                     (SCIP_BOUNDTYPE)updates[i]->boundtype == SCIP_BOUNDTYPE_UPPER ? updates[i]->newbound : SCIPvarGetUbLocal(var),
                     tree->focuslpstatefork->lowerbound, SCIPlpGetObjval(lp, set, prob),
                     delta, lpgain, weight);

                  SCIP_CALL( SCIPvarUpdatePseudocost(var, set, stat, delta, lpgain, weight) );
               }
            }
         }
         var->pseudocostflag = PSEUDOCOST_NONE; /*lint !e641*/
      }

      /* free the buffer for the collected bound changes */
      SCIPsetFreeBufferArray(set, &updates);
   }

   return SCIP_OKAY;
}

/** updates the estimated value of a primal feasible solution for the focus node after the LP was solved */
static
SCIP_RETCODE updateEstimate(
   SCIP_SET*             set,                /**< global SCIP settings */
   SCIP_STAT*            stat,               /**< problem statistics */
   SCIP_TREE*            tree,               /**< branch and bound tree */
   SCIP_LP*              lp,                 /**< current LP data */
   SCIP_BRANCHCAND*      branchcand          /**< branching candidate storage */
   )
{
   SCIP_NODE* focusnode;
   SCIP_VAR** lpcands;
   SCIP_Real* lpcandsfrac;
   SCIP_Real estimate;
   int nlpcands;
   int i;

   assert(SCIPtreeHasFocusNodeLP(tree));

   /* estimate is only available if LP was solved to optimality */
   if( SCIPlpGetSolstat(lp) != SCIP_LPSOLSTAT_OPTIMAL || !SCIPlpIsRelax(lp) )
      return SCIP_OKAY;

   focusnode = SCIPtreeGetFocusNode(tree);
   assert(focusnode != NULL);

   /* get the fractional variables */
   SCIP_CALL( SCIPbranchcandGetLPCands(branchcand, set, stat, lp, &lpcands, NULL, &lpcandsfrac, &nlpcands, NULL) );

   /* calculate the estimate: lowerbound + sum(min{f_j * pscdown_j, (1-f_j) * pscup_j}) */
   estimate = SCIPnodeGetLowerbound(focusnode);
   for( i = 0; i < nlpcands; ++i )
   {
      SCIP_Real pscdown;
      SCIP_Real pscup;

      pscdown = SCIPvarGetPseudocost(lpcands[i], stat, 0.0-lpcandsfrac[i]);
      pscup = SCIPvarGetPseudocost(lpcands[i], stat, 1.0-lpcandsfrac[i]);
      estimate += MIN(pscdown, pscup);
   }
   SCIPnodeSetEstimate(focusnode, set, estimate);

   return SCIP_OKAY;
}

/** puts all constraints with initial flag TRUE into the LP */
static
SCIP_RETCODE initConssLP(
   BMS_BLKMEM*           blkmem,             /**< block memory buffers */
   SCIP_SET*             set,                /**< global SCIP settings */
   SCIP_SEPASTORE*       sepastore,          /**< separation storage */
   SCIP_STAT*            stat,               /**< dynamic problem statistics */
   SCIP_PROB*            prob,               /**< transformed problem after presolve */
   SCIP_TREE*            tree,               /**< branch and bound tree */
   SCIP_LP*              lp,                 /**< LP data */
   SCIP_BRANCHCAND*      branchcand,         /**< branching candidate storage */
   SCIP_EVENTQUEUE*      eventqueue,         /**< event queue */
   SCIP_EVENTFILTER*     eventfilter,        /**< global event filter */
   SCIP_Bool             root,               /**< is this the initial root LP? */
   SCIP_Bool*            cutoff              /**< pointer to store whether the node can be cut off */
   )
{
   int h;

   assert(set != NULL);
   assert(lp != NULL);
   assert(cutoff != NULL);
   
   /* inform separation storage, that LP is now filled with initial data */
   SCIPsepastoreStartInitialLP(sepastore);

   /* add LP relaxations of all initial constraints to LP */
   SCIPdebugMessage("init LP: initial rows\n");
   for( h = 0; h < set->nconshdlrs; ++h )
   {
      SCIP_CALL( SCIPconshdlrInitLP(set->conshdlrs[h], blkmem, set, stat) );
   }
   SCIP_CALL( SCIPsepastoreApplyCuts(sepastore, blkmem, set, stat, prob, tree, lp, branchcand,
         eventqueue, eventfilter, root, SCIP_EFFICIACYCHOICE_LP, cutoff) );

   /* inform separation storage, that initial LP setup is now finished */
   SCIPsepastoreEndInitialLP(sepastore);

  return SCIP_OKAY;
}

/** constructs the initial LP of the current node */
static
SCIP_RETCODE initLP(
   BMS_BLKMEM*           blkmem,             /**< block memory buffers */
   SCIP_SET*             set,                /**< global SCIP settings */
   SCIP_STAT*            stat,               /**< dynamic problem statistics */
   SCIP_PROB*            prob,               /**< transformed problem after presolve */
   SCIP_TREE*            tree,               /**< branch and bound tree */
   SCIP_LP*              lp,                 /**< LP data */
   SCIP_PRICESTORE*      pricestore,         /**< pricing storage */
   SCIP_SEPASTORE*       sepastore,          /**< separation storage */
   SCIP_BRANCHCAND*      branchcand,         /**< branching candidate storage */
   SCIP_EVENTQUEUE*      eventqueue,         /**< event queue */
   SCIP_EVENTFILTER*     eventfilter,        /**< global event filter */
   SCIP_Bool             root,               /**< is this the initial root LP? */
   SCIP_Bool*            cutoff              /**< pointer to store whether the node can be cut off */
   )
{
   SCIP_VAR* var;
   int v;

   assert(set != NULL);
   assert(prob != NULL);
   assert(lp != NULL);
   assert(cutoff != NULL);

   *cutoff = FALSE;

   /* at the root node, we have to add the initial variables as columns */
   if( root )
   {
      assert(SCIPlpGetNCols(lp) == 0);
      assert(SCIPlpGetNRows(lp) == 0);
      assert(lp->nremovablecols == 0);
      assert(lp->nremovablerows == 0);

      /* inform pricing storage, that LP is now filled with initial data */
      SCIPpricestoreStartInitialLP(pricestore);

      /* add all initial variables to LP */
      SCIPdebugMessage("init LP: initial columns\n");
      for( v = 0; v < prob->nvars; ++v )
      {
         var = prob->vars[v];
         assert(SCIPvarGetProbindex(var) >= 0);

         if( SCIPvarIsInitial(var) )
         {
            SCIP_CALL( SCIPpricestoreAddVar(pricestore, blkmem, set, eventqueue, lp, var, 0.0, TRUE) );
         }
      }
      assert(lp->nremovablecols == 0);
      SCIP_CALL( SCIPpricestoreApplyVars(pricestore, blkmem, set, stat, eventqueue, prob, tree, lp) );

      /* inform pricing storage, that initial LP setup is now finished */
      SCIPpricestoreEndInitialLP(pricestore);
   }

   /* put all initial constraints into the LP */
   SCIP_CALL( initConssLP(blkmem, set, sepastore, stat, prob, tree, lp, branchcand, eventqueue, eventfilter,
         root, cutoff) );

   return SCIP_OKAY;
}

/** constructs the LP of the current node, but does not load the LP state and warmstart information  */
SCIP_RETCODE SCIPconstructCurrentLP(
   BMS_BLKMEM*           blkmem,             /**< block memory buffers */
   SCIP_SET*             set,                /**< global SCIP settings */
   SCIP_STAT*            stat,               /**< dynamic problem statistics */
   SCIP_PROB*            prob,               /**< transformed problem after presolve */
   SCIP_TREE*            tree,               /**< branch and bound tree */
   SCIP_LP*              lp,                 /**< LP data */
   SCIP_PRICESTORE*      pricestore,         /**< pricing storage */
   SCIP_SEPASTORE*       sepastore,          /**< separation storage */
   SCIP_BRANCHCAND*      branchcand,         /**< branching candidate storage */
   SCIP_EVENTQUEUE*      eventqueue,         /**< event queue */
   SCIP_EVENTFILTER*     eventfilter,        /**< global event filter */
   SCIP_Bool*            cutoff              /**< pointer to store whether the node can be cut off */
   )
{
   SCIP_Bool initroot;

   assert(tree != NULL);
   assert(cutoff != NULL);

   *cutoff = FALSE;

   if( !SCIPtreeIsFocusNodeLPConstructed(tree) )
   {
      /* load the LP into the solver and load the LP state */
      SCIPdebugMessage("loading LP\n");
      SCIP_CALL( SCIPtreeLoadLP(tree, blkmem, set, eventqueue, eventfilter, lp, &initroot) );
      assert(initroot || SCIPnodeGetDepth(SCIPtreeGetFocusNode(tree)) > 0);
      assert(SCIPtreeIsFocusNodeLPConstructed(tree));

      /* setup initial LP relaxation of node */
      SCIP_CALL( initLP(blkmem, set, stat, prob, tree, lp, pricestore, sepastore, branchcand, eventqueue, eventfilter, initroot,
            cutoff) );
   }

   return SCIP_OKAY;
}

/** updates the primal ray stored in primal data
 * clears previously stored primal ray, if existing and there was no LP error
 * stores current primal ray, if LP is unbounded and there has been no error
 */
static
SCIP_RETCODE updatePrimalRay(
   BMS_BLKMEM*           blkmem,             /**< block memory buffers */
   SCIP_SET*             set,                /**< global SCIP settings */
   SCIP_STAT*            stat,               /**< dynamic problem statistics */
   SCIP_PROB*            prob,               /**< transformed problem after presolve */
   SCIP_PRIMAL*          primal,             /**< primal data */
   SCIP_TREE*            tree,               /**< branch and bound tree */
   SCIP_LP*              lp,                 /**< LP data */
   SCIP_Bool             lperror             /**< has there been an LP error? */
)
{
   assert(blkmem != NULL);
   assert(set != NULL);
   assert(stat != NULL);
   assert(prob != NULL);
   assert(primal != NULL);
   assert(tree != NULL);
   assert(lp != NULL);

   if( lperror )
      return SCIP_OKAY;

   /* clear previously stored primal ray, if any */
   if( primal->primalray != NULL )
   {
      SCIP_CALL( SCIPsolFree(&primal->primalray, blkmem, primal) );
   }

   /* store unbounded ray, if LP is unbounded */
   if( SCIPlpGetSolstat(lp) == SCIP_LPSOLSTAT_UNBOUNDEDRAY )
   {
      SCIP_VAR** vars;
      SCIP_Real* ray;
      int nvars;
      int i;

      SCIPdebugMessage("LP is unbounded, store primal ray\n");

      vars = prob->vars;
      nvars = prob->nvars;

      /* get buffer memory for storing the ray and load the ray values into it */
      SCIP_CALL( SCIPsetAllocBufferArray(set, &ray, nvars) );
      BMSclearMemoryArray(ray, nvars);
      SCIP_CALL( SCIPlpGetPrimalRay(lp, set, ray) );

      /* create solution to store the primal ray in */
      assert(primal->primalray == NULL);
      SCIP_CALL( SCIPsolCreate(&primal->primalray, blkmem, set, stat, primal, tree, NULL) );

      /* set values of all active variable in the solution that represents the primal ray */
      for( i = 0; i < nvars; i++ )
      {
         SCIP_CALL( SCIPsolSetVal(primal->primalray, set, stat, tree, vars[i], ray[i]) );
      }

      SCIPdebug( SCIP_CALL( SCIPprintRay(set->scip, primal->primalray, NULL, FALSE) ) );

      /* free memory for buffering the ray values */
      SCIPsetFreeBufferArray(set, &ray);
   }

   return SCIP_OKAY;
}

/** load and solve the initial LP of a node */
static
SCIP_RETCODE solveNodeInitialLP(
   BMS_BLKMEM*           blkmem,             /**< block memory buffers */
   SCIP_SET*             set,                /**< global SCIP settings */
   SCIP_MESSAGEHDLR*     messagehdlr,        /**< message handler */
   SCIP_STAT*            stat,               /**< dynamic problem statistics */
   SCIP_PROB*            prob,               /**< transformed problem after presolve */
   SCIP_PRIMAL*          primal,             /**< primal data */
   SCIP_TREE*            tree,               /**< branch and bound tree */
   SCIP_LP*              lp,                 /**< LP data */
   SCIP_PRICESTORE*      pricestore,         /**< pricing storage */
   SCIP_SEPASTORE*       sepastore,          /**< separation storage */
   SCIP_BRANCHCAND*      branchcand,         /**< branching candidate storage */
   SCIP_EVENTFILTER*     eventfilter,        /**< event filter for global (not variable dependent) events */
   SCIP_EVENTQUEUE*      eventqueue,         /**< event queue */
   SCIP_Bool*            cutoff,             /**< pointer to store whether the node can be cut off */
   SCIP_Bool*            lperror             /**< pointer to store whether an unresolved error in LP solving occured */
   )
{
   /* initializing variables for compiler warnings, which are not correct */
   SCIP_Real starttime = 0.0;
   SCIP_Longint nlpiterations = 0;
   SCIP_NODE* focusnode;

   assert(stat != NULL);
   assert(tree != NULL);
   assert(lp != NULL);
   assert(cutoff != NULL);
   assert(lperror != NULL);
   assert(SCIPtreeGetFocusNode(tree) != NULL);
   assert(SCIPnodeGetType(SCIPtreeGetFocusNode(tree)) == SCIP_NODETYPE_FOCUSNODE);

   *cutoff = FALSE;
   *lperror = FALSE;

   /* load the LP into the solver */
   SCIP_CALL( SCIPconstructCurrentLP(blkmem, set, stat, prob, tree, lp, pricestore, sepastore, branchcand, eventqueue,
         eventfilter, cutoff) );
   if( *cutoff )
      return SCIP_OKAY;

   /* load the LP state */
   SCIP_CALL( SCIPtreeLoadLPState(tree, blkmem, set, stat, eventqueue, lp) );

   focusnode = SCIPtreeGetFocusNode(tree);

   /* store current LP iteration count and solving time if we are at the root node */
   if( focusnode->depth == 0 )
   {
      nlpiterations = stat->nlpiterations;
      starttime = SCIPclockGetTime(stat->solvingtime);
   }

   /* solve initial LP */
   SCIPdebugMessage("node: solve initial LP\n");
   SCIP_CALL( SCIPlpSolveAndEval(lp, set, messagehdlr, blkmem, stat, eventqueue, eventfilter, prob,
         SCIPnodeGetDepth(SCIPtreeGetFocusNode(tree)) == 0 ? set->lp_rootiterlim : set->lp_iterlim, TRUE, TRUE, FALSE, lperror) );
   assert(lp->flushed);
   assert(lp->solved || *lperror);

   /* save time for very first LP in root node */
   if ( stat->nnodelps == 0 && focusnode->depth == 0 )
   {
      stat->firstlptime = SCIPclockGetTime(stat->solvingtime) - starttime;
   }

   /* remove previous primal ray, store new one if LP is unbounded */
   SCIP_CALL( updatePrimalRay(blkmem, set, stat, prob, primal, tree, lp, *lperror) );

   if( !(*lperror) )
   {
      SCIP_EVENT event;

      if( SCIPlpGetSolstat(lp) != SCIP_LPSOLSTAT_ITERLIMIT && SCIPlpGetSolstat(lp) != SCIP_LPSOLSTAT_TIMELIMIT )
      {
         /* issue FIRSTLPSOLVED event */
         SCIP_CALL( SCIPeventChgType(&event, SCIP_EVENTTYPE_FIRSTLPSOLVED) );
         SCIP_CALL( SCIPeventChgNode(&event, SCIPtreeGetFocusNode(tree)) );
         SCIP_CALL( SCIPeventProcess(&event, set, NULL, NULL, NULL, eventfilter) );
      }
      
      /* update pseudo cost values for integer variables (always) and for continuous variables (if not delayed) */
      SCIP_CALL( updatePseudocost(set, stat, prob, tree, lp, TRUE, !set->branch_delaypscost) );

      /* update lower bound of current node w.r.t. initial lp */
      assert(!(*cutoff));
      if( (SCIPlpGetSolstat(lp) == SCIP_LPSOLSTAT_OPTIMAL || SCIPlpGetSolstat(lp) == SCIP_LPSOLSTAT_UNBOUNDEDRAY
	    || SCIPlpGetSolstat(lp) == SCIP_LPSOLSTAT_OBJLIMIT)
	 && SCIPprobAllColsInLP(prob, set, lp) && SCIPlpIsRelax(lp) )
      {
	 SCIP_CALL( SCIPnodeUpdateLowerboundLP(focusnode, set, stat, prob, lp) );

         /* if this is the first LP solved at the root, store its iteration count and solution value */
         if( stat->nnodelps == 0 && focusnode->depth == 0 )
         {
            SCIP_Real lowerbound;

            assert(stat->nrootfirstlpiterations == 0);
            stat->nrootfirstlpiterations = stat->nlpiterations - nlpiterations;

            if( set->misc_exactsolve )
            {
               SCIP_CALL( SCIPlpGetProvedLowerbound(lp, set, &lowerbound) );
            }
            else
               lowerbound = SCIPlpGetObjval(lp, set, prob);

            stat->firstlpdualbound = SCIPprobExternObjval(prob, set, lowerbound);
         }
      }
   }

   return SCIP_OKAY;
}

/** makes sure the LP is flushed and solved */
static
SCIP_RETCODE separationRoundResolveLP(
   BMS_BLKMEM*           blkmem,             /**< block memory buffers */
   SCIP_SET*             set,                /**< global SCIP settings */
   SCIP_MESSAGEHDLR*     messagehdlr,        /**< message handler */
   SCIP_STAT*            stat,               /**< dynamic problem statistics */
   SCIP_EVENTQUEUE*      eventqueue,         /**< event queue */
   SCIP_EVENTFILTER*     eventfilter,        /**< global event filter */
   SCIP_PROB*            prob,               /**< transformed problem after presolve */
   SCIP_PRIMAL*          primal,             /**< primal data */
   SCIP_TREE*            tree,               /**< branch and bound tree */
   SCIP_LP*              lp,                 /**< LP data */
   SCIP_Bool*            lperror,            /**< pointer to store whether an unresolved error in LP solving occured */
   SCIP_Bool*            mustsepa,           /**< pointer to store TRUE if additional separation rounds should be performed */
   SCIP_Bool*            mustprice           /**< pointer to store TRUE if additional pricing rounds should be performed */
   )
{
   assert(lp != NULL);
   assert(lperror != NULL);
   assert(mustsepa != NULL);
   assert(mustprice != NULL);

   /* if bound changes were applied in the separation round, we have to resolve the LP */
   if( !lp->flushed )
   {
      /* solve LP (with dual simplex) */
      SCIPdebugMessage("separation: resolve LP\n");
      SCIP_CALL( SCIPlpSolveAndEval(lp, set, messagehdlr, blkmem, stat, eventqueue, eventfilter, prob, set->lp_iterlim, FALSE, TRUE, FALSE, lperror) );
      assert(lp->flushed);
      assert(lp->solved || *lperror);
      *mustsepa = TRUE;
      *mustprice = TRUE;

      /* remove previous primal ray, store new one if LP is unbounded */
      SCIP_CALL( updatePrimalRay(blkmem, set, stat, prob, primal, tree, lp, *lperror) );
   }

   return SCIP_OKAY;
}

/** applies one round of LP separation */
static
SCIP_RETCODE separationRoundLP(
   BMS_BLKMEM*           blkmem,             /**< block memory buffers */
   SCIP_SET*             set,                /**< global SCIP settings */
   SCIP_MESSAGEHDLR*     messagehdlr,        /**< message handler */
   SCIP_STAT*            stat,               /**< dynamic problem statistics */
   SCIP_EVENTQUEUE*      eventqueue,         /**< event queue */
   SCIP_EVENTFILTER*     eventfilter,        /**< global event filter */
   SCIP_PROB*            prob,               /**< transformed problem after presolve */
   SCIP_PRIMAL*          primal,             /**< primal data */
   SCIP_TREE*            tree,               /**< branch and bound tree */
   SCIP_LP*              lp,                 /**< LP data */
   SCIP_SEPASTORE*       sepastore,          /**< separation storage */
   int                   actdepth,           /**< current depth in the tree */
   SCIP_Real             bounddist,          /**< current relative distance of local dual bound to global dual bound */
   SCIP_Bool             onlydelayed,        /**< should only delayed separators be called? */
   SCIP_Bool*            delayed,            /**< pointer to store whether a separator was delayed */
   SCIP_Bool*            enoughcuts,         /**< pointer to store whether enough cuts have been found this round */
   SCIP_Bool*            cutoff,             /**< pointer to store whether the node can be cut off */
   SCIP_Bool*            lperror,            /**< pointer to store whether an unresolved error in LP solving occured */
   SCIP_Bool*            mustsepa,           /**< pointer to store TRUE if additional separation rounds should be performed */
   SCIP_Bool*            mustprice           /**< pointer to store TRUE if additional pricing rounds should be performed */
   )
{
   SCIP_RESULT result;
   int i;
   SCIP_Bool consadded;
   SCIP_Bool root;

   assert(set != NULL);
   assert(lp != NULL);
   assert(set->conshdlrs_sepa != NULL);
   assert(delayed != NULL);
   assert(enoughcuts != NULL);
   assert(cutoff != NULL);
   assert(lperror != NULL);

   root = (actdepth == 0);
   *delayed = FALSE;
   *enoughcuts = (SCIPsepastoreGetNCuts(sepastore) >= 2 * (SCIP_Longint)SCIPsetGetSepaMaxcuts(set, root));
   *lperror = FALSE;
   consadded = FALSE;

   SCIPdebugMessage("calling separators on LP solution in depth %d (onlydelayed: %u)\n", actdepth, onlydelayed);

   /* sort separators by priority */
   SCIPsetSortSepas(set);

   /* call LP separators with nonnegative priority */
   for( i = 0; i < set->nsepas && !(*cutoff) && !(*lperror) && !(*enoughcuts) && lp->flushed && lp->solved
           && (SCIPlpGetSolstat(lp) == SCIP_LPSOLSTAT_OPTIMAL || SCIPlpGetSolstat(lp) == SCIP_LPSOLSTAT_UNBOUNDEDRAY);
        ++i )
   {
      if( SCIPsepaGetPriority(set->sepas[i]) < 0 )
         continue;

      if( onlydelayed && !SCIPsepaWasLPDelayed(set->sepas[i]) )
         continue;

      SCIPdebugMessage(" -> executing separator <%s> with priority %d\n",
         SCIPsepaGetName(set->sepas[i]), SCIPsepaGetPriority(set->sepas[i]));
      SCIP_CALL( SCIPsepaExecLP(set->sepas[i], set, stat, sepastore, actdepth, bounddist, onlydelayed, &result) );
      *cutoff = *cutoff || (result == SCIP_CUTOFF);
      consadded = consadded || (result == SCIP_CONSADDED);
      *enoughcuts = *enoughcuts || (SCIPsepastoreGetNCuts(sepastore) >= 2 * (SCIP_Longint)SCIPsetGetSepaMaxcuts(set, root)) || (result == SCIP_NEWROUND);
      *delayed = *delayed || (result == SCIP_DELAYED);

      if( !(*cutoff) )
      {
         /* make sure the LP is solved (after adding bound changes, LP has to be flushed and resolved) */
         SCIP_CALL( separationRoundResolveLP(blkmem, set, messagehdlr, stat, eventqueue, eventfilter, prob, primal, tree, lp, lperror, mustsepa, mustprice) );
      }
      else
      {
         SCIPdebugMessage(" -> separator <%s> detected cutoff\n", SCIPsepaGetName(set->sepas[i]));
      }

      /* if we work off the delayed separators, we stop immediately if a cut was found */
      if( onlydelayed && (result == SCIP_CONSADDED || result == SCIP_REDUCEDDOM || result == SCIP_SEPARATED || result == SCIP_NEWROUND) )
      {
         SCIPdebugMessage(" -> delayed separator <%s> found a cut\n", SCIPsepaGetName(set->sepas[i]));
         *delayed = TRUE;
         return SCIP_OKAY;
      }
   }

   /* try separating constraints of the constraint handlers */
   for( i = 0; i < set->nconshdlrs && !(*cutoff) && !(*lperror) && !(*enoughcuts) && lp->flushed && lp->solved
           && (SCIPlpGetSolstat(lp) == SCIP_LPSOLSTAT_OPTIMAL || SCIPlpGetSolstat(lp) == SCIP_LPSOLSTAT_UNBOUNDEDRAY);
        ++i )
   {
      if( onlydelayed && !SCIPconshdlrWasLPSeparationDelayed(set->conshdlrs_sepa[i]) )
         continue;

      SCIPdebugMessage(" -> executing separation of constraint handler <%s> with priority %d\n",
         SCIPconshdlrGetName(set->conshdlrs_sepa[i]), SCIPconshdlrGetSepaPriority(set->conshdlrs_sepa[i]));
      SCIP_CALL( SCIPconshdlrSeparateLP(set->conshdlrs_sepa[i], blkmem, set, stat, sepastore, actdepth, onlydelayed,
            &result) );
      *cutoff = *cutoff || (result == SCIP_CUTOFF);
      consadded = consadded || (result == SCIP_CONSADDED);
      *enoughcuts = *enoughcuts || (SCIPsepastoreGetNCuts(sepastore) >= 2 * (SCIP_Longint)SCIPsetGetSepaMaxcuts(set, root)) || (result == SCIP_NEWROUND);
      *delayed = *delayed || (result == SCIP_DELAYED);

      if( !(*cutoff) )
      {
         /* make sure the LP is solved (after adding bound changes, LP has to be flushed and resolved) */
         SCIP_CALL( separationRoundResolveLP(blkmem, set, messagehdlr, stat, eventqueue, eventfilter, prob, primal, tree, lp, lperror, mustsepa, mustprice) );
      }
      else
      {
         SCIPdebugMessage(" -> constraint handler <%s> detected cutoff in separation\n", SCIPconshdlrGetName(set->conshdlrs_sepa[i]));
      }

      /* if we work off the delayed separators, we stop immediately if a cut was found */
      if( onlydelayed && (result == SCIP_CONSADDED || result == SCIP_REDUCEDDOM || result == SCIP_SEPARATED || result == SCIP_NEWROUND) )
      {
         SCIPdebugMessage(" -> delayed constraint handler <%s> found a cut\n",
            SCIPconshdlrGetName(set->conshdlrs_sepa[i]));
         *delayed = TRUE;
         return SCIP_OKAY;
      }
   }

   /* call LP separators with negative priority */
   for( i = 0; i < set->nsepas && !(*cutoff) && !(*lperror) && !(*enoughcuts) && lp->flushed && lp->solved
           && (SCIPlpGetSolstat(lp) == SCIP_LPSOLSTAT_OPTIMAL || SCIPlpGetSolstat(lp) == SCIP_LPSOLSTAT_UNBOUNDEDRAY);
        ++i )
   {
      if( SCIPsepaGetPriority(set->sepas[i]) >= 0 )
         continue;

      if( onlydelayed && !SCIPsepaWasLPDelayed(set->sepas[i]) )
         continue;

      SCIPdebugMessage(" -> executing separator <%s> with priority %d\n",
         SCIPsepaGetName(set->sepas[i]), SCIPsepaGetPriority(set->sepas[i]));
      SCIP_CALL( SCIPsepaExecLP(set->sepas[i], set, stat, sepastore, actdepth, bounddist, onlydelayed, &result) );
      *cutoff = *cutoff || (result == SCIP_CUTOFF);
      consadded = consadded || (result == SCIP_CONSADDED);
      *enoughcuts = *enoughcuts || (SCIPsepastoreGetNCuts(sepastore) >= 2 * (SCIP_Longint)SCIPsetGetSepaMaxcuts(set, root)) || (result == SCIP_NEWROUND);
      *delayed = *delayed || (result == SCIP_DELAYED);

      if( !(*cutoff) )
      {
         /* make sure the LP is solved (after adding bound changes, LP has to be flushed and resolved) */
         SCIP_CALL( separationRoundResolveLP(blkmem, set, messagehdlr, stat, eventqueue, eventfilter, prob, primal, tree, lp, lperror, mustsepa, mustprice) );
      }
      else
      {
         SCIPdebugMessage(" -> separator <%s> detected cutoff\n", SCIPsepaGetName(set->sepas[i]));
      }

      /* if we work off the delayed separators, we stop immediately if a cut was found */
      if( onlydelayed && (result == SCIP_CONSADDED || result == SCIP_REDUCEDDOM || result == SCIP_SEPARATED || result == SCIP_NEWROUND) )
      {
         SCIPdebugMessage(" -> delayed separator <%s> found a cut\n", SCIPsepaGetName(set->sepas[i]));
         *delayed = TRUE;
         return SCIP_OKAY;
      }
   }

   /* process the constraints that were added during this separation round */
   while( consadded )
   {
      assert(!onlydelayed);
      consadded = FALSE;

      for( i = 0; i < set->nconshdlrs && !(*cutoff) && !(*lperror) && !(*enoughcuts) && lp->flushed && lp->solved
              && (SCIPlpGetSolstat(lp) == SCIP_LPSOLSTAT_OPTIMAL || SCIPlpGetSolstat(lp) == SCIP_LPSOLSTAT_UNBOUNDEDRAY);
           ++i )
      {
         SCIPdebugMessage(" -> executing separation of constraint handler <%s> with priority %d\n",
            SCIPconshdlrGetName(set->conshdlrs_sepa[i]), SCIPconshdlrGetSepaPriority(set->conshdlrs_sepa[i]));
         SCIP_CALL( SCIPconshdlrSeparateLP(set->conshdlrs_sepa[i], blkmem, set, stat, sepastore, actdepth, onlydelayed,
            &result) );
         *cutoff = *cutoff || (result == SCIP_CUTOFF);
         consadded = consadded || (result == SCIP_CONSADDED);
         *enoughcuts = *enoughcuts || (SCIPsepastoreGetNCuts(sepastore) >= 2 * (SCIP_Longint)SCIPsetGetSepaMaxcuts(set, root)) || (result == SCIP_NEWROUND);
         *delayed = *delayed || (result == SCIP_DELAYED);

         if( !(*cutoff) )
         {
            /* make sure the LP is solved (after adding bound changes, LP has to be flushed and resolved) */
            SCIP_CALL( separationRoundResolveLP(blkmem, set, messagehdlr, stat, eventqueue, eventfilter, prob, primal, tree, lp, lperror, mustsepa, mustprice) );
         }
         else
         {
            SCIPdebugMessage(" -> constraint handler <%s> detected cutoff in separation\n", SCIPconshdlrGetName(set->conshdlrs_sepa[i]));
         }
      }
   }

   SCIPdebugMessage(" -> separation round finished: delayed=%u, enoughcuts=%u, lpflushed=%u, cutoff=%u\n",
      *delayed, *enoughcuts, lp->flushed, *cutoff);

   return SCIP_OKAY;
}

/** applies one round of separation on the given primal solution */
static
SCIP_RETCODE separationRoundSol(
   BMS_BLKMEM*           blkmem,             /**< block memory buffers */
   SCIP_SET*             set,                /**< global SCIP settings */
   SCIP_STAT*            stat,               /**< dynamic problem statistics */
   SCIP_SEPASTORE*       sepastore,          /**< separation storage */
   SCIP_SOL*             sol,                /**< primal solution that should be separated, or NULL for LP solution */
   int                   actdepth,           /**< current depth in the tree */
   SCIP_Bool             onlydelayed,        /**< should only delayed separators be called? */
   SCIP_Bool*            delayed,            /**< pointer to store whether a separator was delayed */
   SCIP_Bool*            enoughcuts,         /**< pointer to store whether enough cuts have been found this round */
   SCIP_Bool*            cutoff              /**< pointer to store whether the node can be cut off */
   )
{
   SCIP_RESULT result;
   int i;
   SCIP_Bool consadded;
   SCIP_Bool root;

   assert(set != NULL);
   assert(set->conshdlrs_sepa != NULL);
   assert(delayed != NULL);
   assert(enoughcuts != NULL);
   assert(cutoff != NULL);

   *delayed = FALSE;
   *enoughcuts = FALSE;
   consadded = FALSE;
   root = (actdepth == 0);

   SCIPdebugMessage("calling separators on primal solution in depth %d (onlydelayed: %u)\n", actdepth, onlydelayed);

   /* sort separators by priority */
   SCIPsetSortSepas(set);

   /* call separators with nonnegative priority */
   for( i = 0; i < set->nsepas && !(*cutoff) && !(*enoughcuts) && !SCIPsolveIsStopped(set, stat, FALSE); ++i )
   {
      if( SCIPsepaGetPriority(set->sepas[i]) < 0 )
         continue;

      if( onlydelayed && !SCIPsepaWasSolDelayed(set->sepas[i]) )
         continue;

      SCIP_CALL( SCIPsepaExecSol(set->sepas[i], set, stat, sepastore, sol, actdepth, onlydelayed, &result) );
      *cutoff = *cutoff || (result == SCIP_CUTOFF);
      consadded = consadded || (result == SCIP_CONSADDED);
      *enoughcuts = *enoughcuts || (SCIPsepastoreGetNCuts(sepastore) >= 2 * (SCIP_Longint)SCIPsetGetSepaMaxcuts(set, root)) || (result == SCIP_NEWROUND);
      *delayed = *delayed || (result == SCIP_DELAYED);
      if( *cutoff )
      {
         SCIPdebugMessage(" -> separator <%s> detected cutoff\n", SCIPsepaGetName(set->sepas[i]));
      }

      /* if we work off the delayed separators, we stop immediately if a cut was found */
      if( onlydelayed && (result == SCIP_CONSADDED || result == SCIP_REDUCEDDOM || result == SCIP_SEPARATED || result == SCIP_NEWROUND) )
      {
         *delayed = TRUE;
         return SCIP_OKAY;
      }
   }

   /* try separating constraints of the constraint handlers */
   for( i = 0; i < set->nconshdlrs && !(*cutoff) && !(*enoughcuts) && !SCIPsolveIsStopped(set, stat, FALSE); ++i )
   {
      if( onlydelayed && !SCIPconshdlrWasSolSeparationDelayed(set->conshdlrs_sepa[i]) )
         continue;

      SCIP_CALL( SCIPconshdlrSeparateSol(set->conshdlrs_sepa[i], blkmem, set, stat, sepastore, sol, actdepth, onlydelayed,
            &result) );
      *cutoff = *cutoff || (result == SCIP_CUTOFF);
      consadded = consadded || (result == SCIP_CONSADDED);
      *enoughcuts = *enoughcuts || (SCIPsepastoreGetNCuts(sepastore) >= 2 * (SCIP_Longint)SCIPsetGetSepaMaxcuts(set, root)) || (result == SCIP_NEWROUND);
      *delayed = *delayed || (result == SCIP_DELAYED);
      if( *cutoff )
      {
         SCIPdebugMessage(" -> constraint handler <%s> detected cutoff in separation\n",
            SCIPconshdlrGetName(set->conshdlrs_sepa[i]));
      }

      /* if we work off the delayed separators, we stop immediately if a cut was found */
      if( onlydelayed && (result == SCIP_CONSADDED || result == SCIP_REDUCEDDOM || result == SCIP_SEPARATED || result == SCIP_NEWROUND) )
      {
         *delayed = TRUE;
         return SCIP_OKAY;
      }
   }

   /* call separators with negative priority */
   for( i = 0; i < set->nsepas && !(*cutoff) && !(*enoughcuts) && !SCIPsolveIsStopped(set, stat, FALSE); ++i )
   {
      if( SCIPsepaGetPriority(set->sepas[i]) >= 0 )
         continue;

      if( onlydelayed && !SCIPsepaWasSolDelayed(set->sepas[i]) )
         continue;

      SCIP_CALL( SCIPsepaExecSol(set->sepas[i], set, stat, sepastore, sol, actdepth, onlydelayed, &result) );
      *cutoff = *cutoff || (result == SCIP_CUTOFF);
      consadded = consadded || (result == SCIP_CONSADDED);
      *enoughcuts = *enoughcuts || (SCIPsepastoreGetNCuts(sepastore) >= 2 * (SCIP_Longint)SCIPsetGetSepaMaxcuts(set, root)) || (result == SCIP_NEWROUND);
      *delayed = *delayed || (result == SCIP_DELAYED);
      if( *cutoff )
      {
         SCIPdebugMessage(" -> separator <%s> detected cutoff\n", SCIPsepaGetName(set->sepas[i]));
      }

      /* if we work off the delayed separators, we stop immediately if a cut was found */
      if( onlydelayed && (result == SCIP_CONSADDED || result == SCIP_REDUCEDDOM || result == SCIP_SEPARATED || result == SCIP_NEWROUND) )
      {
         *delayed = TRUE;
         return SCIP_OKAY;
      }
   }

   /* process the constraints that were added during this separation round */
   while( consadded )
   {
      assert(!onlydelayed);
      consadded = FALSE;

      for( i = 0; i < set->nconshdlrs && !(*cutoff) && !(*enoughcuts) && !SCIPsolveIsStopped(set, stat, FALSE); ++i )
      {
         SCIP_CALL( SCIPconshdlrSeparateSol(set->conshdlrs_sepa[i], blkmem, set, stat, sepastore, sol, actdepth, onlydelayed, &result) );
         *cutoff = *cutoff || (result == SCIP_CUTOFF);
         consadded = consadded || (result == SCIP_CONSADDED);
         *enoughcuts = *enoughcuts || (SCIPsepastoreGetNCuts(sepastore) >= 2 * (SCIP_Longint)SCIPsetGetSepaMaxcuts(set, root)) || (result == SCIP_NEWROUND);
         *delayed = *delayed || (result == SCIP_DELAYED);
         if( *cutoff )
         {
            SCIPdebugMessage(" -> constraint handler <%s> detected cutoff in separation\n",
               SCIPconshdlrGetName(set->conshdlrs_sepa[i]));
         }
      }
   }

   SCIPdebugMessage(" -> separation round finished: delayed=%u, enoughcuts=%u, cutoff=%u\n",
      *delayed, *enoughcuts, *cutoff);

   return SCIP_OKAY;
}

/** applies one round of separation on the given primal solution or on the LP solution */
SCIP_RETCODE SCIPseparationRound(
   BMS_BLKMEM*           blkmem,             /**< block memory buffers */
   SCIP_SET*             set,                /**< global SCIP settings */
   SCIP_MESSAGEHDLR*     messagehdlr,        /**< message handler */
   SCIP_STAT*            stat,               /**< dynamic problem statistics */
   SCIP_EVENTQUEUE*      eventqueue,         /**< event queue */
   SCIP_EVENTFILTER*     eventfilter,        /**< global event filter */
   SCIP_PROB*            prob,               /**< transformed problem after presolve */
   SCIP_PRIMAL*          primal,             /**< primal data */
   SCIP_TREE*            tree,               /**< branch and bound tree */
   SCIP_LP*              lp,                 /**< LP data */
   SCIP_SEPASTORE*       sepastore,          /**< separation storage */
   SCIP_SOL*             sol,                /**< primal solution that should be separated, or NULL for LP solution */
   int                   actdepth,           /**< current depth in the tree */
   SCIP_Bool             onlydelayed,        /**< should only delayed separators be called? */
   SCIP_Bool*            delayed,            /**< pointer to store whether a separator was delayed */
   SCIP_Bool*            cutoff              /**< pointer to store whether the node can be cut off */
   )
{
   SCIP_Bool enoughcuts;

   assert(delayed != NULL);
   assert(cutoff != NULL);

   *delayed = FALSE;
   *cutoff = FALSE;
   enoughcuts = FALSE;

   if( sol == NULL )
   {
      SCIP_Bool lperror;
      SCIP_Bool mustsepa;
      SCIP_Bool mustprice;

      /* apply a separation round on the LP solution */
      lperror = FALSE;
      mustsepa = FALSE;
      mustprice = FALSE;
      SCIP_CALL( separationRoundLP(blkmem, set, messagehdlr, stat, eventqueue, eventfilter, prob, primal, tree, lp, sepastore, actdepth, 0.0, onlydelayed, delayed, &enoughcuts,
            cutoff, &lperror, &mustsepa, &mustprice) );
   }
   else
   {
      /* apply a separation round on the given primal solution */
      SCIP_CALL( separationRoundSol(blkmem, set, stat, sepastore, sol, actdepth, onlydelayed, delayed, &enoughcuts, cutoff) );
   }

   return SCIP_OKAY;
}

/** solves the current LP completely with pricing in new variables */
SCIP_RETCODE SCIPpriceLoop(
   BMS_BLKMEM*           blkmem,             /**< block memory buffers */
   SCIP_SET*             set,                /**< global SCIP settings */
   SCIP_MESSAGEHDLR*     messagehdlr,        /**< message handler */
   SCIP_STAT*            stat,               /**< dynamic problem statistics */
   SCIP_PROB*            prob,               /**< transformed problem after presolve */
   SCIP_PRIMAL*          primal,             /**< primal data */
   SCIP_TREE*            tree,               /**< branch and bound tree */
   SCIP_LP*              lp,                 /**< LP data */
   SCIP_PRICESTORE*      pricestore,         /**< pricing storage */
   SCIP_SEPASTORE*       sepastore,          /**< separation storage */
   SCIP_BRANCHCAND*      branchcand,         /**< branching candidate storage */
   SCIP_EVENTQUEUE*      eventqueue,         /**< event queue */
   SCIP_EVENTFILTER*     eventfilter,        /**< global event filter */
   SCIP_Bool             pretendroot,        /**< should the pricers be called as if we are at the root node? */
   SCIP_Bool             displayinfo,        /**< should info lines be displayed after each pricing round? */
   int                   maxpricerounds,     /**< maximal number of pricing rounds (-1: no limit);
                                              *   a finite limit means that the LP might not be solved to optimality! */
   int*                  npricedcolvars,     /**< pointer to store number of column variables after problem vars were priced */
   SCIP_Bool*            mustsepa,           /**< pointer to store TRUE if a separation round should follow */
   SCIP_Real*            lowerbound,         /**< lower bound computed by the pricers */
   SCIP_Bool*            lperror,            /**< pointer to store whether an unresolved error in LP solving occured */
   SCIP_Bool*            aborted             /**< pointer to store whether the pricing was aborted and the lower bound must 
                                              *   not be used */
   )
{
   int npricerounds;
   SCIP_Bool mustprice;
   SCIP_Bool cutoff;

   assert(prob != NULL);
   assert(lp != NULL);
   assert(lp->flushed);
   assert(lp->solved);
   assert(npricedcolvars != NULL);
   assert(mustsepa != NULL);
   assert(lperror != NULL);
   assert(lowerbound != NULL);
   assert(aborted != NULL);

   *npricedcolvars = prob->ncolvars;
   *lperror = FALSE;
   *aborted = FALSE;

   /* if the LP is unbounded, we don't need to price */
   mustprice = (SCIPlpGetSolstat(lp) == SCIP_LPSOLSTAT_OPTIMAL 
      || SCIPlpGetSolstat(lp) == SCIP_LPSOLSTAT_INFEASIBLE 
      || SCIPlpGetSolstat(lp) == SCIP_LPSOLSTAT_OBJLIMIT);

   /* if all the variables are already in the LP, we don't need to price */
   mustprice = mustprice && !SCIPprobAllColsInLP(prob, set, lp);

   /* check if infinite number of pricing rounds should be used */
   if( maxpricerounds == -1 )
      maxpricerounds = INT_MAX;

   /* pricing (has to be done completely to get a valid lower bound) */
   npricerounds = 0;
   while( !(*lperror) && mustprice && npricerounds < maxpricerounds )
   {
      SCIP_Bool enoughvars;
      SCIP_RESULT result;
      SCIP_Real lb;
      SCIP_Bool foundsol;
      int p;

      assert(lp->flushed);
      assert(lp->solved);
      assert(SCIPlpGetSolstat(lp) != SCIP_LPSOLSTAT_UNBOUNDEDRAY);

      /* check if pricing loop should be aborted */
      if( SCIPsolveIsStopped(set, stat, FALSE) )
      {
         /* do not print the warning message if we stopped because the problem is solved */
         if( !SCIPsetIsLE(set, SCIPgetUpperbound(set->scip), SCIPgetLowerbound(set->scip)) )
            SCIPmessagePrintWarning(messagehdlr, "pricing has been interrupted -- LP of current node is invalid\n");

         *aborted = TRUE;
         break;
      }

      /* call primal heuristics which are callable during pricing */
      SCIP_CALL( SCIPprimalHeuristics(set, stat, prob, primal, tree, lp, NULL, SCIP_HEURTIMING_DURINGPRICINGLOOP, &foundsol) );

      /* price problem variables */
      SCIPdebugMessage("problem variable pricing\n");
      assert(SCIPpricestoreGetNVars(pricestore) == 0);
      assert(SCIPpricestoreGetNBoundResets(pricestore) == 0);
      SCIP_CALL( SCIPpricestoreAddProbVars(pricestore, blkmem, set, stat, prob, tree, lp, branchcand, eventqueue) );
      *npricedcolvars = prob->ncolvars;

      /* call external pricers to create additional problem variables */
      SCIPdebugMessage("external variable pricing\n");

      /* sort pricer algorithms by priority */
      SCIPsetSortPricers(set);

      /* call external pricer algorithms, that are active for the current problem */
      enoughvars = (SCIPpricestoreGetNVars(pricestore) >= SCIPsetGetPriceMaxvars(set, pretendroot)/2 + 1);
      for( p = 0; p < set->nactivepricers && !enoughvars; ++p )
      {
         SCIP_CALL( SCIPpricerExec(set->pricers[p], set, prob, lp, pricestore, &lb, &result) );
         assert(result == SCIP_DIDNOTRUN || result == SCIP_SUCCESS);
         SCIPdebugMessage("pricing: pricer %s returned result = %s, lowerbound = %f\n",
            SCIPpricerGetName(set->pricers[p]), (result == SCIP_DIDNOTRUN ? "didnotrun" : "success"), lb);
         enoughvars = enoughvars || (SCIPpricestoreGetNVars(pricestore) >= (SCIPsetGetPriceMaxvars(set, pretendroot)+1)/2);
         *aborted = ( (*aborted) || (result == SCIP_DIDNOTRUN) );
         *lowerbound = MAX(*lowerbound, lb);
      }

      /* apply the priced variables to the LP */
      SCIP_CALL( SCIPpricestoreApplyVars(pricestore, blkmem, set, stat, eventqueue, prob, tree, lp) );
      assert(SCIPpricestoreGetNVars(pricestore) == 0);
      assert(!lp->flushed || lp->solved);
      mustprice = !lp->flushed || (prob->ncolvars != *npricedcolvars);
      *mustsepa = *mustsepa || !lp->flushed;

      /* after adding columns, the LP should be primal feasible such that primal simplex is applicable;
       * if LP was infeasible, we have to use dual simplex
       */
      SCIPdebugMessage("pricing: solve LP\n");
      SCIP_CALL( SCIPlpSolveAndEval(lp, set, messagehdlr, blkmem, stat, eventqueue, eventfilter, prob, -1LL, FALSE, TRUE, FALSE, lperror) );
      assert(lp->flushed);
      assert(lp->solved || *lperror);

      /* reset bounds temporarily set by pricer to their original values */
      SCIPdebugMessage("pricing: reset bounds\n");
      SCIP_CALL( SCIPpricestoreResetBounds(pricestore, blkmem, set, stat, lp, branchcand, eventqueue) );
      assert(SCIPpricestoreGetNVars(pricestore) == 0);
      assert(SCIPpricestoreGetNBoundResets(pricestore) == 0);
      assert(!lp->flushed || lp->solved || *lperror);

      /* put all initial constraints into the LP */
      SCIP_CALL( initConssLP(blkmem, set, sepastore, stat, prob, tree, lp, branchcand, eventqueue, eventfilter,
            pretendroot, &cutoff) );
      assert(cutoff == FALSE);

      mustprice = mustprice || !lp->flushed || (prob->ncolvars != *npricedcolvars);
      *mustsepa = *mustsepa || !lp->flushed;

      /* solve LP again after resetting bounds and adding new initial constraints (with dual simplex) */
      SCIPdebugMessage("pricing: solve LP after resetting bounds and adding new initial constraints\n");
      SCIP_CALL( SCIPlpSolveAndEval(lp, set, messagehdlr, blkmem, stat, eventqueue, eventfilter, prob, -1LL, FALSE, FALSE, FALSE, lperror) );
      assert(lp->flushed);
      assert(lp->solved || *lperror);

      /* remove previous primal ray, store new one if LP is unbounded */
      SCIP_CALL( updatePrimalRay(blkmem, set, stat, prob, primal, tree, lp, *lperror) );

      /* increase pricing round counter */
      stat->npricerounds++;
      npricerounds++;

      /* display node information line */
      if( displayinfo && mustprice )
      {
         if( (SCIP_VERBLEVEL)set->disp_verblevel >= SCIP_VERBLEVEL_FULL
             || ((SCIP_VERBLEVEL)set->disp_verblevel >= SCIP_VERBLEVEL_HIGH && npricerounds % 100 == 1) )
         {
            SCIP_CALL( SCIPdispPrintLine(set, messagehdlr, stat, NULL, TRUE) );
         }
      }

      /* if the LP is unbounded, we can stop pricing */
      mustprice = mustprice && 
         (SCIPlpGetSolstat(lp) == SCIP_LPSOLSTAT_OPTIMAL 
            || SCIPlpGetSolstat(lp) == SCIP_LPSOLSTAT_INFEASIBLE
          || SCIPlpGetSolstat(lp) == SCIP_LPSOLSTAT_OBJLIMIT );

      /* if the lower bound is already higher than the cutoff bound, we can stop pricing */
      mustprice = mustprice && SCIPsetIsLT(set, *lowerbound, primal->cutoffbound);
   }
   assert(lp->flushed);
   assert(lp->solved || *lperror);

   *aborted = ( (*aborted) || (*lperror) || SCIPlpGetSolstat(lp) == SCIP_LPSOLSTAT_NOTSOLVED 
      || SCIPlpGetSolstat(lp) == SCIP_LPSOLSTAT_ERROR || npricerounds == maxpricerounds );

   /* set information, whether the current lp is a valid relaxation of the current problem */
   SCIPlpSetIsRelax(lp, !(*aborted));

   return SCIP_OKAY;
}

/** separates cuts of the cut pool */
static
SCIP_RETCODE cutpoolSeparate(
   SCIP_CUTPOOL*         cutpool,            /**< cut pool */
   BMS_BLKMEM*           blkmem,             /**< block memory */
   SCIP_SET*             set,                /**< global SCIP settings */
   SCIP_STAT*            stat,               /**< problem statistics data */
   SCIP_EVENTQUEUE*      eventqueue,         /**< event queue */
   SCIP_EVENTFILTER*     eventfilter,        /**< event filter for global events */
   SCIP_LP*              lp,                 /**< current LP data */
   SCIP_SEPASTORE*       sepastore,          /**< separation storage */
   SCIP_Bool             cutpoolisdelayed,   /**< is the cutpool delayed (count cuts found)? */
   SCIP_Bool             root,               /**< are we at the root node? */
   int                   actdepth,           /**< the depth of the focus node */
   SCIP_Bool*            enoughcuts,         /**< pointer to store if enough cuts were found in current separation round */
   SCIP_Bool*            cutoff              /**< pointer to store if an cutoff was detected */
   )
{
   if( (set->sepa_poolfreq == 0 && actdepth == 0)
      || (set->sepa_poolfreq > 0 && actdepth % set->sepa_poolfreq == 0) )
   {
      SCIP_RESULT result;

      /* in case of the "normal" cutpool the sepastore should be empty since the cutpool is called as first separator;
       * in case of the delayed cutpool the sepastore should be also empty because the delayed cutpool is only called if
       * the sepastore is empty after all separators and the the "normal" cutpool were called without success;
       */
      assert(SCIPsepastoreGetNCuts(sepastore) == 0);

      SCIP_CALL( SCIPcutpoolSeparate(cutpool, blkmem, set, stat, eventqueue, eventfilter, lp, sepastore, cutpoolisdelayed, root, &result) );
      *cutoff = *cutoff || (result == SCIP_CUTOFF);
      *enoughcuts = *enoughcuts || (SCIPsepastoreGetNCuts(sepastore) >= 2 * (SCIP_Longint)SCIPsetGetSepaMaxcuts(set, root)) || (result == SCIP_NEWROUND);
   }

   return SCIP_OKAY;
}

/** solve the current LP of a node with a price-and-cut loop */
static
SCIP_RETCODE priceAndCutLoop(
   BMS_BLKMEM*           blkmem,             /**< block memory buffers */
   SCIP_SET*             set,                /**< global SCIP settings */
   SCIP_MESSAGEHDLR*     messagehdlr,        /**< message handler */
   SCIP_STAT*            stat,               /**< dynamic problem statistics */
   SCIP_PROB*            prob,               /**< transformed problem after presolve */
   SCIP_PRIMAL*          primal,             /**< primal data */
   SCIP_TREE*            tree,               /**< branch and bound tree */
   SCIP_LP*              lp,                 /**< LP data */
   SCIP_PRICESTORE*      pricestore,         /**< pricing storage */
   SCIP_SEPASTORE*       sepastore,          /**< separation storage */
   SCIP_CUTPOOL*         cutpool,            /**< global cut pool */
   SCIP_CUTPOOL*         delayedcutpool,     /**< global delayed cut pool */
   SCIP_BRANCHCAND*      branchcand,         /**< branching candidate storage */
   SCIP_CONFLICT*        conflict,           /**< conflict analysis data */
   SCIP_EVENTFILTER*     eventfilter,        /**< event filter for global (not variable dependent) events */
   SCIP_EVENTQUEUE*      eventqueue,         /**< event queue */
   SCIP_Bool             initiallpsolved,    /**< was the initial LP already solved? */
   SCIP_Bool*            cutoff,             /**< pointer to store whether the node can be cut off */
   SCIP_Bool*            unbounded,          /**< pointer to store whether an unbounded ray was found in the LP */
   SCIP_Bool*            lperror,            /**< pointer to store whether an unresolved error in LP solving occured */
   SCIP_Bool*            pricingaborted      /**< pointer to store whether the pricing was aborted and the lower bound must 
                                              *   not be used */ 
   )
{
   SCIP_NODE* focusnode;
   SCIP_EVENT event;
   SCIP_LPSOLSTAT stalllpsolstat;
   SCIP_Real loclowerbound;
   SCIP_Real glblowerbound;
   SCIP_Real pricerlowerbound;
   SCIP_Real bounddist;
   SCIP_Real stalllpobjval;
   SCIP_Bool separate;
   SCIP_Bool mustprice;
   SCIP_Bool mustsepa;
   SCIP_Bool delayedsepa;
   SCIP_Bool root;
   int maxseparounds;
   int nsepastallrounds;
   int maxnsepastallrounds;
   int stallnfracs;
   int actdepth;
   int npricedcolvars;

   assert(set != NULL);
   assert(blkmem != NULL);
   assert(stat != NULL);
   assert(prob != NULL);
   assert(tree != NULL);
   assert(lp != NULL);
   assert(pricestore != NULL);
   assert(sepastore != NULL);
   assert(cutpool != NULL);
   assert(delayedcutpool != NULL);
   assert(primal != NULL);
   assert(cutoff != NULL);
   assert(unbounded != NULL);
   assert(lperror != NULL);

   focusnode = SCIPtreeGetFocusNode(tree);
   assert(focusnode != NULL);
   assert(SCIPnodeGetType(focusnode) == SCIP_NODETYPE_FOCUSNODE);
   actdepth = SCIPnodeGetDepth(focusnode);
   root = (actdepth == 0);

   /* check, if we want to separate at this node */
   loclowerbound = SCIPnodeGetLowerbound(focusnode);
   glblowerbound = SCIPtreeGetLowerbound(tree, set);
   assert(primal->cutoffbound > glblowerbound);
   bounddist = (loclowerbound - glblowerbound)/(primal->cutoffbound - glblowerbound);
   separate = SCIPsetIsLE(set, bounddist, set->sepa_maxbounddist);
   separate = separate && (set->sepa_maxruns == -1 || stat->nruns <= set->sepa_maxruns);

   /* get maximal number of separation rounds */
   maxseparounds = (root ? set->sepa_maxroundsroot : set->sepa_maxrounds);
   if( maxseparounds == -1 )
      maxseparounds = INT_MAX;
   if( stat->nruns > 1 && root && set->sepa_maxroundsrootsubrun >= 0 )
      maxseparounds = MIN(maxseparounds, set->sepa_maxroundsrootsubrun);
   if( initiallpsolved && set->sepa_maxaddrounds >= 0 )
      maxseparounds = MIN(maxseparounds, stat->nseparounds + set->sepa_maxaddrounds);
   maxnsepastallrounds = set->sepa_maxstallrounds;
   if( maxnsepastallrounds == -1 )
      maxnsepastallrounds = INT_MAX;

   /* solve initial LP of price-and-cut loop */
   /* @todo check if LP is always already solved, because of calling solveNodeInitialLP() in solveNodeLP()? */
   SCIPdebugMessage("node: solve LP with price and cut\n");
   SCIP_CALL( SCIPlpSolveAndEval(lp, set, messagehdlr, blkmem,  stat, eventqueue, eventfilter, prob,
         set->lp_iterlim, FALSE, TRUE, FALSE, lperror) );
   assert(lp->flushed);
   assert(lp->solved || *lperror);

   /* remove previous primal ray, store new one if LP is unbounded */
   SCIP_CALL( updatePrimalRay(blkmem, set, stat, prob, primal, tree, lp, *lperror) );

   /* price-and-cut loop */
   npricedcolvars = prob->ncolvars;
   mustprice = TRUE;
   mustsepa = separate;
   delayedsepa = FALSE;
   *cutoff = FALSE;
   *unbounded = (SCIPlpGetSolstat(lp) == SCIP_LPSOLSTAT_UNBOUNDEDRAY);
   nsepastallrounds = 0;
   stalllpsolstat = SCIP_LPSOLSTAT_NOTSOLVED;
   stalllpobjval = SCIP_REAL_MIN;
   stallnfracs = INT_MAX;
   lp->installing = FALSE;
   while( !(*cutoff) && !(*lperror) && (mustprice || mustsepa || delayedsepa) )
   {
      SCIPdebugMessage("-------- node solving loop --------\n");
      assert(lp->flushed);
      assert(lp->solved);

      /* solve the LP with pricing in new variables */
      while( mustprice && !(*lperror) )
      {
         pricerlowerbound = -SCIPsetInfinity(set);

         SCIP_CALL( SCIPpriceLoop(blkmem, set, messagehdlr, stat, prob, primal, tree, lp, pricestore, sepastore, branchcand, eventqueue,
               eventfilter, root, root, -1, &npricedcolvars, &mustsepa, &pricerlowerbound, lperror, pricingaborted) );

         mustprice = FALSE;

         /* update lower bound w.r.t. the lower bound given by the pricers */
         SCIPnodeUpdateLowerbound(focusnode, stat, pricerlowerbound);
         SCIPdebugMessage(" -> new lower bound given by pricers: %g\n", pricerlowerbound);

         assert(lp->flushed);
         assert(lp->solved || *lperror);

         /* update lower bound w.r.t. the LP solution */
         if( !(*lperror) && !(*pricingaborted) && SCIPlpIsRelax(lp) )
         {
            SCIP_CALL( SCIPnodeUpdateLowerboundLP(focusnode, set, stat, prob, lp) );
            SCIPdebugMessage(" -> new lower bound: %g (LP status: %d, LP obj: %g)\n",
               SCIPnodeGetLowerbound(focusnode), SCIPlpGetSolstat(lp), SCIPlpGetObjval(lp, set, prob));

            /* update node estimate */
            SCIP_CALL( updateEstimate(set, stat, tree, lp, branchcand) );

            if( root && SCIPlpGetSolstat(lp) == SCIP_LPSOLSTAT_OPTIMAL )
               SCIPprobUpdateBestRootSol(prob, set, stat, lp);
         }
         else
         {
            SCIPdebugMessage(" -> error solving LP or pricing aborted. keeping old bound: %g\n", SCIPnodeGetLowerbound(focusnode));
         }

         /* display node information line for root node */
         if( root && (SCIP_VERBLEVEL)set->disp_verblevel >= SCIP_VERBLEVEL_HIGH )
         {
            SCIP_CALL( SCIPdispPrintLine(set, messagehdlr, stat, NULL, TRUE) );
         }

         if( !(*lperror) )
         {
            /* call propagators that are applicable during LP solving loop only if the node is not cut off */
            if( SCIPsetIsLT(set, SCIPnodeGetLowerbound(focusnode), primal->cutoffbound) )
            {
               SCIPdebugMessage(" -> LP solved: call propagators that are applicable during LP solving loop\n");

               SCIP_CALL( propagateDomains(blkmem, set, stat, primal, tree, SCIPtreeGetCurrentDepth(tree), 0, FALSE,
                     SCIP_PROPTIMING_DURINGLPLOOP, cutoff) );
               assert(SCIPbufferGetNUsed(set->buffer) == 0);

               /* if we found something, solve LP again */
               if( !lp->flushed && !(*cutoff) )
               {
                  SCIPdebugMessage("    -> found reduction: resolve LP\n");

                  /* in the root node, remove redundant rows permanently from the LP */
                  if( root )
                  {
                     SCIP_CALL( SCIPlpFlush(lp, blkmem, set, eventqueue) );
                     SCIP_CALL( SCIPlpRemoveRedundantRows(lp, blkmem, set, stat, eventqueue, eventfilter) );
                  }

                  /* resolve LP */
                  SCIP_CALL( SCIPlpSolveAndEval(lp, set, messagehdlr, blkmem, stat, eventqueue, eventfilter, prob,
                        set->lp_iterlim, FALSE, TRUE, FALSE, lperror) );
                  assert(lp->flushed);
                  assert(lp->solved || *lperror);

                  /* remove previous primal ray, store new one if LP is unbounded */
                  SCIP_CALL( updatePrimalRay(blkmem, set, stat, prob, primal, tree, lp, *lperror) );

                  mustprice = TRUE;
               }
            }
         }

         /* call primal heuristics that are applicable during node LP solving loop */
         if( !*cutoff && SCIPlpGetSolstat(lp) == SCIP_LPSOLSTAT_OPTIMAL )
         {
            SCIP_Bool foundsol;

            SCIP_CALL( SCIPprimalHeuristics(set, stat, prob, primal, tree, lp, NULL, SCIP_HEURTIMING_DURINGLPLOOP, &foundsol) );
            assert(SCIPbufferGetNUsed(set->buffer) == 0);

            *lperror = *lperror || lp->resolvelperror;
         }
      }
      assert(lp->flushed || *cutoff);
      assert(lp->solved || *lperror || *cutoff);

      /* check, if we exceeded the separation round limit */
      mustsepa = mustsepa
         && stat->nseparounds < maxseparounds
         && nsepastallrounds < maxnsepastallrounds
         && !(*cutoff);

      /* if separators were delayed, we want to apply a final separation round with the delayed separators */
      delayedsepa = delayedsepa && !mustsepa && !(*cutoff); /* if regular separation applies, we ignore delayed separators */
      mustsepa = mustsepa || delayedsepa;

      /* if the LP is infeasible, exceeded the objective limit or a global performance limit was reached, 
       * we don't need to separate cuts
       * (the global limits are only checked at the root node in order to not query system time too often)
       */
      if( mustsepa )
      {
         if( !separate
             || (SCIPlpGetSolstat(lp) != SCIP_LPSOLSTAT_OPTIMAL && SCIPlpGetSolstat(lp) != SCIP_LPSOLSTAT_UNBOUNDEDRAY)
             || SCIPsetIsGE(set, SCIPnodeGetLowerbound(focusnode), primal->cutoffbound)
             || (root && SCIPsolveIsStopped(set, stat, FALSE)) )
         {
            mustsepa = FALSE;
            delayedsepa = FALSE;
         }
      }

      /* separation and reduced cost strengthening
       * (needs not to be done completely, because we just want to increase the lower bound)
       */
      if( !(*cutoff) && !(*lperror) && mustsepa )
      {
         SCIP_Longint olddomchgcount;
         SCIP_Bool enoughcuts;

         assert(lp->flushed);
         assert(lp->solved);
         assert(SCIPlpGetSolstat(lp) == SCIP_LPSOLSTAT_OPTIMAL || SCIPlpGetSolstat(lp) == SCIP_LPSOLSTAT_UNBOUNDEDRAY);

         olddomchgcount = stat->domchgcount;

         mustsepa = FALSE;
         enoughcuts = (SCIPsetGetSepaMaxcuts(set, root) == 0);

         /* global cut pool separation */
         if( !enoughcuts && !delayedsepa )
         {
            SCIP_CALL( cutpoolSeparate(cutpool, blkmem, set, stat, eventqueue, eventfilter, lp, sepastore, FALSE, root, actdepth, &enoughcuts, cutoff) );

            if( *cutoff )
            {
               SCIPdebugMessage(" -> global cut pool detected cutoff\n");
            }
         }
         assert(lp->flushed);
         assert(lp->solved);
         assert(SCIPlpGetSolstat(lp) == SCIP_LPSOLSTAT_OPTIMAL || SCIPlpGetSolstat(lp) == SCIP_LPSOLSTAT_UNBOUNDEDRAY);

         /* constraint separation */
         SCIPdebugMessage("constraint separation\n");

         /* separate constraints and LP */
         if( !(*cutoff) && !(*lperror) && !enoughcuts && lp->solved )
         {
            /* apply a separation round */
            SCIP_CALL( separationRoundLP(blkmem, set, messagehdlr, stat, eventqueue, eventfilter, prob, primal, tree, lp, sepastore, actdepth, bounddist, delayedsepa,
                  &delayedsepa, &enoughcuts, cutoff, lperror, &mustsepa, &mustprice) );
            assert(SCIPbufferGetNUsed(set->buffer) == 0);

            /* if we are close to the stall round limit, also call the delayed separators */
            if( !(*cutoff) && !(*lperror) && !enoughcuts && lp->solved
               && (SCIPlpGetSolstat(lp) == SCIP_LPSOLSTAT_OPTIMAL || SCIPlpGetSolstat(lp) == SCIP_LPSOLSTAT_UNBOUNDEDRAY)
               && nsepastallrounds >= maxnsepastallrounds-1 && delayedsepa )
            {
               SCIP_CALL( separationRoundLP(blkmem, set, messagehdlr, stat, eventqueue, eventfilter, prob, primal, tree, lp, sepastore, actdepth, bounddist, delayedsepa,
                     &delayedsepa, &enoughcuts, cutoff, lperror, &mustsepa, &mustprice) );
               assert(SCIPbufferGetNUsed(set->buffer) == 0);
            }
         }

         /* delayed global cut pool separation */
         if( !(*cutoff) && SCIPlpGetSolstat(lp) == SCIP_LPSOLSTAT_OPTIMAL && SCIPsepastoreGetNCuts(sepastore) == 0 )
         {
            assert( !(*lperror) );

            SCIP_CALL( cutpoolSeparate(delayedcutpool, blkmem, set, stat, eventqueue, eventfilter, lp, sepastore, TRUE, root, actdepth, &enoughcuts, cutoff) );

            if( *cutoff )
            {
               SCIPdebugMessage(" -> delayed global cut pool detected cutoff\n");
            }
            assert(SCIPlpGetSolstat(lp) == SCIP_LPSOLSTAT_OPTIMAL);
            assert(lp->flushed);
            assert(lp->solved);
         }

         assert(*cutoff || *lperror || SCIPlpIsSolved(lp));
         assert(!SCIPlpIsSolved(lp)
            || SCIPlpGetSolstat(lp) == SCIP_LPSOLSTAT_OPTIMAL
            || SCIPlpGetSolstat(lp) == SCIP_LPSOLSTAT_UNBOUNDEDRAY
            || SCIPlpGetSolstat(lp) == SCIP_LPSOLSTAT_INFEASIBLE
            || SCIPlpGetSolstat(lp) == SCIP_LPSOLSTAT_OBJLIMIT
            || SCIPlpGetSolstat(lp) == SCIP_LPSOLSTAT_ITERLIMIT
            || SCIPlpGetSolstat(lp) == SCIP_LPSOLSTAT_TIMELIMIT);

         if( *cutoff || *lperror
            || SCIPlpGetSolstat(lp) == SCIP_LPSOLSTAT_INFEASIBLE || SCIPlpGetSolstat(lp) == SCIP_LPSOLSTAT_OBJLIMIT 
            || SCIPlpGetSolstat(lp) == SCIP_LPSOLSTAT_ITERLIMIT  || SCIPlpGetSolstat(lp) == SCIP_LPSOLSTAT_TIMELIMIT )
         {
            /* the found cuts are of no use, because the node is infeasible anyway (or we have an error in the LP) */
            SCIP_CALL( SCIPsepastoreClearCuts(sepastore, blkmem, set, eventqueue, eventfilter, lp) );
         }
         else
         {
            /* apply found cuts */
            SCIP_CALL( SCIPsepastoreApplyCuts(sepastore, blkmem, set, stat, prob, tree, lp, branchcand,
                  eventqueue, eventfilter, root, SCIP_EFFICIACYCHOICE_LP, cutoff) );

            if( !(*cutoff) )
            {
               mustprice = mustprice || !lp->flushed || (prob->ncolvars != npricedcolvars);
               mustsepa = mustsepa || !lp->flushed;

               /* if a new bound change (e.g. a cut with only one column) was found, propagate domains again */
               if( stat->domchgcount != olddomchgcount )
               {
                  SCIPdebugMessage(" -> separation changed bound: call propagators that are applicable before LP is solved\n");

                  /* propagate domains */
                  SCIP_CALL( propagateDomains(blkmem, set, stat, primal, tree, SCIPtreeGetCurrentDepth(tree), 0, FALSE, SCIP_PROPTIMING_BEFORELP, cutoff) );
                  assert(SCIPbufferGetNUsed(set->buffer) == 0);

                  /* in the root node, remove redundant rows permanently from the LP */
                  if( root )
                  {
                     SCIP_CALL( SCIPlpFlush(lp, blkmem, set, eventqueue) );
                     SCIP_CALL( SCIPlpRemoveRedundantRows(lp, blkmem, set, stat, eventqueue, eventfilter) );
                  }
               }

               if( !(*cutoff) )
               {
                  SCIP_Real lpobjval;

                  /* solve LP (with dual simplex) */
                  SCIPdebugMessage("separation: solve LP\n");
                  SCIP_CALL( SCIPlpSolveAndEval(lp, set, messagehdlr, blkmem, stat, eventqueue, eventfilter, prob,
                        set->lp_iterlim, FALSE, TRUE, FALSE, lperror) );
                  assert(lp->flushed);
                  assert(lp->solved || *lperror);

                  /* remove previous primal ray, store new one if LP is unbounded */
                  SCIP_CALL( updatePrimalRay(blkmem, set, stat, prob, primal, tree, lp, *lperror) );

                  if( !(*lperror) )
                  {
                     SCIP_Bool stalling;

                     /* check if we are stalling
                      * If we have an LP solution, then we are stalling if
                      *   we had an LP solution before and
                      *   the LP value did not improve and
                      *   the number of fractional variables did not decrease.
                      * If we do not have an LP solution, then we are stalling if the solution status of the LP did not change.
                      */
                     if( SCIPlpGetSolstat(lp) == SCIP_LPSOLSTAT_OPTIMAL )
                     {
                        SCIP_Real objreldiff;
                        int nfracs;

                        SCIP_CALL( SCIPbranchcandGetLPCands(branchcand, set, stat, lp, NULL, NULL, NULL, &nfracs, NULL) );
                        lpobjval = SCIPlpGetObjval(lp, set, prob);
                        objreldiff = SCIPrelDiff(lpobjval, stalllpobjval);
                        SCIPdebugMessage(" -> LP bound moved from %g to %g (reldiff: %g)\n",
                           stalllpobjval, lpobjval, objreldiff);

                        stalling = (stalllpsolstat == SCIP_LPSOLSTAT_OPTIMAL &&
                            objreldiff <= 1e-04 &&
                            nfracs >= (0.9 - 0.1 * nsepastallrounds) * stallnfracs);

                        stalllpobjval = lpobjval;
                        stallnfracs = nfracs;
                     }
                     else
                     {
                        stalling = (stalllpsolstat == SCIPlpGetSolstat(lp));
                     }

                     if( !stalling )
                     {
                        nsepastallrounds = 0;
                        lp->installing = FALSE;
                     }
                     else
                     {
                        nsepastallrounds++;
                     }
                     stalllpsolstat = SCIPlpGetSolstat(lp);

                     /* tell LP that we are (close to) stalling */
                     if( nsepastallrounds >= maxnsepastallrounds-2 )
                        lp->installing = TRUE;
                     SCIPdebugMessage(" -> nsepastallrounds=%d/%d\n", nsepastallrounds, maxnsepastallrounds);
                  }
               }
            }
         }
         assert(*cutoff || *lperror || (lp->flushed && lp->solved)); /* cutoff: LP may be unsolved due to bound changes */

         SCIPdebugMessage("separation round %d/%d finished (%d/%d stall rounds): mustprice=%u, mustsepa=%u, delayedsepa=%u\n",
            stat->nseparounds, maxseparounds, nsepastallrounds, maxnsepastallrounds, mustprice, mustsepa, delayedsepa);

         /* increase separation round counter */
         stat->nseparounds++;
      }
   }

   if ( nsepastallrounds >= maxnsepastallrounds )
   {
      SCIPmessagePrintVerbInfo(messagehdlr, set->disp_verblevel, SCIP_VERBLEVEL_FULL,
         "Truncate separation round because of stalling (%d stall rounds).\n", maxnsepastallrounds);
   }

   if( !*lperror )
   {
      /* update pseudo cost values for continuous variables, if it should be delayed */
      SCIP_CALL( updatePseudocost(set, stat, prob, tree, lp, FALSE, set->branch_delaypscost) );
   }

   /* update lower bound w.r.t. the LP solution */
   if( *cutoff )
   {
      SCIPnodeUpdateLowerbound(focusnode, stat, SCIPsetInfinity(set));
   }
   else if( !(*lperror) )
   {
      assert(lp->flushed);
      assert(lp->solved);

      if( SCIPlpIsRelax(lp) )
      {
         SCIP_CALL( SCIPnodeUpdateLowerboundLP(focusnode, set, stat, prob, lp) );
      }

      /* update node estimate */
      SCIP_CALL( updateEstimate(set, stat, tree, lp, branchcand) );

      /* issue LPSOLVED event */
      if( SCIPlpGetSolstat(lp) != SCIP_LPSOLSTAT_ITERLIMIT && SCIPlpGetSolstat(lp) != SCIP_LPSOLSTAT_TIMELIMIT )
      {
         SCIP_CALL( SCIPeventChgType(&event, SCIP_EVENTTYPE_LPSOLVED) );
         SCIP_CALL( SCIPeventChgNode(&event, focusnode) );
         SCIP_CALL( SCIPeventProcess(&event, set, NULL, NULL, NULL, eventfilter) );
      }

      /* if the LP is a relaxation and we are not solving exactly, then we may analyze an infeasible or bound exceeding
       * LP (not necessary in the root node) and cut off the current node
       */
      if( !set->misc_exactsolve && !root && SCIPlpIsRelax(lp) && SCIPprobAllColsInLP(prob, set, lp)
         && (SCIPlpGetSolstat(lp) == SCIP_LPSOLSTAT_INFEASIBLE || SCIPlpGetSolstat(lp) == SCIP_LPSOLSTAT_OBJLIMIT) )
      {
         SCIP_CALL( SCIPconflictAnalyzeLP(conflict, blkmem, set, stat, prob, tree, lp, branchcand, eventqueue, NULL) );
         *cutoff = TRUE;
      }
   }
   /* check for unboundedness */
   if( !(*lperror) )
   {
      *unbounded = (SCIPlpGetSolstat(lp) == SCIP_LPSOLSTAT_UNBOUNDEDRAY);
      /* assert(!(*unbounded) || root); */ /* unboundedness can only happen in the root node; no, of course it can also happens in the tree if a branching did not help to resolve unboundedness */
   }

   lp->installing = FALSE;

   SCIPdebugMessage(" -> final lower bound: %g (LP status: %d, LP obj: %g)\n",
      SCIPnodeGetLowerbound(focusnode), SCIPlpGetSolstat(lp),
      *cutoff ? SCIPsetInfinity(set) : *lperror ? -SCIPsetInfinity(set) : SCIPlpGetObjval(lp, set, prob));

   return SCIP_OKAY;
}

/** updates the current lower bound with the pseudo objective value, cuts off node by bounding, and applies conflict
 *  analysis if the pseudo objective lead to the cutoff
 */
static
SCIP_RETCODE applyBounding(
   BMS_BLKMEM*           blkmem,             /**< block memory buffers */
   SCIP_SET*             set,                /**< global SCIP settings */
   SCIP_STAT*            stat,               /**< dynamic problem statistics */
   SCIP_PROB*            prob,               /**< transformed problem after presolve */
   SCIP_PRIMAL*          primal,             /**< primal data */
   SCIP_TREE*            tree,               /**< branch and bound tree */
   SCIP_LP*              lp,                 /**< LP data */
   SCIP_BRANCHCAND*      branchcand,         /**< branching candidate storage */
   SCIP_EVENTQUEUE*      eventqueue,         /**< event queue */
   SCIP_CONFLICT*        conflict,           /**< conflict analysis data */
   SCIP_Bool*            cutoff              /**< pointer to store TRUE, if the node can be cut off */
   )
{
   assert(primal != NULL);
   assert(cutoff != NULL);

   if( !(*cutoff) )
   {
      SCIP_NODE* focusnode;
      SCIP_Real pseudoobjval;

      /* get current focus node */
      focusnode = SCIPtreeGetFocusNode(tree);

      /* update lower bound w.r.t. the pseudo solution */
      pseudoobjval = SCIPlpGetPseudoObjval(lp, set, prob);
      SCIPnodeUpdateLowerbound(focusnode, stat, pseudoobjval);
      SCIPdebugMessage(" -> lower bound: %g [%g] (pseudoobj: %g [%g]), cutoff bound: %g [%g]\n",
         SCIPnodeGetLowerbound(focusnode), SCIPprobExternObjval(prob, set, SCIPnodeGetLowerbound(focusnode)),
         pseudoobjval, SCIPprobExternObjval(prob, set, pseudoobjval),
         primal->cutoffbound, SCIPprobExternObjval(prob, set, primal->cutoffbound));

      /* check for infeasible node by bounding */
      if( (set->misc_exactsolve && SCIPnodeGetLowerbound(focusnode) >= primal->cutoffbound)
         || (!set->misc_exactsolve && SCIPsetIsGE(set, SCIPnodeGetLowerbound(focusnode), primal->cutoffbound)) )
      {
         SCIPdebugMessage("node is cut off by bounding (lower=%g, upper=%g)\n",
            SCIPnodeGetLowerbound(focusnode), primal->cutoffbound);
         SCIPnodeUpdateLowerbound(focusnode, stat, SCIPsetInfinity(set));
         *cutoff = TRUE;

         /* call pseudo conflict analysis, if the node is cut off due to the pseudo objective value */
         if( pseudoobjval >= primal->cutoffbound && !SCIPsetIsInfinity(set, -pseudoobjval) )
         {
            SCIP_CALL( SCIPconflictAnalyzePseudo(conflict, blkmem, set, stat, prob, tree, lp, branchcand, eventqueue, NULL) );
         }
      }
   }

   return SCIP_OKAY;
}

/** solves the current node's LP in a price-and-cut loop */
static
SCIP_RETCODE solveNodeLP(
   BMS_BLKMEM*           blkmem,             /**< block memory buffers */
   SCIP_SET*             set,                /**< global SCIP settings */
   SCIP_MESSAGEHDLR*     messagehdlr,        /**< message handler */
   SCIP_STAT*            stat,               /**< dynamic problem statistics */
   SCIP_PROB*            origprob,           /**< original problem */
   SCIP_PROB*            transprob,          /**< transformed problem after presolve */
   SCIP_PRIMAL*          primal,             /**< primal data */
   SCIP_TREE*            tree,               /**< branch and bound tree */
   SCIP_LP*              lp,                 /**< LP data */
   SCIP_PRICESTORE*      pricestore,         /**< pricing storage */
   SCIP_SEPASTORE*       sepastore,          /**< separation storage */
   SCIP_CUTPOOL*         cutpool,            /**< global cut pool */
   SCIP_CUTPOOL*         delayedcutpool,     /**< global delayed cut pool */
   SCIP_BRANCHCAND*      branchcand,         /**< branching candidate storage */
   SCIP_CONFLICT*        conflict,           /**< conflict analysis data */
   SCIP_EVENTFILTER*     eventfilter,        /**< event filter for global (not variable dependent) events */
   SCIP_EVENTQUEUE*      eventqueue,         /**< event queue */
   SCIP_Bool             initiallpsolved,    /**< was the initial LP already solved? */
   SCIP_Bool*            cutoff,             /**< pointer to store TRUE, if the node can be cut off */
   SCIP_Bool*            unbounded,          /**< pointer to store TRUE, if an unbounded ray was found in the LP */
   SCIP_Bool*            lperror,            /**< pointer to store TRUE, if an unresolved error in LP solving occured */
   SCIP_Bool*            pricingaborted      /**< pointer to store TRUE, if the pricing was aborted and the lower bound must not be used */ 
   )
{
   SCIP_Longint nlpiterations;
   SCIP_Longint nlps;

   assert(stat != NULL);
   assert(tree != NULL);
   assert(SCIPtreeHasFocusNodeLP(tree));
   assert(cutoff != NULL);
   assert(unbounded != NULL);
   assert(lperror != NULL);
   assert(*cutoff == FALSE);
   assert(*unbounded == FALSE);
   assert(*lperror == FALSE);

   nlps = stat->nlps;
   nlpiterations = stat->nlpiterations;

   if( !initiallpsolved )
   {
      /* load and solve the initial LP of the node */
      SCIP_CALL( solveNodeInitialLP(blkmem, set, messagehdlr, stat, transprob, primal, tree, lp, pricestore, sepastore,
            branchcand, eventfilter, eventqueue, cutoff, lperror) );
      assert(*cutoff || *lperror || (lp->flushed && lp->solved));
      SCIPdebugMessage("price-and-cut-loop: initial LP status: %d, LP obj: %g\n",
         SCIPlpGetSolstat(lp),
         *cutoff ? SCIPsetInfinity(set) : *lperror ? -SCIPsetInfinity(set) : SCIPlpGetObjval(lp, set, transprob));

      /* update initial LP iteration counter */
      stat->ninitlps += stat->nlps - nlps;
      stat->ninitlpiterations += stat->nlpiterations - nlpiterations;

      /* in the root node, we try if initial LP solution is feasible to avoid expensive setup of data structures in
       * separators; in case the root LP is aborted, e.g, by hitting the time limit, we do not check the LP solution
       * since the corresponding data structures have not been updated 
       */
      if( SCIPtreeGetCurrentDepth(tree) == 0 && !(*cutoff) && !(*lperror)
         && (SCIPlpGetSolstat(lp) == SCIP_LPSOLSTAT_OPTIMAL || SCIPlpGetSolstat(lp) == SCIP_LPSOLSTAT_UNBOUNDEDRAY)
         && !SCIPsolveIsStopped(set, stat, FALSE) )
      {
         SCIP_Bool checklprows;
         SCIP_Bool stored;
         SCIP_SOL* sol;
         SCIP_SOL* bestsol = SCIPgetBestSol(set->scip);

         SCIP_CALL( SCIPsolCreateLPSol(&sol, blkmem, set, stat, transprob, primal, tree, lp, NULL) );

         if( SCIPlpGetSolstat(lp) == SCIP_LPSOLSTAT_UNBOUNDEDRAY )
            checklprows = FALSE;
         else
            checklprows = TRUE;

#ifndef NDEBUG
         /* in the debug mode we want to explicitly check if the solution is feasible if it was stored */
         SCIP_CALL( SCIPprimalTrySol(primal, blkmem, set, messagehdlr, stat, origprob, transprob, tree, lp,
               eventqueue, eventfilter, sol, FALSE, TRUE, TRUE, checklprows, &stored) );

         if( stored )
         {
            SCIP_Bool feasible;

            SCIP_CALL( SCIPsolCheck(sol, set, messagehdlr, blkmem, stat, transprob, FALSE, TRUE, TRUE, checklprows, &feasible) );
            assert(feasible);
         }

         SCIP_CALL( SCIPsolFree(&sol, blkmem, primal) );
#else
         SCIP_CALL( SCIPprimalTrySolFree(primal, blkmem, set, messagehdlr, stat, origprob, transprob, tree, lp,
               eventqueue, eventfilter, &sol, FALSE, TRUE, TRUE, checklprows, &stored) );
#endif
         if( stored )
         {
            if( bestsol != SCIPgetBestSol(set->scip) )
               SCIPstoreSolutionGap(set->scip);
         }

         if( SCIPlpGetSolstat(lp) == SCIP_LPSOLSTAT_UNBOUNDEDRAY )
            *unbounded = TRUE;
      }
   }
   assert(SCIPsepastoreGetNCuts(sepastore) == 0);

   /* check for infeasible node by bounding */
   SCIP_CALL( applyBounding(blkmem, set, stat, transprob, primal, tree, lp, branchcand, eventqueue, conflict, cutoff) );
#ifdef SCIP_DEBUG
   if( *cutoff )
   {
      if( SCIPtreeGetCurrentDepth(tree) == 0 )
      {
         SCIPdebugMessage("solution cuts off root node, stop solution process\n");
      }
      else
      {
         SCIPdebugMessage("solution cuts off node\n");
      }
   }
#endif

   if( !(*cutoff) && !(*lperror) )
   {
      /* solve the LP with price-and-cut*/
      SCIP_CALL( priceAndCutLoop(blkmem, set, messagehdlr, stat, transprob, primal, tree, lp, pricestore, sepastore, cutpool, delayedcutpool,
            branchcand, conflict, eventfilter, eventqueue, initiallpsolved, cutoff, unbounded, lperror, pricingaborted) );
   }
   assert(*cutoff || *lperror || (lp->flushed && lp->solved));

   /* if there is no LP error, then *unbounded should be TRUE, iff the LP solution status is unboundedray */
   assert(*lperror || ((SCIPlpGetSolstat(lp) == SCIP_LPSOLSTAT_UNBOUNDEDRAY) == *unbounded));

   /* If pricing was aborted while solving the LP of the node and the node cannot be cut off due to the lower bound computed by the pricer,
   *  the solving of the LP might be stopped due to the objective limit, but the node may not be cut off, since the LP objective
   *  is not a feasible lower bound for the solutions in the current subtree. 
   *  In this case, the LP has to be solved to optimality by temporarily removing the cutoff bound. 
   */
   if( (*pricingaborted) && (SCIPlpGetSolstat(lp) == SCIP_LPSOLSTAT_OBJLIMIT || SCIPlpGetSolstat(lp) == SCIP_LPSOLSTAT_ITERLIMIT)
      && !(*cutoff) )
   {
      SCIP_Real tmpcutoff;

      /* temporarily disable cutoffbound, which also disables the objective limit */
      tmpcutoff = lp->cutoffbound;
      lp->cutoffbound = SCIPlpiInfinity(SCIPlpGetLPI(lp));

      lp->solved = FALSE;
      SCIP_CALL( SCIPlpSolveAndEval(lp, set, messagehdlr, blkmem, stat, eventqueue, eventfilter, transprob, -1LL, FALSE, FALSE, FALSE, lperror) );

      /* reinstall old cutoff bound */
      lp->cutoffbound = tmpcutoff;

      SCIPdebugMessage("re-optimized LP without cutoff bound: LP status: %d, LP obj: %g\n",
         SCIPlpGetSolstat(lp), *lperror ? -SCIPsetInfinity(set) : SCIPlpGetObjval(lp, set, transprob));

      /* lp solstat should not be objlimit, since the cutoff bound was removed temporarily */
      assert(SCIPlpGetSolstat(lp) != SCIP_LPSOLSTAT_OBJLIMIT);
      /* lp solstat should not be unboundedray, since the lp was dual feasible */
      assert(SCIPlpGetSolstat(lp) != SCIP_LPSOLSTAT_UNBOUNDEDRAY);
      /* there should be no primal ray, since the lp was dual feasible */
      assert(primal->primalray == NULL);
      if( SCIPlpGetSolstat(lp) == SCIP_LPSOLSTAT_INFEASIBLE )
      {
         *cutoff = TRUE;
      }
   }
   assert(!(*pricingaborted) || SCIPlpGetSolstat(lp) == SCIP_LPSOLSTAT_OPTIMAL 
      || SCIPlpGetSolstat(lp) == SCIP_LPSOLSTAT_NOTSOLVED || SCIPsolveIsStopped(set, stat, FALSE) || (*cutoff));

   assert(*cutoff || *lperror || (lp->flushed && lp->solved));

   /* update node's LP iteration counter */
   stat->nnodelps += stat->nlps - nlps;
   stat->nnodelpiterations += stat->nlpiterations - nlpiterations;

   /* update number of root node LPs and iterations if the root node was processed */
   if( SCIPnodeGetDepth(tree->focusnode) == 0 )
   {
      stat->nrootlps += stat->nlps - nlps;
      stat->nrootlpiterations += stat->nlpiterations - nlpiterations;
   }

   return SCIP_OKAY;
}

/** calls relaxators */
static
SCIP_RETCODE solveNodeRelax(
   SCIP_SET*             set,                /**< global SCIP settings */
   SCIP_STAT*            stat,               /**< dynamic problem statistics */
   SCIP_TREE*            tree,               /**< branch and bound tree */
   int                   depth,              /**< depth of current node */
   SCIP_Bool             beforelp,           /**< should the relaxators with non-negative or negative priority be called? */
   SCIP_Bool*            cutoff,             /**< pointer to store TRUE, if the node can be cut off */
   SCIP_Bool*            propagateagain,     /**< pointer to store TRUE, if domain propagation should be applied again */
   SCIP_Bool*            solvelpagain,       /**< pointer to store TRUE, if the node's LP has to be solved again */
   SCIP_Bool*            solverelaxagain     /**< pointer to store TRUE, if the external relaxators should be called
                                              *   again */
   )
{
   SCIP_RESULT result;
   SCIP_Real lowerbound;
   int r;

   assert(set != NULL);
   assert(cutoff != NULL);
   assert(solvelpagain != NULL);
   assert(propagateagain != NULL);
   assert(solverelaxagain != NULL);
   assert(!(*cutoff));

   /* sort by priority */
   SCIPsetSortRelaxs(set);

   for( r = 0; r < set->nrelaxs && !(*cutoff); ++r )
   {
      if( beforelp != (SCIPrelaxGetPriority(set->relaxs[r]) >= 0) )
         continue;

      lowerbound = -SCIPsetInfinity(set);

      SCIP_CALL( SCIPrelaxExec(set->relaxs[r], set, stat, depth, &lowerbound, &result) );

      switch( result )
      {
      case SCIP_CUTOFF:
         *cutoff = TRUE;
         SCIPdebugMessage(" -> relaxator <%s> detected cutoff\n", SCIPrelaxGetName(set->relaxs[r]));
         break;

      case SCIP_CONSADDED:
         *solvelpagain = TRUE;   /* the separation for new constraints should be called */
         *propagateagain = TRUE; /* the propagation for new constraints should be called */
         break;

      case SCIP_REDUCEDDOM:
         *solvelpagain = TRUE;
         *propagateagain = TRUE;
         break;

      case SCIP_SEPARATED:
         *solvelpagain = TRUE;
         break;

      case SCIP_SUSPENDED:
         *solverelaxagain = TRUE;
         break;

      case SCIP_SUCCESS:
      case SCIP_DIDNOTRUN:
         break;

      default:
         SCIPerrorMessage("invalid result code <%d> of relaxator <%s>\n", result, SCIPrelaxGetName(set->relaxs[r]));
         return SCIP_INVALIDRESULT;
      }  /*lint !e788*/

      if( result != SCIP_CUTOFF && result != SCIP_DIDNOTRUN && result != SCIP_SUSPENDED )
      {
         SCIP_NODE* focusnode;
         
         focusnode = SCIPtreeGetFocusNode(tree);
         assert(focusnode != NULL);
         assert(SCIPnodeGetType(focusnode) == SCIP_NODETYPE_FOCUSNODE);
         
         /* update lower bound w.r.t. the lower bound given by the relaxator */
         SCIPnodeUpdateLowerbound(focusnode, stat, lowerbound);
         SCIPdebugMessage(" -> new lower bound given by relaxator %s: %g\n", 
            SCIPrelaxGetName(set->relaxs[r]), lowerbound);
      }
   }

   return SCIP_OKAY;
}

/** marks all relaxators to be unsolved */
static
void markRelaxsUnsolved(
   SCIP_SET*             set,                /**< global SCIP settings */
   SCIP_RELAXATION*      relaxation          /**< global relaxation data */
   )
{
   int r;

   assert(set != NULL);
   assert(relaxation != NULL);

   SCIPrelaxationSetSolValid(relaxation, FALSE);

   for( r = 0; r < set->nrelaxs; ++r )
      SCIPrelaxMarkUnsolved(set->relaxs[r]);
}

/** enforces constraints by branching, separation, or domain reduction */
static
SCIP_RETCODE enforceConstraints(
   BMS_BLKMEM*           blkmem,             /**< block memory buffers */
   SCIP_SET*             set,                /**< global SCIP settings */
   SCIP_STAT*            stat,               /**< dynamic problem statistics */
   SCIP_PROB*            prob,               /**< transformed problem after presolve */
   SCIP_TREE*            tree,               /**< branch and bound tree */
   SCIP_LP*              lp,                 /**< LP data */
   SCIP_RELAXATION*      relaxation,         /**< global relaxation data */
   SCIP_SEPASTORE*       sepastore,          /**< separation storage */
   SCIP_BRANCHCAND*      branchcand,         /**< branching candidate storage */
   SCIP_Bool*            branched,           /**< pointer to store whether a branching was created */
   SCIP_Bool*            cutoff,             /**< pointer to store TRUE, if the node can be cut off */
   SCIP_Bool*            infeasible,         /**< pointer to store TRUE, if the LP/pseudo solution is infeasible */
   SCIP_Bool*            propagateagain,     /**< pointer to store TRUE, if domain propagation should be applied again */
   SCIP_Bool*            solvelpagain,       /**< pointer to store TRUE, if the node's LP has to be solved again */
   SCIP_Bool*            solverelaxagain,    /**< pointer to store TRUE, if the external relaxators should be called again */
   SCIP_Bool             forced              /**< should enforcement of pseudo solution be forced? */
   )
{
   SCIP_RESULT result;
   SCIP_Real pseudoobjval;
   SCIP_Bool resolved;
   SCIP_Bool objinfeasible;
   int h;

   assert(set != NULL);
   assert(stat != NULL);
   assert(tree != NULL);
   assert(SCIPtreeGetFocusNode(tree) != NULL);
   assert(branched != NULL);
   assert(cutoff != NULL);
   assert(infeasible != NULL);
   assert(propagateagain != NULL);
   assert(solvelpagain != NULL);
   assert(solverelaxagain != NULL);
   assert(!(*cutoff));
   assert(!(*propagateagain));
   assert(!(*solvelpagain));
   assert(!(*solverelaxagain));

   *branched = FALSE;
   /**@todo avoid checking the same pseudosolution twice */

   /* enforce constraints by branching, applying additional cutting planes (if LP is being processed),
    * introducing new constraints, or tighten the domains
    */
   SCIPdebugMessage("enforcing constraints on %s solution\n", SCIPtreeHasFocusNodeLP(tree) ? "LP" : "pseudo");

   /* check, if the solution is infeasible anyway due to it's objective value */
   if( SCIPtreeHasFocusNodeLP(tree) )
      objinfeasible = FALSE;
   else
   {
      pseudoobjval = SCIPlpGetPseudoObjval(lp, set, prob);
      objinfeasible = SCIPsetIsLT(set, pseudoobjval, SCIPnodeGetLowerbound(SCIPtreeGetFocusNode(tree)));
   }

   /* during constraint enforcement, generated cuts should enter the LP in any case; otherwise, a constraint handler
    * would fail to enforce its constraints if it relies on the modification of the LP relaxation
    */
   SCIPsepastoreStartForceCuts(sepastore);

   /* enforce constraints until a handler resolved an infeasibility with cutting off the node, branching,
    * reducing a domain, or separating a cut
    * if a constraint handler introduced new constraints to enforce his constraints, the newly added constraints
    * have to be enforced themselves
    */
   resolved = FALSE;
   for( h = 0; h < set->nconshdlrs && !resolved; ++h )
   {
      assert(SCIPsepastoreGetNCuts(sepastore) == 0); /* otherwise, the LP should have been resolved first */

      if( SCIPtreeHasFocusNodeLP(tree) )
      { 
         assert(lp->flushed);
         assert(lp->solved);
         assert(SCIPlpGetSolstat(lp) == SCIP_LPSOLSTAT_OPTIMAL || SCIPlpGetSolstat(lp) == SCIP_LPSOLSTAT_UNBOUNDEDRAY);
         SCIP_CALL( SCIPconshdlrEnforceLPSol(set->conshdlrs_enfo[h], blkmem, set, stat, tree, sepastore, *infeasible,
               &result) );
      }
      else
      {
         SCIP_CALL( SCIPconshdlrEnforcePseudoSol(set->conshdlrs_enfo[h], blkmem, set, stat, tree, branchcand, *infeasible,
               objinfeasible,forced, &result) );
         if( SCIPsepastoreGetNCuts(sepastore) != 0 )
         {
            SCIPerrorMessage("pseudo enforcing method of constraint handler <%s> separated cuts\n",
               SCIPconshdlrGetName(set->conshdlrs_enfo[h]));
            return SCIP_INVALIDRESULT;
         }
      }
      SCIPdebugMessage("enforcing of <%s> returned result %d\n", SCIPconshdlrGetName(set->conshdlrs_enfo[h]), result);

      switch( result )
      {
      case SCIP_CUTOFF:
         assert(tree->nchildren == 0);
         *cutoff = TRUE;
         *infeasible = TRUE;
         resolved = TRUE;
         SCIPdebugMessage(" -> constraint handler <%s> detected cutoff in enforcement\n",
            SCIPconshdlrGetName(set->conshdlrs_enfo[h]));
         break;

      case SCIP_CONSADDED:
         assert(tree->nchildren == 0);
         *infeasible = TRUE;
         *propagateagain = TRUE; /* the propagation for new constraints should be called */
         *solvelpagain = TRUE;   /* the separation for new constraints should be called */
         *solverelaxagain = TRUE; 
         markRelaxsUnsolved(set, relaxation);
         resolved = TRUE;
         break;

      case SCIP_REDUCEDDOM:
         assert(tree->nchildren == 0);
         *infeasible = TRUE;
         *propagateagain = TRUE;
         *solvelpagain = TRUE;
         *solverelaxagain = TRUE;
         markRelaxsUnsolved(set, relaxation);
         resolved = TRUE;
         break;

      case SCIP_SEPARATED:
         assert(tree->nchildren == 0);
         assert(SCIPsepastoreGetNCuts(sepastore) > 0);
         *infeasible = TRUE;
         *solvelpagain = TRUE;
         *solverelaxagain = TRUE;
         markRelaxsUnsolved(set, relaxation);
         resolved = TRUE;
         break;

      case SCIP_BRANCHED:
         assert(tree->nchildren >= 1);
         assert(!SCIPtreeHasFocusNodeLP(tree) || (lp->flushed && lp->solved));
         assert(SCIPsepastoreGetNCuts(sepastore) == 0);
         *infeasible = TRUE;
         *branched = TRUE;
         resolved = TRUE;

         /* increase the number of interal nodes */
         stat->ninternalnodes++;
         stat->ntotalinternalnodes++;
         break;

      case SCIP_SOLVELP:
         assert(!SCIPtreeHasFocusNodeLP(tree));
         assert(tree->nchildren == 0);
         assert(SCIPsepastoreGetNCuts(sepastore) == 0);
         *infeasible = TRUE;
         *solvelpagain = TRUE;
         resolved = TRUE;
         SCIPtreeSetFocusNodeLP(tree, TRUE); /* the node's LP must be solved */
         break;

      case SCIP_INFEASIBLE:
         assert(tree->nchildren == 0);
         assert(!SCIPtreeHasFocusNodeLP(tree) || (lp->flushed && lp->solved));
         assert(SCIPsepastoreGetNCuts(sepastore) == 0);
         *infeasible = TRUE;
         break;

      case SCIP_FEASIBLE:
         assert(tree->nchildren == 0);
         assert(!SCIPtreeHasFocusNodeLP(tree) || (lp->flushed && lp->solved));
         assert(SCIPsepastoreGetNCuts(sepastore) == 0);
         break;

      case SCIP_DIDNOTRUN:
         assert(tree->nchildren == 0);
         assert(!SCIPtreeHasFocusNodeLP(tree) || (lp->flushed && lp->solved));
         assert(SCIPsepastoreGetNCuts(sepastore) == 0);
         assert(objinfeasible);
         *infeasible = TRUE;
         break;

      default:
         SCIPerrorMessage("invalid result code <%d> from enforcing method of constraint handler <%s>\n",
            result, SCIPconshdlrGetName(set->conshdlrs_enfo[h]));
         return SCIP_INVALIDRESULT;
      }  /*lint !e788*/

      /* the enforcement method may add a primal solution, after which the LP status could be set to
       * objective limit reached
       */
      if( SCIPtreeHasFocusNodeLP(tree) && SCIPlpGetSolstat(lp) == SCIP_LPSOLSTAT_OBJLIMIT )
      {
         *cutoff = TRUE;
         *infeasible = TRUE;
         resolved = TRUE;
         SCIPdebugMessage(" -> LP exceeded objective limit\n");
      }

      assert(!(*branched) || (resolved && !(*cutoff) && *infeasible && !(*propagateagain) && !(*solvelpagain)));
      assert(!(*cutoff) || (resolved && !(*branched) && *infeasible && !(*propagateagain) && !(*solvelpagain)));
      assert(*infeasible || (!resolved && !(*branched) && !(*cutoff) && !(*propagateagain) && !(*solvelpagain)));
      assert(!(*propagateagain) || (resolved && !(*branched) && !(*cutoff) && *infeasible));
      assert(!(*solvelpagain) || (resolved && !(*branched) && !(*cutoff) && *infeasible));
   }
   assert(!objinfeasible || *infeasible);
   assert(resolved == (*branched || *cutoff || *propagateagain || *solvelpagain));
   assert(*cutoff || *solvelpagain || SCIPsepastoreGetNCuts(sepastore) == 0);

   /* deactivate the cut forcing of the constraint enforcement */
   SCIPsepastoreEndForceCuts(sepastore);

   SCIPdebugMessage(" -> enforcing result: branched=%u, cutoff=%u, infeasible=%u, propagateagain=%u, solvelpagain=%u, resolved=%u\n",
      *branched, *cutoff, *infeasible, *propagateagain, *solvelpagain, resolved);

   return SCIP_OKAY;
}

/** applies the cuts stored in the separation store, or clears the store if the node can be cut off */
static
SCIP_RETCODE applyCuts(
   BMS_BLKMEM*           blkmem,             /**< block memory buffers */
   SCIP_SET*             set,                /**< global SCIP settings */
   SCIP_STAT*            stat,               /**< dynamic problem statistics */
   SCIP_PROB*            prob,               /**< transformed problem after presolve */
   SCIP_TREE*            tree,               /**< branch and bound tree */
   SCIP_LP*              lp,                 /**< LP data */
   SCIP_SEPASTORE*       sepastore,          /**< separation storage */
   SCIP_BRANCHCAND*      branchcand,         /**< branching candidate storage */
   SCIP_EVENTQUEUE*      eventqueue,         /**< event queue */
   SCIP_EVENTFILTER*     eventfilter,        /**< global event filter */
   SCIP_Bool             root,               /**< is this the initial root LP? */
   SCIP_EFFICIACYCHOICE  efficiacychoice,    /**< type of solution to base efficiacy computation on */
   SCIP_Bool*            cutoff,             /**< pointer to whether the node can be cut off */
   SCIP_Bool*            propagateagain,     /**< pointer to store TRUE, if domain propagation should be applied again */
   SCIP_Bool*            solvelpagain        /**< pointer to store TRUE, if the node's LP has to be solved again */
   )
{
   assert(stat != NULL);
   assert(cutoff != NULL);
   assert(propagateagain != NULL);
   assert(solvelpagain != NULL);

   if( *cutoff )
   {
      /* the found cuts are of no use, because the node is infeasible anyway (or we have an error in the LP) */
      SCIP_CALL( SCIPsepastoreClearCuts(sepastore, blkmem, set, eventqueue, eventfilter, lp) );
   }
   else if( SCIPsepastoreGetNCuts(sepastore) > 0 )
   {
      SCIP_Longint olddomchgcount;

      olddomchgcount = stat->domchgcount;
      SCIP_CALL( SCIPsepastoreApplyCuts(sepastore, blkmem, set, stat, prob, tree, lp, branchcand,
            eventqueue, eventfilter, root, efficiacychoice, cutoff) );
      *propagateagain = *propagateagain || (stat->domchgcount != olddomchgcount);
      *solvelpagain = TRUE;
   }

   return SCIP_OKAY;
}

/** updates the cutoff, propagateagain, and solverelaxagain status of the current solving loop */
static
void updateLoopStatus(
   SCIP_SET*             set,                /**< global SCIP settings */
   SCIP_STAT*            stat,               /**< dynamic problem statistics */
   SCIP_TREE*            tree,               /**< branch and bound tree */
   int                   depth,              /**< depth of current node */
   SCIP_Bool*            cutoff,             /**< pointer to store TRUE, if the node can be cut off */
   SCIP_Bool*            propagateagain,     /**< pointer to store TRUE, if domain propagation should be applied again */
   SCIP_Bool*            solverelaxagain     /**< pointer to store TRUE, if at least one relaxator should be called again */
   )
{
   SCIP_NODE* focusnode;
   int r;

   assert(set != NULL);
   assert(stat != NULL);
   assert(cutoff != NULL);
   assert(propagateagain != NULL);
   assert(solverelaxagain != NULL);

   /* check, if the path was cutoff */
   *cutoff = *cutoff || (tree->cutoffdepth <= depth);

   /* check if branching was already performed */
   if( tree->nchildren == 0 )
   {
      /* check, if the focus node should be repropagated */
      focusnode = SCIPtreeGetFocusNode(tree);
      *propagateagain = *propagateagain || SCIPnodeIsPropagatedAgain(focusnode);

      /* check, if one of the external relaxations should be solved again */
      for( r = 0; r < set->nrelaxs && !(*solverelaxagain); ++r )
         *solverelaxagain = !SCIPrelaxIsSolved(set->relaxs[r], stat);
   }
   else
   {
      /* if branching was performed, avoid another node loop iteration */
      *propagateagain = FALSE;
      *solverelaxagain = FALSE;
   }
}


/** propagate domains and solve relaxation and lp */
static
SCIP_RETCODE propAndSolve(
   BMS_BLKMEM*           blkmem,             /**< block memory buffers */
   SCIP_SET*             set,                /**< global SCIP settings */
   SCIP_MESSAGEHDLR*     messagehdlr,        /**< message handler */
   SCIP_STAT*            stat,               /**< dynamic problem statistics */
   SCIP_PROB*            origprob,           /**< original problem */
   SCIP_PROB*            transprob,          /**< transformed problem after presolve */
   SCIP_PRIMAL*          primal,             /**< primal data */
   SCIP_TREE*            tree,               /**< branch and bound tree */
   SCIP_LP*              lp,                 /**< LP data */
   SCIP_RELAXATION*      relaxation,         /**< global relaxation data */
   SCIP_PRICESTORE*      pricestore,         /**< pricing storage */
   SCIP_SEPASTORE*       sepastore,          /**< separation storage */
   SCIP_BRANCHCAND*      branchcand,         /**< branching candidate storage */
   SCIP_CUTPOOL*         cutpool,            /**< global cut pool */
   SCIP_CUTPOOL*         delayedcutpool,     /**< global delayed cut pool */
   SCIP_CONFLICT*        conflict,           /**< conflict analysis data */
   SCIP_EVENTFILTER*     eventfilter,        /**< event filter for global (not variable dependent) events */
   SCIP_EVENTQUEUE*      eventqueue,         /**< event queue */
   SCIP_NODE*            focusnode,          /**< focused node */
   int                   actdepth,           /**< depth in the b&b tree */
   SCIP_PROPTIMING       timingmask,         /**< timing mask for propagation round */
   SCIP_Bool             propagate,          /**< should we propagate */
   SCIP_Bool             solvelp,            /**< should we solve the lp */
   SCIP_Bool             solverelax,         /**< should we solve the relaxation */
   SCIP_Bool             forcedlpsolve,      /**< is there a need for a solve lp */
   int*                  nlperrors,          /**< pointer to store the number of lp errors */
   SCIP_Bool*            fullpropagation,    /**< pointer to store whether we want to do a fullpropagation next time */
   SCIP_Bool*            propagateagain,     /**< pointer to store whether we want to propagate again */
   SCIP_Bool*            initiallpsolved,    /**< pointer to store whether the initial lp was solved */
   SCIP_Bool*            solvelpagain,       /**< pointer to store whether we want to solve the lp again */
   SCIP_Bool*            solverelaxagain,    /**< pointer to store whether we want to solve the relaxation again */
   SCIP_Bool*            cutoff,             /**< pointer to store whether the node can be cut off */
   SCIP_Bool*            unbounded,          /**< pointer to store whether the focus node is unbounded */
   SCIP_Bool*            lperror,            /**< pointer to store TRUE, if an unresolved error in LP solving occured */
   SCIP_Bool*            pricingaborted,     /**< pointer to store TRUE, if the pricing was aborted and the lower bound must not be used */ 
   SCIP_Bool*            forcedenforcement   /**< pointer to store whether the enforcement of pseudo solution should be forced */
   )
{
   assert(set != NULL);
   assert(stat != NULL);
   assert(origprob != NULL);
   assert(transprob != NULL);
   assert(tree != NULL);
   assert(lp != NULL);
   assert(primal != NULL);
   assert(pricestore != NULL);
   assert(sepastore != NULL);
   assert(SCIPsepastoreGetNCuts(sepastore) == 0);
   assert(branchcand != NULL);
   assert(cutpool != NULL);
   assert(delayedcutpool != NULL);
   assert(conflict != NULL);
   assert(SCIPconflictGetNConflicts(conflict) == 0);
   assert(eventfilter != NULL);
   assert(eventqueue != NULL);
   assert(focusnode != NULL);
   assert(nlperrors != NULL);
   assert(fullpropagation != NULL);
   assert(propagateagain != NULL);
   assert(initiallpsolved != NULL);
   assert(solvelpagain != NULL);
   assert(solverelaxagain != NULL);
   assert(cutoff != NULL);
   assert(unbounded != NULL);
   assert(lperror != NULL);
   assert(pricingaborted != NULL);
   assert(forcedenforcement != NULL);

   /* domain propagation */
   if( propagate && !(*cutoff) )
   {
      SCIP_Bool lpwasflushed;
      SCIP_Longint oldnboundchgs;

      lpwasflushed = lp->flushed;
      oldnboundchgs = stat->nboundchgs;

      SCIP_CALL( propagateDomains(blkmem, set, stat, primal, tree, SCIPtreeGetCurrentDepth(tree), 0, *fullpropagation, timingmask, cutoff) );
      assert(SCIPbufferGetNUsed(set->buffer) == 0);

      if( timingmask != SCIP_PROPTIMING_BEFORELP )
         *fullpropagation = FALSE;

      /* check, if the path was cutoff */
      *cutoff = *cutoff || (tree->cutoffdepth <= actdepth);

      /* if the LP was flushed and is now no longer flushed, a bound change occurred, and the LP has to be resolved */
      solvelp = solvelp || (lpwasflushed && !lp->flushed);

      /* the number of bound changes was increased by the propagation call, thus the relaxation should be solved again */
      if( stat->nboundchgs > oldnboundchgs )
      {
         solverelax = TRUE;
         markRelaxsUnsolved(set, relaxation);
      }

      /* update lower bound with the pseudo objective value, and cut off node by bounding */
      SCIP_CALL( applyBounding(blkmem, set, stat, transprob, primal, tree, lp, branchcand, eventqueue, conflict, cutoff) );
   }
   assert(SCIPsepastoreGetNCuts(sepastore) == 0);

   /* call primal heuristics that are applicable after propagation loop before lp solve */
   if( !(*cutoff) && !SCIPtreeProbing(tree) && timingmask == SCIP_PROPTIMING_BEFORELP )
   {
      /* if the heuristics find a new incumbent solution, propagate again */
      SCIP_CALL( SCIPprimalHeuristics(set, stat, transprob, primal, tree, NULL, NULL, SCIP_HEURTIMING_AFTERPROPLOOP, propagateagain) );
      assert(SCIPbufferGetNUsed(set->buffer) == 0);
   }
         
   /* solve external relaxations with non-negative priority */
   if( solverelax && !(*cutoff) )
   {
      /** clear the storage of external branching candidates */
      SCIPbranchcandClearExternCands(branchcand);

      SCIP_CALL( solveNodeRelax(set, stat, tree, actdepth, TRUE, cutoff, propagateagain, solvelpagain, solverelaxagain) );
      assert(SCIPbufferGetNUsed(set->buffer) == 0);

      /* check, if the path was cutoff */
      *cutoff = *cutoff || (tree->cutoffdepth <= actdepth);

      /* apply found cuts */
      SCIP_CALL( applyCuts(blkmem, set, stat, transprob, tree, lp, sepastore, branchcand, eventqueue, eventfilter,
            (actdepth == 0), SCIP_EFFICIACYCHOICE_RELAX, cutoff, propagateagain, solvelpagain) );

      /* update lower bound with the pseudo objective value, and cut off node by bounding */
      SCIP_CALL( applyBounding(blkmem, set, stat, transprob, primal, tree, lp,  branchcand, eventqueue, conflict, cutoff) );
   }
   assert(SCIPsepastoreGetNCuts(sepastore) == 0);

   /* check, if we want to solve the LP at this node */
   if( solvelp && !(*cutoff) && SCIPtreeHasFocusNodeLP(tree) )
   {
      *lperror = FALSE;
      *unbounded = FALSE;

      /* solve the node's LP */
      SCIP_CALL( solveNodeLP(blkmem, set, messagehdlr, stat, origprob, transprob, primal, tree, lp, pricestore, sepastore,
            cutpool, delayedcutpool, branchcand, conflict, eventfilter, eventqueue, *initiallpsolved, cutoff, unbounded, 
            lperror, pricingaborted) );
      *initiallpsolved = TRUE;
      SCIPdebugMessage(" -> LP status: %d, LP obj: %g, iter: %"SCIP_LONGINT_FORMAT", count: %"SCIP_LONGINT_FORMAT"\n",
         SCIPlpGetSolstat(lp),
         *cutoff ? SCIPsetInfinity(set) : (*lperror ? -SCIPsetInfinity(set) : SCIPlpGetObjval(lp, set, transprob)),
         stat->nlpiterations, stat->lpcount);

      /* check, if the path was cutoff */
      *cutoff = *cutoff || (tree->cutoffdepth <= actdepth);

      /* if an error occured during LP solving, switch to pseudo solution */
      if( *lperror )
      {
         if( forcedlpsolve )
         {
            SCIPerrorMessage("(node %"SCIP_LONGINT_FORMAT") unresolved numerical troubles in LP %"SCIP_LONGINT_FORMAT" cannot be dealt with\n",
               stat->nnodes, stat->nlps);
            return SCIP_LPERROR;
         }
         SCIPtreeSetFocusNodeLP(tree, FALSE);
         ++(*nlperrors);
         SCIPmessagePrintVerbInfo(messagehdlr, set->disp_verblevel, actdepth == 0 ? SCIP_VERBLEVEL_HIGH : SCIP_VERBLEVEL_FULL,
            "(node %"SCIP_LONGINT_FORMAT") unresolved numerical troubles in LP %"SCIP_LONGINT_FORMAT" -- using pseudo solution instead (loop %d)\n",
            stat->nnodes, stat->nlps, *nlperrors);
      }

      if( SCIPlpGetSolstat(lp) == SCIP_LPSOLSTAT_TIMELIMIT || SCIPlpGetSolstat(lp) == SCIP_LPSOLSTAT_ITERLIMIT )
      {
         SCIPtreeSetFocusNodeLP(tree, FALSE);
         *forcedenforcement = TRUE;

         SCIPmessagePrintVerbInfo(messagehdlr, set->disp_verblevel, actdepth == 0 ? SCIP_VERBLEVEL_HIGH : SCIP_VERBLEVEL_FULL,
            "(node %"SCIP_LONGINT_FORMAT") LP solver hit %s limit in LP %"SCIP_LONGINT_FORMAT" -- using pseudo solution instead\n",
            stat->nnodes, SCIPlpGetSolstat(lp) == SCIP_LPSOLSTAT_TIMELIMIT ? "time" : "iteration", stat->nlps);
      }

      if( SCIPlpGetSolstat(lp) == SCIP_LPSOLSTAT_UNBOUNDEDRAY )
      {
         SCIPmessagePrintVerbInfo(messagehdlr, set->disp_verblevel, actdepth == 0 ? SCIP_VERBLEVEL_HIGH : SCIP_VERBLEVEL_FULL,
            "(node %"SCIP_LONGINT_FORMAT") LP relaxation is unbounded (LP %"SCIP_LONGINT_FORMAT")\n", stat->nnodes, stat->nlps);
      }

      /* if we solve exactly, the LP claims to be infeasible but the infeasibility could not be proved,
       * we have to forget about the LP and use the pseudo solution instead
       */
      if( !(*cutoff) && !(*lperror) && set->misc_exactsolve && SCIPlpGetSolstat(lp) == SCIP_LPSOLSTAT_INFEASIBLE
         && SCIPnodeGetLowerbound(focusnode) < primal->cutoffbound )
      {
         if( SCIPbranchcandGetNPseudoCands(branchcand) == 0 && transprob->ncontvars > 0 )
         {
            SCIPerrorMessage("(node %"SCIP_LONGINT_FORMAT") could not prove infeasibility of LP %"SCIP_LONGINT_FORMAT", all variables are fixed, %d continuous vars\n",
               stat->nnodes, stat->nlps, transprob->ncontvars);
            SCIPerrorMessage("(node %"SCIP_LONGINT_FORMAT")  -> have to call PerPlex() (feature not yet implemented)\n", stat->nnodes);
            /**@todo call PerPlex */
            return SCIP_LPERROR;
         }
         else
         {
            SCIPtreeSetFocusNodeLP(tree, FALSE);
            SCIPmessagePrintVerbInfo(messagehdlr, set->disp_verblevel, SCIP_VERBLEVEL_FULL,
               "(node %"SCIP_LONGINT_FORMAT") could not prove infeasibility of LP %"SCIP_LONGINT_FORMAT" -- using pseudo solution (%d unfixed vars) instead\n",
               stat->nnodes, stat->nlps, SCIPbranchcandGetNPseudoCands(branchcand));
         }
      }

      /* update lower bound with the pseudo objective value, and cut off node by bounding */
      SCIP_CALL( applyBounding(blkmem, set, stat, transprob, primal, tree, lp,  branchcand, eventqueue, conflict, cutoff) );
   }
   assert(SCIPsepastoreGetNCuts(sepastore) == 0);
   assert(*cutoff || !SCIPtreeHasFocusNodeLP(tree) || (lp->flushed && lp->solved));

   /* solve external relaxations with negative priority */
   if( solverelax && !(*cutoff) )
   {
      SCIP_CALL( solveNodeRelax(set, stat, tree, actdepth, FALSE, cutoff, propagateagain, solvelpagain, solverelaxagain) );
      assert(SCIPbufferGetNUsed(set->buffer) == 0);

      /* check, if the path was cutoff */
      *cutoff = *cutoff || (tree->cutoffdepth <= actdepth);

      /* apply found cuts */
      SCIP_CALL( applyCuts(blkmem, set, stat, transprob, tree, lp, sepastore, branchcand, eventqueue, eventfilter,
            (actdepth == 0), SCIP_EFFICIACYCHOICE_RELAX, cutoff, propagateagain, solvelpagain) );
         
      /* update lower bound with the pseudo objective value, and cut off node by bounding */
      SCIP_CALL( applyBounding(blkmem, set, stat, transprob, primal, tree, lp,  branchcand, eventqueue, conflict, cutoff) );
   }
   assert(SCIPsepastoreGetNCuts(sepastore) == 0);

   return SCIP_OKAY;
}

/** check if a restart can be performed */
#ifndef NDEBUG
static
SCIP_Bool restartAllowed(
   SCIP_SET*             set,                /**< global SCIP settings */
   SCIP_STAT*            stat                /**< dynamic problem statistics */
)
{
   assert(set != NULL);
   assert(stat != NULL);

   return (set->nactivepricers == 0 && (set->presol_maxrestarts == -1 || stat->nruns <= set->presol_maxrestarts));
}
#else
#define restartAllowed(set,stat)             ((set)->nactivepricers == 0 && ((set)->presol_maxrestarts == -1 || (stat)->nruns <= (set)->presol_maxrestarts))
#endif

/** solves the focus node */
static
SCIP_RETCODE solveNode(
   BMS_BLKMEM*           blkmem,             /**< block memory buffers */
   SCIP_SET*             set,                /**< global SCIP settings */
   SCIP_MESSAGEHDLR*     messagehdlr,        /**< message handler */
   SCIP_STAT*            stat,               /**< dynamic problem statistics */
   SCIP_PROB*            origprob,           /**< original problem */
   SCIP_PROB*            transprob,          /**< transformed problem after presolve */
   SCIP_PRIMAL*          primal,             /**< primal data */
   SCIP_TREE*            tree,               /**< branch and bound tree */
   SCIP_LP*              lp,                 /**< LP data */
   SCIP_RELAXATION*      relaxation,         /**< global relaxation data */
   SCIP_PRICESTORE*      pricestore,         /**< pricing storage */
   SCIP_SEPASTORE*       sepastore,          /**< separation storage */
   SCIP_BRANCHCAND*      branchcand,         /**< branching candidate storage */
   SCIP_CUTPOOL*         cutpool,            /**< global cut pool */
   SCIP_CUTPOOL*         delayedcutpool,     /**< global delayed cut pool */
   SCIP_CONFLICT*        conflict,           /**< conflict analysis data */
   SCIP_EVENTFILTER*     eventfilter,        /**< event filter for global (not variable dependent) events */
   SCIP_EVENTQUEUE*      eventqueue,         /**< event queue */
   SCIP_Bool*            cutoff,             /**< pointer to store whether the node can be cut off */
   SCIP_Bool*            unbounded,          /**< pointer to store whether the focus node is unbounded */
   SCIP_Bool*            infeasible,         /**< pointer to store whether the focus node's solution is infeasible */
   SCIP_Bool*            restart,            /**< should solving process be started again with presolving? */
   SCIP_Bool*            afternodeheur       /**< pointer to store whether AFTERNODE heuristics were already called */
   )
{
   SCIP_NODE* focusnode;
   SCIP_Longint lastdomchgcount;
   SCIP_Real restartfac;
   SCIP_Longint lastlpcount;
   int actdepth;
   int nlperrors;
   int nloops;
   SCIP_Bool foundsol;
   SCIP_Bool focusnodehaslp;
   SCIP_Bool initiallpsolved;
   SCIP_Bool solverelaxagain;
   SCIP_Bool solvelpagain;
   SCIP_Bool propagateagain;
   SCIP_Bool fullpropagation;
   SCIP_Bool branched;
   SCIP_Bool forcedlpsolve;
   SCIP_Bool wasforcedlpsolve;
   SCIP_Bool pricingaborted;

   assert(set != NULL);
   assert(stat != NULL);
   assert(origprob != NULL);
   assert(transprob != NULL);
   assert(tree != NULL);
   assert(primal != NULL);
   assert(SCIPsepastoreGetNCuts(sepastore) == 0);
   assert(SCIPconflictGetNConflicts(conflict) == 0);
   assert(cutoff != NULL);
   assert(unbounded != NULL);
   assert(infeasible != NULL);
   assert(restart != NULL);
   assert(afternodeheur != NULL);

   *cutoff = FALSE;
   *unbounded = FALSE;
   *infeasible = FALSE;
   *restart = FALSE;
   *afternodeheur = FALSE;
   pricingaborted = FALSE;

   focusnode = SCIPtreeGetFocusNode(tree);
   assert(focusnode != NULL);
   assert(SCIPnodeGetType(focusnode) == SCIP_NODETYPE_FOCUSNODE);
   actdepth = SCIPnodeGetDepth(focusnode);

   /** invalidate relaxation solution */
   SCIPrelaxationSetSolValid(relaxation, FALSE);

   /** clear the storage of external branching candidates */
   SCIPbranchcandClearExternCands(branchcand);

   SCIPdebugMessage("Processing node %"SCIP_LONGINT_FORMAT" in depth %d, %d siblings\n",
      stat->nnodes, actdepth, tree->nsiblings);
   SCIPdebugMessage("current pseudosolution: obj=%g\n", SCIPlpGetPseudoObjval(lp, set, transprob));
   /*debug(SCIPprobPrintPseudoSol(prob, set));*/

   /* check, if we want to solve the LP at the selected node:
    * - solve the LP, if the lp solve depth and frequency demand solving
    * - solve the root LP, if the LP solve frequency is set to 0
    * - solve the root LP, if there are continuous variables present
    * - don't solve the node if its cut off by the pseudo objective value anyway
    */
   focusnodehaslp = (set->lp_solvedepth == -1 || actdepth <= set->lp_solvedepth);
   focusnodehaslp = focusnodehaslp && (set->lp_solvefreq >= 1 && actdepth % set->lp_solvefreq == 0);
   focusnodehaslp = focusnodehaslp || (actdepth == 0 && set->lp_solvefreq == 0);
   focusnodehaslp = focusnodehaslp && SCIPsetIsLT(set, SCIPlpGetPseudoObjval(lp, set, transprob), primal->cutoffbound);
   SCIPtreeSetFocusNodeLP(tree, focusnodehaslp);

   /* call primal heuristics that should be applied before the node was solved */
   SCIP_CALL( SCIPprimalHeuristics(set, stat, transprob, primal, tree, lp, NULL, SCIP_HEURTIMING_BEFORENODE, &foundsol) );
   assert(SCIPbufferGetNUsed(set->buffer) == 0);

   /* if diving produced an LP error, switch back to non-LP node */
   if( lp->resolvelperror )
      SCIPtreeSetFocusNodeLP(tree, FALSE);

   /* external node solving loop:
    *  - propagate domains
    *  - solve SCIP_LP
    *  - enforce constraints
    * if a constraint handler adds constraints to enforce its own constraints, both, propagation and LP solving
    * is applied again (if applicable on current node); however, if the new constraints don't have the enforce flag set,
    * it is possible, that the current infeasible solution is not cut off; in this case, we have to declare the solution
    * infeasible and perform a branching
    */
   lastdomchgcount = stat->domchgcount;
   lastlpcount = stat->lpcount;
   initiallpsolved = FALSE;
   nlperrors = 0;
   stat->npricerounds = 0;
   stat->nseparounds = 0;
   solverelaxagain = TRUE;
   solvelpagain = TRUE;
   propagateagain = TRUE;
   fullpropagation = TRUE;
   forcedlpsolve = FALSE;
   nloops = 0;

   while( !(*cutoff) && (solverelaxagain || solvelpagain || propagateagain) && nlperrors < MAXNLPERRORS && !(*restart) )
   {
      SCIP_Bool lperror;
      SCIP_Bool solverelax;
      SCIP_Bool solvelp;
      SCIP_Bool propagate;
      SCIP_Bool forcedenforcement;

      assert(SCIPsepastoreGetNCuts(sepastore) == 0);

      *unbounded = FALSE;
      *infeasible = FALSE;

      nloops++;
      lperror = FALSE;
      *unbounded = FALSE;
      solverelax = solverelaxagain;
      solverelaxagain = FALSE;
      solvelp = solvelpagain;
      solvelpagain = FALSE;
      propagate = propagateagain;
      propagateagain = FALSE;
      forcedenforcement = FALSE;

      /* update lower bound with the pseudo objective value, and cut off node by bounding */
      SCIP_CALL( applyBounding(blkmem, set, stat, transprob, primal, tree, lp,  branchcand, eventqueue, conflict, cutoff) );

      /* propagate domains before lp solving and solve relaxation and lp */
      SCIPdebugMessage(" -> node solving loop: call propagators that are applicable before LP is solved\n");
      SCIP_CALL( propAndSolve(blkmem, set, messagehdlr, stat, origprob, transprob, primal, tree, lp, relaxation, pricestore, sepastore,
            branchcand, cutpool, delayedcutpool, conflict, eventfilter, eventqueue, focusnode, actdepth, SCIP_PROPTIMING_BEFORELP,
            propagate, solvelp, solverelax, forcedlpsolve, &nlperrors, &fullpropagation, &propagateagain,
            &initiallpsolved, &solvelpagain, &solverelaxagain, cutoff, unbounded, &lperror, &pricingaborted,
            &forcedenforcement) );

      if( !(*cutoff) )
      {
         solverelax = solverelaxagain;
         solverelaxagain = FALSE;
         solvelp = solvelpagain;
         solvelpagain = FALSE;
         forcedenforcement = FALSE;

         /* propagate domains after lp solving and resolve relaxation and lp */
         SCIPdebugMessage(" -> node solving loop: call propagators that are applicable after LP has been solved\n");
         SCIP_CALL( propAndSolve(blkmem, set, messagehdlr, stat, origprob, transprob, primal, tree, lp, relaxation, pricestore, sepastore,
               branchcand, cutpool, delayedcutpool, conflict, eventfilter, eventqueue, focusnode, actdepth, SCIP_PROPTIMING_AFTERLPLOOP,
               propagate, solvelp, solverelax, forcedlpsolve, &nlperrors, &fullpropagation, &propagateagain,
               &initiallpsolved, &solvelpagain, &solverelaxagain, cutoff, unbounded, &lperror, &pricingaborted,
               &forcedenforcement) );
      }

      /* update the cutoff, propagateagain, and solverelaxagain status of current solving loop */
      updateLoopStatus(set, stat, tree, actdepth, cutoff, &propagateagain, &solverelaxagain);

      /* call primal heuristics that should be applied after the LP relaxation of the node was solved;
       * if this is the first loop of the first run's root node, call also AFTERNODE heuristics already here, since
       * they might help to improve the primal bound, thereby producing additional reduced cost strengthenings and
       * strong branching bound fixings
       */
      if( !(*cutoff) || SCIPtreeGetNNodes(tree) > 0 )
      {
         if( actdepth == 0 && stat->nruns == 1 && nloops == 1 )
         {
            SCIP_CALL( SCIPprimalHeuristics(set, stat, transprob, primal, tree, lp, NULL,
                  SCIP_HEURTIMING_AFTERLPLOOP | SCIP_HEURTIMING_AFTERNODE, &foundsol) );
            *afternodeheur = TRUE; /* the AFTERNODE heuristics should not be called again after the node */
         }
         else
         {
            SCIP_CALL( SCIPprimalHeuristics(set, stat, transprob, primal, tree, lp, NULL, SCIP_HEURTIMING_AFTERLPLOOP, &foundsol) );
         }
         assert(SCIPbufferGetNUsed(set->buffer) == 0);
            
         /* heuristics might have found a solution or set the cutoff bound such that the current node is cut off */
         SCIP_CALL( applyBounding(blkmem, set, stat, transprob, primal, tree, lp,  branchcand, eventqueue, conflict, cutoff) );
      }

      /* check if heuristics leave us with an invalid LP */
      if( lp->resolvelperror )
      {
         if( forcedlpsolve )
         {
            SCIPerrorMessage("(node %"SCIP_LONGINT_FORMAT") unresolved numerical troubles in LP %"SCIP_LONGINT_FORMAT" cannot be dealt with\n",
               stat->nnodes, stat->nlps);
            return SCIP_LPERROR;
         }
         SCIPtreeSetFocusNodeLP(tree, FALSE);
         nlperrors++;
         SCIPmessagePrintVerbInfo(messagehdlr, set->disp_verblevel, SCIP_VERBLEVEL_FULL,
            "(node %"SCIP_LONGINT_FORMAT") unresolved numerical troubles in LP %"SCIP_LONGINT_FORMAT" -- using pseudo solution instead (loop %d)\n",
            stat->nnodes, stat->nlps, nlperrors);
      }
    
      /* if an improved solution was found, propagate and solve the relaxations again */
      if( foundsol )
      {
         propagateagain = TRUE;
         solvelpagain = TRUE;
         solverelaxagain = TRUE;
         markRelaxsUnsolved(set, relaxation);
      }
    
      /* enforce constraints */
      branched = FALSE;
      if( !(*cutoff) && !solverelaxagain && !solvelpagain && !propagateagain )
      {
         /* if the solution changed since the last enforcement, we have to completely reenforce it; otherwise, we
          * only have to enforce the additional constraints added in the last enforcement, but keep the infeasible
          * flag TRUE in order to not declare the infeasible solution feasible due to disregarding the already
          * enforced constraints
          */
         if( lastdomchgcount != stat->domchgcount || lastlpcount != stat->lpcount )
         {
            lastdomchgcount = stat->domchgcount;
            lastlpcount = stat->lpcount;
            *infeasible = FALSE;
         }
        
         /* call constraint enforcement */
         SCIP_CALL( enforceConstraints(blkmem, set, stat, transprob, tree, lp, relaxation, sepastore, branchcand,
               &branched, cutoff, infeasible, &propagateagain, &solvelpagain, &solverelaxagain, forcedenforcement) );
         assert(branched == (tree->nchildren > 0));
         assert(!branched || (!(*cutoff) && *infeasible && !propagateagain && !solvelpagain));
         assert(!(*cutoff) || (!branched && *infeasible && !propagateagain && !solvelpagain));
         assert(*infeasible || (!branched && !(*cutoff) && !propagateagain && !solvelpagain));
         assert(!propagateagain || (!branched && !(*cutoff) && *infeasible));
         assert(!solvelpagain || (!branched && !(*cutoff) && *infeasible));

         assert(SCIPbufferGetNUsed(set->buffer) == 0);

         /* apply found cuts */
         SCIP_CALL( applyCuts(blkmem, set, stat, transprob, tree, lp, sepastore, branchcand, eventqueue, eventfilter,
               (actdepth == 0), SCIP_EFFICIACYCHOICE_LP, cutoff, &propagateagain, &solvelpagain) );

         /* update lower bound with the pseudo objective value, and cut off node by bounding */
         SCIP_CALL( applyBounding(blkmem, set, stat, transprob, primal, tree, lp,  branchcand, eventqueue, conflict, cutoff) );

         /* update the cutoff, propagateagain, and solverelaxagain status of current solving loop */
         updateLoopStatus(set, stat, tree, actdepth, cutoff, &propagateagain, &solverelaxagain);
      }
      assert(SCIPsepastoreGetNCuts(sepastore) == 0);

      /* The enforcement detected no infeasibility, so, no branching was performed,
       * but the pricing was aborted and the current feasible solution does not have to be the 
       * best solution in the current subtree --> we have to do a pseudo branching,
       * so we set infeasible TRUE and add the current solution to the solution pool
       */
      if( pricingaborted && !(*infeasible) && !(*cutoff) )
      {
         SCIP_SOL* bestsol = SCIPgetBestSol(set->scip);
         SCIP_SOL* sol;
         SCIP_Bool stored;

         SCIP_CALL( SCIPsolCreateCurrentSol(&sol, blkmem, set, stat, transprob, primal, tree, lp, NULL) );
         SCIP_CALL( SCIPprimalTrySolFree(primal, blkmem, set, messagehdlr, stat, origprob, transprob, tree, lp,
               eventqueue, eventfilter, &sol, FALSE, TRUE, TRUE, TRUE, &stored) );

         if( stored )
         {
            if( bestsol != SCIPgetBestSol(set->scip) )
               SCIPstoreSolutionGap(set->scip);
         }

         *infeasible = TRUE;
      }

      /* if the node is infeasible, but no constraint handler could resolve the infeasibility
       * -> branch on LP, external candidates, or the pseudo solution
       * -> e.g. select non-fixed binary or integer variable x with value x', create three
       *    sons: x <= x'-1, x = x', and x >= x'+1.
       *    In the left and right branch, the current solution is cut off. In the middle
       *    branch, the constraints can hopefully reduce domains of other variables to cut
       *    off the current solution.
       * In LP branching, we cannot allow adding constraints, because this does not necessary change the LP and can
       * therefore lead to an infinite loop.
       */
      wasforcedlpsolve = forcedlpsolve;
      forcedlpsolve = FALSE;
      if( (*infeasible) && !(*cutoff) 
         && (!(*unbounded) || SCIPbranchcandGetNExternCands(branchcand) > 0 || SCIPbranchcandGetNPseudoCands(branchcand) > 0)
         && !solverelaxagain && !solvelpagain && !propagateagain && !branched )
      {
         SCIP_RESULT result;
         int nlpcands;

         result = SCIP_DIDNOTRUN;

         if( SCIPtreeHasFocusNodeLP(tree) )
         {
            SCIP_CALL( SCIPbranchcandGetLPCands(branchcand, set, stat, lp, NULL, NULL, NULL, &nlpcands, NULL) );
         }
         else
            nlpcands = 0;

         if( nlpcands > 0 )
         {
            /* branch on LP solution */
            SCIPdebugMessage("infeasibility in depth %d was not resolved: branch on LP solution with %d fractionals\n",
               SCIPnodeGetDepth(focusnode), nlpcands);
            SCIP_CALL( SCIPbranchExecLP(blkmem, set, stat, transprob, tree, lp, sepastore, branchcand, eventqueue,
                  primal->cutoffbound, FALSE, &result) );
            assert(SCIPbufferGetNUsed(set->buffer) == 0);
            assert(result != SCIP_DIDNOTRUN && result != SCIP_DIDNOTFIND);
         }
         else 
         {
            if( SCIPbranchcandGetNExternCands(branchcand) > 0 )
            {
               /* branch on external candidates */
               SCIPdebugMessage("infeasibility in depth %d was not resolved: branch on %d external branching candidates.\n",
                  SCIPnodeGetDepth(focusnode), SCIPbranchcandGetNExternCands(branchcand));
               SCIP_CALL( SCIPbranchExecExtern(blkmem, set, stat, transprob, tree, lp, sepastore, branchcand, eventqueue,
                     primal->cutoffbound, TRUE, &result) );
               assert(SCIPbufferGetNUsed(set->buffer) == 0);
            }

            if( result == SCIP_DIDNOTRUN || result == SCIP_DIDNOTFIND )
            {
               /* branch on pseudo solution */
               SCIPdebugMessage("infeasibility in depth %d was not resolved: branch on pseudo solution with %d unfixed integers\n",
                  SCIPnodeGetDepth(focusnode), SCIPbranchcandGetNPseudoCands(branchcand));
               SCIP_CALL( SCIPbranchExecPseudo(blkmem, set, stat, transprob, tree, lp, branchcand, eventqueue,
                     primal->cutoffbound, TRUE, &result) );
               assert(SCIPbufferGetNUsed(set->buffer) == 0);
            }
         }
         
         switch( result )
         {
         case SCIP_CUTOFF:
            assert(tree->nchildren == 0);
            *cutoff = TRUE;
            SCIPdebugMessage(" -> branching rule detected cutoff\n");
            break;
         case SCIP_CONSADDED:
            assert(tree->nchildren == 0);
            if( nlpcands > 0 )
            {
               SCIPerrorMessage("LP branching rule added constraint, which was not allowed this time\n");
               return SCIP_INVALIDRESULT;
            }
            propagateagain = TRUE;
            solvelpagain = TRUE;
            solverelaxagain = TRUE;
            markRelaxsUnsolved(set, relaxation);
            break;
         case SCIP_REDUCEDDOM:
            assert(tree->nchildren == 0);
            propagateagain = TRUE;
            solvelpagain = TRUE;
            solverelaxagain = TRUE;
            markRelaxsUnsolved(set, relaxation);
            break;
         case SCIP_SEPARATED:
            assert(tree->nchildren == 0);
            assert(SCIPsepastoreGetNCuts(sepastore) > 0);
            solvelpagain = TRUE;
            solverelaxagain = TRUE;
            markRelaxsUnsolved(set, relaxation);
            break;
         case SCIP_BRANCHED:
            assert(tree->nchildren >= 1);
            assert(SCIPsepastoreGetNCuts(sepastore) == 0);
            branched = TRUE;

            /* increase the number of interal nodes */
            stat->ninternalnodes++;
            stat->ntotalinternalnodes++;
            break;
         case SCIP_DIDNOTFIND: /*lint -fallthrough*/
         case SCIP_DIDNOTRUN:
            /* all integer variables in the infeasible solution are fixed,
             * - if no continuous variables exist and all variables are known, the infeasible pseudo solution is completely
             *   fixed, and the node can be cut off
             * - if at least one continuous variable exists or we do not know all variables due to external pricers, we
             *   cannot resolve the infeasibility by branching -> solve LP (and maybe price in additional variables)
             */
            assert(tree->nchildren == 0);
            assert(SCIPsepastoreGetNCuts(sepastore) == 0);
            assert(SCIPbranchcandGetNPseudoCands(branchcand) == 0);

            if( transprob->ncontvars == 0 && set->nactivepricers == 0 )
            {
               *cutoff = TRUE;
               SCIPdebugMessage(" -> cutoff because all variables are fixed in current node\n");
            }
            else
            {
               /* feasible LP solutions with all integers fixed must be feasible
                * if also no external branching candidates were available
                */
               assert(!SCIPtreeHasFocusNodeLP(tree) || pricingaborted);

               if( SCIPlpGetSolstat(lp) == SCIP_LPSOLSTAT_TIMELIMIT || SCIPlpGetSolstat(lp) == SCIP_LPSOLSTAT_ITERLIMIT || SCIPsolveIsStopped(set, stat, FALSE) )
               {
                  SCIP_NODE* node;

                  /* as we hit the time or iteration limit or another interrupt (e.g., gap limit), we do not want to solve the LP again.
                   * in order to terminate correctly, we create a "branching" with only one child node 
                   * that is a copy of the focusnode 
                   */
                  SCIP_CALL( SCIPnodeCreateChild(&node, blkmem, set, stat, tree, 1.0, focusnode->estimate) );
                  assert(tree->nchildren >= 1);
                  assert(SCIPsepastoreGetNCuts(sepastore) == 0);
                  branched = TRUE;
               }
               else
               {
                  SCIP_VERBLEVEL verblevel;

                  if( pricingaborted )
                  {
                     SCIPerrorMessage("pricing was aborted, but no branching could be created!\n");
                     return SCIP_INVALIDRESULT;
                  }

                  if( wasforcedlpsolve )
                  {
                     assert(SCIPtreeHasFocusNodeLP(tree));
                     SCIPerrorMessage("LP was solved, all integers fixed, some constraint still infeasible, but no branching could be created!\n");
                     return SCIP_INVALIDRESULT;
                  }

                  verblevel = SCIP_VERBLEVEL_FULL;

                  if( !tree->forcinglpmessage && set->disp_verblevel == SCIP_VERBLEVEL_HIGH )
                  {
                     verblevel = SCIP_VERBLEVEL_HIGH;

                     /* remember that the forcing LP solving message was posted and do only post it again if the
                      * verblevel is SCIP_VERBLEVEL_FULL
                      */
                     tree->forcinglpmessage = TRUE;
                  }

                  SCIPmessagePrintVerbInfo(messagehdlr, set->disp_verblevel, verblevel,
                     "(node %"SCIP_LONGINT_FORMAT") forcing the solution of an LP (last LP %"SCIP_LONGINT_FORMAT")...\n", stat->nnodes, stat->nlps);

                  /* solve the LP in the next loop */
                  SCIPtreeSetFocusNodeLP(tree, TRUE);
                  solvelpagain = TRUE;
                  forcedlpsolve = TRUE; /* this LP must be solved without error - otherwise we have to abort */
               }            
            }
            break;
         default:
            SCIPerrorMessage("invalid result code <%d> from SCIPbranchLP(), SCIPbranchExt() or SCIPbranchPseudo()\n", result);
            return SCIP_INVALIDRESULT;
         }  /*lint !e788*/
         assert(*cutoff || solvelpagain || propagateagain || branched); /* something must have been done */
         assert(!(*cutoff) || (!solvelpagain && !propagateagain && !branched));
         assert(!solvelpagain || (!(*cutoff) && !branched));
         assert(!propagateagain || (!(*cutoff) && !branched));
         assert(!branched || (!solvelpagain && !propagateagain));
         assert(branched == (tree->nchildren > 0));

         /* apply found cuts */
         SCIP_CALL( applyCuts(blkmem, set, stat, transprob, tree, lp, sepastore, branchcand, eventqueue, eventfilter,
               (actdepth == 0), SCIP_EFFICIACYCHOICE_LP, cutoff, &propagateagain, &solvelpagain) );

         /* update lower bound with the pseudo objective value, and cut off node by bounding */
         SCIP_CALL( applyBounding(blkmem, set, stat, transprob, primal, tree, lp,  branchcand, eventqueue, conflict, cutoff) );

         /* update the cutoff, propagateagain, and solverelaxagain status of current solving loop */
         updateLoopStatus(set, stat, tree, actdepth, cutoff, &propagateagain, &solverelaxagain);
      }

      /* check for immediate restart */
      *restart = *restart || (actdepth == 0 && restartAllowed(set, stat) && (stat->userrestart
	    || (stat->nrootintfixingsrun > set->presol_immrestartfac * (transprob->nvars - transprob->ncontvars)
	       && (stat->nruns == 1 || transprob->nvars <= (1.0-set->presol_restartminred) * stat->prevrunnvars))) );

      SCIPdebugMessage("node solving iteration %d finished: cutoff=%u, propagateagain=%u, solverelaxagain=%u, solvelpagain=%u, nlperrors=%d, restart=%u\n",
         nloops, *cutoff, propagateagain, solverelaxagain, solvelpagain, nlperrors, *restart);
   }
   assert(SCIPsepastoreGetNCuts(sepastore) == 0);
   assert(*cutoff || SCIPconflictGetNConflicts(conflict) == 0);

   /* flush the conflict set storage */
   SCIP_CALL( SCIPconflictFlushConss(conflict, blkmem, set, stat, transprob, tree, lp, branchcand, eventqueue) );

   /* check for too many LP errors */
   if( nlperrors >= MAXNLPERRORS )
   {
      SCIPerrorMessage("(node %"SCIP_LONGINT_FORMAT") unresolved numerical troubles in LP %"SCIP_LONGINT_FORMAT" -- aborting\n", stat->nnodes, stat->nlps);
      return SCIP_LPERROR;
   }

   /* check for final restart */
   restartfac = set->presol_subrestartfac;
   if( actdepth == 0 )
      restartfac = MIN(restartfac, set->presol_restartfac);
   *restart = *restart || (restartAllowed(set, stat) && (stat->userrestart
	 || (stat->nrootintfixingsrun > restartfac * (transprob->nvars - transprob->ncontvars)
	    && (stat->nruns == 1 || transprob->nvars <= (1.0-set->presol_restartminred) * stat->prevrunnvars))) );

   /* remember the last root LP solution */
   if( actdepth == 0 && !(*cutoff) && !(*unbounded) )
   {
      /* the root pseudo objective value and pseudo objective value should be equal in the root node */
      assert(SCIPsetIsFeasEQ(set, SCIPlpGetGlobalPseudoObjval(lp, set, transprob), SCIPlpGetPseudoObjval(lp, set, transprob)));

      SCIPprobStoreRootSol(transprob, set, lp, SCIPtreeHasFocusNodeLP(tree));
   }

   /* check for cutoff */
   if( *cutoff )
   {
      SCIPdebugMessage("node is cut off\n");
      SCIPnodeUpdateLowerbound(focusnode, stat, SCIPsetInfinity(set));
      *infeasible = TRUE;
   }

   return SCIP_OKAY;
}

/** if feasible, adds current solution to the solution storage */
static
SCIP_RETCODE addCurrentSolution(
   BMS_BLKMEM*           blkmem,             /**< block memory buffers */
   SCIP_SET*             set,                /**< global SCIP settings */
   SCIP_MESSAGEHDLR*     messagehdlr,        /**< message handler */
   SCIP_STAT*            stat,               /**< dynamic problem statistics */
   SCIP_PROB*            origprob,           /**< original problem */
   SCIP_PROB*            transprob,          /**< transformed problem after presolve */
   SCIP_PRIMAL*          primal,             /**< primal data */
   SCIP_TREE*            tree,               /**< branch and bound tree */
   SCIP_LP*              lp,                 /**< LP data */
   SCIP_EVENTQUEUE*      eventqueue,         /**< event queue */
   SCIP_EVENTFILTER*     eventfilter         /**< event filter for global (not variable dependent) events */
   )
{
   SCIP_SOL* bestsol = SCIPgetBestSol(set->scip);
   SCIP_SOL* sol;
   SCIP_Bool foundsol;

   /* found a feasible solution */
   if( SCIPtreeHasFocusNodeLP(tree) )
   {
      assert(lp->primalfeasible);

      /* start clock for LP solutions */
      SCIPclockStart(stat->lpsoltime, set);

      /* add solution to storage */
      SCIP_CALL( SCIPsolCreateLPSol(&sol, blkmem, set, stat, transprob, primal, tree, lp, NULL) );
      if( set->misc_exactsolve )
      {
         /* if we want to solve exactly, we have to check the solution exactly again */
         SCIP_CALL( SCIPprimalTrySolFree(primal, blkmem, set, messagehdlr, stat, origprob, transprob, tree, lp,
               eventqueue, eventfilter, &sol, FALSE, TRUE, TRUE, TRUE, &foundsol) );
      }
      else
      {
         SCIP_CALL( SCIPprimalAddSolFree(primal, blkmem, set, messagehdlr, stat, origprob, transprob, tree, lp,
               eventqueue, eventfilter, &sol, &foundsol) );
      }

      if( foundsol )
      {
         stat->nlpsolsfound++;

         if( bestsol != SCIPgetBestSol(set->scip) )
            SCIPstoreSolutionGap(set->scip);
      }

      /* stop clock for LP solutions */
      SCIPclockStop(stat->lpsoltime, set);
   }
   else
   {
      /* start clock for pseudo solutions */
      SCIPclockStart(stat->pseudosoltime, set);

      /* add solution to storage */
      SCIP_CALL( SCIPsolCreatePseudoSol(&sol, blkmem, set, stat, transprob, primal, tree, lp, NULL) );
      if( set->misc_exactsolve )
      {
         /* if we want to solve exactly, we have to check the solution exactly again */
         SCIP_CALL( SCIPprimalTrySolFree(primal, blkmem, set, messagehdlr, stat, origprob, transprob, tree, lp,
               eventqueue, eventfilter, &sol, FALSE, TRUE, TRUE, TRUE, &foundsol) );
      }
      else
      {
         SCIP_CALL( SCIPprimalAddSolFree(primal, blkmem, set, messagehdlr, stat, origprob, transprob, tree, lp,
               eventqueue, eventfilter, &sol, &foundsol) );
      }

      /* stop clock for pseudo solutions */
      SCIPclockStop(stat->pseudosoltime, set);

      if( foundsol )
      {
         stat->npssolsfound++;

         if( bestsol != SCIPgetBestSol(set->scip) )
            SCIPstoreSolutionGap(set->scip);
      }
   }

   return SCIP_OKAY;
}

/** main solving loop */
SCIP_RETCODE SCIPsolveCIP(
   BMS_BLKMEM*           blkmem,             /**< block memory buffers */
   SCIP_SET*             set,                /**< global SCIP settings */
   SCIP_MESSAGEHDLR*     messagehdlr,        /**< message handler */
   SCIP_STAT*            stat,               /**< dynamic problem statistics */
   SCIP_MEM*             mem,                /**< block memory pools */
   SCIP_PROB*            origprob,           /**< original problem */
   SCIP_PROB*            transprob,          /**< transformed problem after presolve */
   SCIP_PRIMAL*          primal,             /**< primal data */
   SCIP_TREE*            tree,               /**< branch and bound tree */
   SCIP_LP*              lp,                 /**< LP data */
   SCIP_RELAXATION*      relaxation,         /**< global relaxation data */
   SCIP_PRICESTORE*      pricestore,         /**< pricing storage */
   SCIP_SEPASTORE*       sepastore,          /**< separation storage */
   SCIP_CUTPOOL*         cutpool,            /**< global cut pool */
   SCIP_CUTPOOL*         delayedcutpool,     /**< global delayed cut pool */
   SCIP_BRANCHCAND*      branchcand,         /**< branching candidate storage */
   SCIP_CONFLICT*        conflict,           /**< conflict analysis data */
   SCIP_EVENTFILTER*     eventfilter,        /**< event filter for global (not variable dependent) events */
   SCIP_EVENTQUEUE*      eventqueue,         /**< event queue */
   SCIP_Bool*            restart             /**< should solving process be started again with presolving? */
   )
{
   SCIP_NODESEL* nodesel;
   SCIP_NODE* focusnode;
   SCIP_NODE* nextnode;
   SCIP_EVENT event;
   SCIP_Real restartfac;
   SCIP_Real restartconfnum;
   int nnodes;
   int depth;
   SCIP_Bool cutoff;
   SCIP_Bool unbounded;
   SCIP_Bool infeasible;
   SCIP_Bool foundsol;

   assert(set != NULL);
   assert(blkmem != NULL);
   assert(stat != NULL);
   assert(transprob != NULL);
   assert(tree != NULL);
   assert(lp != NULL);
   assert(pricestore != NULL);
   assert(sepastore != NULL);
   assert(branchcand != NULL);
   assert(cutpool != NULL);
   assert(delayedcutpool != NULL);
   assert(primal != NULL);
   assert(eventfilter != NULL);
   assert(eventqueue != NULL);
   assert(restart != NULL);

   /* check for immediate restart (if problem solving marked to be restarted was aborted) */
   restartfac = set->presol_subrestartfac;
   if( SCIPtreeGetCurrentDepth(tree) == 0 )
      restartfac = MIN(restartfac, set->presol_restartfac);
   *restart = restartAllowed(set, stat) && (stat->userrestart
      || (stat->nrootintfixingsrun > restartfac * (transprob->nvars - transprob->ncontvars)
	 && (stat->nruns == 1 || transprob->nvars <= (1.0-set->presol_restartminred) * stat->prevrunnvars)) );

   /* calculate the number of successful conflict analysis calls that should trigger a restart */
   if( set->conf_restartnum > 0 )
   {
      int i;

      restartconfnum = (SCIP_Real)set->conf_restartnum;
      for( i = 0; i < stat->nconfrestarts; ++i )
         restartconfnum *= set->conf_restartfac;
   }
   else
      restartconfnum = SCIP_REAL_MAX;
   assert(restartconfnum >= 0.0);

   /* switch status to UNKNOWN */
   stat->status = SCIP_STATUS_UNKNOWN;

   nextnode = NULL;
   unbounded = FALSE;

   while( !SCIPsolveIsStopped(set, stat, TRUE) && !(*restart) )
   {
      SCIP_Longint nsuccessconflicts;
      SCIP_Bool afternodeheur;

      assert(SCIPbufferGetNUsed(set->buffer) == 0);

      foundsol = FALSE;
      infeasible = FALSE;

      do
      {
         /* update the memory saving flag, switch algorithms respectively */
         SCIPstatUpdateMemsaveMode(stat, set, messagehdlr, mem);

         /* get the current node selector */
         nodesel = SCIPsetGetNodesel(set, stat);

         /* inform tree about the current node selector */
         SCIP_CALL( SCIPtreeSetNodesel(tree, set, messagehdlr, stat, nodesel) );

         /* the next node was usually already selected in the previous solving loop before the primal heuristics were
          * called, because they need to know, if the next node will be a child/sibling (plunging) or not;
          * if the heuristics found a new best solution that cut off some of the nodes, the node selector must be called
          * again, because the selected next node may be invalid due to cut off
          */
         if( nextnode == NULL )
         {
            /* select next node to process */
            SCIP_CALL( SCIPnodeselSelect(nodesel, set, &nextnode) );
         }
         focusnode = nextnode;
         nextnode = NULL;
         assert(SCIPbufferGetNUsed(set->buffer) == 0);

         /* start node activation timer */
         SCIPclockStart(stat->nodeactivationtime, set);

         /* focus selected node */
         SCIP_CALL( SCIPnodeFocus(&focusnode, blkmem, set, messagehdlr, stat, transprob, primal, tree, lp, branchcand, conflict,
               eventfilter, eventqueue, &cutoff) );
         if( cutoff )
            stat->ndelayedcutoffs++;

         /* stop node activation timer */
         SCIPclockStop(stat->nodeactivationtime, set);

         assert(SCIPbufferGetNUsed(set->buffer) == 0);
      }
      while( cutoff ); /* select new node, if the current one was located in a cut off subtree */

      assert(SCIPtreeGetCurrentNode(tree) == focusnode);
      assert(SCIPtreeGetFocusNode(tree) == focusnode);

      /* if no more node was selected, we finished optimization */
      if( focusnode == NULL )
      {
         assert(SCIPtreeGetNNodes(tree) == 0);
         break;
      }

      /* update maxdepth and node count statistics */
      depth = SCIPnodeGetDepth(focusnode);
      stat->maxdepth = MAX(stat->maxdepth, depth);
      stat->maxtotaldepth = MAX(stat->maxtotaldepth, depth);
      stat->nnodes++;
      stat->ntotalnodes++;

      /* issue NODEFOCUSED event */
      SCIP_CALL( SCIPeventChgType(&event, SCIP_EVENTTYPE_NODEFOCUSED) );
      SCIP_CALL( SCIPeventChgNode(&event, focusnode) );
      SCIP_CALL( SCIPeventProcess(&event, set, NULL, NULL, NULL, eventfilter) );

      /* solve focus node */
      SCIP_CALL( solveNode(blkmem, set, messagehdlr, stat, origprob, transprob, primal, tree, lp, relaxation, pricestore, sepastore, branchcand,
            cutpool, delayedcutpool, conflict, eventfilter, eventqueue, &cutoff, &unbounded, &infeasible, restart, &afternodeheur) );
      assert(!cutoff || infeasible);
      assert(SCIPbufferGetNUsed(set->buffer) == 0);
      assert(SCIPtreeGetCurrentNode(tree) == focusnode);
      assert(SCIPtreeGetFocusNode(tree) == focusnode);

      /* check for restart */
      if( !(*restart) )
      {
         /* change color of node in VBC output */
         SCIPvbcSolvedNode(stat->vbc, stat, focusnode);

         /* check, if the current solution is feasible */
         if( !infeasible )
         {
            SCIP_Bool feasible;

            assert(!SCIPtreeHasFocusNodeLP(tree) || (lp->flushed && lp->solved));
            assert(!cutoff);

            /* in the unbounded case, we check the solution w.r.t. the original problem, because we do not want to rely
             * on the LP feasibility and integrality is not checked for unbounded solutions, anyway
             */
            if( unbounded )
            {
               SCIP_SOL* sol;

               if( SCIPtreeHasFocusNodeLP(tree) )
               {
                  SCIP_CALL( SCIPsolCreateLPSol(&sol, blkmem, set, stat, transprob, primal, tree, lp, NULL) );
               }
               else
               {
                  SCIP_CALL( SCIPsolCreatePseudoSol(&sol, blkmem, set, stat, transprob, primal, tree, lp, NULL) );
               }
               SCIP_CALL( SCIPcheckSolOrig(set->scip, sol, &feasible, FALSE, FALSE) );

               SCIP_CALL( SCIPsolFree(&sol, blkmem, primal) );
            }
            else
               feasible = TRUE;

            /* node solution is feasible: add it to the solution store */
            if( feasible )
            {
               SCIP_CALL( addCurrentSolution(blkmem, set, messagehdlr, stat, origprob, transprob, primal, tree, lp,
                     eventqueue, eventfilter) );
            }

            /* issue NODEFEASIBLE event */
            SCIP_CALL( SCIPeventChgType(&event, SCIP_EVENTTYPE_NODEFEASIBLE) );
            SCIP_CALL( SCIPeventChgNode(&event, focusnode) );
            SCIP_CALL( SCIPeventProcess(&event, set, NULL, NULL, NULL, eventfilter) );
         }
         else if( !unbounded )
         {
            /* node solution is not feasible */
            if( tree->nchildren == 0 )
            {
               /* change color of node in VBC output */
               SCIPvbcCutoffNode(stat->vbc, stat, focusnode);

               /* issue NODEINFEASIBLE event */
               SCIP_CALL( SCIPeventChgType(&event, SCIP_EVENTTYPE_NODEINFEASIBLE) );

               /* increase the cutoff counter of the branching variable */
               if( stat->lastbranchvar != NULL )
               {
                  SCIP_CALL( SCIPvarIncCutoffSum(stat->lastbranchvar, blkmem, set, stat, stat->lastbranchdir, stat->lastbranchvalue, 1.0) );
               }
               /**@todo if last branching variable is unknown, retrieve it from the nodes' boundchg arrays */
            }
            else
            {
               /* issue NODEBRANCHED event */
               SCIP_CALL( SCIPeventChgType(&event, SCIP_EVENTTYPE_NODEBRANCHED) );
            }
            SCIP_CALL( SCIPeventChgNode(&event, focusnode) );
            SCIP_CALL( SCIPeventProcess(&event, set, NULL, NULL, NULL, eventfilter) );
         }
         assert(SCIPbufferGetNUsed(set->buffer) == 0);

         /* if no branching was created, the node was not cut off, but it's lower bound is still smaller than
          * the cutoff bound, we have to branch on a non-fixed variable;
          * this can happen, if we want to solve exactly, the current solution was declared feasible by the
          * constraint enforcement, but in exact solution checking it was found out to be infeasible;
          * in this case, no branching would have been generated by the enforcement of constraints, but we
          * have to further investigate the current sub tree
          */
         if( !cutoff && !unbounded && tree->nchildren == 0 && SCIPnodeGetLowerbound(focusnode) < primal->cutoffbound )
         {
            SCIP_RESULT result;

            assert(set->misc_exactsolve);

            do
            {
               result = SCIP_DIDNOTRUN;
               if( SCIPbranchcandGetNPseudoCands(branchcand) == 0 )
               {
                  if( transprob->ncontvars > 0 )
                  {
                     /**@todo call PerPlex */
                     SCIPerrorMessage("cannot branch on all-fixed LP -- have to call PerPlex instead\n");
                  }
               }
               else
               {
                  SCIP_CALL( SCIPbranchExecPseudo(blkmem, set, stat, transprob, tree, lp, branchcand, eventqueue,
                        primal->cutoffbound, FALSE, &result) );
                  assert(result != SCIP_DIDNOTRUN && result != SCIP_DIDNOTFIND);
               }
            }
            while( result == SCIP_REDUCEDDOM );
         }
         assert(SCIPbufferGetNUsed(set->buffer) == 0);

         /* select node to process in next solving loop; the primal heuristics need to know whether a child/sibling
          * (plunging) will be selected as next node or not
          */
         SCIP_CALL( SCIPnodeselSelect(nodesel, set, &nextnode) );
         assert(SCIPbufferGetNUsed(set->buffer) == 0);

         /* call primal heuristics that should be applied after the node was solved */
         nnodes = SCIPtreeGetNNodes(tree);
         if( !afternodeheur && (!cutoff || nnodes > 0) )
         {
            SCIP_CALL( SCIPprimalHeuristics(set, stat, transprob, primal, tree, lp, nextnode, SCIP_HEURTIMING_AFTERNODE, &foundsol) );
            assert(SCIPbufferGetNUsed(set->buffer) == 0);
         }

         /* if the heuristics found a new best solution that cut off some of the nodes, the node selector must be called
          * again, because the selected next node may be invalid due to cut off
          */
         assert(!tree->cutoffdelayed);

         if( nnodes != SCIPtreeGetNNodes(tree) || SCIPsolveIsStopped(set, stat, TRUE) )
            nextnode = NULL;
      }
      else if( !infeasible )
      {
<<<<<<< HEAD
         SCIP_SOL* bestsol = SCIPgetBestSol(set->scip);
         SCIP_SOL* sol;
         SCIP_Bool stored;

         SCIP_CALL( SCIPsolCreateCurrentSol(&sol, blkmem, set, stat, transprob, primal, tree, lp, NULL) );
         SCIP_CALL( SCIPprimalTrySolFree(primal, blkmem, set, messagehdlr, stat, origprob, transprob, tree, lp,
               eventqueue, eventfilter, &sol, FALSE, TRUE, TRUE, TRUE, &stored) );

         if( stored )
         {
            if( bestsol != SCIPgetBestSol(set->scip) )
               SCIPstoreSolutionGap(set->scip);
         }
=======
         /* node solution is feasible: add it to the solution store */
         SCIP_CALL( addCurrentSolution(blkmem, set, messagehdlr, stat, origprob, transprob, primal, tree, lp,
               eventqueue, eventfilter) );
>>>>>>> 3f499eb2
      }

      /* compute number of successfully applied conflicts */
      nsuccessconflicts = SCIPconflictGetNPropSuccess(conflict) + SCIPconflictGetNInfeasibleLPSuccess(conflict)
         + SCIPconflictGetNBoundexceedingLPSuccess(conflict) + SCIPconflictGetNStrongbranchSuccess(conflict)
         + SCIPconflictGetNPseudoSuccess(conflict);

      /* trigger restart due to conflicts and the restart parameters allow another restart */
      if( nsuccessconflicts >= restartconfnum && restartAllowed(set, stat) )
      {
         SCIPmessagePrintVerbInfo(messagehdlr, set->disp_verblevel, SCIP_VERBLEVEL_HIGH,
            "(run %d, node %"SCIP_LONGINT_FORMAT") restarting after %"SCIP_LONGINT_FORMAT" successful conflict analysis calls\n",
            stat->nruns, stat->nnodes, nsuccessconflicts);
         *restart = TRUE;

         stat->nconfrestarts++;
      }

      /* restart if the userrestart was set to true, we have still some nodes left and the restart parameters allow
       * another restart
       */
      *restart = *restart || (stat->userrestart && SCIPtreeGetNNodes(tree) > 0 && restartAllowed(set, stat));

      /* display node information line */
      SCIP_CALL( SCIPdispPrintLine(set, messagehdlr, stat, NULL, (SCIPnodeGetDepth(focusnode) == 0) && infeasible && !foundsol) );

      SCIPdebugMessage("Processing of node %"SCIP_LONGINT_FORMAT" in depth %d finished. %d siblings, %d children, %d leaves left\n",
         stat->nnodes, SCIPnodeGetDepth(focusnode), tree->nsiblings, tree->nchildren, SCIPtreeGetNLeaves(tree));
      SCIPdebugMessage("**********************************************************************\n");
   }
   assert(SCIPbufferGetNUsed(set->buffer) == 0);

   SCIPdebugMessage("Problem solving finished with status %u (restart=%u, userrestart=%u)\n", stat->status, *restart, stat->userrestart);

   /* cuts off nodes with lower bound is not better than given cutoff bound, manually; this necessary to ensure that
    * SCIP terminates with a proper solve stage
    */
   SCIP_CALL( SCIPtreeCutoff(tree, blkmem, set, stat, eventqueue, lp, primal->cutoffbound) );

   /* if the current node is the only remaining node, and if its lower bound exceeds the upper bound, we have
    * to delete it manually in order to get to the SOLVED stage instead of thinking, that only the gap limit
    * was reached (this may happen, if the current node is the one defining the global lower bound and a
    * feasible solution with the same value was found at this node)
    */
   if( tree->focusnode != NULL && SCIPtreeGetNNodes(tree) == 0
      && SCIPsetIsGE(set, tree->focusnode->lowerbound, primal->cutoffbound) )
   {
      focusnode = NULL;
      SCIP_CALL( SCIPnodeFocus(&focusnode, blkmem, set, messagehdlr, stat, transprob, primal, tree, lp, branchcand, conflict,
            eventfilter, eventqueue, &cutoff) );
   }

   /* check whether we finished solving */
   if( SCIPtreeGetNNodes(tree) == 0 && SCIPtreeGetCurrentNode(tree) == NULL )
   {
      /* no restart necessary */
      *restart = FALSE;

      /* set the solution status */
      if( unbounded )
      {
         if( primal->nsols > 0 )
         {
            /* switch status to UNBOUNDED */
            stat->status = SCIP_STATUS_UNBOUNDED;
         }
         else
         {
            /* switch status to INFORUNB */
            stat->status = SCIP_STATUS_INFORUNBD;
         }
      }
      else if( primal->nsols == 0
         || SCIPsetIsGT(set, SCIPsolGetObj(primal->sols[0], set, transprob),
            SCIPprobInternObjval(transprob, set, SCIPprobGetObjlim(transprob, set))) )
      {
         /* switch status to INFEASIBLE */
         stat->status = SCIP_STATUS_INFEASIBLE;
      }
      else
      {
         /* switch status to OPTIMAL */
         stat->status = SCIP_STATUS_OPTIMAL;
      }
   }

   return SCIP_OKAY;
}<|MERGE_RESOLUTION|>--- conflicted
+++ resolved
@@ -4274,25 +4274,9 @@
       }
       else if( !infeasible )
       {
-<<<<<<< HEAD
-         SCIP_SOL* bestsol = SCIPgetBestSol(set->scip);
-         SCIP_SOL* sol;
-         SCIP_Bool stored;
-
-         SCIP_CALL( SCIPsolCreateCurrentSol(&sol, blkmem, set, stat, transprob, primal, tree, lp, NULL) );
-         SCIP_CALL( SCIPprimalTrySolFree(primal, blkmem, set, messagehdlr, stat, origprob, transprob, tree, lp,
-               eventqueue, eventfilter, &sol, FALSE, TRUE, TRUE, TRUE, &stored) );
-
-         if( stored )
-         {
-            if( bestsol != SCIPgetBestSol(set->scip) )
-               SCIPstoreSolutionGap(set->scip);
-         }
-=======
          /* node solution is feasible: add it to the solution store */
          SCIP_CALL( addCurrentSolution(blkmem, set, messagehdlr, stat, origprob, transprob, primal, tree, lp,
                eventqueue, eventfilter) );
->>>>>>> 3f499eb2
       }
 
       /* compute number of successfully applied conflicts */
