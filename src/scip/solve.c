/* * * * * * * * * * * * * * * * * * * * * * * * * * * * * * * * * * * * * * */
/*                                                                           */
/*                  This file is part of the program and library             */
/*         SCIP --- Solving Constraint Integer Programs                      */
/*                                                                           */
/*  Copyright (c) 2002-2025 Zuse Institute Berlin (ZIB)                      */
/*                                                                           */
/*  Licensed under the Apache License, Version 2.0 (the "License");          */
/*  you may not use this file except in compliance with the License.         */
/*  You may obtain a copy of the License at                                  */
/*                                                                           */
/*      http://www.apache.org/licenses/LICENSE-2.0                           */
/*                                                                           */
/*  Unless required by applicable law or agreed to in writing, software      */
/*  distributed under the License is distributed on an "AS IS" BASIS,        */
/*  WITHOUT WARRANTIES OR CONDITIONS OF ANY KIND, either express or implied. */
/*  See the License for the specific language governing permissions and      */
/*  limitations under the License.                                           */
/*                                                                           */
/*  You should have received a copy of the Apache-2.0 license                */
/*  along with SCIP; see the file LICENSE. If not visit scipopt.org.         */
/*                                                                           */
/* * * * * * * * * * * * * * * * * * * * * * * * * * * * * * * * * * * * * * */

/**@file   solve.c
 * @ingroup OTHER_CFILES
 * @brief  main solving loop and node processing
 * @author Tobias Achterberg
 * @author Timo Berthold
 * @author Marc Pfetsch
 * @author Gerald Gamrath
 */
/*---+----1----+----2----+----3----+----4----+----5----+----6----+----7----+----8----+----9----+----0----+----1----+----2*/
#include <assert.h>

#include "lpi/lpi.h"
#include "scip/branch.h"
#include "scip/certificate.h"
#include "scip/clock.h"
#include "scip/concurrent.h"
#include "scip/conflict.h"
#include "scip/cons.h"
#include "scip/cutpool.h"
#include "scip/disp.h"
#include "scip/event.h"
#include "scip/heur.h"
#include "scip/interrupt.h"
#include "scip/lp.h"
#include "scip/lpexact.h"
#include "scip/lpexact_bounding.h"
#include "scip/nodesel.h"
#include "scip/pricer.h"
#include "scip/pricestore.h"
#include "scip/primal.h"
#include "scip/prob.h"
#include "scip/prop.h"
#include "scip/pub_cons.h"
#include "scip/pub_heur.h"
#include "scip/pub_message.h"
#include "scip/pub_misc.h"
#include "scip/pub_pricer.h"
#include "scip/pub_prop.h"
#include "scip/pub_relax.h"
#include "scip/pub_sepa.h"
#include "scip/pub_tree.h"
#include "scip/pub_var.h"
#include "scip/relax.h"
#include "scip/reopt.h"
#include "scip/scip_certificate.h"
#include "scip/scip_concurrent.h"
#include "scip/scip_exact.h"
#include "scip/scip_lp.h"
#include "scip/scip_mem.h"
#include "scip/scip_prob.h"
#include "scip/scip_sol.h"
#include "scip/scip_solvingstats.h"
#include "scip/sepa.h"
#include "scip/sepastore.h"
#include "scip/sepastoreexact.h"
#include "scip/struct_scip.h"
#include "scip/set.h"
#include "scip/sol.h"
#include "scip/solve.h"
#include "scip/stat.h"
#include "scip/struct_cons.h"
#include "scip/struct_event.h"
#include "scip/struct_lp.h"
#include "scip/struct_lpexact.h"
#include "scip/struct_mem.h"
#include "scip/struct_primal.h"
#include "scip/struct_prob.h"
#include "scip/struct_set.h"
#include "scip/struct_stat.h"
#include "scip/struct_tree.h"
#include "scip/struct_var.h"
#include "scip/syncstore.h"
#include "scip/tree.h"
#include "scip/var.h"
#include "scip/visual.h"


#define MAXNLPERRORS  10                /**< maximal number of LP error loops in a single node */
#define MAXNCLOCKSKIPS 64               /**< maximum number of SCIPsolveIsStopped() calls without checking the clock */
#define NINITCALLS 1000L                /**< minimum number of calls to SCIPsolveIsStopped() prior to dynamic clock skips */
#define SAFETYFACTOR 1e-2               /**< the probability that SCIP skips the clock call after the time limit has already been reached */

/** returns whether the solving process will be / was stopped before proving optimality;
 *  if the solving process was stopped, stores the reason as status in stat
 */
SCIP_Bool SCIPsolveIsStopped(
   SCIP_SET*             set,                /**< global SCIP settings */
   SCIP_STAT*            stat,               /**< dynamic problem statistics */
   SCIP_Bool             checknodelimits     /**< should the node limits be involved in the check? */
   )
{
   assert(set != NULL);
   assert(stat != NULL);

   /* increase the number of calls to this method */
   SCIPstatIncrement(stat, set, nisstoppedcalls);

   /* in case lowerbound >= upperbound, we do not want to terminate with SCIP_STATUS_GAPLIMIT but with the ordinary
    * SCIP_STATUS_OPTIMAL/INFEASIBLE/...
    */
   if( !set->exact_enable && set->stage >= SCIP_STAGE_SOLVING && SCIPsetIsLE(set, SCIPgetUpperbound(set->scip), SCIPgetLowerbound(set->scip)) )
      return TRUE;
   if( set->exact_enable && set->stage >= SCIP_STAGE_SOLVING && SCIPgetUpperbound(set->scip) <= SCIPgetLowerbound(set->scip) )
      return TRUE;

   /* if some limit has been changed since the last call, we reset the status */
   if( set->limitchanged )
   {
      stat->status = SCIP_STATUS_UNKNOWN;
      set->limitchanged = FALSE;
   }

   if( SCIPinterrupted() || stat->userinterrupt )
   {
      stat->status = SCIP_STATUS_USERINTERRUPT;
      stat->userinterrupt = FALSE;

      /* only reset the interrupted counter if this is the main SCIP catching CTRL-C */
      if( set->misc_catchctrlc )
      {
         SCIPresetInterrupted();
      }
   }
   else if( SCIPterminated() )
   {
      stat->status = SCIP_STATUS_TERMINATE;

      return TRUE;
   }
   /* only measure the clock if a time limit is set */
   else if( set->istimelimitfinite )
   {
      /* check if we have already called this function sufficiently often for a valid estimation of its average call interval */
      if( stat->nclockskipsleft <= 0 || stat->nisstoppedcalls < NINITCALLS )
      {
         SCIP_Real currtime = SCIPclockGetTime(stat->solvingtime);

         /* use the measured time to update the average time interval between two calls to this method */
         if( set->time_rareclockcheck && stat->nisstoppedcalls >= NINITCALLS )
         {
            SCIP_Real avgisstoppedfreq;
            int nclockskips = MAXNCLOCKSKIPS;

            avgisstoppedfreq = currtime / stat->nisstoppedcalls;

            /* if we are approaching the time limit, reset the number of clock skips to 0 */
            if( (SAFETYFACTOR * (set->limit_time - currtime) / (avgisstoppedfreq + 1e-6)) < nclockskips )
               nclockskips = 0;

            stat->nclockskipsleft = nclockskips;
         }
         else
            stat->nclockskipsleft = 0;

         /* set the status if the time limit was hit */
         if( currtime >= set->limit_time )
         {
            stat->status = SCIP_STATUS_TIMELIMIT;
            return TRUE;
         }
      }
      else if( SCIPclockGetLastTime(stat->solvingtime) >= set->limit_time )
      {
         /* use information if clock has been updated more recently */
         stat->status = SCIP_STATUS_TIMELIMIT;
         return TRUE;
      }
      else
         --stat->nclockskipsleft;
   }
   if( SCIPgetConcurrentMemTotal(set->scip) >= set->limit_memory*1048576.0 - stat->externmemestim * (1.0 + SCIPgetNConcurrentSolvers(set->scip)) )
      stat->status = SCIP_STATUS_MEMLIMIT;
   else if( SCIPgetNLimSolsFound(set->scip) > 0
      && (SCIPsetIsLT(set, SCIPgetGap(set->scip), set->limit_gap)
         || SCIPsetIsLT(set, (SCIPgetUpperbound(set->scip) - SCIPgetLowerbound(set->scip)) * SCIPgetTransObjscale(set->scip), set->limit_absgap )) )
      stat->status = SCIP_STATUS_GAPLIMIT;
   else if( set->limit_primal != SCIP_INVALID && !SCIPsetIsPositive(set, (int)SCIPgetObjsense(set->scip) * (SCIPgetPrimalbound(set->scip) - set->limit_primal)) ) /*lint !e777*/
      stat->status = SCIP_STATUS_PRIMALLIMIT;
   else if( set->limit_dual != SCIP_INVALID && !SCIPsetIsNegative(set, (int)SCIPgetObjsense(set->scip) * (SCIPgetDualbound(set->scip) - set->limit_dual)) ) /*lint !e777*/
      stat->status = SCIP_STATUS_DUALLIMIT;
   else if( set->limit_solutions >= 0 && set->stage >= SCIP_STAGE_PRESOLVING
      && SCIPgetNLimSolsFound(set->scip) >= set->limit_solutions )
      stat->status = SCIP_STATUS_SOLLIMIT;
   else if( set->limit_bestsol >= 0 && set->stage >= SCIP_STAGE_PRESOLVING
      && SCIPgetNBestSolsFound(set->scip) >= set->limit_bestsol )
      stat->status = SCIP_STATUS_BESTSOLLIMIT;
   else if( checknodelimits && set->limit_nodes >= 0 && stat->nnodes >= set->limit_nodes )
      stat->status = SCIP_STATUS_NODELIMIT;
   else if( checknodelimits && set->limit_totalnodes >= 0 && stat->ntotalnodes >= set->limit_totalnodes )
      stat->status = SCIP_STATUS_TOTALNODELIMIT;
   else if( checknodelimits && set->limit_stallnodes >= 0 && stat->nnodes >= stat->bestsolnode + set->limit_stallnodes )
      stat->status = SCIP_STATUS_STALLNODELIMIT;

   /* If stat->status was initialized to SCIP_STATUS_NODELIMIT or SCIP_STATUS_STALLNODELIMIT due to a previous call to SCIPsolveIsStopped(,,TRUE),
    * in the case of checknodelimits == FALSE, we do not want to report here that the solve will be stopped due to a nodelimit.
    */
   if( !checknodelimits )
      return SCIPsyncstoreSolveIsStopped(SCIPgetSyncstore(set->scip)) || (stat->status != SCIP_STATUS_UNKNOWN && stat->status != SCIP_STATUS_NODELIMIT && stat->status != SCIP_STATUS_TOTALNODELIMIT && stat->status != SCIP_STATUS_STALLNODELIMIT);
   else
      return SCIPsyncstoreSolveIsStopped(SCIPgetSyncstore(set->scip)) || (stat->status != SCIP_STATUS_UNKNOWN);
}

/** calls primal heuristics */
SCIP_RETCODE SCIPprimalHeuristics(
   SCIP_SET*             set,                /**< global SCIP settings */
   SCIP_STAT*            stat,               /**< dynamic problem statistics */
   SCIP_PROB*            prob,               /**< transformed problem after presolve */
   SCIP_PRIMAL*          primal,             /**< primal data */
   SCIP_TREE*            tree,               /**< branch and bound tree, or NULL if called during presolving */
   SCIP_LP*              lp,                 /**< LP data, or NULL if called during presolving or propagation */
   SCIP_NODE*            nextnode,           /**< next node that will be processed, or NULL if no more nodes left
                                              *   (only needed when calling after node heuristics) */
   SCIP_HEURTIMING       heurtiming,         /**< current point in the node solving process */
   SCIP_Bool             nodeinfeasible,     /**< was the current node already detected to be infeasible? */
   SCIP_Bool*            foundsol,           /**< pointer to store whether a solution has been found */
   SCIP_Bool*            unbounded           /**< pointer to store whether an unbounded ray was found in the LP */
   )
{  /*lint --e{715}*/
   SCIP_RESULT result;
   SCIP_Longint oldnbestsolsfound;
   SCIP_Real lowerbound;
   int ndelayedheurs;
   int depth;
   int lpstateforkdepth;
   int h;
#ifndef NDEBUG
   SCIP_Bool inprobing;
   SCIP_Bool indiving;
#endif

   assert(set != NULL);
   assert(primal != NULL);
   assert(tree != NULL || heurtiming == SCIP_HEURTIMING_BEFOREPRESOL || heurtiming == SCIP_HEURTIMING_DURINGPRESOLLOOP);
   assert(lp != NULL || heurtiming == SCIP_HEURTIMING_BEFOREPRESOL || heurtiming == SCIP_HEURTIMING_DURINGPRESOLLOOP
      || heurtiming == SCIP_HEURTIMING_AFTERPROPLOOP);
   assert(heurtiming == SCIP_HEURTIMING_BEFORENODE || heurtiming == SCIP_HEURTIMING_DURINGLPLOOP
      || heurtiming == SCIP_HEURTIMING_AFTERLPLOOP || heurtiming == SCIP_HEURTIMING_AFTERNODE
      || heurtiming == SCIP_HEURTIMING_DURINGPRICINGLOOP || heurtiming == SCIP_HEURTIMING_BEFOREPRESOL
      || heurtiming == SCIP_HEURTIMING_DURINGPRESOLLOOP || heurtiming == SCIP_HEURTIMING_AFTERPROPLOOP
      || heurtiming == (SCIP_HEURTIMING_AFTERLPLOOP | SCIP_HEURTIMING_AFTERNODE));
   assert(heurtiming != SCIP_HEURTIMING_AFTERNODE || (nextnode == NULL) == (SCIPtreeGetNNodes(tree) == 0));
   assert(foundsol != NULL);

   *foundsol = FALSE;

   /* nothing to do, if no heuristics are available, or if the branch-and-bound process is finished */
   if( set->nheurs == 0 || (heurtiming == SCIP_HEURTIMING_AFTERNODE && nextnode == NULL) )
      return SCIP_OKAY;

   /* do not continue if we reached a time limit */
   if( SCIPsolveIsStopped(set, stat, FALSE) )
      return SCIP_OKAY;

   /* sort heuristics by priority, but move the delayed heuristics to the front */
   SCIPsetSortHeurs(set);

   /* specialize the AFTERNODE timing flag */
   if( (heurtiming & SCIP_HEURTIMING_AFTERNODE) == SCIP_HEURTIMING_AFTERNODE )
   {
      SCIP_Bool plunging;
      SCIP_Bool pseudonode;

      /* clear the AFTERNODE flags and replace them by the right ones */
      heurtiming &= ~SCIP_HEURTIMING_AFTERNODE;

      /* we are in plunging mode iff the next node is a sibling or a child, and no leaf */
      assert(nextnode == NULL
         || SCIPnodeGetType(nextnode) == SCIP_NODETYPE_SIBLING
         || SCIPnodeGetType(nextnode) == SCIP_NODETYPE_CHILD
         || SCIPnodeGetType(nextnode) == SCIP_NODETYPE_LEAF);
      plunging = (nextnode != NULL && SCIPnodeGetType(nextnode) != SCIP_NODETYPE_LEAF);
      pseudonode = !SCIPtreeHasFocusNodeLP(tree);
      if( plunging && SCIPtreeGetCurrentDepth(tree) > 0 ) /* call plunging heuristics also at root node */
      {
         if( !pseudonode )
            heurtiming |= SCIP_HEURTIMING_AFTERLPNODE;
         else
            heurtiming |= SCIP_HEURTIMING_AFTERPSEUDONODE;
      }
      else
      {
         if( !pseudonode )
            heurtiming |= SCIP_HEURTIMING_AFTERLPPLUNGE | SCIP_HEURTIMING_AFTERLPNODE;
         else
            heurtiming |= SCIP_HEURTIMING_AFTERPSEUDOPLUNGE | SCIP_HEURTIMING_AFTERPSEUDONODE;
      }
   }

   /* initialize the tree related data, if we are not in presolving */
   if( heurtiming == SCIP_HEURTIMING_BEFOREPRESOL || heurtiming == SCIP_HEURTIMING_DURINGPRESOLLOOP )
   {
      depth = -1;
      lpstateforkdepth = -1;

      SCIPsetDebugMsg(set, "calling primal heuristics %s presolving\n",
         heurtiming == SCIP_HEURTIMING_BEFOREPRESOL ? "before" : "during");
   }
   else
   {
      assert(tree != NULL); /* for lint */
      depth = SCIPtreeGetFocusDepth(tree);
      lpstateforkdepth = (tree->focuslpstatefork != NULL ? SCIPnodeGetDepth(tree->focuslpstatefork) : -1);

      SCIPsetDebugMsg(set, "calling primal heuristics in depth %d (timing: %u)\n", depth, heurtiming);
   }

   /* call heuristics */
   ndelayedheurs = 0;
   oldnbestsolsfound = primal->nbestsolsfound;

#ifndef NDEBUG
   /* remember old probing and diving status */
   inprobing = tree != NULL && SCIPtreeProbing(tree);
   indiving = lp != NULL && SCIPlpDiving(lp);

   /* heuristics should currently not be called in diving mode */
   assert(!indiving);
#endif

   /* collect lower bound of current node */
   if( tree !=  NULL )
   {
      assert(SCIPtreeGetFocusNode(tree) != NULL);
      lowerbound = SCIPnodeGetLowerbound(SCIPtreeGetFocusNode(tree));
   }
   else if( lp != NULL )
      lowerbound = SCIPlpGetPseudoObjval(lp, set, prob);
   else
      lowerbound = -SCIPsetInfinity(set);

   for( h = 0; h < set->nheurs; ++h )
   {
#ifndef NDEBUG
      size_t nusedbuffer = BMSgetNUsedBufferMemory(SCIPbuffer(set->scip));
#endif
      /* it might happen that a diving heuristic renders the previously solved node LP invalid
       * such that additional calls to LP heuristics will fail; better abort the loop in this case
       */
      if( lp != NULL && lp->resolvelperror)
         break;

#ifdef SCIP_DEBUG
      {
         SCIP_Bool delayed;
         if( SCIPheurShouldBeExecuted(set->heurs[h], depth, lpstateforkdepth, heurtiming, &delayed) )
         {
            SCIPsetDebugMsg(set, " -> executing heuristic <%s> with priority %d\n",
               SCIPheurGetName(set->heurs[h]), SCIPheurGetPriority(set->heurs[h]));
         }
      }
#endif

      SCIP_CALL( SCIPheurExec(set->heurs[h], set, primal, depth, lpstateforkdepth, heurtiming, nodeinfeasible,
            &ndelayedheurs, &result) );

#ifndef NDEBUG
      if( BMSgetNUsedBufferMemory(SCIPbuffer(set->scip)) > nusedbuffer )
      {
         SCIPerrorMessage("Buffer not completely freed after executing heuristic <%s>\n", SCIPheurGetName(set->heurs[h]));
         SCIPABORT();
      }
#endif

      /* if the new solution cuts off the current node due to a new primal solution (via the cutoff bound) interrupt
       * calling the remaining heuristics
       */
      if( SCIPsolveIsStopped(set, stat, FALSE) || ( result == SCIP_FOUNDSOL && SCIPsetIsGE(set, lowerbound, primal->cutoffbound) ) )
         break;

      /* check if the problem is proven to be unbounded, currently this happens only in reoptimization */
      if( result == SCIP_UNBOUNDED )
      {
         *unbounded = TRUE;
         break;
      }

      /* make sure that heuristic did not change probing or diving status */
      assert(tree == NULL || inprobing == SCIPtreeProbing(tree));
      assert(lp == NULL || indiving == SCIPlpDiving(lp));
   }
   assert(0 <= ndelayedheurs && ndelayedheurs <= set->nheurs);

   *foundsol = (primal->nbestsolsfound > oldnbestsolsfound);

   return SCIP_OKAY;
}

/** applies one round of propagation */
static
SCIP_RETCODE propagationRound(
   BMS_BLKMEM*           blkmem,             /**< block memory buffers */
   SCIP_SET*             set,                /**< global SCIP settings */
   SCIP_STAT*            stat,               /**< dynamic problem statistics */
   SCIP_TREE*            tree,               /**< branch and bound tree */
   int                   depth,              /**< depth level to use for propagator frequency checks */
   SCIP_Bool             fullpropagation,    /**< should all constraints be propagated (or only new ones)? */
   SCIP_Bool             onlydelayed,        /**< should only delayed propagators be called? */
   SCIP_Bool*            delayed,            /**< pointer to store whether a propagator was delayed */
   SCIP_Bool*            propagain,          /**< pointer to store whether propagation should be applied again */
   SCIP_PROPTIMING       timingmask,         /**< timing mask to decide which propagators are executed */
   SCIP_Bool*            cutoff,             /**< pointer to store whether the node can be cut off */
   SCIP_Bool*            postpone            /**< pointer to store whether the node should be postponed */
   )
{  /*lint --e{715}*/
   SCIP_RESULT result;
   SCIP_Bool abortoncutoff;
   int i;

   assert(set != NULL);
   assert(delayed != NULL);
   assert(propagain != NULL);
   assert(cutoff != NULL);
   assert(postpone != NULL);

   *delayed = FALSE;
   *propagain = FALSE;

   /* sort propagators */
   SCIPsetSortProps(set);

   /* check if we want to abort on a cutoff; if we are not in the solving stage (e.g., in presolving), we want to abort
    * anyway
    */
   abortoncutoff = set->prop_abortoncutoff || (set->stage != SCIP_STAGE_SOLVING);

   /* call additional propagators with nonnegative priority */
   for( i = 0; i < set->nprops && !(*postpone) && (!(*cutoff) || !abortoncutoff); ++i )
   {
#ifndef NDEBUG
      size_t nusedbuffer = BMSgetNUsedBufferMemory(SCIPbuffer(set->scip));
#endif
      /* timing needs to fit */
      if( (SCIPpropGetTimingmask(set->props[i]) & timingmask) == 0 )
         continue;

      if( SCIPpropGetPriority(set->props[i]) < 0 )
         continue;

      if( onlydelayed && !SCIPpropWasDelayed(set->props[i]) )
         continue;

      SCIPsetDebugMsg(set, "calling propagator <%s>\n", SCIPpropGetName(set->props[i]));

      SCIP_CALL( SCIPpropExec(set->props[i], set, stat, depth, onlydelayed, tree->sbprobing, timingmask, &result) );

#ifndef NDEBUG
      if( BMSgetNUsedBufferMemory(SCIPbuffer(set->scip)) > nusedbuffer )
      {
         SCIPerrorMessage("Buffer not completely freed after executing propagator <%s>\n", SCIPpropGetName(set->props[i]));
         SCIPABORT();
      }
#endif

      *delayed = *delayed || (result == SCIP_DELAYED);
      *propagain = *propagain || (result == SCIP_REDUCEDDOM);

      /* beside the result pointer of the propagator we have to check if an internal cutoff was detected; this can
       * happen when a global bound change was applied which is globally valid and leads locally (for the current node
       * and others) to an infeasible problem;
       */
      *cutoff = *cutoff || (result == SCIP_CUTOFF) || (tree->cutoffdepth <= SCIPtreeGetCurrentDepth(tree));
      *postpone = (result == SCIP_DELAYNODE) && !(*cutoff);

      if( result == SCIP_CUTOFF )
      {
         SCIPsetDebugMsg(set, " -> propagator <%s> detected cutoff\n", SCIPpropGetName(set->props[i]));
      }

      /* if we work off the delayed propagators, we stop immediately if a reduction was found */
      if( onlydelayed && result == SCIP_REDUCEDDOM )
      {
         *delayed = TRUE;
         return SCIP_OKAY;
      }
   }

   /* propagate constraints */
   for( i = 0; i < set->nconshdlrs && !(*postpone) && (!(*cutoff) || !abortoncutoff); ++i )
   {
      /* timing needs to fit */
      if( (SCIPconshdlrGetPropTiming(set->conshdlrs[i]) & timingmask) == 0 )
         continue;

      if( onlydelayed && !SCIPconshdlrWasPropagationDelayed(set->conshdlrs[i]) )
         continue;

      SCIPsetDebugMsg(set, "calling propagation method of constraint handler <%s>\n", SCIPconshdlrGetName(set->conshdlrs[i]));

      SCIP_CALL( SCIPconshdlrPropagate(set->conshdlrs[i], blkmem, set, stat, depth, fullpropagation, onlydelayed,
            tree->sbprobing, timingmask, &result) );
      *delayed = *delayed || (result == SCIP_DELAYED);
      *propagain = *propagain || (result == SCIP_REDUCEDDOM);

      /* beside the result pointer of the propagator we have to check if an internal cutoff was detected; this can
       * happen when a global bound change was applied which is globally valid and leads locally (for the current node
       * and others) to an infeasible problem;
       */
      *cutoff = *cutoff || (result == SCIP_CUTOFF) || (tree->cutoffdepth <= SCIPtreeGetCurrentDepth(tree));
      *postpone = (result == SCIP_DELAYNODE) && !(*cutoff);

      if( result == SCIP_CUTOFF )
      {
         SCIPsetDebugMsg(set, " -> constraint handler <%s> detected cutoff in propagation\n",
            SCIPconshdlrGetName(set->conshdlrs[i]));
      }

      /* if we work off the delayed propagators, we stop immediately if a reduction was found */
      if( onlydelayed && result == SCIP_REDUCEDDOM )
      {
         *delayed = TRUE;
         return SCIP_OKAY;
      }
   }

   /* call additional propagators with negative priority */
   for( i = 0; i < set->nprops && !(*postpone) && (!(*cutoff) || !abortoncutoff); ++i )
   {
      /* timing needs to fit */
      if( (SCIPpropGetTimingmask(set->props[i]) & timingmask) == 0 )
         continue;

      if( SCIPpropGetPriority(set->props[i]) >= 0 )
         continue;

      if( onlydelayed && !SCIPpropWasDelayed(set->props[i]) )
         continue;

      SCIPsetDebugMsg(set, "calling propagator <%s>\n", SCIPpropGetName(set->props[i]));

      SCIP_CALL( SCIPpropExec(set->props[i], set, stat, depth, onlydelayed, tree->sbprobing, timingmask, &result) );
      *delayed = *delayed || (result == SCIP_DELAYED);
      *propagain = *propagain || (result == SCIP_REDUCEDDOM);

      /* beside the result pointer of the propagator we have to check if an internal cutoff was detected; this can
       * happen when a global bound change was applied which is globally valid and leads locally (for the current node
       * and others) to an infeasible problem;
       */
      *cutoff = *cutoff || (result == SCIP_CUTOFF) || (tree->cutoffdepth <= SCIPtreeGetCurrentDepth(tree));
      *postpone = (result == SCIP_DELAYNODE) && !(*cutoff);

      if( result == SCIP_CUTOFF )
      {
         SCIPsetDebugMsg(set, " -> propagator <%s> detected cutoff\n", SCIPpropGetName(set->props[i]));
      }

      /* if we work off the delayed propagators, we stop immediately if a reduction was found */
      if( onlydelayed && result == SCIP_REDUCEDDOM )
      {
         *delayed = TRUE;
         return SCIP_OKAY;
      }
   }

   return SCIP_OKAY;
}

/** applies domain propagation on current node */
static
SCIP_RETCODE propagateDomains(
   BMS_BLKMEM*           blkmem,             /**< block memory buffers */
   SCIP_SET*             set,                /**< global SCIP settings */
   SCIP_STAT*            stat,               /**< dynamic problem statistics */
   SCIP_TREE*            tree,               /**< branch and bound tree */
   int                   depth,              /**< depth level to use for propagator frequency checks */
   int                   maxproprounds,      /**< maximal number of propagation rounds (-1: no limit, 0: parameter settings) */
   SCIP_Bool             fullpropagation,    /**< should all constraints be propagated (or only new ones)? */
   SCIP_PROPTIMING       timingmask,         /**< timing mask to decide which propagators are executed */
   SCIP_Bool*            cutoff,             /**< pointer to store whether the node can be cut off */
   SCIP_Bool*            postpone            /**< pointer to store whether the node should be postponed */
   )
{
   SCIP_NODE* node;
   SCIP_Bool delayed;
   SCIP_Bool propagain;
   int propround;

   assert(set != NULL);
   assert(tree != NULL);
   assert(depth >= 0);
   assert(cutoff != NULL);

   node = SCIPtreeGetCurrentNode(tree);
   assert(node != NULL && SCIPnodeIsActive(node));
   assert(SCIPnodeGetType(node) == SCIP_NODETYPE_FOCUSNODE
      || SCIPnodeGetType(node) == SCIP_NODETYPE_REFOCUSNODE
      || SCIPnodeGetType(node) == SCIP_NODETYPE_PROBINGNODE);

   /* adjust maximal number of propagation rounds */
   if( maxproprounds == 0 )
      maxproprounds = (depth == 0 ? set->prop_maxroundsroot : set->prop_maxrounds);
   if( maxproprounds == -1 )
      maxproprounds = INT_MAX;

   SCIPsetDebugMsg(set, "domain propagation of node %p in depth %d (using depth %d, maxrounds %d, proptiming %u)\n",
      (void*)node, SCIPnodeGetDepth(node), depth, maxproprounds, timingmask);

   /* propagate as long new bound changes were found and the maximal number of propagation rounds is not exceeded */
   *cutoff = FALSE;
   *postpone = FALSE;
   propround = 0;
   propagain = TRUE;
   while( propagain && !(*cutoff) && !(*postpone) && propround < maxproprounds && !SCIPsolveIsStopped(set, stat, FALSE))
   {
      propround++;

      /* perform the propagation round by calling the propagators and constraint handlers */
      SCIP_CALL( propagationRound(blkmem, set, stat, tree, depth, fullpropagation, FALSE, &delayed, &propagain, timingmask, cutoff, postpone) );

      /* if the propagation will be terminated, call the delayed propagators */
      while( delayed && (!propagain || propround >= maxproprounds) && !(*cutoff) )
      {
         /* call the delayed propagators and constraint handlers */
         SCIP_CALL( propagationRound(blkmem, set, stat, tree, depth, fullpropagation, TRUE, &delayed, &propagain, timingmask, cutoff, postpone) );
      }

      /* if a reduction was found, we want to do another full propagation round (even if the propagator only claimed
       * to have done a domain reduction without applying a domain change)
       */
      fullpropagation = TRUE;
   }

   /* mark the node to be completely propagated in the current repropagation subtree level */
   SCIPnodeMarkPropagated(node, tree);

   if( *cutoff )
   {
      SCIPsetDebugMsg(set, " --> domain propagation of node %p finished: cutoff!\n", (void*)node);
   }

   return SCIP_OKAY;
}

/** applies domain propagation on current node and flushes the conflict store afterwards */
SCIP_RETCODE SCIPpropagateDomains(
   BMS_BLKMEM*           blkmem,             /**< block memory buffers */
   SCIP_SET*             set,                /**< global SCIP settings */
   SCIP_STAT*            stat,               /**< dynamic problem statistics */
   SCIP_PROB*            transprob,          /**< transformed problem */
   SCIP_PROB*            origprob,           /**< original problem */
   SCIP_TREE*            tree,               /**< branch and bound tree */
   SCIP_REOPT*           reopt,              /**< reoptimization data structure */
   SCIP_LP*              lp,                 /**< LP data */
   SCIP_BRANCHCAND*      branchcand,         /**< branching candidate storage */
   SCIP_EVENTQUEUE*      eventqueue,         /**< event queue */
   SCIP_EVENTFILTER*     eventfilter,        /**< global event filter */
   SCIP_CONFLICT*        conflict,           /**< conflict analysis data */
   SCIP_CLIQUETABLE*     cliquetable,        /**< clique table data structure */
   int                   depth,              /**< depth level to use for propagator frequency checks */
   int                   maxproprounds,      /**< maximal number of propagation rounds (-1: no limit, 0: parameter settings) */
   SCIP_PROPTIMING       timingmask,         /**< timing mask to decide which propagators are executed */
   SCIP_Bool*            cutoff              /**< pointer to store whether the node can be cut off */
   )
{
   SCIP_Bool postpone;

   /* apply domain propagation */
   SCIP_CALL( propagateDomains(blkmem, set, stat, tree, depth, maxproprounds, TRUE, timingmask, cutoff, &postpone) );

   /* flush the conflict set storage */
   SCIP_CALL( SCIPconflictFlushConss(conflict, blkmem, set, stat, transprob, origprob, tree, reopt, lp, branchcand, eventqueue, eventfilter, cliquetable) );

   return SCIP_OKAY;
}

/** returns whether the given variable with the old LP solution value should lead to an update of the pseudo cost entry */
static
SCIP_Bool isPseudocostUpdateValid(
   SCIP_VAR*             var,                /**< problem variable */
   SCIP_SET*             set,                /**< global SCIP settings */
   SCIP_Real             oldlpsolval,        /**< solution value of variable in old LP */
   SCIP_Bool             updateintegers,     /**< whether to update pseudo costs for integer variables */
   SCIP_Bool             updatecontinuous    /**< whether to update pseudo costs for continuous variables */
   )
{
   SCIP_Real newlpsolval;

   assert(var != NULL);

   if( !updatecontinuous && !SCIPvarIsIntegral(var) )
      return FALSE;

   if( !updateintegers && SCIPvarIsIntegral(var) )
      return FALSE;

   if( !SCIPvarIsIntegral(var) && set->branch_lpgainnorm != 'l' )
   {
      /* if the variable is fixed at +/- infinity or it has an unbounded domain, then the domain-based update strategies will not work */
      if( SCIPsetIsInfinity(set, REALABS(SCIPvarGetLbLocal(var))) || SCIPsetIsInfinity(set, REALABS(SCIPvarGetUbLocal(var))) )
         return FALSE;

      /* @todo if set->branch_lpgainnorm == 's', then we would need to know then domain before branching
       * since this is difficult to get, we don't check for unboundedness here and let the pscost update fail later
       * however, this makes the weights used to spread a pseudo cost update over all domain changes inaccurate
       */

      return TRUE;
   }

   /* if the old LP solution value is unknown, the pseudo cost update cannot be performed */
   if( oldlpsolval >= SCIP_INVALID )
      return FALSE;

   /* the bound change on the given variable was responsible for the gain in the dual bound, if the variable's
    * old solution value is outside the current bounds, and the new solution value is equal to the bound
    * closest to the old solution value
    */

   /* find out, which of the current bounds is violated by the old LP solution value */
   if( SCIPsetIsLT(set, oldlpsolval, SCIPvarGetLbLocal(var)) )
   {
      newlpsolval = SCIPvarGetLPSol(var);
      return SCIPsetIsEQ(set, newlpsolval, SCIPvarGetLbLocal(var));
   }
   else if( SCIPsetIsGT(set, oldlpsolval, SCIPvarGetUbLocal(var)) )
   {
      newlpsolval = SCIPvarGetLPSol(var);
      return SCIPsetIsEQ(set, newlpsolval, SCIPvarGetUbLocal(var));
   }
   else
      return FALSE;
}

/** pseudo cost flag stored in the variables to mark them for the pseudo cost update */
enum PseudocostFlag
{
   PSEUDOCOST_NONE     = 0,             /**< variable's bounds were not changed */
   PSEUDOCOST_IGNORE   = 1,             /**< bound changes on variable should be ignored for pseudo cost updates */
   PSEUDOCOST_UPDATE   = 2              /**< pseudo cost value of variable should be updated */
};
typedef enum PseudocostFlag PSEUDOCOSTFLAG;

/** updates the variable's pseudo cost values after the node's initial LP was solved */
static
SCIP_RETCODE updatePseudocost(
   SCIP_SET*             set,                /**< global SCIP settings */
   SCIP_STAT*            stat,               /**< dynamic problem statistics */
   SCIP_PROB*            prob,               /**< transformed problem after presolve */
   SCIP_TREE*            tree,               /**< branch and bound tree */
   SCIP_LP*              lp,                 /**< LP data */
   SCIP_Bool             updateintegers,     /**< whether to update pseudo costs for integer variables */
   SCIP_Bool             updatecontinuous    /**< whether to update pseudo costs for continuous variables */
   )
{
   SCIP_NODE* focusnode;
   int actdepth;

   assert(lp != NULL);
   assert(tree != NULL);
   assert(tree->path != NULL);

   focusnode = SCIPtreeGetFocusNode(tree);
   assert(SCIPnodeIsActive(focusnode));
   assert(SCIPnodeGetType(focusnode) == SCIP_NODETYPE_FOCUSNODE);
   actdepth = SCIPnodeGetDepth(focusnode);
   assert(tree->path[actdepth] == focusnode);

   if( (updateintegers || updatecontinuous) && lp->solved && SCIPlpGetSolstat(lp) == SCIP_LPSOLSTAT_OPTIMAL && tree->focuslpstatefork != NULL )
   {
      SCIP_BOUNDCHG** updates;
      SCIP_NODE* node;
      SCIP_VAR* var;
      SCIP_Real weight;
      SCIP_Real lpgain;
      int nupdates;
      int nvalidupdates;
      int d;
      int i;
      int ancestordepth;

      assert(SCIPnodeIsActive(tree->focuslpstatefork));
      assert(tree->path[tree->focuslpstatefork->depth] == tree->focuslpstatefork);

      /* get a buffer for the collected bound changes; start with a size twice as large as the number of nodes between
       * current node and LP fork
       */
      SCIP_CALL( SCIPsetAllocBufferArray(set, &updates, (int)(2*(actdepth - tree->focuslpstatefork->depth))) );
      nupdates = 0;
      nvalidupdates = 0;

      /* search the nodes from LP fork down to current node for bound changes in between; move in this direction,
       * because the bound changes closer to the LP fork are more likely to have a valid LP solution information
       * attached; collect the bound changes for pseudo cost value updates and mark the corresponding variables such
       * that they are not updated twice in case of more than one bound change on the same variable
       */
      for( d = tree->focuslpstatefork->depth+1; d <= actdepth; ++d )
      {
         node = tree->path[d];

         if( node->domchg != NULL )
         {
            SCIP_BOUNDCHG* boundchgs;
            int nboundchgs;

            boundchgs = node->domchg->domchgbound.boundchgs;
            nboundchgs = (int) node->domchg->domchgbound.nboundchgs;
            for( i = 0; i < nboundchgs; ++i )
            {
               var = boundchgs[i].var;
               assert(var != NULL);

               /* we even collect redundant bound changes, since they were not redundant in the LP branching decision
                * and therefore should be regarded in the pseudocost updates
                *
                * however, if the variable is continuous and we normalize the pseudo costs by the domain reduction,
                * then getting the variable bound before the branching is not possible by looking at the variables branching information (since redundant branchings are not applied)
                * thus, in this case we ignore the boundchange
                */
               if( (SCIP_BOUNDCHGTYPE)boundchgs[i].boundchgtype == SCIP_BOUNDCHGTYPE_BRANCHING &&
                   (PSEUDOCOSTFLAG)var->pseudocostflag == PSEUDOCOST_NONE
                 )
               {
                  /* remember the bound change and mark the variable */
                  SCIP_CALL( SCIPsetReallocBufferArray(set, &updates, nupdates+1) );
                  updates[nupdates] = &boundchgs[i];
                  nupdates++;

                  /* check, if the bound change would lead to a valid pseudo cost update
                   * and see comment above (however, ...) */
                  if( isPseudocostUpdateValid(var, set, boundchgs[i].data.branchingdata.lpsolval, updateintegers, updatecontinuous)
                     && ( SCIPvarIsIntegral(var) || !boundchgs[i].redundant || set->branch_lpgainnorm != 'd' ) )
                  {
                     var->pseudocostflag = PSEUDOCOST_UPDATE; /*lint !e641*/
                     nvalidupdates++;
                  }
                  else
                     var->pseudocostflag = PSEUDOCOST_IGNORE; /*lint !e641*/
               }
            }
         }
      }

      /* update the pseudo cost values and reset the variables' flags; assume, that the responsibility for the dual gain
       * is equally spread on all bound changes that lead to valid pseudo cost updates
       */
      assert(SCIPnodeGetType(tree->focuslpstatefork) == SCIP_NODETYPE_FORK);
      weight = (nvalidupdates > 0 ? 1.0 / (SCIP_Real)nvalidupdates : 1.0);
      lpgain = (SCIPlpGetObjval(lp, set, prob) - tree->focuslpstatefork->data.fork->lpobjval) * weight;
      lpgain = MAX(lpgain, 0.0);

      for( i = 0; i < nupdates; ++i )
      {
         assert((SCIP_BOUNDCHGTYPE)updates[i]->boundchgtype == SCIP_BOUNDCHGTYPE_BRANCHING);

         var = updates[i]->var;
         assert(var != NULL);
         assert((PSEUDOCOSTFLAG)var->pseudocostflag != PSEUDOCOST_NONE);

         if( (PSEUDOCOSTFLAG)var->pseudocostflag == PSEUDOCOST_UPDATE )
         {
            if( SCIPvarIsIntegral(var) || set->branch_lpgainnorm == 'l' )
            {
               SCIPsetDebugMsg(set, "updating pseudocosts of <%s>: sol: %g -> %g, LP: %e -> %e => solvaldelta = %g, gain=%g, weight: %g\n",
                  SCIPvarGetName(var), updates[i]->data.branchingdata.lpsolval, SCIPvarGetLPSol(var),
                  tree->focuslpstatefork->data.fork->lpobjval, SCIPlpGetObjval(lp, set, prob),
                  SCIPvarGetLPSol(var) - updates[i]->data.branchingdata.lpsolval, lpgain, weight);
               SCIP_CALL( SCIPvarUpdatePseudocost(var, set, stat,
                  SCIPvarGetLPSol(var) - updates[i]->data.branchingdata.lpsolval, lpgain, weight) );
            }
            else
            {
               /* set->branch_lpgainnorm == 'd':
                * For continuous variables, we want to pseudocosts to be the average of the gain in the LP value
                * if the domain is reduced from x% of its original width to y% of its original (e.g., global) width, i.e.,
                * to be the average of LPgain / (oldwidth/origwidth - newwidth/origwidth) = LPgain * origwidth / (oldwidth - newwidth).
                * Then an expected improvement in the LP value by a reduction of the domain width
                * from x% to y% of its original width can be computed by pseudocost * (oldwidth - newwidth) / origwidth.
                * Since the original width cancels out, we can also define the pseudocosts as average of LPgain / (oldwidth - newwidth)
                * and compute the expected improvement as pseudocost * (oldwidth - newwidth).
                *
                * Let var have bounds [a,c] before the branching and assume we branched on some value b.
                * b is given by updates[i]->newbound.
                *
                * If updates[i]->boundtype = upper, then node corresponds to the child [a,b].
                * Thus, we have oldwidth = c-a, newwidth = b-a, and oldwidth - newwidth = c-b.
                * To get c (the previous upper bound), we look into the var->ubchginfos array.
                *
                * If updates[i]->boundtype = lower, then node corresponds to the child [b,c].
                * Thus, we have oldwidth = c-a, newwidth = c-b, and oldwidth - newwidth = b-a.
                * To get c (the previous lower bound), we look into the var->lbchginfos array.
                */
               SCIP_BDCHGINFO* bdchginfo;
               SCIP_Real oldbound;
               SCIP_Real delta;
               int j;
               int nbdchginfos;

               assert(set->branch_lpgainnorm == 'd' || set->branch_lpgainnorm == 's');

               oldbound = SCIP_INVALID;

               if( set->branch_lpgainnorm == 'd' )
               {
                  assert(!updates[i]->redundant);

                  if( (SCIP_BOUNDTYPE)updates[i]->boundtype == SCIP_BOUNDTYPE_UPPER )
                  {
                     nbdchginfos = SCIPvarGetNBdchgInfosUb(var);

                     /* walk backwards through bound change information array to find the bound change corresponding to branching in updates[i]
                      * usually it will be the first one we look at */
                     for( j = nbdchginfos-1; j >= 0; --j )
                     {
                        bdchginfo = SCIPvarGetBdchgInfoUb(var, j);

                        if( bdchginfo->oldbound > updates[i]->newbound )
                        {
                           /* first boundchange which upper bound is above the upper bound set by the branching in updates[i]
                            * if bdchginfo->boundchgtype == SCIP_BOUNDCHGTYPE_BRANCHING, then this should be exactly the bound change that we are looking for
                            * if bdchginfo->boundchgtype != SCIP_BOUNDCHGTYPE_BRANCHING, then this should be because the branching domain change has not been applied to the variable due to redundancy
                            * in this case, i.e., if there was another boundchange coming from somewhere else, I am not sure whether oldbound is an accurate value to compute the old domain size, so we skip the pseudocosts update
                            */
                           if( (SCIP_BOUNDCHGTYPE)bdchginfo->boundchgtype == SCIP_BOUNDCHGTYPE_BRANCHING )
                           {
                              assert(bdchginfo->newbound == updates[i]->newbound); /*lint !e777*/
                              oldbound = bdchginfo->oldbound;
                           }
                           else
                              assert(updates[i]->redundant);

                           break;
                        }
                     }
                     /* if the bound change was redundant (e.g., due to a change in the global bound), then it was not applied, so there exists no corresponding bound change info
                      * if it is not redundant, then we should have found at least one corresponding boundchange */
                     assert(j >= 0 || updates[i]->redundant);
                     if( oldbound != SCIP_INVALID ) /*lint !e777*/
                     {
                        assert(!SCIPsetIsInfinity(set, -oldbound)); /* branching on a variable fixed to -infinity does not make sense */
                        assert(!SCIPsetIsInfinity(set, updates[i]->newbound)); /* branching to infinity does not make sense */

                        /* if the old upper bound is at infinity or the new upper bound is at -infinity, then we say the delta (c-b) is infinity */
                        if( SCIPsetIsInfinity(set, oldbound) || SCIPsetIsInfinity(set, -updates[i]->newbound) )
                           delta = SCIP_INVALID;
                        else
                           delta = updates[i]->newbound - oldbound;
                     }
                     else
                        delta = SCIP_INVALID;
                  }
                  else
                  {
                     assert((SCIP_BOUNDTYPE)updates[i]->boundtype == SCIP_BOUNDTYPE_LOWER);
                     nbdchginfos = SCIPvarGetNBdchgInfosLb(var);

                     /* walk backwards through bound change information array to find the bound change corresponding to branching in updates[i]
                      * usually it will be the first one we look at */
                     for( j = nbdchginfos-1; j >= 0; --j )
                     {
                        bdchginfo = SCIPvarGetBdchgInfoLb(var, j);

                        if( bdchginfo->oldbound < updates[i]->newbound )
                        {
                           /* first boundchange which lower bound is below the lower bound set by the branching in updates[i]
                            * if bdchginfo->boundchgtype == SCIP_BOUNDCHGTYPE_BRANCHING, then this should be exactly the bound change that we are looking for
                            * if bdchginfo->boundchgtype != SCIP_BOUNDCHGTYPE_BRANCHING, then this should be because the branching domain change has not been applied to the variable due to redundancy
                            * in this case, i.e., if there was another boundchange coming from somewhere else, I am not sure whether oldbound is an accurate value to compute the old domain size, so we skip the pseudocosts update
                            */
                           if( (SCIP_BOUNDCHGTYPE)bdchginfo->boundchgtype == SCIP_BOUNDCHGTYPE_BRANCHING )
                           {
                              assert(bdchginfo->newbound == updates[i]->newbound); /*lint !e777*/
                              oldbound = bdchginfo->oldbound;
                           }
                           else
                              assert(updates[i]->redundant);

                           break;
                        }
                     }
                     /* if the bound change was redundant (e.g., due to a change in the global bound), then it was not applied, so there exists no corresponding bound change info
                      * if it is not redundant, then we should have found at least one corresponding boundchange */
                     assert(j >= 0 || updates[i]->redundant);
                     if( oldbound != SCIP_INVALID ) /*lint !e777*/
                     {
                        assert(!SCIPsetIsInfinity(set, oldbound)); /* branching on a variable fixed to +infinity does not make sense */
                        assert(!SCIPsetIsInfinity(set, -updates[i]->newbound)); /* branching to infinity does not make sense */

                        /* if the old lower bound is at -infinity or the new lower bound is at +infinity, then we say the delta (b-a) is infinity */
                        if( SCIPsetIsInfinity(set, -oldbound) || SCIPsetIsInfinity(set, updates[i]->newbound) )
                           delta = SCIP_INVALID;
                        else
                           delta = updates[i]->newbound - oldbound;
                     }
                     else
                        delta = SCIP_INVALID;
                  }
               }
               else
               {
                  /* set->branch_lpgainnorm == 's':
                   * Here, we divide the LPgain by the reduction in the sibling node.
                   *
                   * If updates[i]->boundtype = upper, then node corresponds to the child [a,b].
                   * Thus, we have oldwidth = c-a, newwidth = c-b, and oldwidth - newwidth = b-a.
                   * Conveniently, we just use the current lower bound for a (it may have been tightened, though).
                   *
                   * If updates[i]->boundtype = lower, then node corresponds to the child [b,a].
                   * Thus, we have oldwidth = c-a, newwidth = b-a, and oldwidth - newwidth = c-b.
                   * Conveniently, we just use the current upper bound for c (it may have been tightened, though).
                   */
                  if( (SCIP_BOUNDTYPE)updates[i]->boundtype == SCIP_BOUNDTYPE_UPPER )
                  {
                     assert(!SCIPsetIsInfinity(set, updates[i]->newbound)); /* branching on a variable fixed to +infinity does not make sense */
                     assert(!SCIPsetIsInfinity(set, SCIPvarGetLbLocal(var))); /* branching to infinity does not make sense */
                     if( SCIPsetIsInfinity(set, -updates[i]->newbound) || SCIPsetIsInfinity(set, -SCIPvarGetLbLocal(var)) )
                        delta = SCIP_INVALID;
                     else
                        delta = updates[i]->newbound - SCIPvarGetLbLocal(var);
                  }
                  else
                  {
                     assert((SCIP_BOUNDTYPE)updates[i]->boundtype == SCIP_BOUNDTYPE_LOWER);
                     assert(!SCIPsetIsInfinity(set, -updates[i]->newbound)); /* branching on a variable fixed to -infinity does not make sense */
                     assert(!SCIPsetIsInfinity(set, -SCIPvarGetUbLocal(var))); /* branching to -infinity does not make sense */
                     if( SCIPsetIsInfinity(set, updates[i]->newbound) || SCIPsetIsInfinity(set, SCIPvarGetUbLocal(var)) )
                        delta = SCIP_INVALID;
                     else
                        delta = -(SCIPvarGetUbLocal(var) - updates[i]->newbound);
                  }
               }

               if( delta != SCIP_INVALID ) /*lint !e777*/
               {
                  SCIPsetDebugMsg(set, "updating pseudocosts of <%s> with strategy %c: domain: [%g,%g] -> [%g,%g], LP: %e -> %e => "
                     "delta = %g, gain=%g, weight: %g\n",
                     SCIPvarGetName(var), set->branch_lpgainnorm,
                     (SCIP_BOUNDTYPE)updates[i]->boundtype == SCIP_BOUNDTYPE_UPPER ? SCIPvarGetLbLocal(var) : oldbound,
                     (SCIP_BOUNDTYPE)updates[i]->boundtype == SCIP_BOUNDTYPE_UPPER ? oldbound : SCIPvarGetUbLocal(var),
                     (SCIP_BOUNDTYPE)updates[i]->boundtype == SCIP_BOUNDTYPE_UPPER ? SCIPvarGetLbLocal(var) : updates[i]->newbound,
                     (SCIP_BOUNDTYPE)updates[i]->boundtype == SCIP_BOUNDTYPE_UPPER ? updates[i]->newbound : SCIPvarGetUbLocal(var),
                     tree->focuslpstatefork->lowerbound, SCIPlpGetObjval(lp, set, prob),
                     delta, lpgain, weight);

                  SCIP_CALL( SCIPvarUpdatePseudocost(var, set, stat, delta, lpgain, weight) );
               }
            }
         }
         var->pseudocostflag = PSEUDOCOST_NONE; /*lint !e641*/
      }

      /* free the buffer for the collected bound changes */
      SCIPsetFreeBufferArray(set, &updates);

      /* update the ancestor pscost fields */
      if( tree->focuslpstatefork->depth >= 1 && set->branch_collectancpscost )
      {
         /* if the last fork is not the root node, we have more ancestors */
         ancestordepth = -1;
         for ( d = tree->focuslpstatefork->depth - 1; d >=0; --d )
         {
            node = tree->path[d];
            if ( SCIPnodeGetType(node) == SCIP_NODETYPE_FORK )
            {
               ancestordepth = d;
               break;
            }
         }
         if( ancestordepth >= 0 )
         {
            /* ancestor pseudo cost updates for an ancestor */
            assert(SCIPnodeIsActive(tree->path[ancestordepth]));

            /* get a buffer for the collected bound changes; start with a size twice as large as the number of nodes between
            * current LP fork and the previous LP fork
            */
            SCIP_CALL( SCIPsetAllocBufferArray(set, &updates, (int)(2*(tree->focuslpstatefork->depth - ancestordepth))) );
            nupdates = 0;
            nvalidupdates = 0;
            for( d = ancestordepth + 1; d <= tree->focuslpstatefork->depth; ++d )
            {
               node = tree->path[d];

               if( node->domchg != NULL )
               {
                  SCIP_BOUNDCHG* boundchgs;
                  int nboundchgs;

                  boundchgs = node->domchg->domchgbound.boundchgs;
                  nboundchgs = (int) node->domchg->domchgbound.nboundchgs;
                  for( i = 0; i < nboundchgs; ++i )
                  {
                     var = boundchgs[i].var;
                     assert(var != NULL);

                     /* we even collect redundant bound changes, since they were not redundant in the LP branching decision
                     * and therefore should be regarded in the ancestor pseudocost updates
                     */
                     if( (SCIP_BOUNDCHGTYPE)boundchgs[i].boundchgtype == SCIP_BOUNDCHGTYPE_BRANCHING &&
                        (PSEUDOCOSTFLAG)var->pseudocostflag == PSEUDOCOST_NONE )
                     {
                        /* remember the bound change and mark the variable */
                        SCIP_CALL( SCIPsetReallocBufferArray(set, &updates, nupdates+1) );
                        updates[nupdates] = &boundchgs[i];
                        nupdates++;

                        /* check for valid pseudocost updates for integer variables */
                        if( isPseudocostUpdateValid(var, set, boundchgs[i].data.branchingdata.lpsolval, updateintegers, updatecontinuous)
                           && SCIPvarIsIntegral(var) )
                        {
                           var->pseudocostflag = PSEUDOCOST_UPDATE; /*lint !e641*/
                           nvalidupdates++;
                        }
                        else
                           var->pseudocostflag = PSEUDOCOST_IGNORE; /*lint !e641*/
                     }
                  }
               }
            }

            /* update the ancestor pseudo cost values and reset the variables' flags; assume, that the
            * responsibility for the dual gain is equally spread on all bound changes that lead to valid
            * ancestor pseudo cost updates
            */
            assert(SCIPnodeGetType(tree->path[ancestordepth]) == SCIP_NODETYPE_FORK);
            weight = (nvalidupdates > 0 ? 1.0 / (SCIP_Real)nvalidupdates : 1.0);
            /* lp gain is same as above but with different weight */
            lpgain = (SCIPlpGetObjval(lp, set, prob) - tree->focuslpstatefork->data.fork->lpobjval) * weight;
            lpgain = MAX(lpgain, 0.0);

            for( i = 0; i < nupdates; ++i )
            {
               assert((SCIP_BOUNDCHGTYPE)updates[i]->boundchgtype == SCIP_BOUNDCHGTYPE_BRANCHING);

               var = updates[i]->var;
               assert(var != NULL);
               assert((PSEUDOCOSTFLAG)var->pseudocostflag != PSEUDOCOST_NONE);

               if( (PSEUDOCOSTFLAG)var->pseudocostflag == PSEUDOCOST_UPDATE )
               {
                  assert( SCIPvarIsIntegral(var) );
                  /* we use updates[i]->newbound as new lp value for measuring change in the LP value. */
                  SCIPsetDebugMsg(set, "updating ancestor pseudocosts of <%s>: sol: %g -> %g, LP: %e -> %e => solvaldelta = %g, gain=%g, weight: %g\n",
                     SCIPvarGetName(var), updates[i]->data.branchingdata.lpsolval, updates[i]->newbound,
                     tree->focuslpstatefork->data.fork->lpobjval, SCIPlpGetObjval(lp, set, prob),
                     updates[i]->newbound - updates[i]->data.branchingdata.lpsolval, lpgain, weight);
                  SCIP_CALL( SCIPvarUpdateAncPseudocost(var, set, stat,
                     updates[i]->newbound - updates[i]->data.branchingdata.lpsolval, lpgain, weight) );
               }
               var->pseudocostflag = PSEUDOCOST_NONE; /*lint !e641*/
            }
            /* free the buffer for the collected bound changes */
            SCIPsetFreeBufferArray(set, &updates);
         }
      }
   }

   return SCIP_OKAY;
}

/** updates the estimated value of a primal feasible solution for the focus node after the LP was solved */
static
SCIP_RETCODE updateEstimate(
   SCIP_SET*             set,                /**< global SCIP settings */
   SCIP_STAT*            stat,               /**< problem statistics */
   SCIP_TREE*            tree,               /**< branch and bound tree */
   SCIP_LP*              lp,                 /**< current LP data */
   SCIP_BRANCHCAND*      branchcand          /**< branching candidate storage */
   )
{
   SCIP_NODE* focusnode;
   SCIP_VAR** lpcands;
   SCIP_Real* lpcandsfrac;
   SCIP_Real estimate;
   int nlpcands;
   int i;

   /* estimate is only available if LP was solved to optimality */
   if( !SCIPtreeHasFocusNodeLP(tree) || SCIPlpGetSolstat(lp) != SCIP_LPSOLSTAT_OPTIMAL || !SCIPlpIsRelax(lp) )
      return SCIP_OKAY;

   focusnode = SCIPtreeGetFocusNode(tree);
   assert(focusnode != NULL);

   /* get the fractional variables */
   SCIP_CALL( SCIPbranchcandGetLPCands(branchcand, set, stat, lp, &lpcands, NULL, &lpcandsfrac, &nlpcands, NULL, NULL) );

   /* calculate the estimate: lowerbound + sum(min{f_j * pscdown_j, (1-f_j) * pscup_j}) */
   estimate = SCIPnodeGetLowerbound(focusnode);

   /* an infinite lower bound implies an infinite estimate */
   if( SCIPsetIsInfinity(set, estimate) )
   {
      SCIPnodeSetEstimate(focusnode, set, estimate);
      return SCIP_OKAY;
   }

   for( i = 0; i < nlpcands; ++i )
   {
      SCIP_Real pscdown;
      SCIP_Real pscup;

      pscdown = SCIPvarGetPseudocost(lpcands[i], stat, 0.0-lpcandsfrac[i]);
      pscup = SCIPvarGetPseudocost(lpcands[i], stat, 1.0-lpcandsfrac[i]);
      estimate += MIN(pscdown, pscup);
   }
   SCIPnodeSetEstimate(focusnode, set, estimate);

   return SCIP_OKAY;
}

/** puts all constraints with initial flag TRUE into the LP */
SCIP_RETCODE SCIPinitConssLP(
   BMS_BLKMEM*           blkmem,             /**< block memory buffers */
   SCIP_SET*             set,                /**< global SCIP settings */
   SCIP_SEPASTORE*       sepastore,          /**< separation storage */
   SCIP_CUTPOOL*         cutpool,            /**< global cutpool */
   SCIP_STAT*            stat,               /**< dynamic problem statistics */
   SCIP_PROB*            transprob,          /**< transformed problem */
   SCIP_PROB*            origprob,           /**< original problem */
   SCIP_TREE*            tree,               /**< branch and bound tree */
   SCIP_REOPT*           reopt,              /**< reoptimization data structure */
   SCIP_LP*              lp,                 /**< LP data */
   SCIP_BRANCHCAND*      branchcand,         /**< branching candidate storage */
   SCIP_EVENTQUEUE*      eventqueue,         /**< event queue */
   SCIP_EVENTFILTER*     eventfilter,        /**< global event filter */
   SCIP_CLIQUETABLE*     cliquetable,        /**< clique table data structure */
   SCIP_Bool             root,               /**< is this the initial root LP? */
   SCIP_Bool             firstsubtreeinit,   /**< is this the first call in the current subtree after jumping through the tree? */
   SCIP_Bool*            cutoff              /**< pointer to store whether the node can be cut off */
   )
{
   int h;

   assert(set != NULL);
   assert(lp != NULL);
   assert(cutoff != NULL);

   *cutoff = FALSE;

   /* inform separation storage, that LP is now filled with initial data */
   SCIPsepastoreStartInitialLP(sepastore);

   /* add LP relaxations of all initial constraints to LP */
   SCIPsetDebugMsg(set, "init LP: initial rows\n");
   for( h = 0; h < set->nconshdlrs && !(*cutoff); ++h )
   {
      SCIP_CALL( SCIPconshdlrInitLP(set->conshdlrs[h], blkmem, set, stat, tree, firstsubtreeinit, cutoff) );
   }

   if( set->reopt_enable && set->reopt_usecuts && firstsubtreeinit && !(*cutoff) )
   {
      /* add stored cuts from last reoptimization run */
      SCIP_CALL( SCIPreoptApplyCuts(reopt, tree->focusnode, sepastore, cutpool, blkmem, set, stat, eventqueue,
            eventfilter, lp, root) );
   }

   if( !(*cutoff) )
   {
      /* apply cuts */
      SCIP_CALL( SCIPsepastoreApplyCuts(sepastore, blkmem, set, stat, transprob, origprob, tree, reopt, lp, branchcand,
            eventqueue, eventfilter, cliquetable, root, SCIP_EFFICIACYCHOICE_LP, cutoff) );
   }
   else
   {
      /* the current node will be cut off; we clear the sepastore */
      SCIP_CALL( SCIPsepastoreClearCuts(sepastore, blkmem, set, eventqueue, eventfilter, lp) );
   }

   /* inform separation storage, that initial LP setup is now finished */
   SCIPsepastoreEndInitialLP(sepastore);

  return SCIP_OKAY;
}

/** constructs the initial LP of the current node */
static
SCIP_RETCODE initLP(
   BMS_BLKMEM*           blkmem,             /**< block memory buffers */
   SCIP_SET*             set,                /**< global SCIP settings */
   SCIP_STAT*            stat,               /**< dynamic problem statistics */
   SCIP_PROB*            transprob,          /**< transformed problem */
   SCIP_PROB*            origprob,           /**< original problem */
   SCIP_TREE*            tree,               /**< branch and bound tree */
   SCIP_REOPT*           reopt,              /**< reoptimization data structure */
   SCIP_LP*              lp,                 /**< LP data */
   SCIP_PRICESTORE*      pricestore,         /**< pricing storage */
   SCIP_SEPASTORE*       sepastore,          /**< separation storage */
   SCIP_CUTPOOL*         cutpool,            /**< global cut pool */
   SCIP_BRANCHCAND*      branchcand,         /**< branching candidate storage */
   SCIP_EVENTQUEUE*      eventqueue,         /**< event queue */
   SCIP_EVENTFILTER*     eventfilter,        /**< global event filter */
   SCIP_CLIQUETABLE*     cliquetable,        /**< clique table data structure */
   SCIP_Bool             root,               /**< is this the initial root LP? */
   SCIP_Bool*            cutoff              /**< pointer to store whether the node can be cut off */
   )
{
   SCIP_VAR* var;
   int oldnvars = 0;
   int v;

   assert(set != NULL);
   assert(transprob != NULL);
   assert(lp != NULL);
   assert(cutoff != NULL);

   *cutoff = FALSE;

   /* at the root node, we have to add the initial variables as columns */
   if( root )
   {
      assert(SCIPlpGetNCols(lp) == 0);
      assert(SCIPlpGetNRows(lp) == 0);

      /* store number of variables for later */
      oldnvars = transprob->nvars;

      /* inform pricing storage, that LP is now filled with initial data */
      SCIPpricestoreStartInitialLP(pricestore);

      /* add all initial variables to LP */
      SCIPsetDebugMsg(set, "init LP: initial columns\n");
      for( v = 0; v < transprob->nvars; ++v )
      {
         var = transprob->vars[v];
         assert(SCIPvarGetProbindex(var) >= 0);

         if( SCIPvarIsInitial(var) )
         {
            SCIP_CALL( SCIPpricestoreAddVar(pricestore, blkmem, set, eventqueue, lp, var, 0.0, TRUE) );

            /* check for empty domains (necessary if no presolving was performed) */
            if( SCIPsetIsGT(set, SCIPvarGetLbLocal(var), SCIPvarGetUbLocal(var)) )
            {
               *cutoff = TRUE;
               break;
            }
         }
      }

      assert(lp->nremovablecols == 0);
      SCIP_CALL( SCIPpricestoreApplyVars(pricestore, blkmem, set, stat, eventqueue, transprob, tree, lp) );
      assert(lp->nremovablerows == 0);

      /* inform pricing storage, that initial LP setup is now finished */
      SCIPpricestoreEndInitialLP(pricestore);

      if( *cutoff )
         return SCIP_OKAY;
   }

   /* put all initial constraints into the LP */
   /* @todo check whether we jumped through the tree */
   SCIP_CALL( SCIPinitConssLP(blkmem, set, sepastore, cutpool, stat, transprob, origprob, tree, reopt, lp, branchcand, eventqueue,
         eventfilter, cliquetable, root, TRUE, cutoff) );

   if( *cutoff )
      return SCIP_OKAY;

   /* putting all initial constraints into the LP might have added new variables */
   if( root && transprob->nvars > oldnvars )
   {
      /* inform pricing storage, that LP is now filled with initial data */
      SCIPpricestoreStartInitialLP(pricestore);

      /* check all initial variables */
      for( v = 0; v < transprob->nvars; ++v )
      {
         var = transprob->vars[v];
         assert(SCIPvarGetProbindex(var) >= 0);

         if( SCIPvarIsInitial(var) && (SCIPvarGetStatus(var) != SCIP_VARSTATUS_COLUMN || !SCIPcolIsInLP(SCIPvarGetCol(var))) )
         {
            SCIP_CALL( SCIPpricestoreAddVar(pricestore, blkmem, set, eventqueue, lp, var, 0.0, TRUE) );

            /* check for empty domains (necessary if no presolving was performed) */
            if( SCIPsetIsGT(set, SCIPvarGetLbLocal(var), SCIPvarGetUbLocal(var)) )
            {
               *cutoff = TRUE;
               break;
            }
         }
      }

      SCIP_CALL( SCIPpricestoreApplyVars(pricestore, blkmem, set, stat, eventqueue, transprob, tree, lp) );

      /* inform pricing storage, that initial LP setup is now finished */
      SCIPpricestoreEndInitialLP(pricestore);
   }

   return SCIP_OKAY;
}

/** constructs the LP of the current node, but does not load the LP state and warmstart information  */
SCIP_RETCODE SCIPconstructCurrentLP(
   BMS_BLKMEM*           blkmem,             /**< block memory buffers */
   SCIP_SET*             set,                /**< global SCIP settings */
   SCIP_STAT*            stat,               /**< dynamic problem statistics */
   SCIP_PROB*            transprob,          /**< transformed problem */
   SCIP_PROB*            origprob,           /**< original problem */
   SCIP_TREE*            tree,               /**< branch and bound tree */
   SCIP_REOPT*           reopt,              /**< reoptimization data structure */
   SCIP_LP*              lp,                 /**< LP data */
   SCIP_PRICESTORE*      pricestore,         /**< pricing storage */
   SCIP_SEPASTORE*       sepastore,          /**< separation storage */
   SCIP_CUTPOOL*         cutpool,            /**< global cutpool */
   SCIP_BRANCHCAND*      branchcand,         /**< branching candidate storage */
   SCIP_EVENTQUEUE*      eventqueue,         /**< event queue */
   SCIP_EVENTFILTER*     eventfilter,        /**< global event filter */
   SCIP_CLIQUETABLE*     cliquetable,        /**< clique table data structure */
   SCIP_Bool             newinitconss,       /**< do we have to add new initial constraints? */
   SCIP_Bool*            cutoff              /**< pointer to store whether the node can be cut off */
   )
{
   SCIP_Bool initroot = FALSE;

   assert(tree != NULL);
   assert(cutoff != NULL);

   *cutoff = FALSE;

   if( !SCIPtreeIsFocusNodeLPConstructed(tree) )
   {
      /* inform separation storage, that LP is now filled with initial data */
      SCIPsepastoreStartInitialLP(sepastore);

      if( tree->correctlpdepth >= 0 )
      {
         int i;

         for( i = tree->pathnlprows[tree->correctlpdepth]; i < lp->nrows; ++i )
         {
            /* keep all active global cuts that where applied in the previous node in the lp */
            if( !lp->rows[i]->local && lp->rows[i]->age == 0 )
            {
               lp->rows[i]->fromcutpool = TRUE; /* this has no effect inside initial LP, but is set for consistency */
               SCIP_CALL( SCIPsepastoreAddCut(sepastore, blkmem, set, stat, eventqueue, eventfilter, lp, lp->rows[i],
                     TRUE, (SCIPtreeGetCurrentDepth(tree) == 0), cutoff) );
            }
         }
      }

      if( !(*cutoff) )
      {
         /* load the LP into the solver and load the LP state */
         SCIPsetDebugMsg(set, "loading LP\n");
         SCIP_CALL( SCIPtreeLoadLP(tree, blkmem, set, eventqueue, eventfilter, lp, &initroot) );
         assert(initroot || SCIPnodeGetDepth(SCIPtreeGetFocusNode(tree)) > 0);
         assert(SCIPtreeIsFocusNodeLPConstructed(tree));

         /* apply cuts */
         SCIP_CALL( SCIPsepastoreApplyCuts(sepastore, blkmem, set, stat, transprob, origprob, tree, reopt, lp, branchcand,
               eventqueue, eventfilter, cliquetable, (SCIPtreeGetCurrentDepth(tree) == 0), SCIP_EFFICIACYCHOICE_LP, cutoff) );
      }
      else
      {
         /* the current node will be cut off; we clear the sepastore */
         SCIP_CALL( SCIPsepastoreClearCuts(sepastore, blkmem, set, eventqueue, eventfilter, lp) );
      }

      /* inform separation storage, that initial LP setup is now finished */
      SCIPsepastoreEndInitialLP(sepastore);

      if( !(*cutoff) )
      {
         /* setup initial LP relaxation of node */
         SCIP_CALL( initLP(blkmem, set, stat, transprob, origprob, tree, reopt, lp, pricestore, sepastore, cutpool, branchcand,
               eventqueue, eventfilter, cliquetable, initroot, cutoff) );
      }
   }
   else if( newinitconss )
   {
      SCIP_CALL( SCIPinitConssLP(blkmem, set, sepastore, cutpool, stat, transprob,
            origprob, tree, reopt, lp, branchcand, eventqueue, eventfilter, cliquetable, FALSE, FALSE,
            cutoff) );
   }

   return SCIP_OKAY;
}

/** updates the primal ray stored in primal data
 * clears previously stored primal ray, if existing and there was no LP error
 * stores current primal ray, if LP is unbounded and there has been no error
 */
static
SCIP_RETCODE updatePrimalRay(
   BMS_BLKMEM*           blkmem,             /**< block memory buffers */
   SCIP_SET*             set,                /**< global SCIP settings */
   SCIP_STAT*            stat,               /**< dynamic problem statistics */
   SCIP_PROB*            prob,               /**< transformed problem after presolve */
   SCIP_PRIMAL*          primal,             /**< primal data */
   SCIP_TREE*            tree,               /**< branch and bound tree */
   SCIP_LP*              lp,                 /**< LP data */
   SCIP_Bool             lperror             /**< has there been an LP error? */
   )
{
   assert(blkmem != NULL);
   assert(set != NULL);
   assert(stat != NULL);
   assert(prob != NULL);
   assert(primal != NULL);
   assert(tree != NULL);
   assert(lp != NULL);

   if( lperror )
      return SCIP_OKAY;

   /* clear previously stored primal ray, if any */
   if( primal->primalray != NULL )
   {
      SCIP_CALL( SCIPsolFree(&primal->primalray, blkmem, primal) );
   }

   /* store unbounded ray, if LP is unbounded */
   if( SCIPlpGetSolstat(lp) == SCIP_LPSOLSTAT_UNBOUNDEDRAY )
   {
      SCIP_VAR** vars;
      SCIP_Real* ray;
      int nvars;
      int i;

      SCIPsetDebugMsg(set, "LP is unbounded, store primal ray\n");

      vars = prob->vars;
      nvars = prob->nvars;

      /* get buffer memory for storing the ray and load the ray values into it */
      SCIP_CALL( SCIPsetAllocBufferArray(set, &ray, nvars) );
      BMSclearMemoryArray(ray, nvars);
      SCIP_CALL( SCIPlpGetPrimalRay(lp, set, ray) );

      /* create solution to store the primal ray in */
      assert(primal->primalray == NULL);
      SCIP_CALL( SCIPsolCreate(&primal->primalray, blkmem, set, stat, primal, tree, NULL) );

      /* set values of all active variable in the solution that represents the primal ray */
      for( i = 0; i < nvars; i++ )
      {
         SCIP_CALL( SCIPsolSetVal(primal->primalray, set, stat, tree, vars[i], ray[i]) );
      }

      SCIPdebug( SCIP_CALL( SCIPprintRay(set->scip, primal->primalray, NULL, FALSE) ) );

      /* free memory for buffering the ray values */
      SCIPsetFreeBufferArray(set, &ray);
   }

   return SCIP_OKAY;
}

/** load and solve the initial LP of a node */
static
SCIP_RETCODE solveNodeInitialLP(
   BMS_BLKMEM*           blkmem,             /**< block memory buffers */
   SCIP_SET*             set,                /**< global SCIP settings */
   SCIP_MESSAGEHDLR*     messagehdlr,        /**< message handler */
   SCIP_STAT*            stat,               /**< dynamic problem statistics */
   SCIP_PROB*            transprob,          /**< transformed problem after presolve */
   SCIP_PROB*            origprob,           /**< original problem */
   SCIP_PRIMAL*          primal,             /**< primal data */
   SCIP_TREE*            tree,               /**< branch and bound tree */
   SCIP_REOPT*           reopt,              /**< reoptimization data structure */
   SCIP_LP*              lp,                 /**< LP data */
   SCIP_PRICESTORE*      pricestore,         /**< pricing storage */
   SCIP_SEPASTORE*       sepastore,          /**< separation storage */
   SCIP_CUTPOOL*         cutpool,            /**< global cutpool */
   SCIP_BRANCHCAND*      branchcand,         /**< branching candidate storage */
   SCIP_EVENTQUEUE*      eventqueue,         /**< event queue */
   SCIP_EVENTFILTER*     eventfilter,        /**< global event filter */
   SCIP_CLIQUETABLE*     cliquetable,        /**< clique table data structure */
   SCIP_Bool             newinitconss,       /**< do we have to add new initial constraints? */
   SCIP_Bool*            cutoff,             /**< pointer to store whether the node can be cut off */
   SCIP_Bool*            lperror             /**< pointer to store whether an unresolved error in LP solving occured */
   )
{
   /* initializing variables for compiler warnings, which are not correct */
   SCIP_Real starttime = 0.0;
   SCIP_Longint nlpiterations = 0;
   SCIP_NODE* focusnode;

   assert(stat != NULL);
   assert(tree != NULL);
   assert(lp != NULL);
   assert(cutoff != NULL);
   assert(lperror != NULL);
   assert(SCIPtreeGetFocusNode(tree) != NULL);
   assert(SCIPnodeGetType(SCIPtreeGetFocusNode(tree)) == SCIP_NODETYPE_FOCUSNODE);

   *cutoff = FALSE;
   *lperror = FALSE;

   /* load the LP into the solver */
   SCIP_CALL( SCIPconstructCurrentLP(blkmem, set, stat, transprob, origprob, tree, reopt, lp, pricestore, sepastore, cutpool,
         branchcand, eventqueue, eventfilter, cliquetable, newinitconss, cutoff) );

   if( *cutoff )
      return SCIP_OKAY;

   /* load the LP state */
   SCIP_CALL( SCIPtreeLoadLPState(tree, blkmem, set, transprob, stat, eventqueue, lp) );

   focusnode = SCIPtreeGetFocusNode(tree);

   /* store current LP iteration count and solving time if we are at the root node */
   if( focusnode->depth == 0 )
   {
      nlpiterations = stat->nlpiterations;
      starttime = SCIPclockGetTime(stat->solvingtime);
   }

   /* solve initial LP */
   SCIPsetDebugMsg(set, "node: solve initial LP\n");
   SCIP_CALL( SCIPlpSolveAndEval(lp, set, messagehdlr, blkmem, stat, eventqueue, eventfilter, transprob,
         SCIPnodeGetDepth(SCIPtreeGetFocusNode(tree)) == 0 ? set->lp_rootiterlim : set->lp_iterlim, TRUE, TRUE, FALSE, FALSE, lperror) );
   assert(lp->flushed);
   assert(lp->solved || *lperror);

   /* save time for very first LP in root node */
   if ( stat->nnodelps == 0 && focusnode->depth == 0 )
   {
      stat->firstlptime = SCIPclockGetTime(stat->solvingtime) - starttime;
   }

   /* remove previous primal ray, store new one if LP is unbounded */
   SCIP_CALL( updatePrimalRay(blkmem, set, stat, transprob, primal, tree, lp, *lperror) );

   if( !(*lperror) )
   {
      /* cppcheck-suppress unassignedVariable */
      SCIP_EVENT event;

      if( SCIPlpGetSolstat(lp) != SCIP_LPSOLSTAT_ITERLIMIT && SCIPlpGetSolstat(lp) != SCIP_LPSOLSTAT_TIMELIMIT )
      {
         /* issue FIRSTLPSOLVED event */
         SCIP_CALL( SCIPeventChgType(&event, SCIP_EVENTTYPE_FIRSTLPSOLVED) );
         SCIP_CALL( SCIPeventChgNode(&event, SCIPtreeGetFocusNode(tree)) );
         SCIP_CALL( SCIPeventProcess(&event, set, NULL, NULL, NULL, eventfilter) );
      }

      /* update pseudo cost values for integer variables (always) and for continuous variables (if not delayed) */
      SCIP_CALL( updatePseudocost(set, stat, transprob, tree, lp, TRUE, !set->branch_delaypscost) );

      /* update lower bound of current node w.r.t. initial lp */
      assert(!(*cutoff));
      if( (SCIPlpGetSolstat(lp) == SCIP_LPSOLSTAT_OPTIMAL || SCIPlpGetSolstat(lp) == SCIP_LPSOLSTAT_UNBOUNDEDRAY
            || SCIPlpGetSolstat(lp) == SCIP_LPSOLSTAT_OBJLIMIT)
         && SCIPprobAllColsInLP(transprob, set, lp) && SCIPlpIsRelax(lp) )
      {
         SCIP_CALL( SCIPnodeUpdateLowerboundLP(focusnode, set, stat, eventfilter, tree, transprob, origprob, lp) );

         /* if this is the first LP solved at the root, store its iteration count and solution value */
         if( stat->nnodelps == 0 && focusnode->depth == 0 )
         {
            SCIP_Real lowerbound;

            assert(stat->nrootfirstlpiterations == 0);
            stat->nrootfirstlpiterations = stat->nlpiterations - nlpiterations;

            lowerbound = SCIPnodeGetLowerbound(focusnode);

            stat->firstlpdualbound = SCIPprobExternObjval(transprob, origprob, set, lowerbound);
         }
      }
   }

   return SCIP_OKAY;
}

/** makes sure the LP is flushed and solved */
static
SCIP_RETCODE separationRoundResolveLP(
   BMS_BLKMEM*           blkmem,             /**< block memory buffers */
   SCIP_SET*             set,                /**< global SCIP settings */
   SCIP_MESSAGEHDLR*     messagehdlr,        /**< message handler */
   SCIP_STAT*            stat,               /**< dynamic problem statistics */
   SCIP_EVENTQUEUE*      eventqueue,         /**< event queue */
   SCIP_EVENTFILTER*     eventfilter,        /**< global event filter */
   SCIP_PROB*            prob,               /**< transformed problem after presolve */
   SCIP_PRIMAL*          primal,             /**< primal data */
   SCIP_TREE*            tree,               /**< branch and bound tree */
   SCIP_LP*              lp,                 /**< LP data */
   SCIP_Bool*            lperror,            /**< pointer to store whether an unresolved error in LP solving occured */
   SCIP_Bool*            mustsepa,           /**< pointer to store TRUE if additional separation rounds should be performed */
   SCIP_Bool*            mustprice           /**< pointer to store TRUE if additional pricing rounds should be performed */
   )
{
   assert(lp != NULL);
   assert(lperror != NULL);
   assert(mustsepa != NULL);
   assert(mustprice != NULL);

   /* if bound changes were applied in the separation round, we have to resolve the LP */
   if( !lp->flushed )
   {
      /* solve LP (with dual simplex) */
      SCIPsetDebugMsg(set, "separation: resolve LP\n");
      SCIP_CALL( SCIPlpSolveAndEval(lp, set, messagehdlr, blkmem, stat, eventqueue, eventfilter, prob, set->lp_iterlim, FALSE, TRUE, FALSE, FALSE, lperror) );
      assert(lp->flushed);
      assert(lp->solved || *lperror);
      *mustsepa = TRUE;
      *mustprice = TRUE;

      /* remove previous primal ray, store new one if LP is unbounded */
      SCIP_CALL( updatePrimalRay(blkmem, set, stat, prob, primal, tree, lp, *lperror) );
   }

   return SCIP_OKAY;
}

/** applies one round of LP separation */
static
SCIP_RETCODE separationRoundLP(
   BMS_BLKMEM*           blkmem,             /**< block memory buffers */
   SCIP_SET*             set,                /**< global SCIP settings */
   SCIP_MESSAGEHDLR*     messagehdlr,        /**< message handler */
   SCIP_STAT*            stat,               /**< dynamic problem statistics */
   SCIP_EVENTQUEUE*      eventqueue,         /**< event queue */
   SCIP_EVENTFILTER*     eventfilter,        /**< global event filter */
   SCIP_PROB*            prob,               /**< transformed problem after presolve */
   SCIP_PRIMAL*          primal,             /**< primal data */
   SCIP_TREE*            tree,               /**< branch and bound tree */
   SCIP_LP*              lp,                 /**< LP data */
   SCIP_SEPASTORE*       sepastore,          /**< separation storage */
   int                   actdepth,           /**< current depth in the tree */
   SCIP_Real             bounddist,          /**< current relative distance of local dual bound to global dual bound */
   SCIP_Bool             allowlocal,         /**< should the separators be asked to separate local cuts */
   SCIP_Bool             onlydelayed,        /**< should only delayed separators be called? */
   SCIP_Bool*            delayed,            /**< pointer to store whether a separator was delayed */
   SCIP_Bool*            enoughcuts,         /**< pointer to store whether enough cuts have been found this round */
   SCIP_Bool*            cutoff,             /**< pointer to store whether the node can be cut off */
   SCIP_Bool*            lperror,            /**< pointer to store whether an unresolved error in LP solving occured */
   SCIP_Bool*            mustsepa,           /**< pointer to store TRUE if additional separation rounds should be performed */
   SCIP_Bool*            mustprice           /**< pointer to store TRUE if additional pricing rounds should be performed */
   )
{
   SCIP_RESULT result;
   int i;
   SCIP_Bool consadded;
   SCIP_Bool root;

   assert(set != NULL);
   assert(lp != NULL);
   assert(set->conshdlrs_sepa != NULL);
   assert(delayed != NULL);
   assert(enoughcuts != NULL);
   assert(cutoff != NULL);
   assert(lperror != NULL);

   root = (actdepth == 0);
   *delayed = FALSE;
   if( SCIPsetIsZero(set, SCIPsetGetSepaMaxcutsGenFactor(set, root) * SCIPsetGetSepaMaxcuts(set, root)) )
      *enoughcuts = TRUE;
   else if( SCIPsetIsNegative(set, SCIPsetGetSepaMaxcutsGenFactor(set, root)) )
      *enoughcuts = FALSE;
   else
      *enoughcuts = (SCIPsepastoreGetNCuts(sepastore) >= (SCIP_Longint)SCIPsetCeil(set,
               SCIPsetGetSepaMaxcutsGenFactor(set, root) * SCIPsetGetSepaMaxcuts(set, root)));
   *lperror = FALSE;
   consadded = FALSE;

   SCIPsetDebugMsg(set, "calling separators on LP solution in depth %d (onlydelayed: %u)\n", actdepth, onlydelayed);

   /* sort separators by priority */
   SCIPsetSortSepas(set);

   /* call LP separators with nonnegative priority */
   for( i = 0; i < set->nsepas && !(*cutoff) && !(*lperror) && !(*enoughcuts) && lp->flushed && lp->solved
           && (SCIPlpGetSolstat(lp) == SCIP_LPSOLSTAT_OPTIMAL || SCIPlpGetSolstat(lp) == SCIP_LPSOLSTAT_UNBOUNDEDRAY);
        ++i )
   {
#ifndef NDEBUG
      size_t nusedbuffer = BMSgetNUsedBufferMemory(SCIPbuffer(set->scip));
#endif

      if( SCIPsepaGetPriority(set->sepas[i]) < 0 )
         continue;

      if( onlydelayed && !SCIPsepaWasLPDelayed(set->sepas[i]) )
         continue;

      SCIPsetDebugMsg(set, " -> executing separator <%s> with priority %d\n",
         SCIPsepaGetName(set->sepas[i]), SCIPsepaGetPriority(set->sepas[i]));
      SCIP_CALL( SCIPsepaExecLP(set->sepas[i], set, stat, sepastore, actdepth, bounddist, allowlocal, onlydelayed, &result) );
#ifndef NDEBUG
      if( BMSgetNUsedBufferMemory(SCIPbuffer(set->scip)) > nusedbuffer )
      {
         SCIPerrorMessage("Buffer not completely freed after executing separator <%s>\n", SCIPsepaGetName(set->sepas[i]));
         SCIPABORT();
      }
#endif
      *cutoff = *cutoff || (result == SCIP_CUTOFF);
      consadded = consadded || (result == SCIP_CONSADDED);
      if( SCIPsetIsZero(set, SCIPsetGetSepaMaxcutsGenFactor(set, root) * SCIPsetGetSepaMaxcuts(set, root)) )
         *enoughcuts = TRUE;
      else if( SCIPsetIsNegative(set, SCIPsetGetSepaMaxcutsGenFactor(set, root)) )
         *enoughcuts = *enoughcuts || (result == SCIP_NEWROUND);
      else
      {
         *enoughcuts = *enoughcuts || (SCIPsepastoreGetNCuts(sepastore) >= (SCIP_Longint)SCIPsetCeil(set,
                  SCIPsetGetSepaMaxcutsGenFactor(set, root) * SCIPsetGetSepaMaxcuts(set, root)))
            || (result == SCIP_NEWROUND);
      }
      *delayed = *delayed || (result == SCIP_DELAYED);

      if( !(*cutoff) )
      {
         /* make sure the LP is solved (after adding bound changes, LP has to be flushed and resolved) */
         SCIP_CALL( separationRoundResolveLP(blkmem, set, messagehdlr, stat, eventqueue, eventfilter, prob, primal, tree, lp, lperror, mustsepa, mustprice) );
      }
      else
      {
         SCIPsetDebugMsg(set, " -> separator <%s> detected cutoff\n", SCIPsepaGetName(set->sepas[i]));
      }

      /* if we work off the delayed separators, we stop immediately if a cut was found */
      if( onlydelayed && (result == SCIP_CONSADDED || result == SCIP_REDUCEDDOM || result == SCIP_SEPARATED || result == SCIP_NEWROUND) )
      {
         SCIPsetDebugMsg(set, " -> delayed separator <%s> found a cut\n", SCIPsepaGetName(set->sepas[i]));
         *delayed = TRUE;
         return SCIP_OKAY;
      }
   }

   /* try separating constraints of the constraint handlers */
   for( i = 0; i < set->nconshdlrs && !(*cutoff) && !(*lperror) && !(*enoughcuts) && lp->flushed && lp->solved
           && (SCIPlpGetSolstat(lp) == SCIP_LPSOLSTAT_OPTIMAL || SCIPlpGetSolstat(lp) == SCIP_LPSOLSTAT_UNBOUNDEDRAY);
        ++i )
   {
      if( onlydelayed && !SCIPconshdlrWasLPSeparationDelayed(set->conshdlrs_sepa[i]) )
         continue;

      SCIPsetDebugMsg(set, " -> executing separation of constraint handler <%s> with priority %d\n",
         SCIPconshdlrGetName(set->conshdlrs_sepa[i]), SCIPconshdlrGetSepaPriority(set->conshdlrs_sepa[i]));
      SCIP_CALL( SCIPconshdlrSeparateLP(set->conshdlrs_sepa[i], blkmem, set, stat, sepastore, actdepth, onlydelayed,
            &result) );

      *cutoff = *cutoff || (result == SCIP_CUTOFF);
      consadded = consadded || (result == SCIP_CONSADDED);
      if( SCIPsetIsZero(set, SCIPsetGetSepaMaxcutsGenFactor(set, root) * SCIPsetGetSepaMaxcuts(set, root)) )
         *enoughcuts = TRUE;
      else if( SCIPsetIsNegative(set, SCIPsetGetSepaMaxcutsGenFactor(set, root)) )
         *enoughcuts = *enoughcuts || (result == SCIP_NEWROUND);
      else
      {
         *enoughcuts = *enoughcuts || (SCIPsepastoreGetNCuts(sepastore) >= (SCIP_Longint)SCIPsetCeil(set,
                  SCIPsetGetSepaMaxcutsGenFactor(set, root) * SCIPsetGetSepaMaxcuts(set, root)))
            || (result == SCIP_NEWROUND);
      }
      *delayed = *delayed || (result == SCIP_DELAYED);

      if( !(*cutoff) )
      {
         /* make sure the LP is solved (after adding bound changes, LP has to be flushed and resolved) */
         SCIP_CALL( separationRoundResolveLP(blkmem, set, messagehdlr, stat, eventqueue, eventfilter, prob, primal, tree, lp, lperror, mustsepa, mustprice) );
      }
      else
      {
         SCIPsetDebugMsg(set, " -> constraint handler <%s> detected cutoff in separation\n", SCIPconshdlrGetName(set->conshdlrs_sepa[i]));
      }

      /* if we work off the delayed separators, we stop immediately if a cut was found */
      if( onlydelayed && (result == SCIP_CONSADDED || result == SCIP_REDUCEDDOM || result == SCIP_SEPARATED || result == SCIP_NEWROUND) )
      {
         SCIPsetDebugMsg(set, " -> delayed constraint handler <%s> found a cut\n",
            SCIPconshdlrGetName(set->conshdlrs_sepa[i]));
         *delayed = TRUE;
         return SCIP_OKAY;
      }
   }

   /* call LP separators with negative priority */
   for( i = 0; i < set->nsepas && !(*cutoff) && !(*lperror) && !(*enoughcuts) && lp->flushed && lp->solved
           && (SCIPlpGetSolstat(lp) == SCIP_LPSOLSTAT_OPTIMAL || SCIPlpGetSolstat(lp) == SCIP_LPSOLSTAT_UNBOUNDEDRAY);
        ++i )
   {
      if( SCIPsepaGetPriority(set->sepas[i]) >= 0 )
         continue;

      if( onlydelayed && !SCIPsepaWasLPDelayed(set->sepas[i]) )
         continue;

      SCIPsetDebugMsg(set, " -> executing separator <%s> with priority %d\n",
         SCIPsepaGetName(set->sepas[i]), SCIPsepaGetPriority(set->sepas[i]));
      SCIP_CALL( SCIPsepaExecLP(set->sepas[i], set, stat, sepastore, actdepth, bounddist, allowlocal, onlydelayed, &result) );

      *cutoff = *cutoff || (result == SCIP_CUTOFF);
      consadded = consadded || (result == SCIP_CONSADDED);
      if( SCIPsetIsZero(set, SCIPsetGetSepaMaxcutsGenFactor(set, root) * SCIPsetGetSepaMaxcuts(set, root)) )
         *enoughcuts = TRUE;
      else if( SCIPsetIsNegative(set, SCIPsetGetSepaMaxcutsGenFactor(set, root)) )
         *enoughcuts = *enoughcuts || (result == SCIP_NEWROUND);
      else
      {
         *enoughcuts = *enoughcuts || (SCIPsepastoreGetNCuts(sepastore) >= (SCIP_Longint)SCIPsetCeil(set,
                  SCIPsetGetSepaMaxcutsGenFactor(set, root) * SCIPsetGetSepaMaxcuts(set, root)))
            || (result == SCIP_NEWROUND);
      }
      *delayed = *delayed || (result == SCIP_DELAYED);

      if( !(*cutoff) )
      {
         /* make sure the LP is solved (after adding bound changes, LP has to be flushed and resolved) */
         SCIP_CALL( separationRoundResolveLP(blkmem, set, messagehdlr, stat, eventqueue, eventfilter, prob, primal, tree, lp, lperror, mustsepa, mustprice) );
      }
      else
      {
         SCIPsetDebugMsg(set, " -> separator <%s> detected cutoff\n", SCIPsepaGetName(set->sepas[i]));
      }

      /* if we work off the delayed separators, we stop immediately if a cut was found */
      if( onlydelayed && (result == SCIP_CONSADDED || result == SCIP_REDUCEDDOM || result == SCIP_SEPARATED || result == SCIP_NEWROUND) )
      {
         SCIPsetDebugMsg(set, " -> delayed separator <%s> found a cut\n", SCIPsepaGetName(set->sepas[i]));
         *delayed = TRUE;
         return SCIP_OKAY;
      }
   }

   /* process the constraints that were added during this separation round */
   while( consadded )
   {
      assert(!onlydelayed);
      consadded = FALSE;

      for( i = 0; i < set->nconshdlrs && !(*cutoff) && !(*lperror) && !(*enoughcuts) && lp->flushed && lp->solved
              && (SCIPlpGetSolstat(lp) == SCIP_LPSOLSTAT_OPTIMAL || SCIPlpGetSolstat(lp) == SCIP_LPSOLSTAT_UNBOUNDEDRAY);
           ++i )
      {
         SCIPsetDebugMsg(set, " -> executing separation of constraint handler <%s> with priority %d\n",
            SCIPconshdlrGetName(set->conshdlrs_sepa[i]), SCIPconshdlrGetSepaPriority(set->conshdlrs_sepa[i]));
         SCIP_CALL( SCIPconshdlrSeparateLP(set->conshdlrs_sepa[i], blkmem, set, stat, sepastore, actdepth, onlydelayed,
            &result) );

         *cutoff = *cutoff || (result == SCIP_CUTOFF);
         consadded = consadded || (result == SCIP_CONSADDED);
         if( SCIPsetIsZero(set, SCIPsetGetSepaMaxcutsGenFactor(set, root) * SCIPsetGetSepaMaxcuts(set, root)) )
            *enoughcuts = TRUE;
         else if( SCIPsetIsNegative(set, SCIPsetGetSepaMaxcutsGenFactor(set, root)) )
            *enoughcuts = *enoughcuts || (result == SCIP_NEWROUND);
         else
         {
            *enoughcuts = *enoughcuts || (SCIPsepastoreGetNCuts(sepastore) >= (SCIP_Longint)SCIPsetCeil(set,
                     SCIPsetGetSepaMaxcutsGenFactor(set, root) * SCIPsetGetSepaMaxcuts(set, root)))
               || (result == SCIP_NEWROUND);
         }
         *delayed = *delayed || (result == SCIP_DELAYED);

         if( !(*cutoff) )
         {
            /* make sure the LP is solved (after adding bound changes, LP has to be flushed and resolved) */
            SCIP_CALL( separationRoundResolveLP(blkmem, set, messagehdlr, stat, eventqueue, eventfilter, prob, primal, tree, lp, lperror, mustsepa, mustprice) );
         }
         else
         {
            SCIPsetDebugMsg(set, " -> constraint handler <%s> detected cutoff in separation\n", SCIPconshdlrGetName(set->conshdlrs_sepa[i]));
         }
      }
   }

   SCIPsetDebugMsg(set, " -> separation round finished: delayed=%u, enoughcuts=%u, lpflushed=%u, cutoff=%u\n",
      *delayed, *enoughcuts, lp->flushed, *cutoff);

   return SCIP_OKAY;
}

/** applies one round of separation on the given primal solution */
static
SCIP_RETCODE separationRoundSol(
   BMS_BLKMEM*           blkmem,             /**< block memory buffers */
   SCIP_SET*             set,                /**< global SCIP settings */
   SCIP_STAT*            stat,               /**< dynamic problem statistics */
   SCIP_SEPASTORE*       sepastore,          /**< separation storage */
   SCIP_SOL*             sol,                /**< primal solution that should be separated, or NULL for LP solution */
   int                   actdepth,           /**< current depth in the tree */
   SCIP_Bool             allowlocal,         /**< should the separator be asked to separate local cuts */
   SCIP_Bool             onlydelayed,        /**< should only delayed separators be called? */
   SCIP_Bool*            delayed,            /**< pointer to store whether a separator was delayed */
   SCIP_Bool*            enoughcuts,         /**< pointer to store whether enough cuts have been found this round */
   SCIP_Bool*            cutoff              /**< pointer to store whether the node can be cut off */
   )
{
   SCIP_RESULT result;
   int i;
   SCIP_Bool consadded;
   SCIP_Bool root;

   assert(set != NULL);
   assert(set->conshdlrs_sepa != NULL);
   assert(delayed != NULL);
   assert(enoughcuts != NULL);
   assert(cutoff != NULL);

   *delayed = FALSE;
   *enoughcuts = FALSE;
   consadded = FALSE;
   root = (actdepth == 0);

   SCIPsetDebugMsg(set, "calling separators on primal solution in depth %d (onlydelayed: %u)\n", actdepth, onlydelayed);

   /* sort separators by priority */
   SCIPsetSortSepas(set);

   /* call separators with nonnegative priority */
   for( i = 0; i < set->nsepas && !(*cutoff) && !(*enoughcuts) && !SCIPsolveIsStopped(set, stat, FALSE); ++i )
   {
      if( SCIPsepaGetPriority(set->sepas[i]) < 0 )
         continue;

      if( onlydelayed && !SCIPsepaWasSolDelayed(set->sepas[i]) )
         continue;

      SCIP_CALL( SCIPsepaExecSol(set->sepas[i], set, stat, sepastore, sol, actdepth, allowlocal, onlydelayed, &result) );
      *cutoff = *cutoff || (result == SCIP_CUTOFF);
      consadded = consadded || (result == SCIP_CONSADDED);
      if( SCIPsetIsZero(set, SCIPsetGetSepaMaxcutsGenFactor(set, root) * SCIPsetGetSepaMaxcuts(set, root)) )
         *enoughcuts = TRUE;
      else if( SCIPsetIsNegative(set, SCIPsetGetSepaMaxcutsGenFactor(set, root)) )
         *enoughcuts = *enoughcuts || (result == SCIP_NEWROUND);
      else
      {
         *enoughcuts = *enoughcuts || (SCIPsepastoreGetNCuts(sepastore) >= (SCIP_Longint)SCIPsetCeil(set,
                  SCIPsetGetSepaMaxcutsGenFactor(set, root) * SCIPsetGetSepaMaxcuts(set, root)))
            || (result == SCIP_NEWROUND);
      }
      *delayed = *delayed || (result == SCIP_DELAYED);
      if( *cutoff )
      {
         SCIPsetDebugMsg(set, " -> separator <%s> detected cutoff\n", SCIPsepaGetName(set->sepas[i]));
      }

      /* if we work off the delayed separators, we stop immediately if a cut was found */
      if( onlydelayed && (result == SCIP_CONSADDED || result == SCIP_REDUCEDDOM || result == SCIP_SEPARATED || result == SCIP_NEWROUND) )
      {
         *delayed = TRUE;
         return SCIP_OKAY;
      }
   }

   /* try separating constraints of the constraint handlers */
   for( i = 0; i < set->nconshdlrs && !(*cutoff) && !(*enoughcuts) && !SCIPsolveIsStopped(set, stat, FALSE); ++i )
   {
      if( onlydelayed && !SCIPconshdlrWasSolSeparationDelayed(set->conshdlrs_sepa[i]) )
         continue;

      SCIP_CALL( SCIPconshdlrSeparateSol(set->conshdlrs_sepa[i], blkmem, set, stat, sepastore, sol, actdepth, onlydelayed,
            &result) );
      *cutoff = *cutoff || (result == SCIP_CUTOFF);
      consadded = consadded || (result == SCIP_CONSADDED);
      if( SCIPsetIsZero(set, SCIPsetGetSepaMaxcutsGenFactor(set, root) * SCIPsetGetSepaMaxcuts(set, root)) )
         *enoughcuts = TRUE;
      else if( SCIPsetIsNegative(set, SCIPsetGetSepaMaxcutsGenFactor(set, root)) )
         *enoughcuts = *enoughcuts || (result == SCIP_NEWROUND);
      else
      {
         *enoughcuts = *enoughcuts || (SCIPsepastoreGetNCuts(sepastore) >= (SCIP_Longint)SCIPsetCeil(set,
                  SCIPsetGetSepaMaxcutsGenFactor(set, root) * SCIPsetGetSepaMaxcuts(set, root)))
            || (result == SCIP_NEWROUND);
      }
      *delayed = *delayed || (result == SCIP_DELAYED);
      if( *cutoff )
      {
         SCIPsetDebugMsg(set, " -> constraint handler <%s> detected cutoff in separation\n",
            SCIPconshdlrGetName(set->conshdlrs_sepa[i]));
      }

      /* if we work off the delayed separators, we stop immediately if a cut was found */
      if( onlydelayed && (result == SCIP_CONSADDED || result == SCIP_REDUCEDDOM || result == SCIP_SEPARATED || result == SCIP_NEWROUND) )
      {
         *delayed = TRUE;
         return SCIP_OKAY;
      }
   }

   /* call separators with negative priority */
   for( i = 0; i < set->nsepas && !(*cutoff) && !(*enoughcuts) && !SCIPsolveIsStopped(set, stat, FALSE); ++i )
   {
      if( SCIPsepaGetPriority(set->sepas[i]) >= 0 )
         continue;

      if( onlydelayed && !SCIPsepaWasSolDelayed(set->sepas[i]) )
         continue;

      SCIP_CALL( SCIPsepaExecSol(set->sepas[i], set, stat, sepastore, sol, actdepth, allowlocal, onlydelayed, &result) );
      *cutoff = *cutoff || (result == SCIP_CUTOFF);
      consadded = consadded || (result == SCIP_CONSADDED);
      if( SCIPsetIsZero(set, SCIPsetGetSepaMaxcutsGenFactor(set, root) * SCIPsetGetSepaMaxcuts(set, root)) )
         *enoughcuts = TRUE;
      else if( SCIPsetIsNegative(set, SCIPsetGetSepaMaxcutsGenFactor(set, root)) )
         *enoughcuts = *enoughcuts || (result == SCIP_NEWROUND);
      else
      {
         *enoughcuts = *enoughcuts || (SCIPsepastoreGetNCuts(sepastore) >= (SCIP_Longint)SCIPsetCeil(set,
                  SCIPsetGetSepaMaxcutsGenFactor(set, root) * SCIPsetGetSepaMaxcuts(set, root)))
            || (result == SCIP_NEWROUND);
      }
      *delayed = *delayed || (result == SCIP_DELAYED);
      if( *cutoff )
      {
         SCIPsetDebugMsg(set, " -> separator <%s> detected cutoff\n", SCIPsepaGetName(set->sepas[i]));
      }

      /* if we work off the delayed separators, we stop immediately if a cut was found */
      if( onlydelayed && (result == SCIP_CONSADDED || result == SCIP_REDUCEDDOM || result == SCIP_SEPARATED || result == SCIP_NEWROUND) )
      {
         *delayed = TRUE;
         return SCIP_OKAY;
      }
   }

   /* process the constraints that were added during this separation round */
   while( consadded )
   {
      assert(!onlydelayed);
      consadded = FALSE;

      for( i = 0; i < set->nconshdlrs && !(*cutoff) && !(*enoughcuts) && !SCIPsolveIsStopped(set, stat, FALSE); ++i )
      {
         SCIP_CALL( SCIPconshdlrSeparateSol(set->conshdlrs_sepa[i], blkmem, set, stat, sepastore, sol, actdepth, onlydelayed, &result) );
         *cutoff = *cutoff || (result == SCIP_CUTOFF);
         consadded = consadded || (result == SCIP_CONSADDED);
         if( SCIPsetIsZero(set, SCIPsetGetSepaMaxcutsGenFactor(set, root) * SCIPsetGetSepaMaxcuts(set, root)) )
            *enoughcuts = TRUE;
         else if( SCIPsetIsNegative(set, SCIPsetGetSepaMaxcutsGenFactor(set, root)) )
            *enoughcuts = *enoughcuts || (result == SCIP_NEWROUND);
         else
         {
            *enoughcuts = *enoughcuts || (SCIPsepastoreGetNCuts(sepastore) >= (SCIP_Longint)SCIPsetCeil(set,
                     SCIPsetGetSepaMaxcutsGenFactor(set, root) * SCIPsetGetSepaMaxcuts(set, root)))
               || (result == SCIP_NEWROUND);
         }
         *delayed = *delayed || (result == SCIP_DELAYED);
         if( *cutoff )
         {
            SCIPsetDebugMsg(set, " -> constraint handler <%s> detected cutoff in separation\n",
               SCIPconshdlrGetName(set->conshdlrs_sepa[i]));
         }
      }
   }

   SCIPsetDebugMsg(set, " -> separation round finished: delayed=%u, enoughcuts=%u, cutoff=%u\n",
      *delayed, *enoughcuts, *cutoff);

   return SCIP_OKAY;
}

/** applies one round of separation on the given primal solution or on the LP solution */
SCIP_RETCODE SCIPseparationRound(
   BMS_BLKMEM*           blkmem,             /**< block memory buffers */
   SCIP_SET*             set,                /**< global SCIP settings */
   SCIP_MESSAGEHDLR*     messagehdlr,        /**< message handler */
   SCIP_STAT*            stat,               /**< dynamic problem statistics */
   SCIP_EVENTQUEUE*      eventqueue,         /**< event queue */
   SCIP_EVENTFILTER*     eventfilter,        /**< global event filter */
   SCIP_PROB*            prob,               /**< transformed problem after presolve */
   SCIP_PRIMAL*          primal,             /**< primal data */
   SCIP_TREE*            tree,               /**< branch and bound tree */
   SCIP_LP*              lp,                 /**< LP data */
   SCIP_SEPASTORE*       sepastore,          /**< separation storage */
   SCIP_SOL*             sol,                /**< primal solution that should be separated, or NULL for LP solution */
   int                   actdepth,           /**< current depth in the tree */
   SCIP_Bool             allowlocal,         /**< should the separator be asked to separate local cuts */
   SCIP_Bool             onlydelayed,        /**< should only delayed separators be called? */
   SCIP_Bool*            delayed,            /**< pointer to store whether a separator was delayed */
   SCIP_Bool*            cutoff              /**< pointer to store whether the node can be cut off */
   )
{
   SCIP_Bool enoughcuts;

   assert(delayed != NULL);
   assert(cutoff != NULL);

   *delayed = FALSE;
   *cutoff = FALSE;
   enoughcuts = FALSE;

   if( sol == NULL )
   {
      SCIP_Bool lperror;
      SCIP_Bool mustsepa;
      SCIP_Bool mustprice;

      /* apply a separation round on the LP solution */
      lperror = FALSE;
      mustsepa = FALSE;
      mustprice = FALSE;
      SCIP_CALL( separationRoundLP(blkmem, set, messagehdlr, stat, eventqueue, eventfilter, prob, primal, tree, lp, sepastore,
            actdepth, 0.0, allowlocal, onlydelayed, delayed, &enoughcuts, cutoff, \
            &lperror, &mustsepa, &mustprice) );
   }
   else
   {
      /* apply a separation round on the given primal solution */
      SCIP_CALL( separationRoundSol(blkmem, set, stat, sepastore, sol, actdepth, allowlocal, onlydelayed, delayed, &enoughcuts, cutoff) );
   }

   return SCIP_OKAY;
}

/** solves the current LP completely with pricing in new variables */
SCIP_RETCODE SCIPpriceLoop(
   BMS_BLKMEM*           blkmem,             /**< block memory buffers */
   SCIP_SET*             set,                /**< global SCIP settings */
   SCIP_MESSAGEHDLR*     messagehdlr,        /**< message handler */
   SCIP_STAT*            stat,               /**< dynamic problem statistics */
   SCIP_PROB*            transprob,          /**< transformed problem */
   SCIP_PROB*            origprob,           /**< original problem */
   SCIP_PRIMAL*          primal,             /**< primal data */
   SCIP_TREE*            tree,               /**< branch and bound tree */
   SCIP_REOPT*           reopt,              /**< reoptimization data structure */
   SCIP_LP*              lp,                 /**< LP data */
   SCIP_PRICESTORE*      pricestore,         /**< pricing storage */
   SCIP_SEPASTORE*       sepastore,          /**< separation storage */
   SCIP_CUTPOOL*         cutpool,            /**< global cutpool */
   SCIP_BRANCHCAND*      branchcand,         /**< branching candidate storage */
   SCIP_EVENTQUEUE*      eventqueue,         /**< event queue */
   SCIP_EVENTFILTER*     eventfilter,        /**< global event filter */
   SCIP_CLIQUETABLE*     cliquetable,        /**< clique table data structure */
   SCIP_Bool             pretendroot,        /**< should the pricers be called as if we are at the root node? */
   SCIP_Bool             displayinfo,        /**< should info lines be displayed after each pricing round? */
   int                   maxpricerounds,     /**< maximal number of pricing rounds (-1: no limit);
                                              *   a finite limit means that the LP might not be solved to optimality! */
   int*                  npricedcolvars,     /**< pointer to store number of column variables after problem vars were priced */
   SCIP_Bool*            mustsepa,           /**< pointer to store TRUE if a separation round should follow */
   SCIP_Bool*            lperror,            /**< pointer to store whether an unresolved error in LP solving occured */
   SCIP_Bool*            aborted             /**< pointer to store whether the pricing was aborted and the lower bound must
                                              *   not be used */
   )
{
   SCIP_NODE* currentnode;
   int npricerounds;
   SCIP_Bool mustprice;
   SCIP_Bool cutoff;
   SCIP_Bool unbounded;

   assert(transprob != NULL);
   assert(lp != NULL);
   assert(lp->flushed);
   assert(lp->solved);
   assert(npricedcolvars != NULL);
   assert(mustsepa != NULL);
   assert(lperror != NULL);
   assert(aborted != NULL);

   currentnode = SCIPtreeGetCurrentNode(tree);
   assert(currentnode == SCIPtreeGetFocusNode(tree) || SCIPtreeProbing(tree));
   *npricedcolvars = transprob->ncolvars;
   *lperror = FALSE;
   *aborted = FALSE;

   /* if the LP is unbounded, we don't need to price */
   mustprice = (SCIPlpGetSolstat(lp) == SCIP_LPSOLSTAT_OPTIMAL
      || SCIPlpGetSolstat(lp) == SCIP_LPSOLSTAT_INFEASIBLE
      || SCIPlpGetSolstat(lp) == SCIP_LPSOLSTAT_OBJLIMIT);

   /* if all the variables are already in the LP, we don't need to price */
   mustprice = mustprice && !SCIPprobAllColsInLP(transprob, set, lp);

   /* check if infinite number of pricing rounds should be used */
   if( maxpricerounds == -1 )
      maxpricerounds = INT_MAX;

   /* pricing (has to be done completely to get a valid lower bound) */
   npricerounds = 0;
   while( !(*lperror) && mustprice && npricerounds < maxpricerounds )
   {
      SCIP_Bool enoughvars;
      SCIP_RESULT result;
      SCIP_Real lb;
      SCIP_Bool foundsol;
      SCIP_Bool stopearly;
      SCIP_Bool stoppricing;
      int p;

      assert(lp->flushed);
      assert(lp->solved);
      assert(SCIPlpGetSolstat(lp) != SCIP_LPSOLSTAT_UNBOUNDEDRAY);

      /* check if pricing loop should be aborted */
      if( SCIPsolveIsStopped(set, stat, FALSE) )
      {
         /* do not print the warning message if we stopped because the problem is solved */
         if( !SCIPsetIsLE(set, SCIPgetUpperbound(set->scip), SCIPgetLowerbound(set->scip)) )
            SCIPmessagePrintWarning(messagehdlr, "pricing has been interrupted -- LP of current node is invalid\n");

         *aborted = TRUE;
         break;
      }

      /* call primal heuristics which are callable during pricing */
      SCIP_CALL( SCIPprimalHeuristics(set, stat, transprob, primal, tree, lp, NULL, SCIP_HEURTIMING_DURINGPRICINGLOOP,
            FALSE, &foundsol, &unbounded) );

      /* price problem variables */
      SCIPsetDebugMsg(set, "problem variable pricing\n");
      assert(SCIPpricestoreGetNVars(pricestore) == 0);
      assert(SCIPpricestoreGetNBoundResets(pricestore) == 0);
      SCIP_CALL( SCIPpricestoreAddProbVars(pricestore, blkmem, set, stat, transprob, tree, lp, branchcand, eventqueue) );
      *npricedcolvars = transprob->ncolvars;

      /* call external pricers to create additional problem variables */
      SCIPsetDebugMsg(set, "external variable pricing\n");

      /* sort pricer algorithms by priority */
      SCIPsetSortPricers(set);

      /* call external pricer algorithms, that are active for the current problem */
      enoughvars = (SCIPsetGetPriceMaxvars(set, pretendroot) == INT_MAX ?
            FALSE : SCIPpricestoreGetNVars(pricestore) >= SCIPsetGetPriceMaxvars(set, pretendroot) + 1);
      stoppricing = FALSE;
      for( p = 0; p < set->nactivepricers && !enoughvars; ++p )
      {
         SCIP_CALL( SCIPpricerExec(set->pricers[p], set, transprob, lp, pricestore, &lb, &stopearly, &result) );
<<<<<<< HEAD
         assert(result == SCIP_DIDNOTRUN || result == SCIP_SUCCESS);
         SCIPsetDebugMsg(set, "pricing: pricer %s returned result = %s, lowerbound = %f\n",
            SCIPpricerGetName(set->pricers[p]), (result == SCIP_DIDNOTRUN ? "didnotrun" : "success"), lb);
         enoughvars = enoughvars || (SCIPsetGetPriceMaxvars(set, pretendroot) == INT_MAX ?
               FALSE : SCIPpricestoreGetNVars(pricestore) >= SCIPsetGetPriceMaxvars(set, pretendroot) + 1);
         *aborted = ( (*aborted) || (result == SCIP_DIDNOTRUN) );

         /* set stoppricing to TRUE, if the first pricer wants to stop pricing */
         if( p == 0 && stopearly )
            stoppricing = TRUE;

         /* stoppricing only remains TRUE, if all other pricers want to stop pricing as well */
         if( stoppricing && !stopearly )
            stoppricing = FALSE;

         /* update lower bound w.r.t. the lower bound given by the pricer */
         SCIP_CALL( SCIPnodeUpdateLowerbound(currentnode, stat, set, eventfilter, tree, transprob, origprob, lb, NULL) );
         SCIPsetDebugMsg(set, " -> new lower bound given by pricer %s: %g\n", SCIPpricerGetName(set->pricers[p]), lb);
=======
         switch ( result )
         {
            case SCIP_DIDNOTRUN:
            {
               /* pricer did not run */
               SCIPsetDebugMsg(set, "pricing: pricer %s did not run\n", SCIPpricerGetName(set->pricers[p]));
               *aborted = TRUE;
               break;
            }
            case SCIP_SUCCESS:
            {
               /* pricer found new variables or proved that no variable with negative reduced cost exists */
               SCIPsetDebugMsg(set, "pricing: pricer %s succeeded, lowerbound = %f\n",
                  SCIPpricerGetName(set->pricers[p]), lb);

               enoughvars = SCIPpricestoreGetNVars(pricestore) > SCIPsetGetPriceMaxvars(set, pretendroot);

               /* set stoppricing to TRUE, if the first pricer wants to stop pricing */
               if( p == 0 && stopearly )
                  stoppricing = TRUE;

               /* stoppricing only remains TRUE, if all other pricers want to stop pricing as well */
               if( stoppricing && !stopearly )
                  stoppricing = FALSE;

               /* update lower bound w.r.t. the lower bound given by the pricer */
               SCIPnodeUpdateLowerbound(currentnode, stat, set, tree, transprob, origprob, lb);
               SCIPsetDebugMsg(set, " -> new lower bound given by pricer %s: %g", SCIPpricerGetName(set->pricers[p]), lb);
               break;
            }
            default:
            {
               SCIPerrorMessage("pricer <%s> returned invalid result <%d>\n", SCIPpricerGetName(set->pricers[p]), result);
               return SCIP_INVALIDRESULT;
            }
         } /*lint !e788*/
>>>>>>> 8943f984
      }

      /* apply the priced variables to the LP */
      SCIP_CALL( SCIPpricestoreApplyVars(pricestore, blkmem, set, stat, eventqueue, transprob, tree, lp) );
      assert(SCIPpricestoreGetNVars(pricestore) == 0);
      assert(!lp->flushed || lp->solved);
      mustprice = !lp->flushed || (transprob->ncolvars != *npricedcolvars);
      *mustsepa = *mustsepa || !lp->flushed;

      /* after adding columns, the LP should be primal feasible such that the primal simplex is applicable;
       * if LP was infeasible, we have to use dual simplex
       */
      SCIPsetDebugMsg(set, "pricing: solve LP\n");
      SCIP_CALL( SCIPlpSolveAndEval(lp, set, messagehdlr, blkmem, stat, eventqueue, eventfilter, transprob, -1LL, FALSE, TRUE, FALSE, FALSE, lperror) );
      assert(lp->flushed);
      assert(lp->solved || *lperror);

      /* reset bounds temporarily set by pricer to their original values */
      SCIPsetDebugMsg(set, "pricing: reset bounds\n");
      SCIP_CALL( SCIPpricestoreResetBounds(pricestore, blkmem, set, stat, lp, branchcand, eventqueue) );
      assert(SCIPpricestoreGetNVars(pricestore) == 0);
      assert(SCIPpricestoreGetNBoundResets(pricestore) == 0);
      assert(!lp->flushed || lp->solved || *lperror);

      /* put all initial constraints into the LP */
      SCIP_CALL( SCIPinitConssLP(blkmem, set, sepastore, cutpool, stat, transprob, origprob, tree, reopt, lp, branchcand, eventqueue,
            eventfilter, cliquetable, FALSE, FALSE, &cutoff) );
      assert(cutoff == FALSE);

      mustprice = mustprice || !lp->flushed || (transprob->ncolvars != *npricedcolvars);
      *mustsepa = *mustsepa || !lp->flushed;

      /* if all pricers wanted to stop pricing, do not do another pricing round (LP value is no valid dual bound in this case) */
      if( stoppricing )
      {
         SCIPsetDebugMsg(set, "pricing: stop pricing and perform early branching\n");
         mustprice = FALSE;
         *aborted = TRUE;
      }

      /* solve LP again after resetting bounds and adding new initial constraints (with dual simplex) */
      SCIPsetDebugMsg(set, "pricing: solve LP after resetting bounds and adding new initial constraints\n");
      SCIP_CALL( SCIPlpSolveAndEval(lp, set, messagehdlr, blkmem, stat, eventqueue, eventfilter, transprob, -1LL, FALSE, FALSE, FALSE, FALSE, lperror) );
      assert(lp->flushed);
      assert(lp->solved || *lperror);

      /* remove previous primal ray, store new one if LP is unbounded */
      SCIP_CALL( updatePrimalRay(blkmem, set, stat, transprob, primal, tree, lp, *lperror) );

      /* increase pricing round counter */
      stat->npricerounds++;
      npricerounds++;

      /* display node information line */
      if( displayinfo && mustprice )
      {
         if( (SCIP_VERBLEVEL)set->disp_verblevel >= SCIP_VERBLEVEL_FULL
             || ((SCIP_VERBLEVEL)set->disp_verblevel >= SCIP_VERBLEVEL_HIGH && npricerounds % 100 == 1) )
         {
            SCIP_CALL( SCIPdispPrintLine(set, messagehdlr, stat, NULL, TRUE, TRUE) );
         }
      }

      /* if the LP is unbounded, we can stop pricing */
      mustprice = mustprice &&
         (SCIPlpGetSolstat(lp) == SCIP_LPSOLSTAT_OPTIMAL
            || SCIPlpGetSolstat(lp) == SCIP_LPSOLSTAT_INFEASIBLE
          || SCIPlpGetSolstat(lp) == SCIP_LPSOLSTAT_OBJLIMIT );

      /* if the lower bound is already higher than the cutoff bound, we can stop pricing */
      mustprice = mustprice && SCIPsetIsLT(set, SCIPnodeGetLowerbound(currentnode), primal->cutoffbound);
   }  /*lint !e438*/
   assert(lp->flushed);
   assert(lp->solved || *lperror);

   *aborted = ( (*aborted) || (*lperror) || SCIPlpGetSolstat(lp) == SCIP_LPSOLSTAT_NOTSOLVED
      || SCIPlpGetSolstat(lp) == SCIP_LPSOLSTAT_ERROR || npricerounds == maxpricerounds );

   /* set information, whether the current lp is a valid relaxation of the current problem */
   SCIPlpSetIsRelax(lp, !(*aborted));

   return SCIP_OKAY; /*lint !e438*/
}

/** separates cuts of the cut pool */
static
SCIP_RETCODE cutpoolSeparate(
   SCIP_CUTPOOL*         cutpool,            /**< cut pool */
   BMS_BLKMEM*           blkmem,             /**< block memory */
   SCIP_SET*             set,                /**< global SCIP settings */
   SCIP_STAT*            stat,               /**< problem statistics data */
   SCIP_EVENTQUEUE*      eventqueue,         /**< event queue */
   SCIP_EVENTFILTER*     eventfilter,        /**< event filter for global events */
   SCIP_LP*              lp,                 /**< current LP data */
   SCIP_SEPASTORE*       sepastore,          /**< separation storage */
   SCIP_Bool             cutpoolisdelayed,   /**< is the cutpool delayed (count cuts found)? */
   SCIP_Bool             root,               /**< are we at the root node? */
   int                   actdepth,           /**< the depth of the focus node */
   SCIP_Bool*            enoughcuts,         /**< pointer to store if enough cuts were found in current separation round */
   SCIP_Bool*            cutoff              /**< pointer to store if a cutoff was detected */
   )
{
   if( (set->sepa_poolfreq == 0 && actdepth == 0)
      || (set->sepa_poolfreq > 0 && actdepth % set->sepa_poolfreq == 0) )
   {
      SCIP_RESULT result;

      SCIP_CALL( SCIPcutpoolSeparate(cutpool, blkmem, set, stat, eventqueue, eventfilter, lp, sepastore, NULL, cutpoolisdelayed, root, &result) );
      *cutoff = *cutoff || (result == SCIP_CUTOFF);
      if( SCIPsetIsZero(set, SCIPsetGetSepaMaxcutsGenFactor(set, root) * SCIPsetGetSepaMaxcuts(set, root)) )
         *enoughcuts = TRUE;
      else if( SCIPsetIsNegative(set, SCIPsetGetSepaMaxcutsGenFactor(set, root)) )
         *enoughcuts = *enoughcuts || (result == SCIP_NEWROUND);
      else
      {
         *enoughcuts = *enoughcuts || (SCIPsepastoreGetNCuts(sepastore) >= (SCIP_Longint)SCIPsetCeil(set,
                  SCIPsetGetSepaMaxcutsGenFactor(set, root) * SCIPsetGetSepaMaxcuts(set, root)))
            || (result == SCIP_NEWROUND);
      }
   }

   return SCIP_OKAY;
}

/** solve the current LP of a node with a price-and-cut loop */
static
SCIP_RETCODE priceAndCutLoop(
   BMS_BLKMEM*           blkmem,             /**< block memory buffers */
   SCIP_SET*             set,                /**< global SCIP settings */
   SCIP_MESSAGEHDLR*     messagehdlr,        /**< message handler */
   SCIP_STAT*            stat,               /**< dynamic problem statistics */
   SCIP_MEM*             mem,                /**< block memory pools */
   SCIP_PROB*            transprob,          /**< transformed problem */
   SCIP_PROB*            origprob,           /**< original problem */
   SCIP_PRIMAL*          primal,             /**< primal data */
   SCIP_TREE*            tree,               /**< branch and bound tree */
   SCIP_REOPT*           reopt,              /**< reoptimization data structure */
   SCIP_LP*              lp,                 /**< LP data */
   SCIP_PRICESTORE*      pricestore,         /**< pricing storage */
   SCIP_SEPASTORE*       sepastore,          /**< separation storage */
   SCIP_CUTPOOL*         cutpool,            /**< global cut pool */
   SCIP_CUTPOOL*         delayedcutpool,     /**< global delayed cut pool */
   SCIP_BRANCHCAND*      branchcand,         /**< branching candidate storage */
   SCIP_CONFLICT*        conflict,           /**< conflict analysis data */
   SCIP_CONFLICTSTORE*   conflictstore,      /**< conflict store */
   SCIP_EVENTQUEUE*      eventqueue,         /**< event queue */
   SCIP_EVENTFILTER*     eventfilter,        /**< global event filter */
   SCIP_CLIQUETABLE*     cliquetable,        /**< clique table data structure */
   SCIP_Bool             fullseparation,     /**< are we in the first prop-and-cut-and-price loop? */
   SCIP_Bool             forcedlpsolve,      /**< would SCIP abort if the LP is not solved? */
   SCIP_Bool*            propagateagain,     /**< pointer to store whether we want to propagate again */
   SCIP_Bool*            cutoff,             /**< pointer to store whether the node can be cut off */
   SCIP_Bool*            unbounded,          /**< pointer to store whether an unbounded ray was found in the LP */
   SCIP_Bool*            lperror,            /**< pointer to store whether an unresolved error in LP solving occured */
   SCIP_Bool*            pricingaborted      /**< pointer to store whether the pricing was aborted and the lower bound must
                                              *   not be used */
   )
{
   SCIP_NODE* focusnode;
   /* cppcheck-suppress unassignedVariable */
   SCIP_EVENT event;
   SCIP_LPSOLSTAT stalllpsolstat;
   SCIP_Real loclowerbound;
   SCIP_Real glblowerbound;
   SCIP_Real bounddist;
   SCIP_Real stalllpobjval;
   SCIP_Bool separate;
   SCIP_Bool mustprice;
   SCIP_Bool mustsepa;
   SCIP_Bool delayedsepa;
   SCIP_Bool root;
   SCIP_Bool allowlocal;
   int maxseparounds;
   int maxsepapartialrounds;
   int nsepastallrounds;
   int maxsepastallrounds;
   int stallnfracs;
   int actdepth;
   int npricedcolvars;

   assert(set != NULL);
   assert(blkmem != NULL);
   assert(stat != NULL);
   assert(transprob != NULL);
   assert(tree != NULL);
   assert(lp != NULL);
   assert(pricestore != NULL);
   assert(sepastore != NULL);
   assert(cutpool != NULL);
   assert(delayedcutpool != NULL);
   assert(primal != NULL);
   assert(cutoff != NULL);
   assert(unbounded != NULL);
   assert(lperror != NULL);

   focusnode = SCIPtreeGetFocusNode(tree);
   assert(focusnode != NULL);
   assert(SCIPnodeGetType(focusnode) == SCIP_NODETYPE_FOCUSNODE);
   actdepth = SCIPnodeGetDepth(focusnode);
   root = (actdepth == 0);

   /* check, if we want to separate at this node */
   loclowerbound = SCIPnodeGetLowerbound(focusnode);
   glblowerbound = SCIPtreeGetLowerbound(tree, set);
   assert(primal->cutoffbound > glblowerbound);
   bounddist = (loclowerbound - glblowerbound)/(primal->cutoffbound - glblowerbound);
   allowlocal = SCIPsetIsLE(set, bounddist, set->sepa_maxlocalbounddist);
   separate = (set->sepa_maxruns == -1 || stat->nruns < set->sepa_maxruns);

   /* determine maximal number of separation rounds */
   maxseparounds = (root ? set->sepa_maxroundsroot : set->sepa_maxrounds);
   if( maxseparounds == -1 )
      maxseparounds = INT_MAX;
   if( stat->nruns > 1 && root && set->sepa_maxroundsrootsubrun >= 0 )
      maxseparounds = MIN(maxseparounds, set->sepa_maxroundsrootsubrun);

   /* determine maximal number of partial rounds excluding delayed round */
   maxsepapartialrounds = INT_MAX;
   if( !fullseparation && set->sepa_maxaddrounds >= 0 )
      maxsepapartialrounds = stat->nseparounds + set->sepa_maxaddrounds;

   /* determine maximal number of stalling rounds */
   maxsepastallrounds = root ? set->sepa_maxstallroundsroot : set->sepa_maxstallrounds;
   if( maxsepastallrounds == -1 )
      maxsepastallrounds = INT_MAX;

   /* solve initial LP of price-and-cut loop */
   SCIPsetDebugMsg(set, "node: solve LP with price and cut\n");
   SCIP_CALL( SCIPlpSolveAndEval(lp, set, messagehdlr, blkmem,  stat, eventqueue, eventfilter, transprob,
         set->lp_iterlim, FALSE, TRUE, FALSE, forcedlpsolve, lperror) );
   assert(lp->flushed);
   assert(lp->solved || *lperror);

   /* remove previous primal ray, store new one if LP is unbounded */
   SCIP_CALL( updatePrimalRay(blkmem, set, stat, transprob, primal, tree, lp, *lperror) );

   /* price-and-cut loop */
   npricedcolvars = transprob->ncolvars;
   mustprice = TRUE;
   mustsepa = separate;
   delayedsepa = FALSE;
   *cutoff = FALSE;
   *unbounded = (SCIPlpGetSolstat(lp) == SCIP_LPSOLSTAT_UNBOUNDEDRAY);
   nsepastallrounds = 0;
   stalllpsolstat = SCIP_LPSOLSTAT_NOTSOLVED;
   stalllpobjval = SCIP_REAL_MIN;
   stallnfracs = INT_MAX;
   lp->installing = FALSE;
   while( !(*cutoff) && !(*unbounded) && !(*lperror) && ( mustprice || mustsepa ) )
   {
      SCIPsetDebugMsg(set, "-------- node solving loop --------\n");
      assert(lp->flushed);
      assert(lp->solved);

      /* solve the LP with pricing in new variables */
      while( mustprice && !(*lperror) )
      {
         SCIP_CALL( SCIPpriceLoop(blkmem, set, messagehdlr, stat, transprob, origprob, primal, tree, reopt, lp,
               pricestore, sepastore, cutpool, branchcand, eventqueue, eventfilter, cliquetable, root, root, -1, &npricedcolvars,
               &mustsepa, lperror, pricingaborted) );

         mustprice = FALSE;

         assert(lp->flushed);
         assert(lp->solved || *lperror);

         /* update lower bound w.r.t. the LP solution */
         if( !(*lperror) && !(*pricingaborted) && SCIPlpIsRelax(lp) )
         {
            SCIP_CALL( SCIPnodeUpdateLowerboundLP(focusnode, set, stat, eventfilter, tree, transprob, origprob, lp) );
            SCIPsetDebugMsg(set, " -> new lower bound: %g (LP status: %d, LP obj: %g)\n",
               SCIPnodeGetLowerbound(focusnode), SCIPlpGetSolstat(lp), SCIPlpGetObjval(lp, set, transprob));

            /* update node estimate */
            SCIP_CALL( updateEstimate(set, stat, tree, lp, branchcand) );

            if( root && SCIPlpGetSolstat(lp) == SCIP_LPSOLSTAT_OPTIMAL )
               SCIPprobUpdateBestRootSol(transprob, set, stat, lp);
         }
         else
         {
            SCIPsetDebugMsg(set, " -> error solving LP or pricing aborted. keeping old bound: %g\n", SCIPnodeGetLowerbound(focusnode));
         }

         /* display node information line for root node */
         if( root && (SCIP_VERBLEVEL)set->disp_verblevel >= SCIP_VERBLEVEL_HIGH )
         {
            SCIP_CALL( SCIPdispPrintLine(set, messagehdlr, stat, NULL, TRUE, TRUE) );
         }

         if( !(*lperror) )
         {
            /* call propagators that are applicable during LP solving loop only if the node is not cut off */
            if( SCIPsetIsLT(set, SCIPnodeGetLowerbound(focusnode), primal->cutoffbound) )
            {
               SCIP_Longint oldnboundchgs;
               SCIP_Longint oldninitconssadded;
               SCIP_Bool postpone;

               oldnboundchgs = stat->nboundchgs;
               oldninitconssadded = stat->ninitconssadded;

               SCIPsetDebugMsg(set, " -> LP solved: call propagators that are applicable during LP solving loop\n");

               SCIP_CALL( propagateDomains(blkmem, set, stat, tree, SCIPtreeGetCurrentDepth(tree), 0, FALSE,
                     SCIP_PROPTIMING_DURINGLPLOOP, cutoff, &postpone) );
               assert(BMSgetNUsedBufferMemory(mem->buffer) == 0);
               assert(!postpone);

               if( stat->ninitconssadded != oldninitconssadded )
               {
                  SCIPsetDebugMsg(set, "new initial constraints added during propagation: old=%" SCIP_LONGINT_FORMAT ", new=%" SCIP_LONGINT_FORMAT "\n", oldninitconssadded, stat->ninitconssadded);

                  SCIP_CALL( SCIPinitConssLP(blkmem, set, sepastore, cutpool, stat, transprob, origprob, tree, reopt, lp,
                        branchcand, eventqueue, eventfilter, cliquetable, FALSE, FALSE, cutoff) );
               }

               if( !(*cutoff) && !(*unbounded) )
               {
                  /* if we found something, solve LP again */
                  if( !lp->flushed )
                  {
                     SCIPsetDebugMsg(set, "    -> found reduction: resolve LP\n");

                     /* in the root node, remove redundant rows permanently from the LP */
                     if( root )
                     {
                        SCIP_CALL( SCIPlpFlush(lp, blkmem, set, transprob, eventqueue) );
                        SCIP_CALL( SCIPlpRemoveRedundantRows(lp, blkmem, set, stat, eventqueue, eventfilter) );
                     }

                     /* resolve LP */
                     SCIP_CALL( SCIPlpSolveAndEval(lp, set, messagehdlr, blkmem, stat, eventqueue, eventfilter, transprob,
                           set->lp_iterlim, FALSE, TRUE, FALSE, FALSE, lperror) );
                     assert(lp->flushed);
                     assert(lp->solved || *lperror);

                     /* remove previous primal ray, store new one if LP is unbounded */
                     SCIP_CALL( updatePrimalRay(blkmem, set, stat, transprob, primal, tree, lp, *lperror) );

                     mustprice = TRUE;
                     *propagateagain = TRUE;
                  }
                  /* propagation might have changed the best bound of loose variables, thereby changing the loose objective
                   * value which is added to the LP value; because of the loose status, the LP might not be reoptimized,
                   * but the lower bound of the node needs to be updated
                   */
                  else if( stat->nboundchgs > oldnboundchgs )
                  {
                     *propagateagain = TRUE;

                     if( lp->solved && SCIPprobAllColsInLP(transprob, set, lp) && SCIPlpIsRelax(lp) )
                     {
                        assert(lp->flushed);
                        assert(lp->solved);

                        SCIP_CALL( SCIPnodeUpdateLowerboundLP(focusnode, set, stat, eventfilter, tree, transprob, origprob, lp) );
                        SCIPsetDebugMsg(set, " -> new lower bound: %g (LP status: %d, LP obj: %g)\n",
                           SCIPnodeGetLowerbound(focusnode), SCIPlpGetSolstat(lp), SCIPlpGetObjval(lp, set, transprob));

                        /* update node estimate */
                        SCIP_CALL( updateEstimate(set, stat, tree, lp, branchcand) );

                        if( root && SCIPlpGetSolstat(lp) == SCIP_LPSOLSTAT_OPTIMAL )
                           SCIPprobUpdateBestRootSol(transprob, set, stat, lp);
                     }
                  }
               }
            }
         }

         /* call primal heuristics that are applicable during node LP solving loop */
         if( !*cutoff && !(*unbounded) && SCIPlpGetSolstat(lp) == SCIP_LPSOLSTAT_OPTIMAL )
         {
            SCIP_Bool foundsol;

            SCIP_CALL( SCIPprimalHeuristics(set, stat, transprob, primal, tree, lp, NULL, SCIP_HEURTIMING_DURINGLPLOOP,
                  FALSE, &foundsol, unbounded) );
            assert(BMSgetNUsedBufferMemory(mem->buffer) == 0);

            *lperror = *lperror || lp->resolvelperror;
         } /*lint !e438*/
      }
      assert(lp->flushed || *cutoff || *unbounded);
      assert(lp->solved || *lperror || *cutoff || *unbounded);

      /* if we are infeasible, unbounded, exceeded a separation round, the objective, or a global performance limit,
       * we don't need to separate cuts
       * (the global limits are only checked at the root node in order to not query system time too often)
       */
      mustsepa = mustsepa && separate && !(*cutoff) && !(*unbounded)
         && stat->nseparounds < maxseparounds
         && ( delayedsepa || stat->nseparounds < maxsepapartialrounds )
         && nsepastallrounds < maxsepastallrounds
         && ( SCIPlpGetSolstat(lp) == SCIP_LPSOLSTAT_OPTIMAL || SCIPlpGetSolstat(lp) == SCIP_LPSOLSTAT_UNBOUNDEDRAY )
         && SCIPsetIsLT(set, SCIPnodeGetLowerbound(focusnode), primal->cutoffbound)
         && ( !root || !SCIPsolveIsStopped(set, stat, FALSE) );

      /* separation (needs not to be done completely, because we just want to increase the lower bound) */
      if( mustsepa )
      {
         SCIP_Longint olddomchgcount;
         SCIP_Longint oldninitconssadded;
         SCIP_Bool enoughcuts;

         assert(lp->flushed);
         assert(lp->solved);
         assert(SCIPlpGetSolstat(lp) == SCIP_LPSOLSTAT_OPTIMAL || SCIPlpGetSolstat(lp) == SCIP_LPSOLSTAT_UNBOUNDEDRAY);
         assert(!(*lperror));
         assert(!(*cutoff));

         olddomchgcount = stat->domchgcount;
         oldninitconssadded = stat->ninitconssadded;

         mustsepa = FALSE;
         delayedsepa = delayedsepa && stat->nseparounds >= maxsepapartialrounds;
         enoughcuts = SCIPsetIsZero(set, SCIPsetGetSepaMaxcutsGenFactor(set, root) * SCIPsetGetSepaMaxcuts(set, root));

         /* global cut pool separation */
         if( !enoughcuts && !delayedsepa )
         {
            SCIP_CALL( cutpoolSeparate(cutpool, blkmem, set, stat, eventqueue, eventfilter, lp, sepastore, FALSE, root,
                  actdepth, &enoughcuts, cutoff) );

            if( *cutoff )
            {
               SCIPsetDebugMsg(set, " -> global cut pool detected cutoff\n");
            }
         }
         assert(lp->flushed);
         assert(lp->solved);
         assert(SCIPlpGetSolstat(lp) == SCIP_LPSOLSTAT_OPTIMAL || SCIPlpGetSolstat(lp) == SCIP_LPSOLSTAT_UNBOUNDEDRAY);
         assert(!(*lperror));

         /* separate constraints and LP */
         if( !(*cutoff) && !enoughcuts )
         {
            /* constraint and LP separation */
            SCIPsetDebugMsg(set, "constraint and LP separation\n");

            /* apply a separation round */
            SCIP_CALL( separationRoundLP(blkmem, set, messagehdlr, stat, eventqueue, eventfilter, transprob, primal, tree,
                  lp, sepastore, actdepth, bounddist, allowlocal, delayedsepa,
                  &delayedsepa, &enoughcuts, cutoff, lperror, &mustsepa, &mustprice) );
            assert(BMSgetNUsedBufferMemory(mem->buffer) == 0);

            /* if we are in the last separation or stall round, also call the delayed separators */
            if( !(*cutoff) && !(*lperror) && lp->solved && !enoughcuts && delayedsepa
               && ( stat->nseparounds + 1 >= maxseparounds || nsepastallrounds + 1 >= maxsepastallrounds )
               && ( SCIPlpGetSolstat(lp) == SCIP_LPSOLSTAT_OPTIMAL || SCIPlpGetSolstat(lp) == SCIP_LPSOLSTAT_UNBOUNDEDRAY ) )
            {
               SCIP_CALL( separationRoundLP(blkmem, set, messagehdlr, stat, eventqueue, eventfilter, transprob, primal,
                     tree, lp, sepastore, actdepth, bounddist, allowlocal, delayedsepa,
                     &delayedsepa, &enoughcuts, cutoff, lperror, &mustsepa, &mustprice) );
               assert(BMSgetNUsedBufferMemory(mem->buffer) == 0);
            }
         }

         /* call global cut pool separation again since separators may add cuts to the pool instead of the sepastore */
         if( !(*cutoff) && !(*lperror) && lp->solved && SCIPlpGetSolstat(lp) == SCIP_LPSOLSTAT_OPTIMAL && !enoughcuts )
         {
            SCIP_CALL( cutpoolSeparate(cutpool, blkmem, set, stat, eventqueue, eventfilter, lp, sepastore, FALSE, root,
                  actdepth, &enoughcuts, cutoff) );

            if( *cutoff )
            {
               SCIPsetDebugMsg(set, " -> global cut pool detected cutoff\n");
            }
         }

         /* delayed global cut pool separation */
         if( !(*cutoff) && !(*lperror) && lp->solved && SCIPlpGetSolstat(lp) == SCIP_LPSOLSTAT_OPTIMAL && SCIPsepastoreGetNCuts(sepastore) == 0 && !enoughcuts )
         {
            SCIP_CALL( cutpoolSeparate(delayedcutpool, blkmem, set, stat, eventqueue, eventfilter, lp, sepastore, TRUE,
                  root, actdepth, &enoughcuts, cutoff) );

            if( *cutoff )
            {
               SCIPsetDebugMsg(set, " -> delayed global cut pool detected cutoff\n");
            }
            assert(lp->solved);
            assert(SCIPlpGetSolstat(lp) == SCIP_LPSOLSTAT_OPTIMAL);
            assert(lp->flushed);
         }

         /* delayed separation if no cuts where produced */
         if( !(*cutoff) && !(*lperror) && SCIPlpGetSolstat(lp) == SCIP_LPSOLSTAT_OPTIMAL && SCIPsepastoreGetNCuts(sepastore) == 0 && delayedsepa )
         {
            SCIP_CALL( separationRoundLP(blkmem, set, messagehdlr, stat, eventqueue, eventfilter, transprob, primal,
                  tree, lp, sepastore, actdepth, bounddist, allowlocal, delayedsepa,
                  &delayedsepa, &enoughcuts, cutoff, lperror, &mustsepa, &mustprice) );
            assert(BMSgetNUsedBufferMemory(mem->buffer) == 0);

            /* call delayed cut pool separation again, since separators may add cuts to the pool instead of the sepastore */
            if( !(*cutoff) && SCIPlpGetSolstat(lp) == SCIP_LPSOLSTAT_OPTIMAL )
            {
               assert( !(*lperror) );

               SCIP_CALL( cutpoolSeparate(delayedcutpool, blkmem, set, stat, eventqueue, eventfilter, lp, sepastore, TRUE,
                     root, actdepth, &enoughcuts, cutoff) );

               if( *cutoff )
               {
                  SCIPsetDebugMsg(set, " -> delayed global cut pool detected cutoff\n");
               }
               assert(SCIPlpGetSolstat(lp) == SCIP_LPSOLSTAT_OPTIMAL);
               assert(lp->flushed);
               assert(lp->solved);
            }
         }

         assert(*cutoff || *lperror || SCIPlpIsSolved(lp));
         assert(!SCIPlpIsSolved(lp)
            || SCIPlpGetSolstat(lp) == SCIP_LPSOLSTAT_OPTIMAL
            || SCIPlpGetSolstat(lp) == SCIP_LPSOLSTAT_UNBOUNDEDRAY
            || SCIPlpGetSolstat(lp) == SCIP_LPSOLSTAT_INFEASIBLE
            || SCIPlpGetSolstat(lp) == SCIP_LPSOLSTAT_OBJLIMIT
            || SCIPlpGetSolstat(lp) == SCIP_LPSOLSTAT_ITERLIMIT
            || SCIPlpGetSolstat(lp) == SCIP_LPSOLSTAT_TIMELIMIT);

         if( *cutoff || *lperror
            || SCIPlpGetSolstat(lp) == SCIP_LPSOLSTAT_INFEASIBLE || SCIPlpGetSolstat(lp) == SCIP_LPSOLSTAT_OBJLIMIT
            || SCIPlpGetSolstat(lp) == SCIP_LPSOLSTAT_ITERLIMIT  || SCIPlpGetSolstat(lp) == SCIP_LPSOLSTAT_TIMELIMIT )
         {
            /* the found cuts are of no use, because the node is infeasible anyway (or we have an error in the LP) */
            SCIP_CALL( SCIPsepastoreClearCuts(sepastore, blkmem, set, eventqueue, eventfilter, lp) );
         }
         else
         {
            /* apply found cuts */
            SCIP_CALL( SCIPsepastoreApplyCuts(sepastore, blkmem, set, stat, transprob, origprob, tree, reopt, lp,
                  branchcand, eventqueue, eventfilter, cliquetable, root, SCIP_EFFICIACYCHOICE_LP, cutoff) );

            if( !(*cutoff) )
            {
               mustprice = mustprice || !lp->flushed || (transprob->ncolvars != npricedcolvars);
               mustsepa = mustsepa || !lp->flushed;

               /* if a new bound change (e.g. a cut with only one column) was found, propagate domains again */
               if( stat->domchgcount != olddomchgcount )
               {
                  SCIPsetDebugMsg(set, " -> separation changed bound: propagate again\n");

                  *propagateagain = TRUE;

                  /* in the root node, remove redundant rows permanently from the LP */
                  if( root )
                  {
                     SCIP_CALL( SCIPlpFlush(lp, blkmem, set, transprob, eventqueue) );
                     SCIP_CALL( SCIPlpRemoveRedundantRows(lp, blkmem, set, stat, eventqueue, eventfilter) );
                  }
               }

               if( stat->ninitconssadded != oldninitconssadded )
               {
                  SCIPsetDebugMsg(set, "new initial constraints added during propagation: old=%" SCIP_LONGINT_FORMAT ", new=%" SCIP_LONGINT_FORMAT "\n",
                        oldninitconssadded, stat->ninitconssadded);

                  SCIP_CALL( SCIPinitConssLP(blkmem, set, sepastore, cutpool, stat, transprob, origprob, tree, reopt, lp,
                        branchcand, eventqueue, eventfilter, cliquetable, FALSE, FALSE, cutoff) );
               }

               if( !(*cutoff) )
               {
                  SCIP_Real lpobjval;

                  /* solve LP (with dual simplex) */
                  SCIPsetDebugMsg(set, "separation: solve LP\n");
                  SCIP_CALL( SCIPlpSolveAndEval(lp, set, messagehdlr, blkmem, stat, eventqueue, eventfilter, transprob,
                        set->lp_iterlim, FALSE, TRUE, FALSE, FALSE, lperror) );
                  assert(lp->flushed);
                  assert(lp->solved || *lperror);

                  /* remove previous primal ray, store new one if LP is unbounded */
                  SCIP_CALL( updatePrimalRay(blkmem, set, stat, transprob, primal, tree, lp, *lperror) );

                  if( !(*lperror) )
                  {
                     SCIP_Bool stalling;

                     /* propagation might have changed the best bound of loose variables, thereby changing the loose objective value
                      * which is added to the LP value; because of the loose status, the LP might not be reoptimized, but the lower
                      * bound of the node needs to be updated
                      */
                     if( stat->domchgcount != olddomchgcount && (!mustprice || mustsepa) && !(*cutoff)
                        && SCIPprobAllColsInLP(transprob, set, lp) && SCIPlpIsRelax(lp) )
                     {
                        SCIP_CALL( SCIPnodeUpdateLowerboundLP(focusnode, set, stat, eventfilter, tree, transprob, origprob, lp) );
                        SCIPsetDebugMsg(set, " -> new lower bound: %g (LP status: %d, LP obj: %g)\n",
                           SCIPnodeGetLowerbound(focusnode), SCIPlpGetSolstat(lp), SCIPlpGetObjval(lp, set, transprob));

                        /* update node estimate */
                        SCIP_CALL( updateEstimate(set, stat, tree, lp, branchcand) );

                        if( root && SCIPlpGetSolstat(lp) == SCIP_LPSOLSTAT_OPTIMAL )
                           SCIPprobUpdateBestRootSol(transprob, set, stat, lp);
                     }

                     /* check if we are stalling
                      * If we have an LP solution, then we are stalling if
                      *   we had an LP solution before and
                      *   the LP value did not improve and
                      *   the number of fractional variables did not decrease.
                      * If we do not have an LP solution, then we are stalling if the solution status of the LP did not change.
                      */
                     if( SCIPlpGetSolstat(lp) == SCIP_LPSOLSTAT_OPTIMAL )
                     {
                        SCIP_Real objreldiff;
                        int nfracs;

                        SCIP_CALL( SCIPbranchcandGetLPCands(branchcand, set, stat, lp, NULL, NULL, NULL, &nfracs, NULL,
                              NULL) );
                        lpobjval = SCIPlpGetObjval(lp, set, transprob);

                        objreldiff = SCIPrelDiff(lpobjval, stalllpobjval);
                        SCIPsetDebugMsg(set, " -> LP bound moved from %g to %g (reldiff: %g)\n",
                           stalllpobjval, lpobjval, objreldiff);

                        stalling = (stalllpsolstat == SCIP_LPSOLSTAT_OPTIMAL &&
                            objreldiff <= 1e-04 &&
                            nfracs >= (0.9 - 0.1 * nsepastallrounds) * stallnfracs);

                        stalllpobjval = lpobjval;
                        stallnfracs = nfracs;
                     }  /*lint !e438*/
                     else
                     {
                        stalling = (stalllpsolstat == SCIPlpGetSolstat(lp));
                     }

                     if( !stalling )
                     {
                        nsepastallrounds = 0;
                        lp->installing = FALSE;
                     }
                     else
                     {
                        ++nsepastallrounds;
                     }
                     stalllpsolstat = SCIPlpGetSolstat(lp);

                     /* tell LP that we are stalling */
                     if( nsepastallrounds + 1 >= maxsepastallrounds )
                        lp->installing = TRUE;

                     SCIPsetDebugMsg(set, " -> nsepastallrounds=%d/%d\n", nsepastallrounds, maxsepastallrounds);
                  }
               }
            }
         }
         assert(*cutoff || *lperror || (lp->flushed && lp->solved)); /* cutoff: LP may be unsolved due to bound changes */

         /* increase separation round counter */
         ++stat->nseparounds;

         SCIPsetDebugMsg(set, "separation round %d/%d finished (%d/%d stall rounds): mustprice=%u, mustsepa=%u, delayedsepa=%u, propagateagain=%u\n",
            stat->nseparounds, maxseparounds, nsepastallrounds, maxsepastallrounds, mustprice, mustsepa, delayedsepa, *propagateagain);
      }

      /* in exact solving mode, solve the LP once more after all separation rounds are finished, now allowing one exact
       * LP solve if desired (solving the LP exactly after each separation round can be prohibitively slow and is
       * therefore disabled)
       */
      if( set->exact_enable && !mustsepa )
      {
         lp->solved = FALSE;
         SCIPlpExactAllowExactSolve(lp->lpexact, set, TRUE);
         SCIP_CALL( SCIPlpSolveAndEval(lp, set, messagehdlr, blkmem, stat, eventqueue, eventfilter, transprob,
            set->lp_iterlim, FALSE, FALSE, FALSE, FALSE, lperror) );
         if( !(*lperror) )
            SCIPtreeSetFocusNodeLP(tree, TRUE);
      }
   }

   if( root && nsepastallrounds >= maxsepastallrounds )
   {
      SCIPmessagePrintVerbInfo(messagehdlr, set->disp_verblevel, SCIP_VERBLEVEL_FULL,
         "Truncate separation round because of stalling (%d stall rounds).\n", maxsepastallrounds);
   }

   if( !*lperror )
   {
      /* update pseudo cost values for continuous variables, if it should be delayed */
      SCIP_CALL( updatePseudocost(set, stat, transprob, tree, lp, FALSE, set->branch_delaypscost) );
   }

   /* update lower bound w.r.t. the LP solution */
   if( !(*cutoff) && !(*lperror) )
   {
      assert(lp->flushed);
      assert(lp->solved);

      if( SCIPlpIsRelax(lp) )
      {
         SCIP_CALL( SCIPnodeUpdateLowerboundLP(focusnode, set, stat, eventfilter, tree, transprob, origprob, lp) );
      }

      /* update node estimate */
      SCIP_CALL( updateEstimate(set, stat, tree, lp, branchcand) );

      /* issue LPSOLVED event */
      if( SCIPlpGetSolstat(lp) != SCIP_LPSOLSTAT_ITERLIMIT && SCIPlpGetSolstat(lp) != SCIP_LPSOLSTAT_TIMELIMIT )
      {
         SCIP_CALL( SCIPeventChgType(&event, SCIP_EVENTTYPE_LPSOLVED) );
         SCIP_CALL( SCIPeventChgNode(&event, focusnode) );
         SCIP_CALL( SCIPeventProcess(&event, set, NULL, NULL, NULL, eventfilter) );
      }

      /* if the LP is a relaxation and we are not solving exactly, then we may analyze an infeasible or bound exceeding
       * LP (not necessary in the root node) and cut off the current node
       */
      if( !root && SCIPlpIsRelax(lp) && SCIPprobAllColsInLP(transprob, set, lp)
         && (SCIPlpGetSolstat(lp) == SCIP_LPSOLSTAT_INFEASIBLE || SCIPlpGetSolstat(lp) == SCIP_LPSOLSTAT_OBJLIMIT) )
      {
         SCIP_CALL( SCIPconflictAnalyzeLP(conflict, conflictstore, blkmem, set, stat, transprob, origprob, tree, reopt,
               lp, branchcand, eventqueue, eventfilter, cliquetable, NULL) );
         *cutoff = TRUE;
      }
   }

   /* check for unboundedness */
   if( !(*lperror) )
      *unbounded = (SCIPlpGetSolstat(lp) == SCIP_LPSOLSTAT_UNBOUNDEDRAY);

   lp->installing = FALSE;

   /* check for cutoff */
   if( *cutoff )
   {
      SCIP_CALL( SCIPnodeCutoff(focusnode, set, stat, eventfilter, tree, transprob, origprob, reopt, lp, blkmem) );

      if( SCIPisCertified(set->scip) )
      {
         if( !(lp->solved && lp->flushed) )
            SCIP_CALL( SCIPcertificatePrintInheritedBound(set, stat->certificate, focusnode) );
         else if( SCIPlpGetSolstat(lp) == SCIP_LPSOLSTAT_INFEASIBLE && tree->focusnodehaslp )
            SCIP_CALL( SCIPcertificatePrintDualboundExactLP(stat->certificate, lp->lpexact, set, SCIPtreeGetFocusNode(tree), transprob, TRUE) );
         else if( tree->focusnodehaslp )
            SCIP_CALL( SCIPcertificatePrintDualboundExactLP(stat->certificate, lp->lpexact, set, SCIPtreeGetFocusNode(tree), transprob, FALSE) );
      }
   }

   SCIPsetDebugMsg(set, " -> final lower bound: %g (LP status: %d, LP obj: %g)\n",
      SCIPnodeGetLowerbound(focusnode), SCIPlpGetSolstat(lp),
      (*cutoff || *unbounded) ? SCIPsetInfinity(set) : *lperror ? -SCIPsetInfinity(set) : SCIPlpGetObjval(lp, set, transprob));

   return SCIP_OKAY; /*lint !e438*/
}

/** updates the current lower bound with the pseudo objective value, cuts off node by bounding, and applies conflict
 *  analysis if the pseudo objective lead to the cutoff
 */
static
SCIP_RETCODE applyBounding(
   BMS_BLKMEM*           blkmem,             /**< block memory buffers */
   SCIP_SET*             set,                /**< global SCIP settings */
   SCIP_STAT*            stat,               /**< dynamic problem statistics */
   SCIP_PROB*            transprob,          /**< tranformed problem after presolve */
   SCIP_PROB*            origprob,           /**< original problem */
   SCIP_PRIMAL*          primal,             /**< primal data */
   SCIP_TREE*            tree,               /**< branch and bound tree */
   SCIP_REOPT*           reopt,              /**< reoptimization data structure */
   SCIP_LP*              lp,                 /**< LP data */
   SCIP_BRANCHCAND*      branchcand,         /**< branching candidate storage */
   SCIP_EVENTQUEUE*      eventqueue,         /**< event queue */
   SCIP_EVENTFILTER*     eventfilter,        /**< global event filter */
   SCIP_CONFLICT*        conflict,           /**< conflict analysis data */
   SCIP_CLIQUETABLE*     cliquetable,        /**< clique table data structure */
   SCIP_Bool*            cutoff              /**< pointer to store TRUE, if the node can be cut off */
   )
{
   assert(transprob != NULL);
   assert(origprob != NULL);
   assert(primal != NULL);
   assert(cutoff != NULL);

   if( !(*cutoff) )
   {
      SCIP_NODE* focusnode;
      SCIP_Real pseudoobjval;

      /* get current focus node */
      focusnode = SCIPtreeGetFocusNode(tree);

      /* update lower bound w.r.t. the pseudo solution */
      pseudoobjval = SCIPlpGetPseudoObjval(lp, set, transprob);
      /* we don't need print the pseudoobj to certificate here (when using exact solving mode), since we have to print it immediatly when branching anyway */
      SCIP_CALL( SCIPnodeUpdateLowerbound(focusnode, stat, set, eventfilter, tree, transprob, origprob, pseudoobjval, NULL) );
      SCIPsetDebugMsg(set, " -> lower bound: %g [%g] (pseudoobj: %g [%g]), cutoff bound: %g [%g]\n",
         SCIPnodeGetLowerbound(focusnode), SCIPprobExternObjval(transprob, origprob, set, SCIPnodeGetLowerbound(focusnode)) + SCIPgetOrigObjoffset(set->scip),
         pseudoobjval, SCIPprobExternObjval(transprob, origprob, set, pseudoobjval) + SCIPgetOrigObjoffset(set->scip),
         primal->cutoffbound, SCIPprobExternObjval(transprob, origprob, set, primal->cutoffbound) + SCIPgetOrigObjoffset(set->scip));

      if( pseudoobjval == SCIPnodeGetLowerbound(focusnode) && focusnode->number != 1 ) /*lint !e777*/
      {
         SCIP_CALL( SCIPcertificatePrintDualboundPseudo(stat->certificate, lp->lpexact, focusnode, set, transprob, FALSE, -1, -1L, pseudoobjval) );
      }

#ifdef SCIP_DEBUG
      if( set->exact_enable )
         SCIPrationalDebugMessage(" -> exact lower bound: %q, exact cutoff bound: %q\n",
            SCIPnodeGetLowerboundExact(focusnode), primal->cutoffboundexact);
#endif

      /* check for infeasible node by bounding */
      if( (!set->exact_enable && SCIPsetIsGE(set, SCIPnodeGetLowerbound(focusnode), primal->cutoffbound))
         || (set->exact_enable && SCIPrationalIsGE(SCIPnodeGetLowerboundExact(focusnode), primal->cutoffboundexact)) )
      {
         *cutoff = TRUE;

         /* call pseudo conflict analysis, if the node is cut off due to the pseudo objective value */
         if( !SCIPsetIsInfinity(set, -pseudoobjval) && !SCIPsetIsInfinity(set, primal->cutoffbound) && SCIPsetIsGE(set, pseudoobjval, primal->cutoffbound) )
         {
            SCIP_CALL( SCIPconflictAnalyzePseudo(conflict, blkmem, set, stat, transprob, origprob, tree, reopt, lp, branchcand, eventqueue, eventfilter, cliquetable, NULL) );
         }
      }
   }

   return SCIP_OKAY;
}

/** marks all relaxators to be unsolved */
static
void markRelaxsUnsolved(
   SCIP_SET*             set,                /**< global SCIP settings */
   SCIP_RELAXATION*      relaxation          /**< global relaxation data */
   )
{
   int r;

   assert(set != NULL);
   assert(relaxation != NULL);

   SCIPrelaxationSetSolValid(relaxation, FALSE, FALSE);

   for( r = 0; r < set->nrelaxs; ++r )
      SCIPrelaxMarkUnsolved(set->relaxs[r]);
}

/** solves the current node's LP in a price-and-cut loop */
static
SCIP_RETCODE solveNodeLP(
   BMS_BLKMEM*           blkmem,             /**< block memory buffers */
   SCIP_SET*             set,                /**< global SCIP settings */
   SCIP_MESSAGEHDLR*     messagehdlr,        /**< message handler */
   SCIP_STAT*            stat,               /**< dynamic problem statistics */
   SCIP_MEM*             mem,                /**< block memory pools */
   SCIP_PROB*            origprob,           /**< original problem */
   SCIP_PROB*            transprob,          /**< transformed problem after presolve */
   SCIP_PRIMAL*          primal,             /**< primal data */
   SCIP_TREE*            tree,               /**< branch and bound tree */
   SCIP_REOPT*           reopt,              /**< reoptimization data structure */
   SCIP_LP*              lp,                 /**< LP data */
   SCIP_RELAXATION*      relaxation,         /**< relaxators */
   SCIP_PRICESTORE*      pricestore,         /**< pricing storage */
   SCIP_SEPASTORE*       sepastore,          /**< separation storage */
   SCIP_CUTPOOL*         cutpool,            /**< global cut pool */
   SCIP_CUTPOOL*         delayedcutpool,     /**< global delayed cut pool */
   SCIP_BRANCHCAND*      branchcand,         /**< branching candidate storage */
   SCIP_CONFLICT*        conflict,           /**< conflict analysis data */
   SCIP_CONFLICTSTORE*   conflictstore,      /**< conflict store */
   SCIP_EVENTQUEUE*      eventqueue,         /**< event queue */
   SCIP_EVENTFILTER*     eventfilter,        /**< global event filter */
   SCIP_CLIQUETABLE*     cliquetable,        /**< clique table data structure */
   SCIP_Bool             initiallpsolved,    /**< was the initial LP already solved? */
   SCIP_Bool             fullseparation,     /**< are we in the first prop-and-cut-and-price loop? */
   SCIP_Bool             newinitconss,       /**< do we have to add new initial constraints? */
   SCIP_Bool             forcedlpsolve,      /**< would SCIP abort if the LP is not solved? */
   SCIP_Bool*            propagateagain,     /**< pointer to store whether we want to propagate again */
   SCIP_Bool*            solverelaxagain,    /**< pointer to store TRUE, if the external relaxators should be called again */
   SCIP_Bool*            cutoff,             /**< pointer to store TRUE, if the node can be cut off */
   SCIP_Bool*            unbounded,          /**< pointer to store TRUE, if an unbounded ray was found in the LP */
   SCIP_Bool*            lperror,            /**< pointer to store TRUE, if an unresolved error in LP solving occured */
   SCIP_Bool*            pricingaborted      /**< pointer to store TRUE, if the pricing was aborted and the lower bound
                                              *   must not be used */
   )
{
   SCIP_Longint nlpiterations;
   SCIP_Longint nlps;
   SCIP_Longint nzeroitlps;

   assert(stat != NULL);
   assert(tree != NULL);
   assert(SCIPtreeHasFocusNodeLP(tree));
   assert(cutoff != NULL);
   assert(unbounded != NULL);
   assert(lperror != NULL);
   assert(*cutoff == FALSE);
   assert(*unbounded == FALSE);
   assert(*lperror == FALSE);

   nlps = stat->nlps;
   nzeroitlps = stat->ndualzeroitlps + stat->nprimalzeroitlps + stat->nbarrierzeroitlps;
   nlpiterations = stat->nlpiterations;

   if( !initiallpsolved )
   {
      /* load and solve the initial LP of the node */
      SCIP_CALL( solveNodeInitialLP(blkmem, set, messagehdlr, stat, transprob, origprob, primal, tree, reopt, lp,
            pricestore, sepastore, cutpool, branchcand, eventqueue, eventfilter, cliquetable, newinitconss, cutoff, lperror) );

      assert(*cutoff || *lperror || (lp->flushed && lp->solved));
      SCIPsetDebugMsg(set, "price-and-cut-loop: initial LP status: %d, LP obj: %g\n",
         SCIPlpGetSolstat(lp),
         *cutoff ? SCIPsetInfinity(set) : *lperror ? -SCIPsetInfinity(set) : SCIPlpGetObjval(lp, set, transprob));

      /* update initial LP iteration counter */
      stat->ninitlps += stat->nlps - nlps;
      stat->ninitlpiterations += stat->nlpiterations - nlpiterations;

      /* In the root node, we try if the initial LP solution is feasible to avoid expensive setup of data structures in
       * separators; in case the root LP is aborted, e.g., by hitting the time limit, we do not check the LP solution
       * since the corresponding data structures have not been updated.
       */
      if( SCIPtreeGetCurrentDepth(tree) == 0 && !(*cutoff) && !(*lperror)
         && (SCIPlpGetSolstat(lp) == SCIP_LPSOLSTAT_OPTIMAL || SCIPlpGetSolstat(lp) == SCIP_LPSOLSTAT_UNBOUNDEDRAY)
         && !SCIPsolveIsStopped(set, stat, FALSE) )
      {
         SCIP_Bool checklprows;
         SCIP_Bool stored;
         SCIP_SOL* sol;
         SCIP_Longint oldnbestsolsfound = primal->nbestsolsfound;

         if( set->exact_enable && lp->lpexact->solved )
         {
            SCIP_CALL( SCIPsolCreateLPSolExact(&sol, blkmem, set, stat, primal, tree, lp->lpexact, NULL) );

            SCIP_CALL( SCIPprimalTrySolFreeExact(primal, blkmem, set, messagehdlr, stat, origprob, transprob, tree, reopt, lp->lpexact,
               eventqueue, eventfilter, &sol, FALSE, FALSE, TRUE, TRUE, TRUE, &stored) );
         }
         else
         {
            SCIP_CALL( SCIPsolCreateLPSol(&sol, blkmem, set, stat, transprob, primal, tree, lp, NULL) );

            if( SCIPlpGetSolstat(lp) == SCIP_LPSOLSTAT_UNBOUNDEDRAY )
               checklprows = FALSE;
            else
               checklprows = TRUE;

#ifndef NDEBUG
            /* in the debug mode we want to explicitly check if the solution is feasible if it was stored */
            SCIP_CALL( SCIPprimalTrySol(primal, blkmem, set, messagehdlr, stat, origprob, transprob, tree, reopt, lp,
                  eventqueue, eventfilter, sol, FALSE, FALSE, TRUE, TRUE, checklprows, &stored) );

            if( stored )
            {
               SCIP_Bool feasible;

               SCIP_CALL( SCIPsolCheck(sol, set, messagehdlr, blkmem, stat, transprob, FALSE, FALSE, TRUE, TRUE,
                     checklprows, &feasible) );
               assert(feasible);
            }

            SCIP_CALL( SCIPsolFree(&sol, blkmem, primal) );
#else
            SCIP_CALL( SCIPprimalTrySolFree(primal, blkmem, set, messagehdlr, stat, origprob, transprob, tree, reopt, lp,
                  eventqueue, eventfilter, &sol, FALSE, FALSE, TRUE, TRUE, checklprows, &stored) );
#endif
         }
         if( stored )
         {
            stat->nlpsolsfound++;

            if( primal->nbestsolsfound != oldnbestsolsfound )
            {
               stat->nlpbestsolsfound++;
               SCIPstoreSolutionGap(set->scip);
            }

            if( set->reopt_enable )
            {
               assert(reopt != NULL);
               SCIP_CALL( SCIPreoptCheckCutoff(reopt, set, blkmem, tree->focusnode, SCIP_EVENTTYPE_NODEFEASIBLE, lp,
                     SCIPlpGetSolstat(lp), tree->root == tree->focusnode, TRUE, tree->focusnode->lowerbound,
                     tree->effectiverootdepth) );
            }
         }

         if( SCIPlpGetSolstat(lp) == SCIP_LPSOLSTAT_UNBOUNDEDRAY )
            *unbounded = TRUE;
      }
   }
   else
   {
      SCIP_CALL( SCIPinitConssLP(blkmem, set, sepastore, cutpool, stat, transprob,
            origprob, tree, reopt, lp, branchcand, eventqueue, eventfilter, cliquetable, FALSE, FALSE,
            cutoff) );
   }
   assert(SCIPsepastoreGetNCuts(sepastore) == 0);

   /* check for infeasible node by bounding */
   SCIP_CALL( applyBounding(blkmem, set, stat, transprob, origprob, primal, tree, reopt, lp, branchcand, eventqueue, eventfilter, conflict, cliquetable, cutoff) );
#ifdef SCIP_DEBUG
   if( *cutoff )
   {
      if( SCIPtreeGetCurrentDepth(tree) == 0 )
      {
         SCIPsetDebugMsg(set, "solution cuts off root node, stop solution process\n");
      }
      else
      {
         SCIPsetDebugMsg(set, "solution cuts off node\n");
      }
   }
#endif

   if( !(*cutoff) && !(*lperror) )
   {
      SCIP_Longint oldninitconssadded;
      SCIP_Longint oldnboundchgs;
      SCIP_Longint olddomchgcount;
      int oldnpricedvars;
      int oldncutsapplied;

      oldnpricedvars = transprob->ncolvars;
      oldninitconssadded = stat->ninitconssadded;
      oldncutsapplied = SCIPsepastoreGetNCutsApplied(sepastore);
      oldnboundchgs = stat->nboundchgs;
      olddomchgcount = stat->domchgcount;

      /* solve the LP with price-and-cut*/
      SCIP_CALL( priceAndCutLoop(blkmem, set, messagehdlr, stat, mem, transprob, origprob,  primal, tree, reopt, lp,
            pricestore, sepastore, cutpool, delayedcutpool, branchcand, conflict, conflictstore, eventqueue,
            eventfilter, cliquetable, fullseparation, forcedlpsolve, propagateagain, cutoff, unbounded, lperror, pricingaborted) );

      /* check if the problem was changed and the relaxation needs to be resolved */
      if( (transprob->ncolvars != oldnpricedvars) || (stat->ninitconssadded != oldninitconssadded) ||
            (SCIPsepastoreGetNCutsApplied(sepastore) != oldncutsapplied) || (stat->nboundchgs != oldnboundchgs) ||
            (stat->domchgcount != olddomchgcount) )
      {
         *solverelaxagain = TRUE;
         markRelaxsUnsolved(set, relaxation);
      }
   }
   assert(*cutoff || *lperror || (lp->flushed && lp->solved));

   /* if there is no LP error, then *unbounded should be TRUE, iff the LP solution status is unboundedray */
   assert(*lperror || ((SCIPlpGetSolstat(lp) == SCIP_LPSOLSTAT_UNBOUNDEDRAY) == *unbounded));

   /* If pricing was aborted while solving the LP of the node and the node cannot be cut off due to the lower bound computed by the pricer,
   *  the solving of the LP might be stopped due to the objective limit, but the node may not be cut off, since the LP objective
   *  is not a feasible lower bound for the solutions in the current subtree.
   *  In this case, the LP has to be solved to optimality by temporarily removing the cutoff bound.
   */
   if( (*pricingaborted) && (SCIPlpGetSolstat(lp) == SCIP_LPSOLSTAT_OBJLIMIT || SCIPlpGetSolstat(lp) == SCIP_LPSOLSTAT_ITERLIMIT)
      && !(*cutoff) )
   {
      SCIP_Real tmpcutoff;

      /* temporarily disable cutoffbound, which also disables the objective limit */
      tmpcutoff = lp->cutoffbound;
      lp->cutoffbound = SCIPlpiInfinity(SCIPlpGetLPI(lp));

      lp->solved = FALSE;
      SCIP_CALL( SCIPlpSolveAndEval(lp, set, messagehdlr, blkmem, stat, eventqueue, eventfilter, transprob, -1LL, FALSE, FALSE, FALSE, forcedlpsolve, lperror) );

      /* reinstall old cutoff bound */
      lp->cutoffbound = tmpcutoff;

      SCIPsetDebugMsg(set, "re-optimized LP without cutoff bound: LP status: %d, LP obj: %g\n",
         SCIPlpGetSolstat(lp), *lperror ? -SCIPsetInfinity(set) : SCIPlpGetObjval(lp, set, transprob));

      /* lp solstat should not be objlimit, since the cutoff bound was removed temporarily */
      assert(SCIPlpGetSolstat(lp) != SCIP_LPSOLSTAT_OBJLIMIT);
      /* lp solstat should not be unboundedray, since the lp was dual feasible */
      assert(SCIPlpGetSolstat(lp) != SCIP_LPSOLSTAT_UNBOUNDEDRAY);
      /* there should be no primal ray, since the lp was dual feasible */
      assert(primal->primalray == NULL);
      if( SCIPlpGetSolstat(lp) == SCIP_LPSOLSTAT_INFEASIBLE )
      {
         if( !set->exact_enable || lp->hasprovedbound )
            *cutoff = TRUE;
      }
   }

   assert(!(*pricingaborted) || SCIPlpGetSolstat(lp) == SCIP_LPSOLSTAT_OPTIMAL /* cppcheck-suppress assertWithSideEffect */
      || SCIPlpGetSolstat(lp) == SCIP_LPSOLSTAT_NOTSOLVED || SCIPsolveIsStopped(set, stat, FALSE) || (*cutoff));

   assert(*cutoff || *lperror || (lp->flushed && lp->solved));

   /* update node's LP iteration counter */
   stat->nnodelps += stat->nlps - nlps;
   stat->nnodezeroitlps += stat->ndualzeroitlps + stat->nprimalzeroitlps + stat->nbarrierzeroitlps - nzeroitlps;
   stat->nnodelpiterations += stat->nlpiterations - nlpiterations;

   /* update number of root node LPs and iterations if the root node was processed */
   if( SCIPnodeGetDepth(tree->focusnode) == 0 )
   {
      stat->nrootlps += stat->nlps - nlps;
      stat->nrootlpiterations += stat->nlpiterations - nlpiterations;
   }

   return SCIP_OKAY;
}

/** calls relaxators */
static
SCIP_RETCODE solveNodeRelax(
   SCIP_SET*             set,                /**< global SCIP settings */
   SCIP_STAT*            stat,               /**< dynamic problem statistics */
   SCIP_EVENTFILTER*     eventfilter,        /**< global event filter */
   SCIP_TREE*            tree,               /**< branch and bound tree */
   SCIP_RELAXATION*      relaxation,         /**< relaxators */
   SCIP_PROB*            transprob,          /**< transformed problem */
   SCIP_PROB*            origprob,           /**< original problem */
   int                   depth,              /**< depth of current node */
   SCIP_Bool             beforelp,           /**< should the relaxators with non-negative or negative priority be called? */
   SCIP_Bool*            cutoff,             /**< pointer to store TRUE, if the node can be cut off */
   SCIP_Bool*            propagateagain,     /**< pointer to store TRUE, if domain propagation should be applied again */
   SCIP_Bool*            solvelpagain,       /**< pointer to store TRUE, if the node's LP has to be solved again */
   SCIP_Bool*            solverelaxagain,    /**< pointer to store TRUE, if the external relaxators should be called
                                              *   again */
   SCIP_Bool*            relaxcalled         /**< pointer to store TRUE, if at least one relaxator was called (unmodified
                                              *   otherwise) */
   )
{
   SCIP_RESULT result;
   SCIP_Real lowerbound;
   int r;

   assert(set != NULL);
   assert(relaxation != NULL);
   assert(cutoff != NULL);
   assert(solvelpagain != NULL);
   assert(propagateagain != NULL);
   assert(solverelaxagain != NULL);
   assert(relaxcalled != NULL);
   assert(!(*cutoff));

   /* sort by priority */
   SCIPsetSortRelaxs(set);

   for( r = 0; r < set->nrelaxs && !(*cutoff); ++r )
   {
      if( beforelp != (SCIPrelaxGetPriority(set->relaxs[r]) >= 0) )
         continue;

      *relaxcalled = TRUE;

      lowerbound = -SCIPsetInfinity(set);

      SCIP_CALL( SCIPrelaxExec(set->relaxs[r], set, tree, stat, depth, &lowerbound, &result) );

      switch( result )
      {
      case SCIP_CUTOFF:
         *cutoff = TRUE;
         SCIPsetDebugMsg(set, " -> relaxator <%s> detected cutoff\n", SCIPrelaxGetName(set->relaxs[r]));
         /* @todo does it make sense to proceed if the node is proven to be infeasible? */
         return SCIP_OKAY;

      case SCIP_CONSADDED:
         *solvelpagain = TRUE;   /* the separation for new constraints should be called */
         *propagateagain = TRUE; /* the propagation for new constraints should be called */
         break;

      case SCIP_REDUCEDDOM:
         *solvelpagain = TRUE;
         *propagateagain = TRUE;
         break;

      case SCIP_SEPARATED:
         *solvelpagain = TRUE;
         break;

      case SCIP_SUSPENDED:
         *solverelaxagain = TRUE;
         break;

      case SCIP_SUCCESS:
      case SCIP_DIDNOTRUN:
         break;

      default:
         SCIPerrorMessage("invalid result code <%d> of relaxator <%s>\n", result, SCIPrelaxGetName(set->relaxs[r]));
         return SCIP_INVALIDRESULT;
      }  /*lint !e788*/

      if( result != SCIP_CUTOFF && result != SCIP_DIDNOTRUN && result != SCIP_SUSPENDED )
      {
         SCIP_NODE* focusnode;

         focusnode = SCIPtreeGetFocusNode(tree);
         assert(focusnode != NULL);
         assert(SCIPnodeGetType(focusnode) == SCIP_NODETYPE_FOCUSNODE);

         /* update lower bound w.r.t. the lower bound given by the relaxator */
         SCIP_CALL( SCIPnodeUpdateLowerbound(focusnode, stat, set, eventfilter, tree, transprob, origprob, lowerbound, NULL) );
         SCIPsetDebugMsg(set, " -> new lower bound given by relaxator %s: %g\n",
            SCIPrelaxGetName(set->relaxs[r]), lowerbound);
      }
   }

   return SCIP_OKAY;
}

/** enforces constraints by branching, separation, or domain reduction */
static
SCIP_RETCODE enforceConstraints(
   BMS_BLKMEM*           blkmem,             /**< block memory buffers */
   SCIP_SET*             set,                /**< global SCIP settings */
   SCIP_MESSAGEHDLR*     messagehdlr,        /**< message handler */
   SCIP_STAT*            stat,               /**< dynamic problem statistics */
   SCIP_PROB*            prob,               /**< transformed problem after presolve */
   SCIP_PRIMAL*          primal,             /**< primal data */
   SCIP_TREE*            tree,               /**< branch and bound tree */
   SCIP_LP*              lp,                 /**< LP data */
   SCIP_RELAXATION*      relaxation,         /**< global relaxation data */
   SCIP_SEPASTORE*       sepastore,          /**< separation storage */
   SCIP_BRANCHCAND*      branchcand,         /**< branching candidate storage */
   SCIP_Bool*            branched,           /**< pointer to store whether a branching was created */
   SCIP_Bool*            cutoff,             /**< pointer to store TRUE, if the node can be cut off */
   SCIP_Bool*            infeasible,         /**< pointer to store TRUE, if the LP/pseudo solution is infeasible */
   SCIP_Bool*            propagateagain,     /**< pointer to store TRUE, if domain propagation should be applied again */
   SCIP_Bool*            solvelpagain,       /**< pointer to store TRUE, if the node's LP has to be solved again */
   SCIP_Bool*            solverelaxagain,    /**< pointer to store TRUE, if the external relaxators should be called again */
   SCIP_Bool             forced              /**< should enforcement of pseudo solution be forced? */
   )
{
   SCIP_RESULT result;
   SCIP_SOL* relaxsol = NULL;
   SCIP_Real pseudoobjval;
   SCIP_Bool resolved;
   SCIP_Bool objinfeasible;
   SCIP_Bool enforcerelaxsol;
   int h;

   assert(set != NULL);
   assert(stat != NULL);
   assert(tree != NULL);
   assert(SCIPtreeGetFocusNode(tree) != NULL);
   assert(branched != NULL);
   assert(cutoff != NULL);
   assert(infeasible != NULL);
   assert(propagateagain != NULL);
   assert(solvelpagain != NULL);
   assert(solverelaxagain != NULL);
   assert(!(*cutoff));
   assert(!(*propagateagain));
   assert(!(*solvelpagain));
   assert(!(*solverelaxagain));

   *branched = FALSE;
   /**@todo avoid checking the same pseudosolution twice */

   /* enforce (best) relaxation solution if the LP has a worse objective value */
   enforcerelaxsol = SCIPrelaxationIsSolValid(relaxation) && SCIPrelaxationIsLpIncludedForSol(relaxation) && (!SCIPtreeHasFocusNodeLP(tree)
         || SCIPsetIsGT(set, SCIPrelaxationGetSolObj(relaxation), SCIPlpGetObjval(lp, set, prob)));

   /* check if all constraint handlers implement the enforelax callback, otherwise enforce the LP solution */
   for( h = 0; h < set->nconshdlrs && enforcerelaxsol; ++h )
   {
      if( set->conshdlrs_enfo[h]->consenforelax == NULL && ((! set->conshdlrs_enfo[h]->needscons) ||
            (set->conshdlrs_enfo[h]->nconss > 0)) )
      {
         SCIP_VERBLEVEL verblevel;

         enforcerelaxsol = FALSE;

         verblevel = SCIP_VERBLEVEL_FULL;

         if( !stat->disableenforelaxmsg && set->disp_verblevel == SCIP_VERBLEVEL_HIGH )
         {
            verblevel = SCIP_VERBLEVEL_HIGH;

            /* remember that the disable relaxation enforcement message was posted and only post it again if the
             * verblevel is SCIP_VERBLEVEL_FULL
             */
            stat->disableenforelaxmsg = TRUE;
         }
         SCIPmessagePrintVerbInfo(messagehdlr, set->disp_verblevel, verblevel, "Disable enforcement of relaxation solutions"
               " since constraint handler %s does not implement enforelax-callback\n",
               SCIPconshdlrGetName(set->conshdlrs_enfo[h]));
      }
   }

   /* enforce constraints by branching, applying additional cutting planes (if LP is being processed),
    * introducing new constraints, or tighten the domains
    */
#ifndef SCIP_NDEBUG
   if( enforcerelaxsol )
   {
      SCIPsetDebugMsg(set, "enforcing constraints on relaxation solution\n");
   }
   else
   {
      SCIPsetDebugMsg(set, "enforcing constraints on %s solution\n", SCIPtreeHasFocusNodeLP(tree) ? "LP" : "pseudo");
   }
#endif

   /* check, if the solution is infeasible anyway due to it's objective value */
   if( SCIPtreeHasFocusNodeLP(tree) || enforcerelaxsol )
      objinfeasible = FALSE;
   else
   {
      pseudoobjval = SCIPlpGetPseudoObjval(lp, set, prob);
      objinfeasible = SCIPsetIsDualfeasLT(set, pseudoobjval, SCIPnodeGetLowerbound(SCIPtreeGetFocusNode(tree)));
   }

   /* during constraint enforcement, generated cuts should enter the LP in any case; otherwise, a constraint handler
    * would fail to enforce its constraints if it relies on the modification of the LP relaxation
    */
   SCIPsepastoreStartForceCuts(sepastore);

   /* enforce constraints until a handler resolved an infeasibility with cutting off the node, branching,
    * reducing a domain, or separating a cut
    * if a constraint handler introduced new constraints to enforce his constraints, the newly added constraints
    * have to be enforced themselves
    */
   resolved = FALSE;

   /* in case the relaxation solution should be enforced, we need to create the corresponding solution for the enforelax callbacks */
   if( enforcerelaxsol )
   {
      SCIP_CALL( SCIPsolCreateRelaxSol(&relaxsol, blkmem, set, stat, primal, tree, relaxation, NULL) );
   }

   for( h = 0; h < set->nconshdlrs && !resolved; ++h )
   {
      assert(SCIPsepastoreGetNCuts(sepastore) == 0); /* otherwise, the LP should have been resolved first */

      /* enforce LP, pseudo, or relaxation solution */
      if( enforcerelaxsol )
      {
         SCIPsetDebugMsg(set, "enforce relaxation solution with value %g\n", SCIPrelaxationGetSolObj(relaxation));

         SCIP_CALL( SCIPconshdlrEnforceRelaxSol(set->conshdlrs_enfo[h], blkmem, set, stat, tree, sepastore,
               relaxsol, *infeasible, &result) );
      }
      else if( SCIPtreeHasFocusNodeLP(tree) )
      {
         SCIPsetDebugMsg(set, "enforce LP solution with value %g\n", SCIPlpGetObjval(lp, set, prob));

         assert(lp->flushed);
         assert(lp->solved);
         assert(SCIPlpGetSolstat(lp) == SCIP_LPSOLSTAT_OPTIMAL || SCIPlpGetSolstat(lp) == SCIP_LPSOLSTAT_UNBOUNDEDRAY);
         SCIP_CALL( SCIPconshdlrEnforceLPSol(set->conshdlrs_enfo[h], blkmem, set, stat, tree, sepastore, *infeasible,
               &result) );
      }
      else
      {
         SCIP_CALL( SCIPconshdlrEnforcePseudoSol(set->conshdlrs_enfo[h], blkmem, set, stat, tree, branchcand, *infeasible,
               objinfeasible, forced, &result) );
         if( SCIPsepastoreGetNCuts(sepastore) != 0 )
         {
            SCIPerrorMessage("pseudo enforcing method of constraint handler <%s> separated cuts\n",
               SCIPconshdlrGetName(set->conshdlrs_enfo[h]));
            return SCIP_INVALIDRESULT;
         }
      }
      SCIPsetDebugMsg(set, "enforcing of <%s> returned result %d\n", SCIPconshdlrGetName(set->conshdlrs_enfo[h]), result);

      switch( result )
      {
      case SCIP_CUTOFF:
         assert(tree->nchildren == 0);
         *cutoff = TRUE;
         *infeasible = TRUE;
         resolved = TRUE;
         SCIPsetDebugMsg(set, " -> constraint handler <%s> detected cutoff in enforcement\n",
            SCIPconshdlrGetName(set->conshdlrs_enfo[h]));
         break;

      case SCIP_CONSADDED:
         assert(tree->nchildren == 0);
         *infeasible = TRUE;
         *propagateagain = TRUE; /* the propagation for new constraints should be called */
         *solvelpagain = TRUE;   /* the separation for new constraints should be called */
         *solverelaxagain = TRUE;
         markRelaxsUnsolved(set, relaxation);
         resolved = TRUE;
         break;

      case SCIP_REDUCEDDOM:
         assert(tree->nchildren == 0);
         *infeasible = TRUE;
         *propagateagain = TRUE;
         *solvelpagain = TRUE;
         *solverelaxagain = TRUE;
         markRelaxsUnsolved(set, relaxation);
         resolved = TRUE;
         break;

      case SCIP_SEPARATED:
         assert(tree->nchildren == 0);
         assert(SCIPsepastoreGetNCuts(sepastore) > 0);
         *infeasible = TRUE;
         *solvelpagain = TRUE;
         *solverelaxagain = TRUE;
         markRelaxsUnsolved(set, relaxation);
         resolved = TRUE;
         break;

      case SCIP_BRANCHED:
         assert(tree->nchildren >= 1);
         assert(!SCIPtreeHasFocusNodeLP(tree) || (lp->flushed && lp->solved));
         assert(SCIPsepastoreGetNCuts(sepastore) == 0);
         *infeasible = TRUE;
         *branched = TRUE;
         resolved = TRUE;

         /* increase the number of internal nodes */
         stat->ninternalnodes++;
         stat->ntotalinternalnodes++;
         break;

      case SCIP_SOLVELP:
         /* either LP was not solved, or it is not solved anymore (e.g., because feastol has been tightened by some constraint handler) */
         assert(!SCIPtreeHasFocusNodeLP(tree) || !lp->solved);
         assert(tree->nchildren == 0);
         assert(SCIPsepastoreGetNCuts(sepastore) == 0);
         *infeasible = TRUE;
         *solvelpagain = TRUE;
         resolved = TRUE;
         SCIPtreeSetFocusNodeLP(tree, TRUE); /* the node's LP must be solved */
         break;

      case SCIP_INFEASIBLE:
         assert(tree->nchildren == 0);
         assert(!SCIPtreeHasFocusNodeLP(tree) || (lp->flushed && lp->solved));
         assert(SCIPsepastoreGetNCuts(sepastore) == 0);
         *infeasible = TRUE;
         break;

      case SCIP_FEASIBLE:
         assert(tree->nchildren == 0);
         assert(!SCIPtreeHasFocusNodeLP(tree) || (lp->flushed && lp->solved));
         assert(SCIPsepastoreGetNCuts(sepastore) == 0);
         break;

      case SCIP_DIDNOTRUN:
         assert(tree->nchildren == 0);
         assert(!SCIPtreeHasFocusNodeLP(tree) || (lp->flushed && lp->solved));
         assert(SCIPsepastoreGetNCuts(sepastore) == 0);
         assert(objinfeasible);
         *infeasible = TRUE;
         break;

      default:
         SCIPerrorMessage("invalid result code <%d> from enforcing method of constraint handler <%s>\n",
            result, SCIPconshdlrGetName(set->conshdlrs_enfo[h]));
         return SCIP_INVALIDRESULT;
      }  /*lint !e788*/

      /* the enforcement method may add a primal solution, after which the LP status could be set to
       * objective limit reached
       */
      if( SCIPtreeHasFocusNodeLP(tree) && SCIPlpGetSolstat(lp) == SCIP_LPSOLSTAT_OBJLIMIT )
      {
         *cutoff = TRUE;
         *infeasible = TRUE;
         resolved = TRUE;
         SCIPsetDebugMsg(set, " -> LP exceeded objective limit\n");

         /* If we used the probing mode during branching, it might happen that we added a constraint or global bound
          * and returned SCIP_CONSADDED or SCIP_REDUCEDDOM, but when reoptimizing the LP after ending the probing mode,
          * this leads to hitting the objective limit. In this case, we do not need to propagate or solve the LP again.
          */
         *propagateagain = FALSE;
         *solvelpagain = FALSE;
      }

      assert(!(*branched) || (resolved && !(*cutoff) && *infeasible && !(*propagateagain) && !(*solvelpagain)));
      assert(!(*cutoff) || (resolved && !(*branched) && *infeasible && !(*propagateagain) && !(*solvelpagain)));
      assert(*infeasible || (!resolved && !(*branched) && !(*cutoff) && !(*propagateagain) && !(*solvelpagain)));
      assert(!(*propagateagain) || (resolved && !(*branched) && !(*cutoff) && *infeasible));
      assert(!(*solvelpagain) || (resolved && !(*branched) && !(*cutoff) && *infeasible));
   }
   assert(!objinfeasible || *infeasible);
   assert(resolved == (*branched || *cutoff || *propagateagain || *solvelpagain));
   assert(*cutoff || *solvelpagain || SCIPsepastoreGetNCuts(sepastore) == 0);

   /* in case the relaxation solution was enforced, free the created solution */
   if( enforcerelaxsol )
   {
      SCIP_CALL( SCIPsolFree(&relaxsol, blkmem, primal) );
   }

   /* deactivate the cut forcing of the constraint enforcement */
   SCIPsepastoreEndForceCuts(sepastore);

   SCIPsetDebugMsg(set, " -> enforcing result: branched=%u, cutoff=%u, infeasible=%u, propagateagain=%u, solvelpagain=%u, resolved=%u\n",
      *branched, *cutoff, *infeasible, *propagateagain, *solvelpagain, resolved);

   return SCIP_OKAY;
}

/** applies the cuts stored in the separation store, or clears the store if the node can be cut off */
static
SCIP_RETCODE applyCuts(
   BMS_BLKMEM*           blkmem,             /**< block memory buffers */
   SCIP_SET*             set,                /**< global SCIP settings */
   SCIP_STAT*            stat,               /**< dynamic problem statistics */
   SCIP_PROB*            transprob,          /**< transformed problem */
   SCIP_PROB*            origprob,           /**< original problem */
   SCIP_TREE*            tree,               /**< branch and bound tree */
   SCIP_REOPT*           reopt,              /**< reotimization data structure */
   SCIP_LP*              lp,                 /**< LP data */
   SCIP_RELAXATION*      relaxation,         /**< relaxators */
   SCIP_SEPASTORE*       sepastore,          /**< separation storage */
   SCIP_BRANCHCAND*      branchcand,         /**< branching candidate storage */
   SCIP_EVENTQUEUE*      eventqueue,         /**< event queue */
   SCIP_EVENTFILTER*     eventfilter,        /**< global event filter */
   SCIP_CLIQUETABLE*     cliquetable,        /**< clique table data structure */
   SCIP_Bool             root,               /**< is this the initial root LP? */
   SCIP_EFFICIACYCHOICE  efficiacychoice,    /**< type of solution to base efficiacy computation on */
   SCIP_Bool*            cutoff,             /**< pointer to whether the node can be cut off */
   SCIP_Bool*            propagateagain,     /**< pointer to store TRUE, if domain propagation should be applied again */
   SCIP_Bool*            solvelpagain,       /**< pointer to store TRUE, if the node's LP has to be solved again */
   SCIP_Bool*            solverelaxagain     /**< pointer to store TRUE, if the node's relaxation has to be solved again */
   )
{
   assert(stat != NULL);
   assert(cutoff != NULL);
   assert(propagateagain != NULL);
   assert(solvelpagain != NULL);

   if( *cutoff )
   {
      /* the found cuts are of no use, because the node is infeasible anyway (or we have an error in the LP) */
      SCIP_CALL( SCIPsepastoreClearCuts(sepastore, blkmem, set, eventqueue, eventfilter, lp) );
   }
   else if( SCIPsepastoreGetNCuts(sepastore) > 0 )
   {
      SCIP_Longint olddomchgcount;
      int oldncutsapplied;

      olddomchgcount = stat->domchgcount;
      oldncutsapplied = SCIPsepastoreGetNCutsApplied(sepastore);
      SCIP_CALL( SCIPsepastoreApplyCuts(sepastore, blkmem, set, stat, transprob, origprob, tree, reopt, lp, branchcand,
            eventqueue, eventfilter, cliquetable, root, efficiacychoice, cutoff) );
      *propagateagain = *propagateagain || (stat->domchgcount != olddomchgcount);
      *solvelpagain = TRUE;
      if( (stat->domchgcount != olddomchgcount) || (SCIPsepastoreGetNCutsApplied(sepastore) != oldncutsapplied) )
      {
         *solverelaxagain = TRUE;
         markRelaxsUnsolved(set, relaxation);
      }
   }

   return SCIP_OKAY;
}

/** updates the cutoff, propagateagain, and solverelaxagain status of the current solving loop */
static
void updateLoopStatus(
   SCIP_SET*             set,                /**< global SCIP settings */
   SCIP_STAT*            stat,               /**< dynamic problem statistics */
   SCIP_TREE*            tree,               /**< branch and bound tree */
   int                   depth,              /**< depth of current node */
   SCIP_Bool*            cutoff,             /**< pointer to store TRUE, if the node can be cut off */
   SCIP_Bool*            propagateagain,     /**< pointer to store TRUE, if domain propagation should be applied again */
   SCIP_Bool*            solverelaxagain     /**< pointer to store TRUE, if at least one relaxator should be called again */
   )
{
   SCIP_NODE* focusnode;
   int r;

   assert(set != NULL);
   assert(stat != NULL);
   assert(cutoff != NULL);
   assert(propagateagain != NULL);
   assert(solverelaxagain != NULL);

   /* check, if the path was cutoff */
   *cutoff = *cutoff || (tree->cutoffdepth <= depth);

   /* check if branching was already performed */
   if( tree->nchildren == 0 )
   {
      /* check, if the focus node should be repropagated */
      focusnode = SCIPtreeGetFocusNode(tree);
      *propagateagain = *propagateagain || SCIPnodeIsPropagatedAgain(focusnode);

      /* check, if one of the external relaxations should be solved again */
      for( r = 0; r < set->nrelaxs && !(*solverelaxagain); ++r )
         *solverelaxagain = *solverelaxagain || ( !SCIPrelaxIsSolved(set->relaxs[r], stat) );
   }
   else
   {
      /* if branching was performed, avoid another node loop iteration */
      *propagateagain = FALSE;
      *solverelaxagain = FALSE;
   }
}

/** propagate domains and solve relaxation and lp */
static
SCIP_RETCODE propAndSolve(
   BMS_BLKMEM*           blkmem,             /**< block memory buffers */
   SCIP_SET*             set,                /**< global SCIP settings */
   SCIP_MESSAGEHDLR*     messagehdlr,        /**< message handler */
   SCIP_STAT*            stat,               /**< dynamic problem statistics */
   SCIP_MEM*             mem,                /**< block memory pools */
   SCIP_PROB*            origprob,           /**< original problem */
   SCIP_PROB*            transprob,          /**< transformed problem after presolve */
   SCIP_PRIMAL*          primal,             /**< primal data */
   SCIP_TREE*            tree,               /**< branch and bound tree */
   SCIP_REOPT*           reopt,              /**< reoptimization data structure */
   SCIP_LP*              lp,                 /**< LP data */
   SCIP_RELAXATION*      relaxation,         /**< global relaxation data */
   SCIP_PRICESTORE*      pricestore,         /**< pricing storage */
   SCIP_SEPASTORE*       sepastore,          /**< separation storage */
   SCIP_BRANCHCAND*      branchcand,         /**< branching candidate storage */
   SCIP_CUTPOOL*         cutpool,            /**< global cut pool */
   SCIP_CUTPOOL*         delayedcutpool,     /**< global delayed cut pool */
   SCIP_CONFLICT*        conflict,           /**< conflict analysis data */
   SCIP_CONFLICTSTORE*   conflictstore,      /**< conflict store */
   SCIP_EVENTQUEUE*      eventqueue,         /**< event queue */
   SCIP_EVENTFILTER*     eventfilter,        /**< global event filter */
   SCIP_CLIQUETABLE*     cliquetable,        /**< clique table data structure */
   SCIP_NODE*            focusnode,          /**< focused node */
   int                   actdepth,           /**< depth in the b&b tree */
   SCIP_Bool             propagate,          /**< should we propagate */
   SCIP_Bool             solvelp,            /**< should we solve the lp */
   SCIP_Bool             solverelax,         /**< should we solve the relaxation */
   SCIP_Bool             forcedlpsolve,      /**< would SCIP abort if the LP is not solved? */
   SCIP_Bool             initiallpsolved,    /**< was the initial LP already solved? */
   SCIP_Bool             fullseparation,     /**< are we in the first prop-and-cut-and-price loop? */
   SCIP_Longint*         afterlpproplps,     /**< pointer to store the last LP count for which AFTERLP propagation was performed */
   SCIP_HEURTIMING*      heurtiming,         /**< timing for running heuristics after propagation call */
   int*                  nlperrors,          /**< pointer to store the number of lp errors */
   SCIP_Bool*            fullpropagation,    /**< pointer to store whether we want to do a fullpropagation next time */
   SCIP_Bool*            propagateagain,     /**< pointer to store whether we want to propagate again */
   SCIP_Bool*            lpsolved,           /**< pointer to store whether the lp was solved */
   SCIP_Bool*            relaxcalled,        /**< pointer to store whether a relaxator was called; initialized with last loop's result */
   SCIP_Bool*            solvelpagain,       /**< pointer to store whether we want to solve the lp again */
   SCIP_Bool*            solverelaxagain,    /**< pointer to store whether we want to solve the relaxation again */
   SCIP_Bool*            cutoff,             /**< pointer to store whether the node can be cut off */
   SCIP_Bool*            postpone,           /**< pointer to store whether the node should be postponed */
   SCIP_Bool*            unbounded,          /**< pointer to store whether the focus node is unbounded */
   SCIP_Bool*            stopped,            /**< pointer to store whether solving was interrupted */
   SCIP_Bool*            lperror,            /**< pointer to store TRUE, if an unresolved error in LP solving occured */
   SCIP_Bool*            pricingaborted,     /**< pointer to store TRUE, if the pricing was aborted and the lower bound must not be used */
   SCIP_Bool*            forcedenforcement   /**< pointer to store whether the enforcement of pseudo solution should be forced */
   )
{
   SCIP_Bool newinitconss;

   assert(set != NULL);
   assert(stat != NULL);
   assert(origprob != NULL);
   assert(transprob != NULL);
   assert(tree != NULL);
   assert(lp != NULL);
   assert(primal != NULL);
   assert(pricestore != NULL);
   assert(sepastore != NULL);
   assert(SCIPsepastoreGetNCuts(sepastore) == 0);
   assert(branchcand != NULL);
   assert(cutpool != NULL);
   assert(delayedcutpool != NULL);
   assert(conflict != NULL);
   assert(SCIPconflictGetNConflicts(conflict) == 0);
   assert(eventfilter != NULL);
   assert(eventqueue != NULL);
   assert(focusnode != NULL);
   assert(heurtiming != NULL);
   assert(nlperrors != NULL);
   assert(fullpropagation != NULL);
   assert(propagateagain != NULL);
   assert(afterlpproplps != NULL);
   assert(lpsolved != NULL);
   assert(solvelpagain != NULL);
   assert(solverelaxagain != NULL);
   assert(cutoff != NULL);
   assert(postpone != NULL);
   assert(unbounded != NULL);
   assert(lperror != NULL);
   assert(pricingaborted != NULL);
   assert(forcedenforcement != NULL);

   newinitconss = FALSE;

   if( !(*cutoff) && !(*postpone) )
   {
      SCIP_Longint oldninitconssadded;
      SCIP_Longint oldnboundchgs;
      SCIP_Bool lpwasflushed;

      lpwasflushed = lp->flushed;
      oldnboundchgs = stat->nboundchgs;
      oldninitconssadded = stat->ninitconssadded;

      /* call after LP propagators */
      if( ((*afterlpproplps) < stat->nnodelps && (*lpsolved)) || (*relaxcalled) )
      {
         SCIP_CALL( propagateDomains(blkmem, set, stat, tree, SCIPtreeGetCurrentDepth(tree), 0, *fullpropagation,
               SCIP_PROPTIMING_AFTERLPLOOP, cutoff, postpone) );
         assert(BMSgetNUsedBufferMemory(mem->buffer) == 0);

         /* check, if the path was cutoff */
         *cutoff = *cutoff || (tree->cutoffdepth <= actdepth);
         *afterlpproplps = stat->nnodelps;
         propagate = propagate || (stat->nboundchgs > oldnboundchgs);
      }

      /* call before LP propagators */
      if( propagate && !(*cutoff) )
      {
         SCIP_CALL( propagateDomains(blkmem, set, stat, tree, SCIPtreeGetCurrentDepth(tree), 0, *fullpropagation,
               SCIP_PROPTIMING_BEFORELP, cutoff, postpone) );
         assert(BMSgetNUsedBufferMemory(mem->buffer) == 0);
      }

      newinitconss = (stat->ninitconssadded != oldninitconssadded);
      *fullpropagation = FALSE;

      /* check, if the path was cutoff */
      *cutoff = *cutoff || (tree->cutoffdepth <= actdepth);

      /* if the LP was flushed and is now no longer flushed, a bound change occurred, and the LP has to be resolved;
       * we also have to solve the LP if new intial constraints were added which need to be added to the LP
       */
      solvelp = solvelp || (lpwasflushed && (!lp->flushed || newinitconss));
      solverelax = solverelax || newinitconss;

      /* the number of bound changes was increased by the propagation call, thus the relaxation should be solved again */
      if( stat->nboundchgs > oldnboundchgs )
      {
         /* propagation might have changed the best bound of loose variables, thereby changing the loose objective value
          * which is added to the LP value; because of the loose status, the LP might not be reoptimized, but the lower
          * bound of the node needs to be updated
          */
         if( !solvelp && lp->flushed && lp->solved && SCIPprobAllColsInLP(transprob, set, lp) && SCIPlpIsRelax(lp) )
         {
            SCIP_CALL( SCIPnodeUpdateLowerboundLP(focusnode, set, stat, eventfilter, tree, transprob, origprob, lp) );
            SCIPsetDebugMsg(set, " -> new lower bound: %g (LP status: %d, LP obj: %g)\n",
               SCIPnodeGetLowerbound(focusnode), SCIPlpGetSolstat(lp), SCIPlpGetObjval(lp, set, transprob));

            if( SCIPtreeHasFocusNodeLP(tree) )
            {
               /* update node estimate */
               SCIP_CALL( updateEstimate(set, stat, tree, lp, branchcand) );

               if( actdepth == 0 && SCIPlpGetSolstat(lp) == SCIP_LPSOLSTAT_OPTIMAL )
                  SCIPprobUpdateBestRootSol(transprob, set, stat, lp);
            }
         }

         solverelax = TRUE;
         markRelaxsUnsolved(set, relaxation);
      }

      /* update lower bound with the pseudo objective value, and cut off node by bounding */
      SCIP_CALL( applyBounding(blkmem, set, stat, transprob, origprob, primal, tree, reopt, lp, branchcand, eventqueue,
            eventfilter, conflict, cliquetable, cutoff) );
   }
   assert(SCIPsepastoreGetNCuts(sepastore) == 0);

   if( *postpone )
      return SCIP_OKAY;

   /* call primal heuristics that are applicable after propagation loop before lp solve;
    * the first time we go here, we call the before node heuristics instead
    */
   if( !(*cutoff) && !SCIPtreeProbing(tree) )
   {
      /* if the heuristics find a new incumbent solution, propagate again */
      SCIP_CALL( SCIPprimalHeuristics(set, stat, transprob, primal, tree, lp, NULL, *heurtiming,
            FALSE, propagateagain, unbounded) );
      assert(BMSgetNUsedBufferMemory(mem->buffer) == 0);

      *heurtiming = SCIP_HEURTIMING_AFTERPROPLOOP;

      /* check if primal heuristics found a solution and we therefore reached a solution limit */
      if( SCIPsolveIsStopped(set, stat, FALSE) )
      {
         /* cppcheck-suppress unassignedVariable */
         SCIP_NODE* node;

         /* we reached a solution limit and do not want to continue the processing of the current node, but in order to
          * allow restarting the optimization process later, we need to create a "branching" with only one child node that
          * is a copy of the focusnode
          */
         SCIPtreeSetFocusNodeLP(tree, FALSE);
         SCIP_CALL( SCIPnodeCreateChild(&node, blkmem, set, stat, tree, 1.0, focusnode->estimate) );
         assert(tree->nchildren >= 1);
         *stopped = TRUE;
         return SCIP_OKAY;
      }

      /* if diving produced an LP error, switch back to non-LP node */
      if( lp->resolvelperror )
      {
         SCIPtreeSetFocusNodeLP(tree, FALSE);
         lp->resolvelperror = FALSE;
      }

      if( *propagateagain )
      {
         *solvelpagain = solvelp;
         *solverelaxagain = solverelax;

         return SCIP_OKAY;
      }
   }

   /* solve external relaxations with non-negative priority */
   *relaxcalled = FALSE;
   if( solverelax && !(*cutoff) )
   {
      /* clear the storage of external branching candidates */
      SCIPbranchcandClearExternCands(branchcand);

      SCIP_CALL( solveNodeRelax(set, stat, eventfilter, tree, relaxation, transprob, origprob, actdepth, TRUE,
            cutoff, propagateagain, solvelpagain, solverelaxagain, relaxcalled) );
      assert(BMSgetNUsedBufferMemory(mem->buffer) == 0);

      /* check, if the path was cutoff */
      *cutoff = *cutoff || (tree->cutoffdepth <= actdepth);

      /* apply found cuts */
      SCIP_CALL( applyCuts(blkmem, set, stat, transprob, origprob, tree, reopt, lp, relaxation, sepastore, branchcand,
            eventqueue, eventfilter, cliquetable, (actdepth == 0), SCIP_EFFICIACYCHOICE_RELAX, cutoff, propagateagain,
            solvelpagain, solverelaxagain) );

      /* update lower bound with the pseudo objective value, and cut off node by bounding */
      SCIP_CALL( applyBounding(blkmem, set, stat, transprob, origprob, primal, tree, reopt, lp, branchcand, eventqueue,
         eventfilter, conflict, cliquetable, cutoff) );
   }
   assert(SCIPsepastoreGetNCuts(sepastore) == 0);

   /* check, if we want to solve the LP at this node */
   if( solvelp && !(*cutoff) && SCIPtreeHasFocusNodeLP(tree) )
   {
      *lperror = FALSE;
      *unbounded = FALSE;

      /* solve the node's LP */
      SCIP_CALL( solveNodeLP(blkmem, set, messagehdlr, stat, mem, origprob, transprob, primal, tree, reopt, lp, relaxation, pricestore,
            sepastore, cutpool, delayedcutpool, branchcand, conflict, conflictstore, eventqueue, eventfilter, cliquetable,
            initiallpsolved, fullseparation, newinitconss, forcedlpsolve, propagateagain, solverelaxagain, cutoff, unbounded, lperror, pricingaborted) );

      if( focusnode->parent == NULL )
      {
         SCIP_CALL( SCIPcertificatePrintDualboundPseudo(stat->certificate, lp->lpexact, focusnode, set,
            transprob, FALSE, -1, -1L, SCIPlpGetPseudoObjval(lp, set, transprob)) );
      }

      *lpsolved = TRUE;
      *solvelpagain = FALSE;
      SCIPsetDebugMsg(set, " -> LP status: %d, LP obj: %g, iter: %" SCIP_LONGINT_FORMAT ", count: %" SCIP_LONGINT_FORMAT "\n",
         SCIPlpGetSolstat(lp),
         *cutoff ? SCIPsetInfinity(set) : (*lperror ? -SCIPsetInfinity(set) : SCIPlpGetObjval(lp, set, transprob)),
         stat->nlpiterations, stat->lpcount);

      /* check, if the path was cutoff */ 
      *cutoff = *cutoff || (tree->cutoffdepth <= actdepth);

      /* if an error occured during LP solving, switch to pseudo solution */
      if( *lperror )
      {
         if( forcedlpsolve )
         {
            SCIPerrorMessage("(node %" SCIP_LONGINT_FORMAT ") unresolved numerical troubles in LP %" SCIP_LONGINT_FORMAT " cannot be dealt with\n",
               stat->nnodes, stat->nlps);
            return SCIP_LPERROR;
         }
         SCIPtreeSetFocusNodeLP(tree, FALSE);
         ++(*nlperrors);
         SCIPmessagePrintVerbInfo(messagehdlr, set->disp_verblevel, actdepth == 0 ? SCIP_VERBLEVEL_HIGH : SCIP_VERBLEVEL_FULL,
            "(node %" SCIP_LONGINT_FORMAT ") unresolved numerical troubles in LP %" SCIP_LONGINT_FORMAT " -- using pseudo solution instead (loop %d)\n",
            stat->nnodes, stat->nlps, *nlperrors);
      }

      if( SCIPlpGetSolstat(lp) == SCIP_LPSOLSTAT_TIMELIMIT || SCIPlpGetSolstat(lp) == SCIP_LPSOLSTAT_ITERLIMIT )
      {
         SCIPtreeSetFocusNodeLP(tree, FALSE);
         *forcedenforcement = TRUE;

         SCIPmessagePrintVerbInfo(messagehdlr, set->disp_verblevel, actdepth == 0 ? SCIP_VERBLEVEL_HIGH : SCIP_VERBLEVEL_FULL,
            "(node %" SCIP_LONGINT_FORMAT ") LP solver hit %s limit in LP %" SCIP_LONGINT_FORMAT " -- using pseudo solution instead\n",
            stat->nnodes, SCIPlpGetSolstat(lp) == SCIP_LPSOLSTAT_TIMELIMIT ? "time" : "iteration", stat->nlps);
      }

      if( SCIPlpGetSolstat(lp) == SCIP_LPSOLSTAT_UNBOUNDEDRAY )
      {
         SCIPmessagePrintVerbInfo(messagehdlr, set->disp_verblevel, SCIP_VERBLEVEL_FULL,
            "(node %" SCIP_LONGINT_FORMAT ") LP relaxation is unbounded (LP %" SCIP_LONGINT_FORMAT ")\n", stat->nnodes, stat->nlps);
      }

      /* if we solve exactly, and the LP claims to be infeasible but the infeasibility could not be proved,
       * we have to forget about the LP and use the pseudo solution instead.
       * this "not proved" condition is monitored by the last check. normally if the LP is infeasible, the lowerbound would be infinity
       */
      if( !(*cutoff) && !(*lperror) && (set->exact_enable || *pricingaborted) && SCIPlpGetSolstat(lp) == SCIP_LPSOLSTAT_INFEASIBLE
         && SCIPnodeGetLowerbound(focusnode) < primal->cutoffbound )
      {
         if( SCIPbranchcandGetNPseudoCands(branchcand) == 0 && transprob->ncontvars > 0 )
         {
            SCIPerrorMessage("(node %" SCIP_LONGINT_FORMAT ") could not prove infeasibility of LP %" SCIP_LONGINT_FORMAT " (exactsolve=%u, pricingaborted=%u), all variables are fixed, %d continuous vars\n",
               stat->nnodes, stat->nlps, set->exact_enable, *pricingaborted, transprob->ncontvars);
            return SCIP_LPERROR;
         }
         else
         {
            SCIPtreeSetFocusNodeLP(tree, FALSE);
            *forcedenforcement = TRUE;

            SCIPmessagePrintVerbInfo(messagehdlr, set->disp_verblevel, SCIP_VERBLEVEL_FULL,
               "(node %" SCIP_LONGINT_FORMAT ") could not prove infeasibility of LP %" SCIP_LONGINT_FORMAT " (exactsolve=%u, pricingaborted=%u) -- using pseudo solution (%d unfixed vars) instead\n",
               stat->nnodes, stat->nlps, set->exact_enable, *pricingaborted, SCIPbranchcandGetNPseudoCands(branchcand));
         }
      }

      /* update lower bound with the pseudo objective value, and cut off node by bounding */
      SCIP_CALL( applyBounding(blkmem, set, stat, transprob, origprob, primal, tree, reopt, lp, branchcand, eventqueue, eventfilter,
            conflict, cliquetable, cutoff) );
   }
   assert(SCIPsepastoreGetNCuts(sepastore) == 0);
   assert(*cutoff || !SCIPtreeHasFocusNodeLP(tree) || (lp->flushed && lp->solved));

   /* reset solverelaxagain if no relaxations were solved up to this point (the LP-changes are already included in
    * relaxators called after the LP)
    */
   *solverelaxagain = *solverelaxagain && *relaxcalled;

   /* solve external relaxations with negative priority */
   if( solverelax && !(*cutoff) )
   {
      SCIP_CALL( solveNodeRelax(set, stat, eventfilter, tree, relaxation, transprob, origprob, actdepth, FALSE, cutoff,
            propagateagain, solvelpagain, solverelaxagain, relaxcalled) );
      assert(BMSgetNUsedBufferMemory(mem->buffer) == 0);

      /* check, if the path was cutoff */
      *cutoff = *cutoff || (tree->cutoffdepth <= actdepth);

      /* apply found cuts */
      SCIP_CALL( applyCuts(blkmem, set, stat, transprob, origprob, tree, reopt, lp, relaxation, sepastore, branchcand,
            eventqueue, eventfilter, cliquetable, (actdepth == 0), SCIP_EFFICIACYCHOICE_RELAX, cutoff, propagateagain,
            solvelpagain, solverelaxagain) );

      /* update lower bound with the pseudo objective value, and cut off node by bounding */
      SCIP_CALL( applyBounding(blkmem, set, stat, transprob, origprob, primal, tree, reopt, lp, branchcand, eventqueue,
         eventfilter, conflict, cliquetable, cutoff) );
   }
   assert(SCIPsepastoreGetNCuts(sepastore) == 0);

   return SCIP_OKAY;
}

/** check if a restart can be performed */
#ifndef NDEBUG
static
SCIP_Bool restartAllowed(
   SCIP_SET*             set,                /**< global SCIP settings */
   SCIP_STAT*            stat                /**< dynamic problem statistics */
   )
{
   assert(set != NULL);
   assert(stat != NULL);

   /**@todo implement restarts during exact solving mode by transferring rational data correctly */
   /**@todo enable certification for restarts */
   return set->nactivepricers == 0 && !set->reopt_enable
      && ( set->presol_maxrestarts == -1 || stat->nruns <= set->presol_maxrestarts )
      && !(set->exact_enable);
}
#else
#define restartAllowed(set,stat)             ((set)->nactivepricers == 0 && !set->reopt_enable \
                                                && ((set)->presol_maxrestarts == -1 || (stat)->nruns <= (set)->presol_maxrestarts)) \
                                                && (!set->exact_enable)
#endif

/** solves the focus node */
static
SCIP_RETCODE solveNode(
   BMS_BLKMEM*           blkmem,             /**< block memory buffers */
   SCIP_SET*             set,                /**< global SCIP settings */
   SCIP_MESSAGEHDLR*     messagehdlr,        /**< message handler */
   SCIP_STAT*            stat,               /**< dynamic problem statistics */
   SCIP_MEM*             mem,                /**< block memory pools */
   SCIP_PROB*            origprob,           /**< original problem */
   SCIP_PROB*            transprob,          /**< transformed problem after presolve */
   SCIP_PRIMAL*          primal,             /**< primal data */
   SCIP_TREE*            tree,               /**< branch and bound tree */
   SCIP_REOPT*           reopt,              /**< reoptimization data structure */
   SCIP_LP*              lp,                 /**< LP data */
   SCIP_RELAXATION*      relaxation,         /**< global relaxation data */
   SCIP_PRICESTORE*      pricestore,         /**< pricing storage */
   SCIP_SEPASTORE*       sepastore,          /**< separation storage */
   SCIP_BRANCHCAND*      branchcand,         /**< branching candidate storage */
   SCIP_CUTPOOL*         cutpool,            /**< global cut pool */
   SCIP_CUTPOOL*         delayedcutpool,     /**< global delayed cut pool */
   SCIP_CONFLICT*        conflict,           /**< conflict analysis data */
   SCIP_CONFLICTSTORE*   conflictstore,      /**< conflict store */
   SCIP_EVENTQUEUE*      eventqueue,         /**< event queue */
   SCIP_EVENTFILTER*     eventfilter,        /**< global event filter */
   SCIP_CLIQUETABLE*     cliquetable,        /**< clique table data structure */
   SCIP_Bool*            cutoff,             /**< pointer to store whether the node can be cut off */
   SCIP_Bool*            postpone,           /**< pointer to store whether the node should be postponed */
   SCIP_Bool*            unbounded,          /**< pointer to store whether the focus node is unbounded */
   SCIP_Bool*            infeasible,         /**< pointer to store whether the focus node's solution is infeasible */
   SCIP_Bool*            restart,            /**< should solving process be started again with presolving? */
   SCIP_Bool*            afternodeheur,      /**< pointer to store whether AFTERNODE heuristics were already called */
   SCIP_Bool*            stopped             /**< pointer to store whether solving was interrupted */
   )
{
   SCIP_NODE* focusnode;
   SCIP_Longint lastdomchgcount;
   SCIP_Longint afterlpproplps;
   SCIP_Real restartfac;
   SCIP_Longint lastlpcount;
   SCIP_HEURTIMING heurtiming;
   SCIP_Bool foundsol;
   SCIP_Bool focusnodehaslp;
   SCIP_Bool lpsolved;
   SCIP_Bool initiallpsolved;
   SCIP_Bool fullseparation;
   SCIP_Bool solverelaxagain;
   SCIP_Bool solvelpagain;
   SCIP_Bool propagateagain;
   SCIP_Bool fullpropagation;
   SCIP_Bool branched;
   SCIP_Bool forcedlpsolve;
   SCIP_Bool wasforcedlpsolve;
   SCIP_Bool pricingaborted;
   int actdepth;
   int nlperrors;
   int nloops;
   int nlpcands;

   assert(set != NULL);
   assert(stat != NULL);
   assert(origprob != NULL);
   assert(transprob != NULL);
   assert(tree != NULL);
   assert(primal != NULL);
   assert(SCIPsepastoreGetNCuts(sepastore) == 0);
   assert(SCIPconflictGetNConflicts(conflict) == 0);
   assert(cutoff != NULL);
   assert(postpone != NULL);
   assert(unbounded != NULL);
   assert(infeasible != NULL);
   assert(restart != NULL);
   assert(afternodeheur != NULL);

   *cutoff = FALSE;
   *postpone = FALSE;
   *unbounded = FALSE;
   *infeasible = FALSE;
   *restart = FALSE;
   *afternodeheur = FALSE;
   *stopped = FALSE;
   pricingaborted = FALSE;

   focusnode = SCIPtreeGetFocusNode(tree);
   assert(focusnode != NULL);
   assert(SCIPnodeGetType(focusnode) == SCIP_NODETYPE_FOCUSNODE);
   actdepth = SCIPnodeGetDepth(focusnode);

   /* invalidate relaxation solution */
   SCIPrelaxationSetSolValid(relaxation, FALSE, FALSE);

   /* clear the storage of external branching candidates */
   SCIPbranchcandClearExternCands(branchcand);

   SCIPsetDebugMsg(set, "Processing node %" SCIP_LONGINT_FORMAT " in depth %d, %d siblings\n",
      stat->nnodes, actdepth, tree->nsiblings);
   SCIPsetDebugMsg(set, "current pseudosolution: obj=%g\n", SCIPlpGetPseudoObjval(lp, set, transprob));
   /*debug(SCIPprobPrintPseudoSol(transprob, set));*/

   /* check, if we want to solve the LP at the selected node:
    * - solve the LP, if the lp solve depth and frequency demand solving
    * - solve the root LP, if the LP solve frequency is set to 0
    * - solve the root LP, if there are continuous variables present
    * - don't solve the node if its cut off by the pseudo objective value anyway
    */
   focusnodehaslp = (set->lp_solvedepth == -1 || actdepth <= set->lp_solvedepth);
   focusnodehaslp = focusnodehaslp && (set->lp_solvefreq >= 1 && actdepth % set->lp_solvefreq == 0);
   focusnodehaslp = focusnodehaslp || (actdepth == 0 && set->lp_solvefreq == 0);
   focusnodehaslp = focusnodehaslp && SCIPsetIsLT(set, SCIPlpGetPseudoObjval(lp, set, transprob), primal->cutoffbound);
   focusnodehaslp = set->reopt_enable ? focusnodehaslp && SCIPreoptGetSolveLP(reopt, set, focusnode) : focusnodehaslp;
   SCIPtreeSetFocusNodeLP(tree, focusnodehaslp);

   /* external node solving loop:
    *  - propagate domains
    *  - solve SCIP_LP
    *  - enforce constraints
    * if a constraint handler adds constraints to enforce its own constraints, both, propagation and LP solving
    * is applied again (if applicable on current node); however, if the new constraints don't have the enforce flag set,
    * it is possible, that the current infeasible solution is not cut off; in this case, we have to declare the solution
    * infeasible and perform a branching
    */
   lastdomchgcount = stat->domchgcount;
   lastlpcount = stat->lpcount;
   initiallpsolved = FALSE;
   fullseparation = TRUE;
   heurtiming = SCIP_HEURTIMING_BEFORENODE;
   nlperrors = 0;
   stat->npricerounds = 0;
   stat->nseparounds = 0;
   solverelaxagain = TRUE;
   solvelpagain = TRUE;
   propagateagain = TRUE;
   fullpropagation = TRUE;
   forcedlpsolve = FALSE;
   nloops = 0;

   while( !(*cutoff) && !(*postpone) && (solverelaxagain || solvelpagain || propagateagain) && nlperrors < MAXNLPERRORS && !(*restart) )
   {
      SCIP_Bool lperror;
      SCIP_Bool solverelax;
      SCIP_Bool solvelp;
      SCIP_Bool propagate;
      SCIP_Bool forcedenforcement;
      SCIP_Bool relaxcalled;

      assert(SCIPsepastoreGetNCuts(sepastore) == 0);

      *unbounded = FALSE;
      *infeasible = FALSE;
      foundsol = FALSE;

      nloops++;
      lperror = FALSE;
      lpsolved = FALSE;
      relaxcalled = FALSE;
      forcedenforcement = FALSE;
      afterlpproplps = -1L;

      while( !lperror && !(*cutoff) && (propagateagain || solvelpagain || solverelaxagain
            || (afterlpproplps < stat->nnodelps && lpsolved) || relaxcalled) )
      {
         solverelax = solverelaxagain;
         solverelaxagain = FALSE;
         solvelp = solvelpagain;
         solvelpagain = FALSE;
         propagate = propagateagain;
         propagateagain = FALSE;

         /* update lower bound with the pseudo objective value, and cut off node by bounding */
         SCIP_CALL( applyBounding(blkmem, set, stat, transprob, origprob, primal, tree, reopt, lp, branchcand, eventqueue,
               eventfilter, conflict, cliquetable, cutoff) );

         if( set->exact_enable && *cutoff && !SCIPsetIsInfinity(set, -SCIPlpGetPseudoObjval(lp, set, transprob)) )
         {
            SCIP_CALL( SCIPcertificatePrintDualboundPseudo(stat->certificate, lp->lpexact, focusnode, set,
                        transprob, FALSE, -1, -1L, SCIPsetInfinity(set)) );
         }

         /* propagate domains before lp solving and solve relaxation and lp */
         SCIPsetDebugMsg(set, " -> node solving loop: call propagators that are applicable before%s LP is solved\n",
            lpsolved ? " and after" : "");
         SCIP_CALL( propAndSolve(blkmem, set, messagehdlr, stat, mem, origprob, transprob, primal, tree, reopt, lp,
               relaxation, pricestore, sepastore, branchcand, cutpool, delayedcutpool, conflict, conflictstore, eventqueue,
               eventfilter, cliquetable, focusnode, actdepth, propagate, solvelp, solverelax, forcedlpsolve, initiallpsolved,
               fullseparation, &afterlpproplps, &heurtiming, &nlperrors, &fullpropagation, &propagateagain, &lpsolved, &relaxcalled,
               &solvelpagain, &solverelaxagain, cutoff, postpone, unbounded, stopped, &lperror, &pricingaborted, &forcedenforcement) );
         initiallpsolved |= lpsolved;

         /* time or solution limit was hit and we already created a dummy child node to terminate fast */
         if( *stopped )
         {
            /* reset LP feastol to normal value, in case someone tightened it during node solving */
            SCIPlpResetFeastol(lp, set);
            return SCIP_OKAY;
         }
      }
      fullseparation = FALSE;

      /* update the cutoff, propagateagain, and solverelaxagain status of current solving loop */
      updateLoopStatus(set, stat, tree, actdepth, cutoff, &propagateagain, &solverelaxagain);

      /* call primal heuristics that should be applied after the LP relaxation of the node was solved;
       * if this is the first loop of the root node, call also AFTERNODE heuristics already here, since they might help
       * to improve the primal bound, thereby producing additional reduced cost strengthenings and strong branching
       * bound fixings which also might lead to a restart
       */
      if( !(*postpone) && (!(*cutoff) || SCIPtreeGetNNodes(tree) > 0) )
      {
         if( actdepth == 0 && !(*afternodeheur) )
         {
            SCIP_CALL( SCIPprimalHeuristics(set, stat, transprob, primal, tree, lp, NULL,
                  SCIP_HEURTIMING_AFTERLPLOOP | SCIP_HEURTIMING_AFTERNODE, *cutoff, &foundsol, unbounded) );
            *afternodeheur = TRUE; /* the AFTERNODE heuristics should not be called again after the node */
         }
         else if( lpsolved || SCIPrelaxationIsSolValid(relaxation) )
         {
            SCIP_CALL( SCIPprimalHeuristics(set, stat, transprob, primal, tree, lp, NULL, SCIP_HEURTIMING_AFTERLPLOOP,
                  *cutoff, &foundsol, unbounded) );
         }
         assert(BMSgetNUsedBufferMemory(mem->buffer) == 0);

         /* heuristics might have found a solution or set the cutoff bound such that the current node is cut off */
         SCIP_CALL( applyBounding(blkmem, set, stat, transprob, origprob, primal, tree, reopt, lp, branchcand, eventqueue,
            eventfilter, conflict, cliquetable, cutoff) );
      }

      /* check if heuristics leave us with an invalid LP */
      if( lp->resolvelperror )
      {
         if( forcedlpsolve )
         {
            SCIPerrorMessage("(node %" SCIP_LONGINT_FORMAT ") unresolved numerical troubles in LP %" SCIP_LONGINT_FORMAT " cannot be dealt with\n",
               stat->nnodes, stat->nlps);
            return SCIP_LPERROR;
         }
         SCIPtreeSetFocusNodeLP(tree, FALSE);
         lp->resolvelperror = FALSE;
         nlperrors++;
         SCIPmessagePrintVerbInfo(messagehdlr, set->disp_verblevel, SCIP_VERBLEVEL_FULL,
            "(node %" SCIP_LONGINT_FORMAT ") unresolved numerical troubles in LP %" SCIP_LONGINT_FORMAT " -- using pseudo solution instead (loop %d)\n",
            stat->nnodes, stat->nlps, nlperrors);
      }

      if( pricingaborted && !(*cutoff) && SCIPlpGetSolstat(lp) != SCIP_LPSOLSTAT_OPTIMAL )
      {
         SCIPtreeSetFocusNodeLP(tree, FALSE);

         /* if we just ran into the time limit this is not really a numerical trouble;
          * however, if this is not the case, we print messages about numerical troubles in the current LP
          */
         if( !SCIPsolveIsStopped(set, stat, FALSE) )
         {
            if( forcedlpsolve )
            {
               SCIPerrorMessage("(node %" SCIP_LONGINT_FORMAT ") unresolved numerical troubles in LP %" SCIP_LONGINT_FORMAT " cannot be dealt with\n",
                  stat->nnodes, stat->nlps);
               return SCIP_LPERROR;
            }
            nlperrors++;
            SCIPmessagePrintVerbInfo(messagehdlr, set->disp_verblevel, SCIP_VERBLEVEL_FULL,
               "(node %" SCIP_LONGINT_FORMAT ") unresolved numerical troubles in LP %" SCIP_LONGINT_FORMAT " -- using pseudo solution instead (loop %d)\n",
               stat->nnodes, stat->nlps, nlperrors);
         }
      }

      /* if an improved solution was found, propagate and solve the relaxations again */
      if( foundsol && !(*cutoff) )
      {
         propagateagain = TRUE;
         solvelpagain = TRUE;
         solverelaxagain = TRUE;
         markRelaxsUnsolved(set, relaxation);
      }

      /* check for immediate restart */
      *restart = *restart || (actdepth == 0 && restartAllowed(set, stat) && (stat->userrestart
	    || (stat->nrootintfixingsrun > set->presol_immrestartfac * (transprob->nvars - transprob->ncontvars)
	       && (stat->nruns == 1 || transprob->nvars <= (1.0-set->presol_restartminred) * stat->prevrunnvars))) );

      /* enforce constraints */
      branched = FALSE;
      if( !(*postpone) && !(*restart) && !(*cutoff) && !solverelaxagain && !solvelpagain && !propagateagain )
      {
         /* if the solution changed since the last enforcement, we have to completely reenforce it; otherwise, we
          * only have to enforce the additional constraints added in the last enforcement, but keep the infeasible
          * flag TRUE in order to not declare the infeasible solution feasible due to disregarding the already
          * enforced constraints
          */
         if( lastdomchgcount != stat->domchgcount || lastlpcount != stat->lpcount )
         {
            lastdomchgcount = stat->domchgcount;
            lastlpcount = stat->lpcount;
            *infeasible = FALSE;
         }

         /* call constraint enforcement */
         SCIP_CALL( enforceConstraints(blkmem, set, messagehdlr, stat, transprob, primal, tree, lp, relaxation, sepastore,
               branchcand, &branched, cutoff, infeasible, &propagateagain, &solvelpagain, &solverelaxagain,
               forcedenforcement) );
         assert(branched == (tree->nchildren > 0));
         assert(!branched || (!(*cutoff) && *infeasible && !propagateagain && !solvelpagain));
         assert(!(*cutoff) || (!branched && *infeasible && !propagateagain && !solvelpagain));
         assert(*infeasible || (!branched && !(*cutoff) && !propagateagain && !solvelpagain));
         assert(!propagateagain || (!branched && !(*cutoff) && *infeasible));
         assert(!solvelpagain || (!branched && !(*cutoff) && *infeasible));

         assert(BMSgetNUsedBufferMemory(mem->buffer) == 0);

         /* apply found cuts */
         SCIP_CALL( applyCuts(blkmem, set, stat, transprob, origprob, tree, reopt, lp, relaxation, sepastore, branchcand,
               eventqueue, eventfilter, cliquetable, (actdepth == 0), SCIP_EFFICIACYCHOICE_LP, cutoff, &propagateagain,
               &solvelpagain, &solverelaxagain) );

         /* update lower bound with the pseudo objective value, and cut off node by bounding */
         SCIP_CALL( applyBounding(blkmem, set, stat, transprob, origprob, primal, tree, reopt, lp, branchcand, eventqueue,
            eventfilter, conflict, cliquetable, cutoff) );

         /* update the cutoff, propagateagain, and solverelaxagain status of current solving loop */
         updateLoopStatus(set, stat, tree, actdepth, cutoff, &propagateagain, &solverelaxagain);
      }
      assert(SCIPsepastoreGetNCuts(sepastore) == 0);

      /* The enforcement detected no infeasibility, so, no branching was performed,
       * but the pricing was aborted and the current feasible solution does not have to be the
       * best solution in the current subtree --> we have to do a pseudo branching,
       * so we set infeasible TRUE and add the current solution to the solution pool
       */
      if( pricingaborted && !(*infeasible) && !(*cutoff) && !(*postpone) && !(*restart) )
      {
         SCIP_Longint oldnbestsolsfound = primal->nbestsolsfound;
         SCIP_SOL* sol;
         SCIP_Bool stored;

         /* in case the relaxation was enforced add this solution, otherwise decide between LP and pseudosol */
         if( SCIPrelaxationIsSolValid(relaxation) && SCIPrelaxationIsLpIncludedForSol(relaxation) && (!SCIPtreeHasFocusNodeLP(tree)
               || SCIPsetIsGT(set, SCIPrelaxationGetSolObj(relaxation), SCIPlpGetObjval(lp, set, transprob))) )
         {
            SCIP_SOL* relaxsol;

            SCIP_CALL( SCIPsolCreateRelaxSol(&relaxsol, blkmem, set, stat, primal, tree, relaxation, NULL) );

            SCIP_CALL( SCIPprimalTrySol(primal, blkmem, set, messagehdlr, stat, origprob, transprob, tree, reopt, lp,
                  eventqueue, eventfilter, relaxsol, FALSE, FALSE, TRUE, TRUE, TRUE,
                  &stored) );

            SCIP_CALL( SCIPsolFree(&relaxsol, blkmem, primal) );

            if( stored )
            {
               stat->nrelaxsolsfound++;

               if( primal->nbestsolsfound != oldnbestsolsfound )
               {
                  stat->nrelaxbestsolsfound++;
                  SCIPstoreSolutionGap(set->scip);
               }
            }
         }
         else
         {
            SCIP_CALL( SCIPsolCreateCurrentSol(&sol, blkmem, set, stat, transprob, primal, tree, lp, NULL) );
            SCIP_CALL( SCIPprimalTrySolFree(primal, blkmem, set, messagehdlr, stat, origprob, transprob, tree, reopt, lp,
                  eventqueue, eventfilter, &sol, FALSE, FALSE, TRUE, TRUE, TRUE, &stored) );

            if( stored )
            {
               stat->nlpsolsfound++;

               if( primal->nbestsolsfound != oldnbestsolsfound )
               {
                  stat->nlpbestsolsfound++;
                  SCIPstoreSolutionGap(set->scip);
               }
            }
         }

         *infeasible = TRUE;
      }

      /* if the node is infeasible, but no constraint handler could resolve the infeasibility
       * -> branch on LP, external candidates, or the pseudo solution
       * -> e.g. select non-fixed binary or integer variable x with value x', create three
       *    sons: x <= x'-1, x = x', and x >= x'+1.
       *    In the left and right branch, the current solution is cut off. In the middle
       *    branch, the constraints can hopefully reduce domains of other variables to cut
       *    off the current solution.
       * In LP branching, we cannot allow adding constraints, because this does not necessary change the LP and can
       * therefore lead to an infinite loop.
       */
      wasforcedlpsolve = forcedlpsolve;
      forcedlpsolve = FALSE;
      if( (*infeasible) && !(*cutoff) && !(*postpone) && !(*restart)
         && (!(*unbounded) || SCIPbranchcandGetNExternCands(branchcand) > 0 || SCIPbranchcandGetNPseudoCands(branchcand) > 0)
         && !solverelaxagain && !solvelpagain && !propagateagain && !branched )
      {
         SCIP_RESULT result = SCIP_DIDNOTRUN;

         if( SCIPtreeHasFocusNodeLP(tree) )
         {
            SCIP_CALL( SCIPbranchcandGetLPCands(branchcand, set, stat, lp, NULL, NULL, NULL, &nlpcands, NULL, NULL) );
         }
         else
            nlpcands = 0;

         if ( nlpcands > 0 || SCIPbranchcandGetNExternCands(branchcand) > 0 )
         {
            /* If there are LP candidates and their maximal priority is at least the maximal priority of the external
             * candidates, then branch on the LP candidates. Note that due to implicit integer variables,
             * SCIPbranchcandGetLPMaxPrio(branchcand) might be finite and SCIPbranchcandGetNPrioLPCands(branchcand) > 0,
             * but nlpcands == 0. */
            if ( SCIPbranchcandGetLPMaxPrio(branchcand) >= SCIPbranchcandGetExternMaxPrio(branchcand) && nlpcands > 0 )
            {
               assert( SCIPbranchcandGetNPrioLPCands(branchcand) > 0 );
               assert( nlpcands > 0 );

               /* branch on LP solution */
               SCIPsetDebugMsg(set, "infeasibility in depth %d was not resolved: branch on LP solution with %d fractionals\n",
                  SCIPnodeGetDepth(focusnode), nlpcands);
               SCIP_CALL( SCIPbranchExecLP(blkmem, set, stat, transprob, origprob, tree, reopt, lp, sepastore, branchcand,
                     eventqueue, eventfilter, primal->cutoffbound, FALSE, &result) );
               assert(BMSgetNUsedBufferMemory(mem->buffer) == 0);
               assert(result != SCIP_DIDNOTRUN && result != SCIP_DIDNOTFIND);
            }
            else
            {
               assert( SCIPbranchcandGetNPrioExternCands(branchcand) > 0 );
               assert( SCIPbranchcandGetNExternCands(branchcand) > 0 );

               /* branch on external candidates */
               SCIPsetDebugMsg(set, "infeasibility in depth %d was not resolved: branch on %d external branching candidates.\n",
                  SCIPnodeGetDepth(focusnode), SCIPbranchcandGetNExternCands(branchcand));
               SCIP_CALL( SCIPbranchExecExtern(blkmem, set, stat, transprob, origprob, tree, reopt, lp, sepastore, branchcand,
                     eventqueue, eventfilter, primal->cutoffbound, TRUE, &result) );
               assert(BMSgetNUsedBufferMemory(mem->buffer) == 0);
            }
         }

         if( result == SCIP_DIDNOTRUN || result == SCIP_DIDNOTFIND )
         {
            /* branch on pseudo solution */
            SCIPsetDebugMsg(set, "infeasibility in depth %d was not resolved: branch on pseudo solution with %d unfixed integers\n",
               SCIPnodeGetDepth(focusnode), SCIPbranchcandGetNPseudoCands(branchcand));
            SCIP_CALL( SCIPbranchExecPseudo(blkmem, set, stat, transprob, origprob, tree, reopt, lp, branchcand, eventqueue,
                  eventfilter, primal->cutoffbound, TRUE, &result) );
            assert(BMSgetNUsedBufferMemory(mem->buffer) == 0);
         }

         /* SCIP cannot guarantee convergence if it is necessary to branch on unbounded variables */
         if( result == SCIP_BRANCHED )
         {
            SCIP_VAR* var = stat->lastbranchvar;

            if( var != NULL && !stat->branchedunbdvar && !SCIPvarIsIntegral(var)
               && ( SCIPsetIsInfinity(set, -SCIPvarGetLbLocal(var)) || SCIPsetIsInfinity(set, SCIPvarGetUbLocal(var)) ) )
            {
               SCIPmessagePrintVerbInfo(messagehdlr, set->disp_verblevel, SCIP_VERBLEVEL_NORMAL,
                  "Starting spatial branch-and-bound on unbounded variable <%s> ([%g,%g]) - cannot guarantee finite termination.\n",
                  SCIPvarGetName(var), SCIPvarGetLbLocal(var), SCIPvarGetUbLocal(var));
                  stat->branchedunbdvar = TRUE;
            }
         }

         switch( result )
         {
         case SCIP_CUTOFF:
            assert(tree->nchildren == 0);
            *cutoff = TRUE;
            SCIPsetDebugMsg(set, " -> branching rule detected cutoff\n");
            break;
         case SCIP_CONSADDED:
            assert(tree->nchildren == 0);
            if( nlpcands > 0 )
            {
               SCIPerrorMessage("LP branching rule added constraint, which was not allowed this time\n");
               return SCIP_INVALIDRESULT;
            }
            propagateagain = TRUE;
            solvelpagain = TRUE;
            solverelaxagain = TRUE;
            markRelaxsUnsolved(set, relaxation);
            break;
         case SCIP_REDUCEDDOM:
            assert(tree->nchildren == 0);
            propagateagain = TRUE;
            solvelpagain = TRUE;
            solverelaxagain = TRUE;
            markRelaxsUnsolved(set, relaxation);
            break;
         case SCIP_SEPARATED:
            assert(tree->nchildren == 0);
            assert(SCIPsepastoreGetNCuts(sepastore) > 0);
            solvelpagain = TRUE;
            solverelaxagain = TRUE;
            markRelaxsUnsolved(set, relaxation);
            break;
         case SCIP_BRANCHED:
            assert(tree->nchildren >= 1);
            assert(SCIPsepastoreGetNCuts(sepastore) == 0);
            branched = TRUE;

            /* increase the number of internal nodes */
            stat->ninternalnodes++;
            stat->ntotalinternalnodes++;
            break;
         case SCIP_DIDNOTFIND: /*lint -fallthrough*/
         case SCIP_DIDNOTRUN:
            /* all integer variables in the infeasible solution are fixed,
             * - if no continuous variables exist and all variables are known, the infeasible pseudo solution is completely
             *   fixed, and the node can be cut off
             * - if at least one continuous variable exists or we do not know all variables due to external pricers, we
             *   cannot resolve the infeasibility by branching -> solve LP (and maybe price in additional variables)
             */
            assert(tree->nchildren == 0);
            assert(SCIPsepastoreGetNCuts(sepastore) == 0);
            assert(SCIPbranchcandGetNPseudoCands(branchcand) == 0);

            if( transprob->ncontvars == 0 && set->nactivepricers == 0 )
            {
               *cutoff = TRUE;
               SCIPsetDebugMsg(set, " -> cutoff because all variables are fixed in current node\n");
            }
            else
            {
               /* feasible LP solutions with all integers fixed must be feasible
                * if also no external branching candidates were available
                */
               assert(!SCIPtreeHasFocusNodeLP(tree) || pricingaborted);

               if( SCIPlpGetSolstat(lp) == SCIP_LPSOLSTAT_TIMELIMIT || SCIPlpGetSolstat(lp) == SCIP_LPSOLSTAT_ITERLIMIT || SCIPsolveIsStopped(set, stat, FALSE) )
               {
                  SCIP_NODE* node;

                  /* as we hit the time or iteration limit or another interrupt (e.g., gap limit), we do not want to solve the LP again.
                   * in order to terminate correctly, we create a "branching" with only one child node
                   * that is a copy of the focusnode
                   */
                  SCIP_CALL( SCIPnodeCreateChild(&node, blkmem, set, stat, tree, 1.0, focusnode->estimate) );
                  assert(tree->nchildren >= 1);
                  assert(SCIPsepastoreGetNCuts(sepastore) == 0);
                  branched = TRUE;
               }
               else
               {
                  SCIP_VERBLEVEL verblevel;

                  if( pricingaborted )
                  {
                     SCIPerrorMessage("pricing was aborted, but no branching could be created!\n");
                     return SCIP_INVALIDRESULT;
                  }

                  if( wasforcedlpsolve )
                  {
                     assert(SCIPtreeHasFocusNodeLP(tree));
                     SCIPerrorMessage("LP was solved, all integers fixed, some constraint still infeasible, but no branching could be created!\n");
                     return SCIP_INVALIDRESULT;
                  }

                  verblevel = SCIP_VERBLEVEL_FULL;

                  if( !tree->forcinglpmessage && set->disp_verblevel == SCIP_VERBLEVEL_HIGH )
                  {
                     verblevel = SCIP_VERBLEVEL_HIGH;

                     /* remember that the forcing LP solving message was posted and do only post it again if the
                      * verblevel is SCIP_VERBLEVEL_FULL
                      */
                     tree->forcinglpmessage = TRUE;
                  }

                  SCIPmessagePrintVerbInfo(messagehdlr, set->disp_verblevel, verblevel,
                     "(node %" SCIP_LONGINT_FORMAT ") forcing the solution of an LP (last LP %" SCIP_LONGINT_FORMAT ")...\n", stat->nnodes, stat->nlps);

                  /* solve the LP in the next loop */
                  SCIPtreeSetFocusNodeLP(tree, TRUE);
                  solvelpagain = TRUE;
                  forcedlpsolve = TRUE; /* this LP must be solved without error - otherwise we have to abort */
                  SCIPlpExactForceExactSolve(lp->lpexact, set);
               }
            }
            break;
         default:
            SCIPerrorMessage("invalid result code <%d> from SCIPbranchLP(), SCIPbranchExt() or SCIPbranchPseudo()\n", result);
            return SCIP_INVALIDRESULT;
         }  /*lint !e788*/
         assert(*cutoff || solvelpagain || propagateagain || branched); /* something must have been done */
         assert(!(*cutoff) || (!solvelpagain && !propagateagain && !branched));
         assert(!solvelpagain || (!(*cutoff) && !branched));
         assert(!propagateagain || (!(*cutoff) && !branched));
         assert(!branched || (!solvelpagain && !propagateagain));
         assert(branched == (tree->nchildren > 0));

         /* apply found cuts */
         SCIP_CALL( applyCuts(blkmem, set, stat, transprob, origprob, tree, reopt, lp, relaxation, sepastore, branchcand,
               eventqueue, eventfilter, cliquetable, (actdepth == 0), SCIP_EFFICIACYCHOICE_LP, cutoff, &propagateagain,
               &solvelpagain, &solverelaxagain) );

         /* update lower bound with the pseudo objective value, and cut off node by bounding */
         SCIP_CALL( applyBounding(blkmem, set, stat, transprob, origprob, primal, tree, reopt, lp, branchcand, eventqueue,
               eventfilter, conflict, cliquetable, cutoff) );

         /* update the cutoff, propagateagain, and solverelaxagain status of current solving loop */
         updateLoopStatus(set, stat, tree, actdepth, cutoff, &propagateagain, &solverelaxagain);
      }

      /* check for immediate restart */
      *restart = *restart || (actdepth == 0 && restartAllowed(set, stat) && (stat->userrestart
	    || (stat->nrootintfixingsrun > set->presol_immrestartfac * (transprob->nvars - transprob->ncontvars)
	       && (stat->nruns == 1 || transprob->nvars <= (1.0-set->presol_restartminred) * stat->prevrunnvars))) );

      SCIPsetDebugMsg(set, "node solving iteration %d finished: cutoff=%u, postpone=%u, propagateagain=%u, solverelaxagain=%u, solvelpagain=%u, nlperrors=%d, restart=%u\n",
         nloops, *cutoff, *postpone, propagateagain, solverelaxagain, solvelpagain, nlperrors, *restart);
   }
   assert(SCIPsepastoreGetNCuts(sepastore) == 0);
   assert(*cutoff || SCIPconflictGetNConflicts(conflict) == 0);

   /* flush the conflict set storage */
   SCIP_CALL( SCIPconflictFlushConss(conflict, blkmem, set, stat, transprob, origprob, tree, reopt, lp, branchcand, eventqueue, eventfilter, cliquetable) );

   /* check for too many LP errors */
   if( nlperrors >= MAXNLPERRORS )
   {
      SCIPerrorMessage("(node %" SCIP_LONGINT_FORMAT ") unresolved numerical troubles in LP %" SCIP_LONGINT_FORMAT " -- aborting\n", stat->nnodes, stat->nlps);
      return SCIP_LPERROR;
   }

   /* check for final restart */
   restartfac = set->presol_subrestartfac;
   if( actdepth == 0 )
      restartfac = MIN(restartfac, set->presol_restartfac);
   *restart = *restart || (restartAllowed(set, stat) && (stat->userrestart
	 || (stat->nrootintfixingsrun > restartfac * (transprob->nvars - transprob->ncontvars)
	    && (stat->nruns == 1 || transprob->nvars <= (1.0-set->presol_restartminred) * stat->prevrunnvars))) );

   /* remember the last root LP solution */
   if( actdepth == 0 && !(*cutoff) && !(*unbounded) && !(*postpone) )
   {
      /* the root pseudo objective value and pseudo objective value should be equal in the root node */
      assert(SCIPsetIsRelEQ(set, SCIPlpGetGlobalPseudoObjval(lp, set, transprob), SCIPlpGetPseudoObjval(lp, set, transprob)));

      SCIPprobStoreRootSol(transprob, set, stat, lp, SCIPtreeHasFocusNodeLP(tree));
   }

   /* check for cutoff */
   if( *cutoff )
   {
      SCIP_CALL( SCIPnodeCutoff(focusnode, set, stat, eventfilter, tree, transprob, origprob, reopt, lp, blkmem) );

      if( !(lp->solved && lp->flushed) )
      {
         SCIP_CALL( SCIPcertificatePrintInheritedBound(set, stat->certificate, focusnode) );
      }
      else if( SCIPlpGetSolstat(lp) == SCIP_LPSOLSTAT_INFEASIBLE && focusnodehaslp )
      {
         SCIP_CALL( SCIPcertificatePrintDualboundExactLP(stat->certificate, lp->lpexact, set, SCIPtreeGetFocusNode(tree), transprob, TRUE) );
      }
      else if( focusnodehaslp )
      {
         SCIP_CALL( SCIPcertificatePrintDualboundExactLP(stat->certificate, lp->lpexact, set, SCIPtreeGetFocusNode(tree), transprob, FALSE) );
      }

      /* the LP might have been unbounded but not enforced, because the node is cut off anyway */
      *unbounded = FALSE;
      *infeasible = TRUE;
   }
   /* update the regression statistic nlpbranchcands and LP objective value  */
   else if( !(*unbounded) && SCIPlpGetSolstat(lp) == SCIP_LPSOLSTAT_OPTIMAL && lp->looseobjvalinf == 0 )
   {
      SCIP_Real lpobjval;

      /* get number of LP candidate variables */
      SCIP_CALL( SCIPbranchcandGetLPCands(branchcand, set, stat, lp, NULL, NULL, NULL, &nlpcands, NULL, NULL) );

      /* get LP objective value */
      lpobjval = SCIPlpGetObjval(lp, set, transprob);
      assert(lpobjval != SCIP_INVALID); /*lint !e777*/

      /* add the observation to the regression */
      SCIPregressionAddObservation(stat->regressioncandsobjval, (SCIP_Real)nlpcands, lpobjval);
   }

   /* reset LP feastol to normal value, in case someone tightened it during node solving */
   SCIPlpResetFeastol(lp, set);

   return SCIP_OKAY;
}

/** if feasible, adds current solution to the solution storage */
static
SCIP_RETCODE addCurrentSolution(
   BMS_BLKMEM*           blkmem,             /**< block memory buffers */
   SCIP_SET*             set,                /**< global SCIP settings */
   SCIP_MESSAGEHDLR*     messagehdlr,        /**< message handler */
   SCIP_STAT*            stat,               /**< dynamic problem statistics */
   SCIP_PROB*            origprob,           /**< original problem */
   SCIP_PROB*            transprob,          /**< transformed problem after presolve */
   SCIP_PRIMAL*          primal,             /**< primal data */
   SCIP_RELAXATION*      relaxation,         /**< global relaxation data */
   SCIP_TREE*            tree,               /**< branch and bound tree */
   SCIP_REOPT*           reopt,              /**< reoptimization data structure */
   SCIP_LP*              lp,                 /**< LP data */
   SCIP_EVENTQUEUE*      eventqueue,         /**< event queue */
   SCIP_EVENTFILTER*     eventfilter,        /**< global event filter */
   SCIP_Bool             checksol            /**< should the solution be checked? */
   )
{
   SCIP_Longint oldnbestsolsfound = primal->nbestsolsfound;
   SCIP_SOL* sol;
   SCIP_Bool foundsol;

   /* found a feasible solution */
   if( SCIPrelaxationIsSolValid(relaxation) && SCIPrelaxationIsLpIncludedForSol(relaxation) && (!SCIPtreeHasFocusNodeLP(tree)
         || SCIPsetIsGT(set, SCIPrelaxationGetSolObj(relaxation), SCIPlpGetObjval(lp, set, transprob))) )
   {
      /* start clock for relaxation solutions */
      SCIPclockStart(stat->relaxsoltime, set);

      SCIP_CALL( SCIPsolCreateRelaxSol(&sol, blkmem, set, stat, primal, tree, relaxation, NULL) );

      SCIPsetDebugMsg(set, "found relaxation solution with objective %f\n", SCIPsolGetObj(sol, set, transprob, origprob));

      if( checksol || set->exact_enable )
      {
         /* if we want to solve exactly, we have to check the solution exactly again */
         SCIP_CALL( SCIPprimalTrySolFree(primal, blkmem, set, messagehdlr, stat, origprob, transprob, tree, reopt, lp,
               eventqueue, eventfilter, &sol, FALSE, FALSE, TRUE, TRUE, TRUE, &foundsol) );
      }
      else
      {
         SCIP_CALL( SCIPprimalAddSolFree(primal, blkmem, set, messagehdlr, stat, origprob, transprob, tree, reopt, lp,
               eventqueue, eventfilter, &sol, &foundsol) );
      }

      if( foundsol )
      {
         stat->nrelaxsolsfound++;

         if( primal->nbestsolsfound != oldnbestsolsfound )
         {
            stat->nrelaxbestsolsfound++;
            SCIPstoreSolutionGap(set->scip);
         }
      }

      /* stop clock for relaxation solutions */
      SCIPclockStop(stat->relaxsoltime, set);
   }
   else if( SCIPtreeHasFocusNodeLP(tree) )
   {
      assert(lp->primalfeasible);

      /* start clock for LP solutions */
      SCIPclockStart(stat->lpsoltime, set);

      /* add solution to storage */
      if( set->exact_enable && lp->lpexact->solved )
      {
         SCIP_CALL( SCIPsolCreateLPSolExact(&sol, blkmem, set, stat, set->scip->primal, tree, lp->lpexact, NULL) );

         SCIP_CALL( SCIPprimalTrySolFreeExact(primal, blkmem, set, messagehdlr, stat, origprob, transprob, tree, reopt, lp->lpexact,
               eventqueue, eventfilter, &sol, FALSE, FALSE, TRUE, TRUE, TRUE, &foundsol) );
      }
      else
      {
         SCIP_CALL( SCIPsolCreateLPSol(&sol, blkmem, set, stat, transprob, primal, tree, lp, NULL) );
         SCIPsetDebugMsg(set, "found lp solution with objective %f\n", SCIPsolGetObj(sol, set, transprob, origprob));

         if( checksol || set->exact_enable )
         {
            /* if we want to solve exactly, we have to check the solution exactly again */
            SCIP_CALL( SCIPprimalTrySolFree(primal, blkmem, set, messagehdlr, stat, origprob, transprob, tree, reopt, lp,
                  eventqueue, eventfilter, &sol, FALSE, FALSE, TRUE, TRUE, TRUE, &foundsol) );
         }
         else
         {
            SCIP_CALL( SCIPprimalAddSolFree(primal, blkmem, set, messagehdlr, stat, origprob, transprob, tree, reopt, lp,
                  eventqueue, eventfilter, &sol, &foundsol) );
         }
      }

      if( foundsol )
      {
         stat->nlpsolsfound++;

         if( primal->nbestsolsfound != oldnbestsolsfound )
         {
            stat->nlpbestsolsfound++;
            SCIPstoreSolutionGap(set->scip);
         }
      }

      /* stop clock for LP solutions */
      SCIPclockStop(stat->lpsoltime, set);
   }
   else
   {
      /* start clock for pseudo solutions */
      SCIPclockStart(stat->pseudosoltime, set);

      /* add solution to storage */
      SCIP_CALL( SCIPsolCreatePseudoSol(&sol, blkmem, set, stat, transprob, primal, tree, lp, NULL) );

      SCIPsetDebugMsg(set, "found pseudo solution with objective %f\n", SCIPsolGetObj(sol, set, transprob, origprob));

      if( checksol || set->exact_enable )
      {
         /* if we want to solve exactly, we have to check the solution exactly again */
         SCIP_CALL( SCIPprimalTrySolFree(primal, blkmem, set, messagehdlr, stat, origprob, transprob, tree, reopt, lp,
               eventqueue, eventfilter, &sol, FALSE, FALSE, TRUE, TRUE, TRUE, &foundsol) );
      }
      else
      {
         SCIP_CALL( SCIPprimalAddSolFree(primal, blkmem, set, messagehdlr, stat, origprob, transprob, tree, reopt, lp,
               eventqueue, eventfilter, &sol, &foundsol) );
      }

      /* stop clock for pseudo solutions */
      SCIPclockStop(stat->pseudosoltime, set);

      if( foundsol )
      {
         stat->npssolsfound++;

         if( primal->nbestsolsfound != oldnbestsolsfound )
         {
            stat->npsbestsolsfound++;
            SCIPstoreSolutionGap(set->scip);
         }
      }
   }

   return SCIP_OKAY;
}

/** main solving loop */
SCIP_RETCODE SCIPsolveCIP(
   BMS_BLKMEM*           blkmem,             /**< block memory buffers */
   SCIP_SET*             set,                /**< global SCIP settings */
   SCIP_MESSAGEHDLR*     messagehdlr,        /**< message handler */
   SCIP_STAT*            stat,               /**< dynamic problem statistics */
   SCIP_MEM*             mem,                /**< block memory pools */
   SCIP_PROB*            origprob,           /**< original problem */
   SCIP_PROB*            transprob,          /**< transformed problem after presolve */
   SCIP_PRIMAL*          primal,             /**< primal data */
   SCIP_TREE*            tree,               /**< branch and bound tree */
   SCIP_REOPT*           reopt,              /**< reoptimization data structure */
   SCIP_LP*              lp,                 /**< LP data */
   SCIP_RELAXATION*      relaxation,         /**< global relaxation data */
   SCIP_PRICESTORE*      pricestore,         /**< pricing storage */
   SCIP_SEPASTORE*       sepastore,          /**< separation storage */
   SCIP_CUTPOOL*         cutpool,            /**< global cut pool */
   SCIP_CUTPOOL*         delayedcutpool,     /**< global delayed cut pool */
   SCIP_BRANCHCAND*      branchcand,         /**< branching candidate storage */
   SCIP_CONFLICT*        conflict,           /**< conflict analysis data */
   SCIP_CONFLICTSTORE*   conflictstore,      /**< conflict store */
   SCIP_EVENTQUEUE*      eventqueue,         /**< event queue */
   SCIP_EVENTFILTER*     eventfilter,        /**< global event filter */
   SCIP_CLIQUETABLE*     cliquetable,        /**< clique table data structure */
   SCIP_Bool*            restart             /**< should solving process be started again with presolving? */
   )
{
   SCIP_NODESEL* nodesel;
   SCIP_NODE* focusnode;
   SCIP_NODE* nextnode;
   SCIP_EVENT event;
   SCIP_Real restartfac;
   SCIP_Real restartconfnum;
   int nnodes;
   int depth;
   SCIP_Bool cutoff;
   SCIP_Bool postpone;
   SCIP_Bool unbounded;
   SCIP_Bool infeasible;
   SCIP_Bool foundsol;

   assert(set != NULL);
   assert(blkmem != NULL);
   assert(stat != NULL);
   assert(transprob != NULL);
   assert(tree != NULL);
   assert(lp != NULL);
   assert(pricestore != NULL);
   assert(sepastore != NULL);
   assert(branchcand != NULL);
   assert(cutpool != NULL);
   assert(delayedcutpool != NULL);
   assert(primal != NULL);
   assert(eventfilter != NULL);
   assert(eventqueue != NULL);
   assert(restart != NULL);

   /* check for immediate restart (if problem solving marked to be restarted was aborted) */
   restartfac = set->presol_subrestartfac;
   if( SCIPtreeGetCurrentDepth(tree) == 0 )
      restartfac = MIN(restartfac, set->presol_restartfac);
   *restart = restartAllowed(set, stat) && (stat->userrestart
      || (stat->nrootintfixingsrun > restartfac * (transprob->nvars - transprob->ncontvars)
	 && (stat->nruns == 1 || transprob->nvars <= (1.0-set->presol_restartminred) * stat->prevrunnvars)) );

   /* calculate the number of successful conflict analysis calls that should trigger a restart */
   if( set->conf_restartnum > 0 )
   {
      int i;

      restartconfnum = (SCIP_Real)set->conf_restartnum;
      for( i = 0; i < stat->nconfrestarts; ++i )
         restartconfnum *= set->conf_restartfac;
   }
   else
      restartconfnum = SCIP_REAL_MAX;
   assert(restartconfnum >= 0.0);

   /* switch status to UNKNOWN */
   stat->status = SCIP_STATUS_UNKNOWN;

   focusnode = NULL;
   nextnode = NULL;
   unbounded = FALSE;
   postpone = FALSE;

   while( !SCIPsolveIsStopped(set, stat, TRUE) && !(*restart) )
   {
      SCIP_Longint nsuccessconflicts;
      SCIP_Bool afternodeheur;
      SCIP_Bool stopped;
      SCIP_Bool branched;

      assert(BMSgetNUsedBufferMemory(mem->buffer) == 0);

      foundsol = FALSE;
      infeasible = FALSE;

      do
      {
         /* update the memory saving flag, switch algorithms respectively */
         SCIPstatUpdateMemsaveMode(stat, set, messagehdlr, mem);

         /* get the current node selector */
         nodesel = SCIPsetGetNodesel(set, stat);

         /* inform tree about the current node selector */
         SCIP_CALL( SCIPtreeSetNodesel(tree, set, messagehdlr, stat, nodesel) );

         /* the next node was usually already selected in the previous solving loop before the primal heuristics were
          * called, because they need to know, if the next node will be a child/sibling (plunging) or not;
          * if the heuristics found a new best solution that cut off some of the nodes, the node selector must be called
          * again, because the selected next node may be invalid due to cut off
          */
         if( nextnode == NULL )
         {
            /* select next node to process */
            SCIP_CALL( SCIPnodeselSelect(nodesel, set, &nextnode) );
         }
         focusnode = nextnode;
         nextnode = NULL;
         assert(BMSgetNUsedBufferMemory(mem->buffer) == 0);

         /* start node activation timer */
         SCIPclockStart(stat->nodeactivationtime, set);

         /* focus selected node */
         SCIP_CALL( SCIPnodeFocus(&focusnode, blkmem, set, messagehdlr, stat, transprob, origprob, primal, tree, reopt,
               lp, branchcand, conflict, conflictstore, eventqueue, eventfilter, cliquetable, &cutoff, FALSE, FALSE) );

         if( SCIPisExact(set->scip) && SCIPisCertified(set->scip) )
         {
            SCIP_CALL( SCIPcertificateInitTransFile(set->scip) );
         }

         if( cutoff )
            stat->ndelayedcutoffs++;

         /* stop node activation timer */
         SCIPclockStop(stat->nodeactivationtime, set);

         assert(BMSgetNUsedBufferMemory(mem->buffer) == 0);
      }
      while( cutoff ); /* select new node, if the current one was located in a cut off subtree */

      assert(SCIPtreeGetCurrentNode(tree) == focusnode);
      assert(SCIPtreeGetFocusNode(tree) == focusnode);

      /* if no more node was selected, we finished optimization */
      if( focusnode == NULL )
      {
         assert(SCIPtreeGetNNodes(tree) == 0);
         break;
      }

      /* update maxdepth and node count statistics */
      depth = SCIPnodeGetDepth(focusnode);
      stat->maxdepth = MAX(stat->maxdepth, depth);
      stat->maxtotaldepth = MAX(stat->maxtotaldepth, depth);
      stat->nnodes++;
      stat->ntotalnodes++;

      /* update reference bound statistic, if available */
      if( SCIPsetIsGE(set, SCIPnodeGetLowerbound(focusnode), stat->referencebound) )
         stat->nnodesaboverefbound++;

      /* issue NODEFOCUSED event */
      SCIP_CALL( SCIPeventChgType(&event, SCIP_EVENTTYPE_NODEFOCUSED) );
      SCIP_CALL( SCIPeventChgNode(&event, focusnode) );
      SCIP_CALL( SCIPeventProcess(&event, set, NULL, NULL, NULL, eventfilter) );

      /* solve focus node */
      SCIP_CALL( solveNode(blkmem, set, messagehdlr, stat, mem, origprob, transprob, primal, tree, reopt, lp, relaxation,
            pricestore, sepastore, branchcand, cutpool, delayedcutpool, conflict, conflictstore, eventqueue, eventfilter,
            cliquetable, &cutoff, &postpone, &unbounded, &infeasible, restart, &afternodeheur, &stopped) );
      assert(!cutoff || infeasible);
      assert(BMSgetNUsedBufferMemory(mem->buffer) == 0);
      assert(SCIPtreeGetCurrentNode(tree) == focusnode);
      assert(SCIPtreeGetFocusNode(tree) == focusnode);

      branched = (tree->nchildren > 0);

      if( stopped )
         break;

      /* check for restart */
      if( !(*restart) && !postpone )
      {
         /* change color of node in visualization */
         SCIPvisualSolvedNode(stat->visual, set, stat, focusnode);

         /* check, if the current solution is feasible */
         if( !infeasible )
         {
            SCIP_Bool feasible;

            assert(!SCIPtreeHasFocusNodeLP(tree) || (lp->flushed && lp->solved));
            assert(!cutoff);

            /* in the unbounded case, we check the solution w.r.t. the original problem, because we do not want to rely
             * on the LP feasibility and integrality is not checked for unbounded solutions, anyway
             */
            if( unbounded )
            {
               SCIP_SOL* sol;

               if( SCIPrelaxationIsSolValid(relaxation) && SCIPrelaxationIsLpIncludedForSol(relaxation) && (!SCIPtreeHasFocusNodeLP(tree)
                     || SCIPsetIsGT(set, SCIPrelaxationGetSolObj(relaxation), SCIPlpGetObjval(lp, set, transprob))) )
               {
                  SCIP_CALL( SCIPsolCreateRelaxSol(&sol, blkmem, set, stat, primal, tree, relaxation, NULL) );
               }
               else if( SCIPtreeHasFocusNodeLP(tree) )
               {
                  SCIP_CALL( SCIPsolCreateLPSol(&sol, blkmem, set, stat, transprob, primal, tree, lp, NULL) );
               }
               else
               {
                  SCIP_CALL( SCIPsolCreatePseudoSol(&sol, blkmem, set, stat, transprob, primal, tree, lp, NULL) );
               }
               SCIP_CALL( SCIPcheckSolOrig(set->scip, sol, &feasible, FALSE, FALSE) );

               SCIP_CALL( SCIPsolFree(&sol, blkmem, primal) );
            }
            else
               feasible = TRUE;

            /* node solution is feasible: add it to the solution store */
            if( feasible )
            {
               SCIP_CALL( addCurrentSolution(blkmem, set, messagehdlr, stat, origprob, transprob, primal, relaxation, tree, reopt,
                     lp, eventqueue, eventfilter, FALSE) );

               /* issue NODEFEASIBLE event */
               SCIP_CALL( SCIPeventChgType(&event, SCIP_EVENTTYPE_NODEFEASIBLE) );
               SCIP_CALL( SCIPeventChgNode(&event, focusnode) );
               SCIP_CALL( SCIPeventProcess(&event, set, NULL, NULL, NULL, eventfilter) );

               /* update the cutoff pointer if the new solution made the cutoff bound equal to the lower bound */
               SCIP_CALL( applyBounding(blkmem, set, stat, transprob, origprob, primal, tree, reopt, lp, branchcand, eventqueue,
                     eventfilter, conflict, cliquetable, &cutoff) );

               /* increment number of feasible leaf nodes */
               stat->nfeasleaves++;

               if( set->reopt_enable )
               {
                  assert(reopt != NULL);
                  SCIP_CALL( SCIPreoptCheckCutoff(reopt, set, blkmem, focusnode, SCIP_EVENTTYPE_NODEFEASIBLE, lp,
                        SCIPlpGetSolstat(lp), tree->root == focusnode, tree->focusnode == focusnode,
                        focusnode->lowerbound, tree->effectiverootdepth) );
               }
            }
         }
         else if( !unbounded || branched )
         {
            /* node solution is not feasible */
            if( !branched )
            {
               assert(tree->nchildren == 0);

               /* change color of node in visualization output */
               SCIPvisualCutoffNode(stat->visual, set, stat, focusnode, TRUE);

               /* issue NODEINFEASIBLE event */
               SCIP_CALL( SCIPeventChgType(&event, SCIP_EVENTTYPE_NODEINFEASIBLE) );

               /* we only increase the number of objective leaf nodes if we hit the LP objective limit; we might have also
                * hit the objective limit at a node that is actually infeasible, or a dual reduction led to an infeasibility prior
                * to LP solving such that the node will be marked as infeasible */
               if( SCIPtreeHasCurrentNodeLP(tree) && SCIPlpGetSolstat(lp) == SCIP_LPSOLSTAT_OBJLIMIT )
                  stat->nobjleaves++;
               else
                  stat->ninfeasleaves++;

               if( set->reopt_enable )
               {
                  assert(reopt != NULL);
                  SCIP_CALL( SCIPreoptCheckCutoff(reopt, set, blkmem, focusnode, SCIP_EVENTTYPE_NODEINFEASIBLE, lp,
                        SCIPlpGetSolstat(lp), tree->root == focusnode, tree->focusnode == focusnode,
                        focusnode->lowerbound, tree->effectiverootdepth) );
               }

               /* increase the cutoff counter of the branching variable */
               if( stat->lastbranchvar != NULL )
               {
                  SCIP_CALL( SCIPvarIncCutoffSum(stat->lastbranchvar, blkmem, set, stat, stat->lastbranchdir, stat->lastbranchvalue, 1.0) );
               }
               /**@todo if last branching variable is unknown, retrieve it from the nodes' boundchg arrays */
            }
            else
            {
               assert(tree->nchildren > 0);

               /* issue NODEBRANCHED event */
               SCIP_CALL( SCIPeventChgType(&event, SCIP_EVENTTYPE_NODEBRANCHED) );

               if( set->reopt_enable )
               {
                  assert(reopt != NULL);
                  SCIP_CALL( SCIPreoptCheckCutoff(reopt, set, blkmem, focusnode, SCIP_EVENTTYPE_NODEBRANCHED, lp,
                        SCIPlpGetSolstat(lp), tree->root == focusnode, tree->focusnode == focusnode,
                        focusnode->lowerbound, tree->effectiverootdepth) );
               }
            }
            SCIP_CALL( SCIPeventChgNode(&event, focusnode) );
            SCIP_CALL( SCIPeventProcess(&event, set, NULL, NULL, NULL, eventfilter) );
         }
         assert(BMSgetNUsedBufferMemory(mem->buffer) == 0);

         /* if no branching was created, the node was not cut off, but its lower bound is still smaller than
          * the cutoff bound, we have to branch on a non-fixed variable;
          * this can happen, if we want to solve exactly, the current solution was declared feasible by the
          * constraint enforcement, but in exact solution checking it was found out to be infeasible;
          * in this case, no branching would have been generated by the enforcement of constraints, but we
          * have to further investigate the current sub tree;
          * note that we must not check tree->nchildren > 0 here to determine whether we branched, we rather
          * check it directly after solveNode() and store the result, because an event handler might impose a
          * new cutoff bound (as is the case in ParaSCIP)
          */
         if( !cutoff && !unbounded && !branched && SCIPnodeGetLowerbound(focusnode) < primal->cutoffbound )
         {
            SCIP_RESULT result;

            do
            {
               result = SCIP_DIDNOTRUN;
               if( SCIPbranchcandGetNPseudoCands(branchcand) == 0 )
               {
                  if( transprob->ncontvars > 0 )
                  {
                     SCIPerrorMessage("cannot branch on all-fixed LP\n");
                  }
               }
               else
               {
                  SCIP_CALL( SCIPbranchExecPseudo(blkmem, set, stat, transprob, origprob, tree, reopt, lp, branchcand,
                        eventqueue, eventfilter, primal->cutoffbound, FALSE, &result) );
                  assert(result != SCIP_DIDNOTRUN && result != SCIP_DIDNOTFIND);
               }
            }
            while( result == SCIP_REDUCEDDOM );
         }
         assert(BMSgetNUsedBufferMemory(mem->buffer) == 0);

         /* select node to process in next solving loop; the primal heuristics need to know whether a child/sibling
          * (plunging) will be selected as next node or not
          */
         SCIP_CALL( SCIPnodeselSelect(nodesel, set, &nextnode) );
         assert(BMSgetNUsedBufferMemory(mem->buffer) == 0);

         /* call primal heuristics that should be applied after the node was solved */
         nnodes = SCIPtreeGetNNodes(tree);
         stopped = SCIPsolveIsStopped(set, stat, FALSE);
         if( !afternodeheur && (!cutoff || nnodes > 0) && !stopped )
         {
            SCIP_CALL( SCIPprimalHeuristics(set, stat, transprob, primal, tree, lp, nextnode, SCIP_HEURTIMING_AFTERNODE,
                  cutoff, &foundsol, &unbounded) );
            assert(BMSgetNUsedBufferMemory(mem->buffer) == 0);

            stopped = SCIPsolveIsStopped(set, stat, FALSE);
         }

         /* if the heuristics found a new best solution that cut off some of the nodes, the node selector must be called
          * again, because the selected next node may be invalid due to cut off
          */
         assert(!tree->cutoffdelayed);

         if( nnodes != SCIPtreeGetNNodes(tree) || stopped )
            nextnode = NULL;
      }
      else if( !infeasible && !postpone )
      {
         /* The current solution was not proven to be infeasible, but due to the restart, this does not mean that it is
          * feasible, we might just have skipped the check. Thus, we try to add it to the solution store, but check it
          * again.
          */
         SCIP_CALL( addCurrentSolution(blkmem, set, messagehdlr, stat, origprob, transprob, primal, relaxation, tree, reopt, lp,
               eventqueue, eventfilter, TRUE) );

         if( set->reopt_enable )
         {
            assert(reopt != NULL);
            SCIP_CALL( SCIPreoptCheckCutoff(reopt, set, blkmem, focusnode, SCIP_EVENTTYPE_NODEFEASIBLE, lp,
                  SCIPlpGetSolstat(lp), tree->root == focusnode, tree->focusnode == focusnode, focusnode->lowerbound,
                  tree->effectiverootdepth) );
         }
      }
      /* we want to put the focusnode back into the leaf queue if it was postponed */
      else if( postpone )
      {
         SCIP_NODE* newfocusnode = NULL;

         /* @todo should we re-install the old focus node in order to somehow set the forks more clever? */
         SCIP_CALL( SCIPnodeFocus(&newfocusnode, blkmem, set, messagehdlr, stat, transprob, origprob, primal, tree, reopt, lp,
               branchcand, conflict, conflictstore, eventqueue, eventfilter, cliquetable, &cutoff, TRUE, FALSE) );
      }
      /* compute number of successfully applied conflicts */
      nsuccessconflicts = SCIPconflictGetNPropSuccess(conflict) + SCIPconflictGetNInfeasibleLPSuccess(conflict)
         + SCIPconflictGetNBoundexceedingLPSuccess(conflict) + SCIPconflictGetNStrongbranchSuccess(conflict)
         + SCIPconflictGetNPseudoSuccess(conflict);

      /* trigger restart due to conflicts and the restart parameters allow another restart */
      if( nsuccessconflicts >= restartconfnum && restartAllowed(set, stat) )
      {
         SCIPmessagePrintVerbInfo(messagehdlr, set->disp_verblevel, SCIP_VERBLEVEL_HIGH,
            "(run %d, node %" SCIP_LONGINT_FORMAT ") restarting after %" SCIP_LONGINT_FORMAT " successful conflict analysis calls\n",
            stat->nruns, stat->nnodes, nsuccessconflicts);
         *restart = TRUE;

         stat->nconfrestarts++;
      }

      /* restart if the userrestart was set to true, we have still some nodes left and the restart parameters allow
       * another restart
       */
      *restart = *restart || (stat->userrestart && SCIPtreeGetNNodes(tree) > 0 && restartAllowed(set, stat));
      if( restartAllowed(set, stat) && set->limit_autorestartnodes == stat->nnodes && stat->ntotalnodes - stat->nruns + 1 == set->limit_autorestartnodes )
      {
         SCIPmessagePrintVerbInfo(messagehdlr, set->disp_verblevel, SCIP_VERBLEVEL_HIGH,
               "(run %d, node %" SCIP_LONGINT_FORMAT ") restarting: triggering parameter controlled restart)\n",
               stat->nruns, stat->nnodes);
         *restart = TRUE;
      }
      /* if restart limit was exceeded, change the status; if status is different from unknown, ie some other limit was
       * hit, leave it unchanged
       */
      if( *restart && stat->status == SCIP_STATUS_UNKNOWN && set->limit_restarts >= 0 && stat->nruns > set->limit_restarts )
      {
         *restart = FALSE;
         stat->status = SCIP_STATUS_RESTARTLIMIT;
      }

      /* display node information line */
      SCIP_CALL( SCIPdispPrintLine(set, messagehdlr, stat, NULL, (SCIPnodeGetDepth(focusnode) == 0) && infeasible && !foundsol, TRUE) );

      SCIPsetDebugMsg(set, "Processing of node %" SCIP_LONGINT_FORMAT " in depth %d finished. %d siblings, %d children, %d leaves left\n",
         stat->nnodes, SCIPnodeGetDepth(focusnode), tree->nsiblings, tree->nchildren, SCIPtreeGetNLeaves(tree));
      SCIPsetDebugMsg(set, "**********************************************************************\n");
   }

   /* update the primal-dual integral if node or time limits were hit or an interruption signal was called */
   if( SCIPsolveIsStopped(set, stat, TRUE) )
   {
      SCIPstatUpdatePrimalDualIntegrals(stat, set, transprob, origprob, SCIPsetInfinity(set), -SCIPsetInfinity(set));
   }

   assert(BMSgetNUsedBufferMemory(mem->buffer) == 0);

   SCIPsetDebugMsg(set, "Problem solving finished with status %d (restart=%u, userrestart=%u)\n", stat->status, *restart, stat->userrestart);

   /* cuts off nodes with lower bound is not better than given cutoff bound, manually; this necessary to ensure that
    * SCIP terminates with a proper solve stage
    */
   SCIP_CALL( SCIPtreeCutoff(tree, reopt, blkmem, set, stat, eventqueue, eventfilter, lp, primal->cutoffbound) );

   /* if the current node is the only remaining node, and if its lower bound exceeds the upper bound, we have
    * to delete it manually in order to get to the SOLVED stage instead of thinking, that only the gap limit
    * was reached (this may happen, if the current node is the one defining the global lower bound and a
    * feasible solution with the same value was found at this node)
    */
   if( tree->focusnode != NULL && SCIPtreeGetNNodes(tree) == 0
      && SCIPsetIsGE(set, tree->focusnode->lowerbound, primal->cutoffbound) )
   {
      if( set->reopt_enable )
      {
         assert(reopt != NULL);
         SCIP_CALL( SCIPreoptCheckCutoff(reopt, set, blkmem, tree->focusnode, SCIP_EVENTTYPE_NODEINFEASIBLE, lp,
               SCIPlpGetSolstat(lp), tree->root == focusnode, tree->focusnode == focusnode, tree->focusnode->lowerbound,
               tree->effectiverootdepth) );
      }

      focusnode = NULL;
      SCIP_CALL( SCIPnodeFocus(&focusnode, blkmem, set, messagehdlr, stat, transprob, origprob, primal, tree, reopt, lp,
            branchcand, conflict, conflictstore, eventqueue, eventfilter, cliquetable, &cutoff, FALSE, FALSE) );
   }

   /* check whether we finished solving */
   if( SCIPtreeGetNNodes(tree) == 0 && SCIPtreeGetCurrentNode(tree) == NULL )
   {
      /* no restart necessary */
      *restart = FALSE;

      /* set the solution status */
      if( unbounded || SCIPsetIsInfinity(set, -SCIPgetUpperbound(set->scip)) )
      {
         if( primal->nsols > 0 )
         {
            /* switch status to UNBOUNDED */
            stat->status = SCIP_STATUS_UNBOUNDED;
         }
         else
         {
            /* switch status to INFORUNB */
            stat->status = SCIP_STATUS_INFORUNBD;
         }
      }
      else if( primal->nlimsolsfound == 0 )
      {
         assert(primal->nsols == 0 || SCIPsetIsGT(set, SCIPsolGetObj(primal->sols[0], set, transprob, origprob),
               SCIPprobInternObjval(transprob, origprob, set, SCIPprobGetObjlim(transprob, set))));

         /* switch status to INFEASIBLE */
         stat->status = SCIP_STATUS_INFEASIBLE;
      }
      else
      {
         /* switch status to OPTIMAL */
         stat->status = SCIP_STATUS_OPTIMAL;
      }
   }

   return SCIP_OKAY;
}<|MERGE_RESOLUTION|>--- conflicted
+++ resolved
@@ -2322,26 +2322,6 @@
       for( p = 0; p < set->nactivepricers && !enoughvars; ++p )
       {
          SCIP_CALL( SCIPpricerExec(set->pricers[p], set, transprob, lp, pricestore, &lb, &stopearly, &result) );
-<<<<<<< HEAD
-         assert(result == SCIP_DIDNOTRUN || result == SCIP_SUCCESS);
-         SCIPsetDebugMsg(set, "pricing: pricer %s returned result = %s, lowerbound = %f\n",
-            SCIPpricerGetName(set->pricers[p]), (result == SCIP_DIDNOTRUN ? "didnotrun" : "success"), lb);
-         enoughvars = enoughvars || (SCIPsetGetPriceMaxvars(set, pretendroot) == INT_MAX ?
-               FALSE : SCIPpricestoreGetNVars(pricestore) >= SCIPsetGetPriceMaxvars(set, pretendroot) + 1);
-         *aborted = ( (*aborted) || (result == SCIP_DIDNOTRUN) );
-
-         /* set stoppricing to TRUE, if the first pricer wants to stop pricing */
-         if( p == 0 && stopearly )
-            stoppricing = TRUE;
-
-         /* stoppricing only remains TRUE, if all other pricers want to stop pricing as well */
-         if( stoppricing && !stopearly )
-            stoppricing = FALSE;
-
-         /* update lower bound w.r.t. the lower bound given by the pricer */
-         SCIP_CALL( SCIPnodeUpdateLowerbound(currentnode, stat, set, eventfilter, tree, transprob, origprob, lb, NULL) );
-         SCIPsetDebugMsg(set, " -> new lower bound given by pricer %s: %g\n", SCIPpricerGetName(set->pricers[p]), lb);
-=======
          switch ( result )
          {
             case SCIP_DIDNOTRUN:
@@ -2368,7 +2348,7 @@
                   stoppricing = FALSE;
 
                /* update lower bound w.r.t. the lower bound given by the pricer */
-               SCIPnodeUpdateLowerbound(currentnode, stat, set, tree, transprob, origprob, lb);
+               SCIPnodeUpdateLowerbound(currentnode, stat, set, eventfilter, tree, transprob, origprob, lb, NULL);
                SCIPsetDebugMsg(set, " -> new lower bound given by pricer %s: %g", SCIPpricerGetName(set->pricers[p]), lb);
                break;
             }
@@ -2378,7 +2358,6 @@
                return SCIP_INVALIDRESULT;
             }
          } /*lint !e788*/
->>>>>>> 8943f984
       }
 
       /* apply the priced variables to the LP */
