--- conflicted
+++ resolved
@@ -1241,18 +1241,6 @@
    return SCIP_OKAY;
 }
 
-<<<<<<< HEAD
-/** callback to be called in initialization */
-#ifdef SCIP_DISABLED_CODE
-static
-SCIP_DECL_NLHDLRINIT(nlhdlrInitPerspective)
-{  /*lint --e{715}*/
-   return SCIP_OKAY;
-}
-#endif
-
-=======
->>>>>>> 467f15a9
 /** callback to be called in deinitialization */
 static
 SCIP_DECL_NLHDLREXIT(nlhdlrExitPerspective)
@@ -1498,22 +1486,6 @@
    return SCIP_OKAY;
 }
 
-<<<<<<< HEAD
-
-#ifdef SCIP_DISABLED_CODE
-/** separation deinitialization method of a nonlinear handler (called during CONSEXITSOL) */
-static
-SCIP_DECL_NLHDLREXITSEPA(nlhdlrExitSepaPerspective)
-{ /*lint --e{715}*/
-   SCIPerrorMessage("method of perspective nonlinear handler not implemented yet\n");
-   SCIPABORT(); /*lint --e{527}*/
-
-   return SCIP_OKAY;
-}
-#endif
-
-=======
->>>>>>> 467f15a9
 /** nonlinear handler enforcement callback
  *
  * "Perspectivies" cuts produced by other nonlinear handlers.
