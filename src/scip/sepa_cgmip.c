/* * * * * * * * * * * * * * * * * * * * * * * * * * * * * * * * * * * * * * */
/*                                                                           */
/*                  This file is part of the program and library             */
/*         SCIP --- Solving Constraint Integer Programs                      */
/*                                                                           */
/*    Copyright (C) 2002-2012 Konrad-Zuse-Zentrum                            */
/*                            fuer Informationstechnik Berlin                */
/*                                                                           */
/*  SCIP is distributed under the terms of the ZIB Academic License.         */
/*                                                                           */
/*  You should have received a copy of the ZIB Academic License              */
/*  along with SCIP; see the file COPYING. If not email to scip@zib.de.      */
/*                                                                           */
/* * * * * * * * * * * * * * * * * * * * * * * * * * * * * * * * * * * * * * */
/* #define SCIP_DEBUG */
/* #define SCIP_WRITEPROB */
/* #define SCIP_OUTPUT */
/**@file   sepa_cgmip.c
 * @brief  Chvatal-Gomory cuts computed via a sub-MIP
 * @author Marc Pfetsch
 *
 * Separate Chv&aacute;tal-Gomory cuts using a sub-MIP. The approach is based on the following papers.
 *
 * M. Fischetti and A. Lodi@n
 * Optimizing over the first Chv&aacute;tal closure,@n
 * in: M. J&uuml;nger and V. Kaibel (eds.) Integer Programming and Combinatorial Optimization IPCO 2005,@n
 * LNCS 3509, pp. 12-22. Springer, Berlin Heidelberg New York (2005)
 *
 * M. Fischetti and A. Lodi@n
 * Optimizing over the first Chv&aacute;tal closure,@n
 * Mathematical Programming 110, 3-20 (2007)
 *
 * P. Bonami, G. Cornu&eacute;jols, S. Dash, M. Fischetti, and A. Lodi@n
 * Projected Chv&aacute;tal-Gomory cuts for mixed integer linear programs,@n
 * Mathematical Programming 113, No. 2 (2008)
 *
 *
 * There are several versions to generate the final cut:
 *
 * - The CMIR-routines of SCIP can be used (if @p usecmir is true). One can determine which bound is
 *   used in the rounding operation (if cmirownbounds is true) or let SCIP choose the best. This
 *   version is generally numerically the most stable.
 * - If @p usestrongcg is true, we try to generate Strong-CG cuts (as done in sepa_strongcg.c).
 * - One can directly generate the CG-cut as computed (if @p usecmir and @p usestrongcg are
 *   false). The cut is not take from the solution of the MIP, but is recomputed, and some care (but
 *   not as much as in the first version) has been taken to create a valid cut.
 *
 * The computation time of the separation MIP is limited as follows:
 * - There is a node limit (parameters @a minnodelimit and @a maxnodelimit).
 * - There is a time limit (parameter @a timelimit).
 * - If paramter @a earlyterm is true, the separation is run until the first cut that is violated is
 *   found. (Note that these cuts are not necessarily added to the LP, because here also the norm of
 *   the cuts are taken into account - which cannot easily be included into the separation subscip.) 
 *   Then the solution is continued for a certain number of nodes.
 *
 * @todo Check whether one can weaken the conditions on the continuous variables.
 *
 * @warning This plugin is not yet fully tested.
 * @warning This separator should be used carefully - it may require a long separation time.
 */

/*---+----1----+----2----+----3----+----4----+----5----+----6----+----7----+----8----+----9----+----0----+----1----+----2*/

#include <assert.h>
#include <string.h>

#include "scip/sepa_cgmip.h"
#include "scip/scipdefplugins.h"
#include "scip/cons_linear.h"
#include "scip/pub_misc.h"


#define SEPA_NAME              "cgmip"
#define SEPA_DESC              "Chvatal-Gomory cuts via MIPs separator"
#define SEPA_PRIORITY             -1000
#define SEPA_FREQ                    -1
#define SEPA_MAXBOUNDDIST           0.0
#define SEPA_USESSUBSCIP           TRUE /**< does the separator use a secondary SCIP instance? */
#define SEPA_DELAY                FALSE /**< should separation method be delayed, if other separators found cuts? */

#define DEFAULT_MAXROUNDS             5 /**< maximal number of separation rounds per node (-1: unlimited) */
#define DEFAULT_MAXROUNDSROOT        50 /**< maximal number of separation rounds in the root node (-1: unlimited) */
#define DEFAULT_MAXDEPTH             -1 /**< maximal depth at which the separator is applied */
#define DEFAULT_DECISIONTREE      FALSE /**< Use decision tree to turn separation on/off? */
#define DEFAULT_TIMELIMIT          1e20 /**< time limit for sub-MIP (set to infinity in order to be deterministic) */
#define DEFAULT_MEMORYLIMIT        1e20 /**< memory limit for sub-MIP */
#define DEFAULT_CUTCOEFBND       1000.0 /**< bounds on the values of the coefficients in the CG-cut */
#define DEFAULT_MINNODELIMIT      500LL /**< minimum number of nodes considered for sub-MIP (-1: unlimited) */
#define DEFAULT_MAXNODELIMIT     5000LL /**< maximum number of nodes considered for sub-MIP (-1: unlimited) */
#define DEFAULT_ONLYACTIVEROWS    FALSE /**< Use only active rows to generate cuts? */
#define DEFAULT_MAXROWAGE            -1 /**< maximal age of rows to consider if onlyactiverows is false */
#define DEFAULT_ONLYRANKONE       FALSE /**< Separate rank 1 inequalities? */
#define DEFAULT_ONLYINTVARS       FALSE /**< Generate cuts for problems with only integer variables? */
#define DEFAULT_ALLOWLOCAL        FALSE /**< Allow to generate local cuts? */
#define DEFAULT_CONTCONVERT       FALSE /**< Convert some integral variables to be continuous to reduce the size of the sub-MIP? */
#define DEFAULT_CONTCONVFRAC        0.1 /**< fraction of integral variables converted to be continuous (if contconvert) */
#define DEFAULT_CONTCONVMIN         100 /**< minimum number of integral variables before some are converted to be continuous */
#define DEFAULT_INTCONVERT        FALSE /**< Convert some integral variables attaining fractional values to have integral value? */
#define DEFAULT_INTCONVFRAC         0.1 /**< fraction of fractional integral variables converted to have integral value (if intconvert) */
#define DEFAULT_INTCONVMIN          100 /**< minimum number of integral variables before some are converted to have integral value */
#define DEFAULT_SKIPMULTBOUNDS     TRUE /**< Skip the upper bounds on the multipliers in the sub-MIP? */
#define DEFAULT_OBJLONE           FALSE /**< Should the objective of the sub-MIP only minimize the l1-norm of the multipliers? */
#define DEFAULT_OBJWEIGHT         1e-03 /**< objective weight for artificial variables */
#define DEFAULT_OBJWEIGHSIZE      FALSE /**< Weigh each row by its size? */
#define DEFAULT_DYNAMICCUTS        TRUE /**< Should generated cuts be removed from the LP if they are no longer tight? */
#define DEFAULT_USECMIR            TRUE /**< Use CMIR-generator (otherwise add cut directly)? */
#define DEFAULT_USESTRONGCG       FALSE /**< Use strong CG-function to strengthen cut? */
#define DEFAULT_CMIROWNBOUNDS     FALSE /**< Tell CMIR-generator which bounds to used in rounding? */
#define DEFAULT_USECUTPOOL         TRUE /**< Use cutpool to store CG-cuts even if the are not efficient? */
#define DEFAULT_PRIMALSEPARATION   TRUE /**< Only separate cuts that are tight for the best feasible solution? */
#define DEFAULT_EARLYTERM          TRUE /**< Terminate separation if a violated (but possibly sub-optimal) cut has been found? */
#define DEFAULT_ADDVIOLATIONCONS  FALSE /**< Add constraint to subscip that only allows violated cuts (otherwise add obj. limit)?*/
#define DEFAULT_ADDVIOLCONSHDLR   FALSE /**< Add constraint handler to filter out violated cuts? */
#define DEFAULT_CONSHDLRUSENORM    TRUE /**< Should the violation constraint handler use the norm of a cut to check for feasibility? */

#define NROWSTOOSMALL                 5 /**< only separate if the number of rows is larger than this number */
#define NCOLSTOOSMALL                 5 /**< only separate if the number of columns is larger than this number */

#define EPSILONVALUE              1e-03 /**< epsilon value needed to model strict-inequalities */
#define BETAEPSILONVALUE          1e-02 /**< epsilon value for fracbeta - is larger than EPSILONVALUE for numerical stability */
#define STALLNODELIMIT           1000LL /**< number of stalling nodes if earlyterm is true */
#define MINEFFICACY                0.05 /**< minimum efficacy of a cut - compare set.c */

/* parameters used for CMIR-generation (taken from sepa_gomory) */
#define BOUNDSWITCH              0.9999
#define USEVBDS                    TRUE
#define MINFRAC                  0.0009 /* to allow a deviation of the same size as EPSILONVALUE */
#define MAXFRAC                  0.9991 /* to allow a deviation of the same size as EPSILONVALUE */
#define FIXINTEGRALRHS            FALSE
#define MAKECONTINTEGRAL          FALSE
#define MAXWEIGHTRANGE            1e+05 /**< maximal valid range max(|weights|)/min(|weights|) of row weights */

#if 0
#define MAXAGGRLEN(nvars)          (0.1*(nvars)+1000) /**< maximal length of base inequality */
#endif
#define MAXAGGRLEN(nvars)          nvars              /**< currently very large to allow any generation */


/** separator data */
struct SCIP_SepaData
{
   int                   maxrounds;          /**< maximal number of separation rounds per node (-1: unlimited) */
   int                   maxroundsroot;      /**< maximal number of separation rounds in the root node (-1: unlimited) */
   int                   maxdepth;           /**< maximal depth at which the separator is applied */
   SCIP_Bool             decisiontree;       /**< Use decision tree to turn separation on/off? */
   SCIP_Real             timelimit;          /**< time limit for subscip */
   SCIP_Real             memorylimit;        /**< memory limit for subscip */
   SCIP_Longint          minnodelimit;       /**< minimum number of nodes considered for sub-MIP (-1: unlimited) */
   SCIP_Longint          maxnodelimit;       /**< maximum number of nodes considered for sub-MIP (-1: unlimited) */
   SCIP_Real             cutcoefbnd;         /**< bounds on the values of the coefficients in the CG-cut */
   SCIP_Bool             onlyactiverows;     /**< Use only active rows to generate cuts? */
   int                   maxrowage;          /**< maximal age of rows to consider if onlyactiverows is false */
   SCIP_Bool             onlyrankone;        /**< Separate only rank 1 inequalities? */
   SCIP_Bool             onlyintvars;        /**< Generate cuts for problems with only integer variables? */
   SCIP_Bool             allowlocal;         /**< Allow local cuts? */
   SCIP_Bool             contconvert;        /**< Convert some integral variables to be continuous to reduce the size of the sub-MIP? */
   SCIP_Real             contconvfrac;       /**< fraction of integral variables converted to be continuous (if contconvert) */
   int                   contconvmin;        /**< minimum number of integral variables before some are converted to be continuous */
   SCIP_Bool             intconvert;         /**< Convert some integral variables attaining fractional values to have integral value? */
   SCIP_Real             intconvfrac;        /**< fraction of frac. integral variables converted to have integral value (if intconvert) */
   int                   intconvmin;         /**< minimum number of integral variables before some are converted to have integral value */
   SCIP_Bool             skipmultbounds;     /**< Skip the upper bounds on the multipliers in the sub-MIP? */
   SCIP_Bool             objlone;            /**< Should the objective of the sub-MIP only minimize the l1-norm of the multipliers? */
   SCIP_Real             objweight;          /**< objective weight for artificial variables */
   SCIP_Bool             objweighsize;       /**< Weigh each row by its size? */
   SCIP_Bool             dynamiccuts;        /**< Should generated cuts be removed from the LP if they are no longer tight? */
   SCIP_Bool             usecmir;            /**< Use CMIR-generator (otherwise add cut directly)? */
   SCIP_Bool             usestrongcg;        /**< Use strong CG-function to strengthen cut? */
   SCIP_Bool             cmirownbounds;      /**< Tell CMIR-generator which bounds to used in rounding? */
   SCIP_Bool             usecutpool;         /**< Use cutpool to store CG-cuts even if the are not efficient? */
   SCIP_Bool             primalseparation;   /**< Only separate cuts that are tight for the best feasible solution? */
   SCIP_Bool             earlyterm;          /**< Terminate separation if a violated (but possibly sub-optimal) cut has been found? */
   SCIP_Bool             addviolationcons;   /**< Add constraint to subscip that only allows violated cuts? */
   SCIP_Bool             addviolconshdlr;    /**< Add constraint handler to filter out violated cuts? */
   SCIP_Bool             conshdlrusenorm;    /**< Should the violation constraint handler use the cut-norm to check for feasibility? */
#if 1
   SCIP_Real             firstlptime;        /**< time for first lp */
#endif
};


/** what happens for columns in the LP */
enum CGMIP_ColType
{
   colPresent    = 0,    /**< column is present in the separating MIP */
   colContinuous = 1,    /**< column corresponds to a continuous variable */
   colConverted  = 2,    /**< column is converted to be continuous */
   colAtUb       = 3,    /**< variable corresponding to column was at it's upper bound and was complemented */
   colAtLb       = 4     /**< variable corresponding to column was at it's lower bound (possibly complemented) */
};
typedef enum CGMIP_ColType CGMIP_COLTYPE;


/** data for the sub-MIP */
struct CGMIP_MIPData
{
   SCIP*                 subscip;            /**< pointer to (sub)SCIP data structure containing the auxiliary IP */
   unsigned int          m;                  /**< number of constraints of subscip */
   unsigned int          n;                  /**< number of variables of subscip */
   unsigned int          nrows;              /**< number of rows of original LP */
   unsigned int          ncols;              /**< number of columns of original LP */

   SCIP_VAR**            alpha;              /**< cut coefficient variable (NULL if not in separating MIP) */
   SCIP_VAR*             beta;               /**< rhs of cut */
   SCIP_VAR**            fracalpha;          /**< fractional part of lhs of cut (NULL if not present) */
   SCIP_VAR*             fracbeta;           /**< fractional part of rhs of cut */
   CGMIP_COLTYPE*        coltype;            /**< type for the columns */
   SCIP_Bool*            iscomplemented;     /**< whether the variable was complemented */
   SCIP_Bool*            isshifted;          /**< whether the variable was shifted to have 0 lower bound */

   SCIP_VAR**            ylhs;               /**< auxiliary row variables for lhs (NULL if not present) */
   SCIP_VAR**            yrhs;               /**< auxiliary row variables for rhs (NULL if not present) */

   SCIP_VAR**            z;                  /**< auxiliary variables for upper bounds (NULL if not present) */

   SCIP_Bool             conshdlrusenorm;    /**< copy from sepadata */
};
typedef struct CGMIP_MIPData CGMIP_MIPDATA;



/*
 * constraint handler to filter out violated cuts
 */

/* constraint handler properties */
#define CONSHDLR_NAME          "violatedCuts"
#define CONSHDLR_DESC          "only allow solutions corresponding to violated cuts"

/** constraint handler data */
struct SCIP_ConshdlrData
{
   CGMIP_MIPDATA*        mipdata;            /**< data of separating sub-MIP */
};


/** check whether cut corresponding to solution is violated */
static
SCIP_Bool solCutIsViolated(
   CGMIP_MIPDATA*        mipdata,            /**< data of separating sub-MIP */
   SCIP_SOL*             sol                 /**< solution to be checked */
   )
{
   SCIP* subscip;
   SCIP_Real act;
   SCIP_Real norm;
   SCIP_Real val;
   SCIP_VAR* var;
   SCIP_Real rhs;
   unsigned int j;

   assert( mipdata != NULL );
   subscip = mipdata->subscip;
   assert( subscip != NULL );

   /* initialize activity and norm */
   act = 0.0;
   norm = 1.0;

   /* compute activity and norm  */
   if ( mipdata->conshdlrusenorm )
   {
      SCIP_Real cutsqrnorm = 0.0;
      for (j = 0; j < mipdata->ncols; ++j)
      {
         var = mipdata->alpha[j];
         if ( var == NULL )
            continue;

         val = SCIPgetSolVal(subscip, sol, var);
         if ( !SCIPisZero(subscip, val) )
         {
            act += SCIPvarGetObj(var) * val;
            cutsqrnorm += SQR(val);
         }
      }
      norm = SQRT(cutsqrnorm);

      /* if norm is 0, the cut is trivial */
      if ( SCIPisZero(subscip, norm) )
         return FALSE;
   }
   else
   {
      for (j = 0; j < mipdata->ncols; ++j)
      {
         var = mipdata->alpha[j];
         if ( var == NULL )
            continue;

         val = SCIPgetSolVal(subscip, sol, var);
         if ( !SCIPisZero(subscip, val) )
            act += SCIPvarGetObj(var) * val;
      }
   }

   /* get rhs */
   rhs = SCIPgetSolVal(subscip, sol, mipdata->beta);

#ifdef SCIP_DEBUG
   if ( SCIPisEfficacious(subscip, (act - rhs)/norm) )
   {
      SCIPdebugMessage("Violated cut from solution - act: %f, rhs: %f, norm: %f, eff.: %f\n", act, rhs, norm, (act-rhs)/norm);
   }
#endif

   return SCIPisEfficacious(subscip, (act - rhs)/norm);   
}


/** destructor of constraint handler to free constraint handler data (called when SCIP is exiting) */
static
SCIP_DECL_CONSFREE(consFreeViolatedCuts)
{  /*lint --e{715}*/
   SCIP_CONSHDLRDATA* conshdlrdata;

   assert( scip != NULL );
   assert( conshdlr != NULL );
   conshdlrdata = SCIPconshdlrGetData(conshdlr);
   assert( conshdlrdata != NULL );

   SCIPfreeMemory(scip, &conshdlrdata);

   return SCIP_OKAY;
}


/** constraint enforcing method of constraint handler for LP solutions */
static
SCIP_DECL_CONSENFOLP(consEnfolpViolatedCuts)
{  /*lint --e{715}*/
   SCIP_CONSHDLRDATA* conshdlrdata;
   SCIP_Bool violated;

   assert( scip != NULL );
   assert( conshdlr != NULL );
   assert( result != NULL );

   assert( SCIPgetNLPBranchCands(scip) == 0 );

   conshdlrdata = SCIPconshdlrGetData(conshdlr);
   assert( conshdlrdata != NULL );

   violated = solCutIsViolated(conshdlrdata->mipdata, NULL);

   if ( violated )
      *result = SCIP_FEASIBLE;
   else
      *result = SCIP_CUTOFF;  /* cutoff, since all integer variables are integer, but the solution is not feasible */

   return SCIP_OKAY;
}


/** constraint enforcing method of constraint handler for pseudo solutions */
static
SCIP_DECL_CONSENFOPS(consEnfopsViolatedCuts)
{  /*lint --e{715}*/
   assert( result != NULL );

   /* this function should better not be called, since we need an LP solution for the sub-MIP to
      make sense, because of the multiplier variables. We therefore return SCIP_FEASIBLE. */
   *result = SCIP_FEASIBLE;

   return SCIP_OKAY;
}


/** feasibility check method of constraint handler for integral solutions */
static
SCIP_DECL_CONSCHECK(consCheckViolatedCuts)
{  /*lint --e{715}*/
   SCIP_CONSHDLRDATA* conshdlrdata;
   SCIP_Bool violated;

   assert( scip != NULL );
   assert( conshdlr != NULL );
   assert( sol != NULL );
   assert( result != NULL );

   conshdlrdata = SCIPconshdlrGetData(conshdlr);
   assert( conshdlrdata != NULL );

   violated = solCutIsViolated(conshdlrdata->mipdata, sol);

   if ( violated )
      *result = SCIP_FEASIBLE;
   else
      *result = SCIP_INFEASIBLE;

   return SCIP_OKAY;
}


/** variable rounding lock method of constraint handler */
static
SCIP_DECL_CONSLOCK(consLockViolatedCuts)
{  /*lint --e{715}*/
   /* do not lock variables */
   return SCIP_OKAY;
}


/** creates the violated CG-cut constraint handler and includes it in SCIP */
static
SCIP_RETCODE SCIPincludeConshdlrViolatedCut(
   SCIP*                 scip,               /**< SCIP data structure */
   CGMIP_MIPDATA*        mipdata             /**< data of separating sub-MIP */
   )
{
   SCIP_CONSHDLRDATA* conshdlrdata;

   SCIP_CALL( SCIPallocMemory(scip, &conshdlrdata) );
   conshdlrdata->mipdata = mipdata;

   /* include constraint handler */
   SCIP_CALL( SCIPincludeConshdlr(scip, CONSHDLR_NAME, CONSHDLR_DESC,
         -1000000, -1000000, -1000000, -1, -1, 100, 0, FALSE, FALSE, FALSE, FALSE,
         SCIP_PROPTIMING_BEFORELP,
         NULL, consFreeViolatedCuts, NULL, NULL,
         NULL, NULL, NULL, NULL,
         NULL, NULL, NULL, NULL, NULL,
         consEnfolpViolatedCuts, consEnfopsViolatedCuts, consCheckViolatedCuts,
         NULL, NULL, NULL, consLockViolatedCuts,
         NULL, NULL, NULL, NULL, NULL, NULL, NULL, NULL, NULL, NULL,
         conshdlrdata) );

   return SCIP_OKAY;
}





/*
 * local methods
 */


/** stores nonzero elements of dense coefficient vector as sparse vector and calculates activity and norm
 *
 *  copied from sepa_gomory.c
 */
static
SCIP_RETCODE storeCutInArrays(
   SCIP*                 scip,               /**< SCIP data structure */
   int                   nvars,              /**< number of problem variables */
   SCIP_VAR**            vars,               /**< problem variables */
   SCIP_Real*            cutcoefs,           /**< dense coefficient vector */
   SCIP_Real*            varsolvals,         /**< dense variable LP solution vector */
   char                  normtype,           /**< type of norm to use for efficacy norm calculation */
   SCIP_VAR**            cutvars,            /**< array to store variables of sparse cut vector */
   SCIP_Real*            cutvals,            /**< array to store coefficients of sparse cut vector */
   int*                  cutlen,             /**< pointer to store number of nonzero entries in cut */
   SCIP_Real*            cutact,             /**< pointer to store activity of cut */
   SCIP_Real*            cutnorm             /**< pointer to store norm of cut vector */
   )
{
   SCIP_Real val;
   SCIP_Real cutsqrnorm;
   SCIP_Real act;
   SCIP_Real norm;
   int len;
   int v;

   assert( nvars == 0 || cutcoefs != NULL );
   assert( nvars == 0 || varsolvals != NULL );
   assert( cutvars != NULL );
   assert( cutvals != NULL );
   assert( cutlen != NULL );
   assert( cutact != NULL );
   assert( cutnorm != NULL );

   len = 0;
   act = 0.0;
   norm = 0.0;
   switch ( normtype )
   {
   case 'e':
      cutsqrnorm = 0.0;
      for (v = 0; v < nvars; ++v)
      {
         val = cutcoefs[v];
         if ( !SCIPisZero(scip, val) )
         {
            act += val * varsolvals[v];
            cutsqrnorm += SQR(val);
            cutvars[len] = vars[v];
            cutvals[len++] = val;
         }
      }
      norm = SQRT(cutsqrnorm);
      break;
   case 'm':
      for (v = 0; v < nvars; ++v)
      {
         val = cutcoefs[v];
         if ( !SCIPisZero(scip, val) )
         {
            act += val * varsolvals[v];
            if ( REALABS(val) > norm )
               norm = REALABS(val);
            cutvars[len] = vars[v];
            cutvals[len++] = val;
         }
      }
      break;
   case 's':
      for (v = 0; v < nvars; ++v)
      {
         val = cutcoefs[v];
         if ( !SCIPisZero(scip, val) )
         {
            act += val * varsolvals[v];
            norm += REALABS(val);
            cutvars[len] = vars[v];
            cutvals[len++] = val;
         }
      }
      break;
   case 'd':
      for (v = 0; v < nvars; ++v)
      {
         val = cutcoefs[v];
         if ( !SCIPisZero(scip, val) )
         {
            act += val * varsolvals[v];
            cutvars[len] = vars[v];
            cutvals[len++] = val;
         }
      }
      if ( len > 0 )
         norm = 1.0;
      break;
   default:
      SCIPerrorMessage("invalid efficacy norm parameter '%c'\n", normtype);
      return SCIP_INVALIDDATA;
   }

   *cutlen = len;
   *cutact = act;
   *cutnorm = norm;

   return SCIP_OKAY;
}


/** Compute lhs/rhs for transformed column
 *
 *  Consider a variable \f$x_j\f$ and some row of the original system:
 *  \f[
 *       \gamma \leq a^T x \leq \delta, \quad \ell_j \leq x_j \leq u_j.
 *  \f]
 *  We perform the transformation
 *  \f[
 *       x_i' = \left\{
 *       \begin{array}{ll}
 *         s + \frac{1}{\sigma}\, x_j & \mbox{if }i = j\\
 *         x_i              & \mbox{otherwise},
 *       \end{array}
 *       \right.
 *  \f]
 *  where \f$s\f$ is the offset value and \f$\sigma\f$ is a scaling factor. The new system is
 *  \f[
 *     \gamma + \sigma\, a_j\,s \leq \sum_{i \neq j} a_i\, x_i' + \sigma a_j\, x_j' \leq \delta + \sigma\, a_j\, s
 *  \f]
 *  with bounds
 *  \f[
 *     \frac{1}{\sigma} \ell_j + s \leq x_j' \leq \frac{1}{\sigma} u_j + s, \qquad \mbox{ if }\sigma > 0
 *  \f]
 *  and
 *  \f[
 *     \frac{1}{\sigma} u_j + s \leq x_j' \leq \frac{1}{\sigma} \ell_j + s, \qquad \mbox{ if }\sigma < 0.
 *  \f]
 *
 *  This can be used as follows:
 *
 *  - If \f$x_j \geq \ell_j\f$ has a (nonzero) lower bound, one can use \f$s = -\ell_j\f$, \f$\sigma = 1\f$,
 *    and obtain \f$\gamma - a_j\,\ell_j \leq a^T x' \leq \delta - a_j\,\ell_j\f$, \f$0 \leq x_j' \leq u_j - \ell_j\f$.
 *
 *  - If \f$x_j \leq u_j\f$ has a (nonzero) upper bound, one can use \f$s = u_j\f$, \f$\sigma = -1\f$,
 *    and obtain \f$\gamma - a_j\,u_j \leq \sum_{i \neq j} a_i\, x_i' - a_j\, x_j' \leq \delta - a_j\, u_j\f$,
 *    \f$0 \leq x_j' \leq u_j - \ell_j\f$.
 */
static
SCIP_RETCODE transformColumn(
   SCIP*                 scip,               /**< SCIP data structure */
   SCIP_SEPADATA*        sepadata,           /**< separator data */
   CGMIP_MIPDATA*        mipdata,            /**< data for sub-MIP */
   SCIP_COL*             col,                /**< column that should be complemented */
   SCIP_Real             offset,             /**< offset by which column should be shifted */
   SCIP_Real             sigma,              /**< scaling factor */
   SCIP_Real*            lhs,                /**< array of lhs of rows */
   SCIP_Real*            rhs,                /**< array rhs of rows */
   SCIP_Real*            lb,                 /**< pointer to lb of column */
   SCIP_Real*            ub,                 /**< pointer to ub of column */
   SCIP_Real*            primsol             /**< pointer to solution value */
   )
{
   SCIP_ROW** colrows;
   SCIP_Real* colvals;
   int pos, i;

   assert( scip != NULL );
   assert( lhs != NULL );
   assert( rhs != NULL );
   assert( col != NULL );

   colrows = SCIPcolGetRows(col);
   colvals = SCIPcolGetVals(col);
   assert( SCIPcolGetNLPNonz(col) == 0 || colrows != NULL );
   assert( SCIPcolGetNLPNonz(col) == 0 || colvals != NULL );
   assert( ! SCIPisZero(scip, sigma) );

   /* loop through rows that contain column */
   for (i = 0; i < SCIPcolGetNLPNonz(col); ++i)
   {
      SCIP_ROW* row;

      row = colrows[i];
      assert( row != NULL );

      /* skip modifiable rows and local rows, unless allowed */
      if ( SCIProwIsModifiable(row) || (SCIProwIsLocal(row) && !sepadata->allowlocal) )
         continue;

      pos = SCIProwGetLPPos(row);
      assert( 0 <= pos && pos < (int) mipdata->nrows );

      assert( ! SCIPisInfinity(scip, lhs[pos]) );
      if ( ! SCIPisInfinity(scip, -lhs[pos]) )
         lhs[pos] += sigma * colvals[i] * offset;

      assert( ! SCIPisInfinity(scip, -rhs[pos]) );
      if ( ! SCIPisInfinity(scip, rhs[pos]) )
         rhs[pos] += sigma * colvals[i] * offset;
   }

   /* correct lower and upper bounds and solution */
   if ( SCIPisNegative(scip, sigma) )
   {
      SCIP_Real l;

      assert( ! SCIPisInfinity(scip, -*ub) );
      if ( ! SCIPisInfinity(scip, *ub) )
         l = *ub/sigma + offset;
      else
         l = -SCIPinfinity(scip);

      assert( ! SCIPisInfinity(scip, *lb) );
      if ( ! SCIPisInfinity(scip, -*lb) )
         *ub = *lb/sigma + offset;
      else
         *ub = SCIPinfinity(scip);
      *lb = l;
   }
   else
   {
      assert( ! SCIPisInfinity(scip, *lb) );
      if ( ! SCIPisInfinity(scip, -*lb) )
         *lb = *lb/sigma + offset;
      assert( ! SCIPisInfinity(scip, -*ub) );
      if ( ! SCIPisInfinity(scip, *ub) )
         *ub = *ub/sigma + offset;
   }
   *primsol = *primsol/sigma + offset;

   return SCIP_OKAY;
}


/** Creates a subscip representing the separating MIP.
 *
 *  Let the constraints of the original MIP be of the following form:
 *  \f[
 *    \begin{array}{l@{\;}ll}
 *      a \leq A x + & C r & \leq b\\
 *      \ell \leq x & & \leq u\\
 *      c \leq & r & \leq d\\
 *      x \in Z^n.
 *    \end{array}
 *  \f]
 *  Here, some of the bounds may have value \f$\infty\f$ or \f$-\infty\f$.  Written in
 *  \f$\leq\f$-form this becomes:
 *  \f[
 *    \begin{array}{r@{\;}l}
 *      \tilde{A} x + \tilde{C} r & \leq \tilde{b}\\
 *      -x & \leq -\ell\\
 *      x & \leq u\\
 *      -r & \leq -c\\
 *      r & \leq d\\
 *      x \in Z^n,
 *    \end{array}
 *  \f]
 *  where we use
 *  \f[
 *    \tilde{A} =
 *    \left[
 *    \begin{array}{r}
 *      -A \\
 *      A 
 *    \end{array}
 *    \right],
 *    \quad
 *    \tilde{C} =
 *    \left[
 *    \begin{array}{r}
 *      - C\\
 *      C
 *    \end{array}
 *    \right]
 *    \qquad\mbox{ and }\qquad
 *    \tilde{b} =
 *    \left[
 *    \begin{array}{r}
 *      -a\\
 *      b
 *    \end{array}
 *    \right].
 *  \f]
 *  For the moment we assume that \f$c = 0\f$, i.e., the lower bounds on the continuous variables
 *  are 0.  To obtain a Chv&aacute;tal-Gomory cut we have to find nonnegative multipliers \f$y\f$,
 *  \f$\underline{z}\f$, and \f$\overline{z}\f$ such that
 *  \f[
 *      y^T \tilde{A} - \underline{z}^T + \overline{z}^T  \in Z \qquad\mbox{ and }\qquad
 *      y^T \tilde{C} \geq 0.
 *  \f]
 *  Note that we use zero multipliers for the bounds on the continuous variables \f$r\f$. Moreover,
 *  if some bounds are infinity, the corresponding multipliers are assumed to be 0. From these
 *  conditions, we obtain
 *  \f[
 *      (y^T \tilde{A} - \underline{z}^T + \overline{z}^T)\, x +
 *      y^T \tilde{C} \, r \leq
 *      y^T \tilde{b} - \underline{z}^T \ell + \overline{z}^T u.
 *  \f]
 *  Because \f$r \geq 0\f$, we can ignore the term \f$y^T \tilde{C} \, r \geq 0\f$ and obtain the
 *  following cut:
 *  \f[
 *      (y^T \tilde{A} - \underline{z}^T + \overline{z}^T )\, x \leq
 *      \lfloor y^T \tilde{b} - \underline{z}^T \ell + \overline{z}^T u \rfloor.
 *  \f]
 *  Assume that \f$\ell = 0\f$ for the meantime. Then the cut can be written as:
 *  \f[
 *      \lfloor y^T \tilde{A} + \overline{z}^T \rfloor \, x \leq
 *      \lfloor y^T \tilde{b} + \overline{z}^T u \rfloor.
 *  \f]
 *
 *  Following Fischetti and Lodi [2005], let \f$(x^*,r^*)\f$ be a fractional solution of the above
 *  original system.  The separating MIP created below is
 *  \f[
 *    \begin{array}{rlr@{\;}l}
 *       \max & \multicolumn{2}{@{}l}{(x^*)^T \alpha - \beta - w^T y} &\\
 *            & f = & \tilde{A}^T y + \overline{z} - \alpha & \\
 *            & \tilde{f} = & \tilde{b}^T y + u^T \overline{z} - \beta &\\
 *            & & \tilde{C}^T y & \geq 0\\
 *            & & 0 \leq f & \leq 1 - \epsilon \\
 *            & & 0 \leq \tilde{f} & \leq 1 - \epsilon\\
 *            & & 0 \leq y, \overline{z} & \leq 1 - \epsilon.\\
 *            & & \alpha \in Z^m, \beta & \in Z.
 *    \end{array}
 *  \f]
 *  Here, \f$w\f$ is a weight vector; it's idea is to make the sum over all components of \f$y\f$ as
 *  small as possible, in order to generate sparse cuts.
 *
 *  We perform the following additional computations:
 *
 *  - If the lower bounds on \f$x_i\f$ or \f$r_j\f$ are finite, we shift the variable to have a zero
 *    lower bound, i.e., we replace it by \f$x_i - \ell_i\f$ (or \f$r_j - u_j\f$). This is helpful in
 *    several ways: As seen above, the resulting inequalities/formulations simplify. Moreover, it
 *    allows to drop a variable if \f$x^*_i = 0\f$, see the next comment. If the lower bounds are not
 *    finite, but the upper bounds are finite, we can complement the variable. If the variables are
 *    free, the above formulation changes as follows: For free continuous variables, we require
 *    \f$\tilde{C}^T y = 0\f$. For a free integer variable \f$x_j\f$ (which rarely occurs in
 *    practice), we require \f$f_j = 0\f$, i.e., we force that \f$(\tilde{A}^T y + \overline{z})_j =
 *    \alpha_j\f$.
 *
 *  - If \f$x^*_j = 0 = \ell_j\f$ (after the above preprocessing), we drop variable \f$\alpha_j\f$
 *    from the formulation. Let \f$(\alpha^*, \beta^*, y^*, \overline{z}^*)\f$ be an
 *    optimal solution to the separating MIP. Then we can compute \f$\alpha_j =
 *    \lfloor(\tilde{A}_j^T y^* + \overline{z}^*)\rfloor\f$.
 *
 *  - If \f$x^*_i = u_i\f$, we complement the variable and drop it from the formulation, since the
 *    lower bound is 0 afterwards.
 *
 *  - If a variable has been shifted or complemented, we have to recompute \f$\beta\f$ with the
 *    original lhs/rhs.
 *
 *  - If a continuous variable \f$r_j\f$ is free, we have to force equality for the corresponding components in
 *    \f$y^T \tilde{C} \, r \geq 0\f$.
 *
 *  - If an integer variable \f$x_i\f$ is free, we are not allowed to round the cut down. In this
 *    case, the combintation of rows and bounds has to be integral. We force this by requiring that
 *    \f$f_i = 0\f$.
 *
 *  - If @p contconvert is true some integral variables are randomly treated as if they were
 *    continuous. This has the effect that in the resulting cut the corresponding coefficient has
 *    value 0. This makes the cuts more sparse. Moreover, the separation problems should become
 *    easier.
 *
 *  - If required, i.e., parameter @p primalseparation is true, we force a primal separation step. For
 *    this we require that the cut is tight at the currently best solution. To get reliable solutions
 *    we relax equality by EPSILONVALUE.
 */
static
SCIP_RETCODE createSubscip(
   SCIP*                 scip,               /**< SCIP data structure */
   SCIP_SEPADATA*        sepadata,           /**< separator data */
   CGMIP_MIPDATA*        mipdata             /**< data for sub-MIP */
   )
{
   SCIP* subscip;
   SCIP_COL** cols;
   SCIP_ROW** rows;
   SCIP_Real* lhs;
   SCIP_Real* rhs;
   SCIP_Real* lb;
   SCIP_Real* ub;
   SCIP_Real* primsol;
   SCIP_Real multvarub;

   int ncols;
   int nrows;
   int maxrowsize;
   int i, j;
   unsigned int cnt;
   unsigned int ucnt;
   unsigned int nshifted;
   unsigned int ncomplemented;
   unsigned int ncontconverted;
   unsigned int nintconverted;
   unsigned int nlbounds;
   unsigned int nubounds;

   SCIP_VAR** consvars;
   SCIP_Real* consvals;
   SCIP_CONS* cons;
   int nconsvars;
   char name[SCIP_MAXSTRLEN];

   assert( scip != NULL );
   assert( sepadata != NULL );

   assert( mipdata->subscip == NULL );

   SCIP_CALL( SCIPgetLPColsData(scip, &cols, &ncols) );
   SCIP_CALL( SCIPgetLPRowsData(scip, &rows, &nrows) );
   assert( ncols > 0 && nrows > 0 );

   mipdata->m = 0;
   mipdata->n = 0;
   mipdata->nrows = (unsigned int) nrows;
   mipdata->ncols = (unsigned int) ncols;

   /* copy value */
   mipdata->conshdlrusenorm = sepadata->conshdlrusenorm;

   /* create subscip */
   SCIP_CALL( SCIPcreate( &(mipdata->subscip) ) );
   subscip = mipdata->subscip;
   SCIP_CALL( SCIPincludeDefaultPlugins(subscip) );

   /* add violation constraint handler if requested */
   if ( sepadata->addviolconshdlr )
   {
      SCIP_CALL( SCIPincludeConshdlrViolatedCut(subscip, mipdata) );
   }

   SCIP_CALL( SCIPcreateProb(subscip, "sepa_cgmip separating MIP", NULL, NULL , NULL , NULL , NULL , NULL , NULL) );
   SCIP_CALL( SCIPsetObjsense(subscip, SCIP_OBJSENSE_MAXIMIZE) );

   /* alloc memory for subscipdata elements */
   SCIP_CALL( SCIPallocBlockMemoryArray(scip, &(mipdata->alpha), ncols) );
   SCIP_CALL( SCIPallocBlockMemoryArray(scip, &(mipdata->fracalpha), ncols) );
   SCIP_CALL( SCIPallocBlockMemoryArray(scip, &(mipdata->coltype), ncols) );
   SCIP_CALL( SCIPallocBlockMemoryArray(scip, &(mipdata->iscomplemented), ncols) );
   SCIP_CALL( SCIPallocBlockMemoryArray(scip, &(mipdata->isshifted), ncols) );
   SCIP_CALL( SCIPallocBlockMemoryArray(scip, &(mipdata->ylhs), nrows) );
   SCIP_CALL( SCIPallocBlockMemoryArray(scip, &(mipdata->yrhs), nrows) );
   SCIP_CALL( SCIPallocBlockMemoryArray(scip, &(mipdata->z), 2*ncols) );

   /* get temporary storage */
   SCIP_CALL( SCIPallocBufferArray(scip, &lhs, nrows) );
   SCIP_CALL( SCIPallocBufferArray(scip, &rhs, nrows) );
   SCIP_CALL( SCIPallocBufferArray(scip, &lb, ncols) );
   SCIP_CALL( SCIPallocBufferArray(scip, &ub, ncols) );
   SCIP_CALL( SCIPallocBufferArray(scip, &primsol, ncols) );

   /* store lhs/rhs for complementing (see below) and compute maximal nonzeros of candidate rows */
   maxrowsize = 0;
   for (i = 0; i < nrows; ++i)
   {
      SCIP_Real val;
      SCIP_ROW* row;

      row = rows[i];
      assert( row != NULL );

      val = SCIProwGetLhs(row) - SCIProwGetConstant(row);
      if ( SCIProwIsIntegral(row) )
         val = SCIPfeasCeil(scip, val); /* row is integral: round left hand side up */
      lhs[i] = val;

      val = SCIProwGetRhs(row) - SCIProwGetConstant(row);
      if ( SCIProwIsIntegral(row) )
         val = SCIPfeasFloor(scip, val); /* row is integral: round right hand side down */
      rhs[i] = val;

      /* determine maximal row size: */

      /* skip modifiable rows and local rows, unless allowed */
      if ( SCIProwIsModifiable(row) || (SCIProwIsLocal(row) && !sepadata->allowlocal) )
         continue;

      /* skip rows that not have been active for a longer time */
      if ( ! sepadata->onlyactiverows && sepadata->maxrowage > 0 && SCIProwGetAge(row) > sepadata->maxrowage )
         continue;

      /* check whether we want to skip cut produced by the CGMIP separator */
      if ( sepadata->onlyrankone )
      {
         /* check for name "cgcut..." */
         if ( strncmp(SCIProwGetName(row), "cgcut", 5) == 0 )
            continue;
      }

      /* compute max size */
      val = SCIPgetRowLPActivity(scip, row);
      if ( ! SCIPisInfinity(scip, REALABS(lhs[i])) )
      {
         if ( ! sepadata->onlyactiverows || SCIPisFeasEQ(scip, val, SCIProwGetLhs(row)) )
         {
            if ( SCIProwGetNLPNonz(row) > maxrowsize )
               maxrowsize = SCIProwGetNLPNonz(row);
         }
      }
      else
      {
         if ( ! SCIPisInfinity(scip, rhs[i]) )
         {
            if ( ! sepadata->onlyactiverows || SCIPisFeasEQ(scip, val, SCIProwGetRhs(row)) )
            {
               if ( SCIProwGetNLPNonz(row) > maxrowsize )
                  maxrowsize = SCIProwGetNLPNonz(row);
            }
         }
      }
   }
   assert( maxrowsize > 0 );

   /* store lb/ub for complementing and perform preprocessing */
   nshifted = 0;
   ncomplemented = 0;
   ncontconverted = 0;
   nintconverted = 0;
   nlbounds = 0;
   nubounds = 0;
   for (j = 0; j < ncols; ++j)
   {
      SCIP_COL* col;
      SCIP_VAR* var;

      col = cols[j];
      assert( col != NULL );
      var = SCIPcolGetVar(col);
      assert( var != NULL );

      primsol[j] = SCIPcolGetPrimsol(col);
      assert( SCIPisEQ(scip, SCIPgetVarSol(scip, var), primsol[j]) );

      lb[j] = SCIPvarGetLbGlobal(var);
      assert( SCIPisEQ(scip, SCIPvarGetLbLocal(var), SCIPcolGetLb(col)) );

      /* if allowed, try to use stronger local bound */
      if ( sepadata->allowlocal && SCIPisGT(scip, SCIPvarGetLbLocal(var), lb[j]) )
         lb[j] = SCIPvarGetLbLocal(var);

      ub[j] = SCIPvarGetUbGlobal(var);
      assert( SCIPisEQ(scip, SCIPvarGetUbLocal(var), SCIPcolGetUb(col)) );

      /* if allowed, try to use stronger local bound */
      if ( sepadata->allowlocal && SCIPisLT(scip, SCIPvarGetUbLocal(var), ub[j]) )
         ub[j] = SCIPvarGetUbLocal(var);

      mipdata->coltype[j] = colPresent;
      mipdata->iscomplemented[j] = FALSE;
      mipdata->isshifted[j] = FALSE;

      /* check status of column/variable */
      if ( SCIPcolIsIntegral(col) )
      {
         /* integral variables taking integral values are not interesting - will be substituted out below */
         if ( ! SCIPisFeasIntegral(scip, primsol[j]) )
         {
            /* possibly convert fractional integral variables to take integral values */
            if ( sepadata->intconvert && ncols >= sepadata->intconvmin )
            {
               /* randomly convert variables */
               if ( ((SCIP_Real) rand())/((SCIP_Real) RAND_MAX) <= sepadata->intconvfrac )
               {
                  assert( ! SCIPisInfinity(scip, ub[j]) || ! SCIPisInfinity(scip, -lb[j]) );

                  /* if both bounds are finite, take the closer one */
                  if ( ! SCIPisInfinity(scip, ub[j]) && ! SCIPisInfinity(scip, -lb[j]) )
                  {
                     assert( SCIPisFeasIntegral(scip, ub[j]) );
                     assert( SCIPisFeasIntegral(scip, lb[j]) );
                     assert( SCIPisFeasLT(scip, primsol[j], ub[j]) );
                     assert( SCIPisFeasGT(scip, primsol[j], lb[j]) );
                     if ( ub[j] - primsol[j] < primsol[j] - lb[j] )
                        primsol[j] = ub[j];
                     else
                        primsol[j] = lb[j];
                     ++nintconverted;
                  }
                  else
                  {
                     /* if only lower bound is finite */
                     if ( ! SCIPisInfinity(scip, -lb[j]) )
                     {
                        assert( SCIPisFeasIntegral(scip, lb[j]) );
                        primsol[j] = lb[j];
                        ++nintconverted;
                     }
                     else
                     {
                        assert( ! SCIPisInfinity(scip, ub[j]) );
                        assert( SCIPisFeasIntegral(scip, ub[j]) );
                        primsol[j] = ub[j];
                        ++nintconverted;
                     }
                  }
               }
            }
         }

         /* integral variables taking integral values are not interesting - will be substituted out below */
         if ( ! SCIPisFeasIntegral(scip, primsol[j]) )
         {
            /* possibly convert integral variables to be continuous */
            if ( sepadata->contconvert && ncols >= sepadata->contconvmin )
            {
               /* randomly convert variables */
               if ( ((SCIP_Real) rand())/((SCIP_Real) RAND_MAX) <= sepadata->contconvfrac )
               {
                  /* preprocessing is also performed for converted columns */
                  mipdata->coltype[j] = colConverted;
                  ++ncontconverted;
               }
            }
         }
      }
      else
      {
         /* detect continuous variables, but perform preprocessing for them */
         mipdata->coltype[j] = colContinuous;
      }

      /* if integer variable is at its upper bound -> complementing (this also generates a 0 lower bound) */
      if ( mipdata->coltype[j] == colPresent && SCIPisFeasEQ(scip, primsol[j], ub[j]) )
      {
         assert( ! SCIPisInfinity(scip, ub[j]) );
         SCIP_CALL( transformColumn(scip, sepadata, mipdata, col, ub[j], -1.0, lhs, rhs, &(lb[j]), &(ub[j]), &(primsol[j])) );
         mipdata->iscomplemented[j] = TRUE;
         mipdata->coltype[j] = colAtUb;
         ++nubounds;
      }
      else
      {
         /* if a variable has a finite nonzero lower bound -> shift */
         if ( ! SCIPisInfinity(scip, -lb[j]) )
         {
            if ( ! SCIPisZero(scip, lb[j]) )
            {
               SCIP_CALL( transformColumn(scip, sepadata, mipdata, col, -lb[j], 1.0, lhs, rhs, &(lb[j]), &(ub[j]), &(primsol[j])) );
               assert( SCIPisZero(scip, lb[j]) );
               mipdata->isshifted[j] = TRUE;
               ++nshifted;
            }

            /* if integer variable is at its lower bound */
            if ( mipdata->coltype[j] == colPresent && SCIPisZero(scip, primsol[j]) )
            {
               mipdata->coltype[j] = colAtLb;
               ++nlbounds;
            }
         }
         else
         {
            /* lower bound is minus-infinity -> check whether upper bound is finite */
            if ( ! SCIPisInfinity(scip, ub[j]) )
            {
               /* complement variable */
               SCIP_CALL( transformColumn(scip, sepadata, mipdata, col, ub[j], -1.0, lhs, rhs, &(lb[j]), &(ub[j]), &(primsol[j])) );
               assert( SCIPisZero(scip, lb[j]) );
               mipdata->iscomplemented[j] = TRUE;
               ++ncomplemented;

               /* if integer variable is at its lower bound */
               if ( mipdata->coltype[j] == colPresent && SCIPisZero(scip, primsol[j]) )
               {
                  mipdata->coltype[j] = colAtLb;
                  ++nlbounds;
               }
            }
         }
      }

      assert( SCIPisFeasLE(scip, lb[j], primsol[j]) );
      assert( SCIPisFeasLE(scip, primsol[j], ub[j]) );
   }

#ifndef NDEBUG
   if ( sepadata->intconvert && ncols >= sepadata->intconvmin )
   {
      SCIPdebugMessage("Converted %u fractional integral variables to have integral value.\n", nintconverted);
   }
   if ( sepadata->contconvert && ncols >= sepadata->contconvmin )
   {
      SCIPdebugMessage("Converted %u integral variables to be continuous.\n", ncontconverted);
   }
#endif
   SCIPdebugMessage("original variables: %d integral, %d continuous, %u shifted, %u complemented, %u at lb, %u at ub\n",
      SCIPgetNBinVars(scip) + SCIPgetNIntVars(scip) + SCIPgetNImplVars(scip), SCIPgetNContVars(scip),
      nshifted, ncomplemented, nlbounds, nubounds);

   /* prepare upper bound on y-variables */
   if ( sepadata->skipmultbounds )
      multvarub = SCIPinfinity(scip);
   else
      multvarub =  1.0-EPSILONVALUE;

   /* create artificial variables for row combinations (y-variables) */
   cnt = 0;
   for (i = 0; i < nrows; ++i)
   {
      SCIP_ROW* row;

      row = rows[i];
      assert( row != NULL );

      mipdata->ylhs[i] = NULL;
      mipdata->yrhs[i] = NULL;

      /* skip modifiable rows and local rows, unless allowed */
      if ( SCIProwIsModifiable(row) || (SCIProwIsLocal(row) && !sepadata->allowlocal) )
         continue;

      /* skip rows that not have been active for a longer time */
      if ( ! sepadata->onlyactiverows && sepadata->maxrowage > 0 && SCIProwGetAge(row) > sepadata->maxrowage )
         continue;

      /* check whether we want to skip cut produced by the CGMIP separator */
      if ( sepadata->onlyrankone )
      {
         /* check for name "cgcut..." */
         if ( strncmp(SCIProwGetName(row), "cgcut", 5) == 0 )
            continue;
      }

      /* if we have an equation */
      if ( SCIPisEQ(scip, lhs[i], rhs[i]) )
      {
         SCIP_Real weight = -sepadata->objweight;

         assert( ! SCIPisInfinity(scip, rhs[i]) );
         assert( SCIPisFeasEQ(scip, SCIPgetRowLPActivity(scip, row), SCIProwGetLhs(row)) ); /* equations should always be active */
         assert( SCIPisFeasEQ(scip, SCIPgetRowLPActivity(scip, row), SCIProwGetRhs(row)) );

         if ( sepadata->objweighsize )
            weight = - (sepadata->objweight * SCIProwGetNLPNonz(row)/((SCIP_Real) maxrowsize));

         /* create two variables for each equation */
         (void) SCIPsnprintf(name, SCIP_MAXSTRLEN, "yeq1_%d", i);
         SCIP_CALL( SCIPcreateVar(subscip, &(mipdata->ylhs[i]), name, 0.0, multvarub,
               weight, SCIP_VARTYPE_CONTINUOUS, TRUE, FALSE, NULL, NULL, NULL, NULL, NULL) );
         SCIP_CALL( SCIPaddVar(subscip, mipdata->ylhs[i]) );
         ++cnt;

#ifdef SCIP_MORE_DEBUG
         SCIPdebugMessage("Created variable <%s> for equation <%s>.\n", name, SCIProwGetName(row));
#endif

         (void) SCIPsnprintf(name, SCIP_MAXSTRLEN, "yeq2_%d", i);
         SCIP_CALL( SCIPcreateVar(subscip, &(mipdata->yrhs[i]), name, 0.0, multvarub,
               weight, SCIP_VARTYPE_CONTINUOUS, TRUE, FALSE, NULL, NULL, NULL, NULL, NULL) );
         SCIP_CALL( SCIPaddVar(subscip, mipdata->yrhs[i]) );
         ++cnt;

#ifdef SCIP_MORE_DEBUG
         SCIPdebugMessage("Created variable <%s> for equation <%s>.\n", name, SCIProwGetName(row));
#endif
      }
      else
      {
         /* create variable for lhs of row if necessary */
         if ( ! SCIPisInfinity(scip, -lhs[i]) )
         {
            SCIP_Bool isactive = FALSE;
            SCIP_Real weight = 0.0;

            /* if the row is active, use objective weight equal to -sepadata->objweight */
            if ( SCIPisFeasEQ(scip, SCIPgetRowLPActivity(scip, row), SCIProwGetLhs(row)) )
            {
               isactive = TRUE;
               if ( sepadata->objweighsize )
                  weight = -(sepadata->objweight * SCIProwGetNLPNonz(row)/((SCIP_Real) maxrowsize));
               else
                  weight = -sepadata->objweight;
            }

            if ( ! sepadata->onlyactiverows || isactive )
            {
               /* add variable */
               (void) SCIPsnprintf(name, SCIP_MAXSTRLEN, "ylhs_%d", i);
               SCIP_CALL( SCIPcreateVar(subscip, &(mipdata->ylhs[i]), name, 0.0, multvarub,
                     weight, SCIP_VARTYPE_CONTINUOUS, TRUE, FALSE, NULL, NULL, NULL, NULL, NULL) );
               SCIP_CALL( SCIPaddVar(subscip, mipdata->ylhs[i]) );
               ++cnt;

#ifdef SCIP_MORE_DEBUG
               SCIPdebugMessage("Created variable <%s> for >= inequality <%s> (weight: %f).\n", name, SCIProwGetName(row), weight);
#endif
            }
         }

         /* create variable for rhs of row if necessary */
         if ( ! SCIPisInfinity(scip, rhs[i]) )
         {
            SCIP_Bool isactive = FALSE;
            SCIP_Real weight = 0.0;

            /* if the row is active, use objective weight equal to -sepadata->objweight */
            if ( SCIPisFeasEQ(scip, SCIPgetRowLPActivity(scip, row), SCIProwGetRhs(row)) )
            {
               isactive = TRUE;
               if ( sepadata->objweighsize )
                  weight = -(sepadata->objweight * SCIProwGetNLPNonz(row)/((SCIP_Real) maxrowsize));
               else
                  weight = -sepadata->objweight;
            }

            if ( ! sepadata->onlyactiverows || isactive )
            {
               (void) SCIPsnprintf(name, SCIP_MAXSTRLEN, "yrhs_%d", i);
               SCIP_CALL( SCIPcreateVar(subscip, &(mipdata->yrhs[i]), name, 0.0, multvarub,
                     weight, SCIP_VARTYPE_CONTINUOUS, TRUE, FALSE, NULL, NULL, NULL, NULL, NULL) );
               SCIP_CALL( SCIPaddVar(subscip, mipdata->yrhs[i]) );
               ++cnt;

#ifdef SCIP_MORE_DEBUG
               SCIPdebugMessage("Created variable <%s> for <= inequality <%s> (weight: %f).\n", name, SCIProwGetName(row), weight);
#endif
            }
         }
      }
   }
   assert( (int) cnt <= 2 * nrows );
   mipdata->n += cnt;

   /* create alpha, bound, and fractional variables */
   cnt = 0;
   ucnt = 0;
   for (j = 0; j < ncols; ++j)
   {
      mipdata->z[j] = NULL;
      mipdata->alpha[j] = NULL;
      mipdata->fracalpha[j] = NULL;

      if ( mipdata->coltype[j] == colPresent )
      {
         SCIP_Real obj;

         if ( sepadata->objlone )
            obj = 0.0;
         else
            obj = primsol[j];

         /* create alpha variables */
         (void) SCIPsnprintf(name, SCIP_MAXSTRLEN, "alpha_%d", j);
         SCIP_CALL( SCIPcreateVar(subscip, &(mipdata->alpha[j]), name, -sepadata->cutcoefbnd, sepadata->cutcoefbnd, obj,
               SCIP_VARTYPE_INTEGER, TRUE, FALSE, NULL, NULL, NULL, NULL, NULL) );
         SCIP_CALL( SCIPaddVar(subscip, mipdata->alpha[j]) );
         ++cnt;

         /* create fractional variables */
         (void) SCIPsnprintf(name, SCIP_MAXSTRLEN, "f_%d", j);
         if ( SCIPisInfinity(scip, -lb[j]) && SCIPisInfinity(scip, ub[j]) )
         {
            /* fix fractional value to be zero for free original variables */
            SCIP_CALL( SCIPcreateVar(subscip, &(mipdata->fracalpha[j]), name, 0.0, 0.0, 0.0,
                  SCIP_VARTYPE_CONTINUOUS, TRUE, FALSE, NULL, NULL, NULL, NULL, NULL) );
         }
         else
         {
            /* fractional value in [0, 1) for variables with finite bounds */
            SCIP_CALL( SCIPcreateVar(subscip, &(mipdata->fracalpha[j]), name, 0.0, 1.0-EPSILONVALUE, 0.0,
                  SCIP_VARTYPE_CONTINUOUS, TRUE, FALSE, NULL, NULL, NULL, NULL, NULL) );
         }
         SCIP_CALL( SCIPaddVar(subscip, mipdata->fracalpha[j]) );
         ++cnt;

         /* create variables for upper bounds */
         if ( ! SCIPisInfinity(scip, ub[j]) )
         {
            (void) SCIPsnprintf(name, SCIP_MAXSTRLEN, "zub_%d", j);
            SCIP_CALL( SCIPcreateVar(subscip, &(mipdata->z[j]), name, 0.0, multvarub,
                  0.0, SCIP_VARTYPE_CONTINUOUS, TRUE, FALSE, NULL, NULL, NULL, NULL, NULL) );
            SCIP_CALL( SCIPaddVar(subscip, mipdata->z[j]) );
            ++ucnt;
         }
      }
   }
   assert( (int) cnt <= 2 * ncols );
   assert( (int) ucnt <= ncols );

   /* create variable for the rhs of the cut */
   if ( sepadata->objlone )
   {
      SCIP_CALL( SCIPcreateVar(subscip, &(mipdata->beta), "beta", -sepadata->cutcoefbnd, sepadata->cutcoefbnd, 0.0,
            SCIP_VARTYPE_INTEGER, TRUE, FALSE, NULL, NULL, NULL, NULL, NULL) );
   }
   else
   {
      SCIP_CALL( SCIPcreateVar(subscip, &(mipdata->beta), "beta", -sepadata->cutcoefbnd, sepadata->cutcoefbnd, -1.0,
            SCIP_VARTYPE_INTEGER, TRUE, FALSE, NULL, NULL, NULL, NULL, NULL) );
   }
   SCIP_CALL( SCIPaddVar(subscip, mipdata->beta) );

   /* create fractional variable for the rhs */
   SCIP_CALL( SCIPcreateVar(subscip, &(mipdata->fracbeta), "fracbeta", 0.0, 1.0-BETAEPSILONVALUE, 0.0,
         SCIP_VARTYPE_CONTINUOUS, TRUE, FALSE, NULL, NULL, NULL, NULL, NULL) );
   SCIP_CALL( SCIPaddVar(subscip, mipdata->fracbeta) );
   mipdata->n += cnt + ucnt + 2;

   /* get temporary storage */
   SCIP_CALL( SCIPallocBufferArray(scip, &consvals, (int) mipdata->n) );
   SCIP_CALL( SCIPallocBufferArray(scip, &consvars, (int) mipdata->n) );

   /* create constraints for alpha variables of CG-cut */
   cnt = 0;
   for (j = 0; j < ncols; ++j)
   {
      SCIP_ROW** colrows;
      SCIP_Real* colvals;

      /* create ordinary part for all selected variables */
      if ( mipdata->coltype[j] == colPresent )
      {
         SCIP_Real sigma;

         assert( cols[j] != NULL );
         colrows = SCIPcolGetRows(cols[j]);
         colvals = SCIPcolGetVals(cols[j]);
         nconsvars = 0;

         if ( mipdata->iscomplemented[j] )
            sigma = -1.0;
         else
            sigma = 1.0;

         /* add part for columns */
         for (i = 0; i < SCIPcolGetNLPNonz(cols[j]); ++i)
         {
            SCIP_ROW* row;
            int pos;

            row = colrows[i];
            assert( row != NULL );

            /* skip modifiable rows and local rows, unless allowed */
            if ( SCIProwIsModifiable(row) || (SCIProwIsLocal(row) && !sepadata->allowlocal) )
               continue;

            pos = SCIProwGetLPPos(row);
            assert( 0 <= pos && pos < nrows );

            if ( mipdata->ylhs[pos] != NULL )
            {
               consvars[nconsvars] = mipdata->ylhs[pos];
               consvals[nconsvars] = -sigma * colvals[i];
               ++nconsvars;
            }
            if ( mipdata->yrhs[pos] != NULL )
            {
               consvars[nconsvars] = mipdata->yrhs[pos];
               consvals[nconsvars] = sigma * colvals[i];
               ++nconsvars;
            }
            assert( nconsvars <= (int) mipdata->n );
         }
         /* add part for upper bounds */
         if ( mipdata->z[j] != NULL )
         {
            assert( ! SCIPisInfinity(scip, ub[j]) );
            consvars[nconsvars] = mipdata->z[j];
            consvals[nconsvars] = 1.0;
            ++nconsvars;
         }
         assert( nconsvars <= (int) mipdata->n );

         /* add alpha variable */
         consvars[nconsvars] = mipdata->alpha[j];
         consvals[nconsvars] = -1.0;
         ++nconsvars;
         assert( nconsvars <= (int) mipdata->n );

         /* add fractional-alpha variable */
         consvars[nconsvars] = mipdata->fracalpha[j];
         consvals[nconsvars] = -1.0;
         ++nconsvars;
         assert( nconsvars <= (int) mipdata->n );

         /* add linear constraint */
         (void) SCIPsnprintf(name, SCIP_MAXSTRLEN, "alpha_%d", j);
         SCIP_CALL( SCIPcreateConsLinear(subscip, &cons, name, nconsvars, consvars, consvals, 0.0, 0.0,
               TRUE, TRUE, TRUE, TRUE, TRUE, FALSE, FALSE, FALSE, FALSE, FALSE) );
         SCIP_CALL( SCIPaddCons(subscip, cons) );
         SCIP_CALL( SCIPreleaseCons(subscip, &cons) );
         ++cnt;
      }
      /* generate part that makes sure that cut is valid for continuous variables */
      else if ( mipdata->coltype[j] == colContinuous || mipdata->coltype[j] == colConverted )
      {
         SCIP_Real sigma;
         SCIP_Real r;

         assert( cols[j] != NULL );
         colrows = SCIPcolGetRows(cols[j]);
         colvals = SCIPcolGetVals(cols[j]);
         nconsvars = 0;

         if ( mipdata->iscomplemented[j] )
            sigma = -1.0;
         else
            sigma = 1.0;

         /* add part for columns */
         for (i = 0; i < SCIPcolGetNLPNonz(cols[j]); ++i)
         {
            SCIP_ROW* row;
            int pos;

            row = colrows[i];
            assert( row != NULL );

            /* skip modifiable rows and local rows, unless allowed */
            if ( SCIProwIsModifiable(row) || (SCIProwIsLocal(row) && !sepadata->allowlocal) )
               continue;

            pos = SCIProwGetLPPos(row);
            assert( 0 <= pos && pos < nrows );

            if ( mipdata->ylhs[pos] != NULL )
            {
               consvars[nconsvars] = mipdata->ylhs[pos];
               consvals[nconsvars] = -sigma * colvals[i];
               ++nconsvars;
            }
            if ( mipdata->yrhs[pos] != NULL )
            {
               consvars[nconsvars] = mipdata->yrhs[pos];
               consvals[nconsvars] = sigma * colvals[i];
               ++nconsvars;
            }
            assert( nconsvars <= (int) mipdata->n );
         }

         /* add linear constraint */
         (void) SCIPsnprintf(name, SCIP_MAXSTRLEN, "cont_%d", j);

         /* for free continuous variables require equality */
         r = SCIPinfinity(subscip);
         if ( SCIPisInfinity(scip, -lb[j]) && SCIPisInfinity(scip, ub[j]) )
            r = 0.0;
         else
            assert( SCIPisZero(scip, lb[j]) );

         SCIP_CALL( SCIPcreateConsLinear(subscip, &cons, name, nconsvars, consvars, consvals, 0.0, r,
               TRUE, TRUE, TRUE, TRUE, TRUE, FALSE, FALSE, FALSE, FALSE, FALSE) );
         SCIP_CALL( SCIPaddCons(subscip, cons) );
         SCIP_CALL( SCIPreleaseCons(subscip, &cons) );
         ++cnt;
      }
   }
   assert( (int) cnt <= ncols );
   mipdata->m += cnt;

   /* create constraints for rhs of cut */
   nconsvars = 0;

   /* first for the rows */
   for (i = 0; i < nrows; ++i)
   {
      assert( rows[i] != NULL );

      /* skip modifiable rows and local rows, unless allowed */
      if ( SCIProwIsModifiable(rows[i]) || (SCIProwIsLocal(rows[i]) && !sepadata->allowlocal) )
         continue;

      /* if lhs is there */
      if ( mipdata->ylhs[i] != NULL && ! SCIPisZero(scip, lhs[i]) )
      {
         assert( ! SCIPisInfinity(scip, -lhs[i]) );
         consvars[nconsvars] = mipdata->ylhs[i];
         consvals[nconsvars] = -lhs[i];
         ++nconsvars;
      }
      /* if rhs is there */
      if ( mipdata->yrhs[i] != NULL && ! SCIPisZero(scip, rhs[i]) )
      {
         assert( ! SCIPisInfinity(scip, rhs[i]) );
         consvars[nconsvars] = mipdata->yrhs[i];
         consvals[nconsvars] = rhs[i];
         ++nconsvars;
      }
      assert( nconsvars <= (int) mipdata->n );
   }
   /* next for the columns */
   for (j = 0; j < ncols; ++j)
   {
      /* if ub is there */
      if ( mipdata->z[j] != NULL && ! SCIPisZero(scip, ub[j]) )
      {
         assert( mipdata->coltype[j] == colPresent );
         assert( ! SCIPisInfinity(scip, ub[j]) );
         consvars[nconsvars] = mipdata->z[j];
         consvals[nconsvars] = ub[j];
         ++nconsvars;
         assert( nconsvars <= (int) mipdata->n );
      }
   }
   /* add beta variable */
   consvars[nconsvars] = mipdata->beta;
   consvals[nconsvars] = -1.0;
   ++nconsvars;

   /* add fractional-beta variable */
   consvars[nconsvars] = mipdata->fracbeta;
   consvals[nconsvars] = -1.0;
   ++nconsvars;
   assert( nconsvars <= (int) mipdata->n );

   /* add linear constraint */
   SCIP_CALL( SCIPcreateConsLinear(subscip, &cons, "beta", nconsvars, consvars, consvals, 0.0, 0.0,
         TRUE, TRUE, TRUE, TRUE, TRUE, FALSE, FALSE, FALSE, FALSE, FALSE) );
   SCIP_CALL( SCIPaddCons(subscip, cons) );
   SCIP_CALL( SCIPreleaseCons(subscip, &cons) );
   ++mipdata->m;

   /* add primal separation constraint if required */
   if ( sepadata->primalseparation )
   {
      SCIP_SOL* bestsol;
      bestsol = SCIPgetBestSol(scip);
      if ( bestsol != NULL )
      {
         nconsvars = 0;
         for (j = 0; j < ncols; ++j)
         {
            if ( mipdata->alpha[j] != NULL )
            {
               SCIP_Real val;
               assert( mipdata->coltype[j] == colPresent );
               
               val = SCIPgetSolVal(scip, bestsol, SCIPcolGetVar(cols[j]));
               consvars[nconsvars] = mipdata->alpha[j];
               consvals[nconsvars] = val;
               ++nconsvars;
               assert( nconsvars <= (int) mipdata->n );
            }
         }
         consvars[nconsvars] = mipdata->beta;
         consvals[nconsvars] = -1.0;
         ++nconsvars;

         /* add linear constraint - allow slight deviation from equality */
         SCIP_CALL( SCIPcreateConsLinear(subscip, &cons, "primalseparation", nconsvars, consvars, consvals, -EPSILONVALUE, EPSILONVALUE,
               TRUE, TRUE, TRUE, TRUE, TRUE, FALSE, FALSE, FALSE, FALSE, FALSE) );
         SCIP_CALL( SCIPaddCons(subscip, cons) );
         SCIP_CALL( SCIPreleaseCons(subscip, &cons) );
         ++mipdata->m;
      }
   }

   /* add constraint to force violated cuts if required */
   if ( sepadata->addviolationcons )
   {
      nconsvars = 0;
      for (j = 0; j < ncols; ++j)
      {
         if ( mipdata->alpha[j] != NULL )
         {
            consvars[nconsvars] = mipdata->alpha[j];
            consvals[nconsvars] = primsol[j];
            ++nconsvars;
            assert( nconsvars <= (int) mipdata->n );
         }
      }
      consvars[nconsvars] = mipdata->beta;
      consvals[nconsvars] = -1.0;
      ++nconsvars;

      /* add linear constraint - allow slight deviation from equality */
      SCIP_CALL( SCIPcreateConsLinear(subscip, &cons, "violationConstraint", nconsvars, consvars, consvals, MINEFFICACY, SCIPinfinity(subscip),
            TRUE, TRUE, TRUE, TRUE, TRUE, FALSE, FALSE, FALSE, FALSE, FALSE) );
      SCIP_CALL( SCIPaddCons(subscip, cons) );
      SCIP_CALL( SCIPreleaseCons(subscip, &cons) );
      ++mipdata->m;
   }

   SCIPdebugMessage("Subscip has %u vars (%d integral, %d continuous), %u conss.\n",
      mipdata->n, SCIPgetNIntVars(subscip), SCIPgetNContVars(subscip), mipdata->m);

   /* free temporary memory */
   SCIPfreeBufferArray(scip, &consvars);
   SCIPfreeBufferArray(scip, &consvals);

   SCIPfreeBufferArray(scip, &primsol);
   SCIPfreeBufferArray(scip, &lb);
   SCIPfreeBufferArray(scip, &ub);
   SCIPfreeBufferArray(scip, &rhs);
   SCIPfreeBufferArray(scip, &lhs);

   /* SCIPdebug( SCIP_CALL( SCIPprintOrigProblem(subscip, NULL, NULL, FALSE) ) ); */

#ifdef SCIP_WRITEPROB
   {
      (void) SCIPsnprintf(name, SCIP_MAXSTRLEN, "cgsepa");
      if ( sepadata->objlone )
         (void) strncat(name, "_l1", SCIP_MAXSTRLEN);
      if ( sepadata->addviolationcons )
         (void) strncat(name, "_vc", SCIP_MAXSTRLEN);
      if ( sepadata->skipmultbounds )
         (void) strncat(name, "_ub", SCIP_MAXSTRLEN);
      if ( sepadata->primalseparation )
         (void) strncat(name, "_ps", SCIP_MAXSTRLEN);
      (void) strncat(name, "_", SCIP_MAXSTRLEN);
      (void) strncat(name, SCIPgetProbName(scip), SCIP_MAXSTRLEN);
      (void) strncat(name, ".lp", SCIP_MAXSTRLEN);
      SCIP_CALL( SCIPwriteOrigProblem(subscip, name, "lp", FALSE) );
      SCIPinfoMessage(scip, NULL, "Wrote subscip to file <%s>.\n", name);
   }
#endif

   return SCIP_OKAY;
}


/** sets parameters for subscip */
static
SCIP_RETCODE subscipSetParams(
   SCIP_SEPADATA*        sepadata,           /**< separator data */
   CGMIP_MIPDATA*        mipdata,            /**< data for sub-MIP */
   SCIP_Bool*            success             /**< if setting was successful -> stop solution otherwise */
   )
{
   SCIP* subscip;

   assert( sepadata != NULL );
   assert( mipdata != NULL );
   assert( success != NULL );

   *success = TRUE;

   subscip = mipdata->subscip;
   assert( subscip != NULL );

   /* set objective limit, if no corresponding constraint has been added */
   if ( ! sepadata->addviolationcons && ! sepadata->addviolconshdlr )
   {
      SCIP_CALL( SCIPsetObjlimit(subscip, MINEFFICACY) );
   }

   /* do not abort subscip on CTRL-C */
   SCIP_CALL( SCIPsetBoolParam(subscip, "misc/catchctrlc", FALSE) );

   /* determine output to console */
#ifdef SCIP_OUTPUT
   SCIP_CALL( SCIPsetIntParam(subscip, "display/verblevel", 4) );
   SCIP_CALL( SCIPsetIntParam(subscip, "display/freq", 1000) );
   SCIP_CALL( SCIPsetIntParam(subscip, "display/nsols/active", 2) );
#else
   SCIP_CALL( SCIPsetIntParam(subscip, "display/verblevel", 0) );
   SCIP_CALL( SCIPsetIntParam(subscip, "display/freq", 1000) );
#endif

   /* forbid recursive call of plugins solving subMIPs (also disables CG-separation) */
#ifdef SCIP_OUTPUT
   SCIP_CALL( SCIPsetSubscipsOff(subscip, FALSE) );
#else
   SCIP_CALL( SCIPsetSubscipsOff(subscip, TRUE) ); /* quiet */
#endif

#if 0
   SCIP_CALL( SCIPsetEmphasis(subscip, SCIP_PARAMEMPHASIS_FEASIBILITY, TRUE) );
#else
   /* set other heuristics */
   SCIP_CALL( SCIPsetIntParam(subscip, "heuristics/shifting/freq", 3) );
   SCIP_CALL( SCIPsetIntParam(subscip, "heuristics/simplerounding/freq", 1) );
   SCIP_CALL( SCIPsetIntParam(subscip, "heuristics/rounding/freq", 1) );
   SCIP_CALL( SCIPsetIntParam(subscip, "heuristics/oneopt/freq", 1) );

   /*     SCIP_CALL( SCIPsetIntParam(subscip, "heuristics/pscostdiving/freq", 1) ); */
   /*     SCIP_CALL( SCIPsetIntParam(subscip, "heuristics/feaspump/freq", 3) ); */

   /*     SCIP_CALL( SCIPsetIntParam(subscip, "heuristics/coefdiving/freq", -1) ); */
   /*     SCIP_CALL( SCIPsetIntParam(subscip, "heuristics/fracdiving/freq", -1) ); */
   /*     SCIP_CALL( SCIPsetIntParam(subscip, "heuristics/guideddiving/freq", -1) ); */
   /*     SCIP_CALL( SCIPsetIntParam(subscip, "heuristics/linesearchdiving/freq", -1) ); */
   /*     SCIP_CALL( SCIPsetIntParam(subscip, "heuristics/objpscostdiving/freq", -1) ); */
   /*     SCIP_CALL( SCIPsetIntParam(subscip, "heuristics/rootsoldiving/freq", -1) ); */
   /*     SCIP_CALL( SCIPsetIntParam(subscip, "heuristics/veclendiving/freq", -1) ); */

   /* use fast presolving */
   SCIP_CALL( SCIPsetPresolving(subscip, SCIP_PARAMSETTING_FAST, TRUE) );

   /* disable conflict analysis */
   /*     SCIP_CALL( SCIPsetBoolParam(subscip, "conflict/useprop", FALSE) ); */
   /*     SCIP_CALL( SCIPsetBoolParam(subscip, "conflict/useinflp", FALSE) ); */
   /*     SCIP_CALL( SCIPsetBoolParam(subscip, "conflict/useboundlp", FALSE) ); */
   /*     SCIP_CALL( SCIPsetBoolParam(subscip, "conflict/usesb", FALSE) ); */
   /*     SCIP_CALL( SCIPsetBoolParam(subscip, "conflict/usepseudo", FALSE) ); */

   /* use fast separation */
   SCIP_CALL( SCIPsetSeparating(subscip, SCIP_PARAMSETTING_FAST, TRUE) );
#endif

   return SCIP_OKAY;
}


/** solve subscip */
static
SCIP_RETCODE solveSubscip(
   SCIP*                 scip,               /**< SCIP data structure */
   SCIP_SEPADATA*        sepadata,           /**< separator data */
   CGMIP_MIPDATA*        mipdata,            /**< data for sub-MIP */
   SCIP_Bool*            success             /**< if setting was successful -> stop solution otherwise */
   )
{
   SCIP* subscip;
   SCIP_STATUS status;
   SCIP_Real timelimit;
   SCIP_Real memorylimit;
   SCIP_Longint nodelimit;

   assert( scip != NULL );
   assert( sepadata != NULL );
   assert( mipdata != NULL );
   assert( success != NULL );

   *success = TRUE;

   subscip = mipdata->subscip;

   /* determine timelimit */
   SCIP_CALL( SCIPgetRealParam(scip, "limits/time", &timelimit) );
   if ( ! SCIPisInfinity(scip, timelimit) )
      timelimit -= SCIPgetSolvingTime(scip);
   if ( sepadata->timelimit < timelimit )
      timelimit = sepadata->timelimit;
   if ( timelimit > 0.0 )
   {
      SCIP_CALL( SCIPsetRealParam(subscip, "limits/time", timelimit) );
   }
   else
   {
      *success = FALSE;
      return SCIP_OKAY;
   }

   /* determine memorylimit */
   SCIP_CALL( SCIPgetRealParam(scip, "limits/memory", &memorylimit) );
   if ( sepadata->memorylimit < memorylimit )
      memorylimit = sepadata->memorylimit;
   if ( ! SCIPisInfinity(scip, memorylimit) )
      memorylimit -= SCIPgetMemUsed(scip)/1048576.0;
   if ( memorylimit > 0.0 )
   {
      SCIP_CALL( SCIPsetRealParam(subscip, "limits/memory", memorylimit) );
   }
   else
   {
      *success = FALSE;
      return SCIP_OKAY;
   }

   /* set nodelimit for subproblem */
   if ( sepadata->minnodelimit < 0 || sepadata->maxnodelimit < 0 )
      nodelimit = SCIP_LONGINT_MAX;
   else
   {
      assert( sepadata->minnodelimit >= 0 && sepadata->maxnodelimit >= 0 );
      nodelimit = SCIPgetNLPIterations(scip);
      nodelimit = MAX(sepadata->minnodelimit, nodelimit);
      nodelimit = MIN(sepadata->maxnodelimit, nodelimit);
   }
   assert( nodelimit >= 0 );
   SCIP_CALL( SCIPsetLongintParam(subscip, "limits/nodes", nodelimit) );

   /* check whether we want a complete solve */
   if ( ! sepadata->earlyterm )
   {
      SCIP_CALL( SCIPsolve(subscip) );
      status = SCIPgetStatus(subscip);

#ifdef SCIP_OUTPUT
      SCIP_CALL( SCIPprintStatistics(subscip, NULL) );
#endif

      /* if the solution process was terminated or the problem is infeasible (can happen because of violation constraint) */
      if ( status == SCIP_STATUS_TIMELIMIT || status == SCIP_STATUS_USERINTERRUPT || status == SCIP_STATUS_INFEASIBLE || status == SCIP_STATUS_INFORUNBD )
      {
         *success = FALSE;
         return SCIP_OKAY;
      }

      /* all other statuses except optimal are invalid */
      if ( status != SCIP_STATUS_OPTIMAL && status != SCIP_STATUS_NODELIMIT )
      {
         SCIPerrorMessage("Solution of subscip for CG-separation returned with invalid status %d.\n", status);
         return SCIP_ERROR;
      }
   }
   else
   {
      /* otherwise we want a heuristic solve */

      /* -> solve until first solution is found */
      SCIP_CALL( SCIPsetIntParam(subscip, "limits/bestsol", 1) );
      SCIP_CALL( SCIPsolve(subscip) );
      SCIP_CALL( SCIPsetIntParam(subscip, "limits/bestsol", -1) );

      status = SCIPgetStatus(subscip);

      /* if the solution process was terminated or the problem is infeasible (can happen because of violation constraint) */
      if ( status == SCIP_STATUS_TIMELIMIT || status == SCIP_STATUS_USERINTERRUPT || status == SCIP_STATUS_NODELIMIT || 
         status == SCIP_STATUS_INFEASIBLE || status == SCIP_STATUS_INFORUNBD)
      {
         *success = FALSE;
         return SCIP_OKAY;
      }

      /* all other statuses except optimal or bestsollimit are invalid - (problem cannot be infeasible) */
      if ( status != SCIP_STATUS_OPTIMAL && status != SCIP_STATUS_BESTSOLLIMIT )
      {
         SCIPerrorMessage("Solution of subscip for CG-separation returned with invalid status %d.\n", status);
         return SCIP_ERROR;
      }

      /* solve some more, if a feasible solution was found */
      if ( status == SCIP_STATUS_BESTSOLLIMIT )
      {
         SCIPdebugMessage("Continue solving separation problem ...\n");

         SCIP_CALL( SCIPsetLongintParam(subscip, "limits/stallnodes", STALLNODELIMIT) );
         SCIP_CALL( SCIPsolve(subscip) );
         SCIP_CALL( SCIPsetLongintParam(subscip, "limits/stallnodes", -1LL) );

         status = SCIPgetStatus(subscip);
         assert( status != SCIP_STATUS_BESTSOLLIMIT );

#ifdef SCIP_OUTPUT
         SCIP_CALL( SCIPprintStatistics(subscip, NULL) );
#endif

         /* if the solution process was terminated */
         if ( status == SCIP_STATUS_TIMELIMIT || status == SCIP_STATUS_USERINTERRUPT )
         {
            *success = FALSE;
            return SCIP_OKAY;
         }

         /* all other statuses except optimal or bestsollimit are invalid */
         if ( status != SCIP_STATUS_OPTIMAL && status != SCIP_STATUS_STALLNODELIMIT && status != SCIP_STATUS_NODELIMIT )
         {
            SCIPerrorMessage("Solution of subscip for CG-separation returned with invalid status %d.\n", status);
            return SCIP_ERROR;
         }
      }
   }

   return SCIP_OKAY;
}


/** Computes cut from the given multipliers 
 *
 *  Note that the cut computed here in general will not be the same as the one computed with the
 *  sub-MIP, because of numerical differences. Here, we only combine rows whose corresponding
 *  multiplier is positive w.r.t. the feasibility tolerance. In the sub-MIP, however, the rows are
 *  combined in any case. This makes a difference, if the coefficients in the matrix are large and
 *  hence yield a value that is larger than the tolerance.
 *
 *  Because of the transformations we have the following:
 * 
 *  If variable \f$x_j\f$ was complemented, we have \f$x'_j = u_j - x_j\f$. If in the transformed
 *  system the lower bound is used, its corresponding multiplier is \f$y^T A'_j - \lfloor y^T A'_j
 *  \rfloor\f$, which corresponds to 
 *  \f[
 *      y^T A'_j - \lfloor y^T A'_j \rfloor = - y^T A_j - \lfloor - y^T A_j \rfloor = - y^T A_j + \lceil y^T A_j \rceil
 *  \f]
 *  in the original system.
 *
 *  If such a variable was at its upper bound before the transformation, it is at its lower bound
 *  afterwards. Hence, its contribution to the cut is 0.
 *
 *  Note that if the original LP-solution does not satisfy some of the rows with equality the
 *  violation of the cut might be smaller than what is computed with the reduced sub-MIP.
 *
 *  Furthermore, note that if continuous variables have been shifted, the computed violated may be
 *  different as well, because the necessary changes in the lhs/rhs are not used here anymore.
 *
 *  @todo check if cut is correct if continuous variables have been shifted.
 */
static
SCIP_RETCODE computeCut(
   SCIP*                 scip,               /**< original scip */
   CGMIP_MIPDATA*        mipdata,            /**< data for sub-MIP */
   SCIP_SEPADATA*        sepadata,           /**< separator data */
   SCIP_SOL*             sol,                /**< current solution for sub-MIP */
   SCIP_Real*            cutcoefs,           /**< coefficients of the cut */
   SCIP_Real*            cutrhs,             /**< rhs of the cut */
   SCIP_Bool*            localrowsused,      /**< pointer to store whether local rows were used in summation */
   SCIP_Bool*            localboundsused,    /**< pointer to store whether local bounds were used in summation */
   SCIP_Bool*            success             /**< whether we produced a valid cut */
   )
{
   SCIP* subscip;
   int i, j;
   int nvars;
   int ncols;
   SCIP_VAR** vars;
   SCIP_ROW** rows;
   SCIP_COL** cols;
   SCIP_Real val;
   SCIP_Real maxabsweight;
   int nrows;

   assert( scip != NULL );
   assert( mipdata != NULL );
   assert( sepadata != NULL );
   assert( sol != NULL );
   assert( cutcoefs != NULL );
   assert( cutrhs != NULL );
   assert( localrowsused != NULL );
   assert( success != NULL );

   subscip = mipdata->subscip;
   assert( subscip != NULL );

   /* get data */
   SCIP_CALL( SCIPgetVarsData(scip, &vars, &nvars, NULL, NULL, NULL, NULL) );
   SCIP_CALL( SCIPgetLPRowsData(scip, &rows, &nrows) );
   SCIP_CALL( SCIPgetLPColsData(scip, &cols, &ncols) );
   assert( nrows == (int) mipdata->nrows );
   assert( ncols == (int) mipdata->ncols );

   /* initialize */
   *success = TRUE;
   *localrowsused = FALSE;
   *localboundsused = FALSE;
   BMSclearMemoryArray(cutcoefs, nvars);
   *cutrhs = 0.0;

   /* find maximal absolute weight */
   maxabsweight = 0.0;
   for (i = 0; i < nrows; ++i)
   {
#ifndef NDEBUG
      const char* rowname;
#endif
      SCIP_ROW* row;
      SCIP_Real weight;

      row = rows[i];
      assert( row != NULL );

      /* skip modifiable rows and local rows, unless allowed */
      if ( SCIProwIsModifiable(row) || (SCIProwIsLocal(row) && !sepadata->allowlocal) )
      {
         assert( mipdata->ylhs[i] == NULL && mipdata->yrhs[i] == NULL );
         continue;
      }

#ifndef NDEBUG
      rowname = SCIProwGetName(row);
#endif

      /* get weight from solution */
      weight = 0.0;
      if ( mipdata->ylhs[i] != NULL )
      {
         val = SCIPgetSolVal(subscip, sol, mipdata->ylhs[i]);

         assert( sepadata->skipmultbounds || SCIPisFeasLT(subscip, val, 1.0) );
         val = SCIPfrac(scip, val);  /* take fractional value if variable has no upper bounds */

         if ( SCIPisFeasPositive(scip, val) )
            weight = -val;

         assert( ! sepadata->onlyrankone || strlen(rowname) <= 5 || 
            rowname[0] != 'c' || rowname[1] != 'g' || rowname[2] != 'c' || rowname[3] != 'u' || rowname[4] != 't' );
      }
      if ( mipdata->yrhs[i] != NULL )
      {
         val = SCIPgetSolVal(subscip, sol, mipdata->yrhs[i]);

         assert( sepadata->skipmultbounds || SCIPisFeasLT(subscip, val, 1.0) );
         val = SCIPfrac(scip, val);  /* take fractional value if variable has no upper bounds */

         /* in a suboptimal solution both values may be positive - take the one with larger absolute value */
         if ( SCIPisFeasGT(scip, val, ABS(weight)) )
            weight = val;

         assert( ! sepadata->onlyrankone || strlen(rowname) <= 5 || 
            rowname[0] != 'c' || rowname[1] != 'g' || rowname[2] != 'c' || rowname[3] != 'u' || rowname[4] != 't' );
      }

      weight = REALABS(weight);
      if ( weight > maxabsweight )
         maxabsweight = weight;
   }

   /* calculate the row summation */
   for (i = 0; i < nrows; ++i)
   {
      SCIP_ROW* row;
      SCIP_Real weight;
      SCIP_Real absweight;
      SCIP_Bool uselhs;

      row = rows[i];
      assert( row != NULL );

      /* skip modifiable rows and local rows, unless allowed */
      if ( SCIProwIsModifiable(row) || (SCIProwIsLocal(row) && !sepadata->allowlocal) )
      {
         assert( mipdata->ylhs[i] == NULL && mipdata->yrhs[i] == NULL );
         continue;
      }

      /* get weight from solution */
      weight = 0.0;
      uselhs = FALSE;
      if ( mipdata->ylhs[i] != NULL )
      {
         val = SCIPgetSolVal(subscip, sol, mipdata->ylhs[i]);
         assert( ! SCIPisFeasNegative(subscip, val) );

         assert( sepadata->skipmultbounds || SCIPisFeasLT(subscip, val, 1.0) );
         val = SCIPfrac(scip, val);  /* take fractional value if variable has no upper bounds */

         if ( SCIPisFeasPositive(scip, val) )
         {
            uselhs = TRUE;
            weight = -val;
         }
      }
      if ( mipdata->yrhs[i] != NULL )
      {
         val = SCIPgetSolVal(subscip, sol, mipdata->yrhs[i]);
         assert( ! SCIPisFeasNegative(subscip, val) );

         assert( sepadata->skipmultbounds || SCIPisFeasLT(subscip, val, 1.0) );
         val = SCIPfrac(scip, val);  /* take fractional value if variable has no upper bounds */

         /* in a suboptimal solution both values may be positive - take the one with larger absolute value */
         if ( SCIPisFeasGT(scip, val, ABS(weight)) )
            weight = val;
      }

      /* add row if weight is nonzero and lies within range */
      absweight = REALABS(weight);
      if ( ! SCIPisSumZero(scip, weight) && absweight * MAXWEIGHTRANGE >= maxabsweight )
      {
         SCIP_COL** rowcols;
         SCIP_Real* rowvals;

         rowcols = SCIProwGetCols(row);
         rowvals = SCIProwGetVals(row);

         /* add the row coefficients to the sum */
         for (j = 0; j < SCIProwGetNLPNonz(row); ++j)
         {
            int idx;
            SCIP_VAR* var;

            assert( rowcols[j] != NULL );
            var = SCIPcolGetVar(rowcols[j]);

            assert( var != NULL );
            assert( SCIPvarGetStatus(var) == SCIP_VARSTATUS_COLUMN );
            assert( SCIPvarGetCol(var) == rowcols[j] );

            idx = SCIPvarGetProbindex(var);
            assert( 0 <= idx && idx < nvars );

            cutcoefs[idx] += weight * rowvals[j];
         }

         /* compute rhs */
         if ( uselhs )
         {
            assert( ! SCIPisInfinity(scip, -SCIProwGetLhs(row)) );
            val = SCIProwGetLhs(row) - SCIProwGetConstant(row);
            if ( SCIProwIsIntegral(row) )
               val = SCIPfeasCeil(scip, val); /* row is integral: round left hand side up */
         }
         else
         {
            assert( ! SCIPisInfinity(scip, SCIProwGetRhs(row)) );
            val = SCIProwGetRhs(row) - SCIProwGetConstant(row);
            if ( SCIProwIsIntegral(row) )
               val = SCIPfeasFloor(scip, val); /* row is integral: round right hand side down */
         }
         (*cutrhs) += weight * val;

         *localrowsused = *localrowsused || SCIProwIsLocal(row);
      }
   }

   /* add upper bounds */
   for (j = 0; j < ncols; ++j)
   {
      assert( cols[j] != NULL );
      if ( mipdata->z[j] != NULL )
      {
         assert( mipdata->coltype[j] == colPresent );

         val = SCIPgetSolVal(subscip, sol, mipdata->z[j]);
         assert( ! SCIPisFeasNegative(subscip, val) );

         assert( sepadata->skipmultbounds || SCIPisFeasLT(subscip, val, 1.0) );
         val = SCIPfrac(scip, val);  /* take fractional value if variable has no upper bounds */

         /* if a bound has been used */
         if ( SCIPisSumPositive(subscip, val) )
         {
            SCIP_VAR* var;
            int idx;

            var = SCIPcolGetVar(cols[j]);

            assert( var != NULL );
            assert( SCIPvarGetStatus(var) == SCIP_VARSTATUS_COLUMN );
            assert( SCIPvarIsIntegral(var) );
            assert( SCIPvarGetCol(var) == cols[j] );

            idx = SCIPvarGetProbindex(var);
            assert( 0 <= idx && idx < nvars );

            /* check whether variable is complemented */
            if ( mipdata->iscomplemented[j] )
            {
               SCIP_Real lbnd;
               lbnd = SCIPvarGetLbGlobal(var);
               assert( ! SCIPisInfinity(scip, -lbnd) );
               assert( SCIPisIntegral(scip, lbnd) );
               assert( SCIPisEQ(scip, SCIPvarGetLbLocal(var), SCIPcolGetLb(cols[j])) );

               /* variable should not be free */
               assert( ! SCIPisInfinity(scip, -lbnd) || ! SCIPisInfinity(scip, SCIPvarGetUbGlobal(var)) );

               /* if allowed, try to use stronger local bound */
               if ( sepadata->allowlocal && SCIPvarGetLbLocal(var) - 0.5 > lbnd )
               {
                  lbnd = SCIPvarGetLbLocal(var);
                  assert( SCIPisIntegral(scip, lbnd) );
                  *localboundsused = TRUE;
               }

               cutcoefs[idx] -= val;
               *cutrhs -= lbnd * val;
            }
            else
            {
               SCIP_Real ubnd;
               ubnd = SCIPvarGetUbGlobal(var);
               assert( ! SCIPisInfinity(scip, ubnd) );
               assert( SCIPisIntegral(scip, ubnd) );
               assert( SCIPisEQ(scip, SCIPvarGetUbLocal(var), SCIPcolGetUb(cols[j])) );

               /* if allowed, try to use stronger local bound */
               if ( sepadata->allowlocal && SCIPvarGetUbLocal(var) + 0.5 < ubnd )
               {
                  ubnd = SCIPvarGetUbLocal(var);
                  assert( SCIPisIntegral(scip, ubnd) );
                  *localboundsused = TRUE;
               }

               cutcoefs[idx] += val;
               *cutrhs += ubnd * val;
            }
         }
      }
   }

   /* check lower bounds for integral variables */
   for (j = 0; j < nvars; ++j)
   {
      SCIP_VAR* var;
      int pos;

      var = vars[j];
      assert( var != NULL );
      pos = SCIPcolGetLPPos(SCIPvarGetCol(var));

      /* a variable may have status COLUMN, but the corresponding column may not (yet) be in the LP */
      if ( pos >= 0 && mipdata->coltype[pos] != colContinuous && mipdata->coltype[pos] != colConverted )
      {
         assert( pos < ncols );
         assert( SCIPvarGetStatus(var) == SCIP_VARSTATUS_COLUMN );
         assert( SCIPvarIsIntegral(var) );

         /* check whether variable is complemented */
         if ( mipdata->iscomplemented[pos] )
         {
            assert( ! mipdata->isshifted[pos] );
            /* if the variable is complemented, the multiplier for the upper bound arises from the
               lower bound multiplier for the transformed problem - because of the minus-sign in the
               transformation this yields a round-up operation. */
            val = SCIPfeasCeil(scip, cutcoefs[j]) - cutcoefs[j];
            assert( ! SCIPisFeasNegative(scip, val) );

            /* only if variable needs to be rounded */
            if ( SCIPisSumPositive(scip, val) )
            {
               SCIP_Real ubnd;
               ubnd = SCIPvarGetUbGlobal(var);
               assert( ! SCIPisInfinity(scip, ubnd) );
               assert( SCIPisIntegral(scip, ubnd) );

               /* variable should not be free */
               assert( ! SCIPisInfinity(scip, -SCIPvarGetLbGlobal(var)) || ! SCIPisInfinity(scip, ubnd) );

               /* if allowed, try to use stronger local bound */
               if ( sepadata->allowlocal && SCIPvarGetUbLocal(var) + 0.5 < ubnd )
               {
                  ubnd = SCIPvarGetUbLocal(var);
                  assert( SCIPisIntegral(scip, ubnd) );
                  *localboundsused = TRUE;
               }

               /* round cut coefficients, i.e., add val to cutcoefs[j] */
               cutcoefs[j] = SCIPfeasCeil(scip, cutcoefs[j]);

               /* correct rhs */
               if ( ! SCIPisSumZero(scip, ubnd) )
                  *cutrhs += ubnd * val;
            }
         }
         else
         {
            /* compute multiplier for lower bound: */
            val = cutcoefs[j] - SCIPfeasFloor(scip, cutcoefs[j]);
            assert( ! SCIPisFeasNegative(scip, val) );

            /* only if variable needs to be rounded */
            if ( SCIPisSumPositive(scip, val) )
            {
               SCIP_Real lbnd;
               lbnd = SCIPvarGetLbGlobal(var);
               assert( ! SCIPisInfinity(scip, -lbnd) );
               assert( SCIPisIntegral(scip, lbnd) );

               /* variable should not be free */
               assert( ! SCIPisInfinity(scip, -lbnd) || ! SCIPisInfinity(scip, SCIPvarGetUbGlobal(var)) );

               /* if allowed, try to use stronger local bound */
               if ( sepadata->allowlocal && SCIPvarGetLbLocal(var) - 0.5 > lbnd )
               {
                  lbnd = SCIPvarGetLbLocal(var);
                  assert( SCIPisIntegral(scip, lbnd) );
                  *localboundsused = TRUE;
               }

               /* round cut coefficients, i.e., subtract val from cutcoefs[j] */
               cutcoefs[j] = SCIPfeasFloor(scip, cutcoefs[j]);

               /* correct rhs */
               if ( ! SCIPisSumZero(scip, lbnd) )
                  *cutrhs -= lbnd * val;
            }
         }
      }
      else
      {
         /* force coefficients of all continuous variables or of variables not in the lp to zero */
         assert( pos == -1 || mipdata->coltype[pos] == colContinuous || mipdata->coltype[pos] == colConverted );

         /* check whether all coefficients for continuous or converted variables are nonnegative */
         if ( pos >= 0 )
         {
            if ( SCIPisNegative(scip, cutcoefs[j]) )
            {
               *success = FALSE;
               break;
            }
         }

         cutcoefs[j] = 0.0;
      }
   }

   /* round rhs */
   *cutrhs = SCIPfeasFloor(scip, *cutrhs);

   return SCIP_OKAY;
}


/** Create CG-cut directly from solution of sub-MIP */
static
SCIP_RETCODE createCGCutDirect(
   SCIP*                 scip,               /**< SCIP data structure */
   SCIP_SEPADATA*        sepadata,           /**< separator data */
   CGMIP_MIPDATA*        mipdata,            /**< data for sub-MIP */
   SCIP_SOL*             sol,                /**< solution of sub-MIP */
   char                  normtype,           /**< type of norm to use */
   SCIP_Real*            cutcoefs,           /**< cut coefficients */
   SCIP_VAR**            cutvars,            /**< variables appearing in cut */
   SCIP_Real*            cutvals,            /**< values of variables in cut */
   SCIP_Real*            varsolvals,         /**< solution value of variables */
   SCIP_Real*            weights,            /**< weights to compute cmir cut */
   int*                  nprevrows,          /**< number of previously generated rows */
   SCIP_ROW**            prevrows,           /**< previously generated rows */
   unsigned int*         ngen                /**< number of generated cuts */
   )
{
   char name[SCIP_MAXSTRLEN];
   SCIP_Bool cutislocal;
   SCIP_Bool localrowsused;
   SCIP_Bool localboundsused;
   SCIP_Real cutrhs;
   SCIP_Real cutact;
   SCIP_Bool success;
   SCIP_VAR** vars;
   int nvars;
   int k;

   assert( scip != NULL );
   assert( sepadata != NULL );
   assert( mipdata != NULL );
   assert( sol != NULL );
   assert( cutcoefs != NULL );
   assert( cutvars != NULL );
   assert( cutvals != NULL );
   assert( varsolvals != NULL );
   assert( weights != NULL );
   assert( nprevrows != NULL );
   assert( prevrows != NULL );
   assert( ngen != NULL );

   /* get variable data */
   SCIP_CALL( SCIPgetVarsData(scip, &vars, &nvars, NULL, NULL, NULL, NULL) );

<<<<<<< HEAD
   /* compute coefficients */
   SCIP_CALL( computeCut(scip, mipdata, sepadata, sol, cutcoefs, &cutrhs, &localrowsused, &localboundsused, &success) );
   cutislocal = localrowsused || localboundsused;

=======
   cutrhs = 0.0;
   localrowsused = FALSE;
   localboundsused = FALSE;
   success = TRUE;

   /* compute coefficients */
   SCIP_CALL( computeCut(scip, mipdata, sepadata, sol, cutcoefs, &cutrhs, &localrowsused, &localboundsused, &success) );
   cutislocal = localrowsused || localboundsused;

>>>>>>> 70dc277f
   /* take next solution if cut was not valid */
   if ( ! success )
   {
      SCIPdebugMessage("cut not valid - skipping ...\n");
      return SCIP_OKAY;
   }

   /* compute activity */
   cutact = 0.0;
   for (k = 0; k < nvars; ++k)
      cutact += cutcoefs[k] * varsolvals[k];

   /* the following test should be treated with care because of numerical differences - see computeCut() */ 
#if 0
   {
      /* check for correctness of computed values */
      SCIP* subscip;
      SCIP_Real obj = 0.0;
      SCIP_Real val;
      SCIP_Bool contVarShifted = FALSE;
      unsigned int j;
      SCIP_COL** cols;
      int ncols;

      subscip = mipdata->subscip;
      assert( subscip != NULL );

      SCIP_CALL( SCIPprintSol(subscip, sol, NULL, FALSE) );

      SCIP_CALL( SCIPgetLPColsData(scip, &cols, &ncols) );
      for (j = 0; j < mipdata->ncols; ++j)
      {
         if ( mipdata->coltype[j] == colPresent )
         {
            int idx;
            assert( mipdata->alpha[j] != NULL );
            val = SCIPgetSolVal(subscip, sol, mipdata->alpha[j]);
            assert( SCIPisFeasIntegral(subscip, val) );
            idx = SCIPvarGetProbindex(SCIPcolGetVar(cols[j]));
            assert( SCIPisFeasEQ(scip, val, cutcoefs[idx]) );
            obj += val * SCIPvarGetObj(mipdata->alpha[j]);
            }
         else
         {
            if ( (mipdata->coltype[j] == colContinuous || mipdata->coltype[j] == colConverted) && mipdata->isshifted[j] )
               contVarShifted = TRUE;
         }
      }
      assert( mipdata->beta != NULL );
      val = SCIPgetSolVal(subscip, sol, mipdata->beta);
      assert( SCIPisFeasIntegral(subscip, val) );
      obj += val * SCIPvarGetObj(mipdata->beta);
      assert( contVarShifted || SCIPisFeasEQ(scip, obj, cutact - cutrhs) );
   }
#endif

   /* if successful, convert dense cut into sparse row, and add the row as a cut */
   if ( SCIPisFeasGT(scip, cutact, cutrhs) )
   {
      SCIP_Real cutnorm;
      int cutlen;

      /* store the cut as sparse row, calculate activity and norm of cut */
      SCIP_CALL( storeCutInArrays(scip, nvars, vars, cutcoefs, varsolvals, normtype,
            cutvars, cutvals, &cutlen, &cutact, &cutnorm) );

      SCIPdebugMessage("act=%f, rhs=%f, norm=%f, eff=%f\n", cutact, cutrhs, cutnorm, (cutact - cutrhs)/cutnorm);
      
      /* if norm is 0, the cut is trivial */
      if ( SCIPisPositive(scip, cutnorm) )
      {
         SCIP_Bool violated = SCIPisEfficacious(scip, (cutact - cutrhs)/cutnorm);
         
         if ( violated || (sepadata->usecutpool && ! cutislocal ) )
         {
            SCIP_ROW* cut;

            /* create the cut */
            (void) SCIPsnprintf(name, SCIP_MAXSTRLEN, "cgcut%d_%u", SCIPgetNLPs(scip), *ngen);
            SCIP_CALL( SCIPcreateEmptyRow(scip, &cut, name, -SCIPinfinity(scip), cutrhs, cutislocal, FALSE, sepadata->dynamiccuts) );
            SCIP_CALL( SCIPaddVarsToRow(scip, cut, cutlen, cutvars, cutvals) );
            /*SCIPdebug( SCIP_CALL( SCIPprintRow(scip, cut, NULL) ) );*/
            
            /* add cut to pool */
            if ( ! cutislocal )
            {
               assert( violated || sepadata->usecutpool );
               SCIP_CALL( SCIPaddPoolCut(scip, cut) );
            }

            /* add cut if it is violated */
            if ( violated )
            {
               /* check whether cut has been found before - may happend due to projection */
               for (k = 0; k < *nprevrows; ++k)
               {
                  SCIP_Real parval;

                  assert( prevrows[k] != NULL );
                  parval = SCIProwGetParallelism(cut, prevrows[k], 'e');
                  /* exit if row is parallel to existing cut and rhs is not better */
                  if ( SCIPisEQ(scip, parval, 1.0) && SCIPisGE(scip, cutrhs, SCIProwGetRhs(prevrows[k])) )
                     break;
               }

               /* if cut is new */
               if ( k >= *nprevrows )
               {
                  prevrows[*nprevrows] = cut;
                  ++(*nprevrows);

                  SCIPdebugMessage(" -> CG-cut <%s>: act=%f, rhs=%f, norm=%f, eff=%f, min=%f, max=%f (range=%f)\n",
                     name, SCIPgetRowLPActivity(scip, cut), SCIProwGetRhs(cut), SCIProwGetNorm(cut),
                     SCIPgetCutEfficacy(scip, NULL, cut),
                     SCIPgetRowMinCoef(scip, cut), SCIPgetRowMaxCoef(scip, cut),
                     SCIPgetRowMaxCoef(scip, cut)/SCIPgetRowMinCoef(scip, cut));
                  SCIPdebug( SCIP_CALL( SCIPprintRow(scip, cut, NULL) ) );
                  SCIP_CALL( SCIPaddCut(scip, NULL, cut, FALSE) );
                  ++(*ngen);
               }
               else
               {
                  SCIPdebugMessage("Cut already exists.\n");
                  /* release the row */
                  SCIP_CALL( SCIPreleaseRow(scip, &cut) );
               }
            }
            else
            {
               /* release the row */
               SCIP_CALL( SCIPreleaseRow(scip, &cut) );
            }
         }
      }
   }

   return SCIP_OKAY;
}


/** create CG-cut via CMIR-function */
static
SCIP_RETCODE createCGCutCMIR(
   SCIP*                 scip,               /**< SCIP data structure */
   SCIP_SEPADATA*        sepadata,           /**< separator data */
   CGMIP_MIPDATA*        mipdata,            /**< data for sub-MIP */
   SCIP_SOL*             sol,                /**< solution of sub-MIP */
   char                  normtype,           /**< type of norm to use */
   SCIP_Real*            cutcoefs,           /**< cut coefficients */
   SCIP_VAR**            cutvars,            /**< variables appearing in cut */
   SCIP_Real*            cutvals,            /**< values of variables in cut */
   SCIP_Real*            varsolvals,         /**< solution value of variables */
   SCIP_Real*            weights,            /**< weights to compute cmir cut */
   int*                  boundsfortrans,     /**< bounds for cmir function of NULL */
   SCIP_BOUNDTYPE*       boundtypesfortrans, /**< type of bounds for cmir function or NULL */
   int*                  nprevrows,          /**< number of previously generated rows */
   SCIP_ROW**            prevrows,           /**< previously generated rows */
   unsigned int*         ngen                /**< number of generated cuts */
   )
{
   char name[SCIP_MAXSTRLEN];
   SCIP_Longint maxdnom;
   SCIP_Bool cutislocal;
   SCIP_Real maxscale;
   SCIP_Real cutrhs;
   SCIP_Real cutact;
   SCIP_Bool success;
   SCIP_ROW** rows;
   SCIP_VAR** vars;
   SCIP* subscip;
   int nrows;
   int nvars;
   int k;

   assert( scip != NULL );
   assert( sepadata != NULL );
   assert( mipdata != NULL );
   assert( sol != NULL );
   assert( cutcoefs != NULL );
   assert( cutvars != NULL );
   assert( cutvals != NULL );
   assert( varsolvals != NULL );
   assert( weights != NULL );
   assert( nprevrows != NULL );
   assert( prevrows != NULL );
   assert( ngen != NULL );

   subscip = mipdata->subscip;
   assert( subscip != NULL );

   SCIP_CALL( SCIPgetLPRowsData(scip, &rows, &nrows) );
   assert( nrows > 0 );
   assert( (int) mipdata->nrows == nrows );

   /* @todo more advanced settings - compare sepa_gomory.c */
   maxdnom = (SCIP_Longint) sepadata->cutcoefbnd+1;
   maxscale = 10000.0;

   /* get variable data */
   SCIP_CALL( SCIPgetVarsData(scip, &vars, &nvars, NULL, NULL, NULL, NULL) );

   /* generate weights */
   for (k = 0; k < nrows; ++k)
   {
      SCIP_Real val;

      weights[k] = 0;
      if ( mipdata->ylhs[k] != NULL )
      {
         assert( !SCIProwIsModifiable(rows[k]) && (!SCIProwIsLocal(rows[k]) || sepadata->allowlocal) );

         val = SCIPgetSolVal(subscip, sol, mipdata->ylhs[k]);
         assert( ! SCIPisFeasNegative(subscip, val) );

         assert( sepadata->skipmultbounds || SCIPisFeasLT(subscip, val, 1.0) );
         val = SCIPfrac(scip, val);  /* take fractional value if variable has no upper bounds */

         if ( SCIPisFeasPositive(subscip, val) )
            weights[k] = -val;
      }
      if ( mipdata->yrhs[k] != NULL )
      {
         assert( !SCIProwIsModifiable(rows[k]) && (!SCIProwIsLocal(rows[k]) || sepadata->allowlocal) );

         val = SCIPgetSolVal(subscip, sol, mipdata->yrhs[k]);
         assert( ! SCIPisFeasNegative(subscip, val) );

         assert( sepadata->skipmultbounds || SCIPisFeasLT(subscip, val, 1.0) );
         val = SCIPfrac(scip, val);  /* take fractional value if variable has no upper bounds */

         /* in a suboptimal solution both values may be positive - take the one with larger absolute value */
         if ( SCIPisFeasGT(scip, val, ABS(weights[k])) )
            weights[k] = val;
      }
   }

   /* set up data for bounds to use */
   if ( sepadata->cmirownbounds )
   {
      int typefortrans;

      assert( boundsfortrans != NULL );
      assert( boundtypesfortrans != NULL );

      if ( sepadata->allowlocal )
         typefortrans = -2;
      else
         typefortrans = -1;

      /* check all variables */
      for (k = 0; k < nvars; ++k)
      {
         int pos;
         SCIP_VAR* var;

         var = vars[k];
         assert( var != NULL );
         pos = SCIPcolGetLPPos(SCIPvarGetCol(var));

         if ( pos < 0 )
            continue;

         assert( pos < (int) mipdata->ncols );
         assert( SCIPvarGetStatus(var) == SCIP_VARSTATUS_COLUMN );

         boundsfortrans[k] = typefortrans;
         boundtypesfortrans[k] = SCIP_BOUNDTYPE_LOWER;

         if ( mipdata->coltype[pos] == colContinuous || mipdata->coltype[pos] == colConverted )
         {
            assert( SCIPvarIsIntegral(var) || mipdata->coltype[pos] != colContinuous );
            continue;
         }

         /* check upper bound */
         if ( mipdata->z[pos] != NULL && SCIPisSumPositive(subscip, SCIPgetSolVal(subscip, sol, mipdata->z[pos])) )
         {
            /* check whether variable is complemented */
            if ( ! mipdata->iscomplemented[pos] )
               boundtypesfortrans[k] = SCIP_BOUNDTYPE_UPPER;
            /* otherwise use lower bound */
         }
         else
         {
            /* check whether variable is complemented */
            if ( mipdata->iscomplemented[pos] )
               boundtypesfortrans[k] = SCIP_BOUNDTYPE_UPPER;
            /* otherwise use lower bound */
         }
      }
   }

   /* create a MIR cut using the above calculated weights */
   cutact = -1.0;
   cutrhs = -1.0;
   SCIP_CALL( SCIPcalcMIR(scip, NULL, BOUNDSWITCH, USEVBDS, sepadata->allowlocal, FIXINTEGRALRHS, boundsfortrans, boundtypesfortrans,
         (int) MAXAGGRLEN(nvars), MAXWEIGHTRANGE, MINFRAC, MAXFRAC,
         weights, 1.0, NULL, NULL, cutcoefs, &cutrhs, &cutact, &success, &cutislocal) );
   assert( sepadata->allowlocal || !cutislocal );
   SCIPdebugMessage("CMIR: success = %u, cut is%sviolated (cutact: %g, cutrhs: %g)\n", success, 
      SCIPisFeasGT(scip, cutact, cutrhs) ? " " : " not ", cutact, cutrhs);

   /* if successful, convert dense cut into sparse row, and add the row as a cut */
   if ( success && SCIPisFeasGT(scip, cutact, cutrhs) )
   {
      SCIP_Real cutnorm;
      int cutlen;

      /* store the cut as sparse row, calculate activity and norm of cut */
      SCIP_CALL( storeCutInArrays(scip, nvars, vars, cutcoefs, varsolvals, normtype,
            cutvars, cutvals, &cutlen, &cutact, &cutnorm) );

      /* only proceed if norm is positive - otherwise the cut is trivial */
      if ( SCIPisPositive(scip, cutnorm) )
      {
         SCIP_Bool violated;

         violated = SCIPisEfficacious(scip, (cutact - cutrhs)/cutnorm);

         /* only if the cut if violated - if it is not violated we might store non-local cuts in the pool */
         if ( violated || ( sepadata->usecutpool && ! cutislocal) )
         {
            SCIP_ROW* cut;

            /* create the cut */
            (void) SCIPsnprintf(name, SCIP_MAXSTRLEN, "cgcut%d_%u", SCIPgetNLPs(scip), *ngen);
            SCIP_CALL( SCIPcreateEmptyRow(scip, &cut, name, -SCIPinfinity(scip), cutrhs, cutislocal, FALSE, sepadata->dynamiccuts) );
            SCIP_CALL( SCIPaddVarsToRow(scip, cut, cutlen, cutvars, cutvals) );
            assert( success );

#ifdef SCIP_DEBUG
            SCIPdebug( SCIP_CALL( SCIPprintRow(scip, cut, NULL) ) );
#endif

            /* try to scale the cut to integral values */
            SCIP_CALL( SCIPmakeRowIntegral(scip, cut, -SCIPepsilon(scip), SCIPsumepsilon(scip),
                  maxdnom, maxscale, MAKECONTINTEGRAL, &success) );

            /* if the cut could be made integral */
            if ( success )
            {
               /* add cut to pool */
               if ( !cutislocal )
               {
                  assert( violated || sepadata->usecutpool );
                  SCIP_CALL( SCIPaddPoolCut(scip, cut) );
               }

               if ( !SCIPisCutEfficacious(scip, NULL, cut) )
               {
                  SCIPdebugMessage(" -> CG-cut <%s> no longer efficacious: act=%f, rhs=%f, norm=%f, eff=%f\n",
                     name, SCIPgetRowLPActivity(scip, cut), SCIProwGetRhs(cut), SCIProwGetNorm(cut),
                     SCIPgetCutEfficacy(scip, NULL, cut));

                  /* release the row */
                  SCIP_CALL( SCIPreleaseRow(scip, &cut) );
               }
               else
               {
                  /* check whether cut has been found before - may happend due to projection */
                  for (k = 0; k < *nprevrows; ++k)
                  {
                     SCIP_Real parval;

                     assert( prevrows[k] != NULL );
                     parval = SCIProwGetParallelism(cut, prevrows[k], 'e');
                     /* exit if row is parallel to existing cut and rhs is not better */
                     if ( SCIPisEQ(scip, parval, 1.0) && SCIPisGE(scip, cutrhs, SCIProwGetRhs(prevrows[k])) )
                        break;
                  }

                  /* if cut is new */
                  if ( k >= *nprevrows )
                  {
                     prevrows[*nprevrows] = cut;
                     ++(*nprevrows);

                     SCIPdebugMessage(" -> CG-cut <%s>: act=%f, rhs=%f, norm=%f, eff=%f, min=%f, max=%f (range=%f)\n",
                        name, SCIPgetRowLPActivity(scip, cut), SCIProwGetRhs(cut), SCIProwGetNorm(cut),
                        SCIPgetCutEfficacy(scip, NULL, cut),
                        SCIPgetRowMinCoef(scip, cut), SCIPgetRowMaxCoef(scip, cut),
                        SCIPgetRowMaxCoef(scip, cut)/SCIPgetRowMinCoef(scip, cut));
#ifdef SCIP_OUTPUT
                     SCIPdebug( SCIP_CALL( SCIPprintRow(scip, cut, NULL) ) );
#endif
                     SCIP_CALL( SCIPaddCut(scip, NULL, cut, FALSE) );
                     ++(*ngen);
                  }
                  else
                  {
                     SCIPdebugMessage("Cut already exists.\n");
                     /* release the row */
                     SCIP_CALL( SCIPreleaseRow(scip, &cut) );
                  }
               }
            }
            else
            {
               SCIPdebugMessage(" -> CG-cut <%s> could not be scaled to integral coefficients: act=%f, rhs=%f, norm=%f, eff=%f\n",
                  name, cutact, cutrhs, cutnorm, SCIPgetCutEfficacy(scip, NULL, cut));

               /* release the row */
               SCIP_CALL( SCIPreleaseRow(scip, &cut) );
            }
         }
      }
   }

   return SCIP_OKAY;
}


/** create CG-cut via strong-CG-function */
static
SCIP_RETCODE createCGCutStrongCG(
   SCIP*                 scip,               /**< SCIP data structure */
   SCIP_SEPADATA*        sepadata,           /**< separator data */
   CGMIP_MIPDATA*        mipdata,            /**< data for sub-MIP */
   SCIP_SOL*             sol,                /**< solution of sub-MIP */
   char                  normtype,           /**< type of norm to use */
   SCIP_Real*            cutcoefs,           /**< cut coefficients */
   SCIP_VAR**            cutvars,            /**< variables appearing in cut */
   SCIP_Real*            cutvals,            /**< values of variables in cut */
   SCIP_Real*            varsolvals,         /**< solution value of variables */
   SCIP_Real*            weights,            /**< weights to compute cmir cut */
   int*                  nprevrows,          /**< number of previously generated rows */
   SCIP_ROW**            prevrows,           /**< previously generated rows */
   unsigned int*         ngen                /**< number of generated cuts */
   )
{
   char name[SCIP_MAXSTRLEN];
   SCIP_Longint maxdnom;
   SCIP_Bool cutislocal;
   SCIP_Real maxscale;
   SCIP_Real cutrhs;
   SCIP_Real cutact;
   SCIP_Bool success;
   SCIP_ROW** rows;
   SCIP_VAR** vars;
   SCIP* subscip;
   int nrows;
   int nvars;
   int k;

   assert( scip != NULL );
   assert( sepadata != NULL );
   assert( mipdata != NULL );
   assert( sol != NULL );
   assert( cutcoefs != NULL );
   assert( cutvars != NULL );
   assert( cutvals != NULL );
   assert( varsolvals != NULL );
   assert( weights != NULL );
   assert( nprevrows != NULL );
   assert( prevrows != NULL );
   assert( ngen != NULL );

   subscip = mipdata->subscip;
   assert( subscip != NULL );

   SCIP_CALL( SCIPgetLPRowsData(scip, &rows, &nrows) );
   assert( nrows > 0 );
   assert( (int) mipdata->nrows == nrows );

   /* @todo more advanced settings - compare sepa_gomory.c */
   maxdnom = (SCIP_Longint) sepadata->cutcoefbnd + 1;
   maxscale = 10000.0;

   /* get variable data */
   SCIP_CALL( SCIPgetVarsData(scip, &vars, &nvars, NULL, NULL, NULL, NULL) );

   /* generate weights */
   for (k = 0; k < nrows; ++k)
   {
      SCIP_Real val;

      weights[k] = 0;
      if ( mipdata->ylhs[k] != NULL )
      {
         assert( !SCIProwIsModifiable(rows[k]) && (!SCIProwIsLocal(rows[k]) || sepadata->allowlocal) );

         val = SCIPgetSolVal(subscip, sol, mipdata->ylhs[k]);
         assert( ! SCIPisFeasNegative(subscip, val) );

         assert( sepadata->skipmultbounds || SCIPisFeasLT(subscip, val, 1.0) );
         val = SCIPfrac(scip, val);  /* take fractional value if variable has no upper bounds */

         if ( SCIPisFeasPositive(subscip, val) )
            weights[k] = -val;
      }
      if ( mipdata->yrhs[k] != NULL )
      {
         assert( !SCIProwIsModifiable(rows[k]) && (!SCIProwIsLocal(rows[k]) || sepadata->allowlocal) );

         val = SCIPgetSolVal(subscip, sol, mipdata->yrhs[k]);
         assert( ! SCIPisFeasNegative(subscip, val) );

         assert( sepadata->skipmultbounds || SCIPisFeasLT(subscip, val, 1.0) );
         val = SCIPfrac(scip, val);  /* take fractional value if variable has no upper bounds */

         /* in a suboptimal solution both values may be positive - take the one with larger absolute value */
         if ( SCIPisFeasGT(scip, val, ABS(weights[k])) )
            weights[k] = val;
      }
   }

   /* create a strong CG cut out of the weighted LP rows using the B^-1 row as weights */
   cutact = -1.0;
   cutrhs = -1.0;
   SCIP_CALL( SCIPcalcStrongCG(scip, BOUNDSWITCH, USEVBDS, sepadata->allowlocal, (int) MAXAGGRLEN(nvars), MAXWEIGHTRANGE, MINFRAC, MAXFRAC,
         weights, 1.0, cutcoefs, &cutrhs, &cutact, &success, &cutislocal) );
   assert( sepadata->allowlocal || !cutislocal );
   SCIPdebugMessage("Strong-CG: success = %u, cut is%sviolated (cutact: %g, cutrhs: %g)\n", success, 
      SCIPisFeasGT(scip, cutact, cutrhs) ? " " : " not ", cutact, cutrhs);

   /* if successful, convert dense cut into sparse row, and add the row as a cut */
   if ( success && SCIPisFeasGT(scip, cutact, cutrhs) )
   {
      SCIP_Real cutnorm;
      int cutlen;

      /* store the cut as sparse row, calculate activity and norm of cut */
      SCIP_CALL( storeCutInArrays(scip, nvars, vars, cutcoefs, varsolvals, normtype,
            cutvars, cutvals, &cutlen, &cutact, &cutnorm) );

      /* only proceed if norm is positive - otherwise the cut is trivial */
      if ( SCIPisPositive(scip, cutnorm) )
      {
         SCIP_Bool violated;

         violated = SCIPisEfficacious(scip, (cutact - cutrhs)/cutnorm);

         /* only if the cut if violated - if it is not violated we might store non-local cuts in the pool */
         if ( violated || ( sepadata->usecutpool && ! cutislocal) )
         {
            SCIP_ROW* cut;

            /* create the cut */
            (void) SCIPsnprintf(name, SCIP_MAXSTRLEN, "cgcut%d_%u", SCIPgetNLPs(scip), *ngen);
            SCIP_CALL( SCIPcreateEmptyRow(scip, &cut, name, -SCIPinfinity(scip), cutrhs, cutislocal, FALSE, sepadata->dynamiccuts) );
            SCIP_CALL( SCIPaddVarsToRow(scip, cut, cutlen, cutvars, cutvals) );
            assert( success );

#ifdef SCIP_DEBUG
            SCIPdebug( SCIP_CALL( SCIPprintRow(scip, cut, NULL) ) );
#endif

            /* try to scale the cut to integral values */
            SCIP_CALL( SCIPmakeRowIntegral(scip, cut, -SCIPepsilon(scip), SCIPsumepsilon(scip),
                  maxdnom, maxscale, MAKECONTINTEGRAL, &success) );
<<<<<<< HEAD

            /* if the cut could be made integral */
            if ( success )
            {
               /* add cut to pool */
               if ( !cutislocal )
               {
                  assert( violated || sepadata->usecutpool );
                  SCIP_CALL( SCIPaddPoolCut(scip, cut) );
               }

               if ( !SCIPisCutEfficacious(scip, NULL, cut) )
               {
=======

            /* if the cut could be made integral */
            if ( success )
            {
               /* add cut to pool */
               if ( !cutislocal )
               {
                  assert( violated || sepadata->usecutpool );
                  SCIP_CALL( SCIPaddPoolCut(scip, cut) );
               }

               if ( !SCIPisCutEfficacious(scip, NULL, cut) )
               {
>>>>>>> 70dc277f
                  SCIPdebugMessage(" -> CG-cut <%s> no longer efficacious: act=%f, rhs=%f, norm=%f, eff=%f\n",
                     name, SCIPgetRowLPActivity(scip, cut), SCIProwGetRhs(cut), SCIProwGetNorm(cut),
                     SCIPgetCutEfficacy(scip, NULL, cut));

                  /* release the row */
                  SCIP_CALL( SCIPreleaseRow(scip, &cut) );
               }
               else
               {
                  /* check whether cut has been found before - may happend due to projection */
                  for (k = 0; k < *nprevrows; ++k)
                  {
                     SCIP_Real parval;

                     assert( prevrows[k] != NULL );
                     parval = SCIProwGetParallelism(cut, prevrows[k], 'e');
                     /* exit if row is parallel to existing cut and rhs is not better */
                     if ( SCIPisEQ(scip, parval, 1.0) && SCIPisGE(scip, cutrhs, SCIProwGetRhs(prevrows[k])) )
                        break;
                  }

                  /* if cut is new */
                  if ( k >= *nprevrows )
                  {
                     prevrows[*nprevrows] = cut;
                     ++(*nprevrows);

                     SCIPdebugMessage(" -> CG-cut <%s>: act=%f, rhs=%f, norm=%f, eff=%f, min=%f, max=%f (range=%f)\n",
                        name, SCIPgetRowLPActivity(scip, cut), SCIProwGetRhs(cut), SCIProwGetNorm(cut),
                        SCIPgetCutEfficacy(scip, NULL, cut),
                        SCIPgetRowMinCoef(scip, cut), SCIPgetRowMaxCoef(scip, cut),
                        SCIPgetRowMaxCoef(scip, cut)/SCIPgetRowMinCoef(scip, cut));
#ifdef SCIP_OUTPUT
                     SCIPdebug( SCIP_CALL( SCIPprintRow(scip, cut, NULL) ) );
#endif
                     SCIP_CALL( SCIPaddCut(scip, NULL, cut, FALSE) );
                     ++(*ngen);
                  }
                  else
                  {
                     SCIPdebugMessage("Cut already exists.\n");
                     /* release the row */
                     SCIP_CALL( SCIPreleaseRow(scip, &cut) );
                  }
               }
            }
            else
            {
               SCIPdebugMessage(" -> CG-cut <%s> could not be scaled to integral coefficients: act=%f, rhs=%f, norm=%f, eff=%f\n",
                  name, cutact, cutrhs, cutnorm, SCIPgetCutEfficacy(scip, NULL, cut));

               /* release the row */
               SCIP_CALL( SCIPreleaseRow(scip, &cut) );
            }
         }
      }
   }

   return SCIP_OKAY;
}


/** Create CG-cuts from solutions of sub-MIP */
static
SCIP_RETCODE createCGCuts(
   SCIP*                 scip,               /**< SCIP data structure */
   SCIP_SEPADATA*        sepadata,           /**< separator data */
   CGMIP_MIPDATA*        mipdata,            /**< data for sub-MIP */
   unsigned int*         ngen                /**< number of generated cuts */
   )
{
   SCIP_BOUNDTYPE* boundtypesfortrans;
   SCIP_STAGE stage;
   SCIP_Real* varsolvals;
   SCIP_Real* weights;
   SCIP_VAR** cutvars;
   SCIP_Real* cutvals;
   SCIP_Real* cutcoefs;
   SCIP_ROW** prevrows;
   SCIP_SOL** sols;
   SCIP_VAR** vars;
   SCIP* subscip;
   int* boundsfortrans;
   char normtype;
   int nprevrows;
   int nsols;
   int nvars;
   int nrows;
   int k;
   int s;

   assert( scip != NULL );
   assert( sepadata != NULL );
   assert( mipdata != NULL );
   assert( ngen != NULL );

   subscip = mipdata->subscip;
   assert( subscip != NULL );

   *ngen = 0;

   /* check if solving was successful and get solutions */
   stage = SCIPgetStage(subscip);
   if ( stage == SCIP_STAGE_SOLVING || stage == SCIP_STAGE_SOLVED )
      nsols = SCIPgetNSols(subscip);
   else
      nsols = 0;

   /* only if solutions have been found */
   if ( nsols == 0 )
      return SCIP_OKAY;

   SCIPdebugMessage("Generating CG-cuts from %d sols (cmir: %u, strong-cg: %u) ...\n", nsols, sepadata->usecmir, sepadata->usestrongcg);

   sols = SCIPgetSols(subscip);

   /* get the type of norm to use for efficacy calculations */
   SCIP_CALL( SCIPgetCharParam(scip, "separating/efficacynorm", &normtype) );

   /* get variable data */
   SCIP_CALL( SCIPgetVarsData(scip, &vars, &nvars, NULL, NULL, NULL, NULL) );

   /* allocate temporary memory */
   nrows = SCIPgetNLPRows(scip);
   SCIP_CALL( SCIPallocBufferArray(scip, &cutcoefs, nvars) );
   SCIP_CALL( SCIPallocBufferArray(scip, &varsolvals, nvars) );
   SCIP_CALL( SCIPallocBufferArray(scip, &cutvars, nvars) );
   SCIP_CALL( SCIPallocBufferArray(scip, &cutvals, nvars) );
   SCIP_CALL( SCIPallocBufferArray(scip, &weights, nrows) );
   SCIP_CALL( SCIPallocBufferArray(scip, &prevrows, 2 * nsols) );

   /* prepare arrays for bound information, if requested */
   if ( sepadata->usecmir && sepadata->cmirownbounds )
   {
      SCIP_CALL( SCIPallocBufferArray(scip, &boundsfortrans, nvars) );
      SCIP_CALL( SCIPallocBufferArray(scip, &boundtypesfortrans, nvars) );
   }
   else
   {
      boundsfortrans = NULL;
      boundtypesfortrans = NULL;
   }

   /* get solution values */
   for (k = 0; k < nvars; ++k)
   {
      if ( SCIPvarGetStatus(vars[k]) == SCIP_VARSTATUS_COLUMN )
         varsolvals[k] = SCIPvarGetLPSol(vars[k]);
      else
         varsolvals[k] = 0.0;
   }

   /* loop through solutions found */
   nprevrows = 0;
   for (s = 0; s < nsols; ++s)
   {
      SCIP_SOL* sol;
      sol = sols[s];

      if ( sepadata->usecmir )
      {
         SCIP_CALL( createCGCutCMIR(scip, sepadata, mipdata, sol, normtype, cutcoefs, cutvars, cutvals, varsolvals, weights,
               boundsfortrans, boundtypesfortrans, &nprevrows, prevrows, ngen) );
      }
      
      if ( sepadata->usestrongcg )
      {
         SCIP_CALL( createCGCutStrongCG(scip, sepadata, mipdata, sol, normtype, cutcoefs, cutvars, cutvals, varsolvals, weights,
               &nprevrows, prevrows, ngen) );
      }

      if ( ! sepadata->usecmir && ! sepadata->usestrongcg )
      {
         SCIP_CALL( createCGCutDirect(scip, sepadata, mipdata, sol, normtype, cutcoefs, cutvars, cutvals, varsolvals, weights,
               &nprevrows, prevrows, ngen) );
      }
   }
   assert( nprevrows <= nsols );

   /* release rows */
   for (k = 0; k < nprevrows; ++k)
   {
      SCIP_CALL( SCIPreleaseRow(scip, &(prevrows[k])) );
   }

   /* free temporary memory */
   SCIPfreeBufferArrayNull(scip, &boundsfortrans);
   SCIPfreeBufferArrayNull(scip, &boundtypesfortrans);

   SCIPfreeBufferArray(scip, &prevrows);
   SCIPfreeBufferArray(scip, &weights);
   SCIPfreeBufferArray(scip, &cutvals);
   SCIPfreeBufferArray(scip, &cutvars);
   SCIPfreeBufferArray(scip, &varsolvals);
   SCIPfreeBufferArray(scip, &cutcoefs);

   return SCIP_OKAY;
}


/** frees "subscip" data */
static
SCIP_RETCODE freeSubscip(
   SCIP*                 scip,               /**< SCIP data structure */
   CGMIP_MIPDATA*        mipdata             /**< data for sub-MIP */
   )
{
   unsigned int i, j;
   SCIP* subscip;

   assert( scip != NULL );
   assert( mipdata != NULL );

   SCIPdebugMessage("Freeing subscip ...\n");

   subscip = mipdata->subscip;
   assert( subscip != NULL );

   for (j = 0; j < mipdata->ncols; ++j)
   {
      if ( mipdata->coltype[j] == colPresent )
      {
         assert( mipdata->alpha[j] != NULL );
         SCIP_CALL( SCIPreleaseVar(subscip, &(mipdata->alpha[j])) );
         SCIP_CALL( SCIPreleaseVar(subscip, &(mipdata->fracalpha[j])) );
      }
   }
   SCIP_CALL( SCIPreleaseVar(subscip, &(mipdata->beta)) );
   SCIP_CALL( SCIPreleaseVar(subscip, &(mipdata->fracbeta)) );

   for (i = 0; i < mipdata->nrows; ++i)
   {
      if ( mipdata->ylhs[i] != NULL )
      {
         SCIP_CALL( SCIPreleaseVar(subscip, &(mipdata->ylhs[i])) );
      }
      if ( mipdata->yrhs[i] != NULL )
      {
         SCIP_CALL( SCIPreleaseVar(subscip, &(mipdata->yrhs[i])) );
      }
   }

   for (j = 0; j < mipdata->ncols; ++j)
   {
      if ( mipdata->z[j] != NULL )
      {
         SCIP_CALL( SCIPreleaseVar(subscip, &(mipdata->z[j])) );
      }
   }

   if ( mipdata->subscip != NULL )
   {
      SCIP_CALL( SCIPfree(&(mipdata->subscip)) );
   }

   SCIPfreeBlockMemoryArray(scip, &(mipdata->z), 2*mipdata->ncols);
   SCIPfreeBlockMemoryArray(scip, &(mipdata->yrhs), mipdata->nrows);
   SCIPfreeBlockMemoryArray(scip, &(mipdata->ylhs), mipdata->nrows);
   SCIPfreeBlockMemoryArray(scip, &(mipdata->isshifted), mipdata->ncols);
   SCIPfreeBlockMemoryArray(scip, &(mipdata->iscomplemented), mipdata->ncols);
   SCIPfreeBlockMemoryArray(scip, &(mipdata->coltype), mipdata->ncols);
   SCIPfreeBlockMemoryArray(scip, &(mipdata->fracalpha), mipdata->ncols);
   SCIPfreeBlockMemoryArray(scip, &(mipdata->alpha), mipdata->ncols);

   return SCIP_OKAY;
}



/*
 * Callback methods
 */

/** copy method for separator plugins (called when SCIP copies plugins) */
static
SCIP_DECL_SEPACOPY(sepaCopyCGMIP)
{  /*lint --e{715}*/
   assert( scip != NULL );
   assert( sepa != NULL );
   assert( strcmp(SCIPsepaGetName(sepa), SEPA_NAME) == 0 );

   /* call inclusion method of constraint handler */
   SCIP_CALL( SCIPincludeSepaCGMIP(scip) );

   return SCIP_OKAY;
}


/** destructor of separator to free user data (called when SCIP is exiting) */
static
SCIP_DECL_SEPAFREE(sepaFreeCGMIP)
{  /*lint --e{715}*/
   SCIP_SEPADATA* sepadata;

   assert( scip != NULL );
   assert( sepa != NULL );
   assert( strcmp(SCIPsepaGetName(sepa), SEPA_NAME) == 0 );

   /* free separator data */
   sepadata = SCIPsepaGetData(sepa);
   assert( sepadata != NULL );

   SCIPfreeMemory(scip, &sepadata);

   SCIPsepaSetData(sepa, NULL);

   return SCIP_OKAY;
}


/** initialization method of separator (called when problem solving starts) */
#define sepaInitCGMIP NULL


/** deinitialization method of separator (called when problem solving exits) */
#define sepaExitCGMIP NULL


/** solving process initialization method of separator (called when branch and bound process is about to begin) */
#define sepaInitsolCGMIP NULL


/** solving process deinitialization method of separator (called before branch and bound process data is freed) */
#define sepaExitsolCGMIP NULL


/** LP solution separation method of separator */
static
SCIP_DECL_SEPAEXECLP(sepaExeclpCGMIP)
{  /*lint --e{715}*/
   SCIP_SEPADATA* sepadata;
   CGMIP_MIPDATA* mipdata;

   int depth;
   int ncalls;
   int ncols;
   int nrows;
   unsigned int ngen;
   SCIP_Bool success;

   assert( scip != NULL );
   assert( sepa != NULL );
   assert( strcmp(SCIPsepaGetName(sepa), SEPA_NAME) == 0 );
   assert( result != NULL );

   *result = SCIP_DIDNOTRUN;
   ngen = 0;

   sepadata = SCIPsepaGetData(sepa);
   assert(sepadata != NULL);

   depth = SCIPgetDepth(scip);

   if ( sepadata->firstlptime == SCIP_INVALID )   /*lint !e777*/
   {
      /* approximate time for first LP */
      sepadata->firstlptime = SCIPgetSolvingTime(scip) - SCIPgetPresolvingTime(scip);
   }

   /* only call separator, if we are not close to terminating */
   if ( SCIPisStopped(scip) )
      return SCIP_OKAY;

   /* only call separator up to a maximum depth */
   if ( sepadata->maxdepth >= 0 && depth > sepadata->maxdepth )
      return SCIP_OKAY;

   /* only call separator a given number of times at each node */
   ncalls = SCIPsepaGetNCallsAtNode(sepa);
   if ( (depth == 0 && sepadata->maxroundsroot >= 0 && ncalls >= sepadata->maxroundsroot)
      || (depth > 0 && sepadata->maxrounds >= 0 && ncalls >= sepadata->maxrounds) )
      return SCIP_OKAY;

   /* only call separator, if an optimal LP solution is at hand */
   if ( SCIPgetLPSolstat(scip) != SCIP_LPSOLSTAT_OPTIMAL )
      return SCIP_OKAY;

   /* skip separation if there are continuous variables, but only integers required */
   if ( SCIPgetNContVars(scip) > 0 && sepadata->onlyintvars )
      return SCIP_OKAY;

   /* only call separator, if there are fractional variables */
   if ( SCIPgetNLPBranchCands(scip) == 0 )
      return SCIP_OKAY;

   /* get LP data */
   ncols = SCIPgetNLPCols(scip);
   nrows = SCIPgetNLPRows(scip);
   if ( ncols <= NCOLSTOOSMALL || nrows <= NROWSTOOSMALL )
      return SCIP_OKAY;

   /* determine whether we should run the separation based on a decision tree */
   if ( sepadata->decisiontree )
   {
      SCIP_Bool separate;
      SCIP_Real firstlptime;

      separate = FALSE;
      firstlptime = sepadata->firstlptime;

      if ( nrows <= 136.00 && firstlptime <= 0.05 && ncols <= 143.00 )
         separate = TRUE;
      else if ( nrows <= 136.00 && 0.05 < firstlptime && firstlptime <= 0.15 && ncols <= 143.00 )
         separate = TRUE;
      else if ( 136 < nrows && nrows <= 332.50 && ncols <= 143.00 )
         separate = TRUE;
      else if ( 136 < nrows && nrows <= 332.50 && 654.5 < ncols && ncols <= 1290.50 )
         separate = TRUE;
      else if ( 332.5 < nrows && nrows <= 874.50 && 0.15 < firstlptime && firstlptime <= 0.25 && 2613.5 < ncols && ncols <= 5141.00 )
         separate = TRUE;
      else if ( 874.5 < nrows && nrows <= 1676.00 && firstlptime <= 0.05 && 143 < ncols && ncols <= 265.50 )
         separate = TRUE;
      else if ( 874.5 < nrows && nrows <= 1676 && firstlptime <= 0.05 && 265 < ncols && ncols <= 654.50 )
         separate = TRUE;
      else if ( 874.5 < nrows && nrows <= 1676.00 && 0.05 < firstlptime && firstlptime <= 0.15 )
         separate = TRUE;
      else if ( 874.5 < nrows && nrows <= 1676.00 &&  0.15 < firstlptime && firstlptime <= 0.25 && 1290.50 < ncols && ncols <= 2613.50 )
         separate = TRUE;
      else if ( nrows > 8145.50 && 0.75 < firstlptime && firstlptime <= 6.25 && 654.5 < ncols && ncols <= 1290.50 )
         separate = TRUE;
      else if ( nrows > 8145.50 && 0.75 < firstlptime && firstlptime <= 6.25 && 1290.5 < ncols && ncols <= 2613.50 )
         separate = TRUE;
      else if ( nrows > 8145.50 && firstlptime > 6.25 )
         separate = TRUE;

      if ( ! separate )
      {
         return SCIP_OKAY;
      }
   }

   /* preceed with separation */
   *result = SCIP_DIDNOTFIND;

   SCIPdebugMessage("separating CG-cuts via sub-MIPs: %d cols, %d rows\n", ncols, nrows);

   /* prepare data */
   SCIP_CALL( SCIPallocBlockMemory(scip, &mipdata) );
   mipdata->subscip = NULL;
   mipdata->alpha = NULL;
   mipdata->fracalpha = NULL;
   mipdata->beta = NULL;
   mipdata->fracbeta = NULL;
   mipdata->coltype = NULL;
   mipdata->iscomplemented = NULL;
   mipdata->isshifted = NULL;
   mipdata->ylhs = NULL;
   mipdata->yrhs = NULL;
   mipdata->z = NULL;

   /* create subscip */
   SCIP_CALL( createSubscip(scip, sepadata, mipdata) );

   /* set parameters */
   SCIP_CALL( subscipSetParams(sepadata, mipdata, &success) );

   if ( success && !SCIPisStopped(scip) )
   {      
      /* solve subscip */
      SCIP_CALL( solveSubscip(scip, sepadata, mipdata, &success) );

#ifdef SCIP_OUPUT
      /* print statistics */
      SCIP_CALL( SCIPprintStatistics(mipdata->subscip, NULL) );
#endif

      /* preceed if solution was successful */
      if ( success && !SCIPisStopped(scip) )
      {
         SCIP_CALL( createCGCuts(scip, sepadata, mipdata, &ngen) );
      }
   }

   SCIP_CALL( freeSubscip(scip, mipdata) );
   SCIPfreeBlockMemory(scip, &mipdata);

   SCIPdebugMessage("Found %u CG-cuts.\n", ngen);

   if ( ngen > 0 )
      *result = SCIP_SEPARATED;

#ifdef SCIP_OUTPUT
   /* SCIP_CALL( SCIPwriteLP(scip, "cuts.lp") ); */
   /* SCIP_CALL( SCIPwriteMIP(scip, "cuts.lp", FALSE, TRUE) ); */
#endif

   return SCIP_OKAY;
}

/** arbitrary primal solution separation method of separator */
#define sepaExecsolCGMIP NULL




/*
 * separator specific interface methods
 */

/** creates the CGMIP MIR cut separator and includes it in SCIP */
SCIP_RETCODE SCIPincludeSepaCGMIP(
   SCIP*                 scip                /**< SCIP data structure */
   )
{
   SCIP_SEPADATA* sepadata;

   /* create separator data */
   SCIP_CALL( SCIPallocMemory(scip, &sepadata) );
   sepadata->firstlptime = SCIP_INVALID;

   /* include separator */
   SCIP_CALL( SCIPincludeSepa(scip, SEPA_NAME, SEPA_DESC, SEPA_PRIORITY, SEPA_FREQ, SEPA_MAXBOUNDDIST, 
         SEPA_USESSUBSCIP, SEPA_DELAY,
         sepaCopyCGMIP, sepaFreeCGMIP, sepaInitCGMIP, sepaExitCGMIP,
         sepaInitsolCGMIP, sepaExitsolCGMIP, sepaExeclpCGMIP, sepaExecsolCGMIP,
         sepadata) );

   /* add separator parameters */
   SCIP_CALL( SCIPaddIntParam(scip,
         "separating/cgmip/maxrounds",
         "maximal number of cgmip separation rounds per node (-1: unlimited)",
         &sepadata->maxrounds, FALSE, DEFAULT_MAXROUNDS, -1, INT_MAX, NULL, NULL) );
   SCIP_CALL( SCIPaddIntParam(scip,
         "separating/cgmip/maxroundsroot",
         "maximal number of cgmip separation rounds in the root node (-1: unlimited)",
         &sepadata->maxroundsroot, FALSE, DEFAULT_MAXROUNDSROOT, -1, INT_MAX, NULL, NULL) );
   SCIP_CALL( SCIPaddIntParam(scip,
         "separating/cgmip/maxdepth",
         "maximal depth at which the separator is applied (-1: unlimited)",
         &sepadata->maxdepth, FALSE, DEFAULT_MAXDEPTH, -1, INT_MAX, NULL, NULL) );
   SCIP_CALL( SCIPaddBoolParam(scip,
         "separating/cgmip/decisiontree",
         "Use decision tree to turn separation on/off?",
         &sepadata->decisiontree, FALSE, DEFAULT_DECISIONTREE, NULL, NULL) );
   SCIP_CALL( SCIPaddRealParam(scip,
         "separating/cgmip/timelimit",
         "time limit for sub-MIP",
         &sepadata->timelimit, TRUE, DEFAULT_TIMELIMIT, 0.0, SCIP_REAL_MAX, NULL, NULL) );
   SCIP_CALL( SCIPaddRealParam(scip,
         "separating/cgmip/memorylimit",
         "memory limit for sub-MIP",
         &sepadata->memorylimit, TRUE, DEFAULT_MEMORYLIMIT, 0.0, SCIP_REAL_MAX, NULL, NULL) );
   SCIP_CALL( SCIPaddLongintParam(scip,
         "separating/cgmip/minnodelimit",
         "minimum number of nodes considered for sub-MIP (-1: unlimited)",
         &sepadata->minnodelimit, FALSE, DEFAULT_MINNODELIMIT, -1LL, SCIP_LONGINT_MAX, NULL, NULL) );
   SCIP_CALL( SCIPaddLongintParam(scip,
         "separating/cgmip/maxnodelimit",
         "maximum number of nodes considered for sub-MIP (-1: unlimited)",
         &sepadata->maxnodelimit, FALSE, DEFAULT_MAXNODELIMIT, -1LL, SCIP_LONGINT_MAX, NULL, NULL) );
   SCIP_CALL( SCIPaddRealParam(scip,
         "separating/cgmip/cutcoefbnd",
         "bounds on the values of the coefficients in the CG-cut",
         &sepadata->cutcoefbnd, TRUE, DEFAULT_CUTCOEFBND, 0.0, SCIP_REAL_MAX, NULL, NULL) );
   SCIP_CALL( SCIPaddBoolParam(scip,
         "separating/cgmip/onlyactiverows",
         "Use only active rows to generate cuts?",
         &sepadata->onlyactiverows, FALSE, DEFAULT_ONLYACTIVEROWS, NULL, NULL) );
   SCIP_CALL( SCIPaddIntParam(scip,
         "separating/cgmip/maxrowage",
         "maximal age of rows to consider if onlyactiverows is false",
         &sepadata->maxrowage, FALSE, DEFAULT_MAXROWAGE, -1, INT_MAX, NULL, NULL) );
   SCIP_CALL( SCIPaddBoolParam(scip,
         "separating/cgmip/onlyrankone",
         "Separate only rank 1 inequalities?",
         &sepadata->onlyrankone, FALSE, DEFAULT_ONLYRANKONE, NULL, NULL) );
   SCIP_CALL( SCIPaddBoolParam(scip,
         "separating/cgmip/onlyintvars",
         "Generate cuts for problems with only integer variables?",
         &sepadata->onlyintvars, FALSE, DEFAULT_ONLYINTVARS, NULL, NULL) );
   SCIP_CALL( SCIPaddBoolParam(scip,
         "separating/cgmip/allowlocal",
         "Allow to generate local cuts?",
         &sepadata->allowlocal, FALSE, DEFAULT_ALLOWLOCAL, NULL, NULL) );
   SCIP_CALL( SCIPaddBoolParam(scip,
         "separating/cgmip/contconvert",
         "Convert some integral variables to be continuous to reduce the size of the sub-MIP?",
         &sepadata->contconvert, FALSE, DEFAULT_CONTCONVERT, NULL, NULL) );
   SCIP_CALL( SCIPaddRealParam(scip,
         "separating/cgmip/contconvfrac",
         "fraction of integral variables converted to be continuous (if contconvert)",
         &sepadata->contconvfrac, FALSE, DEFAULT_CONTCONVFRAC, 0.0, 1.0, NULL, NULL) );
   SCIP_CALL( SCIPaddIntParam(scip,
         "separating/cgmip/contconvmin",
         "minimum number of integral variables before some are converted to be continuous",
         &sepadata->contconvmin, FALSE, DEFAULT_CONTCONVMIN, -1, INT_MAX, NULL, NULL) );
   SCIP_CALL( SCIPaddBoolParam(scip,
         "separating/cgmip/intconvert",
         "Convert some integral variables attaining fractional values to have integral value?",
         &sepadata->intconvert, FALSE, DEFAULT_INTCONVERT, NULL, NULL) );
   SCIP_CALL( SCIPaddRealParam(scip,
         "separating/cgmip/intconvfrac",
         "fraction of frac. integral variables converted to have integral value (if intconvert)",
         &sepadata->intconvfrac, FALSE, DEFAULT_INTCONVFRAC, 0.0, 1.0, NULL, NULL) );
   SCIP_CALL( SCIPaddIntParam(scip,
         "separating/cgmip/intconvmin",
         "minimum number of integral variables before some are converted to have integral value",
         &sepadata->intconvmin, FALSE, DEFAULT_INTCONVMIN, -1, INT_MAX, NULL, NULL) );
   SCIP_CALL( SCIPaddBoolParam(scip,
         "separating/cgmip/skipmultbounds",
         "Skip the upper bounds on the multipliers in the sub-MIP?",
         &sepadata->skipmultbounds, FALSE, DEFAULT_SKIPMULTBOUNDS, NULL, NULL) );
   SCIP_CALL( SCIPaddBoolParam(scip,
         "separating/cgmip/objlone",
         "Should the objective of the sub-MIP minimize the l1-norm of the multipliers?",
         &sepadata->objlone, FALSE, DEFAULT_OBJLONE, NULL, NULL) );
   SCIP_CALL( SCIPaddRealParam(scip,
         "separating/cgmip/objweight",
         "weight used for the row combination coefficient in the sub-MIP objective",
         &sepadata->objweight, TRUE, DEFAULT_OBJWEIGHT, 0.0, SCIP_REAL_MAX, NULL, NULL) );
   SCIP_CALL( SCIPaddBoolParam(scip,
         "separating/cgmip/objweighsize",
         "Weigh each row by its size?",
         &sepadata->objweighsize, FALSE, DEFAULT_OBJWEIGHSIZE, NULL, NULL) );
   SCIP_CALL( SCIPaddBoolParam(scip,
         "separating/cgmip/dynamiccuts",
         "should generated cuts be removed from the LP if they are no longer tight?",
         &sepadata->dynamiccuts, FALSE, DEFAULT_DYNAMICCUTS, NULL, NULL) );
   SCIP_CALL( SCIPaddBoolParam(scip,
         "separating/cgmip/usecmir",
         "use CMIR-generator (otherwise add cut directly)?",
         &sepadata->usecmir, FALSE, DEFAULT_USECMIR, NULL, NULL) );
   SCIP_CALL( SCIPaddBoolParam(scip,
         "separating/cgmip/usestrongcg",
         "use strong CG-function to strengthen cut?",
         &sepadata->usestrongcg, FALSE, DEFAULT_USESTRONGCG, NULL, NULL) );
   SCIP_CALL( SCIPaddBoolParam(scip,
         "separating/cgmip/cmirownbounds",
         "tell CMIR-generator which bounds to used in rounding?",
         &sepadata->cmirownbounds, FALSE, DEFAULT_CMIROWNBOUNDS, NULL, NULL) );
   SCIP_CALL( SCIPaddBoolParam(scip,
         "separating/cgmip/usecutpool",
         "use cutpool to store CG-cuts even if the are not efficient?",
         &sepadata->usecutpool, FALSE, DEFAULT_USECUTPOOL, NULL, NULL) );
   SCIP_CALL( SCIPaddBoolParam(scip,
         "separating/cgmip/primalseparation",
         "only separate cuts that are tight for the best feasible solution?",
         &sepadata->primalseparation, FALSE, DEFAULT_PRIMALSEPARATION, NULL, NULL) );
   SCIP_CALL( SCIPaddBoolParam(scip,
         "separating/cgmip/earlyterm",
         "terminate separation if a violated (but possibly sub-optimal) cut has been found?",
         &sepadata->earlyterm, FALSE, DEFAULT_EARLYTERM, NULL, NULL) );
   SCIP_CALL( SCIPaddBoolParam(scip,
         "separating/cgmip/addviolationcons",
         "add constraint to subscip that only allows violated cuts (otherwise add obj. limit)?",
         &sepadata->addviolationcons, FALSE, DEFAULT_ADDVIOLATIONCONS, NULL, NULL) );
   SCIP_CALL( SCIPaddBoolParam(scip,
         "separating/cgmip/addviolconshdlr",
         "add constraint handler to filter out violated cuts?",
         &sepadata->addviolconshdlr, FALSE, DEFAULT_ADDVIOLCONSHDLR, NULL, NULL) );
   SCIP_CALL( SCIPaddBoolParam(scip,
         "separating/cgmip/conshdlrusenorm",
         "should the violation constraint handler use the norm of a cut to check for feasibility?",
         &sepadata->conshdlrusenorm, FALSE, DEFAULT_CONSHDLRUSENORM, NULL, NULL) );

   return SCIP_OKAY;
}<|MERGE_RESOLUTION|>--- conflicted
+++ resolved
@@ -2355,22 +2355,14 @@
    /* get variable data */
    SCIP_CALL( SCIPgetVarsData(scip, &vars, &nvars, NULL, NULL, NULL, NULL) );
 
-<<<<<<< HEAD
-   /* compute coefficients */
-   SCIP_CALL( computeCut(scip, mipdata, sepadata, sol, cutcoefs, &cutrhs, &localrowsused, &localboundsused, &success) );
-   cutislocal = localrowsused || localboundsused;
-
-=======
    cutrhs = 0.0;
    localrowsused = FALSE;
    localboundsused = FALSE;
    success = TRUE;
-
    /* compute coefficients */
    SCIP_CALL( computeCut(scip, mipdata, sepadata, sol, cutcoefs, &cutrhs, &localrowsused, &localboundsused, &success) );
    cutislocal = localrowsused || localboundsused;
 
->>>>>>> 70dc277f
    /* take next solution if cut was not valid */
    if ( ! success )
    {
@@ -2921,7 +2913,6 @@
             /* try to scale the cut to integral values */
             SCIP_CALL( SCIPmakeRowIntegral(scip, cut, -SCIPepsilon(scip), SCIPsumepsilon(scip),
                   maxdnom, maxscale, MAKECONTINTEGRAL, &success) );
-<<<<<<< HEAD
 
             /* if the cut could be made integral */
             if ( success )
@@ -2935,21 +2926,6 @@
 
                if ( !SCIPisCutEfficacious(scip, NULL, cut) )
                {
-=======
-
-            /* if the cut could be made integral */
-            if ( success )
-            {
-               /* add cut to pool */
-               if ( !cutislocal )
-               {
-                  assert( violated || sepadata->usecutpool );
-                  SCIP_CALL( SCIPaddPoolCut(scip, cut) );
-               }
-
-               if ( !SCIPisCutEfficacious(scip, NULL, cut) )
-               {
->>>>>>> 70dc277f
                   SCIPdebugMessage(" -> CG-cut <%s> no longer efficacious: act=%f, rhs=%f, norm=%f, eff=%f\n",
                      name, SCIPgetRowLPActivity(scip, cut), SCIProwGetRhs(cut), SCIProwGetNorm(cut),
                      SCIPgetCutEfficacy(scip, NULL, cut));
