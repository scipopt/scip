--- conflicted
+++ resolved
@@ -1241,13 +1241,9 @@
 
          if( SCIPisExact(scip) )
          {
-<<<<<<< HEAD
+            SCIP_Rational* obj;
+
             SCIP_CALL( SCIPrationalCreateBuffer(SCIPbuffer(scip), &obj) );
-=======
-            SCIP_Rational* obj;
-
-            SCIP_CALL( RatCreateBuffer(SCIPbuffer(scip), &obj) );
->>>>>>> b3a99230
 
             if( SCIPvarIsNegated(linvars[v]) )
             {
