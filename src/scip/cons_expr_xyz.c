--- conflicted
+++ resolved
@@ -229,7 +229,6 @@
 SCIP_DECL_CONSEXPR_EXPRHASH(hashXyz)
 {  /*lint --e{715}*/
    assert(expr != NULL);
-   assert(EXPRHDLR_HASHKEY != 0.0);
 
    SCIPerrorMessage("method of xyz constraint handler not implemented yet\n");
    SCIPABORT(); /*lint --e{527}*/
@@ -261,7 +260,6 @@
    SCIP_CALL( SCIPsetConsExprExprHdlrSimplify(scip, consexprhdlr, exprhdlr, simplifyXyz) );
    SCIP_CALL( SCIPsetConsExprExprHdlrCompare(scip, consexprhdlr, exprhdlr, compareXyz) );
    SCIP_CALL( SCIPsetConsExprExprHdlrPrint(scip, consexprhdlr, exprhdlr, printXyz) );
-   SCIP_CALL( SCIPsetConsExprExprHdlrParse(scip, consexprhdlr, exprhdlr, parseXyz) );
    SCIP_CALL( SCIPsetConsExprExprHdlrIntEval(scip, consexprhdlr, exprhdlr, intevalXyz) );
    SCIP_CALL( SCIPsetConsExprExprHdlrInitSepa(scip, consexprhdlr, exprhdlr, initSepaXyz) );
    SCIP_CALL( SCIPsetConsExprExprHdlrExitSepa(scip, consexprhdlr, exprhdlr, exitSepaXyz) );
@@ -277,29 +275,17 @@
 SCIP_RETCODE SCIPcreateConsExprExprXyz(
    SCIP*                 scip,               /**< SCIP data structure */
    SCIP_CONSHDLR*        consexprhdlr,       /**< expression constraint handler */
-   SCIP_CONSEXPR_EXPR**  expr,               /**< pointer where to store expression */
-   int                   nchildren,          /**< number of children */
-   SCIP_CONSEXPR_EXPR**  children            /**< children (can be NULL if nchildren is 0) */
+   SCIP_CONSEXPR_EXPR**  expr                /**< pointer where to store expression */
    )
 {
-   SCIP_CONSEXPR_EXPRHDLR* exprhdlr;
+   SCIP_CONSEXPR_EXPRHDLR* exprhdlr = NULL;
    SCIP_CONSEXPR_EXPRDATA* exprdata;
 
    assert(consexprhdlr != NULL);
    assert(expr != NULL);
 
-<<<<<<< HEAD
-    exprhdlr = SCIPfindConsExprExprHdlr(consexprhdlr, EXPRHDLR_NAME);
-=======
-   exprhdlr = SCIPfindConsExprExprHdlr(consexprhdlr, EXPRHDLR_NAME);
-
-   if( exprhdlr != NULL )
-   {
-      SCIPerrorMessage("could not find %s expression handler -> abort\n", EXPRHDLR_NAME);
-      SCIPABORT();
-      return SCIP_ERROR;
-   }
->>>>>>> 3314256b
+   /* TODO: add function SCIPgetConsExprExprHdlrXyz to cons_expr.{h,c} */
+   /* exprhdlr = SCIPgetConsExprExprHdlrXyz(consexprhdlr); */
 
    /* create expression data */
    exprdata = NULL;
@@ -307,7 +293,7 @@
    /* TODO: create and store expression specific data here */
 
    /* create expression */
-   SCIP_CALL( SCIPcreateConsExprExpr(scip, expr, exprhdlr, exprdata, nchildren, children) );
+   SCIP_CALL( SCIPcreateConsExprExpr(scip, expr, exprhdlr, exprdata, 0, NULL) );
 
    return SCIP_OKAY;
 }