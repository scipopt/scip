--- conflicted
+++ resolved
@@ -2539,11 +2539,7 @@
       /* results of CPLEX are valid in any case */
       *downvalid = TRUE;
       *upvalid = TRUE;
-<<<<<<< HEAD
-      
-=======
-
->>>>>>> 70dc277f
+
       assert( !EPSISINT(psols[j], lpi->feastol) );
    }
 
