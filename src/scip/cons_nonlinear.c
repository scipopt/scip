--- conflicted
+++ resolved
@@ -5091,18 +5091,12 @@
             SCIP_Bool infeasible;
 
             /* cut cuts off solution */
-<<<<<<< HEAD
             SCIP_CALL( SCIPaddCut(scip, sol, row, FALSE /* forcecut */, &infeasible) );
             if ( infeasible )
                *result = SCIP_CUTOFF;
             else
                *result = SCIP_SEPARATED;
-=======
-            SCIP_CALL( SCIPaddCut(scip, sol, row, FALSE /* forcecut */) );
-
-            *result = SCIP_SEPARATED;
-
->>>>>>> 496bee94
+
             SCIP_CALL( SCIPresetConsAge(scip, conss[c]) );
 
             SCIPdebugMessage("add cut with efficacy %g for constraint <%s> violated by %g\n", efficacy, SCIPconsGetName(conss[c]), MAX(consdata->lhsviol, consdata->rhsviol));
