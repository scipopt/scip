/* * * * * * * * * * * * * * * * * * * * * * * * * * * * * * * * * * * * * * */
/*                                                                           */
/*                  This file is part of the program and library             */
/*         SCIP --- Solving Constraint Integer Programs                      */
/*                                                                           */
/*    Copyright (C) 2002-2012 Konrad-Zuse-Zentrum                            */
/*                            fuer Informationstechnik Berlin                */
/*                                                                           */
/*  SCIP is distributed under the terms of the ZIB Academic License.         */
/*                                                                           */
/*  You should have received a copy of the ZIB Academic License              */
/*  along with SCIP; see the file COPYING. If not email to scip@zib.de.      */
/*                                                                           */
/* * * * * * * * * * * * * * * * * * * * * * * * * * * * * * * * * * * * * * */

/**@file   cons_knapsack.c
 * @brief  Constraint handler for knapsack constraints of the form  \f$a^T x \le b\f$, x binary and \f$a \ge 0\f$.
 * @author Tobias Achterberg
 * @author Kati Wolter
 * @author Michael Winkler
 */

/*---+----1----+----2----+----3----+----4----+----5----+----6----+----7----+----8----+----9----+----0----+----1----+----2*/

#include <assert.h>
#include <string.h>
#include <limits.h>
#include <stdio.h>
#include <ctype.h>

#include "scip/cons_knapsack.h"
#include "scip/cons_linear.h"
#include "scip/cons_setppc.h"
#include "scip/pub_misc.h"

/* constraint handler properties */
#define CONSHDLR_NAME          "knapsack"
#define CONSHDLR_DESC          "knapsack constraint of the form  a^T x <= b, x binary and a >= 0"
#define CONSHDLR_SEPAPRIORITY   +600000 /**< priority of the constraint handler for separation */
#define CONSHDLR_ENFOPRIORITY   -600000 /**< priority of the constraint handler for constraint enforcing */
#define CONSHDLR_CHECKPRIORITY  -600000 /**< priority of the constraint handler for checking feasibility */
#define CONSHDLR_SEPAFREQ             0 /**< frequency for separating cuts; zero means to separate only in the root node */
#define CONSHDLR_PROPFREQ             1 /**< frequency for propagating domains; zero means only preprocessing propagation */
#define CONSHDLR_EAGERFREQ          100 /**< frequency for using all instead of only the useful constraints in separation,
                                         *   propagation and enforcement, -1 for no eager evaluations, 0 for first only */
#define CONSHDLR_MAXPREROUNDS        -1 /**< maximal number of presolving rounds the constraint handler participates in (-1: no limit) */
#define CONSHDLR_DELAYSEPA        FALSE /**< should separation method be delayed, if other separators found cuts? */
#define CONSHDLR_DELAYPROP        FALSE /**< should propagation method be delayed, if other propagators found reductions? */
#define CONSHDLR_DELAYPRESOL      FALSE /**< should presolving method be delayed, if other presolvers found reductions? */
#define CONSHDLR_NEEDSCONS         TRUE /**< should the constraint handler be skipped, if no constraints are available? */

#define CONSHDLR_PROP_TIMING             SCIP_PROPTIMING_BEFORELP

#define EVENTHDLR_NAME         "knapsack"
#define EVENTHDLR_DESC         "bound change event handler for knapsack constraints"

#define LINCONSUPGD_PRIORITY    +100000 /**< priority of the constraint handler for upgrading of linear constraints */

#if 0
#define MAX_DYNPROG_CAPACITY      10000 /**< maximal capacity of knapsack to apply dynamic programming */
#endif

#define MAX_USECLIQUES_SIZE        1000 /**< maximal number of items in knapsack where clique information is used */
#define MAX_ZEROITEMS_SIZE        10000 /**< maximal number of items to store in the zero list in preprocessing */

#define KNAPSACKRELAX_MAXDELTA        0.1 /**< maximal allowed rounding distance for scaling in knapsack relaxation */
#define KNAPSACKRELAX_MAXDNOM      1000LL /**< maximal allowed denominator in knapsack rational relaxation */
#define KNAPSACKRELAX_MAXSCALE     1000.0 /**< maximal allowed scaling factor in knapsack rational relaxation */

#define DEFAULT_SEPACARDFREQ          1 /**< multiplier on separation frequency, how often knapsack cuts are separated */
#define DEFAULT_MAXROUNDS             5 /**< maximal number of separation rounds per node (-1: unlimited) */
#define DEFAULT_MAXROUNDSROOT        -1 /**< maximal number of separation rounds in the root node (-1: unlimited) */
#define DEFAULT_MAXSEPACUTS          50 /**< maximal number of cuts separated per separation round */
#define DEFAULT_MAXSEPACUTSROOT     200 /**< maximal number of cuts separated per separation round in the root node */
#define DEFAULT_MAXCARDBOUNDDIST    0.0 /**< maximal relative distance from current node's dual bound to primal bound compared
                                         *   to best node's dual bound for separating knapsack cuts */
#define DEFAULT_DISAGGREGATION     TRUE /**< should disaggregation of knapsack constraints be allowed in preprocessing? */
#define DEFAULT_SIMPLIFYINEQUALITIES TRUE/**< should presolving try to simplify knapsacks */
#define DEFAULT_NEGATEDCLIQUE      TRUE /**< should negated clique information be used in solving process */

#define MAXABSVBCOEF               1e+5 /**< maximal absolute coefficient in variable bounds used for knapsack relaxation */
#define USESUPADDLIFT             FALSE /**< should lifted minimal cover inequalities using superadditive up-lifting be separated in addition */

#define DEFAULT_PRESOLUSEHASHING   TRUE /**< should hash table be used for detecting redundant constraints in advance */
#define HASHSIZE_KNAPSACKCONS    131101 /**< minimal size of hash table in linear constraint tables */

#define DEFAULT_PRESOLPAIRWISE     TRUE /**< should pairwise constraint comparison be performed in presolving? */
#define NMINCOMPARISONS          200000 /**< number for minimal pairwise presolving comparisons */
#define MINGAINPERNMINCOMPARISONS 1e-06 /**< minimal gain per minimal pairwise presolving comparisons to repeat pairwise 
                                         *   comparison round */
#define DEFAULT_DUALPRESOLVING     TRUE /**< should dual presolving steps be performed? */

#define MAXCOVERSIZEITERLEWI       1000 /**< maximal size for which LEWI are iteratively separated by reducing the feasible set */


/*
 * Data structures
 */

/** constraint handler data */
struct SCIP_ConshdlrData
{
   int*                  ints1;              /**< cleared memory array, all entries are set to zero in initpre, if you use this
                                              *   you have to clear it at the end, exists only in presolving stage */
   int*                  ints2;              /**< cleared memory array, all entries are set to zero in initpre, if you use this
                                              *   you have to clear it at the end, exists only in presolving stage */
   SCIP_Longint*         longints1;          /**< cleared memory array, all entries are set to zero in initpre, if you use this
                                              *   you have to clear it at the end, exists only in presolving stage */
   SCIP_Longint*         longints2;          /**< cleared memory array, all entries are set to zero in initpre, if you use this
                                              *   you have to clear it at the end, exists only in presolving stage */
   SCIP_Bool*            bools1;             /**< cleared memory array, all entries are set to zero in initpre, if you use this
                                              *   you have to clear it at the end, exists only in presolving stage */
   SCIP_Bool*            bools2;             /**< cleared memory array, all entries are set to zero in initpre, if you use this
                                              *   you have to clear it at the end, exists only in presolving stage */
   SCIP_Bool*            bools3;             /**< cleared memory array, all entries are set to zero in initpre, if you use this
                                              *   you have to clear it at the end, exists only in presolving stage */
   SCIP_Bool*            bools4;             /**< cleared memory array, all entries are set to zero in initpre, if you use this
                                              *   you have to clear it at the end, exists only in presolving stage */
   SCIP_Real*            reals1;             /**< cleared memory array, all entries are set to zero in consinit, if you use this
                                              *   you have to clear it at the end */
   int                   ints1size;          /**< size of ints1 array */
   int                   ints2size;          /**< size of ints2 array */
   int                   longints1size;      /**< size of longints1 array */
   int                   longints2size;      /**< size of longints2 array */
   int                   bools1size;         /**< size of bools1 array */
   int                   bools2size;         /**< size of bools2 array */
   int                   bools3size;         /**< size of bools3 array */
   int                   bools4size;         /**< size of bools4 array */
   int                   reals1size;         /**< size of reals1 array */
   SCIP_EVENTHDLR*       eventhdlr;          /**< event handler for bound change events */
   SCIP_Real             maxcardbounddist;   /**< maximal relative distance from current node's dual bound to primal bound compared
                                              *   to best node's dual bound for separating knapsack cuts */
   int                   sepacardfreq;       /**< multiplier on separation frequency, how often knapsack cuts are separated */
   int                   maxrounds;          /**< maximal number of separation rounds per node (-1: unlimited) */
   int                   maxroundsroot;      /**< maximal number of separation rounds in the root node (-1: unlimited) */
   int                   maxsepacuts;        /**< maximal number of cuts separated per separation round */
   int                   maxsepacutsroot;    /**< maximal number of cuts separated per separation round in the root node */
   SCIP_Bool             disaggregation;     /**< should disaggregation of knapsack constraints be allowed in preprocessing? */
   SCIP_Bool             simplifyinequalities;/**< should presolving try to cancel down or delete coefficients in inequalities */
   SCIP_Bool             negatedclique;      /**< should negated clique information be used in solving process */
   SCIP_Bool             presolpairwise;     /**< should pairwise constraint comparison be performed in presolving? */
   SCIP_Bool             presolusehashing;   /**< should hash table be used for detecting redundant constraints in advance */
   SCIP_Bool             dualpresolving;     /**< should dual presolving steps be performed? */
};


/** constraint data for knapsack constraints */
struct SCIP_ConsData
{
   SCIP_VAR**            vars;               /**< variables in knapsack constraint */
   SCIP_Longint*         weights;            /**< weights of variables in knapsack constraint */
   SCIP_EVENTDATA**      eventdatas;         /**< event datas for bound change events of the variables */
   int*                  cliquepartition;    /**< clique indices of the clique partition */
   int*                  negcliquepartition; /**< clique indices of the negated clique partition */
   SCIP_ROW*             row;                /**< corresponding LP row */
   int                   nvars;              /**< number of variables in knapsack constraint */
   int                   varssize;           /**< size of vars, weights, and eventdatas arrays */
   int                   ncliques;           /**< number of cliques in the clique partition */
   int                   nnegcliques;        /**< number of cliques in the negated clique partition */
   SCIP_Longint          capacity;           /**< capacity of knapsack */
   SCIP_Longint          weightsum;          /**< sum of all weights */
   SCIP_Longint          onesweightsum;      /**< sum of weights of variables fixed to one */
   unsigned int          propagated:1;       /**< is the knapsack constraint already propagated? */
   unsigned int          presolved:1;        /**< is the knapsack constraint already presolved? */
   unsigned int          sorted:1;           /**< are the knapsack items sorted by weight? */
   unsigned int          cliquepartitioned:1;/**< is the clique partition valid? */
   unsigned int          negcliquepartitioned:1;/**< is the negated clique partition valid? */
   unsigned int          merged:1;           /**< are the constraint's equal variables already merged? */
   unsigned int          cliquesadded:1;     /**< were the cliques of the knapsack already added to clique table? */
   unsigned int          varsdeleted:1;      /**< were variables deleted after last cleanup? */
};


/** event data for bound changes events */
struct SCIP_EventData
{
   SCIP_CONSDATA*        consdata;           /**< knapsack constraint data to process the bound change for */
   SCIP_Longint          weight;             /**< weight of variable */
   int                   filterpos;          /**< position of event in variable's event filter */
};


/** data structure to combine two sorting key values */
struct sortkeypair
{
   SCIP_Real             key1;               /**< first sort key value */
   SCIP_Real             key2;               /**< second sort key value */
};
typedef struct sortkeypair SORTKEYPAIR;


/*
 * Local methods
 */

/** comparison method for two sorting key pairs */
static
SCIP_DECL_SORTPTRCOMP(compSortkeypairs)
{
   SORTKEYPAIR* sortkeypair1 = (SORTKEYPAIR*)elem1;
   SORTKEYPAIR* sortkeypair2 = (SORTKEYPAIR*)elem2;

   if( sortkeypair1->key1 < sortkeypair2->key1 )
      return -1;
   else if( sortkeypair1->key1 > sortkeypair2->key1 )
      return +1;
   else if( sortkeypair1->key2 < sortkeypair2->key2 )
      return -1;
   else if( sortkeypair1->key2 > sortkeypair2->key2 )
      return +1;
   else 
      return 0;
}

/** creates event data */
static
SCIP_RETCODE eventdataCreate(
   SCIP*                 scip,               /**< SCIP data structure */
   SCIP_EVENTDATA**      eventdata,          /**< pointer to store event data */
   SCIP_CONSDATA*        consdata,           /**< constraint data */
   SCIP_Longint          weight              /**< weight of variable */
   )
{
   assert(eventdata != NULL);

   SCIP_CALL( SCIPallocBlockMemory(scip, eventdata) );
   (*eventdata)->consdata = consdata;
   (*eventdata)->weight = weight;

   return SCIP_OKAY;
}  

/** frees event data */
static
SCIP_RETCODE eventdataFree(
   SCIP*                 scip,               /**< SCIP data structure */
   SCIP_EVENTDATA**      eventdata           /**< pointer to event data */
   )
{
   assert(eventdata != NULL);

   SCIPfreeBlockMemory(scip, eventdata);

   return SCIP_OKAY;
}

/** sorts items in knapsack with nonincreasing weights */
static 
void sortItems(
   SCIP_CONSDATA*        consdata            /**< constraint data */
   )
{
   assert(consdata != NULL);
   assert(consdata->nvars == 0 || consdata->vars != NULL);
   assert(consdata->nvars == 0 || consdata->weights != NULL);
   assert(consdata->nvars == 0 || consdata->eventdatas != NULL);
   assert(consdata->nvars == 0 || (consdata->cliquepartition != NULL && consdata->negcliquepartition != NULL));

   if( !consdata->sorted )
   {
      int pos;
      int lastcliquenum;
      int v;

      /* sort of five joint arrays of Long/pointer/pointer/ints/ints, 
       * sorted by first array in non-increasing order via sort template */
      SCIPsortDownLongPtrPtrIntInt(
         consdata->weights, 
         (void**)consdata->vars, 
         (void**)consdata->eventdatas, 
         consdata->cliquepartition,
         consdata->negcliquepartition,
         consdata->nvars);
      
      /* sort all items with same weight according to their variable index, used for hash value for fast pairwise comparison of all constraints */
      for(v = consdata->nvars - 2; v >= 0; --v )
      {
         SCIP_VAR* tmpvar;
         SCIP_EVENTDATA* tmpeventdata;
         int tmpclique;
         int tmpnegclique;

         if( consdata->weights[v] == consdata->weights[v+1]
            && SCIPvarGetIndex(consdata->vars[v]) > SCIPvarGetIndex(consdata->vars[v + 1]) )
         {
            tmpvar = consdata->vars[v];
            tmpeventdata = consdata->eventdatas[v];
            tmpclique = consdata->cliquepartition[v];
            tmpnegclique = consdata->negcliquepartition[v];
            
            consdata->vars[v] = consdata->vars[v + 1];
            consdata->eventdatas[v] = consdata->eventdatas[v + 1];
            consdata->cliquepartition[v] = consdata->cliquepartition[v + 1];
            consdata->negcliquepartition[v] = consdata->negcliquepartition[v + 1];
            
            consdata->vars[v + 1] = tmpvar;
            consdata->eventdatas[v + 1] = tmpeventdata;
            consdata->cliquepartition[v + 1] = tmpclique;
            consdata->negcliquepartition[v + 1] = tmpnegclique;
         }
      }

      /* we need to make sure that our clique numbers of our normal clique will be in increasing order without gaps */
      if( consdata->cliquepartitioned )
      {
         lastcliquenum = 0;

         for( pos = 0; pos < consdata->nvars; ++pos )
         {
            /* if the clique number in the normal clique at position pos is greater than the last found clique number the
             * partition is invalid */
            if( consdata->cliquepartition[pos] > lastcliquenum )
            {
               consdata->cliquepartitioned = FALSE;
               break;
            }
            else if( consdata->cliquepartition[pos] == lastcliquenum )
               ++lastcliquenum; 
         }
      }
      /* we need to make sure that our clique numbers of our negated clique will be in increasing order without gaps */
      if( consdata->negcliquepartitioned )
      {
         lastcliquenum = 0;

         for( pos = 0; pos < consdata->nvars; ++pos )
         {
            /* if the clique number in the negated clique at position pos is greater than the last found clique number the
             * partition is invalid */
            if( consdata->negcliquepartition[pos] > lastcliquenum )
            {
               consdata->negcliquepartitioned = FALSE;
               break;
            }
            else if( consdata->negcliquepartition[pos] == lastcliquenum )
               ++lastcliquenum; 
         }
      }

      consdata->sorted = TRUE;
   }
#ifndef NDEBUG
   {
      /* check if the weight array is sorted in a non-increasing way */ 
      int i;
      for( i = 0; i < consdata->nvars-1; ++i )
         assert(consdata->weights[i] >= consdata->weights[i+1]);
   }
#endif
}

/** calculates a partition of the variables into cliques */
static
SCIP_RETCODE calcCliquepartition(
   SCIP*                 scip,               /**< SCIP data structure */
   SCIP_CONSDATA*        consdata,           /**< constraint data */
   SCIP_Bool             normalclique,       /**< Should normal cliquepartition be created? */
   SCIP_Bool             negatedclique       /**< Should negated cliquepartition be created? */
   )
{
   assert(consdata != NULL);
   assert(consdata->nvars == 0 || (consdata->cliquepartition != NULL && consdata->negcliquepartition != NULL));

   if( normalclique && !consdata->cliquepartitioned )
   {
      SCIP_CALL( SCIPcalcCliquePartition(scip, consdata->vars, consdata->nvars, consdata->cliquepartition, &consdata->ncliques) );
      consdata->cliquepartitioned = TRUE;
   }

   if( negatedclique && !consdata->negcliquepartitioned )
   {
      SCIP_CALL( SCIPcalcNegatedCliquePartition(scip, consdata->vars, consdata->nvars, consdata->negcliquepartition, &consdata->nnegcliques) );
      consdata->negcliquepartitioned = TRUE;
   }

   assert(!consdata->cliquepartitioned || consdata->ncliques <= consdata->nvars);
   assert(!consdata->negcliquepartitioned || consdata->nnegcliques <= consdata->nvars);

   return SCIP_OKAY;
}

/** installs rounding locks for the given variable in the given knapsack constraint */
static
SCIP_RETCODE lockRounding(
   SCIP*                 scip,               /**< SCIP data structure */
   SCIP_CONS*            cons,               /**< knapsack constraint */
   SCIP_VAR*             var                 /**< variable of constraint entry */
   )
{
   /* rounding up may violate the constraint */
   SCIP_CALL( SCIPlockVarCons(scip, var, cons, FALSE, TRUE) );

   return SCIP_OKAY;
}

/** removes rounding locks for the given variable in the given knapsack constraint */
static
SCIP_RETCODE unlockRounding(
   SCIP*                 scip,               /**< SCIP data structure */
   SCIP_CONS*            cons,               /**< knapsack constraint */
   SCIP_VAR*             var                 /**< variable of constraint entry */
   )
{
   /* rounding up may violate the constraint */
   SCIP_CALL( SCIPunlockVarCons(scip, var, cons, FALSE, TRUE) );

   return SCIP_OKAY;
}

/** catches bound change events for variables in knapsack */
static
SCIP_RETCODE catchEvents(
   SCIP*                 scip,               /**< SCIP data structure */
   SCIP_CONSDATA*        consdata,           /**< constraint data */
   SCIP_EVENTHDLR*       eventhdlr           /**< event handler to call for the event processing */
   )
{
   int i;
   
   assert(consdata != NULL);
   assert(consdata->nvars == 0 || consdata->vars != NULL);
   assert(consdata->nvars == 0 || consdata->weights != NULL);
   assert(consdata->nvars == 0 || consdata->eventdatas != NULL);

   for( i = 0; i < consdata->nvars; i++)
   {
      SCIP_CALL( eventdataCreate(scip, &consdata->eventdatas[i], consdata, consdata->weights[i]) );
      SCIP_CALL( SCIPcatchVarEvent(scip, consdata->vars[i], 
            SCIP_EVENTTYPE_LBCHANGED | SCIP_EVENTTYPE_UBRELAXED | SCIP_EVENTTYPE_VARFIXED
            | SCIP_EVENTTYPE_VARDELETED | SCIP_EVENTTYPE_IMPLADDED,
            eventhdlr, consdata->eventdatas[i], &consdata->eventdatas[i]->filterpos) );
   }

   return SCIP_OKAY;
}

/** drops bound change events for variables in knapsack */
static
SCIP_RETCODE dropEvents(
   SCIP*                 scip,               /**< SCIP data structure */
   SCIP_CONSDATA*        consdata,           /**< constraint data */
   SCIP_EVENTHDLR*       eventhdlr           /**< event handler to call for the event processing */
   )
{
   int i;
   
   assert(consdata != NULL);
   assert(consdata->nvars == 0 || consdata->vars != NULL);
   assert(consdata->nvars == 0 || consdata->weights != NULL);
   assert(consdata->nvars == 0 || consdata->eventdatas != NULL);

   for( i = 0; i < consdata->nvars; i++)
   {
      SCIP_CALL( SCIPdropVarEvent(scip, consdata->vars[i],
            SCIP_EVENTTYPE_LBCHANGED | SCIP_EVENTTYPE_UBRELAXED | SCIP_EVENTTYPE_VARFIXED
            | SCIP_EVENTTYPE_VARDELETED | SCIP_EVENTTYPE_IMPLADDED,
            eventhdlr, consdata->eventdatas[i], consdata->eventdatas[i]->filterpos) );
      SCIP_CALL( eventdataFree(scip, &consdata->eventdatas[i]) );
   }

   return SCIP_OKAY;
}

/** ensures, that vars and vals arrays can store at least num entries */
static
SCIP_RETCODE consdataEnsureVarsSize(
   SCIP*                 scip,               /**< SCIP data structure */
   SCIP_CONSDATA*        consdata,           /**< knapsack constraint data */
   int                   num,                /**< minimum number of entries to store */
   SCIP_Bool             transformed         /**< is constraint from transformed problem? */
   )
{
   assert(consdata != NULL);
   assert(consdata->nvars <= consdata->varssize);
   
   if( num > consdata->varssize )
   {
      int newsize;

      newsize = SCIPcalcMemGrowSize(scip, num);
      SCIP_CALL( SCIPreallocBlockMemoryArray(scip, &consdata->vars, consdata->varssize, newsize) );
      SCIP_CALL( SCIPreallocBlockMemoryArray(scip, &consdata->weights, consdata->varssize, newsize) );
      if( transformed )
      {
         SCIP_CALL( SCIPreallocBlockMemoryArray(scip, &consdata->eventdatas, consdata->varssize, newsize) );
         SCIP_CALL( SCIPreallocBlockMemoryArray(scip, &consdata->cliquepartition, consdata->varssize, newsize) );
         SCIP_CALL( SCIPreallocBlockMemoryArray(scip, &consdata->negcliquepartition, consdata->varssize, newsize) );
      }
      else
      {
         assert(consdata->eventdatas == NULL);
         assert(consdata->cliquepartition == NULL);
         assert(consdata->negcliquepartition == NULL);
      }
      consdata->varssize = newsize;
   }
   assert(num <= consdata->varssize);

   return SCIP_OKAY;
}

/** creates knapsack constraint data */
static
SCIP_RETCODE consdataCreate(
   SCIP*                 scip,               /**< SCIP data structure */
   SCIP_CONSDATA**       consdata,           /**< pointer to store constraint data */
   SCIP_EVENTHDLR*       eventhdlr,          /**< event handler to call for the event processing */
   int                   nvars,              /**< number of variables in knapsack */
   SCIP_VAR**            vars,               /**< variables of knapsack */
   SCIP_Longint*         weights,            /**< weights of knapsack items */
   SCIP_Longint          capacity            /**< capacity of knapsack */
   )
{
   int i;

   assert(consdata != NULL);

   SCIP_CALL( SCIPallocBlockMemory(scip, consdata) );
   if( nvars > 0 )
   {
      int k;
      int v;

      SCIP_CALL( SCIPduplicateBlockMemoryArray(scip, &(*consdata)->vars, vars, nvars) );
      SCIP_CALL( SCIPduplicateBlockMemoryArray(scip, &(*consdata)->weights, weights, nvars) );
      
      k = 0;
      for( v = 0; v < nvars; ++v )
      {
         assert(vars[v] != NULL);
         
         /* all weight have to be not negative */
         assert( weights[v] >= 0 );

         if( weights[v] > 0 )
         {
            (*consdata)->vars[k] = vars[v];
            (*consdata)->weights[k] = weights[v];
            ++k;
         }
      }
      assert(k >= 0);

      (*consdata)->nvars = k;
      if( k < nvars )
      {
         if( k > 0 )
         {
            SCIP_CALL( SCIPreallocBlockMemoryArray(scip, &(*consdata)->vars, nvars, k) );
            SCIP_CALL( SCIPreallocBlockMemoryArray(scip, &(*consdata)->weights, nvars, k) );
         }
         else
         {
            SCIPfreeBlockMemoryArray(scip, &(*consdata)->vars, nvars);
            SCIPfreeBlockMemoryArray(scip, &(*consdata)->weights, nvars);

            (*consdata)->vars = NULL;
            (*consdata)->weights = NULL;
            assert( (*consdata)->nvars == 0 );
         }
      }
   }
   else
   {
      (*consdata)->vars = NULL;
      (*consdata)->weights = NULL;
      (*consdata)->nvars = 0;
   }

   /* capacity has to be greater or equal to zero */
   assert( capacity >= 0 );

   (*consdata)->varssize = (*consdata)->nvars;
   (*consdata)->capacity = capacity;
   (*consdata)->eventdatas = NULL;
   (*consdata)->cliquepartition = NULL;
   (*consdata)->negcliquepartition = NULL;
   (*consdata)->row = NULL;
   (*consdata)->weightsum = 0;
   (*consdata)->onesweightsum = 0;
   (*consdata)->ncliques = 0;
   (*consdata)->nnegcliques = 0;
   (*consdata)->propagated = FALSE;
   (*consdata)->presolved = FALSE;
   (*consdata)->sorted = FALSE;
   (*consdata)->cliquepartitioned = FALSE;
   (*consdata)->negcliquepartitioned = FALSE;
   (*consdata)->merged = FALSE;
   (*consdata)->cliquesadded = FALSE;
   (*consdata)->varsdeleted = FALSE;

   /* get transformed variables, if we are in the transformed problem */
   if( SCIPisTransformed(scip) )
   {
      SCIP_CALL( SCIPgetTransformedVars(scip, (*consdata)->nvars, (*consdata)->vars, (*consdata)->vars) );

      /* allocate memory for additional data structures */
      SCIP_CALL( SCIPallocBlockMemoryArray(scip, &(*consdata)->eventdatas, (*consdata)->nvars) );
      SCIP_CALL( SCIPallocBlockMemoryArray(scip, &(*consdata)->cliquepartition, (*consdata)->nvars) );
      SCIP_CALL( SCIPallocBlockMemoryArray(scip, &(*consdata)->negcliquepartition, (*consdata)->nvars) );

      /* catch events for variables */
      SCIP_CALL( catchEvents(scip, *consdata, eventhdlr) );
   } 

   /* calculate sum of weights and capture variables */
   for( i = 0; i < (*consdata)->nvars; ++i )
   {
      (*consdata)->weightsum += (*consdata)->weights[i];
      if( SCIPvarGetLbLocal((*consdata)->vars[i]) > 0.5 )
         (*consdata)->onesweightsum += (*consdata)->weights[i];

      /* capture variables */
      SCIP_CALL( SCIPcaptureVar(scip, (*consdata)->vars[i]) );
   }

   return SCIP_OKAY;
}

/** frees knapsack constraint data */
static
SCIP_RETCODE consdataFree(
   SCIP*                 scip,               /**< SCIP data structure */
   SCIP_CONSDATA**       consdata,           /**< pointer to the constraint data */
   SCIP_EVENTHDLR*       eventhdlr           /**< event handler to call for the event processing */
   )
{
   assert(consdata != NULL);
   assert(*consdata != NULL);

   if( (*consdata)->row != NULL )
   {
      SCIP_CALL( SCIPreleaseRow(scip, &(*consdata)->row) );
   }
   if( (*consdata)->eventdatas != NULL )
   {
      SCIP_CALL( dropEvents(scip, *consdata, eventhdlr) );
      SCIPfreeBlockMemoryArray(scip, &(*consdata)->eventdatas, (*consdata)->varssize);
   }
   if( (*consdata)->negcliquepartition != NULL )
   {
      SCIPfreeBlockMemoryArray(scip, &(*consdata)->negcliquepartition, (*consdata)->varssize);
   }
   if( (*consdata)->cliquepartition != NULL )
   {
      SCIPfreeBlockMemoryArray(scip, &(*consdata)->cliquepartition, (*consdata)->varssize);
   }
   if( (*consdata)->vars != NULL )
   {
      int v;

      /* release variables */
      for( v = 0; v < (*consdata)->nvars; v++ )
      {
         assert((*consdata)->vars[v] != NULL);
         SCIP_CALL( SCIPreleaseVar(scip, &((*consdata)->vars[v])) );
      }

      assert( (*consdata)->weights != NULL );
      assert( (*consdata)->varssize > 0 );
      SCIPfreeBlockMemoryArray(scip, &(*consdata)->vars, (*consdata)->varssize);
      SCIPfreeBlockMemoryArray(scip, &(*consdata)->weights, (*consdata)->varssize);
   }

   SCIPfreeBlockMemory(scip, consdata);
 
   return SCIP_OKAY;
}

/** changes a single weight in knapsack constraint data */
static
void consdataChgWeight(
   SCIP_CONSDATA*        consdata,           /**< knapsack constraint data */
   int                   item,               /**< item number */
   SCIP_Longint          newweight           /**< new weight of item */
   )
{
   SCIP_Longint oldweight;

   assert(consdata != NULL);
   assert(0 <= item && item < consdata->nvars);

   oldweight = consdata->weights[item];
   consdata->weights[item] = newweight;
   consdata->weightsum += (newweight - oldweight);

   if( SCIPvarGetLbLocal(consdata->vars[item]) > 0.5 )
      consdata->onesweightsum += (newweight - oldweight);
      
   if( consdata->eventdatas != NULL )
   {
      assert(consdata->eventdatas[item] != NULL);
      assert(consdata->eventdatas[item]->weight == oldweight);
      consdata->eventdatas[item]->weight = newweight;
   }

   consdata->propagated = FALSE;
   consdata->presolved = FALSE;
   consdata->sorted = FALSE;

   /* recalculate cliques extraction after a weight was increased */
   if( oldweight < newweight )
   {
      consdata->cliquesadded = FALSE;
   }
}

/** creates LP row corresponding to knapsack constraint */
static 
SCIP_RETCODE createRelaxation(
   SCIP*                 scip,               /**< SCIP data structure */
   SCIP_CONS*            cons                /**< knapsack constraint */
   )
{
   SCIP_CONSDATA* consdata;
   int i;

   consdata = SCIPconsGetData(cons);
   assert(consdata != NULL);
   assert(consdata->row == NULL);

   SCIP_CALL( SCIPcreateEmptyRow(scip, &consdata->row, SCIPconsGetName(cons),
         -SCIPinfinity(scip), (SCIP_Real)consdata->capacity,
         SCIPconsIsLocal(cons), SCIPconsIsModifiable(cons), SCIPconsIsRemovable(cons)) );

   SCIP_CALL( SCIPcacheRowExtensions(scip, consdata->row) );
   for( i = 0; i < consdata->nvars; ++i )
   {
      SCIP_CALL( SCIPaddVarToRow(scip, consdata->row, consdata->vars[i], (SCIP_Real)consdata->weights[i]) );
   }
   SCIP_CALL( SCIPflushRowExtensions(scip, consdata->row) );

   return SCIP_OKAY;
}

/** adds linear relaxation of knapsack constraint to the LP */
static
SCIP_RETCODE addRelaxation(
   SCIP*                 scip,               /**< SCIP data structure */
   SCIP_CONS*            cons,               /**< knapsack constraint */
   SCIP_SOL*             sol                 /**< primal CIP solution, NULL for current LP solution */
   )
{
   SCIP_CONSDATA* consdata;
   
   consdata = SCIPconsGetData(cons);
   assert(consdata != NULL);

   if( consdata->row == NULL )
   {
      SCIP_CALL( createRelaxation(scip, cons) );
   }
   assert(consdata->row != NULL);

   /* insert LP row as cut */
   if( !SCIProwIsInLP(consdata->row) )
   {
      SCIPdebugMessage("adding relaxation of knapsack constraint <%s> (capacity %"SCIP_LONGINT_FORMAT"): ", 
         SCIPconsGetName(cons), consdata->capacity);
      SCIPdebug( SCIP_CALL(SCIPprintRow(scip, consdata->row, NULL)) );
      SCIP_CALL( SCIPaddCut(scip, sol, consdata->row, FALSE) );
   }

   return SCIP_OKAY;
}

/** checks knapsack constraint for feasibility of given solution: returns TRUE iff constraint is feasible */
static
SCIP_RETCODE checkCons(
   SCIP*                 scip,               /**< SCIP data structure */
   SCIP_CONS*            cons,               /**< constraint to check */
   SCIP_SOL*             sol,                /**< solution to check, NULL for current solution */
   SCIP_Bool             checklprows,        /**< should LP rows be checked? */
   SCIP_Bool             printreason,        /**< should the reason for the violation be printed? */
   SCIP_Bool*            violated            /**< pointer to store whether the constraint is violated */
   )
{
   SCIP_CONSDATA* consdata;

   assert(violated != NULL);

   consdata = SCIPconsGetData(cons);
   assert(consdata != NULL);

   SCIPdebugMessage("checking knapsack constraint <%s> for feasibility of solution %p (lprows=%u)\n",
      SCIPconsGetName(cons), (void*)sol, checklprows);

   *violated = FALSE;

   if( checklprows || consdata->row == NULL || !SCIProwIsInLP(consdata->row) )
   {
      SCIP_Real sum;
      int i;

      /* increase age of constraint; age is reset to zero, if a violation was found */
      SCIP_CALL( SCIPincConsAge(scip, cons) );

      sum = 0.0;
      for( i = 0; i < consdata->nvars; ++i )
      {
         sum += consdata->weights[i] * SCIPgetSolVal(scip, sol, consdata->vars[i]);
      }

      if( SCIPisFeasGT(scip, sum, (SCIP_Real)consdata->capacity) )
      {
         SCIP_CALL( SCIPresetConsAge(scip, cons) );
         *violated = TRUE;

         if( printreason )
         {
            SCIP_CALL( SCIPprintCons(scip, cons, NULL) );
            SCIPinfoMessage(scip, NULL, "violation: ");

            /* complete the activity computation to discover the violation */
            for( ; i < consdata->nvars; ++i )
            {
               sum += consdata->weights[i] * SCIPgetSolVal(scip, sol, consdata->vars[i]);
            }
            SCIPinfoMessage(scip, NULL, "violation: the capacity is violated by %.15g\n", sum - consdata->capacity);
         }
      }
   }
   
   return SCIP_OKAY;
}

/* IDX computes the integer index for the optimal solution array */
#define IDX(j,d) ((j)*(intcap)+(d))

/** solves knapsack problem in maximization form exactly using dynamic programming;
 *  if needed, one can provide arrays to store all selected items and all not selected items
 *
 * @note in case you provide the solitems or nonsolitems array you also have to provide the counter part as well
 */
SCIP_RETCODE SCIPsolveKnapsackExactly(
   SCIP*                 scip,               /**< SCIP data structure */
   int                   nitems,             /**< number of available items */
   SCIP_Longint*         weights,            /**< item weights */
   SCIP_Real*            profits,            /**< item profits */
   SCIP_Longint          capacity,           /**< capacity of knapsack */
   int*                  items,              /**< item numbers */
   int*                  solitems,           /**< array to store items in solution, or NULL */
   int*                  nonsolitems,        /**< array to store items not in solution, or NULL */
   int*                  nsolitems,          /**< pointer to store number of items in solution, or NULL */
   int*                  nnonsolitems,       /**< pointer to store number of items not in solution, or NULL */
   SCIP_Real*            solval,             /**< pointer to store optimal solution value, or NULL */
   SCIP_Bool*            success             /**< pointer to store if an error occured during solving(normally a memory
                                              *   problem) */
   ) 
{
   SCIP_RETCODE retcode;
   SCIP_Real* tempsort;
   SCIP_Real* optvalues;
   int intcap;
   int d;
   int j;
   SCIP_Longint weightsum;
   int* myitems;
   SCIP_Longint* myweights;
   int* allcurrminweight;
   SCIP_Real* myprofits;
   int nmyitems;
   SCIP_Longint gcd;
   SCIP_Longint minweight;
   SCIP_Longint maxweight;
   int currminweight;
   SCIP_Longint greedycap;
   SCIP_Longint greedysolweight;
   SCIP_Real greedysolvalue;
   SCIP_Bool eqweights;
   SCIP_Bool isoptimal;
   const size_t maxsize_t = (size_t)(-1);

   assert(weights != NULL);
   assert(profits != NULL);
   assert(capacity >= 0);
   assert(items != NULL);
   assert(nitems >= 0);
   assert(success != NULL);

   *success = TRUE;
   
#ifndef NDEBUG
   for( j = nitems - 1; j >= 0; --j )
      assert(weights[j] >= 0);
#endif

   SCIPdebugMessage("Solving knapsack exactly.\n");

   /* initializing solution value */
   if( solval != NULL )
      *solval = 0.0;

   /* produces optimal solution by following the table */
   if( solitems != NULL)
   {
      assert(items != NULL);
      assert(nsolitems != NULL);
      assert(nonsolitems != NULL);
      assert(nnonsolitems != NULL);

      *nnonsolitems = 0;
      *nsolitems = 0;
   }

   /* allocate temporary memory */
   SCIP_CALL( SCIPallocBufferArray(scip, &myweights, nitems) );
   SCIP_CALL( SCIPallocBufferArray(scip, &myprofits, nitems) );
   SCIP_CALL( SCIPallocBufferArray(scip, &myitems, nitems) );
   nmyitems = 0;
   weightsum = 0;
   minweight = SCIP_LONGINT_MAX;
   maxweight = 0;

   /* remove unnecessary items */
   for( j = 0; j < nitems; ++j )
   {
      assert(0 <= weights[j] && weights[j] < SCIP_LONGINT_MAX);
      /* items does not fit */
      if( weights[j] > capacity )
      {
         if( solitems != NULL)
         {
            nonsolitems[*nnonsolitems] = items[j];
            ++(*nnonsolitems);
         }
      }
      /* items we does not want */
      else if( profits[j] <= 0.0 )
      {
         if( solitems != NULL)
         {
            nonsolitems[*nnonsolitems] = items[j];
            ++(*nnonsolitems);
         }
      }
      /* items which always fit */
      else if( weights[j] == 0 )
      {
         if( solitems != NULL)
         {
            solitems[*nsolitems] = items[j];
            ++(*nsolitems);
         }
         if( solval != NULL )
            *solval += profits[j];
      }
      /* all important items */
      else
      {
         myweights[nmyitems] = weights[j];
         myprofits[nmyitems] = profits[j];
         myitems[nmyitems] = items[j];

         /* remember smallest item */
         if( myweights[nmyitems] < minweight )
            minweight = myweights[nmyitems];

         /* remember bigest item */
         if( myweights[nmyitems] > maxweight )
            maxweight = myweights[nmyitems];

         weightsum += myweights[nmyitems];
         ++nmyitems;
      }
   }

   /* no item is left then goto end */
   if( nmyitems == 0 )
   {
      SCIPdebugMessage("After preprocessing no items are left.\n");

      goto TERMINATE;
   }
   /* if all items fit, we also do not need to do the expensive stuff later on */
   else if( weightsum > 0 && weightsum <= capacity )
   {
      SCIPdebugMessage("After preprocessing all items fit into knapsack.\n");
      
      for( j = nmyitems - 1; j >= 0; --j )
      {
         if( solitems != NULL )
         {
            solitems[*nsolitems] = myitems[j];
            ++(*nsolitems);
         }
         if( solval != NULL )
            *solval += myprofits[j];
      }
      
      goto TERMINATE;
   }

   assert(minweight > 0);
   assert(maxweight > 0);

   if( maxweight > 1 )
   {
      /* determine greatest common divisor */
      gcd = myweights[nmyitems - 1];
      for( j = nmyitems - 2; j >= 0 && gcd >= 2; --j )
         gcd = SCIPcalcGreComDiv(gcd, myweights[j]);

      SCIPdebugMessage("Gcd is %"SCIP_LONGINT_FORMAT".\n", gcd);

      /* divide by greatest common divisor */
      if( gcd > 1 )
      {
         eqweights = TRUE;
         for( j = nmyitems - 1; j >= 0; --j )
         {
            myweights[j] /= gcd;
            eqweights = eqweights && (myweights[j] == 1);
         }
         capacity /= gcd;
         minweight /= gcd;
      }
      else
         eqweights = FALSE;
   }
   else
   {
      assert(maxweight == 1);
      eqweights = TRUE;
   }

   assert(minweight <= capacity);

   /* only one item fits, than take the best */
   if( minweight > capacity / 2 )
   {
      int p;

      SCIPdebugMessage("Only one item fits into knapsack, so take the best.\n");

      p = nmyitems - 1;

      /* find best item */
      for( j = nmyitems - 2; j >= 0; --j )
         if( myprofits[j] > myprofits[p] )
            p = j;

      /* update solution information */
      if( solitems != NULL)
      {
         solitems[*nsolitems] = myitems[p];
         ++(*nsolitems);
         for( j = nmyitems - 1; j >= 0; --j )
            if( j != p )
            {
               nonsolitems[*nnonsolitems] = myitems[j];
               ++(*nnonsolitems);
            }
      }
      /* update solution value */
      if( solval != NULL )
         *solval += myprofits[p];
      
      goto TERMINATE;
   }

   /* all items have the same weight, than take the best */
   if( eqweights )
   {
      SCIP_Real addval;

      SCIPdebugMessage("All weights are equal, so take the best.\n");

      SCIPsortDownRealIntLong(myprofits, myitems, myweights, nmyitems);

      addval = 0.0;
      /* update solution information */
      if( solitems != NULL || solval != NULL )
      {
         SCIP_Longint i;

         /* if all items would fit we had handled this case before */
         assert(nmyitems > capacity);

         /* take the first best items into the solution */
         for( i = capacity - 1; i >= 0; --i )
         {
            if( solitems != NULL)
            {
               assert(nonsolitems != NULL);
               solitems[*nsolitems] = myitems[i];
               ++(*nsolitems);
            }
            addval += myprofits[i];
         }

         if( solitems != NULL)
         {
            assert(nonsolitems != NULL);

            /* the rest are not in the solution */
            for( j = nmyitems - 1; j >= capacity; --j )
            {
               nonsolitems[*nnonsolitems] = myitems[j];
               ++(*nnonsolitems);
            }
         }
      }
      /* update solution value */
      if( solval != NULL )
      {
         assert(addval > 0.0);
         *solval += addval;
      }

      goto TERMINATE;
   }

   /* in the following table we do not need the first minweight columns */
   capacity -= (minweight - 1);

   /* we can only handle integers */
   if( capacity >= INT_MAX )
   {
      SCIPdebugMessage("Capacity is to big, so we cannot handle it here.\n");

      *success = FALSE;
      goto TERMINATE;
   }
   assert(capacity < INT_MAX);

   intcap = (int)capacity;
   assert(intcap >= 0);
   assert(nmyitems > 0);
   assert(sizeof(size_t) >= sizeof(int)); /* no following conversion should be messed up */

   /* this condition checks if we will try to allocate a correct number of bytes and do not have an overflow, while
    * computing the size for the allocation
    */
   if( intcap < 0 || (intcap > 0 && (((size_t)nmyitems) > (maxsize_t / (size_t)intcap / sizeof(*optvalues)) || ((size_t)nmyitems) * ((size_t)intcap) * sizeof(*optvalues) > ((size_t)INT_MAX) )) )
   {
      SCIPdebugMessage("Too much memory (%lu) would be consumed.\n", (unsigned long) (((size_t)nmyitems) * ((size_t)intcap) * sizeof(*optvalues)));

      *success = FALSE;
      goto TERMINATE;
   }

   /* allocate temporary memory and check for memory exceeding */ 
   retcode = SCIPallocBufferArray(scip, &optvalues, nmyitems * intcap);
   if( retcode == SCIP_NOMEMORY )
   {
      SCIPdebugMessage("Did not get enough memory.\n");

      *success = FALSE;
      goto TERMINATE;
   }
   else
   {
      SCIP_CALL( retcode );
   }

   /* sort myitems (plus corresponding arrays myweights and myprofits) such that 
    * p_1/w_1 >= p_2/w_2 >= ... >= p_n/w_n, this is only use for greedy solution
    */
   SCIP_CALL( SCIPallocBufferArray(scip, &tempsort, nmyitems) );
   for( j = nmyitems - 1; j >= 0; --j )
      tempsort[j] = myprofits[j]/myweights[j];

   SCIPsortDownRealLongRealInt(tempsort, myweights, myprofits, myitems, nmyitems);

   /* initialize values for greedy solution information */
   greedysolweight = 0;
   greedysolvalue = 0.0;
   isoptimal = TRUE;
   greedycap = capacity + (minweight - 1);

   SCIPdebugMessage("Determine greedy solution.\n");

   /* determine greedy solution */
   for( j = 0; j < nmyitems; ++j )
   {
      assert(myweights[j] <= greedycap);

      /* take all fitting items */
      if( myweights[j] + greedysolweight <= greedycap )
      {
         /* update greedy solution weight and value */
         greedysolweight += myweights[j];
         greedysolvalue += myprofits[j];
         continue;
      }
      else if( greedysolweight < greedycap )
         isoptimal = FALSE;
      break;
   }
   assert(greedysolweight > 0);
   assert(greedysolvalue > 0.0);

   /* greedy solution is optimal */
   if( isoptimal )
   {
      assert(greedysolweight == greedycap);

      SCIPdebugMessage("Greedy solution is optimal.\n");

      greedysolweight = 0;

      /* update solution information */
      if( solitems != NULL)
      {
         /* take the first best items into the solution */
         for( j = 0; j < nmyitems; ++j )
         {
            /* take all fitting items */
            if( myweights[j] + greedysolweight <= greedycap )
            {
               solitems[*nsolitems] = myitems[j];
               ++(*nsolitems);
               greedysolweight += myweights[j];
            }
            else
            {
               nonsolitems[*nnonsolitems] = myitems[j];
               ++(*nnonsolitems);
            }
         }
      }
      /* update solution value */
      if( solval != NULL )
      {
         assert(greedysolvalue > 0.0);
         *solval += greedysolvalue;
      }

      SCIPfreeBufferArray(scip, &tempsort);
      SCIPfreeBufferArray(scip, &optvalues);

      goto TERMINATE;
   }

   SCIPdebugMessage("Start real exact algorithm.\n");

   /* we memorize at each step the current minimal weight to later on know which value in our optvalues matrix is valid;
    * all values entries of the j-th row of optvalues is valid if the index is >= allcurrminweight[j], otherwise it is
    * invalid, a second possibility would be to clear the whole optvalues, which should be more expensive than storing
    * 'nmyitem' values
    */
   SCIP_CALL( SCIPallocBufferArray(scip, &allcurrminweight, nmyitems) );
   assert(myweights[0] - minweight < INT_MAX);
   currminweight = (int) (myweights[0] - minweight);
   allcurrminweight[0] = currminweight;

   /* fills first row of dynamic programming table with optimal values */
   for( d = currminweight; d < intcap; ++d )
      optvalues[d] = myprofits[0];
   /* fills dynamic programming table with optimal values */
   for( j = 1; j < nmyitems; ++j )
   {
      int intweight;

      /* compute important part of weight, which will be represented in the table */
      intweight = (int)(myweights[j] - minweight);
      assert(0 <= intweight && intweight < intcap);
      
      /* copy all nonzeros from row above */
      for( d = currminweight; d < intweight && d < intcap; ++d )
         optvalues[IDX(j,d)] = optvalues[IDX(j-1,d)];

      /* update corresponding row */
      for( d = intweight; d < intcap; ++d )
      {
         /* if index d is smaller the the current minweight then optvalues[IDX(j-1,d)] is not initialized, i.e. should
          * be 0
          */
         if( d < currminweight )
         {
            optvalues[IDX(j,d)] = myprofits[j];
         }
         else
         {
            SCIP_Real sumprofit;

            if( d - myweights[j] < currminweight )
               sumprofit = myprofits[j];
            else
               sumprofit = optvalues[IDX(j-1,(int)(d-myweights[j]))] + myprofits[j];

            optvalues[IDX(j,d)] = MAX(sumprofit, optvalues[IDX(j-1,d)]);
         }
      }
      /* update currminweight */
      if( intweight < currminweight )
         currminweight = intweight;

      allcurrminweight[j] = currminweight;
   }

   /* update optimal solution by following the table */
   if( solitems != NULL)
   {
      d = intcap - 1;

      SCIPdebugMessage("Fill the solution vector after solving exactly.\n");

      /* insert all items in (non-) solution vector */
      for( j = nmyitems - 1; j > 0; --j )
      {
         /* if we cannot find any item anymore which is in our solution stop, if the following condition holds this
          * means all remaining items does not fit anymore
          */
         if( d < allcurrminweight[j] )
         {
            /* we cannot have exceeded our capacity */
            assert(d >= -minweight);
            break;
         }
         /* collect solution items, first condition means that no next item can fit anymore, but this does */
         if( d < allcurrminweight[j-1] || optvalues[IDX(j,d)] > optvalues[IDX(j-1,d)] )
         {
            solitems[*nsolitems] = myitems[j];
            ++(*nsolitems);

            /* check that we do not have an underflow */
            assert(myweights[j] <= (INT_MAX + (SCIP_Longint) d));
            d = (int)(d - myweights[j]);
         } 
         /* collect non-solution items */
         else
         { 
            nonsolitems[*nnonsolitems] = myitems[j];
            ++(*nnonsolitems);
         }
      }

      /* insert remaining items */
      if( d >= allcurrminweight[j] )
      {
         assert(j == 0);
         solitems[*nsolitems] = myitems[j];
         ++(*nsolitems);
      }
      else
      {
         assert(j >= 0);
         assert(d < allcurrminweight[j]);

         for( ; j >= 0; --j )
         {
            nonsolitems[*nnonsolitems] = myitems[j];
            ++(*nnonsolitems);
         }
      }
         
      assert(*nsolitems + *nnonsolitems == nitems);
   }

   /* update solution value */
   if( solval != NULL )
      *solval += optvalues[IDX(nmyitems-1,intcap-1)];

   SCIPfreeBufferArray(scip, &allcurrminweight);

   /* free all temporary memory */
   SCIPfreeBufferArray(scip, &tempsort);
   SCIPfreeBufferArray(scip, &optvalues);

 TERMINATE:
   SCIPfreeBufferArray(scip, &myitems);
   SCIPfreeBufferArray(scip, &myprofits);
   SCIPfreeBufferArray(scip, &myweights);

   return SCIP_OKAY;
}


/** solves knapsack problem in maximization form approximately by solving the LP-relaxation of the problem using Dantzig's
 *  method and rounding down the solution; if needed, one can provide arrays to store all selected items and all not 
 *  selected items
 */
SCIP_RETCODE SCIPsolveKnapsackApproximately(
   SCIP*                 scip,               /**< SCIP data structure */
   int                   nitems,             /**< number of available items */
   SCIP_Longint*         weights,            /**< item weights */
   SCIP_Real*            profits,            /**< item profits */
   SCIP_Longint          capacity,           /**< capacity of knapsack */
   int*                  items,              /**< item numbers */
   int*                  solitems,           /**< array to store items in solution, or NULL */
   int*                  nonsolitems,        /**< array to store items not in solution, or NULL */
   int*                  nsolitems,          /**< pointer to store number of items in solution, or NULL */
   int*                  nnonsolitems,       /**< pointer to store number of items not in solution, or NULL */
   SCIP_Real*            solval              /**< pointer to store optimal solution value, or NULL */
   ) 
{
   SCIP_Real* tempsort;
   SCIP_Longint solitemsweight;
   int j;
   
   assert(weights != NULL);
   assert(profits != NULL);
   assert(capacity >= 0);
   assert(items != NULL);
   assert(nitems >= 0);

   if( solitems != NULL )
   {
      *nsolitems = 0;
      *nnonsolitems = 0;
   }
   if( solval != NULL )
      *solval = 0.0;

   /* sort items (plus corresponding arrays weights and profits) such that 
    * p_1/w_1 >= p_2/w_2 >= ... >= p_n/w_n 
    */
   SCIP_CALL( SCIPallocBufferArray(scip, &tempsort, nitems) );
   for( j = nitems - 1; j >= 0; --j )
   {
      tempsort[j] = profits[j]/weights[j];
   }
   SCIPsortDownRealLongRealInt(tempsort, weights, profits, items, nitems);

   /* selects items as long as they fit into the knapsack */
   solitemsweight = 0;
   for( j = 0; j < nitems && solitemsweight + weights[j] <= capacity; j++ )
   {
      if( solitems != NULL )
      {
         solitems[*nsolitems] = items[j];
         (*nsolitems)++;
      }
      if( solval != NULL )
         (*solval) += profits[j];
      solitemsweight += weights[j];
   }
   for( ; j < nitems && solitems != NULL; j++ )
   {
      nonsolitems[*nnonsolitems] = items[j];
      (*nnonsolitems)++;
   }
   
   SCIPfreeBufferArray(scip, &tempsort);

   return SCIP_OKAY;
}

#ifndef NDEBUG
/** returns, whether the the arrays transweights, transprofits and items are sorted such that 
 *  p_1 / w_1 >= p_2 / w_2 >= ... >= p_n / w_n and these arrays are not changed
 */
static
SCIP_Bool checkSolveKnapsack(
   SCIP*                 scip,               /**< SCIP data structure */
   int                   nitems,             /**< number of available items */
   SCIP_Longint*         transweights,       /**< item weights */
   SCIP_Real*            transprofits,       /**< item profits */
   int*                  items,              /**< item numbers */
   SCIP_Longint*         weights,            /**< weights of variables in knapsack constraint */
   SCIP_Real*            solvals,            /**< solution values of all problem variables */
   SCIP_Bool             modtransused        /**< TRUE for mod trans sepa prob was used to find cover */
   )
{
   int j;
   
   assert(scip != NULL);
   assert(nitems >= 0);
   assert(weights != NULL);
   assert(solvals != NULL);
   assert(transweights != NULL);
   assert(transprofits != NULL);
   
   for( j = 1; j < nitems; j++ )
   {
      assert(SCIPisFeasGE(scip, transprofits[j-1]/transweights[j-1], transprofits[j]/transweights[j]));
      if( SCIPisFeasLT(scip, transprofits[j-1]/transweights[j-1], transprofits[j]/transweights[j]) )
         return FALSE;
      assert(weights[items[j]] == transweights[j]);
      if( weights[items[j]] != transweights[j] )
         return FALSE;
      if( modtransused )
      {
         assert(SCIPisFeasEQ(scip, (1.0 - solvals[items[j]]) * weights[items[j]], transprofits[j]));
         if( !SCIPisFeasEQ(scip, (1.0 - solvals[items[j]]) * weights[items[j]], transprofits[j]) )
            return FALSE;
      }
      else
      {
         assert(SCIPisFeasEQ(scip, (1.0 - solvals[items[j]]), transprofits[j]));
         if( !SCIPisFeasEQ(scip, (1.0 - solvals[items[j]]), transprofits[j]) )
            return FALSE;

      }
   }
   return TRUE;
}
#endif

/** gets a most violated cover C (\f$\sum_{j \in C} a_j > a_0\f$) for a given knapsack constraint \f$\sum_{j \in N} a_j x_j \leq a_0\f$
 *  taking into consideration the following fixing: \f$j \in C\f$, if \f$j \in N_1 = \{j \in N : x^*_j = 1\}\f$ and 
 *  \f$j \in N \setminus C\f$, if \f$j \in N_0 = \{j \in N : x^*_j = 0\}\f$, if one exists.
 */
static
SCIP_RETCODE getCover(
   SCIP*                 scip,               /**< SCIP data structure */
   SCIP_VAR**            vars,               /**< variables in knapsack constraint */
   int                   nvars,              /**< number of variables in knapsack constraint */
   SCIP_Longint*         weights,            /**< weights of variables in knapsack constraint */
   SCIP_Longint          capacity,           /**< capacity of knapsack */
   SCIP_Real*            solvals,            /**< solution values of all problem variables */
   int*                  covervars,          /**< pointer to store cover variables */
   int*                  noncovervars,       /**< pointer to store noncover variables */
   int*                  ncovervars,         /**< pointer to store number of cover variables */
   int*                  nnoncovervars,      /**< pointer to store number of noncover variables */
   SCIP_Longint*         coverweight,        /**< pointer to store weight of cover */
   SCIP_Bool*            found,              /**< pointer to store whether a cover was found */
   SCIP_Bool             modtransused,       /**< should modified transformed separation problem be used to find cover */
   int*                  ntightened,         /**< pointer to store number of variables with tightened upper bound */
   SCIP_Bool*            fractional          /**< pointer to store whether the LP sol for knapsack vars is fractional */
   )
{
   SCIP_Longint* transweights;
   SCIP_Longint* modtransweights;
   SCIP_Real* transprofits;
   SCIP_Real* modtransprofits;
   SCIP_Longint transcapacity;
   SCIP_Longint modtranscapacity;
   SCIP_Longint fixedonesweight;
   SCIP_Longint itemsweight;
   SCIP_Bool infeasible;
   int* fixedones;
   int* fixedzeros;
   int* items;
   int nfixedones;
   int nfixedzeros;
   int nitems;
   int j; 

   assert(scip != NULL);
   assert(vars != NULL);
   assert(nvars > 0);
   assert(weights != NULL);
   assert(capacity >= 0);
   assert(solvals != NULL);
   assert(covervars != NULL);
   assert(noncovervars != NULL);
   assert(ncovervars != NULL);
   assert(nnoncovervars != NULL);
   assert(coverweight != NULL);
   assert(found != NULL);
   assert(ntightened != NULL);
   assert(fractional != NULL);

   /* allocates temporary memory */
   SCIP_CALL( SCIPallocBufferArray(scip, &transweights, nvars) );
   SCIP_CALL( SCIPallocBufferArray(scip, &transprofits, nvars) );
   SCIP_CALL( SCIPallocBufferArray(scip, &fixedones, nvars) );
   SCIP_CALL( SCIPallocBufferArray(scip, &fixedzeros, nvars) );
   SCIP_CALL( SCIPallocBufferArray(scip, &items, nvars) );
   if( modtransused )
   {
      SCIP_CALL( SCIPallocBufferArray(scip, &modtransweights, nvars) );
      SCIP_CALL( SCIPallocBufferArray(scip, &modtransprofits, nvars) );
   }
   else
   {
      modtransweights = NULL;
      modtransprofits = NULL;
   }

   *found = FALSE;
   *ncovervars = 0;
   *nnoncovervars = 0;
   *coverweight = 0;
   *fractional = TRUE;
      
   /* gets the following sets 
    *  N_1 = {j in N : x*_j = 1} (fixedones), 
    *  N_0 = {j in N : x*_j = 0} (fixedzeros) and 
    *  N\(N_0 & N_1) (items), 
    * where x*_j is the solution value of variable x_j
    */
   nfixedones = 0;
   nfixedzeros = 0;
   nitems = 0;
   fixedonesweight = 0;
   itemsweight = 0;
   *ntightened = 0;
   for( j = 0; j < nvars; j++ )
   {
      assert(SCIPvarIsBinary(vars[j]));
      
      /* tightens upper bound of x_j if weight of x_j is greater than capacity of knapsack */
      if( weights[j] > capacity ) 
      {
         SCIP_CALL( SCIPtightenVarUb(scip, vars[j], 0.0, FALSE, &infeasible, NULL) );
         assert(!infeasible);
         (*ntightened)++;
         continue;
      }

      /* variable x_j has solution value one */
      if( SCIPisFeasEQ(scip, solvals[j], 1.0) ) 
      {
         fixedones[nfixedones] = j;
         nfixedones++;
         fixedonesweight += weights[j];
      }
      /* variable x_j has solution value zero */
      else if( SCIPisFeasEQ(scip, solvals[j], 0.0) )
      {
         fixedzeros[nfixedzeros] = j;
         nfixedzeros++;
      }
      /* variable x_j has fractional solution value */
      else
      {
         assert( SCIPisFeasGT(scip, solvals[j], 0.0) && SCIPisFeasLT(scip, solvals[j], 1.0) );
         items[nitems] = j;
         nitems++;
         itemsweight += weights[j];
      }
   }
   assert(nfixedones + nfixedzeros + nitems == nvars - (*ntightened));
   
   /* sets whether the LP solution x* for the knapsack variables is fractional; if it is not fractional we stop 
    * the separation routine 
    */
   assert(nitems >= 0);
   if( nitems == 0 )
   {
      *fractional = FALSE;
      goto TERMINATE;
   }
   assert(*fractional);

   /* transforms the traditional separation problem (under consideration of the following fixing: 
    * z_j = 1 for all j in N_1, z_j = 0 for all j in N_0)
    *
    *   min sum_{j in N\(N_0 & N_1)} (1 - x*_j) z_j
    *       sum_{j in N\(N_0 & N_1)} a_j z_j >= (a_0 + 1) - sum_{j in N_1} a_j
    *                                    z_j in {0,1}, j in N\(N_0 & N_1)
    *
    * to a knapsack problem in maximization form by complementing the variables
    *  
    * sum_{j in N\(N_0 & N_1)} (1 - x*_j) - 
    *   max sum_{j in N\(N_0 & N_1)} (1 - x*_j) z°_j
    *       sum_{j in N\(N_0 & N_1)} a_j z°_j <= sum_{j in N\N_0} a_j - (a_0 + 1) 
    *                                    z°_j in {0,1}, j in N\(N_0 & N_1)
    */

   /* gets weight and profit of variables in transformed knapsack problem */
   for( j = 0; j < nitems; j++ )
   {
      transweights[j] = weights[items[j]];
      transprofits[j] = 1.0 - solvals[items[j]];
   }
   /* gets capacity of transformed knapsack problem */
   transcapacity = fixedonesweight + itemsweight - capacity - 1;

   /* if capacity of transformed knapsack problem is less than zero, there is no cover 
    * (when variables fixed to zero are not used)
    */
   if( transcapacity < 0 )
   {
      assert(!(*found));
      goto TERMINATE;
   }
   
   if( modtransused )
   {
      assert(modtransweights != NULL);
      assert(modtransprofits != NULL);
      /* transforms the modified separation problem (under consideration of the following fixing: 
       * z_j = 1 for all j in N_1, z_j = 0 for all j in N_0)
       *
       *   min sum_{j in N\(N_0 & N_1)} (1 - x*_j) a_j z_j
       *       sum_{j in N\(N_0 & N_1)} a_j z_j >= (a_0 + 1) - sum_{j in N_1} a_j
       *                                    z_j in {0,1}, j in N\(N_0 & N_1)
       *
       * to a knapsack problem in maximization form by complementing the variables
       *  
       * sum_{j in N\(N_0 & N_1)} (1 - x*_j) a_j - 
       *   max sum_{j in N\(N_0 & N_1)} (1 - x*_j) a_j z°_j
       *       sum_{j in N\(N_0 & N_1)} a_j z°_j <= sum_{j in N\N_0} a_j - (a_0 + 1) 
       *                                    z°_j in {0,1}, j in N\(N_0 & N_1)
       */

      /* gets weight and profit of variables in modified transformed knapsack problem */
      for( j = 0; j < nitems; j++ )
      {
         modtransweights[j] = weights[items[j]];
         modtransprofits[j] = (1.0 - solvals[items[j]]) * weights[items[j]];
         assert(SCIPisFeasGT(scip, modtransprofits[j], 0.0));
      }
      /* gets capacity of modified transformed knapsack problem */
      modtranscapacity = fixedonesweight + itemsweight - capacity - 1;

      /* solves modified transformed knapsack problem approximately by solving the LP-relaxation of the 
       * modified transformed knapsack problem using Dantzig's method and rounding down the solution.
       * let z°* be the solution, then 
       *   j in C,          if z°*_j = 0 and
       *   i in N\C,        if z°*_j = 1.
       */ 
      SCIP_CALL(SCIPsolveKnapsackApproximately(scip, nitems, modtransweights, modtransprofits, modtranscapacity, items, 
            noncovervars, covervars, nnoncovervars, ncovervars, NULL)); 
      assert(checkSolveKnapsack(scip, nitems, modtransweights, modtransprofits, items, weights, solvals, modtransused));
   }
   else
   {
      /* solves transformed knapsack problem approximately by solving the LP-relaxation of the 
       * transformed knapsack problem using Dantzig's method and rounding down the solution.
       * let z°* be the solution, then 
       *   j in C,          if z°*_j = 0 and
       *   i in N\C,        if z°*_j = 1.
       */ 
      SCIP_CALL(SCIPsolveKnapsackApproximately(scip, nitems, transweights, transprofits, transcapacity, items, 
            noncovervars, covervars, nnoncovervars, ncovervars, NULL));
      assert(checkSolveKnapsack(scip, nitems, transweights, transprofits, items, weights, solvals, modtransused));
   }

   /* constructs cover C (sum_{j in C} a_j > a_0) */
   for( j = 0; j < *ncovervars; j++ )
   {
      (*coverweight) += weights[covervars[j]];
   }
   
   /* adds all variables from N_1 to C */
   for( j = 0; j < nfixedones; j++ )
   {
      covervars[*ncovervars] = fixedones[j];
      (*ncovervars)++;
      (*coverweight) += weights[fixedones[j]];
   }

   /* adds all variables from N_0 to N\C */
   for( j = 0; j < nfixedzeros; j++ )
   {
      noncovervars[*nnoncovervars] = fixedzeros[j];
      (*nnoncovervars)++;
   }
   assert((*ncovervars) + (*nnoncovervars) == nvars - (*ntightened));
   assert((*coverweight) > capacity);
   *found = TRUE;
   
 TERMINATE:
   /* frees temporary memory */
   if( modtransused )
   {
      SCIPfreeBufferArray(scip, &modtransprofits);
      SCIPfreeBufferArray(scip, &modtransweights);
   }
   SCIPfreeBufferArray(scip, &items);
   SCIPfreeBufferArray(scip, &fixedzeros);
   SCIPfreeBufferArray(scip, &fixedones);
   SCIPfreeBufferArray(scip, &transprofits);
   SCIPfreeBufferArray(scip, &transweights);

   return SCIP_OKAY;
}

#ifndef NDEBUG
/** checks if minweightidx is set correctly
 */
static
SCIP_Bool checkMinweightidx(
   SCIP_Longint*         weights,            /**< weights of variables in knapsack constraint */
   SCIP_Longint          capacity,           /**< capacity of knapsack */
   int*                  covervars,          /**< pointer to store cover variables */
   int                   ncovervars,         /**< pointer to store number of cover variables */
   SCIP_Longint          coverweight,        /**< pointer to store weight of cover */
   int                   minweightidx,       /**< index of variable in cover variables with minimum weight */
   int                   j                   /**< current index in cover variables */      
   )
{
   SCIP_Longint minweight;
   int i;

   assert(weights != NULL);
   assert(covervars != NULL);
   assert(ncovervars > 0);

   minweight = weights[covervars[minweightidx]];

   /* checks if all cover variables before index j have weight greater than minweight */
   for( i = 0; i < j; i++ )
   {
      assert(weights[covervars[i]] > minweight);
      if( weights[covervars[i]] <= minweight )
         return FALSE;
   }

   /* checks if all variables before index j cannot be removed, i.e. i cannot be the next minweightidx */
   for( i = 0; i < j; i++ )
   {
      assert(coverweight - weights[covervars[i]] <= capacity);
      if( coverweight - weights[covervars[i]] > capacity )
         return FALSE;
   }
   return TRUE;
}
#endif


/** gets partition \f$(C_1,C_2)\f$ of minimal cover \f$C\f$, i.e. \f$C_1 \cup C_2 = C\f$ and \f$C_1 \cap C_2 = \emptyset\f$, 
 *  with \f$C_1\f$ not empty; chooses partition as follows \f$C_2 = \{ j \in C : x^*_j = 1 \}\f$ and \f$C_1 = C \setminus C_2\f$
 */
static
void getPartitionCovervars(
   SCIP*                 scip,               /**< SCIP data structure */
   SCIP_Real*            solvals,            /**< solution values of all problem variables */
   int*                  covervars,          /**< cover variables */
   int                   ncovervars,         /**< number of cover variables */
   int*                  varsC1,             /**< pointer to store variables in C1 */
   int*                  varsC2,             /**< pointer to store variables in C2 */
   int*                  nvarsC1,            /**< pointer to store number of variables in C1 */
   int*                  nvarsC2             /**< pointer to store number of variables in C2 */
   )
{
   int j;

   assert(scip != NULL);
   assert(ncovervars >= 0);
   assert(solvals != NULL);
   assert(covervars != NULL);
   assert(varsC1 != NULL);
   assert(varsC2 != NULL);
   assert(nvarsC1 != NULL);
   assert(nvarsC2 != NULL);
   
   *nvarsC1 = 0;
   *nvarsC2 = 0;
   for( j = 0; j < ncovervars; j++ )
   {
      assert(SCIPisFeasGT(scip, solvals[covervars[j]], 0.0));

      /* variable has solution value one */
      if( SCIPisGE(scip, solvals[covervars[j]], 1.0) )
      {
         varsC2[*nvarsC2] = covervars[j];
         (*nvarsC2)++;
      }
      /* variable has solution value less than one */
      else
      {
         assert(SCIPisLT(scip, solvals[covervars[j]], 1.0));
         varsC1[*nvarsC1] = covervars[j];
         (*nvarsC1)++;
      }
   }
   assert((*nvarsC1) + (*nvarsC2) == ncovervars);
}

/** changes given partition (C_1,C_2) of minimal cover C, if |C1| = 1, by moving one and two (if possible) variables from 
 *  C2 to C1 if |C1| = 1 and |C1| = 0, respectively.
 */
static
SCIP_RETCODE changePartitionCovervars(
   SCIP*                 scip,               /**< SCIP data structure */
   SCIP_Longint*         weights,            /**< weights of variables in knapsack constraint */
   int*                  varsC1,             /**< pointer to store variables in C1 */
   int*                  varsC2,             /**< pointer to store variables in C2 */
   int*                  nvarsC1,            /**< pointer to store number of variables in C1 */
   int*                  nvarsC2             /**< pointer to store number of variables in C2 */
   )
{
   SCIP_Real* sortkeysC2;
   int j;

   assert(*nvarsC1 >= 0 && *nvarsC1 <= 1);
   assert(*nvarsC2 > 0);

   /* allocates temporary memory */
   SCIP_CALL( SCIPallocBufferArray(scip, &sortkeysC2, *nvarsC2) );

   /* sorts variables in C2 such that a_1 >= .... >= a_|C2| */
   for( j = 0; j < *nvarsC2; j++ )
      sortkeysC2[j] = (SCIP_Real) weights[varsC2[j]];
   SCIPsortDownRealInt(sortkeysC2, varsC2, *nvarsC2);

   /* adds one or two variable from C2 with smallest weight to C1 and removes them from C2 */
   assert(*nvarsC2 == 1 || weights[varsC2[(*nvarsC2)-1]] <= weights[varsC2[(*nvarsC2)-2]]);
   while( *nvarsC1 < 2 && *nvarsC2 > 0 )
   {
      varsC1[*nvarsC1] = varsC2[(*nvarsC2)-1];
      (*nvarsC1)++;
      (*nvarsC2)--;
   }
   
   /* frees temporary memory */
   SCIPfreeBufferArray(scip, &sortkeysC2);

   return SCIP_OKAY;
}

/** changes given partition (C_1,C_2) of feasible set C, if |C1| = 1, by moving one variable from C2 to C1 */
static
SCIP_RETCODE changePartitionFeasiblesetvars(
   SCIP*                 scip,               /**< SCIP data structure */
   SCIP_Longint*         weights,            /**< weights of variables in knapsack constraint */
   int*                  varsC1,             /**< pointer to store variables in C1 */
   int*                  varsC2,             /**< pointer to store variables in C2 */
   int*                  nvarsC1,            /**< pointer to store number of variables in C1 */
   int*                  nvarsC2             /**< pointer to store number of variables in C2 */
   )
{
   SCIP_Real* sortkeysC2;
   int j;

   assert(*nvarsC1 >= 0 && *nvarsC1 <= 1);
   assert(*nvarsC2 > 0);

   /* allocates temporary memory */
   SCIP_CALL( SCIPallocBufferArray(scip, &sortkeysC2, *nvarsC2) );

   /* sorts variables in C2 such that a_1 >= .... >= a_|C2| */
   for( j = 0; j < *nvarsC2; j++ )
      sortkeysC2[j] = (SCIP_Real) weights[varsC2[j]];
   SCIPsortDownRealInt(sortkeysC2, varsC2, *nvarsC2);

   /* adds variable from C2 with smallest weight to C1 and removes it from C2 */
   assert(*nvarsC2 == 1 || weights[varsC2[(*nvarsC2)-1]] <= weights[varsC2[(*nvarsC2)-2]]);
   varsC1[*nvarsC1] = varsC2[(*nvarsC2)-1];
   (*nvarsC1)++;
   (*nvarsC2)--;
   
   /* frees temporary memory */
   SCIPfreeBufferArray(scip, &sortkeysC2);

   return SCIP_OKAY;
}


/** gets partition \f$(F,R)\f$ of \f$N \setminus C\f$ where \f$C\f$ is a minimal cover, i.e. \f$F \cup R = N \setminus C\f$
 *  and \f$F \cap R = \emptyset\f$; chooses partition as follows \f$R = \{ j \in N \setminus C : x^*_j = 0 \}\f$ and 
 *  \f$F = (N \setminus C) \setminus F\f$
 */
static
void getPartitionNoncovervars(
   SCIP*                 scip,               /**< SCIP data structure */
   SCIP_Real*            solvals,            /**< solution values of all problem variables */
   int*                  noncovervars,       /**< noncover variables */
   int                   nnoncovervars,      /**< number of noncover variables */
   int*                  varsF,              /**< pointer to store variables in F */
   int*                  varsR,              /**< pointer to store variables in R */
   int*                  nvarsF,             /**< pointer to store number of variables in F */
   int*                  nvarsR              /**< pointer to store number of variables in R */
   )
{
   int j;

   assert(scip != NULL);
   assert(nnoncovervars >= 0);
   assert(solvals != NULL);
   assert(noncovervars != NULL);
   assert(varsF != NULL);
   assert(varsR != NULL);
   assert(nvarsF != NULL);
   assert(nvarsR != NULL);
   
   *nvarsF = 0;
   *nvarsR = 0;

   for( j = 0; j < nnoncovervars; j++ )
   {
      /* variable has solution value zero */
      if( SCIPisFeasEQ(scip, solvals[noncovervars[j]], 0.0) )
      {
         varsR[*nvarsR] = noncovervars[j];
         (*nvarsR)++;
      }
      /* variable has solution value greater than zero */
      else
      {
         assert(SCIPisFeasGT(scip, solvals[noncovervars[j]], 0.0));
         varsF[*nvarsF] = noncovervars[j];
         (*nvarsF)++;
      }
   }
   assert((*nvarsF) + (*nvarsR) == nnoncovervars);
}

/** sorts variables in F, C_2, and R according to the second level lifting sequence that will be used in the sequential 
 *  lifting procedure 
 */
static 
SCIP_RETCODE getLiftingSequence(
   SCIP*                 scip,               /**< SCIP data structure */
   SCIP_Real*            solvals,            /**< solution values of all problem variables */
   SCIP_Longint*         weights,            /**< weights of variables in knapsack constraint */
   int*                  varsF,              /**< pointer to store variables in F */
   int*                  varsC2,             /**< pointer to store variables in C2 */
   int*                  varsR,              /**< pointer to store variables in R */
   int                   nvarsF,             /**< number of variables in F */
   int                   nvarsC2,            /**< number of variables in C2 */
   int                   nvarsR              /**< number of variables in R */
   )
{
   SORTKEYPAIR** sortkeypairsF;
   SORTKEYPAIR* sortkeypairsFstore;
   SCIP_Real* sortkeysC2;
   SCIP_Real* sortkeysR;
   int j;

   assert(scip != NULL);
   assert(solvals != NULL);
   assert(weights != NULL);
   assert(varsF != NULL);
   assert(varsC2 != NULL);
   assert(varsR != NULL);
   assert(nvarsF >= 0);
   assert(nvarsC2 >= 0);
   assert(nvarsR >= 0);
   
   /* allocates temporary memory */
   SCIP_CALL( SCIPallocMemoryArray(scip, &sortkeypairsF, nvarsF) );
   SCIP_CALL( SCIPallocMemoryArray(scip, &sortkeypairsFstore, nvarsF) );
   SCIP_CALL( SCIPallocBufferArray(scip, &sortkeysC2, nvarsC2) );
   SCIP_CALL( SCIPallocBufferArray(scip, &sortkeysR, nvarsR) );

   /* gets sorting key for variables in F corresponding to the following lifting sequence 
    *  sequence 1: non-increasing absolute difference between x*_j and the value the variable is fixed to, i.e. 
    *              x*_1 >= x*_2 >= ... >= x*_|F| 
    * in case of equality uses 
    *  sequence 4: non-increasing a_j, i.e. a_1 >= a_2 >= ... >= a_|C_2| 
    */
   for( j = 0; j < nvarsF; j++ )
   {
      sortkeypairsF[j] = &(sortkeypairsFstore[j]);
      sortkeypairsF[j]->key1 = solvals[varsF[j]]; 
      sortkeypairsF[j]->key2 = (SCIP_Real) weights[varsF[j]]; 
   }
   
   /* gets sorting key for variables in C_2 corresponding to the following lifting sequence 
    *  sequence 4: non-increasing a_j, i.e. a_1 >= a_2 >= ... >= a_|C_2| 
    */
   for( j = 0; j < nvarsC2; j++ )
      sortkeysC2[j] = (SCIP_Real) weights[varsC2[j]]; 
   
   /* gets sorting key for variables in R corresponding to the following lifting sequence 
    *  sequence 4: non-increasing a_j, i.e. a_1 >= a_2 >= ... >= a_|R| 
    */
   for( j = 0; j < nvarsR; j++ )
      sortkeysR[j] = (SCIP_Real) weights[varsR[j]]; 
   
   /* sorts F, C2 and R */
   if( nvarsF > 0 )
   {
      SCIPsortDownPtrInt((void**)sortkeypairsF, varsF, compSortkeypairs, nvarsF);
   }   
   if( nvarsC2 > 0 )
   {
      SCIPsortDownRealInt(sortkeysC2, varsC2, nvarsC2);
   }   
   if( nvarsR > 0)
   {
      SCIPsortDownRealInt(sortkeysR, varsR, nvarsR);
   }
   
   /* frees temporary memory */
   SCIPfreeBufferArray(scip, &sortkeysR);
   SCIPfreeBufferArray(scip, &sortkeysC2);
   SCIPfreeMemoryArray(scip, &sortkeypairsFstore);
   SCIPfreeMemoryArray(scip, &sortkeypairsF);
   
   return SCIP_OKAY;
}

/** enlarges minweight table to at least the given length */
static
SCIP_RETCODE enlargeMinweights(
   SCIP*                 scip,               /**< SCIP data structure */
   SCIP_Longint**        minweightsptr,      /**< pointer to minweights table */
   int*                  minweightslen,      /**< pointer to store number of entries in minweights table (incl. z=0) */
   int*                  minweightssize,     /**< pointer to current size of minweights table */
   int                   newlen              /**< new length of minweights table */
   )
{
   int j;

   assert(minweightsptr != NULL);
   assert(*minweightsptr != NULL);
   assert(minweightslen != NULL);
   assert(*minweightslen >= 0);
   assert(minweightssize != NULL);
   assert(*minweightssize >= 0);

   if( newlen > *minweightssize )
   {
      int newsize;

      /* reallocate table memory */
      newsize = SCIPcalcMemGrowSize(scip, newlen);
      SCIP_CALL( SCIPreallocBufferArray(scip, minweightsptr, newsize) );
      *minweightssize = newsize;
   }
   assert(newlen <= *minweightssize);

   /* initialize new elements */
   for( j = *minweightslen; j < newlen; ++j )
      (*minweightsptr)[j] = SCIP_LONGINT_MAX;
   *minweightslen = newlen;

   return SCIP_OKAY;
}

/** lifts given inequality 
 *    sum_{j in M_1} x_j <= alpha_0 
 *  valid for 
 *    S^0 = { x in {0,1}^|M_1| : sum_{j in M_1} a_j x_j <= a_0 - sum_{j in M_2} a_j } 
 *  to a valid inequality 
 *    sum_{j in M_1} x_j + sum_{j in F} alpha_j x_j + sum_{j in M_2} alpha_j x_j + sum_{j in R} alpha_j x_j 
 *    <= alpha_0 + sum_{j in M_2} alpha_j 
 *  for 
 *    S = { x in {0,1}^|N| : sum_{j in N} a_j x_j <= a_0 }; 
 *  uses sequential up-lifting for the variables in F, sequential down-lifting for the variable in M_2, and 
 *  sequential up-lifting for the variables in R; procedure can be used to strengthen minimal cover inequalities and 
 *  extended weight inequalities.   
 */ 
static
SCIP_RETCODE sequentialUpAndDownLifting(
   SCIP*                 scip,               /**< SCIP data structure */
   SCIP_VAR**            vars,               /**< variables in knapsack constraint */
   int                   nvars,              /**< number of variables in knapsack constraint */
   int                   ntightened,         /**< number of variables with tightened upper bound */
   SCIP_Longint*         weights,            /**< weights of variables in knapsack constraint */
   SCIP_Longint          capacity,           /**< capacity of knapsack */
   SCIP_Real*            solvals,            /**< solution values of all problem variables */
   int*                  varsM1,             /**< variables in M_1 */
   int*                  varsM2,             /**< variables in M_2 */
   int*                  varsF,              /**< variables in F */
   int*                  varsR,              /**< variables in R */
   int                   nvarsM1,            /**< number of variables in M_1 */
   int                   nvarsM2,            /**< number of variables in M_2 */
   int                   nvarsF,             /**< number of variables in F */
   int                   nvarsR,             /**< number of variables in R */
   int                   alpha0,             /**< rights hand side of given valid inequality */
   int*                  liftcoefs,          /**< pointer to store lifting coefficient of vars in knapsack constraint */
   SCIP_Real*            cutact,             /**< pointer to store activity of lifted valid inequality */
   int*                  liftrhs             /**< pointer to store right hand side of the lifted valid inequality */
   )
{
   SCIP_Longint* minweights;
   SCIP_Real* sortkeys;
   SCIP_Longint fixedonesweight;
   int minweightssize;
   int minweightslen;
   int j;
   int w;

   assert(scip != NULL);
   assert(vars != NULL);
   assert(nvars >= 0);
   assert(weights != NULL);
   assert(capacity >= 0);
   assert(solvals != NULL);
   assert(varsM1 != NULL);
   assert(varsM2 != NULL);
   assert(varsF != NULL);
   assert(varsR != NULL);
   assert(nvarsM1 >= 0 && nvarsM1 <= nvars - ntightened);
   assert(nvarsM2 >= 0 && nvarsM2 <= nvars - ntightened);
   assert(nvarsF >= 0 && nvarsF <= nvars - ntightened);
   assert(nvarsR >= 0 && nvarsR <= nvars - ntightened);
   assert(nvarsM1 + nvarsM2 + nvarsF + nvarsR == nvars  - ntightened);
   assert(alpha0 >= 0);
   assert(liftcoefs != NULL);
   assert(cutact != NULL);
   assert(liftrhs != NULL);

   /* allocates temporary memory */
   minweightssize = nvarsM1 + 1;
   SCIP_CALL( SCIPallocBufferArray(scip, &minweights, minweightssize) );
   SCIP_CALL( SCIPallocBufferArray(scip, &sortkeys, nvarsM1) );
   
   /* initializes data structures */
   BMSclearMemoryArray(liftcoefs, nvars);
   *cutact = 0.0;

   /* sets lifting coefficient of variables in M1, sorts variables in M1 such that a_1 <= a_2 <= ... <= a_|M1| 
    * and calculates activity of the current valid inequality 
    */
   for( j = 0; j < nvarsM1; j++ )
   {
      assert(liftcoefs[varsM1[j]] == 0);
      liftcoefs[varsM1[j]] = 1;
      sortkeys[j] = (SCIP_Real) (weights[varsM1[j]]);
      (*cutact) += solvals[varsM1[j]];
   }

   SCIPsortRealInt(sortkeys, varsM1, nvarsM1);
  
   /* initializes (i = 1) the minweight table, defined as: minweights_i[w] = 
    *   min   sum_{j in M_1} a_j x_j + sum_{k=1}^{i-1} a_{j_k}     x_{j_k}   
    *   s.t.  sum_{j in M_1}     x_j + sum_{k=1}^{i-1} alpha_{j_k} x_{j_k} >= w
    *                                    x_j in {0,1} for j in M_1 & {j_i,...,j_i-1},
    * for i = 1,...,t with t = |N\M1| and w = 0,...,|M1| + sum_{k=1}^{i-1} alpha_{j_k}; 
    */
   minweights[0] = 0;
   for( w = 1; w <= nvarsM1; w++ )
      minweights[w] = minweights[w-1] + weights[varsM1[w-1]];
   minweightslen = nvarsM1 + 1;

   /* gets sum of weights of variables fixed to one, i.e. sum of weights of variables in M_2 */
   fixedonesweight = 0;   
   for( j = 0; j < nvarsM2; j++ )
      fixedonesweight += weights[varsM2[j]];
   assert(fixedonesweight >= 0);

   /* initializes right hand side of lifted valid inequality */
   *liftrhs = alpha0;
   
   /* sequentially up-lifts all variables in F: */
   for( j = 0; j < nvarsF; j++ )
   {
      SCIP_Longint weight;
      int liftvar;
      int liftcoef;
      int z; 

      liftvar = varsF[j];
      weight = weights[liftvar];
      assert(liftvar >= 0 && liftvar < nvars);
      assert(SCIPisFeasGT(scip, solvals[liftvar], 0.0));
      assert(weight > 0);

      /* knapsack problem is infeasible: 
       *   sets z = 0 
       */
      if( capacity - fixedonesweight - weight < 0 )
      {
         z = 0; 
      }
      /* knapsack problem is feasible: 
       *   sets z = max { w : 0 <= w <= liftrhs, minweights_i[w] <= a_0 - fixedonesweight - a_{j_i}  } = liftrhs,
       *   if minweights_i[liftrhs] <= a_0 - fixedonesweight - a_{j_i}
       */
      else if( minweights[*liftrhs] <= capacity - fixedonesweight - weight )
      {
         z = *liftrhs;
      } 
      /* knapsack problem is feasible: 
       *   uses binary search to find z = max { w : 0 <= w <= liftrhs, minweights_i[w] <= a_0 - fixedonesweight - a_{j_i} }
       */
      else
      {
         int left;
         int right;
         int middle;
         
         assert((*liftrhs) + 1 >= minweightslen || minweights[(*liftrhs) + 1] > capacity - fixedonesweight - weight);
         left = 0;
         right = (*liftrhs) + 1;
         while( left < right - 1 )
         {
            middle = (left + right) / 2;
            assert(0 <= middle && middle < minweightslen);
            if( minweights[middle] <= capacity - fixedonesweight - weight ) 
               left = middle;
            else
               right = middle;
         }
         assert(left == right - 1);
         assert(0 <= left && left < minweightslen);
         assert(minweights[left] <= capacity - fixedonesweight - weight );
         assert(left == minweightslen - 1 || minweights[left+1] > capacity - fixedonesweight - weight);

         /* now z = left */
         z = left;
         assert(z <= *liftrhs);
      }
         
      /* calculates lifting coefficients alpha_{j_i} = liftrhs - z */
      liftcoef = (*liftrhs) - z;
      liftcoefs[liftvar] = liftcoef;
      assert(liftcoef >= 0 && liftcoef <= (*liftrhs) + 1);

      /* minweight table and activity of current valid inequality will not change, if alpha_{j_i} = 0 */
      if( liftcoef == 0 )
         continue;

      /* updates activity of current valid inequality */
      (*cutact) += liftcoef * solvals[liftvar];

      /* enlarges current minweight table:
       *  from minweightlen = |M1| + sum_{k=1}^{i-1} alpha_{j_k} + 1 entries 
       *  to                  |M1| + sum_{k=1}^{i  } alpha_{j_k} + 1 entries
       * and sets minweights_i[w] = infinity for 
       *  w = |M1| + sum_{k=1}^{i-1} alpha_{j_k} + 1 , ... , |M1| + sum_{k=1}^{i} alpha_{j_k} 
       */
      SCIP_CALL( enlargeMinweights(scip, &minweights, &minweightslen, &minweightssize, minweightslen + liftcoef) );
     
      /* updates minweight table: minweight_i+1[w] = 
       *   min{ minweights_i[w], a_{j_i}},                                 if w <  alpha_j_i
       *   min{ minweights_i[w], minweights_i[w - alpha_j_i] + a_j_i},     if w >= alpha_j_i
       */
      for( w = minweightslen - 1; w >= 0; w-- )
      {
         SCIP_Longint min;
         if( w < liftcoef )
         {
            min = MIN(minweights[w], weight);
            minweights[w] = min;
         }
         else
         {
            assert(w >= liftcoef);
            min = MIN(minweights[w], minweights[w - liftcoef] + weight);
            minweights[w] = min;
         }
      }
   }
   assert(minweights[0] == 0);

   /* sequentially down-lifts all variables in M_2: */
   for( j = 0; j < nvarsM2; j++ )
   {
      SCIP_Longint weight;
      int liftvar;
      int liftcoef;
      int left;
      int right;
      int middle;
      int z; 

      liftvar = varsM2[j];
      weight = weights[liftvar];
      assert(SCIPisFeasEQ(scip, solvals[liftvar], 1.0));
      assert(liftvar >= 0 && liftvar < nvars);
      assert(weight > 0);
      
      /* uses binary search to find 
       *   z = max { w : 0 <= w <= |M_1| + sum_{k=1}^{i-1} alpha_{j_k}, minweights_[w] <= a_0 - fixedonesweight + a_{j_i}}
       */
      left = 0;
      right = minweightslen;
      while( left < right - 1 )
      {
         middle = (left + right) / 2;
         assert(0 <= middle && middle < minweightslen);
         if( minweights[middle] <= capacity - fixedonesweight + weight ) 
            left = middle;
         else
            right = middle;
      }
      assert(left == right - 1);
      assert(0 <= left && left < minweightslen);
      assert(minweights[left] <= capacity - fixedonesweight + weight );
      assert(left == minweightslen - 1 || minweights[left+1] > capacity - fixedonesweight + weight);

      /* now z = left */
      z = left;
      assert(z >= *liftrhs);
         
      /* calculates lifting coefficients alpha_{j_i} = z - liftrhs */
      liftcoef = z - (*liftrhs);
      liftcoefs[liftvar] = liftcoef;
      assert(liftcoef >= 0);

      /* updates sum of weights of variables fixed to one */
      fixedonesweight -= weight;

      /* updates right-hand side of current valid inequality */
      (*liftrhs) += liftcoef;
      assert(*liftrhs >= alpha0);

      /* minweight table and activity of current valid inequality will not change, if alpha_{j_i} = 0 */
      if( liftcoef == 0 )
         continue;

      /* updates activity of current valid inequality */
      (*cutact) += liftcoef * solvals[liftvar];

      /* enlarges current minweight table:
       *  from minweightlen = |M1| + sum_{k=1}^{i-1} alpha_{j_k} + 1 entries 
       *  to                  |M1| + sum_{k=1}^{i  } alpha_{j_k} + 1 entries
       * and sets minweights_i[w] = infinity for 
       *  w = |M1| + sum_{k=1}^{i-1} alpha_{j_k} + 1 , ... , |M1| + sum_{k=1}^{i} alpha_{j_k} 
       */
      SCIP_CALL( enlargeMinweights(scip, &minweights, &minweightslen, &minweightssize, minweightslen + liftcoef) );
     
      /* updates minweight table: minweight_i+1[w] = 
       *   min{ minweights_i[w], a_{j_i}},                                 if w <  alpha_j_i
       *   min{ minweights_i[w], minweights_i[w - alpha_j_i] + a_j_i},     if w >= alpha_j_i
       */
      for( w = minweightslen - 1; w >= 0; w-- )
      {
         SCIP_Longint min;
         if( w < liftcoef )
         {
            min = MIN(minweights[w], weight);
            minweights[w] = min;
         }
         else
         {
            assert(w >= liftcoef);
            min = MIN(minweights[w], minweights[w - liftcoef] + weight);
            minweights[w] = min;
         }
      }
   }
   assert(fixedonesweight == 0);
   assert(*liftrhs >= alpha0);
   
   /* sequentially up-lifts all variables in R: */
   for( j = 0; j < nvarsR; j++ )
   {
      SCIP_Longint weight;
      int liftvar;
      int liftcoef;
      int z; 

      liftvar = varsR[j];
      weight = weights[liftvar];
      assert(liftvar >= 0 && liftvar < nvars);
      assert(SCIPisFeasEQ(scip, solvals[liftvar], 0.0));
      assert(weight > 0);
      assert(capacity - weight >= 0);
      assert((*liftrhs) + 1 >= minweightslen || minweights[(*liftrhs) + 1] > capacity - weight);
      
      /* sets z = max { w : 0 <= w <= liftrhs, minweights_i[w] <= a_0 - a_{j_i} } = liftrhs, 
       * if minweights_i[liftrhs] <= a_0 - a_{j_i}
       */
      if( minweights[*liftrhs] <= capacity - weight )
      {
         z = *liftrhs;
      } 
      /* uses binary search to find z = max { w : 0 <= w <= liftrhs, minweights_i[w] <= a_0 - a_{j_i} } 
       */
      else
      {
         int left;
         int right;
         int middle;
         
         left = 0;
         right = (*liftrhs) + 1;
         while( left < right - 1)
         {
            middle = (left + right) / 2;
            assert(0 <= middle && middle < minweightslen);
            if( minweights[middle] <= capacity - weight ) 
               left = middle;
            else
               right = middle;
         }
         assert(left == right - 1);
         assert(0 <= left && left < minweightslen);
         assert(minweights[left] <= capacity - weight );
         assert(left == minweightslen - 1 || minweights[left+1] > capacity - weight);

         /* now z = left */
         z = left;
         assert(z <= *liftrhs);
      }
         
      /* calculates lifting coefficients alpha_{j_i} = liftrhs - z */
      liftcoef = (*liftrhs) - z;
      liftcoefs[liftvar] = liftcoef;
      assert(liftcoef >= 0 && liftcoef <= *liftrhs);

      /* minweight table and activity of current valid inequality will not change, if alpha_{j_i} = 0 */
      if( liftcoef == 0 )
         continue;

      /* updates activity of current valid inequality */
      (*cutact) += liftcoef * solvals[liftvar];

      /* updates minweight table: minweight_i+1[w] = 
       *   min{ minweight_i[w], a_{j_i}},                                if w <  alpha_j_i
       *   min{ minweight_i[w], minweight_i[w - alpha_j_i] + a_j_i},     if w >= alpha_j_i
       */
      for( w = *liftrhs; w >= 0; w-- )
      {
         SCIP_Longint min;
         if( w < liftcoef )
         {
            min = MIN(minweights[w], weight);
            minweights[w] = min;
         }
         else
         {
            assert(w >= liftcoef);
            min = MIN(minweights[w], minweights[w - liftcoef] + weight);
            minweights[w] = min;
         }
      }
   }
   
   /* frees temporary memory */
   SCIPfreeBufferArray(scip, &sortkeys);
   SCIPfreeBufferArray(scip, &minweights);

   return SCIP_OKAY;
}

/** lifts given minimal cover inequality 
 *  \f[
 *    \sum_{j \in C} x_j \leq |C| - 1 
 *  \f]
 *  valid for 
 *  \f[
 *    S^0 = \{ x \in {0,1}^{|C|} : \sum_{j \in C} a_j x_j \leq a_0 \}
 *  \f]
 *  to a valid inequality 
 *  \f[
 *    \sum_{j \in C} x_j + \sum_{j \in N \setminus C} \alpha_j x_j \leq |C| - 1
 *  \f]
 *  for
 *  \f[ 
 *    S = \{ x \in {0,1}^{|N|} : \sum_{j \in N} a_j x_j \leq a_0 \}; 
 *  \f]
 *  uses superadditive up-lifting for the variables in \f$N \setminus C\f$.
 */ 
static
SCIP_RETCODE superadditiveUpLifting(
   SCIP*                 scip,               /**< SCIP data structure */
   SCIP_VAR**            vars,               /**< variables in knapsack constraint */
   int                   nvars,              /**< number of variables in knapsack constraint */
   int                   ntightened,         /**< number of variables with tightened upper bound */
   SCIP_Longint*         weights,            /**< weights of variables in knapsack constraint */
   SCIP_Longint          capacity,           /**< capacity of knapsack */
   SCIP_Real*            solvals,            /**< solution values of all problem variables */
   int*                  covervars,          /**< cover variables */
   int*                  noncovervars,       /**< noncover variables */
   int                   ncovervars,         /**< number of cover variables */
   int                   nnoncovervars,      /**< number of noncover variables */
   SCIP_Longint          coverweight,        /**< weight of cover */
   SCIP_Real*            liftcoefs,          /**< pointer to store lifting coefficient of vars in knapsack constraint */
   SCIP_Real*            cutact              /**< pointer to store activity of lifted valid inequality */
   )
{
   SCIP_Longint* maxweightsums;
   SCIP_Longint* intervalends;
   SCIP_Longint* rhos;
   SCIP_Real* sortkeys;
   SCIP_Longint lambda;
   int j;
   int h;

   assert(scip != NULL);
   assert(vars != NULL);
   assert(nvars >= 0);
   assert(weights != NULL);
   assert(capacity >= 0);
   assert(solvals != NULL);
   assert(covervars != NULL);
   assert(noncovervars != NULL);
   assert(ncovervars > 0 && ncovervars <= nvars);
   assert(nnoncovervars >= 0 && nnoncovervars <= nvars - ntightened);
   assert(ncovervars + nnoncovervars == nvars - ntightened);
   assert(liftcoefs != NULL);
   assert(cutact != NULL);

   /* allocates temporary memory */
   SCIP_CALL( SCIPallocBufferArray(scip, &sortkeys, ncovervars) );
   SCIP_CALL( SCIPallocBufferArray(scip, &maxweightsums, ncovervars + 1) );
   SCIP_CALL( SCIPallocBufferArray(scip, &intervalends, ncovervars) );
   SCIP_CALL( SCIPallocBufferArray(scip, &rhos, ncovervars) );
   
   /* initializes data structures */
   BMSclearMemoryArray(liftcoefs, nvars);
   *cutact = 0.0;

   /* sets lifting coefficient of variables in C, sorts variables in C such that a_1 >= a_2 >= ... >= a_|C| 
    * and calculates activity of current valid inequality 
    */
   for( j = 0; j < ncovervars; j++ )
   {
      assert(liftcoefs[covervars[j]] == 0.0);
      liftcoefs[covervars[j]] = 1.0;
      sortkeys[j] = (SCIP_Real) weights[covervars[j]];
      (*cutact) += solvals[covervars[j]];
   }
   SCIPsortDownRealInt(sortkeys, covervars, ncovervars);
   
   /* calculates weight excess of cover C */
   lambda = coverweight - capacity;
   assert(lambda > 0);

   /* calculates A_h for h = 0,...,|C|, I_h for h = 1,...,|C| and rho_h for h = 1,...,|C| */
   maxweightsums[0] = 0;
   for( h = 1; h <= ncovervars; h++ )
   {
      maxweightsums[h] = maxweightsums[h-1] + weights[covervars[h-1]];
      intervalends[h-1] = maxweightsums[h] - lambda;
      rhos[h-1] = MAX(0, weights[covervars[h-1]] - weights[covervars[0]] + lambda);
   }
   
   /* sorts variables in N\C such that a_{j_1} <= a_{j_2} <= ... <= a_{j_t} */
   for( j = 0; j < nnoncovervars; j++ )
      sortkeys[j] = (SCIP_Real) (weights[noncovervars[j]]);
   SCIPsortRealInt(sortkeys, noncovervars, nnoncovervars);

   /* calculates lifting coefficient for all variables in N\C */
   h = 0;
   for( j = 0; j < nnoncovervars; j++ )
   {
      int liftvar;
      SCIP_Longint weight;
      SCIP_Real liftcoef;

      liftvar = noncovervars[j];
      weight = weights[liftvar];
      
      while( intervalends[h] < weight )
         h++;

      if( h == 0 )
         liftcoef = h;
      else 
      {
         if( weight <= intervalends[h-1] + rhos[h] )
         {
            SCIP_Real tmp1;
            SCIP_Real tmp2;
            tmp1 =  (SCIP_Real) (intervalends[h-1] + rhos[h] - weight);
            tmp2 =  (SCIP_Real) rhos[1];
            liftcoef = h - ( tmp1 / tmp2 );
         }
         else
            liftcoef = h;
      }      

      /* sets lifting coefficient */
      assert(liftcoefs[liftvar] == 0.0);
      liftcoefs[liftvar] = liftcoef;

      /* updates activity of current valid inequality */
      (*cutact) += liftcoef * solvals[liftvar];
   } 

   /* frees temporary memory */
   SCIPfreeBufferArray(scip, &rhos);
   SCIPfreeBufferArray(scip, &intervalends);
   SCIPfreeBufferArray(scip, &maxweightsums);
   SCIPfreeBufferArray(scip, &sortkeys);

   return SCIP_OKAY;
}


/** separates lifted minimal cover inequalities using sequential up- and down-lifting for given knapsack problem */
static
SCIP_RETCODE separateSequLiftedMinimalCoverInequality(
   SCIP*                 scip,               /**< SCIP data structure */
   SCIP_CONS*            cons,               /**< constraint that originates the knapsack problem, or NULL */
   SCIP_VAR**            vars,               /**< variables in knapsack constraint */
   int                   nvars,              /**< number of variables in knapsack constraint */
   int                   ntightened,         /**< number of variables with tightened upper bound */
   SCIP_Longint*         weights,            /**< weights of variables in knapsack constraint */
   SCIP_Longint          capacity,           /**< capacity of knapsack */
   SCIP_Real*            solvals,            /**< solution values of all problem variables */
   int*                  mincovervars,       /**< mincover variables */
   int*                  nonmincovervars,    /**< nonmincover variables */
   int                   nmincovervars,      /**< number of mincover variables */
   int                   nnonmincovervars,   /**< number of nonmincover variables */
   SCIP_SOL*             sol,                /**< primal SCIP solution to separate, NULL for current LP solution */
   int*                  ncuts               /**< pointer to add up the number of found cuts */
   )
{
   int* varsC1;
   int* varsC2;
   int* varsF;
   int* varsR;
   int nvarsC1;
   int nvarsC2;
   int nvarsF;
   int nvarsR;
   SCIP_Real cutact;
   int* liftcoefs;
   int liftrhs;

   /* allocates temporary memory */
   SCIP_CALL( SCIPallocBufferArray(scip, &varsC1, nvars) );
   SCIP_CALL( SCIPallocBufferArray(scip, &varsC2, nvars) );
   SCIP_CALL( SCIPallocBufferArray(scip, &varsF, nvars) );
   SCIP_CALL( SCIPallocBufferArray(scip, &varsR, nvars) );
   SCIP_CALL( SCIPallocBufferArray(scip, &liftcoefs, nvars) );

   /* gets partition (C_1,C_2) of C, i.e. C_1 & C_2 = C and C_1 cap C_2 = emptyset, with C_1 not empty; chooses partition 
    * as follows
    *   C_2 = { j in C : x*_j = 1 } and
    *   C_1 = C\C_2
    */
   getPartitionCovervars(scip, solvals, mincovervars, nmincovervars, varsC1, varsC2, &nvarsC1, &nvarsC2);
   assert(nvarsC1 + nvarsC2 == nmincovervars);
   assert(nmincovervars > 0); 
   assert(nvarsC1 >= 0); /* nvarsC1 > 0 does not always hold, because relaxed knapsack conss may already be violated */

   /* changes partition (C_1,C_2) of minimal cover C, if |C1| = 1, by moving one variable from C2 to C1 */
   if( nvarsC1 < 2 && nvarsC2 > 0)
   {
      SCIP_CALL( changePartitionCovervars(scip, weights, varsC1, varsC2, &nvarsC1, &nvarsC2) );
      assert(nvarsC1 >= 1);
   }
   assert(nvarsC2 == 0 || nvarsC1 >= 1);
   
   /* gets partition (F,R) of N\C, i.e. F & R = N\C and F cap R = emptyset; chooses partition as follows 
    *   R = { j in N\C : x*_j = 0 } and 
    *   F = (N\C)\F
    */
   getPartitionNoncovervars(scip, solvals, nonmincovervars, nnonmincovervars, varsF, varsR, &nvarsF, &nvarsR);
   assert(nvarsF + nvarsR == nnonmincovervars);
   assert(nvarsC1 + nvarsC2 + nvarsF + nvarsR == nvars - ntightened);

   /* sorts variables in F, C_2, and R according to the second level lifting sequence that will be used in the sequential 
    * lifting procedure 
    */
   SCIP_CALL( getLiftingSequence(scip, solvals, weights, varsF, varsC2, varsR, nvarsF, nvarsC2, nvarsR) );

   /* lifts minimal cover inequality sum_{j in C_1} x_j <= |C_1| - 1 valid for 
    *
    *    S^0 = { x in {0,1}^|C_1| : sum_{j in C_1} a_j x_j <= a_0 - sum_{j in C_2} a_j } 
    *
    * to a valid inequality sum_{j in C_1} x_j + sum_{j in N\C_1} alpha_j x_j <= |C_1| - 1 + sum_{j in C_2} alpha_j for 
    *
    *      S = { x in {0,1}^|N|   : sum_{j in N}   a_j x_j <= a_0 }, 
    *
    * uses sequential up-lifting for the variables in F, sequential down-lifting for the variable in C_2 and sequential 
    * up-lifting for the variables in R according to the second level lifting sequence    
    */ 
   SCIP_CALL( sequentialUpAndDownLifting(scip, vars, nvars, ntightened, weights, capacity, solvals, varsC1, varsC2, varsF,
         varsR, nvarsC1, nvarsC2, nvarsF, nvarsR, nvarsC1 - 1, liftcoefs, &cutact, &liftrhs) );

   /* checks, if lifting yielded a violated cut */
   if( SCIPisEfficacious(scip, (cutact - liftrhs)/sqrt((SCIP_Real)MAX(liftrhs, 1))) )
   {
      SCIP_ROW* row;
      char name[SCIP_MAXSTRLEN];
      int j;
            
      /* creates LP row */
      if( cons != NULL )
         (void) SCIPsnprintf(name, SCIP_MAXSTRLEN, "%s_mcseq%"SCIP_LONGINT_FORMAT"", SCIPconsGetName(cons),
            SCIPconshdlrGetNCutsFound(SCIPconsGetHdlr(cons)));
      else
         (void) SCIPsnprintf(name, SCIP_MAXSTRLEN, "nn_mcseq_%"SCIP_LONGINT_FORMAT"", *ncuts); 
      
      SCIP_CALL( SCIPcreateEmptyRow(scip, &row, name, -SCIPinfinity(scip), (SCIP_Real)liftrhs, 
            cons != NULL ? SCIPconsIsLocal(cons) : FALSE, FALSE,
            cons != NULL ? SCIPconsIsRemovable(cons) : TRUE) );
      
      /* adds all variables in the knapsack constraint with calculated lifting coefficient to the cut */
      SCIP_CALL( SCIPcacheRowExtensions(scip, row) );
      assert(nvarsC1 + nvarsC2 + nvarsF + nvarsR == nvars - ntightened);
      for( j = 0; j < nvarsC1; j++ )
      {
         SCIP_CALL( SCIPaddVarToRow(scip, row, vars[varsC1[j]], 1.0) ); 
      }
      for( j = 0; j < nvarsC2; j++ )
      {
         if( liftcoefs[varsC2[j]] > 0 )
         {
            SCIP_CALL( SCIPaddVarToRow(scip, row, vars[varsC2[j]], (SCIP_Real)liftcoefs[varsC2[j]]) );
         }
      }
      for( j = 0; j < nvarsF; j++ )
      {
         if( liftcoefs[varsF[j]] > 0 )
         {
            SCIP_CALL( SCIPaddVarToRow(scip, row, vars[varsF[j]], (SCIP_Real)liftcoefs[varsF[j]]) );
         }
      }
      for( j = 0; j < nvarsR; j++ )
      {
         if( liftcoefs[varsR[j]] > 0 )
         {
            SCIP_CALL( SCIPaddVarToRow(scip, row, vars[varsR[j]], (SCIP_Real)liftcoefs[varsR[j]]) );
         }
      }
      SCIP_CALL( SCIPflushRowExtensions(scip, row) );
            
      /* checks, if cut is violated enough */
      if( SCIPisCutEfficacious(scip, sol, row) )
      {
         if( cons != NULL )
         {
            SCIP_CALL( SCIPresetConsAge(scip, cons) );
         }
         SCIP_CALL( SCIPaddCut(scip, sol, row, FALSE) );
         (*ncuts)++;
      }
      SCIP_CALL( SCIPreleaseRow(scip, &row) );
   }
   
   /* frees temporary memory */
   SCIPfreeBufferArray(scip, &liftcoefs);
   SCIPfreeBufferArray(scip, &varsR);
   SCIPfreeBufferArray(scip, &varsF);
   SCIPfreeBufferArray(scip, &varsC2);
   SCIPfreeBufferArray(scip, &varsC1);

   return SCIP_OKAY;
}

/** separates lifted extended weight inequalities using sequential up- and down-lifting for given knapsack problem */
static
SCIP_RETCODE separateSequLiftedExtendedWeightInequality(
   SCIP*                 scip,               /**< SCIP data structure */
   SCIP_CONS*            cons,               /**< constraint that originates the knapsack problem, or NULL */
   SCIP_VAR**            vars,               /**< variables in knapsack constraint */
   int                   nvars,              /**< number of variables in knapsack constraint */
   int                   ntightened,         /**< number of variables with tightened upper bound */
   SCIP_Longint*         weights,            /**< weights of variables in knapsack constraint */
   SCIP_Longint          capacity,           /**< capacity of knapsack */
   SCIP_Real*            solvals,            /**< solution values of all problem variables */
   int*                  feassetvars,        /**< variables in feasible set */
   int*                  nonfeassetvars,     /**< variables not in feasible set */
   int                   nfeassetvars,       /**< number of variables in feasible set */
   int                   nnonfeassetvars,    /**< number of variables not in feasible set */
   SCIP_SOL*             sol,                /**< primal SCIP solution to separate, NULL for current LP solution */
   int*                  ncuts               /**< pointer to add up the number of found cuts */
   )
{
   int* varsT1;
   int* varsT2;
   int* varsF;
   int* varsR;
   int* liftcoefs;
   SCIP_Real cutact;
   int nvarsT1;
   int nvarsT2;
   int nvarsF;
   int nvarsR;
   int liftrhs;
   int j;

   /* allocates temporary memory */
   SCIP_CALL( SCIPallocBufferArray(scip, &varsT1, nvars) );
   SCIP_CALL( SCIPallocBufferArray(scip, &varsT2, nvars) );
   SCIP_CALL( SCIPallocBufferArray(scip, &varsF, nvars) );
   SCIP_CALL( SCIPallocBufferArray(scip, &varsR, nvars) );
   SCIP_CALL( SCIPallocBufferArray(scip, &liftcoefs, nvars) );

   /* gets partition (T_1,T_2) of T, i.e. T_1 & T_2 = T and T_1 cap T_2 = emptyset, with T_1 not empty; chooses partition 
    * as follows
    *   T_2 = { j in T : x*_j = 1 } and
    *   T_1 = T\T_2
    */
   getPartitionCovervars(scip, solvals, feassetvars, nfeassetvars, varsT1, varsT2, &nvarsT1, &nvarsT2);
   assert(nvarsT1 + nvarsT2 == nfeassetvars);
   
   /* changes partition (T_1,T_2) of feasible set T, if |T1| = 0, by moving one variable from T2 to T1 */
   if( nvarsT1 == 0 && nvarsT2 > 0)
   {
      SCIP_CALL( changePartitionFeasiblesetvars(scip, weights, varsT1, varsT2, &nvarsT1, &nvarsT2) );
      assert(nvarsT1 == 1);
   }
   assert(nvarsT2 == 0 || nvarsT1 > 0);
   
   /* gets partition (F,R) of N\T, i.e. F & R = N\T and F cap R = emptyset; chooses partition as follows 
    *   R = { j in N\T : x*_j = 0 } and 
    *   F = (N\T)\F
    */
   getPartitionNoncovervars(scip, solvals, nonfeassetvars, nnonfeassetvars, varsF, varsR, &nvarsF, &nvarsR);
   assert(nvarsF + nvarsR == nnonfeassetvars);
   assert(nvarsT1 + nvarsT2 + nvarsF + nvarsR == nvars - ntightened);

   /* sorts variables in F, T_2, and R according to the second level lifting sequence that will be used in the sequential 
    * lifting procedure (the variable removed last from the initial cover does not have to be lifted first, therefore it 
    * is included in the sorting routine)
    */
   SCIP_CALL( getLiftingSequence(scip, solvals, weights, varsF, varsT2, varsR, nvarsF, nvarsT2, nvarsR) );

   /* lifts extended weight inequality sum_{j in T_1} x_j <= |T_1| valid for 
    *
    *    S^0 = { x in {0,1}^|T_1| : sum_{j in T_1} a_j x_j <= a_0 - sum_{j in T_2} a_j } 
    *
    * to a valid inequality sum_{j in T_1} x_j + sum_{j in N\T_1} alpha_j x_j <= |T_1| + sum_{j in T_2} alpha_j for 
    *
    *      S = { x in {0,1}^|N|   : sum_{j in N}   a_j x_j <= a_0 }, 
    *
    * uses sequential up-lifting for the variables in F, sequential down-lifting for the variable in T_2 and sequential 
    * up-lifting for the variabels in R according to the second level lifting sequence    
    */ 
   SCIP_CALL( sequentialUpAndDownLifting(scip, vars, nvars, ntightened, weights, capacity, solvals, varsT1, varsT2, varsF, varsR, 
         nvarsT1, nvarsT2, nvarsF, nvarsR, nvarsT1, liftcoefs, &cutact, &liftrhs) );

   /* checks, if lifting yielded a violated cut */
   if( SCIPisEfficacious(scip, (cutact - liftrhs)/sqrt((SCIP_Real)MAX(liftrhs, 1))) )
   {
      SCIP_ROW* row;
      char name[SCIP_MAXSTRLEN];
            
      /* creates LP row */
      if( cons != NULL )
         (void) SCIPsnprintf(name, SCIP_MAXSTRLEN, "%s_ewseq%"SCIP_LONGINT_FORMAT"", SCIPconsGetName(cons),
            SCIPconshdlrGetNCutsFound(SCIPconsGetHdlr(cons)));
      else
         (void) SCIPsnprintf(name, SCIP_MAXSTRLEN, "nn_ewseq_%"SCIP_LONGINT_FORMAT"", *ncuts); 
      
      SCIP_CALL( SCIPcreateEmptyRow(scip, &row, name, -SCIPinfinity(scip), (SCIP_Real)liftrhs, 
            cons != NULL ? SCIPconsIsLocal(cons) : FALSE, FALSE,
            cons != NULL ? SCIPconsIsRemovable(cons) : TRUE) );
            
      /* adds all variables in the knapsack constraint with calculated lifting coefficient to the cut */
      SCIP_CALL( SCIPcacheRowExtensions(scip, row) );
      assert(nvarsT1 + nvarsT2 + nvarsF + nvarsR == nvars - ntightened);
      for( j = 0; j < nvarsT1; j++ )
      {
         SCIP_CALL( SCIPaddVarToRow(scip, row, vars[varsT1[j]], 1.0) ); 
      }
      for( j = 0; j < nvarsT2; j++ )
      {
         if( liftcoefs[varsT2[j]] > 0 )
         {
            SCIP_CALL( SCIPaddVarToRow(scip, row, vars[varsT2[j]], (SCIP_Real)liftcoefs[varsT2[j]]) );
         }
      }
      for( j = 0; j < nvarsF; j++ )
      {
         if( liftcoefs[varsF[j]] > 0 )
         {
            SCIP_CALL( SCIPaddVarToRow(scip, row, vars[varsF[j]], (SCIP_Real)liftcoefs[varsF[j]]) );
         }
      }
      for( j = 0; j < nvarsR; j++ )
      {
         if( liftcoefs[varsR[j]] > 0 )
         {
            SCIP_CALL( SCIPaddVarToRow(scip, row, vars[varsR[j]], (SCIP_Real)liftcoefs[varsR[j]]) );
         }
      }
      SCIP_CALL( SCIPflushRowExtensions(scip, row) );
            
      /* checks, if cut is violated enough */
      if( SCIPisCutEfficacious(scip, sol, row) )
      {
         if( cons != NULL )
         {
            SCIP_CALL( SCIPresetConsAge(scip, cons) );
         }
         SCIP_CALL( SCIPaddCut(scip, sol, row, FALSE) );
         (*ncuts)++;
      }
      SCIP_CALL( SCIPreleaseRow(scip, &row) );
   }

   /* frees temporary memory */
   SCIPfreeBufferArray(scip, &liftcoefs);
   SCIPfreeBufferArray(scip, &varsR);
   SCIPfreeBufferArray(scip, &varsF);
   SCIPfreeBufferArray(scip, &varsT2);
   SCIPfreeBufferArray(scip, &varsT1);
   
   return SCIP_OKAY;
}

/** separates lifted minimal cover inequalities using superadditive up-lifting for given knapsack problem */
static
SCIP_RETCODE separateSupLiftedMinimalCoverInequality(
   SCIP*                 scip,               /**< SCIP data structure */
   SCIP_CONS*            cons,               /**< constraint that originates the knapsack problem, or NULL */
   SCIP_VAR**            vars,               /**< variables in knapsack constraint */
   int                   nvars,              /**< number of variables in knapsack constraint */
   int                   ntightened,         /**< number of variables with tightened upper bound */
   SCIP_Longint*         weights,            /**< weights of variables in knapsack constraint */
   SCIP_Longint          capacity,           /**< capacity of knapsack */
   SCIP_Real*            solvals,            /**< solution values of all problem variables */
   int*                  mincovervars,       /**< mincover variables */
   int*                  nonmincovervars,    /**< nonmincover variables */
   int                   nmincovervars,      /**< number of mincover variables */
   int                   nnonmincovervars,   /**< number of nonmincover variables */
   SCIP_Longint          mincoverweight,     /**< weight of minimal cover */
   SCIP_SOL*             sol,                /**< primal SCIP solution to separate, NULL for current LP solution */
   int*                  ncuts               /**< pointer to add up the number of found cuts */
   )
{
   SCIP_Real* realliftcoefs;
   SCIP_Real cutact;
   int liftrhs;

   /* allocates temporary memory */
   SCIP_CALL( SCIPallocBufferArray(scip, &realliftcoefs, nvars) );

   /* lifts minimal cover inequality sum_{j in C} x_j <= |C| - 1 valid for 
    * 
    *    S^0 = { x in {0,1}^|C| : sum_{j in C} a_j x_j <= a_0 } 
    *
    * to a valid inequality sum_{j in C} x_j + sum_{j in N\C} alpha_j x_j <= |C| - 1 for 
    *
    *      S = { x in {0,1}^|N|   : sum_{j in N}   a_j x_j <= a_0 }, 
    *
    * uses superadditive up-lifting for the variables in N\C.    
    */ 
   SCIP_CALL( superadditiveUpLifting(scip, vars, nvars, ntightened, weights, capacity, solvals, mincovervars, 
         nonmincovervars, nmincovervars, nnonmincovervars, mincoverweight, realliftcoefs, &cutact) );
   liftrhs = nmincovervars - 1;

   /* checks, if lifting yielded a violated cut */
   if( SCIPisEfficacious(scip, (cutact - liftrhs)/sqrt((SCIP_Real)MAX(liftrhs, 1))) )
   {
      SCIP_ROW* row;
      char name[SCIP_MAXSTRLEN];
      int j;
            
      /* creates LP row */
      if( cons != NULL )
         (void) SCIPsnprintf(name, SCIP_MAXSTRLEN, "%s_mcsup%"SCIP_LONGINT_FORMAT"", SCIPconsGetName(cons),
            SCIPconshdlrGetNCutsFound(SCIPconsGetHdlr(cons)));
      else
         (void) SCIPsnprintf(name, SCIP_MAXSTRLEN, "nn_mcsup_%"SCIP_LONGINT_FORMAT"", *ncuts); 

      SCIP_CALL( SCIPcreateEmptyRow(scip, &row, name, -SCIPinfinity(scip), (SCIP_Real)liftrhs, 
            cons != NULL ? SCIPconsIsLocal(cons) : FALSE, FALSE,
            cons != NULL ? SCIPconsIsRemovable(cons) : TRUE) );
            
      /* adds all variables in the knapsack constraint with calculated lifting coefficient to the cut */
      SCIP_CALL( SCIPcacheRowExtensions(scip, row) );
      assert(nmincovervars + nnonmincovervars == nvars - ntightened);
      for( j = 0; j < nmincovervars; j++ )
      {
         SCIP_CALL( SCIPaddVarToRow(scip, row, vars[mincovervars[j]], 1.0) ); 
      }
      for( j = 0; j < nnonmincovervars; j++ )
      {
         assert(SCIPisFeasGE(scip, realliftcoefs[nonmincovervars[j]], 0.0));
         if( SCIPisFeasGT(scip, realliftcoefs[nonmincovervars[j]], 0.0) ) 
         {
            SCIP_CALL( SCIPaddVarToRow(scip, row, vars[nonmincovervars[j]], realliftcoefs[nonmincovervars[j]]) );
         }
      }
      SCIP_CALL( SCIPflushRowExtensions(scip, row) );
            
      /* checks, if cut is violated enough */
      if( SCIPisCutEfficacious(scip, sol, row) )
      {
         if( cons != NULL )
         {
            SCIP_CALL( SCIPresetConsAge(scip, cons) );
         }
         SCIP_CALL( SCIPaddCut(scip, sol, row, FALSE) );
         (*ncuts)++;
      }
      SCIP_CALL( SCIPreleaseRow(scip, &row) );
   }

   /* frees temporary memory */
   SCIPfreeBufferArray(scip, &realliftcoefs);

   return SCIP_OKAY;
}

/** converts given cover C to a minimal cover by removing variables in the reverse order in which the variables were chosen
 *  to be in C, i.e. in the order of non-increasing (1 - x*_j)/a_j, if the transformed separation problem was used to find
 *  C and in the order of non-increasing (1 - x*_j), if the modified transformed separation problem was used to find C; 
 *  note that all variables with x*_j = 1 will be removed last
 */
static
SCIP_RETCODE makeCoverMinimal(
   SCIP*                 scip,               /**< SCIP data structure */
   SCIP_Longint*         weights,            /**< weights of variables in knapsack constraint */
   SCIP_Longint          capacity,           /**< capacity of knapsack */
   SCIP_Real*            solvals,            /**< solution values of all problem variables */
   int*                  covervars,          /**< pointer to store cover variables */
   int*                  noncovervars,       /**< pointer to store noncover variables */
   int*                  ncovervars,         /**< pointer to store number of cover variables */
   int*                  nnoncovervars,      /**< pointer to store number of noncover variables */
   SCIP_Longint*         coverweight,        /**< pointer to store weight of cover */
   SCIP_Bool             modtransused        /**< TRUE if mod trans sepa prob was used to find cover */    
   )
{
   SORTKEYPAIR** sortkeypairs;
   SCIP_Longint minweight;
   int nsortkeypairs;
   int minweightidx;
   int j;
   int k;

   assert(scip != NULL);
   assert(covervars != NULL);
   assert(noncovervars != NULL);
   assert(ncovervars != NULL);
   assert(*ncovervars > 0);
   assert(nnoncovervars != NULL);
   assert(*nnoncovervars >= 0);
   assert(coverweight != NULL);
   assert(*coverweight > 0);
   assert(*coverweight > capacity);

   /* allocates temporary memory */
   nsortkeypairs = *ncovervars;
   SCIP_CALL( SCIPallocBlockMemoryArray(scip, &sortkeypairs, nsortkeypairs) );

   /* sorts C in the reverse order in which the variables were chosen to be in the cover, i.e. 
    *   such that (1 - x*_1)/a_1 >= ... >= (1 - x*_|C|)/a_|C|,  if          trans separation problem was used to find C 
    *   such that (1 - x*_1)     >= ... >= (1 - x*_|C|),        if modified trans separation problem was used to find C 
    * note that all variables with x*_j = 1 are in the end of the sorted C, so they will be removed last from C
    */
   assert(*ncovervars == nsortkeypairs);
   if( modtransused )
   {
      for( j = 0; j < *ncovervars; j++ )
      {
         SCIP_CALL( SCIPallocBlockMemory(scip, &(sortkeypairs[j])) ); /*lint !e866 */
         
         sortkeypairs[j]->key1 = solvals[covervars[j]]; 
         sortkeypairs[j]->key2 = (SCIP_Real) weights[covervars[j]]; 
      }
   }
   else
   {
      for( j = 0; j < *ncovervars; j++ )
      {
         SCIP_CALL( SCIPallocBlockMemory(scip, &(sortkeypairs[j])) ); /*lint !e866 */
         
         sortkeypairs[j]->key1 = (solvals[covervars[j]] - 1.0) / weights[covervars[j]]; 
         sortkeypairs[j]->key2 = (SCIP_Real) (-weights[covervars[j]]); 
      }
   }
   SCIPsortPtrInt((void**)sortkeypairs, covervars, compSortkeypairs, *ncovervars);

   /* gets j' with a_j' = min{ a_j : j in C } */
   minweightidx = 0;
   minweight = weights[covervars[minweightidx]];
   for( j = 1; j < *ncovervars; j++ )
   {
      if( weights[covervars[j]] <= minweight )
      {
         minweightidx = j;
         minweight = weights[covervars[minweightidx]];
      }
   }
   assert(minweightidx >= 0 && minweightidx < *ncovervars);
   assert(minweight > 0 && minweight <= *coverweight);

   j = 0;
   /* removes variables from C until the remaining variables form a minimal cover */
   while( j < *ncovervars && ((*coverweight) - minweight > capacity) )
   {
      assert(minweightidx >= j);
      assert(checkMinweightidx(weights, capacity, covervars, *ncovervars, *coverweight, minweightidx, j));

      /* if sum_{i in C} a_i - a_j <= a_0, j cannot be removed from C */
      if( (*coverweight) - weights[covervars[j]] <= capacity )
      {
	 ++j;
         continue;
      }

      /* adds j to N\C */
      noncovervars[*nnoncovervars] = covervars[j];
      (*nnoncovervars)++;

      /* removes j from C */
      (*coverweight) -= weights[covervars[j]];
      for( k = j; k < (*ncovervars) - 1; k++ )
         covervars[k] = covervars[k+1];
      (*ncovervars)--;

      /* updates j' with a_j' = min{ a_j : j in C } */
      if( j == minweightidx )
      {
         minweightidx = 0;
         minweight = weights[covervars[minweightidx]];
         for( k = 1; k < *ncovervars; k++ )
         {
            if( weights[covervars[k]] <= minweight )
            {
               minweightidx = k;
               minweight = weights[covervars[minweightidx]];
            }
         }
         assert(minweight > 0 && minweight <= *coverweight);
         assert(minweightidx >= 0 && minweightidx < *ncovervars);
      }
      else
      {
         assert(minweightidx > j);
         minweightidx--;
      }
      /* j needs to stay the same */
   }
   assert((*coverweight) > capacity);
   assert((*coverweight) - minweight <= capacity);
   
   /* frees temporary memory */
   for( j = nsortkeypairs-1; j >= 0; j-- )
      SCIPfreeBlockMemory(scip, &(sortkeypairs[j])); /*lint !e866 */
   SCIPfreeBlockMemoryArray(scip, &sortkeypairs, nsortkeypairs);
   
   return SCIP_OKAY;
}

/** converts given initial cover C_init to a feasible set by removing variables in the reverse order in which 
 *  they were chosen to be in C_init:
 *   non-increasing (1 - x*_j)/a_j,   if          transformed separation problem was used to find C_init 
 *   non-increasing (1 - x*_j),       if modified transformed separation problem was used to find C_init.
 *  separates lifted extended weight inequalities using sequential up- and down-lifting for this feasible set 
 *  and all subsequent feasible sets.
 */
static
SCIP_RETCODE getFeasibleSet(
   SCIP*                 scip,               /**< SCIP data structure */
   SCIP_CONS*            cons,               /**< constraint that originates the knapsack problem */
   SCIP_VAR**            vars,               /**< variables in knapsack constraint */
   int                   nvars,              /**< number of variables in knapsack constraint */
   int                   ntightened,         /**< number of variables with tightened upper bound */
   SCIP_Longint*         weights,            /**< weights of variables in knapsack constraint */
   SCIP_Longint          capacity,           /**< capacity of knapsack */
   SCIP_Real*            solvals,            /**< solution values of all problem variables */
   int*                  covervars,          /**< pointer to store cover variables */
   int*                  noncovervars,       /**< pointer to store noncover variables */
   int*                  ncovervars,         /**< pointer to store number of cover variables */
   int*                  nnoncovervars,      /**< pointer to store number of noncover variables */
   SCIP_Longint*         coverweight,        /**< pointer to store weight of cover */
   SCIP_Bool             modtransused,       /**< TRUE if mod trans sepa prob was used to find cover */    
   SCIP_SOL*             sol,                /**< primal SCIP solution to separate, NULL for current LP solution */
   int*                  ncuts               /**< pointer to add up the number of found cuts */
   )
{
   SCIP_Real* sortkeys;
   int j;
   int k;

   assert(scip != NULL);
   assert(covervars != NULL);
   assert(noncovervars != NULL);
   assert(ncovervars != NULL);
   assert(*ncovervars > 0);
   assert(nnoncovervars != NULL);
   assert(*nnoncovervars >= 0);
   assert(coverweight != NULL);
   assert(*coverweight > 0);
   assert(*coverweight > capacity);
   assert(*ncovervars + *nnoncovervars == nvars - ntightened);

   /* allocates temporary memory */
   SCIP_CALL( SCIPallocBufferArray(scip, &sortkeys, *ncovervars) );

   /* sorts C in the reverse order in which the variables were chosen to be in the cover, i.e. 
    *   such that (1 - x*_1)/a_1 >= ... >= (1 - x*_|C|)/a_|C|,  if          trans separation problem was used to find C 
    *   such that (1 - x*_1)     >= ... >= (1 - x*_|C|),        if modified trans separation problem was used to find C 
    * note that all variables with x*_j = 1 are in the end of the sorted C, so they will be removed last from C
    */
   if( modtransused )
   {
      for( j = 0; j < *ncovervars; j++ )
      {
         sortkeys[j] = solvals[covervars[j]];
         assert(SCIPisFeasGE(scip, sortkeys[j], 0.0));
      }
   }
   else
   {
      for( j = 0; j < *ncovervars; j++ )
      {
         sortkeys[j] = (solvals[covervars[j]] - 1.0) / weights[covervars[j]];
         assert(SCIPisFeasLE(scip, sortkeys[j], 0.0));
      }
   }
   SCIPsortRealInt(sortkeys, covervars, *ncovervars);

   /* removes variables from C_init and separates lifted extended weight inequalities using sequential up- and down-lifting;
    * in addition to an extended weight inequality this gives cardinality inequalities  
    */
   while( *ncovervars >= 2 ) 
   {
      /* adds first element of C_init to N\C_init */
      noncovervars[*nnoncovervars] = covervars[0];
      (*nnoncovervars)++;

      /* removes first element from C_init */
      (*coverweight) -= weights[covervars[0]];
      for( k = 0; k < (*ncovervars) - 1; k++ )
         covervars[k] = covervars[k+1];
      (*ncovervars)--;

      assert(*ncovervars + *nnoncovervars == nvars - ntightened);
      if( (*coverweight) <= capacity )
      {
         SCIP_CALL( separateSequLiftedExtendedWeightInequality(scip, cons, vars, nvars, ntightened, weights, capacity, solvals, 
               covervars, noncovervars, *ncovervars, *nnoncovervars, sol, ncuts) );
      }

      /* stop if cover is too large */
      if ( *ncovervars >= MAXCOVERSIZEITERLEWI )
         break;
   }

   /* frees temporary memory */
   SCIPfreeBufferArray(scip, &sortkeys);
   
   return SCIP_OKAY;
}

/** separates different classes of valid inequalities for the 0-1 knapsack problem */ 
SCIP_RETCODE SCIPseparateKnapsackCuts(
   SCIP*                 scip,               /**< SCIP data structure */
   SCIP_CONS*            cons,               /**< constraint that originates the knapsack problem, or NULL */
   SCIP_VAR**            vars,               /**< variables in knapsack constraint */
   int                   nvars,              /**< number of variables in knapsack constraint */
   SCIP_Longint*         weights,            /**< weights of variables in knapsack constraint */
   SCIP_Longint          capacity,           /**< capacity of knapsack */
   SCIP_SOL*             sol,                /**< primal SCIP solution to separate, NULL for current LP solution */
   int*                  ncuts               /**< pointer to add up the number of found cuts */
   )
{
   SCIP_Real* solvals;
   int* covervars;
   int* noncovervars;
   SCIP_Bool coverfound;
   SCIP_Bool fractional;
   SCIP_Bool modtransused;
   SCIP_Longint coverweight;
   int ncovervars;
   int nnoncovervars;
   int ntightened;

   assert(scip != NULL);
   assert(vars != NULL);
   assert(nvars > 0);
   assert(weights != NULL);
   assert(capacity >= 0);
   assert(ncuts != NULL);

   /* increase age of constraint (age is reset to zero, if a cut was found) */
   if( cons != NULL )
   {
      SCIP_CALL( SCIPincConsAge(scip, cons) );
   }
   
   /* allocates temporary memory */
   SCIP_CALL( SCIPallocBufferArray(scip, &solvals, nvars) );
   SCIP_CALL( SCIPallocBufferArray(scip, &covervars, nvars) );
   SCIP_CALL( SCIPallocBufferArray(scip, &noncovervars, nvars) );

   /* gets solution values of all problem variables */
   SCIP_CALL( SCIPgetSolVals(scip, sol, nvars, vars, solvals) );

#ifdef SCIP_DEBUG
   {
      int i;

      SCIPdebugMessage("separate cuts for knapsack constraint originated by cons <%s>:\n", 
         cons == NULL ? "-" : SCIPconsGetName(cons));
      for( i = 0; i < nvars; ++i )
      {
         SCIPdebugPrintf("%+"SCIP_LONGINT_FORMAT"<%s>(%g)", weights[i], SCIPvarGetName(vars[i]), solvals[i]);
      }
      SCIPdebugPrintf(" <= %"SCIP_LONGINT_FORMAT"\n", capacity);
   }
#endif

   /* LMCI1 (lifted minimal cover inequalities using sequential up- and down-lifting) 
    * (and LMCI2 (lifted minimal cover inequalities using superadditive up-lifting)) 
    */

   /* gets a most violated initial cover C_init ( sum_{j in C_init} a_j > a_0 ) by using the 
    * MODIFIED transformed separation problem and taking into account the following fixing: 
    *   j in C_init,           if j in N_1 = {j in N : x*_j = 1} and 
    *   j in N\C_init,         if j in N_0 = {j in N : x*_j = 0}, 
    * if one exists 
    */
   SCIPdebugMessage("separate LMCI1 cuts:\n");
   modtransused = TRUE;
   SCIP_CALL( getCover(scip, vars, nvars, weights, capacity, solvals, covervars, noncovervars, &ncovervars, 
         &nnoncovervars, &coverweight, &coverfound, modtransused, &ntightened, &fractional) );
   assert(!coverfound || !fractional || ncovervars + nnoncovervars == nvars - ntightened);

   /* if x* is not fractional we stop the separation routine */
   if( !fractional )
      goto TERMINATE;
   
   /* if no cover was found we stop the separation routine for lifted minimal cover inequality */
   if( coverfound )
   {
      /* converts initial cover C_init to a minimal cover C by removing variables in the reverse order in which the 
       * variables were chosen to be in C_init; note that variables with x*_j = 1 will be removed last
       */
      SCIP_CALL( makeCoverMinimal(scip, weights, capacity, solvals, covervars, noncovervars, &ncovervars, 
            &nnoncovervars, &coverweight, modtransused) );

      /* separates lifted minimal cover inequalities using sequential up- and down-lifting */
      SCIP_CALL( separateSequLiftedMinimalCoverInequality(scip, cons, vars, nvars, ntightened, weights, capacity, solvals,
            covervars, noncovervars, ncovervars, nnoncovervars, sol, ncuts) );

      if( USESUPADDLIFT ) /*lint !e506 !e774*/
      { 
         SCIPdebugMessage("separate LMCI2 cuts:\n"); 
         /* separates lifted minimal cover inequalities using superadditive up-lifting */
         SCIP_CALL( separateSupLiftedMinimalCoverInequality(scip, cons, vars, nvars, ntightened, weights, capacity, 
               solvals, covervars, noncovervars, ncovervars, nnoncovervars, coverweight, sol, ncuts) );
      }
   }

   /* LEWI (lifted extended weight inequalities using sequential up- and down-lifting) */

   /* gets a most violated initial cover C_init ( sum_{j in C_init} a_j > a_0 ) by using the 
    * transformed separation problem and taking into account the following fixing: 
    *   j in C_init,           if j in N_1 = {j in N : x*_j = 1} and 
    *   j in N\C_init,         if j in N_0 = {j in N : x*_j = 0}, 
    * if one exists 
    */
   SCIPdebugMessage("separate LEWI cuts:\n"); 
   modtransused = FALSE; 
   SCIP_CALL( getCover(scip, vars, nvars, weights, capacity, solvals, covervars, noncovervars, &ncovervars, 
         &nnoncovervars, &coverweight, &coverfound, modtransused, &ntightened, &fractional) );
   assert(fractional);
   assert(!coverfound || ncovervars + nnoncovervars == nvars - ntightened);

   /* if no cover was found we stop the separation routine */
   if( !coverfound )
      goto TERMINATE;
      
   /* converts initial cover C_init to a feasible set by removing variables in the reverse order in which 
    * they were chosen to be in C_init and separates lifted extended weight inequalities using sequential 
    * up- and down-lifting for this feasible set and all subsequent feasible sets.
    */
   SCIP_CALL( getFeasibleSet(scip, cons, vars, nvars, ntightened, weights, capacity, solvals, covervars, noncovervars, 
         &ncovervars, &nnoncovervars, &coverweight, modtransused, sol, ncuts) );

 TERMINATE:
   /* frees temporary memory */
   SCIPfreeBufferArray(scip, &noncovervars);
   SCIPfreeBufferArray(scip, &covervars);
   SCIPfreeBufferArray(scip, &solvals);

   return SCIP_OKAY;
}

/* relaxes given general linear constraint into a knapsack constraint and separates lifted knapsack cover inequalities */
SCIP_RETCODE SCIPseparateRelaxedKnapsack(
   SCIP*                 scip,               /**< SCIP data structure */
   SCIP_CONS*            cons,               /**< constraint that originates the linear constraint, or NULL */
   int                   nknapvars,          /**< number of variables in the continuous knapsack constraint */
   SCIP_VAR**            knapvars,           /**< variables in the continuous knapsack constraint */
   SCIP_Real*            knapvals,           /**< coefficient of the variables in the continuous knapsack constraint */
   SCIP_Real             valscale,           /**< -1.0 if lhs of row is used as rhs of c. k. constraint, +1.0 otherwise */
   SCIP_Real             rhs,                /**< right hand side of the continuous knapsack constraint */
   SCIP_SOL*             sol,                /**< primal CIP solution, NULL for current LP solution */
   int*                  ncuts,              /**< pointer to add up the number of found cuts */
   SCIP_Bool*            cutoff              /**< pointer to store whether a cutoff was found */
   )
{
   SCIP_VAR** binvars;
   SCIP_VAR** consvars;
   SCIP_Real* binvals;
   SCIP_Longint* consvals;
   SCIP_Longint minact;
   SCIP_Longint maxact;
   SCIP_Real intscalar;
   SCIP_Bool success;
   int nbinvars;
   int nconsvars;
   int i;

   int* tmpindices;
   int tmp;
   SCIP_CONSHDLR* conshdlr;
   SCIP_CONSHDLRDATA* conshdlrdata;
   SCIP_Bool noknapsackconshdlr;

   assert(nknapvars > 0);
   assert(knapvars != NULL);
   assert(cutoff != NULL);

   tmpindices = NULL;

   SCIPdebugMessage("separate linear constraint <%s> relaxed to knapsack\n", cons != NULL ? SCIPconsGetName(cons) : "-");
   SCIPdebug( if( cons != NULL ) { SCIP_CALL( SCIPprintCons(scip, cons, NULL) ); } );

   binvars = SCIPgetVars(scip);

   /* all variables which are of integral type can be potentially of binary type; this can be checked via the method SCIPvarIsBinary(var) */
   nbinvars = SCIPgetNVars(scip) - SCIPgetNContVars(scip);

   *cutoff = FALSE;
   
   if( nbinvars == 0 )
      return SCIP_OKAY;

   /* set up data structures */
   SCIP_CALL( SCIPallocBufferArray(scip, &consvars, nbinvars) );
   SCIP_CALL( SCIPallocBufferArray(scip, &consvals, nbinvars) );

   /* get conshdlrdata to use cleared memory */
   conshdlr = SCIPfindConshdlr(scip, CONSHDLR_NAME);
   if( conshdlr == NULL )
   {
      noknapsackconshdlr = TRUE;
      SCIP_CALL( SCIPallocBufferArray(scip, &binvals, nbinvars) );
      BMSclearMemoryArray(binvals, nbinvars);
   }
   else
   {
      noknapsackconshdlr = FALSE;
      conshdlrdata = SCIPconshdlrGetData(conshdlr);
      assert(conshdlrdata != NULL);
      SCIP_CALL( SCIPallocBufferArray(scip, &tmpindices, nknapvars) );

      assert(conshdlrdata->reals1size > 0);

      /* next if condition should normally not be true, because it means that presolving has created more binary 
       * variables than binary + integer variables existed at the constraint initialization method, but for example if you would
       * transform all integers into their binary representation then it maybe happens
       */ 
      if( conshdlrdata->reals1size < nbinvars )
      {
         int oldsize;
         oldsize = conshdlrdata->reals1size;
         
         while( conshdlrdata->reals1size < nbinvars )
            conshdlrdata->reals1size *= 2;
         SCIP_CALL( SCIPreallocMemoryArray(scip, &conshdlrdata->reals1, conshdlrdata->reals1size) );
         BMSclearMemoryArray(&(conshdlrdata->reals1[oldsize]), conshdlrdata->reals1size - oldsize); /*lint !e866 */
      }
      binvals = conshdlrdata->reals1;

      /* check for cleared array, all entries have to be zero */
#ifndef NDEBUG
      for( tmp = nbinvars - 1; tmp >= 0; --tmp )
      {
         assert(binvals[tmp] == 0);
      }
#endif
   }

   tmp = 0;

   /* relax continuous knapsack constraint:
    * 1. make all variables binary:
    *    if x_j is continuous or integer variable substitute:
    *      - a_j < 0: x_j = lb  or  x_j = b*z + d with variable lower bound b*z + d with binary variable z
    *      - a_j > 0: x_j = ub  or  x_j = b*z + d with variable upper bound b*z + d with binary variable z
    * 2. convert coefficients of all variables to positive integers:
    *      - scale all coefficients a_j to a~_j integral
    *      - substitute  x~_j = 1 - x_j if a~_j < 0
    */

   /* replace integer and continuous variables with binary variables */
   for( i = 0; i < nknapvars; i++ )
   {
      SCIP_VAR* var;

      var = knapvars[i];

      if( SCIPvarIsBinary(var) && SCIPvarIsActive(var) )
      {
         assert(0 <= SCIPvarGetProbindex(var) && SCIPvarGetProbindex(var) < nbinvars);
         binvals[SCIPvarGetProbindex(var)] += valscale * knapvals[i];
         if( !noknapsackconshdlr )
         {
            assert(tmpindices != NULL);

            tmpindices[tmp] = SCIPvarGetProbindex(var);
            ++tmp;
         }
         SCIPdebugMessage(" -> binary variable %+.15g<%s>(%.15g)\n", 
            valscale * knapvals[i], SCIPvarGetName(var), SCIPgetSolVal(scip, sol, var));
      }
      else if( valscale * knapvals[i] > 0.0 )
      {
         SCIP_VAR** zvlb;
         SCIP_Real* bvlb;
         SCIP_Real* dvlb;
         SCIP_Real bestlbsol;
         int bestlbtype;
         int nvlb;
         int j;

         /* a_j > 0: substitution with lb or vlb */
         nvlb = SCIPvarGetNVlbs(var);
         zvlb = SCIPvarGetVlbVars(var);
         bvlb = SCIPvarGetVlbCoefs(var);
         dvlb = SCIPvarGetVlbConstants(var);

         /* search for lb or vlb with maximal bound value */
         bestlbsol = SCIPvarGetLbGlobal(var);
         bestlbtype = -1;
         for( j = 0; j < nvlb; j++ )
         {
            /* use only numerical stable vlb with binary variable z */
            if( SCIPvarIsBinary(zvlb[j]) && SCIPvarIsActive(zvlb[j]) && REALABS(bvlb[j]) <= MAXABSVBCOEF )
            {
               SCIP_Real vlbsol;
               
               if( (bvlb[j] >= 0.0 && SCIPisGT(scip, bvlb[j] * SCIPvarGetLbLocal(zvlb[j]) + dvlb[j], SCIPvarGetUbLocal(var))) ||
                  (bvlb[j] <= 0.0 && SCIPisGT(scip, bvlb[j] * SCIPvarGetUbLocal(zvlb[j]) + dvlb[j], SCIPvarGetUbLocal(var))) )
               {
                  *cutoff = TRUE;
                  SCIPdebugMessage("variable bound <%s>[%g,%g] >= %g<%s>[%g,%g] + %g implies local cutoff\n",
                     SCIPvarGetName(var), SCIPvarGetLbLocal(var), SCIPvarGetUbLocal(var),
                     bvlb[j], SCIPvarGetName(zvlb[j]), SCIPvarGetLbLocal(zvlb[j]), SCIPvarGetUbLocal(zvlb[j]), dvlb[j]);
                  goto TERMINATE;
               }

               assert(0 <= SCIPvarGetProbindex(zvlb[j]) && SCIPvarGetProbindex(zvlb[j]) < nbinvars);
               vlbsol = bvlb[j] * SCIPgetSolVal(scip, sol, zvlb[j]) + dvlb[j];
               if( SCIPisGE(scip, vlbsol, bestlbsol) )
               {
                  bestlbsol = vlbsol;
                  bestlbtype = j;
               }
            }
         }

         /* if no lb or vlb with binary variable was found, we have to abort */
         if( SCIPisInfinity(scip, -bestlbsol) )
            goto TERMINATE;

         if( bestlbtype == -1 )
         {
            rhs -= valscale * knapvals[i] * bestlbsol;
            SCIPdebugMessage(" -> non-binary variable %+.15g<%s>(%.15g) replaced with lower bound %.15g (rhs=%.15g)\n",
               valscale * knapvals[i], SCIPvarGetName(var), SCIPgetSolVal(scip, sol, var), SCIPvarGetLbGlobal(var), rhs);
         }
         else
         {
            assert(0 <= SCIPvarGetProbindex(zvlb[bestlbtype]) && SCIPvarGetProbindex(zvlb[bestlbtype]) < nbinvars);
            rhs -= valscale * knapvals[i] * dvlb[bestlbtype];
            binvals[SCIPvarGetProbindex(zvlb[bestlbtype])] += valscale * knapvals[i] * bvlb[bestlbtype];

            if( SCIPisInfinity(scip, REALABS(binvals[SCIPvarGetProbindex(zvlb[bestlbtype])])) )
               goto TERMINATE;

            if( !noknapsackconshdlr )
            {
               assert(tmpindices != NULL);

               tmpindices[tmp] = SCIPvarGetProbindex(zvlb[bestlbtype]);
               ++tmp;
            }
            SCIPdebugMessage(" -> non-binary variable %+.15g<%s>(%.15g) replaced with variable lower bound %+.15g<%s>(%.15g) %+.15g (rhs=%.15g)\n",
               valscale * knapvals[i], SCIPvarGetName(var), SCIPgetSolVal(scip, sol, var),
               bvlb[bestlbtype], SCIPvarGetName(zvlb[bestlbtype]),
               SCIPgetSolVal(scip, sol, zvlb[bestlbtype]), dvlb[bestlbtype], rhs);
         }
      }
      else
      {
         SCIP_VAR** zvub;
         SCIP_Real* bvub;
         SCIP_Real* dvub;
         SCIP_Real bestubsol;
         int bestubtype;
         int nvub;
         int j;

         assert(valscale * knapvals[i] < 0.0);

         /* a_j < 0: substitution with ub or vub */
         nvub = SCIPvarGetNVubs(var);
         zvub = SCIPvarGetVubVars(var);
         bvub = SCIPvarGetVubCoefs(var);
         dvub = SCIPvarGetVubConstants(var);

         /* search for ub or vub with minimal bound value */
         bestubsol = SCIPvarGetUbGlobal(var);
         bestubtype = -1;
         for( j = 0; j < nvub; j++ )
         {
            /* use only numerical stable vub with active binary variable z */
            if( SCIPvarIsBinary(zvub[j]) && SCIPvarIsActive(zvub[j]) && REALABS(bvub[j]) <= MAXABSVBCOEF )
            {
               SCIP_Real vubsol;

               if( (bvub[j] >= 0.0 && SCIPisLT(scip, bvub[j] * SCIPvarGetUbLocal(zvub[j]) + dvub[j], SCIPvarGetLbLocal(var))) ||
                  (bvub[j] <= 0.0 && SCIPisLT(scip, bvub[j] * SCIPvarGetLbLocal(zvub[j]) + dvub[j], SCIPvarGetLbLocal(var))) )
               {
                  *cutoff = TRUE;
                  SCIPdebugMessage("variable bound <%s>[%g,%g] <= %g<%s>[%g,%g] + %g implies local cutoff\n",
                     SCIPvarGetName(var), SCIPvarGetLbLocal(var), SCIPvarGetUbLocal(var),
                     bvub[j], SCIPvarGetName(zvub[j]), SCIPvarGetLbLocal(zvub[j]), SCIPvarGetUbLocal(zvub[j]), dvub[j]);
                  goto TERMINATE;
               }

               assert(0 <= SCIPvarGetProbindex(zvub[j]) && SCIPvarGetProbindex(zvub[j]) < nbinvars);
               vubsol = bvub[j] * SCIPgetSolVal(scip, sol, zvub[j]) + dvub[j];
               if( SCIPisLE(scip, vubsol, bestubsol) )
               {
                  bestubsol = vubsol;
                  bestubtype = j;
               }
            }
         }

         /* if no ub or vub with binary variable was found, we have to abort */
         if( SCIPisInfinity(scip, bestubsol) )
            goto TERMINATE;

         if( bestubtype == -1 )
         {
            rhs -= valscale * knapvals[i] * bestubsol;
            SCIPdebugMessage(" -> non-binary variable %+.15g<%s>(%.15g) replaced with upper bound %.15g (rhs=%.15g)\n",
               valscale * knapvals[i], SCIPvarGetName(var), SCIPgetSolVal(scip, sol, var), SCIPvarGetUbGlobal(var), rhs);
         }
         else
         {
            assert(0 <= SCIPvarGetProbindex(zvub[bestubtype]) && SCIPvarGetProbindex(zvub[bestubtype]) < nbinvars);
            rhs -= valscale * knapvals[i] * dvub[bestubtype];
            binvals[SCIPvarGetProbindex(zvub[bestubtype])] += valscale * knapvals[i] * bvub[bestubtype];

            if( SCIPisInfinity(scip, REALABS(binvals[SCIPvarGetProbindex(zvub[bestubtype])])) )
               goto TERMINATE;

            if( !noknapsackconshdlr )
            {
               assert(tmpindices != NULL);

               tmpindices[tmp] = SCIPvarGetProbindex(zvub[bestubtype]);
               ++tmp;
            }
            SCIPdebugMessage(" -> non-binary variable %+.15g<%s>(%.15g) replaced with variable upper bound %+.15g<%s>(%.15g) %+.15g (rhs=%.15g)\n",
               valscale * knapvals[i], SCIPvarGetName(var), SCIPgetSolVal(scip, sol, var),
               bvub[bestubtype], SCIPvarGetName(zvub[bestubtype]),
               SCIPgetSolVal(scip, sol, zvub[bestubtype]), dvub[bestubtype], rhs);
         }
      }
   }

   /* convert coefficients of all (now binary) variables to positive integers:
    *   - make all coefficients integral
    *   - make all coefficients positive (substitute negated variable)
    */
   nconsvars = 0;

   /* calculate scalar which makes all coefficients integral */
   SCIP_CALL( SCIPcalcIntegralScalar(binvals, nbinvars, -SCIPepsilon(scip), KNAPSACKRELAX_MAXDELTA,
         KNAPSACKRELAX_MAXDNOM, KNAPSACKRELAX_MAXSCALE, &intscalar, &success) );
   SCIPdebugMessage(" -> intscalar = %.15g\n", intscalar);

   /* if coefficients cannot be made integral, we have to use a scalar of 1.0 and only round fractional coefficients down */
   if( !success )
      intscalar = 1.0;

   /* make all coefficients integral and positive:
    *  - scale a~_j = a_j * intscalar
    *  - substitute x~_j = 1 - x_j if a~_j < 0
    */
   rhs = rhs*intscalar;

   SCIPdebugMessage(" -> rhs = %.15g\n", rhs);
   minact = 0;
   maxact = 0;
   for( i = 0; i < nbinvars; i++ )
   {
      SCIP_VAR* var;
      SCIP_Longint val;

      val = (SCIP_Longint)SCIPfloor(scip, binvals[i]*intscalar);
      if( val == 0 )
         continue;

      if( val > 0 )
      {
         var = binvars[i];
         SCIPdebugMessage(" -> positive scaled binary variable %+"SCIP_LONGINT_FORMAT"<%s> (unscaled %.15g): not changed (rhs=%.15g)\n",
            val, SCIPvarGetName(var), binvals[i], rhs);
      }
      else
      {
         assert(val < 0);

         SCIP_CALL( SCIPgetNegatedVar(scip, binvars[i], &var) );
         val = -val;
         rhs += val;
         SCIPdebugMessage(" -> negative scaled binary variable %+"SCIP_LONGINT_FORMAT"<%s> (unscaled %.15g): substituted by (1 - <%s>) (rhs=%.15g)\n",
            -val, SCIPvarGetName(binvars[i]), binvals[i], SCIPvarGetName(var), rhs);
      }

      if( SCIPvarGetLbLocal(var) > 0.5 )
         minact += val;
      if( SCIPvarGetUbLocal(var) > 0.5 )
         maxact += val;
      consvals[nconsvars] = val;
      consvars[nconsvars] = var;
      nconsvars++;
   }

   if( nconsvars > 0 )
   {
      SCIP_Longint capacity;
      
      assert(consvars != NULL);
      assert(consvals != NULL);
      capacity = (SCIP_Longint)SCIPfeasFloor(scip, rhs);

#ifdef SCIP_DEBUG
      {
         SCIP_Real act;

         SCIPdebugMessage(" -> linear constraint <%s> relaxed to knapsack:", cons != NULL ? SCIPconsGetName(cons) : "-");
         act = 0.0;
         for( i = 0; i < nconsvars; ++i )
         {
            SCIPdebugPrintf(" %+"SCIP_LONGINT_FORMAT"<%s>(%.15g)", consvals[i], SCIPvarGetName(consvars[i]),
               SCIPgetSolVal(scip, sol, consvars[i]));
            act += consvals[i] * SCIPgetSolVal(scip, sol, consvars[i]);
         }
         SCIPdebugPrintf(" <= %"SCIP_LONGINT_FORMAT" (%.15g) [act: %.15g, min: %"SCIP_LONGINT_FORMAT" max: %"SCIP_LONGINT_FORMAT"]\n",
            capacity, rhs, act, minact, maxact);
      }
#endif

      if( minact > capacity )
      {
         SCIPdebugMessage("minactivity of knapsack relaxation implies local cutoff\n");
         *cutoff = TRUE;
         goto TERMINATE;
      }

      if( maxact > capacity )
      {
         /* separate lifted cut from relaxed knapsack constraint */
         SCIP_CALL( SCIPseparateKnapsackCuts(scip, cons, consvars, nconsvars, consvals, capacity, sol, ncuts) );
      }
   }

 TERMINATE:
   /* free data structures */
   if( noknapsackconshdlr)
   {
      SCIPfreeBufferArray(scip, &binvals);
   }
   else
   {
      /* clear binvals */
      for( --tmp; tmp >= 0; --tmp)
      {
         assert(tmpindices != NULL);
         binvals[tmpindices[tmp]] = 0;
      }
      SCIPfreeBufferArray(scip, &tmpindices);
   }
   SCIPfreeBufferArray(scip, &consvals);
   SCIPfreeBufferArray(scip, &consvars);

   return SCIP_OKAY;
}

/** separates given knapsack constraint */
static
SCIP_RETCODE separateCons(
   SCIP*                 scip,               /**< SCIP data structure */
   SCIP_CONS*            cons,               /**< knapsack constraint */
   SCIP_SOL*             sol,                /**< primal SCIP solution, NULL for current LP solution */
   SCIP_Bool             sepacuts,           /**< should knapsack cuts be separated? */
   int*                  ncuts               /**< pointer to add up the number of found cuts */
   )
{
   SCIP_CONSDATA* consdata;
   SCIP_Bool violated;

   assert(ncuts != NULL);

   consdata = SCIPconsGetData(cons);
   assert(consdata != NULL);

   SCIPdebugMessage("separating knapsack constraint <%s>\n", SCIPconsGetName(cons));
   
   /* check knapsack constraint itself for feasibility */
   SCIP_CALL( checkCons(scip, cons, sol, (sol != NULL), FALSE, &violated) );
   
   if( violated )
   {
      /* add knapsack constraint as LP row to the LP */
      SCIP_CALL( addRelaxation(scip, cons, sol) );
      (*ncuts)++;
   }
   else if( sepacuts )
   {
      SCIP_CALL( SCIPseparateKnapsackCuts(scip, cons, consdata->vars, consdata->nvars, consdata->weights, 
            consdata->capacity, sol, ncuts) );
   }
   
   return SCIP_OKAY;
}

/** adds coefficient to constraint data */
static
SCIP_RETCODE addCoef(
   SCIP*                 scip,               /**< SCIP data structure */
   SCIP_CONS*            cons,               /**< knapsack constraint */
   SCIP_VAR*             var,                /**< variable to add to knapsack */
   SCIP_Longint          weight              /**< weight of variable in knapsack */
   )
{
   SCIP_CONSDATA* consdata;

   consdata = SCIPconsGetData(cons);
   assert(consdata != NULL);
   assert(SCIPvarIsBinary(var));
   assert(weight > 0);

   /* add the new coefficient to the LP row */
   if( consdata->row != NULL )
   {
      SCIP_CALL( SCIPaddVarToRow(scip, consdata->row, var, (SCIP_Real)weight) );
   }

   /* check for fixed variable */
   if( SCIPvarGetLbGlobal(var) > 0.5 )
   {
      /* variable is fixed to one: reduce capacity */
      consdata->capacity -= weight;
   }
   else if( SCIPvarGetUbGlobal(var) > 0.5 )
   {
      SCIP_Bool negated;

      /* get binary representative of variable */
      SCIP_CALL( SCIPgetBinvarRepresentative(scip, var, &var, &negated) );

      /* insert coefficient */
      SCIP_CALL( consdataEnsureVarsSize(scip, consdata, consdata->nvars+1, SCIPconsIsTransformed(cons)) );
      consdata->vars[consdata->nvars] = var;
      consdata->weights[consdata->nvars] = weight;
      consdata->nvars++;

      /* capture variable */
      SCIP_CALL( SCIPcaptureVar(scip, var) );

      /* install the rounding locks of variable */
      SCIP_CALL( lockRounding(scip, cons, var) );

      /* catch events */
      if( SCIPconsIsTransformed(cons) )
      {
         SCIP_CONSHDLRDATA* conshdlrdata;

         conshdlrdata = SCIPconshdlrGetData(SCIPconsGetHdlr(cons));
         assert(conshdlrdata != NULL);
         SCIP_CALL( eventdataCreate(scip, &consdata->eventdatas[consdata->nvars-1], consdata, weight) );
         SCIP_CALL( SCIPcatchVarEvent(scip, var,
               SCIP_EVENTTYPE_LBCHANGED | SCIP_EVENTTYPE_UBRELAXED | SCIP_EVENTTYPE_VARFIXED
               | SCIP_EVENTTYPE_VARDELETED | SCIP_EVENTTYPE_IMPLADDED,
               conshdlrdata->eventhdlr, consdata->eventdatas[consdata->nvars-1],
               &consdata->eventdatas[consdata->nvars-1]->filterpos) );
      }

      /* update weight sums */
      consdata->weightsum += weight;
      if( SCIPvarGetLbLocal(var) > 0.5 )
         consdata->onesweightsum += weight;

      consdata->sorted = FALSE;
      consdata->cliquepartitioned = FALSE;
      consdata->negcliquepartitioned = FALSE;
      consdata->merged = FALSE;
   }
   consdata->propagated = FALSE;
   consdata->presolved = FALSE;
   consdata->cliquesadded = FALSE; /* new coefficient might lead to larger cliques */

   return SCIP_OKAY;
}

/** deletes coefficient at given position from constraint data */
static
SCIP_RETCODE delCoefPos(
   SCIP*                 scip,               /**< SCIP data structure */
   SCIP_CONS*            cons,               /**< knapsack constraint */
   int                   pos                 /**< position of coefficient to delete */
   )
{
   SCIP_CONSDATA* consdata;
   SCIP_VAR* var;

   consdata = SCIPconsGetData(cons);
   assert(consdata != NULL);
   assert(0 <= pos && pos < consdata->nvars);

   var = consdata->vars[pos];
   assert(var != NULL);
   assert(SCIPconsIsTransformed(cons) == SCIPvarIsTransformed(var));

   /* delete the coefficient from the LP row */
   if( consdata->row != NULL )
   {
      SCIP_CALL( SCIPaddVarToRow(scip, consdata->row, var, -(SCIP_Real)consdata->weights[pos]) );
   }

   /* remove the rounding locks of variable */
   SCIP_CALL( unlockRounding(scip, cons, var) );

   /* drop events */
   if( SCIPconsIsTransformed(cons) )
   {
      SCIP_CONSHDLRDATA* conshdlrdata;
      
      conshdlrdata = SCIPconshdlrGetData(SCIPconsGetHdlr(cons));
      assert(conshdlrdata != NULL);
      SCIP_CALL( SCIPdropVarEvent(scip, var,
            SCIP_EVENTTYPE_LBCHANGED | SCIP_EVENTTYPE_UBRELAXED | SCIP_EVENTTYPE_VARFIXED
            | SCIP_EVENTTYPE_VARDELETED | SCIP_EVENTTYPE_IMPLADDED,
            conshdlrdata->eventhdlr, consdata->eventdatas[pos], consdata->eventdatas[pos]->filterpos) );
      SCIP_CALL( eventdataFree(scip, &consdata->eventdatas[pos]) );
   }

   /* update weight sums */
   consdata->weightsum -= consdata->weights[pos];
   if( SCIPvarGetLbLocal(var) > 0.5 )
      consdata->onesweightsum -= consdata->weights[pos];
   assert(consdata->weightsum >= 0);
   assert(consdata->onesweightsum >= 0);

   /* move the last variable to the free slot */
   consdata->vars[pos] = consdata->vars[consdata->nvars-1];
   consdata->weights[pos] = consdata->weights[consdata->nvars-1];
   if( consdata->eventdatas != NULL )
      consdata->eventdatas[pos] = consdata->eventdatas[consdata->nvars-1];

   /* release variable */
   SCIP_CALL( SCIPreleaseVar(scip, &var) );

   consdata->propagated = FALSE;
   consdata->presolved = FALSE;
   consdata->sorted = FALSE;

   /* try to use old clique partitions */
   if( consdata->cliquepartitioned )
   {
      assert(consdata->cliquepartition != NULL);
      /* if the clique number is equal to the number of variables we have only cliques with one element, so we don't 
       * change the clique number */
      if( consdata->cliquepartition[consdata->nvars - 1] != consdata->nvars - 1 )
      {
         int oldcliqenum;
         
         oldcliqenum = consdata->cliquepartition[pos];
         consdata->cliquepartition[pos] = consdata->cliquepartition[consdata->nvars-1];
         
         /* the following if and else cases assure that we have increasing clique numbers */
         if( consdata->cliquepartition[pos] > pos )
            consdata->cliquepartitioned = FALSE; /* recalculate the clique partition after a coefficient was removed */
         else
         {
            int i;
            int cliquenumbefore;

            /* if the old clique number was greater than the new one we have to check that before a bigger clique number 
             * occurs the same as the old one is still in the cliquepartition */
            if( oldcliqenum > consdata->cliquepartition[pos] )
            {
               for( i = 0; i < consdata->nvars; ++i )
                  if( oldcliqenum == consdata->cliquepartition[i] )
                     break;
                  else if( oldcliqenum < consdata->cliquepartition[i] )
                  {
                     consdata->cliquepartitioned = FALSE; /* recalculate the clique partition after a coefficient was removed */
                     break;
                  }
               /* if we reached the end in the for loop, it means we have deleted the last element of the clique with
                * the biggest index, so decrease the number of cliques 
                */
               if( i == consdata->nvars )
                  --(consdata->ncliques);
            }
            /* if the old clique number was smaller than the new one we have to check the front for an element with 
             * clique number minus 1 */
            else if( oldcliqenum < consdata->cliquepartition[pos] )
            {
               cliquenumbefore = consdata->cliquepartition[pos] - 1;
               for( i = pos - 1; i >= 0 && i >= cliquenumbefore && consdata->cliquepartition[i] < cliquenumbefore; --i ); /*lint !e722*/

               if( i < cliquenumbefore )
                  consdata->cliquepartitioned = FALSE; /* recalculate the clique partition after a coefficient was removed */
            }
            /* if we deleted the last element of the clique with biggest index, we have to decrease the clique number */
            else if( pos == consdata->nvars - 1)
            {
               cliquenumbefore = consdata->cliquepartition[pos];
               for( i = pos - 1; i >= 0 && i >= cliquenumbefore && consdata->cliquepartition[i] < cliquenumbefore; --i ); /*lint !e722*/

               if( i < cliquenumbefore )
                  --(consdata->ncliques);
            }
            /* if the old clique number is equal to the new one the cliquepartition should be ok */
         }
      }
      else
         --(consdata->ncliques);
   }

   if( consdata->negcliquepartitioned )
   {
      assert(consdata->negcliquepartition != NULL);
      /* if the clique number is equal to the number of variables we have only cliques with one element, so we don't 
       * change the clique number */
      if( consdata->negcliquepartition[consdata->nvars-1] != consdata->nvars - 1 )
      {
         int oldcliqenum;
         
         oldcliqenum = consdata->negcliquepartition[pos];
         consdata->negcliquepartition[pos] = consdata->negcliquepartition[consdata->nvars-1];
         
         /* the following if and else cases assure that we have increasing clique numbers */
         if( consdata->negcliquepartition[pos] > pos )
            consdata->negcliquepartitioned = FALSE; /* recalculate the clique partition after a coefficient was removed */
         else
         {
            int i;
            int cliquenumbefore;

            /* if the old clique number was greater than the new one we have to check that, before a bigger clique number
             * occurs, the same as the old one occurs */
            if( oldcliqenum > consdata->negcliquepartition[pos] )
            {
               for( i = 0; i < consdata->nvars; ++i )
                  if( oldcliqenum == consdata->negcliquepartition[i] )
                     break;
                  else if( oldcliqenum < consdata->negcliquepartition[i] )
                  {
                     consdata->negcliquepartitioned = FALSE; /* recalculate the negated clique partition after a coefficient was removed */
                     break;
                  }
               /* if we reached the end in the for loop, it means we have deleted the last element of the clique with
                * the biggest index, so decrease the number of negated cliques 
                */
               if( i == consdata->nvars )
                  --(consdata->nnegcliques);
            }
            /* if the old clique number was smaller than the new one we have to check the front for an element with 
             * clique number minus 1 */
            else if( oldcliqenum < consdata->negcliquepartition[pos] )
            {
               cliquenumbefore = consdata->negcliquepartition[pos] - 1;
               for( i = pos - 1; i >= 0 && i >= cliquenumbefore && consdata->negcliquepartition[i] < cliquenumbefore; --i ); /*lint !e722*/

               if( i < cliquenumbefore )
                  consdata->negcliquepartitioned = FALSE; /* recalculate the negated clique partition after a coefficient was removed */
            }
            /* if we deleted the last element of the clique with biggest index, we have to decrease the clique number */
            else if( pos == consdata->nvars - 1)
            {
               cliquenumbefore = consdata->negcliquepartition[pos];
               for( i = pos - 1; i >= 0 && i >= cliquenumbefore && consdata->negcliquepartition[i] < cliquenumbefore; --i ); /*lint !e722*/ 

               if( i < cliquenumbefore )
                  --(consdata->nnegcliques);
            }
            /* otherwise if the old clique number is equal to the new one the cliquepartition should be ok */
         }
      }
      else
         --(consdata->nnegcliques);
   }

   --(consdata->nvars);

   return SCIP_OKAY;
}

/** removes all items with weight zero from knapsack constraint */
static
SCIP_RETCODE removeZeroWeights(
   SCIP*                 scip,               /**< SCIP data structure */
   SCIP_CONS*            cons                /**< knapsack constraint */
   )
{
   SCIP_CONSDATA* consdata;
   int v;

   consdata = SCIPconsGetData(cons);
   assert(consdata != NULL);

   for( v = consdata->nvars-1; v >= 0; --v )
   {
      if( consdata->weights[v] == 0 )
      {
         SCIP_CALL( delCoefPos(scip, cons, v) );
      }
   }

   return SCIP_OKAY;
}

/* perform deletion of variables in all constraints of the constraint handler */
static
SCIP_RETCODE performVarDeletions(
   SCIP*                 scip,               /**< SCIP data structure */
   SCIP_CONSHDLR*        conshdlr,           /**< constraint handler */
   SCIP_CONS**           conss,              /**< array of constraints */
   int                   nconss              /**< number of constraints */
   )
{
   SCIP_CONSDATA* consdata;
   int i;
   int v;

   assert(scip != NULL);
   assert(conshdlr != NULL);
   assert(conss != NULL);
   assert(nconss >= 0);
   assert(strcmp(SCIPconshdlrGetName(conshdlr), CONSHDLR_NAME) == 0);

   /* iterate over all constraints */
   for( i = 0; i < nconss; i++ )
   {
      consdata = SCIPconsGetData(conss[i]);

      /* constraint is marked, that some of its variables were deleted */
      if( consdata->varsdeleted )
      {
         /* iterate over all variables of the constraint and delete them from the constraint */
         for( v = consdata->nvars - 1; v >= 0; --v )
         {
            if( SCIPvarIsDeleted(consdata->vars[v]) )
            {
               SCIP_CALL( delCoefPos(scip, conss[i], v) );
            }
         }
         consdata->varsdeleted = FALSE;
      }
   }

   return SCIP_OKAY;
}

/** replaces multiple occurrences of a variable or its negation by a single coefficient */
static
SCIP_RETCODE mergeMultiples(
   SCIP*                 scip,               /**< SCIP data structure */
   SCIP_CONS*            cons,               /**< knapsack constraint */
   SCIP_Bool*            cutoff              /**< pointer to store whether the node can be cut off */
   )
{
   SCIP_CONSDATA* consdata;
   int v;
   int prev;

   assert(scip != NULL);
   assert(cons != NULL);
   assert(cutoff != NULL);

   consdata = SCIPconsGetData(cons);
   assert(consdata != NULL);

   *cutoff = FALSE;

   if( consdata->merged ) 
      return SCIP_OKAY;

   if( consdata->nvars <= 1 )
   {
      consdata->merged = TRUE;
      return SCIP_OKAY;
   }

   assert(consdata->vars != NULL || consdata->nvars == 0);

   /* sorting array after indices of variables, that's only for faster merging */ 
   SCIPsortPtrPtrLongIntInt((void**)consdata->vars, (void**)consdata->eventdatas, consdata->weights, 
      consdata->cliquepartition, consdata->negcliquepartition, SCIPvarCompActiveAndNegated, consdata->nvars);

   /* knapsack-sorting (decreasing weights) now lost */ 
   consdata->sorted = FALSE;

   v = consdata->nvars - 1;
   prev = v - 1;
   /* loop backwards through the items: deletion only affects rear items */
   while( prev >= 0 )
   {
      SCIP_VAR* var1;
      SCIP_VAR* var2;
      SCIP_Bool negated1;
      SCIP_Bool negated2;
      
      negated1 = FALSE;
      negated2 = FALSE;
      
      var1 = consdata->vars[v];
      assert(SCIPvarIsBinary(var1));
      assert(SCIPvarIsActive(var1) || SCIPvarGetStatus(var1) == SCIP_VARSTATUS_NEGATED);
      if( SCIPvarGetStatus(var1) == SCIP_VARSTATUS_NEGATED )
      {
         var1 = SCIPvarGetNegatedVar(var1);
         negated1 = TRUE;
      }
      assert(var1 != NULL);
      
      var2 = consdata->vars[prev];
      assert(SCIPvarIsBinary(var2));
      assert(SCIPvarIsActive(var2) || SCIPvarGetStatus(var2) == SCIP_VARSTATUS_NEGATED);
      if( SCIPvarGetStatus(var2) == SCIP_VARSTATUS_NEGATED )
      {
         var2 = SCIPvarGetNegatedVar(var2);
         negated2 = TRUE;
      }
      assert(var2 != NULL);
      
      if( var1 == var2 )
      {
         /* both variables are either active or negated */
         if( negated1 == negated2 )
         {
            /* variables var1 and var2 are equal: add weight of var1 to var2, and delete var1 */
            consdataChgWeight(consdata, prev, consdata->weights[v] + consdata->weights[prev]);
            SCIP_CALL( delCoefPos(scip, cons, v) );
         }
         /* variables var1 and var2 are opposite: subtract smaller weight from larger weight, reduce capacity,
          * and delete item of smaller weight
          */
         else if( consdata->weights[v] == consdata->weights[prev] )
         {
            /* both variables eliminate themselves: w*x + w*(1-x) == w */
            consdata->capacity -= consdata->weights[v];
            SCIP_CALL( delCoefPos(scip, cons, v) ); /* this does not affect var2, because var2 stands before var1 */
            SCIP_CALL( delCoefPos(scip, cons, prev) );

            --prev;
         }
         else if( consdata->weights[v] < consdata->weights[prev] )
         {
            consdata->capacity -= consdata->weights[v];
            consdataChgWeight(consdata, prev, consdata->weights[prev] - consdata->weights[v]);
            assert(consdata->weights[prev] > 0);
            SCIP_CALL( delCoefPos(scip, cons, v) ); /* this does not affect var2, because var2 stands before var1 */
         }
         else
         {
            consdata->capacity -= consdata->weights[prev];
            consdataChgWeight(consdata, v, consdata->weights[v] - consdata->weights[prev]);
            assert(consdata->weights[v] > 0);
            SCIP_CALL( delCoefPos(scip, cons, prev) ); /* attention: normally we lose our order */
            /* restore order iff necessary */
            if( consdata->nvars != v ) /* otherwise the order still stands */
            {
               assert(prev == 0 || ((prev > 0) && (SCIPvarIsActive(consdata->vars[prev - 1]) || SCIPvarGetStatus(consdata->vars[prev - 1]) == SCIP_VARSTATUS_NEGATED)) );
               /* either that was the last pair or both, the negated and "normal" variable in front doesn't match var1, so the order is irrelevant */
               if( prev == 0 || (var1 != consdata->vars[prev - 1] && var1 != SCIPvarGetNegatedVar(consdata->vars[prev - 1])) )
                  --prev;
               else /* we need to let v at the same position*/
               {
                  consdata->cliquesadded = FALSE; /* reduced capacity might lead to larger cliques */
                  /* don't decrease v, the same variable may exist up front */
		  --prev;
                  continue;
               }
            }
         }
         consdata->cliquesadded = FALSE; /* reduced capacity might lead to larger cliques */
      }
      v = prev;
      --prev;
   }

   consdata->merged = TRUE;

   /* check infeasibility */
   if( consdata->onesweightsum > consdata->capacity )
   {
      SCIPdebugMessage("merge multiples detected cutoff.\n");
      *cutoff = TRUE;
      return SCIP_OKAY;
   }

   return SCIP_OKAY;
}

/** in case the knapsack constraint is independent of every else, solve the knapsack problem (exactly) and apply the
 *  fixings (dual reductions)
 */
static
SCIP_RETCODE dualPresolving(
   SCIP*                 scip,               /**< SCIP data structure */
   SCIP_CONS*            cons,               /**< knapsack constraint */
   int*                  nfixedvars,         /**< pointer to count number of fixings */
   int*                  ndelconss,          /**< pointer to count number of deleted constraints  */
   SCIP_Bool*            deleted             /**< pointer to store if the constraint is deleted */
   )
{
   SCIP_CONSDATA* consdata;
   SCIP_VAR** vars;
   SCIP_Real* profits;
   int* solitems;
   int* nonsolitems;
   int* items;
   SCIP_Real solval;
   SCIP_Bool infeasible;
   SCIP_Bool tightened;
   SCIP_Bool applicable;
   int nsolitems;
   int nnonsolitems;
   int nvars;
   int v;

   assert(!SCIPconsIsModifiable(cons));

   /* constraints for which the check flag is set to FALSE, did not contribute to the lock numbers; therefore, we cannot
    * use the locks to decide for a dual reduction using this constraint; for example after a restart the cuts which are
    * added to the problems have the check flag set to FALSE
    */
   if( !SCIPconsIsChecked(cons) )
      return SCIP_OKAY;

   consdata = SCIPconsGetData(cons);
   assert(consdata != NULL);

   nvars = consdata->nvars;
   vars = consdata->vars;

   SCIP_CALL( SCIPallocBufferArray(scip, &profits, nvars) );
   SCIP_CALL( SCIPallocBufferArray(scip, &items, nvars) );
   SCIP_CALL( SCIPallocBufferArray(scip, &solitems, nvars) );
   SCIP_CALL( SCIPallocBufferArray(scip, &nonsolitems, nvars) );

   applicable = TRUE;

   /* check if we can apply the dual reduction; this can be done if the knapsack has the only locks on this constraint;
    * collect object values which are the profits of the knapsack problem
    */
   for( v = 0; v < nvars; ++v )
   {
      SCIP_VAR* var;
      SCIP_Bool negated;

      var = vars[v];
      assert(var != NULL);

      /* the variable should not be (globally) fixed */
      assert(SCIPvarGetLbGlobal(var) < 0.5 && SCIPvarGetUbGlobal(var) > 0.5);

      if( SCIPvarGetNLocksDown(var) > 0 || SCIPvarGetNLocksUp(var) > 1 )
      {
         applicable = FALSE;
         break;
      }

      negated = FALSE;

      /* get the active variable */
      SCIP_CALL( SCIPvarGetProbvarBinary(&var, &negated) );
      assert(SCIPvarIsActive(var));

      if( negated )
         profits[v] = SCIPvarGetObj(var);
      else
         profits[v] = -SCIPvarGetObj(var);

      SCIPdebugMessage("variable <%s> -> item size %"SCIP_LONGINT_FORMAT", profit <%g>\n",
         SCIPvarGetName(vars[v]), consdata->weights[v], profits[v]);
      items[v] = v;
   }

   if( applicable )
   {
      SCIP_Bool success;

      SCIPdebugMessage("the knapsack constraint <%s> is independent to rest of the problem\n", SCIPconsGetName(cons));
      SCIPdebug( SCIP_CALL( SCIPprintCons(scip, cons, NULL) ) );

      /* solve knapsack problem exactly */
      SCIP_CALL( SCIPsolveKnapsackExactly(scip, consdata->nvars, consdata->weights, profits, consdata->capacity,
            items, solitems, nonsolitems, &nsolitems, &nnonsolitems, &solval, &success) );

      if( success )
      {
         SCIP_VAR* var;

         /* apply solution of the knapsack as dual reductions */
         for( v = 0; v < nsolitems; ++v )
         {
            var = vars[solitems[v]];
            assert(var != NULL);

            SCIPdebugMessage("variable <%s> only locked up in knapsack constraints: dual presolve <%s>[%.15g,%.15g] >= 1.0\n",
               SCIPvarGetName(var), SCIPvarGetName(var), SCIPvarGetLbGlobal(var), SCIPvarGetUbGlobal(var));
            SCIP_CALL( SCIPtightenVarLb(scip, var, 1.0, TRUE, &infeasible, &tightened) );
            assert(!infeasible);
            assert(tightened);
            (*nfixedvars)++;
         }
<<<<<<< HEAD

         for( v = 0; v < nnonsolitems; ++v )
         {
            var = vars[nonsolitems[v]];
            assert(var != NULL);

            SCIPdebugMessage("variable <%s> has no down locks: dual presolve <%s>[%.15g,%.15g] <= 0.0\n",
               SCIPvarGetName(var), SCIPvarGetName(var), SCIPvarGetLbGlobal(var), SCIPvarGetUbGlobal(var));
            SCIP_CALL( SCIPtightenVarUb(scip, var, 0.0, TRUE, &infeasible, &tightened) );
            assert(!infeasible);
            assert(tightened);
            (*nfixedvars)++;
         }

=======

         for( v = 0; v < nnonsolitems; ++v )
         {
            var = vars[nonsolitems[v]];
            assert(var != NULL);

            SCIPdebugMessage("variable <%s> has no down locks: dual presolve <%s>[%.15g,%.15g] <= 0.0\n",
               SCIPvarGetName(var), SCIPvarGetName(var), SCIPvarGetLbGlobal(var), SCIPvarGetUbGlobal(var));
            SCIP_CALL( SCIPtightenVarUb(scip, var, 0.0, TRUE, &infeasible, &tightened) );
            assert(!infeasible);
            assert(tightened);
            (*nfixedvars)++;
         }

>>>>>>> 70dc277f
         SCIP_CALL( SCIPdelCons(scip, cons) );
         (*ndelconss)++;
         (*deleted) = TRUE;
      }
   }

   SCIPfreeBufferArray(scip, &nonsolitems);
   SCIPfreeBufferArray(scip, &solitems);
   SCIPfreeBufferArray(scip, &items);
   SCIPfreeBufferArray(scip, &profits);

   return SCIP_OKAY;
}

/** check if the knapsack constraint is parallel to objective function; if so update the cutoff bound and avoid that the
 *  constraint enters the LP by setting the initial and separated flag to FALSE
 */
static
SCIP_RETCODE checkParallelObjective(
   SCIP*                 scip,               /**< SCIP data structure */
   SCIP_CONS*            cons                /**< knapsack constraint */
   )
{
   SCIP_CONSDATA* consdata;
   SCIP_VAR** vars;
   SCIP_VAR* var;
   SCIP_Real offset;
   SCIP_Real scale;
   SCIP_Real objval;
   SCIP_Bool applicable;
   SCIP_Bool negated;
   int nobjvars;
   int nvars;
   int v;

   consdata = SCIPconsGetData(cons);
   assert(consdata != NULL);

   nvars = consdata->nvars;
   nobjvars = SCIPgetNObjVars(scip);

   /* check if the knapsack constraints has the same number of variables as the objective function and if the initial
    * and/or separated flag is set to FALSE
    */
   if( nvars != nobjvars || (!SCIPconsIsInitial(cons) && !SCIPconsIsSeparated(cons)) )
      return SCIP_OKAY;

   vars = consdata->vars;
   applicable = TRUE;
   offset = 0.0;
   scale = 1.0;

   for( v = 0; v < nvars && applicable; ++v )
   {
      negated = FALSE;
      var = vars[v];
      assert(vars != NULL);

      if( SCIPvarIsNegated(var) )
      {
         negated = TRUE;
         var = SCIPvarGetNegatedVar(var);
         assert(var != NULL);
      }

      objval = SCIPvarGetObj(var);

      /* if a variable has a zero objective coefficient the knapsack constraint is not parallel to objective function */
      if( SCIPisZero(scip, objval) )
         applicable = FALSE;
      else
      {
         SCIP_Real weight;

         weight = (SCIP_Real)consdata->weights[v];

         if( negated )
         {
            if( v == 0 )
            {
               /* the first variable defines the scale */
               scale = weight / -objval;

               offset += weight;
            }
            else if( SCIPisEQ(scip, -objval * scale, weight) )
               offset += weight;
            else
               applicable = FALSE;
         }
         else if( v == 0 )
         {
            /* the first variable define the scale */
            scale = weight / objval;
         }
         else if( !SCIPisEQ(scip, objval * scale, weight) )
            applicable = FALSE;
      }
   }

   if( applicable )
   {
      /* avoid that the knapsack constraint enters the LP since it is parallel to the objective function */
      SCIP_CALL( SCIPsetConsInitial(scip, cons, FALSE) );
      SCIP_CALL( SCIPsetConsSeparated(scip, cons, FALSE) );

      if( SCIPisPositive(scip, scale) )
      {
         SCIP_Real cutoffbound;

         cutoffbound = (consdata->capacity - offset) / scale;

         /* increase the cutoff bound value by an epsilon to ensue that solution with the value of the cutoff bound are
          * still excepted
          */
         cutoffbound += SCIPcutoffbounddelta(scip);

         SCIPdebugMessage("constraint <%s> is parallel to objective function and provids a cutoff bound <%g>\n",
            SCIPconsGetName(cons), cutoffbound);

         if( cutoffbound < SCIPgetCutoffbound(scip) )
         {
            SCIPdebugMessage("update cutoff bound <%g>\n", cutoffbound);

            SCIP_CALL( SCIPupdateCutoffbound(scip, cutoffbound) );
         }
         else
         {
            /* in case the cutoff bound is worse then currently known one we avoid additionaly enforcement and
             * propagation
             */
            SCIP_CALL( SCIPsetConsEnforced(scip, cons, FALSE) );
            SCIP_CALL( SCIPsetConsPropagated(scip, cons, FALSE) );
         }
      }
      else
      {
         SCIP_Real dualbound;

         assert(SCIPisNegative(scip, scale) );

         dualbound = (consdata->capacity - offset) / scale;

         SCIPdebugMessage("constraint <%s> is parallel to objective function and provids a lower bound <%g>\n",
            SCIPconsGetName(cons), dualbound);

         SCIP_CALL( SCIPupdateLocalDualbound(scip, dualbound) );
      }
   }

   return SCIP_OKAY;
}

/** sort the variables and weights w.r.t. the clique partition; thereby ensure the current order of the variables when a
 *  weight of one variable is greater or equal another weight and both variables are in the same cliques */
static
SCIP_RETCODE stableSort(
   SCIP*                 scip,               /**< SCIP data structure */
   SCIP_CONSDATA*        consdata,           /**< knapsack constraint data */
   SCIP_VAR**            vars,               /**< array for sorted variables */
   SCIP_Longint*         weights,            /**< array for sorted weights */
   int*                  cliquestartposs,    /**< starting position array for each clique */
   SCIP_Bool             usenegatedclique    /**< should negated or normal clique partition be used */
   )
{ 
   SCIP_VAR** origvars;
   int norigvars;
   SCIP_Longint* origweights;
   int* cliquepartition;
   int ncliques;

   SCIP_VAR*** varpointers;
   SCIP_Longint** weightpointers;
   int* cliquecount;

   int nextpos;
   int c;
   int v;

   assert(scip != NULL);
   assert(consdata != NULL);
   assert(vars != NULL);
   assert(weights != NULL);
   assert(cliquestartposs != NULL);

   origweights = consdata->weights;
   origvars = consdata->vars;
   norigvars = consdata->nvars;

   assert(origvars != NULL || norigvars == 0);
   assert(origweights != NULL || norigvars == 0);

   if( norigvars == 0 )
      return SCIP_OKAY;

   if( usenegatedclique )
   {
      assert(consdata->negcliquepartitioned);
         
      cliquepartition = consdata->negcliquepartition;
      ncliques = consdata->nnegcliques;
   }
   else
   {
      assert(consdata->cliquepartitioned);

      cliquepartition = consdata->cliquepartition;
      ncliques = consdata->ncliques;
   }

   assert(cliquepartition != NULL);
   assert(ncliques > 0);

   /* we first count all clique items and alloc temporary memory for a bucket sort */
   SCIP_CALL( SCIPallocBufferArray(scip, &cliquecount, ncliques) );
   BMSclearMemoryArray(cliquecount, ncliques);
      
   /* first we count for each clique the number of elements */
   for( v = norigvars - 1; v >= 0; --v )
   {
      assert(0 <= cliquepartition[v] && cliquepartition[v] < ncliques);
      ++(cliquecount[cliquepartition[v]]);
   }

   /*@todo: maybe it is better to put largest cliques up front */

#ifndef NDEBUG
   BMSclearMemoryArray(vars, norigvars);
   BMSclearMemoryArray(weights, norigvars);
#endif
   SCIP_CALL( SCIPallocBufferArray(scip, &varpointers, ncliques) );
   SCIP_CALL( SCIPallocBufferArray(scip, &weightpointers, ncliques) );
   
   nextpos = 0;
   /* now we initialize all start pointers for each clique, so they will be ordered */
   for( c = 0; c < ncliques; ++c )
   {
      /* to reach the goal that all variables of each clique will be standing next to each other we will initialize the
       * starting pointers for each clique by adding the number of each clique to the last clique starting pointer
       * e.g. clique1 has 4 elements and clique2 has 3 elements the the starting pointer for clique1 will be the pointer
       *      to vars[0], the starting pointer to clique2 will be the pointer to vars[4] and to clique3 it will be 
       *      vars[7]
       *
       */
      varpointers[c] = (SCIP_VAR**) (vars + nextpos);
      cliquestartposs[c] = nextpos;
      weightpointers[c] = (SCIP_Longint*) (weights + nextpos);
      assert(cliquecount[c] > 0);
      nextpos += cliquecount[c];
      assert(nextpos > 0);
   }
   assert(nextpos == norigvars);
   cliquestartposs[c] = nextpos;

   /* now we copy all variable and weights to the right order */
   for( v = 0; v < norigvars; ++v )
   {
      *(varpointers[cliquepartition[v]]) = origvars[v];  /*lint !e613*/
      ++(varpointers[cliquepartition[v]]);
      *(weightpointers[cliquepartition[v]]) = origweights[v];  /*lint !e613*/
      ++(weightpointers[cliquepartition[v]]);
   }
#ifndef NDEBUG
   for( v = 0; v < norigvars; ++v )
   {
      assert(vars[v] != NULL);
      assert(weights[v] > 0);
   }
#endif

   /* free temporary memory */
   SCIPfreeBufferArray(scip, &weightpointers);        
   SCIPfreeBufferArray(scip, &varpointers);
   SCIPfreeBufferArray(scip, &cliquecount);

   return SCIP_OKAY;
}

/** propagation method for knapsack constraints */
static
SCIP_RETCODE propagateCons(
   SCIP*                 scip,               /**< SCIP data structure */
   SCIP_CONS*            cons,               /**< knapsack constraint */
   SCIP_Bool*            cutoff,             /**< pointer to store whether the node can be cut off */
   SCIP_Bool*            redundant,          /**< pointer to store whether constraint is redundant */
   int*                  nfixedvars,         /**< pointer to count number of fixings */
   SCIP_Bool             usenegatedclique    /**< should negated clique information be used */
   )
{
   SCIP_CONSDATA* consdata;
   SCIP_Bool infeasible;
   SCIP_Bool tightened;
   SCIP_Longint zerosweightsum;
   SCIP_Longint* secondmaxweights;
   SCIP_Longint minweightsum;

   int nvars;
   int i;
   int nnegcliques;

   SCIP_VAR** myvars;
   SCIP_Longint* myweights;
   int* cliquestartposs;
   SCIP_Longint localminweightsum;
   SCIP_Bool foundmax;
   int c;

   assert(scip != NULL);
   assert(cons != NULL);
   assert(cutoff != NULL);
   assert(redundant != NULL);
   assert(nfixedvars != NULL);

   consdata = SCIPconsGetData(cons);
   assert(consdata != NULL);

   *cutoff = FALSE;
   *redundant = FALSE;

   /* check, if constraint is already propagated */
   if( consdata->propagated )
      return SCIP_OKAY;

   SCIPdebugMessage("propagating knapsack constraint <%s>\n", SCIPconsGetName(cons));

   /* increase age of constraint; age is reset to zero, if a conflict or a propagation was found */
   if( !SCIPinRepropagation(scip) )
   {
      SCIP_CALL( SCIPincConsAge(scip, cons) );
   }

   /* we need a merged constraint cause without it the negated clique information could be invalid */
   usenegatedclique = usenegatedclique && consdata->merged;
   nnegcliques = -1;

   /* init for debugging */
   myvars = NULL;
   myweights = NULL;
   cliquestartposs = NULL;
   secondmaxweights = NULL;
   do
   {
      zerosweightsum = 0;
      nvars = consdata->nvars;
      
      minweightsum = 0;
      localminweightsum = 0;

      /* make sure, the items are sorted by non-increasing weight */
      sortItems(consdata);
      
      /* (1) compute the minimum weight of the knapsack constraint using negated clique information;
       *     a negated clique means, that at most one of the clique variables can be zero
       *     - minweightsum = sum_{negated cliques C} ( sum(wi : i \in C) - W(C) ), where W(C) is the maximal weight of C
       *     
       *     if for i \in C (a negated clique) minweightsum - wi + W(C) > capacity => xi = 1 
       *     since replacing i with the element of maximal weight leads to infeasibility
       */
      if( usenegatedclique && nvars > 0 )
      {
         /* compute clique partitions */
         SCIP_CALL( calcCliquepartition(scip, consdata, FALSE, TRUE) );
         nnegcliques = consdata->nnegcliques;

         /* if we have no real negated cliques we can stop here */
         if( nnegcliques == nvars )
            break;

         /* allocate temporary memory and initialize it */
         SCIP_CALL( SCIPduplicateBufferArray(scip, &myvars, consdata->vars, nvars) );
         SCIP_CALL( SCIPduplicateBufferArray(scip, &myweights, consdata->weights, nvars) ) ;  
         SCIP_CALL( SCIPallocBufferArray(scip, &cliquestartposs, nnegcliques + 1) );
         SCIP_CALL( SCIPallocBufferArray(scip, &secondmaxweights, nnegcliques) );
         BMSclearMemoryArray(secondmaxweights, nnegcliques);

         /* resort variables to avoid quadratic algorithm later on */
         SCIP_CALL( stableSort(scip, consdata, myvars, myweights, cliquestartposs, TRUE) );

         c = 0;
         foundmax = FALSE;
         i = 0;

         while( i < nvars )
         {
            /* ignore variables of the negated clique which are fixed to one since these are counted in
             * consdata->onesweightsum 
             */

            /* if there are only one variable negated cliques left we can stop */
            if( nnegcliques - c == nvars - i )
            {
               minweightsum += localminweightsum;
               localminweightsum = 0;
               break;
            }

            /* for summing up the minimum active weights due to cliques we have to omit the biggest weights of each
             * clique, we can only skip this clique if this variables is not fixed to zero, otherwise we have to fix all
             * other clique variables to one 
             */
            if( cliquestartposs[c] == i )
            {
               assert(myweights[i] > 0);
               ++c;
               minweightsum += localminweightsum;
               localminweightsum = 0;
               foundmax = TRUE;

               if( SCIPvarGetLbLocal(myvars[i]) > 0.5 )
                  foundmax = FALSE;
               
               if( SCIPvarGetUbLocal(myvars[i]) > 0.5 )
	       {
		  ++i;
                  continue;
	       }
            }

            if( SCIPvarGetLbLocal(myvars[i]) < 0.5 )
            {
               assert(myweights[i] > 0);

               if( SCIPvarGetUbLocal(myvars[i]) > 0.5 )
               {
                  assert(myweights[i] <= myweights[cliquestartposs[c - 1]]); 

                  if( !foundmax )
                  {
                     foundmax = TRUE;

                     /* overwrite cliquestartpos to the position of the first unfixed variable in this clique */
                     cliquestartposs[c - 1] = i;
		     ++i;

                     continue;
                  }
                  /* memorize second max weight for each clique */
                  if( secondmaxweights[c - 1] == 0 )
                     secondmaxweights[c - 1] = myweights[i];

                  localminweightsum += myweights[i];
               }
               /* we found a fixed variable to zero so all other variables in this negated clique have to be fixed to one */
               else
               {
                  int v;
                  /* fix all other variables of the negated clique to 1 */
                  for( v = cliquestartposs[c - 1]; v < cliquestartposs[c]; ++v )
                  {
                     if( v != i && SCIPvarGetLbLocal(myvars[v]) < 0.5 )
                     {
                        SCIPdebugMessage(" -> fixing variable <%s> to 1, due to negated clique information\n", SCIPvarGetName(myvars[v]));
                        SCIP_CALL( SCIPinferBinvarCons(scip, myvars[v], TRUE, cons, SCIPvarGetIndex(myvars[i]), &infeasible, &tightened) );

                        if( infeasible )
                        {
                           assert( SCIPvarGetUbLocal(myvars[v]) < 0.5 );

                           /* analyze the infeasibility if conflict analysis is applicable */
                           if( SCIPisConflictAnalysisApplicable(scip) )
                           {
                              /* conflict analysis can only be applied in solving stage */
                              assert(SCIPgetStage(scip) == SCIP_STAGE_SOLVING || SCIPinProbing(scip));

                              /* initialize the conflict analysis */
                              SCIP_CALL( SCIPinitConflictAnalysis(scip) );

                              /* add the two variables which are fixed to zero within a negated clique */
                              SCIP_CALL( SCIPaddConflictBinvar(scip, myvars[i]) );
                              SCIP_CALL( SCIPaddConflictBinvar(scip, myvars[v]) );

                              /* start the conflict analysis */
                              SCIP_CALL( SCIPanalyzeConflictCons(scip, cons, NULL) );
                           }
                           *cutoff = TRUE;
                           break;
                        }
                        assert(tightened);
                        ++(*nfixedvars);
                        SCIP_CALL( SCIPresetConsAge(scip, cons) );
                     }
                  }
                  if( *cutoff )
                     break;

                  /* reset local minweightsum for clique because all fixed to one variables are now counted in consdata->onesweightsum */
                  localminweightsum = 0;
                  /* we can jump to the end of this clique */
                  i = cliquestartposs[c] - 1;
               }
            }
	    ++i;
         }
         /* add last clique minweightsum */
         minweightsum += localminweightsum;

         SCIPdebugMessage("knapsack constraint <%s> has minimum weight sum of <%"SCIP_LONGINT_FORMAT">\n", 
            SCIPconsGetName(cons), minweightsum + consdata->onesweightsum );

         /* check, if weights of fixed variables don't exceeds knapsack capacity */
         if( !(*cutoff) && consdata->capacity >= minweightsum + consdata->onesweightsum )
         {
            SCIP_Longint maxweight;

            c = 0;
            maxweight = -1;

            /* check for each negated clique if we can conclude a fixing of a variable to one */
            for( i = 0; i < nvars; ++i )
            {
               /* if there are only one variable negated cliques left we can stop */
               if( nnegcliques - c == nvars - i )
                  break;

               /* we cannot fix the biggest weight */
               if( cliquestartposs[c] == i )
               {
                  maxweight = myweights[i];
                  ++c;
                  continue;
               }

               /* only check variables of negated cliques for which no variable is locally fixed */
               if( SCIPvarGetLbLocal(myvars[i]) < 0.5 && SCIPvarGetUbLocal(myvars[i]) > 0.5  )
               {
                  assert(maxweight >= myweights[i]);

                  /* if for i \in C (a negated clique) minweightsum - wi + W(C) > capacity => xi = 1 
                   * since replacing i with the element of maximal weight leads to infeasibility */
                  if( consdata->onesweightsum + minweightsum - myweights[i] + maxweight > consdata->capacity  )
                  {
                     SCIPdebugMessage(" -> fixing variable <%s> to 1, due to negated clique information\n", SCIPvarGetName(myvars[i]));
                     SCIP_CALL( SCIPinferBinvarCons(scip, myvars[i], TRUE, cons, -i, &infeasible, &tightened) );
                     assert(!infeasible);
                     assert(tightened);
                     ++(*nfixedvars);
                     SCIP_CALL( SCIPresetConsAge(scip, cons) );

                     /* update minweightsum because now the variable is fixed to one and its weight is counted by
                      * consdata->onesweightsum 
                      */
                     minweightsum -= myweights[i];
                     assert(minweightsum >= 0);
                  }
               }
            }
         }

         if( *cutoff )
         {
            SCIPfreeBufferArray(scip, &secondmaxweights);
            SCIPfreeBufferArray(scip, &cliquestartposs);
            SCIPfreeBufferArray(scip, &myweights);
            SCIPfreeBufferArray(scip, &myvars);

            return SCIP_OKAY;
         }
      }

      /* check, if weights of fixed variables already exceed knapsack capacity */
      if( consdata->capacity < minweightsum + consdata->onesweightsum )
      {
         SCIPdebugMessage(" -> cutoff - fixed weight: %"SCIP_LONGINT_FORMAT", capacity: %"SCIP_LONGINT_FORMAT", minimum weight sum: %"SCIP_LONGINT_FORMAT" \n", 
            consdata->onesweightsum, consdata->capacity, minweightsum);
            
         SCIP_CALL( SCIPresetConsAge(scip, cons) );
         *cutoff = TRUE;

         /* analyze the cutoff if conflict analysis is applicable */
         if( (SCIPgetStage(scip) == SCIP_STAGE_SOLVING || SCIPinProbing(scip)) && SCIPisConflictAnalysisApplicable(scip) )
         {
            /* start conflict analysis with the fixed-to-one variables, add only as many as need to exceed the capacity */
            SCIP_Longint weight;

            weight = minweightsum;

            SCIP_CALL( SCIPinitConflictAnalysis(scip) );
            for( i = 0; i < nvars && weight <= consdata->capacity; i++ )
            {
               if( SCIPvarGetLbLocal(consdata->vars[i]) > 0.5)
               {
                  SCIP_CALL( SCIPaddConflictBinvar(scip, consdata->vars[i]) );
                  weight += consdata->weights[i];
               }
            }
         
            SCIP_CALL( SCIPanalyzeConflictCons(scip, cons, NULL) );
         }

         if( usenegatedclique && nvars > 0 )
         {
            SCIPfreeBufferArray(scip, &secondmaxweights);
            SCIPfreeBufferArray(scip, &cliquestartposs);
            SCIPfreeBufferArray(scip, &myweights);
            SCIPfreeBufferArray(scip, &myvars);
         }
         return SCIP_OKAY;
      }

      assert(consdata->negcliquepartitioned || minweightsum == 0);
      
      /* if the sum of all weights of fixed variables to one plus the minimalweightsum (minimal weight which is already
       * used in this knapsack due to negated cliques) plus any weight minus the second largest weight in this cliques
       * exceeds the capacity the variables have to be fixed to zero (these variables should only be variables in the
       * cliques which have maxweights)
       */
      if( usenegatedclique && nvars > 0 )
      {
         SCIP_VAR* var;

         assert(nnegcliques == consdata->nnegcliques);
         assert(myvars != NULL);
         assert(myweights != NULL);
         assert(secondmaxweights != NULL);
         assert(cliquestartposs != NULL);

         for( c = 0; c < nnegcliques; ++c )
         {
            if( consdata->onesweightsum + minweightsum + myweights[cliquestartposs[c]] - secondmaxweights[c] > consdata->capacity )
            {
               assert(myweights[cliquestartposs[c]] >= secondmaxweights[c]);
                              
               var = myvars[cliquestartposs[c]];
               if( SCIPvarGetLbLocal(var) < 0.5 && SCIPvarGetUbLocal(var) > 0.5 )
               {
                  SCIPdebugMessage(" -> fixing variable <%s> to 0\n", SCIPvarGetName(var));
                  SCIP_CALL( SCIPresetConsAge(scip, cons) );
                  SCIP_CALL( SCIPinferBinvarCons(scip, var, FALSE, cons, cliquestartposs[c], &infeasible, &tightened) );
                  assert(!infeasible);
                  assert(tightened);
                  (*nfixedvars)++;
               }
            }
         }

         SCIPfreeBufferArray(scip, &secondmaxweights);
         SCIPfreeBufferArray(scip, &cliquestartposs);
         SCIPfreeBufferArray(scip, &myweights);
         SCIPfreeBufferArray(scip, &myvars);
      }
   }
   while( FALSE );

   /* check, if weights of fixed variables already exceed knapsack capacity, this can only happen if 'usenegatedclique'
    * is FALSE, or 'nnegcliques == nvars', otherwise the stronger condition above should have led to a cutoff 
    */
   if( consdata->capacity < consdata->onesweightsum )
   {
      SCIPdebugMessage(" -> cutoff - fixed weight: %"SCIP_LONGINT_FORMAT", capacity: %"SCIP_LONGINT_FORMAT" \n", 
         consdata->onesweightsum, consdata->capacity);
            
      SCIP_CALL( SCIPresetConsAge(scip, cons) );
      *cutoff = TRUE;

      /* analyze the cutoff in SOLVING stage and if conflict analysis is turned on */
      if( (SCIPgetStage(scip) == SCIP_STAGE_SOLVING || SCIPinProbing(scip)) && SCIPisConflictAnalysisApplicable(scip) )
      {
         /* start conflict analysis with the fixed-to-one variables, add only as many as need to exceed the capacity */
         SCIP_Longint weight;

         weight = 0;

         SCIP_CALL( SCIPinitConflictAnalysis(scip) );
         for( i = 0; i < nvars && weight <= consdata->capacity; i++ )
         {
            if( SCIPvarGetLbLocal(consdata->vars[i]) > 0.5)
            {
               SCIP_CALL( SCIPaddConflictBinvar(scip, consdata->vars[i]) );
               weight += consdata->weights[i];
            }
         }
         
         SCIP_CALL( SCIPanalyzeConflictCons(scip, cons, NULL) );
      }

      return SCIP_OKAY;
   }
      
   /* fix all variables to zero, that don't fit into the knapsack anymore */
   for( i = 0; i < nvars; ++i )
   {
      /* if all weights of fixed variables to one plus any weight exceeds the capacity the variables have to be fixed
       * to zero
       */
      if( SCIPvarGetLbLocal(consdata->vars[i]) < 0.5 )
      {
         if( SCIPvarGetUbLocal(consdata->vars[i]) > 0.5 )
         {
            if( consdata->onesweightsum + consdata->weights[i] > consdata->capacity )
            {
               SCIPdebugMessage(" -> fixing variable <%s> to 0\n", SCIPvarGetName(consdata->vars[i]));
               SCIP_CALL( SCIPresetConsAge(scip, cons) );
               SCIP_CALL( SCIPinferBinvarCons(scip, consdata->vars[i], FALSE, cons, i, &infeasible, &tightened) );
               assert(!infeasible);
               assert(tightened);
               (*nfixedvars)++;
               zerosweightsum += consdata->weights[i];
            }
         }
         else
            zerosweightsum += consdata->weights[i];
      }
   }

   assert(consdata->onesweightsum + zerosweightsum <= consdata->weightsum);

   /* if the remaining (potentially unfixed) variables would fit all into the knapsack, the knapsack is now redundant */
   if( !SCIPconsIsModifiable(cons) && consdata->weightsum - zerosweightsum <= consdata->capacity )
   {
      SCIPdebugMessage(" -> knapsack constraint <%s> is redundant: weightsum=%"SCIP_LONGINT_FORMAT", zerosweightsum=%"SCIP_LONGINT_FORMAT", capacity=%"SCIP_LONGINT_FORMAT"\n",
         SCIPconsGetName(cons), consdata->weightsum, zerosweightsum, consdata->capacity);
      SCIP_CALL( SCIPdelConsLocal(scip, cons) );
      *redundant = TRUE;
   }

   /* mark the constraint propagated */
   consdata->propagated = TRUE;
   return SCIP_OKAY;
}

/* delete redundant variables
 *
 * i.e. 5x1 + 5x2 + 5x3 + 2x4 + 1x5 <= 13   =>   x4, x5 always fits into the knapsack, so we can delete them
 *
 * i.e. 5x1 + 5x2 + 5x3 + 2x4 + 1x5 <= 8 and we have the cliqueinformation (x1,x2,x3) is a clique
 *      =>   x4, x5 always fits into the knapsack, so we can delete them
 *
 * i.e. 5x1 + 5x2 + 5x3 + 1x4 + 1x5 <= 6 and we have the cliqueinformation (x1,x2,x3) is a clique and (x4,x5) too
 *      =>   we create the set partitioning constraint x4 + x5 <= 1 and delete them in this knapsack
 */
static
SCIP_RETCODE deleteRedundantVars(
   SCIP*                 scip,               /**< SCIP data structure */
   SCIP_CONS*            cons,               /**< knapsack constraint */
   SCIP_Longint          frontsum,           /**< sum of front items which fit if we try to take from the first till the last */
   int                   splitpos,           /**< split position till when all front items are fitting, splitpos is the
                                              *   first which did not fit */
   int*                  nchgcoefs,          /**< pointer to store the amount of changed coefficients */
   int*                  nchgsides,          /**< pointer to store the amount of changed sides */
   int*                  naddconss           /**< pointer to count number of added constraints */
   )
{
   SCIP_CONSHDLRDATA* conshdlrdata;
   SCIP_CONSDATA* consdata;
   SCIP_VAR** vars;
   SCIP_Longint* weights;
   SCIP_Longint capacity;
   SCIP_Longint gcd;
   int nvars;
   int w;

   assert(scip != NULL);
   assert(cons != NULL);
   assert(nchgcoefs != NULL);
   assert(nchgsides != NULL);
   assert(naddconss != NULL);

   consdata = SCIPconsGetData(cons);
   assert(consdata != NULL);

   conshdlrdata = SCIPconshdlrGetData(SCIPconsGetHdlr(cons));
   assert(conshdlrdata != NULL);

   vars = consdata->vars;
   weights = consdata->weights;
   nvars = consdata->nvars;
   capacity = consdata->capacity;

   /* if there are no variables rear to splitpos, the constraint has no redundant variables */
   if( consdata->nvars - 1 >= splitpos )
      return SCIP_OKAY;

   /* detect redundant variables */
   if( consdata->weightsum - weights[splitpos] <= capacity )
   {
      /* all rear items are redundant, if the frontsum of them is smaller than the weight before, so delete them and update the capacity */
      if( consdata->weightsum - frontsum < 2 * weights[splitpos] )
      {
         SCIPdebugMessage("Found redundant variables in constraint <%s>.\n", SCIPconsGetName(cons));

         /* delete items and update capacity */
         for( w = nvars - 1; w > splitpos; --w )
         {
            consdata->capacity -= weights[w];
            SCIP_CALL( delCoefPos(scip, cons, w) );
            ++(*nchgcoefs);
            ++(*nchgsides);
         }
         assert(w == splitpos);

         weights = consdata->weights;

         /* division by greatest common divisor */
         gcd = weights[w];
         for( ; w >= 0 && gcd > 1; --w )
         {
            gcd = SCIPcalcGreComDiv(gcd, weights[w]);
         }
         
         /* normalize if possible */
         if( gcd > 1 )
         {
            for( w = splitpos; w >= 0; --w )
            {
               consdataChgWeight(consdata, w, weights[w]/gcd);
            }
            (*nchgcoefs) += nvars;
         
            consdata->capacity /= gcd;
            ++(*nchgsides);
         }
      }
   }
   /* rear items can only be redundant, when the sum is smaller to the weight at splitpos and all rear items would
    * always fit into the knapsack, therefor the item directly after splitpos needs to be smaller than the one at
    * splitpos and needs to fit into the knapsack 
    */
   else if( conshdlrdata->disaggregation && weights[splitpos] > weights[splitpos + 1] && frontsum + weights[splitpos + 1] <= capacity )
   {
      int* clqpart;
      int nclq;
      int len;

      len = nvars - (splitpos + 1);
      /* allocate temporary memory */
      SCIP_CALL( SCIPallocBufferArray(scip, &clqpart, len) );

      /* calculate clique partition */
      SCIP_CALL( SCIPcalcCliquePartition(scip, &(consdata->vars[splitpos+1]), len, clqpart, &nclq) );

      /* check if we found at least one clique */
      if( nclq < len )
      {
         SCIP_Bool* used;
         SCIP_Longint maxactduetoclq;

         maxactduetoclq = 0;

         /* allocate temporary memory */
         SCIP_CALL( SCIPallocBufferArray(scip, &used, len) );
         BMSclearMemoryArray(used, len);
            
         /* calculate maximum activity due to cliques */
         for( w = 0; w < len; ++w )
         {
            assert(clqpart[w] >= 0 && clqpart[w] < len - 1);
            if( !used[clqpart[w]] )
            {
               maxactduetoclq += weights[w + splitpos + 1];
               used[clqpart[w]] = TRUE;
            }
         }

         /* all rear items are redundant due to clique information, if maxactduetoclq is smaller than the weight
          * before, so delete them and create for all clique the corresponding clique constraints and update the
          * capacity 
          */
         if( maxactduetoclq < weights[splitpos] && frontsum + maxactduetoclq <= capacity )
         {
            SCIP_VAR** clqvars;
            int nclqvars;
            int c;

            SCIPdebugMessage("Found redundant variables in constraint <%s> due to clique information.\n", SCIPconsGetName(cons));

            /* allocate temporary memory */
            SCIP_CALL( SCIPallocBufferArray(scip, &clqvars, len - nclq + 1) );
               
            for( c = 0; c < nclq; ++c )
            {
               nclqvars = 0;
               for( w = 0; w < len; ++w )
               {
                  if( clqpart[w] == c )
                  {
                     clqvars[nclqvars] = vars[w + splitpos + 1];
                     ++nclqvars;
                  }
               }

               /* we found a real clique so extract this constraint, because we do not know who this information generated so */
               if( nclqvars > 1 )
               {
                  SCIP_CONS* cliquecons;
                  char name[SCIP_MAXSTRLEN];

                  (void) SCIPsnprintf(name, SCIP_MAXSTRLEN, "%s_clq_%"SCIP_LONGINT_FORMAT"_%d", SCIPconsGetName(cons), capacity, c);
                  SCIP_CALL( SCIPcreateConsSetpack(scip, &cliquecons, name, nclqvars, clqvars,
                        SCIPconsIsInitial(cons), SCIPconsIsSeparated(cons), SCIPconsIsEnforced(cons),
                        SCIPconsIsChecked(cons), SCIPconsIsPropagated(cons), SCIPconsIsLocal(cons),
                        SCIPconsIsModifiable(cons), SCIPconsIsDynamic(cons), SCIPconsIsRemovable(cons),
                        SCIPconsIsStickingAtNode(cons)) );
                  SCIPdebugMessage(" -> adding clique constraint: ");
                  SCIPdebug( SCIP_CALL( SCIPprintCons(scip, cliquecons, NULL) ) );
                  SCIP_CALL( SCIPaddCons(scip, cliquecons) );
                  SCIP_CALL( SCIPreleaseCons(scip, &cliquecons) );
                  ++(*naddconss);
               }
            }

            /* delete items and update capacity */
            for( w = nvars - 1; w > splitpos; --w )
            {
               SCIP_CALL( delCoefPos(scip, cons, w) );
               ++(*nchgcoefs);
            }
            consdata->capacity -= maxactduetoclq;
            ++(*nchgsides);

            assert(w == splitpos);

            /* renew weights pointer */
            weights = consdata->weights;

            /* division by greatest common divisor */
            gcd = weights[w];
            for( ; w >= 0 && gcd > 1; --w )
            {
               gcd = SCIPcalcGreComDiv(gcd, weights[w]);
            }
               
            /* normalize if possible */
            if( gcd > 1 )
            {
               for( w = splitpos; w >= 0; --w )
               {
                  consdataChgWeight(consdata, w, weights[w]/gcd);
               }
               (*nchgcoefs) += nvars;
         
               consdata->capacity /= gcd;
               ++(*nchgsides);
            }

            /* free temporary memory */
            SCIPfreeBufferArray(scip, &clqvars);
         }

         /* free temporary memory */
         SCIPfreeBufferArray(scip, &used);
      }
         
      /* free temporary memory */
      SCIPfreeBufferArray(scip, &clqpart);
   }

   return SCIP_OKAY;
}

/* detect redundant variables which always fits into the knapsack 
 *
 * i.e. 5x1 + 5x2 + 5x3 + 2x4 + 1x5 <= 13   =>   x4, x5 always fits into the knapsack, so we can delete them
 *
 * i.e. 5x1 + 5x2 + 5x3 + 2x4 + 1x5 <= 8 and we have the cliqueinformation (x1,x2,x3) is a clique
 *      =>   x4, x5 always fits into the knapsack, so we can delete them
 *
 * i.e. 5x1 + 5x2 + 5x3 + 1x4 + 1x5 <= 6 and we have the cliqueinformation (x1,x2,x3) is a clique and (x4,x5) too
 *      =>   we create the set partitioning constraint x4 + x5 <= 1 and delete them in this knapsack
 */
static
SCIP_RETCODE detectRedundantVars(
   SCIP*                 scip,               /**< SCIP data structure */
   SCIP_CONS*            cons,               /**< knapsack constraint */
   int*                  nfixedvars,         /**< pointer to store the amount of fixed variables */
   int*                  ndelconss,          /**< pointer to store the amount of deleted constraints */
   int*                  nchgcoefs,          /**< pointer to store the amount of changed coefficients */
   int*                  nchgsides,          /**< pointer to store the amount of changed sides */
   int*                  naddconss           /**< pointer to count number of added constraints */
   )
{
   SCIP_CONSDATA* consdata;
   SCIP_VAR** vars;
   SCIP_Longint* weights;
   SCIP_Longint capacity;
   SCIP_Longint sum;
   int nvars;
   int v;
   int w;
   SCIP_Bool infeasible;
   int noldchgcoefs;

   assert(scip != NULL);
   assert(cons != NULL);
   assert(nfixedvars != NULL);
   assert(ndelconss != NULL);
   assert(nchgcoefs != NULL);
   assert(nchgsides != NULL);
   assert(naddconss != NULL);

   consdata = SCIPconsGetData(cons);
   assert( consdata != NULL );

   /* no variables left, then delete constraint */
   if( consdata->nvars == 0 )
   {
      SCIP_CALL( SCIPdelConsLocal(scip, cons) );
      ++(*ndelconss);
      return SCIP_OKAY;
   }

   /* sort items */
   sortItems(consdata);

   noldchgcoefs = *nchgcoefs;

   vars = consdata->vars;
   weights = consdata->weights;
   nvars = consdata->nvars;
   capacity = consdata->capacity;

   /* check for weights bigger than the capacity */
   for( v = 0; v < nvars; ++v )
      if( weights[v] > capacity )
      {
         SCIP_CALL( SCIPtightenVarUb(scip, vars[v], 0.0, FALSE, &infeasible, NULL) );
         assert(!infeasible);
         ++(*nfixedvars);
      }
      else
         break;

   /* if we fixed at least one variable we need to delete them from the constraint */
   if( v > 0 )
   {
      if( v == nvars )
      {
         SCIP_CALL( SCIPdelConsLocal(scip, cons) );
         ++(*ndelconss);
         return SCIP_OKAY;
      }

      /* delete all position from back to front */
      for( --v; v >= 0; --v )
      {
         SCIP_CALL( delCoefPos(scip, cons, v) );
         ++(*nchgcoefs);
      }

      /* sort items again because of deletion */
      sortItems(consdata);

      vars = consdata->vars;
      weights = consdata->weights;
      nvars = consdata->nvars;
   }
   assert(consdata->sorted);
   assert(weights[0] <= capacity);

   sum = 0;

   /* search for maximal fitting items */
   for( v = 0; v < nvars && sum + weights[v] <= capacity; ++v )
      sum += weights[v];

   if( v == nvars )
   {
      assert(consdata->capacity >= 0);
      SCIP_CALL( SCIPdelConsLocal(scip, cons) );
      ++(*ndelconss);
      return SCIP_OKAY;
   }

   if( v < nvars - 1 )
   {
      /* try to delete variables */
      SCIP_CALL( deleteRedundantVars(scip, cons, sum, v, nchgcoefs, nchgsides, naddconss) );
   }

   /* if we already found some redundant variables, stop here */
   if( *nchgcoefs > noldchgcoefs )
      return SCIP_OKAY;

   assert(vars == consdata->vars);
   assert(weights == consdata->weights);
   assert(nvars == consdata->nvars);
   assert(capacity == consdata->capacity);

   /* calculate clique partition */
   SCIP_CALL( calcCliquepartition(scip, consdata, TRUE, FALSE) );

   /* check for real existing cliques */
   if( consdata->cliquepartition[v] < v )
   {
      SCIP_CONSHDLRDATA* conshdlrdata;
      SCIP_Bool* used;
      SCIP_Longint sumfront;
      SCIP_Longint maxactduetoclqfront;
      int* clqpart;
         
      conshdlrdata = SCIPconshdlrGetData(SCIPconsGetHdlr(cons));
      assert(conshdlrdata != NULL);

      sumfront = 0;
      maxactduetoclqfront = 0;

      /* allocate temporary memory */
      SCIP_CALL( SCIPallocBufferArray(scip, &used, nvars) );
      BMSclearMemoryArray(used, nvars);

      clqpart = consdata->cliquepartition;
            
      /* calculate maximal activity due to cliques */
      for( w = 0; w < nvars; ++w )
      {
         assert(clqpart[w] >= 0 && clqpart[w] < nvars - 1);
         if( !used[clqpart[w]] )
         {
            if( maxactduetoclqfront + weights[w] <= capacity )
            {
               maxactduetoclqfront += weights[w];
               used[clqpart[w]] = TRUE;
            }
            else
               break;
         }
         sumfront += weights[w];
      }
      assert(w >= v);

      /* if all items fit, then delete the whole constraint but create clique constraint which led to this
       * information 
       */
      if( conshdlrdata->disaggregation && w == nvars )
      {
         SCIP_VAR** clqvars;
         int nclqvars;
         int c;
         int ncliques;
         
         assert(maxactduetoclqfront <= capacity);

         SCIPdebugMessage("Found redundant constraint <%s> due to clique information.\n", SCIPconsGetName(cons));

         ncliques = consdata->ncliques;

         /* allocate temporary memory */
         SCIP_CALL( SCIPallocBufferArray(scip, &clqvars, nvars - ncliques + 1) );
               
         for( c = 0; c < ncliques; ++c )
         {
            nclqvars = 0;
            for( w = 0; w < nvars; ++w )
            {
               if( clqpart[w] == c )
               {
                  clqvars[nclqvars] = vars[w];
                  ++nclqvars;
               }
            }
            
            /* we found a real clique so extract this constraint, because we do not know who this information generated so */
            if( nclqvars > 1 )
            {
               SCIP_CONS* cliquecons;
               char name[SCIP_MAXSTRLEN];
               
               (void) SCIPsnprintf(name, SCIP_MAXSTRLEN, "%s_clq_%"SCIP_LONGINT_FORMAT"_%d", SCIPconsGetName(cons), capacity, c);
               SCIP_CALL( SCIPcreateConsSetpack(scip, &cliquecons, name, nclqvars, clqvars,
                     SCIPconsIsInitial(cons), SCIPconsIsSeparated(cons), SCIPconsIsEnforced(cons),
                     SCIPconsIsChecked(cons), SCIPconsIsPropagated(cons), SCIPconsIsLocal(cons),
                     SCIPconsIsModifiable(cons), SCIPconsIsDynamic(cons), SCIPconsIsRemovable(cons),
                     SCIPconsIsStickingAtNode(cons)) );
               SCIPdebugMessage(" -> adding clique constraint: ");
               SCIPdebug( SCIP_CALL( SCIPprintCons(scip, cliquecons, NULL) ) );
               SCIP_CALL( SCIPaddCons(scip, cliquecons) );
               SCIP_CALL( SCIPreleaseCons(scip, &cliquecons) );
               ++(*naddconss);
            }
         }

         /* delete old constraint */
         SCIP_CALL( SCIPdelConsLocal(scip, cons) );
         ++(*ndelconss);

         SCIPfreeBufferArray(scip, &clqvars);
         SCIPfreeBufferArray(scip, &used);

         return SCIP_OKAY;
      }

      if( w > v && w < nvars - 1 )
      {
         /* try to delete variables */
         SCIP_CALL( deleteRedundantVars(scip, cons, sumfront, w, nchgcoefs, nchgsides, naddconss) );
      }
      SCIPfreeBufferArray(scip, &used);
   }

   return SCIP_OKAY;
}

/*  tries to simplify weights and delete variables in knapsack a^Tx <= rhs in case there is only one binary variable
 *  with an odd weight and the capacity is odd too, then:
 *    - if the odd weight is equal to 1, delete the variable and decrease capacity by 1
 *    - otherwise, decrease the weight and the capacity by 1
 *  Afterwards we use the normalize method to further simplify the inequality. 
 *  @todo if all variables with odd weights are in one (not negated!) clique we can decrease all weights and the capacity
 *        by 1 but we need to enforce this clique information (because we maybe loose this information by reducing 
 *        the weights) by creating a setppc constraint, but this seems to be expensive?!
 */
static
SCIP_RETCODE simplifyInequalities(
   SCIP*                 scip,               /**< SCIP data structure */
   SCIP_CONS*            cons,               /**< knapsack constraint */
   int*                  nfixedvars,         /**< pointer to store the amount of fixed variables */
   int*                  ndelconss,          /**< pointer to store the amount of deleted constraints */
   int*                  nchgcoefs,          /**< pointer to store the amount of changed coefficients */
   int*                  nchgsides,          /**< pointer to store the amount of changed sides */
   int*                  naddconss,          /**< pointer to count number of added constraints */
   SCIP_Bool*            cutoff              /**< pointer to store whether the node can be cut off */
   )
{
   SCIP_CONSDATA* consdata;
   SCIP_Bool success;
   int v;
   int nvars;
   SCIP_VAR** vars;
   SCIP_Longint* weights;
   SCIP_Longint oddbinval;
   SCIP_Longint capacity;
   SCIP_Longint gcd;

   SCIP_VAR* oddbinvar;
   int noddvals;
   int pos;

   assert( scip != NULL );
   assert( cons != NULL );
   assert( nfixedvars != NULL );
   assert( ndelconss != NULL );
   assert( nchgcoefs != NULL );
   assert( nchgsides != NULL );
   assert( naddconss != NULL );
   assert( cutoff != NULL );

   consdata = SCIPconsGetData(cons);
   assert( consdata != NULL );

   *cutoff = FALSE;

   SCIP_CALL( mergeMultiples(scip, cons, cutoff) );
   assert(consdata->merged);
   if( *cutoff )
      return SCIP_OKAY;

   assert(consdata->capacity >= 0);

   /* delete redundant variables */
   SCIP_CALL( detectRedundantVars(scip, cons, nfixedvars, ndelconss, nchgcoefs, nchgsides, naddconss) );
   if( *cutoff )
      return SCIP_OKAY;

   /* check if capacity is odd */
   if( !(consdata->capacity % 2) )
      return SCIP_OKAY;

   /* try to delete variables and simplify constraint */
   do
   {
      success = FALSE;
      noddvals = 0;
      pos = 0;

      capacity = consdata->capacity;
      vars = consdata->vars;
      weights = consdata->weights;
      nvars = consdata->nvars;
      
      assert(nvars > 0);

      oddbinvar = NULL;
      oddbinval = 0;
      
      /* search for binary variables with an odd coefficient */
      for( v = 0; v < nvars; ++v )
      {
         /* check if the coefficient is odd */
         if( weights[v] % 2 )
         {
            oddbinvar = vars[v];
            oddbinval = weights[v];
            pos = v;
            noddvals++;
            if( noddvals >= 2 )
               return SCIP_OKAY;
         }
      }
      
      /* now we found exactly one binary variables with an odd coefficient and all other variables have even
       * coefficients and are not of continuous type; furthermore, only one side is odd */
      if( noddvals )
      {
         assert(noddvals == 1);
         assert(oddbinvar != NULL);
         
         oddbinval--;
         SCIPdebugMessage("knapsack constraint <%s>: decreasing coefficient for variable <%s> to <%lld> and rhs to <%lld>\n", 
            SCIPconsGetName(cons), SCIPvarGetName(oddbinvar), oddbinval , capacity - 1);

         if( consdata->capacity == 0 )
         {
            *cutoff = TRUE;
            return SCIP_OKAY;
         }

         --(consdata->capacity);

         if( oddbinval == 0 )
         {
            SCIP_CALL( delCoefPos( scip, cons, pos ) );
            /* if the last variable was erased delete the constraint too */
            if( nvars == 1 )
            {
               assert(consdata->capacity >= 0);
               SCIP_CALL( SCIPdelConsLocal(scip, cons) );
               ++(*ndelconss);
               return SCIP_OKAY;
            }
         }
         else
         {
            consdataChgWeight(consdata, pos, oddbinval);
         }

         ++(*nchgcoefs);
         ++(*nchgsides);

         capacity = consdata->capacity;
         vars = consdata->vars;
         weights = consdata->weights;
         nvars = consdata->nvars;

         /*
          * division by greatest common divisor
          */
         gcd = weights[nvars - 1];
         for( v = nvars - 2; v >= 0 && gcd > 1; --v )
         {
            gcd = SCIPcalcGreComDiv(gcd, weights[v]);
         }
         
         assert(gcd >= 2);
         
         for( v = nvars - 1; v >= 0; --v )
         {
            consdataChgWeight(consdata, v, weights[v]/gcd);
         }
         (*nchgcoefs) += nvars;
         
         consdata->capacity /= gcd;
         (*nchgsides)++;
         
         /* capacity still odd, try to simplify again */
         if( consdata->capacity % 2 )
            success = TRUE;
      }
   }
   while( success );
   
   return SCIP_OKAY;
}

/** deletes all fixed variables from knapsack constraint, and replaces variables with binary representatives */
static
SCIP_RETCODE applyFixings(
   SCIP*                 scip,               /**< SCIP data structure */
   SCIP_CONS*            cons,               /**< knapsack constraint */
   SCIP_Bool*            cutoff              /**< pointer to store whether the node can be cut off */
   )
{
   SCIP_CONSDATA* consdata;
   int v;

   assert(scip != NULL);
   assert(cons != NULL);
   assert(cutoff != NULL);

   consdata = SCIPconsGetData(cons);
   assert(consdata != NULL);
   assert(consdata->nvars == 0 || consdata->vars != NULL);
   
   *cutoff = FALSE;

   SCIPdebugMessage("apply fixings:\n");
   SCIPdebug(SCIP_CALL( SCIPprintCons(scip, cons, NULL) ));

   /* check infeasibility */
   if ( consdata->onesweightsum > consdata->capacity )
   {
      SCIPdebugMessage("apply fixings detected cutoff.\n");
      *cutoff = TRUE;
      return SCIP_OKAY;
   }

   v = 0;
   while( v < consdata->nvars )
   {
      SCIP_VAR* var;

      var = consdata->vars[v];
      assert(SCIPvarIsBinary(var));

      if( SCIPvarGetLbGlobal(var) > 0.5 )
      {
         assert(SCIPisFeasEQ(scip, SCIPvarGetUbGlobal(var), 1.0));
         consdata->capacity -= consdata->weights[v];
         SCIP_CALL( delCoefPos(scip, cons, v) );
         consdata->cliquesadded = FALSE; /* reduced capacity might lead to larger cliques */
      }
      else if( SCIPvarGetUbGlobal(var) < 0.5 )
      {
         assert(SCIPisFeasEQ(scip, SCIPvarGetLbGlobal(var), 0.0));
         SCIP_CALL( delCoefPos(scip, cons, v) );
      }
      else
      {
         SCIP_VAR* repvar;
         SCIP_VAR* negvar;
         SCIP_VAR* workvar;
         SCIP_Longint weight;
         SCIP_Bool negated;
         
         weight = consdata->weights[v];
         
         /* get binary representative of variable */
         SCIP_CALL( SCIPgetBinvarRepresentative(scip, var, &repvar, &negated) );
         assert(repvar != NULL);

         /* check for multi-aggregation */
         if( SCIPvarIsNegated(repvar) )
         {
            workvar = SCIPvarGetNegatedVar(repvar);
            assert(workvar != NULL);
            negated = TRUE;
         }
         else
         {
            workvar = repvar;
            negated = FALSE;
         }

         /* @todo maybe resolve the problem that the eliminating of the multi-aggregation leads to a non-knapsack
          * constraint (converting into a linear constraint), for example the multi-aggregation consist of a non-binary
          * variable or due to resolving now their are non-integral coefficients or a non-integral capacity 
          *
          * If repvar is not negated so workvar = repvar, otherwise workvar = 1 - repvar. This means,
          * weight * workvar = weight * (a_1*y_1 + ... + a_n*y_n + c) 
          *
          * The explanation for  the following block:  
          * 1a) If repvar is a multi-aggregated variable weight * repvar should be replaced by 
          *     weight * (a_1*y_1 + ... + a_n*y_n + c).
          * 1b) If repvar is a negated variable of a multi-aggregated variable weight * repvar should be replaced by 
          *     weight - weight * (a_1*y_1 + ... + a_n*y_n + c), for better further use here we switch the sign of weight
          *     so now we have the replacement -weight + weight * (a_1*y_1 + ... + a_n*y_n + c).
          * 2)  For all replacement variable we check:
          * 2a) weight * a_i < 0 than we add -weight * a_i * y_i_neg to the constraint and adjust the capacity through 
          *     capacity -= weight * a_i caused by the negation of y_i.
          * 2b) weight * a_i >= 0 than we add weight * a_i * y_i to the constraint.
          * 3a) If repvar was not negated we need to subtract weight * c from capacity.
          * 3b) If repvar was negated we need to subtract weight * (c - 1) from capacity(note we switched the sign of 
          *     weight in this case.
          */
         if( SCIPvarGetStatus(workvar) == SCIP_VARSTATUS_MULTAGGR )
         {
            SCIP_VAR** aggrvars;
            SCIP_Real* aggrscalars;
            SCIP_Real aggrconst;
            int naggrvars;
            int i;

            SCIP_CALL( SCIPflattenVarAggregationGraph(scip, workvar) );
            naggrvars = SCIPvarGetMultaggrNVars(workvar);
            aggrvars = SCIPvarGetMultaggrVars(workvar);
            aggrscalars = SCIPvarGetMultaggrScalars(workvar);
            aggrconst = SCIPvarGetMultaggrConstant(workvar);
            assert((aggrvars != NULL && aggrscalars != NULL) || naggrvars == 0);

            if( !SCIPisIntegral(scip, weight * aggrconst) )
            {
               SCIPerrorMessage("try to resolve a multi-aggregation with a non-integral value for weight*aggrconst = %g\n", weight*aggrconst);
               return SCIP_ERROR;
            }
            
            /* if workvar was negated, we have to flip the weight */
            if( negated )
               weight *= -1;
            
            for( i = naggrvars - 1; i >= 0; --i )
            {
               assert(aggrvars != NULL);
               assert(aggrscalars != NULL);

               if( !SCIPvarIsBinary(aggrvars[i]) )
               {
                  SCIPerrorMessage("try to resolve a multi-aggregation with a non-binary variable <%s>\n", aggrvars[i]);
                  return SCIP_ERROR;
               }
               if( !SCIPisIntegral(scip, weight * aggrscalars[i]) )
               {
                  SCIPerrorMessage("try to resolve a multi-aggregation with a non-integral value for weight*aggrscalars = %g\n", weight*aggrscalars[i]);
                  return SCIP_ERROR;
               }
               /* if the new coefficient is smaller than zero, we need to add the negated variable instead and adjust the capacity */
               if( SCIPisNegative(scip, weight * aggrscalars[i]) )
               {
                  SCIP_CALL( SCIPgetNegatedVar(scip, aggrvars[i], &negvar));
                  assert(negvar != NULL);
                  SCIP_CALL( addCoef(scip, cons, negvar, (SCIP_Longint)(SCIPfloor(scip, -weight * aggrscalars[i] + 0.5))) );
                  consdata->capacity -= (SCIP_Longint)(SCIPfloor(scip, weight * aggrscalars[i] + 0.5));
               }
               else 
               {
                  SCIP_CALL( addCoef(scip, cons, aggrvars[i], (SCIP_Longint)(SCIPfloor(scip, weight * aggrscalars[i] + 0.5))) );
               }
            }
            /* delete old coefficient */
            SCIP_CALL( delCoefPos(scip, cons, v) );

            /* adjust the capacity with the aggregation constant and if necessary the extra weight through the negation */ 
            if( negated )
               consdata->capacity -= (SCIP_Longint)SCIPfloor(scip, weight * (aggrconst - 1) + 0.5);
            else
               consdata->capacity -= (SCIP_Longint)SCIPfloor(scip, weight * aggrconst + 0.5);

            if( consdata->capacity < 0 )
            {
               *cutoff = TRUE;
               break;
            }
         }
         /* check, if the variable should be replaced with the representative */
         else if( repvar != var )
         {
            /* delete old (aggregated) variable */
            SCIP_CALL( delCoefPos(scip, cons, v) );
            
            /* add representative instead */
            SCIP_CALL( addCoef(scip, cons, repvar, weight) );
         }
         else
            ++v;
      }
   }
   assert(consdata->onesweightsum == 0);

   SCIPdebugMessage("after applyFixings, before merging:\n");
   SCIPdebug(SCIP_CALL( SCIPprintCons(scip, cons, NULL) ));
   
   /* if aggregated variables have been replaced, multiple entries of the same variable are possible and we have to
    * clean up the constraint
    */
   if( !(*cutoff) )
   {
      SCIP_CALL( mergeMultiples(scip, cons, cutoff) );
      SCIPdebugMessage("after applyFixings and merging:\n");
      SCIPdebug(SCIP_CALL( SCIPprintCons(scip, cons, NULL) ));
   }
   
   return SCIP_OKAY;
}

/** divides weights by their greatest common divisor and divides capacity by the same value, rounding down the result */
static
void normalizeWeights(
   SCIP_CONS*            cons,               /**< knapsack constraint */
   int*                  nchgcoefs,          /**< pointer to count total number of changed coefficients */
   int*                  nchgsides           /**< pointer to count number of side changes */
   )
{
   SCIP_CONSDATA* consdata;
   SCIP_Longint gcd;
   int i;

   assert(nchgcoefs != NULL);
   assert(nchgsides != NULL);
   assert(!SCIPconsIsModifiable(cons));

   consdata = SCIPconsGetData(cons);
   assert(consdata != NULL);
   assert(consdata->row == NULL); /* we are in presolve, so no LP row exists */
   assert(consdata->onesweightsum == 0); /* all fixed variables should have been removed */
   assert(consdata->weightsum > consdata->capacity); /* otherwise, the constraint is redundant */
   assert(consdata->nvars >= 1);

   /* sort items, because we can stop earlier if the smaller weights are evaluated first */
   sortItems(consdata);

   gcd = (SCIP_Longint)consdata->weights[consdata->nvars-1];
   for( i = consdata->nvars-2; i >= 0 && gcd >= 2; --i )
   {
      assert(SCIPvarGetLbLocal(consdata->vars[i]) < 0.5);
      assert(SCIPvarGetUbLocal(consdata->vars[i]) > 0.5); /* all fixed variables should have been removed */

      gcd = SCIPcalcGreComDiv(gcd, (SCIP_Longint)consdata->weights[i]);
   }

   if( gcd >= 2 )
   {
      SCIPdebugMessage("knapsack constraint <%s>: dividing weights by %"SCIP_LONGINT_FORMAT"\n", SCIPconsGetName(cons), gcd);

      for( i = 0; i < consdata->nvars; ++i )
         consdataChgWeight(consdata, i, consdata->weights[i]/gcd);
      consdata->capacity /= gcd;
      (*nchgcoefs) += consdata->nvars;
      (*nchgsides)++;
   }
}

/** inserts an element into the list of binary zero implications */
static
SCIP_RETCODE insertZerolist(
   SCIP*                 scip,               /**< SCIP data structure */
   int**                 liftcands,          /**< array of the lifting candidates */
   int*                  nliftcands,         /**< number of lifting candidates */
   int**                 firstidxs,          /**< array of first zeroitems indices */
   SCIP_Longint**        zeroweightsums,     /**< array of sums of weights of the implied-to-zero items */
   int**                 zeroitems,          /**< pointer to zero items array */
   int**                 nextidxs,           /**< pointer to array of next zeroitems indeces */
   int*                  zeroitemssize,      /**< pointer to size of zero items array */
   int*                  nzeroitems,         /**< pointer to length of zero items array */
   int                   probindex,          /**< problem index of variable y in implication y == v -> x == 0 */
   SCIP_Bool             value,              /**< value v of variable y in implication */
   int                   knapsackidx,        /**< index of variable x in knapsack */
   SCIP_Longint          knapsackweight,     /**< weight of variable x in knapsack */
   SCIP_Bool*            memlimitreached     /**< pointer to store whether the memory limit was reached */
   )
{
   int nzeros;

   assert(liftcands != NULL);
   assert(liftcands[value] != NULL);
   assert(nliftcands != NULL);
   assert(firstidxs != NULL);
   assert(firstidxs[value] != NULL);
   assert(zeroweightsums != NULL);
   assert(zeroweightsums[value] != NULL);
   assert(zeroitems != NULL);
   assert(nextidxs != NULL);
   assert(zeroitemssize != NULL);
   assert(nzeroitems != NULL);
   assert(*nzeroitems <= *zeroitemssize);
   assert(0 <= probindex && probindex < SCIPgetNVars(scip) - SCIPgetNContVars(scip));
   assert(memlimitreached != NULL);

   nzeros = *nzeroitems;

   /* allocate enough memory */
   if( nzeros == *zeroitemssize )
   {
      /* we explicitly construct the complete implication graph where the knapsack variables are involved;
       * this can be too huge - abort on memory limit
       */
      if( *zeroitemssize >= MAX_ZEROITEMS_SIZE )
      {
         SCIPdebugMessage("memory limit of %d bytes reached in knapsack preprocessing - abort collecting zero items\n",
            *zeroitemssize);
         *memlimitreached = TRUE;
         return SCIP_OKAY;
      }
      *zeroitemssize *= 2;
      *zeroitemssize = MIN(*zeroitemssize, MAX_ZEROITEMS_SIZE);
      SCIP_CALL( SCIPreallocBufferArray(scip, zeroitems, *zeroitemssize) );
      SCIP_CALL( SCIPreallocBufferArray(scip, nextidxs, *zeroitemssize) );
   }
   assert(nzeros < *zeroitemssize);

   if( *memlimitreached )
      *memlimitreached = FALSE;

   /* insert element */
   (*zeroitems)[nzeros] = knapsackidx;
   (*nextidxs)[nzeros] = firstidxs[value][probindex];
   if( firstidxs[value][probindex] == 0 )
   {
      liftcands[value][nliftcands[value]] = probindex;
      ++nliftcands[value];
   }
   firstidxs[value][probindex] = nzeros;
   ++(*nzeroitems);
   zeroweightsums[value][probindex] += knapsackweight;

   return SCIP_OKAY;
}

/** applies rule (3) of the weight tightening procedure, which can lift other variables into the knapsack:
 *  (3) for a clique C let C(xi == v) := C \ {j: xi == v -> xj == 0}),
 *      let cliqueweightsum(xi == v) := sum(W(C(xi == v)))
 *      if cliqueweightsum(xi == v) < capacity:
 *      - fixing variable xi to v would make the knapsack constraint redundant
 *      - the weight of the variable or its negation (depending on v) can be increased as long as it has the same
 *        redundancy effect:
 *          wi'       := capacity - cliqueweightsum(xi == v)
 *      this rule can also be applied to binary variables not in the knapsack!
 */
static
SCIP_RETCODE tightenWeightsLift(
   SCIP*                 scip,               /**< SCIP data structure */
   SCIP_CONS*            cons,               /**< knapsack constraint */
   int*                  nchgcoefs,          /**< pointer to count total number of changed coefficients */
   SCIP_Bool*            cutoff              /**< pointer to store whether the node can be cut off */
   )
{
   SCIP_CONSDATA* consdata;
   SCIP_VAR** binvars;
   int nbinvars;
   int* liftcands[2];          /* binary variables that have at least one entry in zeroitems */
   int* firstidxs[2];          /* first index in zeroitems for each binary variable/value pair, or zero for empty list */
   SCIP_Longint* zeroweightsums[2]; /* sums of weights of the implied-to-zero items */
   int* zeroitems;             /* item number in knapsack that is implied to zero */
   int* nextidxs;              /* next index in zeroitems for the same binary variable, or zero for end of list */
   int zeroitemssize;
   int nzeroitems;
   SCIP_Bool* zeroiteminserted[2];
   SCIP_Bool memlimitreached;
   int nliftcands[2];
   SCIP_Bool* cliqueused;
   SCIP_Bool* itemremoved;
   SCIP_Longint maxcliqueweightsum;
   SCIP_VAR** addvars;
   SCIP_Longint* addweights;
   SCIP_Longint addweightsum;
   int nvars;
   int cliquenum;
   int naddvars;
   int val;
   int i;

   int* tmpindices;
   SCIP_Bool* tmpboolindices;
   int* tmpindices2;
   SCIP_Bool* tmpboolindices2;
   int* tmpindices3;
   SCIP_Bool* tmpboolindices3;
   int tmp;
   int tmp2;
   int tmp3;
   SCIP_CONSHDLR* conshdlr;
   SCIP_CONSHDLRDATA* conshdlrdata;

   assert(nchgcoefs != NULL);
   assert(!SCIPconsIsModifiable(cons));

   consdata = SCIPconsGetData(cons);
   assert(consdata != NULL);
   assert(consdata->row == NULL); /* we are in presolve, so no LP row exists */
   assert(consdata->weightsum > consdata->capacity); /* otherwise, the constraint is redundant */
   assert(consdata->nvars > 0);
   assert(consdata->merged);

   nvars = consdata->nvars;
   
   /* check if the knapsack has too many items/cliques for applying this costly method */
   if( (!consdata->cliquepartitioned && nvars > MAX_USECLIQUES_SIZE) || consdata->ncliques > MAX_USECLIQUES_SIZE ) 
      return SCIP_OKAY;
   
   /* sort items, s.t. the heaviest one is in the first position */
   sortItems(consdata);

   if( !consdata->cliquepartitioned && nvars > MAX_USECLIQUES_SIZE )
      return SCIP_OKAY;
   
   /* we have to consider all integral variables since even integer and implicit integer variables can have binary bounds */
   nbinvars = SCIPgetNVars(scip) - SCIPgetNContVars(scip);
   assert(nbinvars > 0);
   binvars = SCIPgetVars(scip);

   /* get conshdlrdata to use cleared memory */
   conshdlr = SCIPconsGetHdlr(cons);
   assert(conshdlr != NULL);
   conshdlrdata = SCIPconshdlrGetData(conshdlr);
   assert(conshdlrdata != NULL);

   /* allocate temporary memory for the list of implied to zero variables */
   zeroitemssize = MIN(nbinvars, MAX_ZEROITEMS_SIZE); /* initial size of zeroitems buffer */
   SCIP_CALL( SCIPallocBufferArray(scip, &liftcands[0], nbinvars) );
   SCIP_CALL( SCIPallocBufferArray(scip, &liftcands[1], nbinvars) );

   assert(conshdlrdata->ints1size > 0);
   assert(conshdlrdata->ints2size > 0);
   assert(conshdlrdata->longints1size > 0);
   assert(conshdlrdata->longints2size > 0);

   /* next if conditions should normally not be true, because it means that presolving has created more binary variables
    * than binary + integer variables existed at the presolving initialization method, but for example if you would transform all 
    * integers into their binary representation then it maybe happens
    */ 
   if( conshdlrdata->ints1size < nbinvars )
   {
      int oldsize;
      oldsize = conshdlrdata->ints1size;

      while( conshdlrdata->ints1size < nbinvars )
         conshdlrdata->ints1size *= 2;
      SCIP_CALL( SCIPreallocMemoryArray(scip, &conshdlrdata->ints1, conshdlrdata->ints1size) );
      BMSclearMemoryArray(&(conshdlrdata->ints1[oldsize]), conshdlrdata->ints1size - oldsize); /*lint !e866*/
   }
   if( conshdlrdata->ints2size < nbinvars )
   {
      int oldsize;
      oldsize = conshdlrdata->ints2size;

      while( conshdlrdata->ints2size < nbinvars )
         conshdlrdata->ints2size *= 2;
      SCIP_CALL( SCIPreallocMemoryArray(scip, &conshdlrdata->ints2, conshdlrdata->ints2size) );
      BMSclearMemoryArray(&(conshdlrdata->ints2[oldsize]), conshdlrdata->ints2size - oldsize); /*lint !e866*/
   }
   if( conshdlrdata->longints1size < nbinvars )
   {
      int oldsize;
      oldsize = conshdlrdata->longints1size;

      while( conshdlrdata->longints1size < nbinvars )
         conshdlrdata->longints1size *= 2;
      SCIP_CALL( SCIPreallocMemoryArray(scip, &conshdlrdata->longints1, conshdlrdata->longints1size) );
      BMSclearMemoryArray(&(conshdlrdata->longints1[oldsize]), conshdlrdata->longints1size - oldsize); /*lint !e866*/
   }
   if( conshdlrdata->longints2size < nbinvars )
   {
      int oldsize;
      oldsize = conshdlrdata->longints2size;

      while( conshdlrdata->longints2size < nbinvars )
         conshdlrdata->longints2size *= 2;
      SCIP_CALL( SCIPreallocMemoryArray(scip, &conshdlrdata->longints2, conshdlrdata->longints2size) );
      BMSclearMemoryArray(&(conshdlrdata->longints2[oldsize]), conshdlrdata->longints2size - oldsize); /*lint !e866*/
   }

   firstidxs[0] = conshdlrdata->ints1;
   firstidxs[1] = conshdlrdata->ints2;
   zeroweightsums[0] = conshdlrdata->longints1;
   zeroweightsums[1] = conshdlrdata->longints2;

   /* check for cleared arrays, all entries are zero */
#ifndef NDEBUG
   for( tmp = nbinvars - 1; tmp >= 0; --tmp )
   {
      assert(firstidxs[0][tmp] == 0);
      assert(firstidxs[1][tmp] == 0);
      assert(zeroweightsums[0][tmp] == 0);
      assert(zeroweightsums[1][tmp] == 0);
   }
#endif

   SCIP_CALL( SCIPallocBufferArray(scip, &zeroitems, zeroitemssize) );
   SCIP_CALL( SCIPallocBufferArray(scip, &nextidxs, zeroitemssize) );

   zeroitems[0] = -1; /* dummy element */
   nextidxs[0] = -1;
   nzeroitems = 1;
   nliftcands[0] = 0;
   nliftcands[1] = 0;

   assert(conshdlrdata->bools1size > 0);
   assert(conshdlrdata->bools2size > 0);

   /* next if conditions should normally not be true, because it means that presolving has created more binary variables
    * than binary + integer variables existed at the presolving initialization method, but for example if you would transform all 
    * integers into their binary representation then it maybe happens
    */ 
   if( conshdlrdata->bools1size < nbinvars )
   {
      int oldsize;
      oldsize = conshdlrdata->bools1size;

      while( conshdlrdata->bools1size < nbinvars )
         conshdlrdata->bools1size *= 2;
      SCIP_CALL( SCIPreallocMemoryArray(scip, &conshdlrdata->bools1, conshdlrdata->bools1size) );
      BMSclearMemoryArray(&(conshdlrdata->bools1[oldsize]), conshdlrdata->bools1size - oldsize); /*lint !e866*/
   }
   if( conshdlrdata->bools2size < nbinvars )
   {
      int oldsize;
      oldsize = conshdlrdata->bools2size;

      while( conshdlrdata->bools2size < nbinvars )
         conshdlrdata->bools2size *= 2;
      SCIP_CALL( SCIPreallocMemoryArray(scip, &conshdlrdata->bools2, conshdlrdata->bools2size) );
      BMSclearMemoryArray(&(conshdlrdata->bools2[oldsize]), conshdlrdata->bools2size - oldsize); /*lint !e866*/
   }

   zeroiteminserted[0] = conshdlrdata->bools1;
   zeroiteminserted[1] = conshdlrdata->bools2;

   /* check for cleared arrays, all entries are zero */
#ifndef NDEBUG
   for( tmp = nbinvars - 1; tmp >= 0; --tmp )
   {
      assert(zeroiteminserted[0][tmp] == 0);
      assert(zeroiteminserted[1][tmp] == 0);
   }
#endif

   SCIP_CALL( SCIPallocBufferArray(scip, &tmpindices, 2 * nbinvars) );
   SCIP_CALL( SCIPallocBufferArray(scip, &tmpboolindices, 2 * nbinvars) );
   SCIP_CALL( SCIPallocBufferArray(scip, &tmpindices2, 2 * nbinvars) );
   SCIP_CALL( SCIPallocBufferArray(scip, &tmpboolindices2, 2 * nbinvars) );
   SCIP_CALL( SCIPallocBufferArray(scip, &tmpindices3, consdata->nvars) );
   SCIP_CALL( SCIPallocBufferArray(scip, &tmpboolindices3, consdata->nvars) );
   tmp2 = 0;
   tmp3 = 0;

   memlimitreached = FALSE;
   for( i = 0; i < consdata->nvars && !memlimitreached; ++i )
   {
      SCIP_VAR* var;
      SCIP_Longint weight;
      SCIP_Bool value;
      int varprobindex;
      SCIP_VAR** implvars;
      SCIP_BOUNDTYPE* impltypes;
      int nimpls;
      SCIP_CLIQUE** cliques;
      int ncliques;
      int j;

      tmp = 0;

      /* get corresponding active problem variable */
      var = consdata->vars[i];
      weight = consdata->weights[i];
      value = TRUE;
      SCIP_CALL( SCIPvarGetProbvarBinary(&var, &value) );
      varprobindex = SCIPvarGetProbindex(var);
      assert(0 <= varprobindex && varprobindex < nbinvars);

      /* update the zeroweightsum */
      zeroweightsums[!value][varprobindex] += weight; /*lint !e514*/
      tmpboolindices3[tmp3] = !value;
      tmpindices3[tmp3] = varprobindex;
      ++tmp3;

      /* initialize the arrays of inserted zero items */
      /* first add the implications (~x == 1 -> x == 0) */
      {
         SCIP_Bool implvalue;
         int probindex;

         probindex = SCIPvarGetProbindex(var);
         assert(0 <= probindex && probindex < nbinvars);
         
         implvalue = !value;
            
         /* insert the item into the list of the implied variable/value */
         assert( !zeroiteminserted[implvalue][probindex] );
            
         if( firstidxs[implvalue][probindex] == 0 )
         {
            tmpboolindices2[tmp2] = implvalue;
            tmpindices2[tmp2] = probindex;
            ++tmp2;
         }
         SCIP_CALL( insertZerolist(scip, liftcands, nliftcands, firstidxs, zeroweightsums,
               &zeroitems, &nextidxs, &zeroitemssize, &nzeroitems, probindex, implvalue, i, weight,
               &memlimitreached) );
         zeroiteminserted[implvalue][probindex] = TRUE;
         tmpboolindices[tmp] = implvalue;
         tmpindices[tmp] = probindex;
         ++tmp;
      }

      /* get implications of the knapsack item fixed to one: x == 1 -> y == (1-v);
       * the negation of these implications (y == v -> x == 0) are the ones that we are interested in
       */
      nimpls = SCIPvarGetNBinImpls(var, value);
      implvars = SCIPvarGetImplVars(var, value);
      impltypes = SCIPvarGetImplTypes(var, value);

      for( j = 0; j < nimpls && !memlimitreached; ++j )
      {
         int probindex;
         SCIP_Bool implvalue;

         assert(SCIPvarIsBinary(implvars[j]));
         probindex = SCIPvarGetProbindex(implvars[j]);
         assert(probindex < nbinvars);

         /* this assert should hold, but if not there is a old continue later on */
         assert(probindex >= 0);

         /* consider only implications with active implvar */
         if( probindex < 0 )
            continue;

         implvalue = (impltypes[j] == SCIP_BOUNDTYPE_UPPER); /* the negation of the implication */
         
         /* insert the item into the list of the implied variable/value */
         if( !zeroiteminserted[implvalue][probindex] )
         {
            if( firstidxs[implvalue][probindex] == 0 )
            {
               tmpboolindices2[tmp2] = implvalue;
               tmpindices2[tmp2] = probindex;
               ++tmp2;
            }
            SCIP_CALL( insertZerolist(scip, liftcands, nliftcands, firstidxs, zeroweightsums,
                  &zeroitems, &nextidxs, &zeroitemssize, &nzeroitems, probindex, implvalue, i, weight,
                  &memlimitreached) );
            zeroiteminserted[implvalue][probindex] = TRUE;
            tmpboolindices[tmp] = implvalue;
            tmpindices[tmp] = probindex;
            ++tmp;
         }
      }

      /* get the cliques where the knapsack item is member of with value 1 */
      ncliques = SCIPvarGetNCliques(var, value);
      cliques = SCIPvarGetCliques(var, value);
      for( j = 0; j < ncliques && !memlimitreached; ++j )
      {
         SCIP_VAR** cliquevars;
         SCIP_Bool* cliquevalues;
         int ncliquevars;
         int k;
         
         ncliquevars = SCIPcliqueGetNVars(cliques[j]);
         cliquevars = SCIPcliqueGetVars(cliques[j]);
         cliquevalues = SCIPcliqueGetValues(cliques[j]);

         for( k = 0; k < ncliquevars && !memlimitreached; ++k )
         {
            if( cliquevars[k] != var )
            {
               int probindex;
               SCIP_Bool implvalue;
               
               probindex = SCIPvarGetProbindex(cliquevars[k]);
               assert(0 <= probindex && probindex < nbinvars);
               implvalue = cliquevalues[k];
               
               /* insert the item into the list of the clique variable/value */
               if( !zeroiteminserted[implvalue][probindex] )
               {
                  if( firstidxs[implvalue][probindex] == 0 )
                  {
                     tmpboolindices2[tmp2] = implvalue;
                     tmpindices2[tmp2] = probindex;
                     ++tmp2;
                  }

                  SCIP_CALL( insertZerolist(scip, liftcands, nliftcands, firstidxs, zeroweightsums,
                        &zeroitems, &nextidxs, &zeroitemssize, &nzeroitems, probindex, implvalue, i, weight,
                        &memlimitreached) );
                  zeroiteminserted[implvalue][probindex] = TRUE;
                  tmpboolindices[tmp] = implvalue;
                  tmpindices[tmp] = probindex;
                  ++tmp;
               }
            }
         }
      }
      /* clear zeroiteminserted */
      for( --tmp; tmp >= 0; --tmp)
         zeroiteminserted[tmpboolindices[tmp]][tmpindices[tmp]] = FALSE;
   }
   SCIPfreeBufferArray(scip, &tmpboolindices);

   /* calculate the clique partition and the maximal sum of weights using the clique information */
   assert(consdata->sorted);
   SCIP_CALL( calcCliquepartition(scip, consdata, TRUE, FALSE) );

   assert(conshdlrdata->bools3size > 0);

   /* next if condition should normally not be true, because it means that presolving has created more binary variables
    * in one constraint than binary + integer variables existed in the whole problem at the presolving initialization method, but
    * for example if you would transform all integers into their binary representation then it maybe happens
    */ 
   if( conshdlrdata->bools3size < consdata->nvars )
   {
      int oldsize;
      oldsize = conshdlrdata->bools3size;
      
      while( conshdlrdata->bools3size < consdata->nvars )
         conshdlrdata->bools3size *= 2;
      SCIP_CALL( SCIPreallocMemoryArray(scip, &conshdlrdata->bools3, conshdlrdata->bools3size) );
      BMSclearMemoryArray(&(conshdlrdata->bools3[oldsize]), conshdlrdata->bools3size - oldsize); /*lint !e866*/
   }

   cliqueused = conshdlrdata->bools3;

   /* check for cleared array, all entries are zero */
#ifndef NDEBUG
   for( tmp = consdata->nvars - 1; tmp >= 0; --tmp )
      assert(cliqueused[tmp] == 0);
#endif

   maxcliqueweightsum = 0;
   tmp = 0;

   /* calculates maximal weight of cliques */
   for( i = 0; i < consdata->nvars; ++i )
   {
      cliquenum = consdata->cliquepartition[i];
      assert(0 <= cliquenum && cliquenum < consdata->nvars);

      if( !cliqueused[cliquenum] )
      {
         maxcliqueweightsum += consdata->weights[i];
         cliqueused[cliquenum] = TRUE;
         tmpindices[tmp] = cliquenum;
         ++tmp;
      }
   }
   /* clear cliqueused */
   for( --tmp; tmp >= 0; --tmp)
      cliqueused[tmp] = FALSE;

   assert(conshdlrdata->bools4size > 0);

   /* next if condition should normally not be true, because it means that presolving has created more binary variables
    * in one constraint than binary + integer variables existed in the whole problem at the presolving initialization method, but
    * for example if you would transform all integers into their binary representation then it maybe happens
    */ 
   if( conshdlrdata->bools4size < consdata->nvars )
   {
      int oldsize;
      oldsize = conshdlrdata->bools4size;

      while( conshdlrdata->bools4size < consdata->nvars )
         conshdlrdata->bools4size *= 2;
      SCIP_CALL( SCIPreallocMemoryArray(scip, &conshdlrdata->bools4, conshdlrdata->bools4size) );
      BMSclearMemoryArray(&conshdlrdata->bools4[oldsize], conshdlrdata->bools4size - oldsize); /*lint !e866*/
   }

   itemremoved = conshdlrdata->bools4;

   /* check for cleared array, all entries are zero */
#ifndef NDEBUG
   for( tmp = consdata->nvars - 1; tmp >= 0; --tmp )
      assert(itemremoved[tmp] == 0);
#endif

   /* for each binary variable xi and each fixing v, calculate the cliqueweightsum and update the weight of the
    * variable in the knapsack (this is sequence-dependent because the new or modified weights have to be
    * included in subsequent cliqueweightsum calculations)
    */
   SCIP_CALL( SCIPallocBufferArray(scip, &addvars, 2*nbinvars) );
   SCIP_CALL( SCIPallocBufferArray(scip, &addweights, 2*nbinvars) );
   naddvars = 0;
   addweightsum = 0;
   for( val = 0; val < 2 && addweightsum < consdata->capacity; ++val )
   {
      for( i = 0; i < nliftcands[val] && addweightsum < consdata->capacity; ++i )
      {
         SCIP_Longint cliqueweightsum;
         int probindex;
         int idx;
         int j;

         tmp = 0;

         probindex = liftcands[val][i];
         assert(0 <= probindex && probindex < nbinvars);

         /* ignore empty zero lists and variables that cannot be lifted anyways */
         if( firstidxs[val][probindex] == 0
            || maxcliqueweightsum - zeroweightsums[val][probindex] + addweightsum >= consdata->capacity )
            continue;

         /* mark the items that are implied to zero by setting the current variable to the current value */
         for( idx = firstidxs[val][probindex]; idx != 0; idx = nextidxs[idx] )
         {
            assert(0 < idx && idx < nzeroitems);
            assert(0 <= zeroitems[idx] && zeroitems[idx] < consdata->nvars);
            itemremoved[zeroitems[idx]] = TRUE;
         }

         /* calculate the residual cliqueweight sum */
         cliqueweightsum = addweightsum; /* the previously added items are single-element cliques */
         for( j = 0; j < consdata->nvars; ++j )
         {
            cliquenum = consdata->cliquepartition[j];
            assert(0 <= cliquenum && cliquenum < consdata->nvars);
            if( !itemremoved[j] )
            {
               if( !cliqueused[cliquenum] )
               {
                  cliqueweightsum += consdata->weights[j];
                  cliqueused[cliquenum] = TRUE;
                  tmpindices[tmp] = cliquenum;
                  ++tmp;
               }
                
               if( cliqueweightsum >= consdata->capacity )
                  break;
            }
         }

         /* check if the weight of the variable/value can be increased */
         if( cliqueweightsum < consdata->capacity )
         {
            SCIP_VAR* var;
            SCIP_Longint weight;

            /* insert the variable (with value TRUE) in the list of additional items */
            assert(naddvars < 2*nbinvars);
            var = binvars[probindex];
            if( val == FALSE )
            {
               SCIP_CALL( SCIPgetNegatedVar(scip, var, &var) );
            }
            weight = consdata->capacity - cliqueweightsum;
            addvars[naddvars] = var;
            addweights[naddvars] = weight;
            addweightsum += weight;
            naddvars++;

            SCIPdebugMessage("knapsack constraint <%s>: adding lifted item %"SCIP_LONGINT_FORMAT"<%s>\n",
               SCIPconsGetName(cons), weight, SCIPvarGetName(var));
         }

         /* clear itemremoved */
         for( idx = firstidxs[val][probindex]; idx != 0; idx = nextidxs[idx] )
         {
            assert(0 < idx && idx < nzeroitems);
            assert(0 <= zeroitems[idx] && zeroitems[idx] < consdata->nvars);
            itemremoved[zeroitems[idx]] = FALSE;
         }
         /* clear cliqueused */
         for( --tmp; tmp >= 0; --tmp)
            cliqueused[tmpindices[tmp]] = FALSE;
      }
   }
   SCIPfreeBufferArray(scip, &tmpindices);

   /* clear part of zeroweightsums */
   for( --tmp3; tmp3 >= 0; --tmp3)
      zeroweightsums[tmpboolindices3[tmp3]][tmpindices3[tmp3]] = 0;

   /* clear rest of zeroweightsums and firstidxs */
   for( --tmp2; tmp2 >= 0; --tmp2)
   {
      zeroweightsums[tmpboolindices2[tmp2]][tmpindices2[tmp2]] = 0;
      firstidxs[tmpboolindices2[tmp2]][tmpindices2[tmp2]] = 0;
   }  
   
   SCIPfreeBufferArray(scip, &tmpindices2);
   SCIPfreeBufferArray(scip, &tmpindices3);
   SCIPfreeBufferArray(scip, &tmpboolindices2);
   SCIPfreeBufferArray(scip, &tmpboolindices3);

   /* add all additional item weights */
   for( i = 0; i < naddvars; ++i )
   {
      SCIP_CALL( addCoef(scip, cons, addvars[i], addweights[i]) );
   }
   *nchgcoefs += naddvars;

   if( naddvars > 0 )
   {
      /* if new items were added, multiple entries of the same variable are possible and we have to clean up the constraint */
      SCIP_CALL( mergeMultiples(scip, cons, cutoff) );
   }

   /* free temporary memory */
   SCIPfreeBufferArray(scip, &addweights);
   SCIPfreeBufferArray(scip, &addvars);
   SCIPfreeBufferArray(scip, &nextidxs);
   SCIPfreeBufferArray(scip, &zeroitems);
   SCIPfreeBufferArray(scip, &liftcands[1]);
   SCIPfreeBufferArray(scip, &liftcands[0]);

   return SCIP_OKAY;
}

/** tightens item weights and capacity in presolving:
 *  given a knapsack sum(wi*xi) <= capacity
 *  (1) let weightsum := sum(wi)
 *      if weightsum - wi < capacity:
 *      - not using item i would make the knapsack constraint redundant
 *      - wi and capacity can be changed to have the same redundancy effect and the same results for
 *        fixing xi to zero or one, but with a reduced wi and tightened capacity to tighten the LP relaxation
 *      - change coefficients:
 *          wi'       := weightsum - capacity
 *          capacity' := capacity - (wi - wi')
 *  (2) let W(C) be the maximal weight of clique C,
 *          cliqueweightsum := sum(W(C))
 *      if cliqueweightsum - W(C) < capacity:
 *      - not using any item of C would make the knapsack constraint redundant
 *      - weights wi, i in C, and capacity can be changed to have the same redundancy effect and the same results for
 *        fixing xi, i in C, to zero or one, but with a reduced wi and tightened capacity to tighten the LP relaxation
 *      - change coefficients:
 *          delta     := capacity - (cliqueweightsum - W(C))
 *          wi'       := max(wi - delta, 0)
 *          capacity' := capacity - delta
 *      This rule has to add the used cliques in order to ensure they are enforced - otherwise, the reduction might
 *      introduce infeasible solutions.
 *  (3) for a clique C let C(xi == v) := C \ {j: xi == v -> xj == 0}),
 *      let cliqueweightsum(xi == v) := sum(W(C(xi == v)))
 *      if cliqueweightsum(xi == v) < capacity:
 *      - fixing variable xi to v would make the knapsack constraint redundant
 *      - the weight of the variable or its negation (depending on v) can be increased as long as it has the same
 *        redundancy effect:
 *          wi'       := capacity - cliqueweightsum(xi == v)
 *      This rule can also be applied to binary variables not in the knapsack!
 *  (4) if min{w} + wi > capacity:
 *      - using item i would force to fix other items to zero
 *      - wi can be increased to the capacity
 */
static
SCIP_RETCODE tightenWeights(
   SCIP*                 scip,               /**< SCIP data structure */
   SCIP_CONS*            cons,               /**< knapsack constraint */
   int*                  nchgcoefs,          /**< pointer to count total number of changed coefficients */
   int*                  nchgsides,          /**< pointer to count number of side changes */
   int*                  naddconss,          /**< pointer to count number of added constraints */
   SCIP_Bool*            cutoff              /**< pointer to store whether the node can be cut off */
   )
{
   SCIP_CONSHDLRDATA* conshdlrdata;
   SCIP_CONSDATA* consdata;
   SCIP_Longint minweight;
   int i;

   assert(nchgcoefs != NULL);
   assert(nchgsides != NULL);
   assert(!SCIPconsIsModifiable(cons));

   conshdlrdata = SCIPconshdlrGetData(SCIPconsGetHdlr(cons));
   assert(conshdlrdata != NULL);

   consdata = SCIPconsGetData(cons);
   assert(consdata != NULL);
   assert(consdata->row == NULL); /* we are in presolve, so no LP row exists */
   assert(consdata->onesweightsum == 0); /* all fixed variables should have been removed */
   assert(consdata->weightsum > consdata->capacity); /* otherwise, the constraint is redundant */
   assert(consdata->nvars > 0);

   SCIP_CALL( mergeMultiples(scip, cons, cutoff) );
   if( *cutoff )
      return SCIP_OKAY;

   /* apply rule (1) */
   do
   {
      assert(consdata->merged);

      /* sort items, s.t. the heaviest one is in the first position */
      sortItems(consdata);

      for( i = 0; i < consdata->nvars; ++i )
      {
         SCIP_Longint weight;
         
         weight = consdata->weights[i];
         if( consdata->weightsum - weight < consdata->capacity )
         {
            SCIP_Longint newweight;
            
            newweight = consdata->weightsum - consdata->capacity;
            consdataChgWeight(consdata, i, newweight);
            consdata->capacity -= (weight - newweight);
            (*nchgcoefs)++;
            (*nchgsides)++;
            assert(!consdata->sorted);
            SCIPdebugMessage("knapsack constraint <%s>: changed weight of <%s> from %"SCIP_LONGINT_FORMAT" to %"SCIP_LONGINT_FORMAT", capacity from %"SCIP_LONGINT_FORMAT" to %"SCIP_LONGINT_FORMAT"\n",
               SCIPconsGetName(cons), SCIPvarGetName(consdata->vars[i]), weight, newweight,
               consdata->capacity + (weight-newweight), consdata->capacity);
         }
         else
            break;
      }
   }
   while( !consdata->sorted && consdata->weightsum > consdata->capacity );

   /* check for redundancy */
   if( consdata->weightsum <= consdata->capacity )
      return SCIP_OKAY;

   /* apply rule (2) (don't apply, if the knapsack has too many items for applying this costly method) */
   if( consdata->nvars <= MAX_USECLIQUES_SIZE || (consdata->cliquepartitioned && consdata->ncliques <= MAX_USECLIQUES_SIZE) ) 
   {
      SCIP_Longint* maxcliqueweights;
      SCIP_Longint* newweightvals;
      int* newweightidxs;
      SCIP_Longint cliqueweightsum;

      SCIP_CALL( SCIPallocBufferArray(scip, &maxcliqueweights, consdata->nvars) );
      SCIP_CALL( SCIPallocBufferArray(scip, &newweightvals, consdata->nvars) );
      SCIP_CALL( SCIPallocBufferArray(scip, &newweightidxs, consdata->nvars) );

      /* repeat as long as changes have been applied */
      do
      {
         int ncliques;
         int cliquenum;
         SCIP_Bool zeroweights;

         assert(consdata->merged);

         /* sort items, s.t. the heaviest one is in the first position */
         sortItems(consdata);

         /* calculate a clique partition */
         SCIP_CALL( calcCliquepartition(scip, consdata, TRUE, FALSE) );

         /* if there are only single element cliques, rule (2) is equivalent to rule (1) */
         if( consdata->cliquepartition[consdata->nvars - 1] == consdata->nvars - 1 )
            break;

         /* calculate the maximal weight of the cliques and store the clique type */
         cliqueweightsum = 0;
         ncliques = 0;

         for( i = 0; i < consdata->nvars; ++i )
         {
            SCIP_Longint weight;

            cliquenum = consdata->cliquepartition[i];
            assert(0 <= cliquenum && cliquenum <= ncliques);

            weight = consdata->weights[i];
            assert(weight > 0);

            if( cliquenum == ncliques )
            {
               maxcliqueweights[ncliques] = weight;
               cliqueweightsum += weight;
               ++ncliques;
            }
            
            assert(maxcliqueweights[cliquenum] >= weight);
         }

         /* apply rule on every clique */
         zeroweights = FALSE;
         for( i = 0; i < ncliques; ++i )
         {
            SCIP_Longint delta;
            
            delta = consdata->capacity - (cliqueweightsum - maxcliqueweights[i]);
            if( delta > 0 )
            {
               SCIP_Longint newcapacity;
#ifndef NDEBUG
               SCIP_Longint newmincliqueweight;
#endif
               SCIP_Longint newminweightsuminclique;
               SCIP_Bool forceclique;
               int nnewweights;
               int j;

               SCIPdebugMessage("knapsack constraint <%s>: weights of clique %d (maxweight: %"SCIP_LONGINT_FORMAT") can be tightened: cliqueweightsum=%"SCIP_LONGINT_FORMAT", capacity=%"SCIP_LONGINT_FORMAT" -> delta: %"SCIP_LONGINT_FORMAT"\n",
                  SCIPconsGetName(cons), i, maxcliqueweights[i], cliqueweightsum, consdata->capacity, delta);
               newcapacity = consdata->capacity - delta;
               forceclique = FALSE;
               nnewweights = 0;
#ifndef NDEBUG
               newmincliqueweight = newcapacity + 1;
               for( j = 0; j < i; ++j )
                  assert(consdata->cliquepartition[j] < i); /* no element j < i can be in clique i */
#endif
               for( j = i; j < consdata->nvars; ++j )
               {
                  if( consdata->cliquepartition[j] == i )
                  {
                     SCIP_Longint newweight;
                  
                     newweight = consdata->weights[j] - delta;
                     newweight = MAX(newweight, 0);

                     /* cache the new weight */
                     assert(nnewweights < consdata->nvars);
                     newweightvals[nnewweights] = newweight;
                     newweightidxs[nnewweights] = j;
                     nnewweights++;

#ifndef NDEBUG
                     assert(newweight <= newmincliqueweight); /* items are sorted by non-increasing weight! */
                     newmincliqueweight = newweight;
#endif
                  }
               }

               /* check if our clique information results out of this knapsack constraint and if so check if we would loose the clique information */
               if( nnewweights > 1 )
               {
#ifndef NDEBUG
                  j = newweightidxs[nnewweights - 2];
                  assert(0 <= j && j < consdata->nvars);
                  assert(consdata->cliquepartition[j] == i);
                  j = newweightidxs[nnewweights - 1];
                  assert(0 <= j && j < consdata->nvars);
                  assert(consdata->cliquepartition[j] == i);
#endif     

                  newminweightsuminclique = newweightvals[nnewweights - 2];
                  newminweightsuminclique += newweightvals[nnewweights - 1];

                  /* check if these new two minimal weights both fit into the knapsack; 
                   * if this is true, we have to add a clique constraint in order to enforce the clique
                   * (otherwise, the knapsack might have been one of the reasons for the clique, and the weight
                   * reduction might be infeasible, i.e., allows additional solutions)
                   */
                  if( newminweightsuminclique <= newcapacity )
                     forceclique = TRUE;
               }

               /* check if we really want to apply the change */
               if( conshdlrdata->disaggregation || !forceclique )
               {
                  int k;

                  SCIPdebugMessage(" -> change capacity from %"SCIP_LONGINT_FORMAT" to %"SCIP_LONGINT_FORMAT" (forceclique:%u)\n",
                     consdata->capacity, newcapacity, forceclique);
                  consdata->capacity = newcapacity;
                  (*nchgsides)++;

                  for( k = 0; k < nnewweights; ++k )
                  {
                     j = newweightidxs[k];
                     assert(0 <= j && j < consdata->nvars);
                     assert(consdata->cliquepartition[j] == i);

                     /* apply the weight change */
                     SCIPdebugMessage(" -> change weight of <%s> from %"SCIP_LONGINT_FORMAT" to %"SCIP_LONGINT_FORMAT"\n",
                        SCIPvarGetName(consdata->vars[j]), consdata->weights[j], newweightvals[k]);
                     consdataChgWeight(consdata, j, newweightvals[k]);
                     (*nchgcoefs)++;
                     assert(!consdata->sorted);
                     zeroweights = zeroweights || (newweightvals[k] == 0);
                  }
                  /* if before the weight update at least one pair of weights did not fit into the knapsack and now fits,
                   * we have to make sure, the clique is enforced - the clique might have been constructed partially from
                   * this constraint, and by reducing the weights, this clique information is not contained anymore in the
                   * knapsack constraint
                   */
                  if( forceclique )
                  {
                     SCIP_CONS* cliquecons;
                     char name[SCIP_MAXSTRLEN];
                     SCIP_VAR** cliquevars;

                     SCIP_CALL( SCIPallocBufferArray(scip, &cliquevars, nnewweights) );
                     for( k = 0; k < nnewweights; ++k )
                        cliquevars[k] = consdata->vars[newweightidxs[k]];

                     (void) SCIPsnprintf(name, SCIP_MAXSTRLEN, "%s_clq_%"SCIP_LONGINT_FORMAT"_%d", SCIPconsGetName(cons), consdata->capacity, i);
                     SCIP_CALL( SCIPcreateConsSetpack(scip, &cliquecons, name, nnewweights, cliquevars,
                           SCIPconsIsInitial(cons), SCIPconsIsSeparated(cons), SCIPconsIsEnforced(cons),
                           SCIPconsIsChecked(cons), SCIPconsIsPropagated(cons), SCIPconsIsLocal(cons),
                           SCIPconsIsModifiable(cons), SCIPconsIsDynamic(cons), SCIPconsIsRemovable(cons),
                           SCIPconsIsStickingAtNode(cons)) );
                     SCIPdebugMessage(" -> adding clique constraint: ");
                     SCIPdebug( SCIP_CALL( SCIPprintCons(scip, cliquecons, NULL) ) );
                     SCIP_CALL( SCIPaddCons(scip, cliquecons) );
                     SCIP_CALL( SCIPreleaseCons(scip, &cliquecons) );
                     SCIPfreeBufferArray(scip, &cliquevars);
                     (*naddconss)++;
                  }
               }
            }
         }
         if( zeroweights )
         {
            SCIP_CALL( removeZeroWeights(scip, cons) );
         }
      }
      while( !consdata->sorted && consdata->weightsum > consdata->capacity );

      /* free temporary memory */
      SCIPfreeBufferArray(scip, &newweightidxs);
      SCIPfreeBufferArray(scip, &newweightvals);
      SCIPfreeBufferArray(scip, &maxcliqueweights);

      /* check for redundancy */
      if( consdata->weightsum <= consdata->capacity )
         return SCIP_OKAY;
   }

   /* apply rule (3) */
   SCIP_CALL( tightenWeightsLift(scip, cons, nchgcoefs, cutoff) );

   /* check for redundancy */
   if( consdata->weightsum <= consdata->capacity )
      return SCIP_OKAY;

   /* apply rule (4) (all but smallest weight) */
   assert(consdata->merged);
   sortItems(consdata);
   minweight = consdata->weights[consdata->nvars-1];
   for( i = 0; i < consdata->nvars-1; ++i )
   {
      SCIP_Longint weight;

      weight = consdata->weights[i];
      assert(weight >= minweight);
      if( minweight + weight > consdata->capacity )
      {
         if( weight < consdata->capacity )
         {
            SCIPdebugMessage("knapsack constraint <%s>: changed weight of <%s> from %"SCIP_LONGINT_FORMAT" to %"SCIP_LONGINT_FORMAT"\n",
               SCIPconsGetName(cons), SCIPvarGetName(consdata->vars[i]), weight, consdata->capacity);
            assert(consdata->sorted);
            consdataChgWeight(consdata, i, consdata->capacity); /* this does not destroy the weight order! */
            assert(i == 0 || consdata->weights[i-1] >= consdata->weights[i]);
            consdata->sorted = TRUE;
            (*nchgcoefs)++;
         }
      }
      else
         break;
   }

   /* apply rule (4) (smallest weight) */
   if( consdata->nvars >= 2 )
   {
      SCIP_Longint weight;

      minweight = consdata->weights[consdata->nvars-2];
      weight = consdata->weights[consdata->nvars-1];
      assert(minweight >= weight);
      if( minweight + weight > consdata->capacity && weight < consdata->capacity )
      {
         SCIPdebugMessage("knapsack constraint <%s>: changed weight of <%s> from %"SCIP_LONGINT_FORMAT" to %"SCIP_LONGINT_FORMAT"\n",
            SCIPconsGetName(cons), SCIPvarGetName(consdata->vars[consdata->nvars-1]), weight, consdata->capacity);
         assert(consdata->sorted);
         consdataChgWeight(consdata, consdata->nvars-1, consdata->capacity); /* this does not destroy the weight order! */
         assert(minweight >= consdata->weights[consdata->nvars-1]);
         consdata->sorted = TRUE;
         (*nchgcoefs)++;
      }
   }

   return SCIP_OKAY;
}

/** adds negated cliques of the knapsack constraint to the global clique table */
static
SCIP_RETCODE addNegatedCliques(
   SCIP*const            scip,               /**< SCIP data structure */
   SCIP_CONS*const       cons,               /**< knapsack constraint */
   SCIP_Bool*const       cutoff,             /**< pointer to store whether the node can be cut off */
   int*const             nbdchgs             /**< pointer to count the number of performed bound changes */
   )
{
   SCIP_CONSDATA* consdata;
   SCIP_VAR** poscliquevars;
   SCIP_VAR** cliquevars;
   SCIP_Longint* maxweights;
   SCIP_Longint* gainweights;
   int* gaincliquepartition;
   SCIP_Bool* cliqueused;
   SCIP_Longint minactduetonegcliques;
   SCIP_Longint freecapacity;
   SCIP_Longint lastweight;
   SCIP_Longint beforelastweight;
   int nposcliquevars;
   int ncliquevars;
   int nvars;
   int nnegcliques;
   int lastcliqueused;
   int thisnbdchgs;
   int v;
   int w;

   assert(scip != NULL);
   assert(cons != NULL);
   assert(cutoff != NULL);
   assert(nbdchgs != NULL);

   *cutoff = FALSE;

   consdata = SCIPconsGetData(cons);
   assert(consdata != NULL);
   
   nvars = consdata->nvars;

   /* check whether the cliques have already been added */
   if( consdata->cliquesadded || nvars == 0 )
      return SCIP_OKAY;

   /* make sure, the items are merged */
   SCIP_CALL( mergeMultiples(scip, cons, cutoff) );
   if( *cutoff )
      return SCIP_OKAY;

   /* make sure, items are sorted by non-increasing weight */
   sortItems(consdata);

   assert(consdata->merged);

   /* calculate a clique partition */
   SCIP_CALL( calcCliquepartition(scip, consdata, FALSE, TRUE) );
   nnegcliques = consdata->nnegcliques;

   /* if we have no negated cliques, stop */
   if( nnegcliques == nvars )
      return SCIP_OKAY;
   
   /* get temporary memory */
   SCIP_CALL( SCIPallocBufferArray(scip, &poscliquevars, nvars) );
   SCIP_CALL( SCIPallocBufferArray(scip, &cliquevars, nvars) );
   SCIP_CALL( SCIPallocBufferArray(scip, &gainweights, nvars) );
   BMSclearMemoryArray(gainweights, nvars);
   SCIP_CALL( SCIPallocBufferArray(scip, &gaincliquepartition, nvars) );
   SCIP_CALL( SCIPallocBufferArray(scip, &maxweights, nnegcliques) );
   SCIP_CALL( SCIPallocBufferArray(scip, &cliqueused, nnegcliques) );
   BMSclearMemoryArray(cliqueused, nnegcliques);

   nnegcliques = 0;
   minactduetonegcliques = 0;

   /* determine maximal weights for all negated cliques and calculate minimal weightsum due to negated cliques */
   for( v = 0; v < nvars; ++v )
   {
      assert(0 <= consdata->negcliquepartition[v] && consdata->negcliquepartition[v] <= nnegcliques);
      assert(consdata->weights[v] > 0);

      if( consdata->negcliquepartition[v] == nnegcliques )
      {
         nnegcliques++;
         maxweights[consdata->negcliquepartition[v]] = consdata->weights[v];
      }
      else
         minactduetonegcliques += consdata->weights[v];
   }

   nposcliquevars = 0;
   
   /* add cliques, using negated cliques information */
   if( minactduetonegcliques > 0 )
   {
      /* free capacity is the rest of not used capacity if the smallest amount of weights due to negated cliques are used */
      freecapacity = consdata->capacity - minactduetonegcliques;

      SCIPdebug( SCIP_CALL( SCIPprintCons(scip, cons, NULL) ) );
      SCIPdebugMessage("Try to add negated cliques in knapsack constraint handler for constraint %s; capacity = %"SCIP_LONGINT_FORMAT", minactivity(due to neg. cliques) = %"SCIP_LONGINT_FORMAT", freecapacity = %"SCIP_LONGINT_FORMAT".\n", 
         SCIPconsGetName(cons), consdata->capacity, minactduetonegcliques, freecapacity);

      /* calculate possible gain by switching chosen items in negated cliques */
      for( v = 0; v < nvars; ++v )
      {
         if( !cliqueused[consdata->negcliquepartition[v]] )
         {
            cliqueused[consdata->negcliquepartition[v]] = TRUE;
            for( w = v + 1; w < nvars; ++w )
            {
               /* if we would take the biggest weight instead of another what would we gain, take weight[i] instead of
                * weight[j] (which are both in a negated clique) */
               if( consdata->negcliquepartition[v] == consdata->negcliquepartition[w] 
                  && consdata->weights[v] > consdata->weights[w] )
               {
                  poscliquevars[nposcliquevars] = consdata->vars[w];
                  gainweights[nposcliquevars] = maxweights[consdata->negcliquepartition[v]] - consdata->weights[w];
                  gaincliquepartition[nposcliquevars] = consdata->negcliquepartition[v];
                  ++nposcliquevars;
               }
            }
         }
      }
      
      /* try to create negated cliques */
      if( nposcliquevars > 0 )
      {
         /* sort possible gain per substitution of the clique members */
         SCIPsortDownLongPtrInt(gainweights,(void**) poscliquevars, gaincliquepartition, nposcliquevars);
      
         for( v = 0; v < nposcliquevars; ++v )
         {
            SCIP_CALL( SCIPgetNegatedVar(scip, poscliquevars[v], &cliquevars[0]) );
            ncliquevars = 1;
            lastweight = gainweights[v];
            beforelastweight = -1;
            lastcliqueused = gaincliquepartition[v];
            /* clear cliqueused to get an unused array */
            BMSclearMemoryArray(cliqueused, nnegcliques);
            cliqueused[gaincliquepartition[v]] = TRUE;
            
            /* taking bigger weights make the knapsack redundant so we will create cliques, only take items which are not
             * in the same negated clique and by taking two of them would exceed the free capacity */
            for( w = v + 1; w < nposcliquevars && !cliqueused[gaincliquepartition[w]] && gainweights[w] + lastweight > freecapacity; ++w )
            {
               beforelastweight = lastweight;
               lastweight = gainweights[w];
               lastcliqueused = gaincliquepartition[w];
               cliqueused[gaincliquepartition[w]] = TRUE;
               SCIP_CALL( SCIPgetNegatedVar(scip, poscliquevars[w], &cliquevars[ncliquevars]) );
               ++ncliquevars;
            }
            
            if( ncliquevars > 1 )
            {
#ifdef SCIP_DEBUG
               int b;
               SCIPdebugMessage("adding new Clique: ");
               for( b = 0; b < ncliquevars; ++b )
                  SCIPdebugPrintf("%s ", SCIPvarGetName(cliquevars[b]));
               SCIPdebugPrintf("\n");
#endif
               
               assert(beforelastweight > 0);
               /* add the clique to the clique table */
               SCIP_CALL( SCIPaddClique(scip, cliquevars, NULL, ncliquevars, cutoff, &thisnbdchgs) );
               if( *cutoff )
                  goto TERMINATE;
               *nbdchgs += thisnbdchgs;
               
               /* reset last used clique to get slightly different cliques */
               cliqueused[lastcliqueused] = FALSE;
               
               /* try to replace the last item in the clique by a different item to obtain a slightly different clique */
               for( ++w; w < nposcliquevars && !cliqueused[gaincliquepartition[w]] && beforelastweight + gainweights[w] > freecapacity; ++w )
               {
                  SCIP_CALL( SCIPgetNegatedVar(scip, poscliquevars[w], &cliquevars[ncliquevars - 1]) );
#ifdef SCIP_DEBUG
                  {
                     SCIPdebugMessage("adding new Clique: ");
                     for( b = 0; b < ncliquevars; ++b )
                        SCIPdebugPrintf("%s ", SCIPvarGetName(cliquevars[b]));
                     SCIPdebugPrintf("\n");
                  }
#endif
                  SCIP_CALL( SCIPaddClique(scip, cliquevars, NULL, ncliquevars, cutoff, &thisnbdchgs) );
                  if( *cutoff )
                     goto TERMINATE;
                  *nbdchgs += thisnbdchgs;
               }
            }
         }
      }   
   }

 TERMINATE:
   /* free temporary memory */
   SCIPfreeBufferArray(scip, &cliqueused);
   SCIPfreeBufferArray(scip, &gaincliquepartition);
   SCIPfreeBufferArray(scip, &maxweights);
   SCIPfreeBufferArray(scip, &gainweights);
   SCIPfreeBufferArray(scip, &cliquevars);
   SCIPfreeBufferArray(scip, &poscliquevars);

   return SCIP_OKAY;
}

/** adds cliques of the knapsack constraint to the global clique table */
static
SCIP_RETCODE addCliques(
   SCIP*const            scip,               /**< SCIP data structure */
   SCIP_CONS*const       cons,               /**< knapsack constraint */
   SCIP_Bool*const       cutoff,             /**< pointer to store whether the node can be cut off */
   int*const             nbdchgs             /**< pointer to count the number of performed bound changes */
   )
{
   SCIP_CONSDATA* consdata;
   SCIP_VAR** cliquevars;
   int ncliquevars;
   int i;
   SCIP_Longint minactduetonegcliques;
   SCIP_Longint freecapacity;
   SCIP_Longint lastweight;
   SCIP_Longint beforelastweight;
   int nnegcliques;
   int cliquenum;
   int thisnbdchgs;
   SCIP_VAR** poscliquevars;
   SCIP_Longint* gainweights;
   int nposcliquevars;
   SCIP_Longint* secondmaxweights;
   int nvars;

   assert(scip != NULL);
   assert(cons != NULL);
   assert(cutoff != NULL);
   assert(nbdchgs != NULL);

   *cutoff = FALSE;

   consdata = SCIPconsGetData(cons);
   assert(consdata != NULL);
   
   nvars = consdata->nvars;

   /* check whether the cliques have already been added */
   if( consdata->cliquesadded || nvars == 0 )
      return SCIP_OKAY;

   /* make sure, the items are merged */
   SCIP_CALL( mergeMultiples(scip, cons, cutoff) );
   if( *cutoff )
      return SCIP_OKAY;

   /* make sure, the items are sorted by non-increasing weight */
   sortItems(consdata);

   assert(consdata->merged);

   /* calculate a clique partition */
   SCIP_CALL( calcCliquepartition(scip, consdata, FALSE, TRUE) );
   nnegcliques = consdata->nnegcliques;
   assert(nnegcliques <= nvars);

   /* get temporary memory */
   SCIP_CALL( SCIPallocBufferArray(scip, &poscliquevars, nvars) );
   SCIP_CALL( SCIPallocBufferArray(scip, &cliquevars, nvars) );
   SCIP_CALL( SCIPallocBufferArray(scip, &gainweights, nvars) );
   BMSclearMemoryArray(gainweights, nvars);
   SCIP_CALL( SCIPallocBufferArray(scip, &secondmaxweights, nnegcliques) );
   BMSclearMemoryArray(secondmaxweights, nnegcliques);

   minactduetonegcliques = 0;
   
   /* calculate minimal activity due to negated cliques, and determine second maximal weight in each clique */
   if( nnegcliques < nvars )
   {
      nnegcliques = 0;
   
      for( i = 0; i < nvars; ++i )
      {
         SCIP_Longint weight;
         
         cliquenum = consdata->negcliquepartition[i];
         assert(0 <= cliquenum && cliquenum <= nnegcliques);
         
         weight = consdata->weights[i];
         assert(weight > 0);
         
         if( cliquenum == nnegcliques )
            nnegcliques++;
         else
         {
            minactduetonegcliques += weight;
            if( secondmaxweights[cliquenum] == 0 )
               secondmaxweights[cliquenum] = weight;
         }
      }
   }

   /* add cliques, using negated cliques information */
   if( minactduetonegcliques > 0 )
   {
      /* free capacity is the rest of not used capacity if the smallest amount of weights due to negated cliques are used */
      freecapacity = consdata->capacity - minactduetonegcliques;

      SCIPdebug( SCIP_CALL( SCIPprintCons(scip, cons, NULL) ) );
      SCIPdebugMessage("Try to add cliques in knapsack constraint handler for constraint %s; capacity = %"SCIP_LONGINT_FORMAT", minactivity(due to neg. cliques) = %"SCIP_LONGINT_FORMAT", freecapacity = %"SCIP_LONGINT_FORMAT".\n", 
         SCIPconsGetName(cons), consdata->capacity, minactduetonegcliques, freecapacity);

      /* create negated cliques out of negated cliques, if we do not take the smallest weight of a cliques ... */
      SCIP_CALL( addNegatedCliques(scip, cons, cutoff, nbdchgs ) );

      nposcliquevars = 0;

      for( i = nvars - 1; i >= 0; --i )
      {
         /* if we would take the biggest weight instead of the second biggest */
         cliquenum = consdata->negcliquepartition[i];
         if( consdata->weights[i] > secondmaxweights[cliquenum] )
         {
            poscliquevars[nposcliquevars] = consdata->vars[i];
            gainweights[nposcliquevars] = consdata->weights[i] - secondmaxweights[cliquenum];
            ++nposcliquevars;
         }
      }
      
      if( nposcliquevars > 0 )
      {
         /* sort possible gain per substitution of the clique members */
         SCIPsortDownLongPtr(gainweights,(void**) poscliquevars, nposcliquevars);

         cliquevars[0] = poscliquevars[0];
         ncliquevars = 1;
         lastweight = gainweights[0];
         beforelastweight = 0;
         
         /* taking bigger weights make the knapsack redundant so we will create cliques */
         for( i = 1; i < nposcliquevars && gainweights[i] + lastweight > freecapacity; ++i )
         {
            beforelastweight = lastweight;
            lastweight = gainweights[i];
            cliquevars[ncliquevars] = poscliquevars[i];
            ++ncliquevars;
         }
         
         if( ncliquevars > 1 )
         {
#ifdef SCIP_DEBUG
            int b;
            SCIPdebugMessage("adding new Clique: ");
            for( b = 0; b < ncliquevars; ++b )
               SCIPdebugPrintf("%s ", SCIPvarGetName(cliquevars[b]));
            SCIPdebugPrintf("\n");
#endif

            assert(beforelastweight > 0);
            /* add the clique to the clique table */
            SCIP_CALL( SCIPaddClique(scip, cliquevars, NULL, ncliquevars, cutoff, &thisnbdchgs) );
            if( *cutoff )
               goto TERMINATE;
            *nbdchgs += thisnbdchgs;
            
            /* try to replace the last item in the clique by a different item to obtain a slightly different clique */
            for( ++i; i < nposcliquevars && beforelastweight + gainweights[i] > freecapacity; ++i )
            {
               cliquevars[ncliquevars - 1] = poscliquevars[i];
#ifdef SCIP_DEBUG
               {
                  SCIPdebugMessage("adding new Clique: ");
                  for( b = 0; b < ncliquevars; ++b )
                     SCIPdebugPrintf("%s ", SCIPvarGetName(cliquevars[b]));
                  SCIPdebugPrintf("\n");
               }
#endif
               SCIP_CALL( SCIPaddClique(scip, cliquevars, NULL, ncliquevars, cutoff, &thisnbdchgs) );
               if( *cutoff )
                  goto TERMINATE;
               *nbdchgs += thisnbdchgs;
            }
         }
      }
   }

   /* build a largest clique by using the items with the maximal weights */
   cliquevars[0] = consdata->vars[0];
   for( i = 1; i < nvars && consdata->weights[i-1] + consdata->weights[i] > consdata->capacity; ++i )
      cliquevars[i] = consdata->vars[i];
   
   ncliquevars = i;

   if( ncliquevars >= 2 )
   {
      SCIP_Longint cliqueminweight;
#ifdef SCIP_DEBUG
      int b;
      SCIPdebugMessage("adding new Clique: ");
      for( b = 0; b < ncliquevars; ++b )
         SCIPdebugPrintf("%s ", SCIPvarGetName(cliquevars[b]));
      SCIPdebugPrintf("\n");
#endif

      /* add the clique to the clique table */
      SCIP_CALL( SCIPaddClique(scip, cliquevars, NULL, ncliquevars, cutoff, &thisnbdchgs) );
      if( *cutoff )
         goto TERMINATE;
      *nbdchgs += thisnbdchgs;

      /* try to replace the last item in the clique by a different item to obtain a slightly different clique */
      cliqueminweight = consdata->weights[ncliquevars-2];
      for( i = ncliquevars; i < nvars && cliqueminweight + consdata->weights[i] > consdata->capacity; ++i )
      {
         cliquevars[ncliquevars - 1] = consdata->vars[i];
#ifdef SCIP_DEBUG
         {
            SCIPdebugMessage("adding new Clique: ");
            for( b = 0; b < ncliquevars; ++b )
               SCIPdebugPrintf("%s ", SCIPvarGetName(cliquevars[b]));
            SCIPdebugPrintf("\n");
         }
#endif
         SCIP_CALL( SCIPaddClique(scip, cliquevars, NULL, ncliquevars, cutoff, &thisnbdchgs) );
         if( *cutoff )
            goto TERMINATE;
         *nbdchgs += thisnbdchgs;
      }
   }

 TERMINATE:
   /* free temporary memory and mark the constraint */
   SCIPfreeBufferArray(scip, &secondmaxweights);
   SCIPfreeBufferArray(scip, &gainweights);
   SCIPfreeBufferArray(scip, &cliquevars);
   SCIPfreeBufferArray(scip, &poscliquevars);
   consdata->cliquesadded = TRUE;

   return SCIP_OKAY;
}


/** gets the key of the given element */
static
SCIP_DECL_HASHGETKEY(hashGetKeyKnapsackcons)
{  /*lint --e{715}*/
   /* the key is the element itself */ 
   return elem;
}

/** returns TRUE iff both keys are equal; two constraints are equal if they have the same variables and the 
 * same coefficients 
 */
static
SCIP_DECL_HASHKEYEQ(hashKeyEqKnapsackcons)
{
#ifndef NDEBUG
   SCIP* scip;
#endif
   SCIP_CONSDATA* consdata1;
   SCIP_CONSDATA* consdata2;
   int i;

   consdata1 = SCIPconsGetData((SCIP_CONS*)key1);
   consdata2 = SCIPconsGetData((SCIP_CONS*)key2);
   assert(consdata1->sorted);
   assert(consdata2->sorted);
#ifndef NDEBUG
   scip = (SCIP*)userptr; 
   assert(scip != NULL);
#endif
   
   /* checks trivial case */
   if( consdata1->nvars != consdata2->nvars )
      return FALSE;

   for( i = consdata1->nvars - 1; i >= 0; --i )
   {
      /* tests if variables are equal */
      if( consdata1->vars[i] != consdata2->vars[i] )
      {
         assert(SCIPvarCompare(consdata1->vars[i], consdata2->vars[i]) == 1 || 
            SCIPvarCompare(consdata1->vars[i], consdata2->vars[i]) == -1);
         return FALSE;
      }
      assert(SCIPvarCompare(consdata1->vars[i], consdata2->vars[i]) == 0); 
      
      /* tests if weights are equal too */  
      if( consdata1->weights[i] != consdata2->weights[i] )
         return FALSE;
   } 
   
   return TRUE;
}

/** returns the hash value of the key */
static
SCIP_DECL_HASHKEYVAL(hashKeyValKnapsackcons)
{
#ifndef NDEBUG
   SCIP* scip;
#endif
   SCIP_CONSDATA* consdata;
   unsigned int hashval;
   int minidx;
   int mididx;
   int maxidx;
   int maxabsval;

   consdata = SCIPconsGetData((SCIP_CONS*)key);
   assert(consdata != NULL);
   assert(consdata->nvars > 0);

#ifndef NDEBUG
   scip = (SCIP*)userptr; 
   assert(scip != NULL);
#endif

   /* sorts the constraints */
   sortItems(consdata);

   minidx = SCIPvarGetIndex(consdata->vars[0]);
   mididx = SCIPvarGetIndex(consdata->vars[consdata->nvars / 2]);
   maxidx = SCIPvarGetIndex(consdata->vars[consdata->nvars - 1]);
   assert(minidx >= 0 && mididx >= 0 && maxidx >= 0);

   if( consdata->weights[0] > INT_MAX )
      maxabsval = 0;
   else
      maxabsval = (int) consdata->weights[0];

   /* hash value depends on vectors of variable indices */
   hashval = (consdata->nvars << 29) + (minidx << 22) + (mididx << 11) + maxidx + maxabsval; /*lint !e701*/

   return hashval;
}

/** updates the flags of the first constraint according to the ones of the second constraint */
static
SCIP_RETCODE updateFlags(
   SCIP*                 scip,               /**< SCIP data structure */
   SCIP_CONS*            cons0,              /**< constraint that should stay */
   SCIP_CONS*            cons1               /**< constraint that should be deleted */
   )
{
   if( SCIPconsIsInitial(cons1) )
   {
      SCIP_CALL( SCIPsetConsInitial(scip, cons0, TRUE) );
   }
   if( SCIPconsIsSeparated(cons1) )
   {
      SCIP_CALL( SCIPsetConsSeparated(scip, cons0, TRUE) );
   }
   if( SCIPconsIsEnforced(cons1) )
   {
      SCIP_CALL( SCIPsetConsEnforced(scip, cons0, TRUE) );
   }
   if( SCIPconsIsChecked(cons1) )
   {
      SCIP_CALL( SCIPsetConsChecked(scip, cons0, TRUE) );
   }
   if( SCIPconsIsPropagated(cons1) )
   {
      SCIP_CALL( SCIPsetConsPropagated(scip, cons0, TRUE) );
   }
   if( !SCIPconsIsDynamic(cons1) )
   {
      SCIP_CALL( SCIPsetConsDynamic(scip, cons0, FALSE) );
   }
   if( !SCIPconsIsRemovable(cons1) )
   {
      SCIP_CALL( SCIPsetConsRemovable(scip, cons0, FALSE) );
   }
   if( SCIPconsIsStickingAtNode(cons1) )
   {
      SCIP_CALL( SCIPsetConsStickingAtNode(scip, cons0, TRUE) );
   }

   return SCIP_OKAY;
}

/** compares each constraint with all other constraints for possible redundancy and removes or changes constraint 
 *  accordingly; in contrast to preprocessConstraintPairs(), it uses a hash table 
 */
static
SCIP_RETCODE detectRedundantConstraints(
   SCIP*                 scip,               /**< SCIP data structure */
   BMS_BLKMEM*           blkmem,             /**< block memory */
   SCIP_CONS**           conss,              /**< constraint set */
   int                   nconss,             /**< number of constraints in constraint set */
   SCIP_Bool*            cutoff,             /**< pointer to store whether the problem is infeasible */
   int*                  ndelconss           /**< pointer to count number of deleted constraints */
   )
{
   SCIP_HASHTABLE* hashtable;
   int hashtablesize;
   int c;

   assert(scip != NULL);
   assert(blkmem != NULL);
   assert(conss != NULL);
   assert(ndelconss != NULL);

   /* create a hash table for the constraint set */
   hashtablesize = SCIPcalcHashtableSize(10*nconss);
   hashtablesize = MAX(hashtablesize, HASHSIZE_KNAPSACKCONS);
   SCIP_CALL( SCIPhashtableCreate(&hashtable, blkmem, hashtablesize,
         hashGetKeyKnapsackcons, hashKeyEqKnapsackcons, hashKeyValKnapsackcons, (void*) scip) );

   /* check all constraints in the given set for redundancy */
   for( c = nconss - 1; c >= 0; --c )
   {
      SCIP_CONS* cons0;
      SCIP_CONS* cons1;
      SCIP_CONSDATA* consdata0;

      cons0 = conss[c];

      if( !SCIPconsIsActive(cons0) || SCIPconsIsModifiable(cons0) )
         continue;
      
      consdata0 = SCIPconsGetData(cons0);
      assert(consdata0 != NULL);
      if( consdata0->nvars == 0 )
      {
         if( consdata0->capacity < 0 )
         {
            *cutoff = TRUE;
            return SCIP_OKAY;
         }
         else
         {
            SCIP_CALL( SCIPdelCons(scip, cons0) );
            ++(*ndelconss);
            continue;
         }
      }

      /* get constraint from current hash table with same variables and same weights as cons0 */
      cons1 = (SCIP_CONS*)(SCIPhashtableRetrieve(hashtable, (void*)cons0));
 
      if( cons1 != NULL )
      {
         SCIP_CONS* consstay;
         SCIP_CONS* consdel;
         SCIP_CONSDATA* consdata1;

         assert(SCIPconsIsActive(cons1));
         assert(!SCIPconsIsModifiable(cons1));
      
         /* constraint found: create a new constraint with same coefficients and best left and right hand side; 
          * delete old constraints afterwards
          */
         consdata1 = SCIPconsGetData(cons1);
         
         assert(consdata1 != NULL);
         assert(consdata0->nvars > 0 && consdata0->nvars == consdata1->nvars);
         
         assert(consdata0->sorted && consdata1->sorted);
         assert(consdata0->vars[0] == consdata1->vars[0]);
         assert(consdata0->weights[0] == consdata1->weights[0]);

         SCIPdebugMessage("knapsack constraints <%s> and <%s> with equal coefficients\n",
            SCIPconsGetName(cons0), SCIPconsGetName(cons1));

         /* check which constraint has to stay; */
         if( consdata0->capacity < consdata1->capacity )
         {
            consstay = cons0;
            consdel = cons1;
            
            /* exchange consdel with consstay in hashtable */
            SCIP_CALL( SCIPhashtableRemove(hashtable, (void*) consdel) );
            SCIP_CALL( SCIPhashtableInsert(hashtable, (void*) consstay) );
         }
         else
         {
            consstay = cons1; 
            consdel = cons0; 
         }
        
         /* update flags of constraint which caused the redundancy s.t. nonredundant information doesn't get lost */
         SCIP_CALL( updateFlags(scip, consstay, consdel) ); 

         /* delete consdel */
         SCIP_CALL( SCIPdelCons(scip, consdel) );
         ++(*ndelconss);

         assert(SCIPconsIsActive(consstay));
      }
      else
      {
         /* no such constraint in current hash table: insert cons0 into hash table */  
         SCIP_CALL( SCIPhashtableInsert(hashtable, (void*) cons0) );
      }
   }

   /* free hash table */
   SCIPhashtableFree(&hashtable);

   return SCIP_OKAY;
}


/** compares constraint with all prior constraints for possible redundancy or aggregation,
 *  and removes or changes constraint accordingly
 */
static
SCIP_RETCODE preprocessConstraintPairs(
   SCIP*                 scip,               /**< SCIP data structure */
   SCIP_CONS**           conss,              /**< constraint set */
   int                   firstchange,        /**< first constraint that changed since last pair preprocessing round */
   int                   chkind,             /**< index of constraint to check against all prior indices upto startind */
   int*                  ndelconss           /**< pointer to count number of deleted constraints */
   )
{
   SCIP_CONS* cons0;
   SCIP_CONSDATA* consdata0;
   int c;

   assert(scip != NULL);
   assert(conss != NULL);
   assert(firstchange <= chkind);
   assert(ndelconss != NULL);

   /* get the constraint to be checked against all prior constraints */
   cons0 = conss[chkind];
   assert(cons0 != NULL);
   assert(SCIPconsIsActive(cons0));
   assert(!SCIPconsIsModifiable(cons0));

   consdata0 = SCIPconsGetData(cons0);
   assert(consdata0 != NULL);
   assert(consdata0->nvars >= 1);
   assert(consdata0->merged);

   /* sort the constraint */
   sortItems(consdata0);

   /* check constraint against all prior constraints */
   for( c = (consdata0->presolved ? firstchange : 0); c < chkind; ++c )
   {
      SCIP_CONS* cons1;
      SCIP_CONSDATA* consdata1;
      SCIP_Bool iscons0incons1contained;
      SCIP_Bool iscons1incons0contained;
      SCIP_Real quotient;
      int v;
      int v0;
      int v1;

      cons1 = conss[c];
      assert(cons1 != NULL);
      if( !SCIPconsIsActive(cons1) || SCIPconsIsModifiable(cons1) )
         continue;

      consdata1 = SCIPconsGetData(cons1);
      assert(consdata1 != NULL);

      /* if both constraints didn't change since last pair processing, we can ignore the pair */
      if( consdata0->presolved && consdata0->presolved )
         continue;

      assert(consdata1->nvars >= 1);
      assert(consdata1->merged);

      /* sort the constraint */
      sortItems(consdata1);

      quotient = ((SCIP_Real) consdata0->capacity) / ((SCIP_Real) consdata1->capacity);

      if( consdata0->nvars > consdata1->nvars )
      {
         iscons0incons1contained = FALSE;
         iscons1incons0contained = TRUE;
         v = consdata1->nvars - 1;
      }
      else if( consdata0->nvars < consdata1->nvars )
      {
         iscons0incons1contained = TRUE;
         iscons1incons0contained = FALSE;
         v = consdata0->nvars - 1;
      }
      else
      {
         iscons0incons1contained = TRUE;
         iscons1incons0contained = TRUE;
         v = consdata0->nvars - 1;
      }

      SCIPdebugMessage("preprocess knapsack constraint pair <%s> and <%s>\n", SCIPconsGetName(cons0), SCIPconsGetName(cons1));

      /* check consdata0 against consdata1:
       * 1. if all variables var_i of cons1 are in cons0 and for each of these variables
       *    (consdata0->weights[i] / quotient) >= consdata1->weights[i] cons1 is redundant
       * 2. if all variables var_i of cons0 are in cons1 and for each of these variables
       *    (consdata0->weights[i] / quotient) <= consdata1->weights[i] cons0 is redundant
       */
      v0 = consdata0->nvars - 1;
      v1 = consdata1->nvars - 1;

      while( v >= 0 )
      {
         assert(iscons0incons1contained || iscons1incons0contained);

         /* now there are more variables in cons1 left */
         if( v1 > v0 )
         {
            iscons1incons0contained = FALSE;
            if( !iscons0incons1contained )
               break;
         }
         /* now there are more variables in cons0 left */
         else if( v1 < v0 )
         {
            iscons0incons1contained = FALSE;
            if( !iscons1incons0contained )
               break;
         }

         assert(v == v0 || v == v1);
	 assert(v0 >= 0);
	 assert(v1 >= 0);

         /* both variables are the same */
         if( consdata0->vars[v0] == consdata1->vars[v1] )
         {
            /* if cons1 is possible contained in cons0 (consdata0->weights[v0] / quotient) must be greater equals consdata1->weights[v1] */
            if( iscons1incons0contained && SCIPisLT(scip, ((SCIP_Real) consdata0->weights[v0]) / quotient, (SCIP_Real) consdata1->weights[v1]) )
            {
               iscons1incons0contained = FALSE;
               if( !iscons0incons1contained )
                  break;
            }
            /* if cons0 is possible contained in cons1 (consdata0->weight[v0] / quotient) must be less equals consdata1->weight[v1] */
            else if( iscons0incons1contained && SCIPisGT(scip, ((SCIP_Real) consdata0->weights[v0]) / quotient, (SCIP_Real) consdata1->weights[v1]) )
            {
               iscons0incons1contained = FALSE;
               if( !iscons1incons0contained )
                  break;
            }
            --v0;
            --v1;
	    --v;
         }
         else
         {
            /* both constraints have a variables which is not part of the other constraint, so stop */
            if( iscons0incons1contained && iscons1incons0contained )
            {
               iscons0incons1contained = FALSE;
               iscons1incons0contained = FALSE;
               break;
            }
            assert(iscons0incons1contained ? (v1 >= v0) : iscons1incons0contained);
            assert(iscons1incons0contained ? (v1 <= v0) : iscons0incons1contained);
            /* continue to the next variable */
            if( iscons0incons1contained )
               --v1;
            else
               --v0;
         }
      }
      /* neither one constraint was contained in another or we checked all variables of one constraint against the
       * other
       */
      assert(!iscons1incons0contained || !iscons0incons1contained || v0 == -1 || v1 == -1);

      if( iscons1incons0contained )
      {
         SCIPdebugMessage("knapsack constraint <%s> is redundant\n", SCIPconsGetName(cons1));
         SCIPdebug( SCIP_CALL( SCIPprintCons(scip, cons1, NULL) ) );

         /* update flags of constraint which caused the redundancy s.t. nonredundant information doesn't get lost */
         SCIP_CALL( updateFlags(scip, cons0, cons1) );

         SCIP_CALL( SCIPdelCons(scip, cons1) );
         ++(*ndelconss);
      }
      else if( iscons0incons1contained )
      {
         SCIPdebugMessage("knapsack constraint <%s> is redundant\n", SCIPconsGetName(cons0));
         SCIPdebug( SCIP_CALL( SCIPprintCons(scip, cons0, NULL) ) );

         /* update flags of constraint which caused the redundancy s.t. nonredundant information doesn't get lost */
         SCIP_CALL( updateFlags(scip, cons1, cons0) );

         SCIP_CALL( SCIPdelCons(scip, cons0) );
         ++(*ndelconss);
         break;
      }
   }

   return SCIP_OKAY;
}

/*
 * Linear constraint upgrading
 */

/** creates and captures a knapsack constraint out of a linear inequality */
static
SCIP_RETCODE createNormalizedKnapsack(
   SCIP*                 scip,               /**< SCIP data structure */
   SCIP_CONS**           cons,               /**< pointer to hold the created constraint */
   const char*           name,               /**< name of constraint */
   int                   nvars,              /**< number of variables in the constraint */
   SCIP_VAR**            vars,               /**< array with variables of constraint entries */
   SCIP_Real*            vals,               /**< array with inequality coefficients */
   SCIP_Real             lhs,                /**< left hand side of inequality */
   SCIP_Real             rhs,                /**< right hand side of inequality */
   SCIP_Bool             initial,            /**< should the LP relaxation of constraint be in the initial LP?
                                              *   Usually set to TRUE. Set to FALSE for 'lazy constraints'. */
   SCIP_Bool             separate,           /**< should the constraint be separated during LP processing? 
                                              *   Usually set to TRUE. */
   SCIP_Bool             enforce,            /**< should the constraint be enforced during node processing? 
                                              *   TRUE for model constraints, FALSE for additional, redundant constraints. */
   SCIP_Bool             check,              /**< should the constraint be checked for feasibility?
                                              *   TRUE for model constraints, FALSE for additional, redundant constraints. */
   SCIP_Bool             propagate,          /**< should the constraint be propagated during node processing? 
                                              *   Usually set to TRUE. */
   SCIP_Bool             local,              /**< is constraint only valid locally? 
                                              *   Usually set to FALSE. Has to be set to TRUE, e.g., for branching constraints. */
   SCIP_Bool             modifiable,         /**< is constraint modifiable (subject to column generation)? 
                                              *   Usually set to FALSE. In column generation applications, set to TRUE if pricing
                                              *   adds coefficients to this constraint. */
   SCIP_Bool             dynamic,            /**< is constraint subject to aging?
                                              *   Usually set to FALSE. Set to TRUE for own cuts which 
                                              *   are separated as constraints. */
   SCIP_Bool             removable,          /**< should the relaxation be removed from the LP due to aging or cleanup?
                                              *   Usually set to FALSE. Set to TRUE for 'lazy constraints' and 'user cuts'. */
   SCIP_Bool             stickingatnode      /**< should the constraint always be kept at the node where it was added, even
                                              *   if it may be moved to a more global node? 
                                              *   Usually set to FALSE. Set to TRUE to for constraints that represent node data. */
   )
{
   SCIP_VAR** transvars;
   SCIP_Longint* weights;
   SCIP_Longint capacity;
   SCIP_Longint weight;
   int mult;
   int v;

   assert(nvars == 0 || vars != NULL);
   assert(nvars == 0 || vals != NULL);
   assert(SCIPisInfinity(scip, -lhs) != SCIPisInfinity(scip, rhs));

   /* get temporary memory */
   SCIP_CALL( SCIPallocBufferArray(scip, &transvars, nvars) );
   SCIP_CALL( SCIPallocBufferArray(scip, &weights, nvars) );

   /* if the right hand side is non-infinite, we have to negate all variables with negative coefficient;
    * otherwise, we have to negate all variables with positive coefficient and multiply the row with -1
    */
   if( SCIPisInfinity(scip, rhs) )
   {
      mult = -1;
      capacity = (SCIP_Longint)SCIPfeasFloor(scip, -lhs);
   }
   else
   {
      mult = +1;
      capacity = (SCIP_Longint)SCIPfeasFloor(scip, rhs);
   }

   /* negate positive or negative variables */
   for( v = 0; v < nvars; ++v )
   {
      assert(SCIPisFeasIntegral(scip, vals[v]));
      weight = mult * (SCIP_Longint)SCIPfeasFloor(scip, vals[v]);
      if( weight > 0 )
      {
         transvars[v] = vars[v];
         weights[v] = weight;
      }
      else
      {
         SCIP_CALL( SCIPgetNegatedVar(scip, vars[v], &transvars[v]) );
         weights[v] = -weight;
         capacity -= weight;
      }
      assert(transvars[v] != NULL);
   }

   /* create the constraint */
   SCIP_CALL( SCIPcreateConsKnapsack(scip, cons, name, nvars, transvars, weights, capacity,
         initial, separate, enforce, check, propagate, local, modifiable, dynamic, removable, stickingatnode) );

   /* free temporary memory */
   SCIPfreeBufferArray(scip, &weights);
   SCIPfreeBufferArray(scip, &transvars);

   return SCIP_OKAY;
}

/** tries to upgrade a linear constraint into a knapsack constraint */
static
SCIP_DECL_LINCONSUPGD(linconsUpgdKnapsack)
{  /*lint --e{715}*/
   SCIP_Bool upgrade;

   assert(upgdcons != NULL);
   
   /* check, if linear constraint can be upgraded to a knapsack constraint
    * - all variables must be binary
    * - all coefficients must be integral
    * - exactly one of the sides must be infinite
    */
   upgrade = (nposbin + nnegbin == nvars)
      && (ncoeffspone + ncoeffsnone + ncoeffspint + ncoeffsnint == nvars)
      && (SCIPisInfinity(scip, -lhs) != SCIPisInfinity(scip, rhs));

   if( upgrade )
   {
      SCIPdebugMessage("upgrading constraint <%s> to knapsack constraint\n", SCIPconsGetName(cons));
      
      /* create the knapsack constraint (an automatically upgraded constraint is always unmodifiable) */
      assert(!SCIPconsIsModifiable(cons));
      SCIP_CALL( createNormalizedKnapsack(scip, upgdcons, SCIPconsGetName(cons), nvars, vars, vals, lhs, rhs,
            SCIPconsIsInitial(cons), SCIPconsIsSeparated(cons), SCIPconsIsEnforced(cons), 
            SCIPconsIsChecked(cons), SCIPconsIsPropagated(cons),
            SCIPconsIsLocal(cons), SCIPconsIsModifiable(cons), 
            SCIPconsIsDynamic(cons), SCIPconsIsRemovable(cons), SCIPconsIsStickingAtNode(cons)) );
   }

   return SCIP_OKAY;
}


/*
 * Callback methods of constraint handler
 */

/** copy method for constraint handler plugins (called when SCIP copies plugins) */
static
SCIP_DECL_CONSHDLRCOPY(conshdlrCopyKnapsack)
{  /*lint --e{715}*/
   assert(scip != NULL);
   assert(conshdlr != NULL);
   assert(strcmp(SCIPconshdlrGetName(conshdlr), CONSHDLR_NAME) == 0);

   /* call inclusion method of constraint handler */
   SCIP_CALL( SCIPincludeConshdlrKnapsack(scip) );
 
   *valid = TRUE;

   return SCIP_OKAY;
}

/** destructor of constraint handler to free constraint handler data (called when SCIP is exiting) */
static
SCIP_DECL_CONSFREE(consFreeKnapsack)
{  /*lint --e{715}*/
   SCIP_CONSHDLRDATA* conshdlrdata;

   /* free constraint handler data */
   conshdlrdata = SCIPconshdlrGetData(conshdlr);
   assert(conshdlrdata != NULL);

   SCIPfreeMemory(scip, &conshdlrdata);

   SCIPconshdlrSetData(conshdlr, NULL);

   return SCIP_OKAY;
}


/** initialization method of constraint handler (called after problem was transformed) */
static
SCIP_DECL_CONSINIT(consInitKnapsack)
{  /*lint --e{715}*/
   SCIP_CONSHDLRDATA* conshdlrdata;
   int nvars;

   assert( scip != NULL );
   assert( conshdlr != NULL );

   conshdlrdata = SCIPconshdlrGetData(conshdlr);
   assert(conshdlrdata != NULL);

   /* all variables which are of integral type can be binary; this can be checked via the method SCIPvarIsBinary(var) */
   nvars = SCIPgetNVars(scip) - SCIPgetNContVars(scip);
 
   SCIP_CALL( SCIPallocMemoryArray(scip, &conshdlrdata->reals1, nvars) );
   BMSclearMemoryArray(conshdlrdata->reals1, nvars);
   conshdlrdata->reals1size = nvars;

   return SCIP_OKAY;
}

/** deinitialization method of constraint handler (called before transformed problem is freed) */
static
SCIP_DECL_CONSEXIT(consExitKnapsack)
{  /*lint --e{715}*/
   SCIP_CONSHDLRDATA* conshdlrdata;

   assert( scip != NULL );
   assert( conshdlr != NULL );

   conshdlrdata = SCIPconshdlrGetData(conshdlr);
   assert(conshdlrdata != NULL);

   SCIPfreeMemoryArrayNull(scip, &conshdlrdata->reals1);
   conshdlrdata->reals1size = 0;

   return SCIP_OKAY;
}


/** presolving initialization method of constraint handler (called when presolving is about to begin) */
static
SCIP_DECL_CONSINITPRE(consInitpreKnapsack)
{  /*lint --e{715}*/
   SCIP_CONSHDLRDATA* conshdlrdata;
   int nvars;

   assert( scip != NULL );
   assert( conshdlr != NULL );
   assert( nconss == 0 || conss != NULL );
   assert( result != NULL );

   *result = SCIP_FEASIBLE;

   conshdlrdata = SCIPconshdlrGetData(conshdlr);
   assert(conshdlrdata != NULL);

   /* all variables which are of integral type can be binary; this can be checked via the method SCIPvarIsBinary(var) */
   nvars = SCIPgetNVars(scip) - SCIPgetNContVars(scip);

   SCIP_CALL( SCIPallocMemoryArray(scip, &conshdlrdata->ints1, nvars) );
   SCIP_CALL( SCIPallocMemoryArray(scip, &conshdlrdata->ints2, nvars) );
   SCIP_CALL( SCIPallocMemoryArray(scip, &conshdlrdata->longints1, nvars) );
   SCIP_CALL( SCIPallocMemoryArray(scip, &conshdlrdata->longints2, nvars) );
   SCIP_CALL( SCIPallocMemoryArray(scip, &conshdlrdata->bools1, nvars) );
   SCIP_CALL( SCIPallocMemoryArray(scip, &conshdlrdata->bools2, nvars) );
   SCIP_CALL( SCIPallocMemoryArray(scip, &conshdlrdata->bools3, nvars) );
   SCIP_CALL( SCIPallocMemoryArray(scip, &conshdlrdata->bools4, nvars) );

   BMSclearMemoryArray(conshdlrdata->ints1, nvars);
   BMSclearMemoryArray(conshdlrdata->ints2, nvars);
   BMSclearMemoryArray(conshdlrdata->longints1, nvars);
   BMSclearMemoryArray(conshdlrdata->longints2, nvars);
   BMSclearMemoryArray(conshdlrdata->bools1, nvars);
   BMSclearMemoryArray(conshdlrdata->bools2, nvars);
   BMSclearMemoryArray(conshdlrdata->bools3, nvars);
   BMSclearMemoryArray(conshdlrdata->bools4, nvars);

   conshdlrdata->ints1size = nvars;
   conshdlrdata->ints2size = nvars;
   conshdlrdata->longints1size = nvars;
   conshdlrdata->longints2size = nvars;
   conshdlrdata->bools1size = nvars;
   conshdlrdata->bools2size = nvars;
   conshdlrdata->bools3size = nvars;
   conshdlrdata->bools4size = nvars;

   return SCIP_OKAY;
}


/** presolving deinitialization method of constraint handler (called after presolving has been finished) */
static
SCIP_DECL_CONSEXITPRE(consExitpreKnapsack)
{  /*lint --e{715}*/
   SCIP_CONSHDLRDATA* conshdlrdata;
   
   assert( scip != NULL );
   assert( conshdlr != NULL );

   conshdlrdata = SCIPconshdlrGetData(conshdlr);
   assert(conshdlrdata != NULL);

   SCIPfreeMemoryArrayNull(scip, &conshdlrdata->ints1);
   SCIPfreeMemoryArrayNull(scip, &conshdlrdata->ints2);
   SCIPfreeMemoryArrayNull(scip, &conshdlrdata->longints1);
   SCIPfreeMemoryArrayNull(scip, &conshdlrdata->longints2);
   SCIPfreeMemoryArrayNull(scip, &conshdlrdata->bools1);
   SCIPfreeMemoryArrayNull(scip, &conshdlrdata->bools2);
   SCIPfreeMemoryArrayNull(scip, &conshdlrdata->bools3);
   SCIPfreeMemoryArrayNull(scip, &conshdlrdata->bools4);

   conshdlrdata->ints1size = 0;
   conshdlrdata->ints2size = 0;
   conshdlrdata->longints1size = 0;
   conshdlrdata->longints2size = 0;
   conshdlrdata->bools1size = 0;
   conshdlrdata->bools2size = 0;
   conshdlrdata->bools3size = 0;
   conshdlrdata->bools4size = 0;

   *result = SCIP_FEASIBLE;

   return SCIP_OKAY;
}


/** solving process initialization method of constraint handler (called when branch and bound process is about to begin) */
#define consInitsolKnapsack NULL


/** solving process deinitialization method of constraint handler (called before branch and bound process data is freed) */
static
SCIP_DECL_CONSEXITSOL(consExitsolKnapsack)
{  /*lint --e{715}*/
   SCIP_CONSDATA* consdata;
   int c;

   assert( scip != NULL );

   /* release the rows of all constraints */
   for( c = 0; c < nconss; ++c )
   {
      consdata = SCIPconsGetData(conss[c]);
      assert(consdata != NULL);

      if( consdata->row != NULL )
      {
         SCIP_CALL( SCIPreleaseRow(scip, &consdata->row) );
      }
   }

   return SCIP_OKAY;
}

/** frees specific constraint data */
static
SCIP_DECL_CONSDELETE(consDeleteKnapsack)
{  /*lint --e{715}*/
   SCIP_CONSHDLRDATA* conshdlrdata;
   
   assert(conshdlr != NULL);
   assert(strcmp(SCIPconshdlrGetName(conshdlr), CONSHDLR_NAME) == 0);

   /* get event handler */
   conshdlrdata = SCIPconshdlrGetData(conshdlr);
   assert(conshdlrdata != NULL);
   assert(conshdlrdata->eventhdlr != NULL);
   
   /* free knapsack constraint */
   SCIP_CALL( consdataFree(scip, consdata, conshdlrdata->eventhdlr) );
   
   return SCIP_OKAY;
}

/** transforms constraint data into data belonging to the transformed problem */ 
static
SCIP_DECL_CONSTRANS(consTransKnapsack)
{  /*lint --e{715}*/
   SCIP_CONSHDLRDATA* conshdlrdata;
   SCIP_CONSDATA* sourcedata;
   SCIP_CONSDATA* targetdata;

   assert(conshdlr != NULL);
   assert(strcmp(SCIPconshdlrGetName(conshdlr), CONSHDLR_NAME) == 0);
   assert(SCIPgetStage(scip) == SCIP_STAGE_TRANSFORMING);
   assert(sourcecons != NULL);
   assert(targetcons != NULL);

   sourcedata = SCIPconsGetData(sourcecons);
   assert(sourcedata != NULL);
   assert(sourcedata->row == NULL);  /* in original problem, there cannot be LP rows */

   /* get event handler */
   conshdlrdata = SCIPconshdlrGetData(conshdlr);
   assert(conshdlrdata != NULL);
   assert(conshdlrdata->eventhdlr != NULL);

   /* create target constraint data */
   SCIP_CALL( consdataCreate(scip, &targetdata, conshdlrdata->eventhdlr,
         sourcedata->nvars, sourcedata->vars, sourcedata->weights, sourcedata->capacity) ); 

   /* create target constraint */
   SCIP_CALL( SCIPcreateCons(scip, targetcons, SCIPconsGetName(sourcecons), conshdlr, targetdata,
         SCIPconsIsInitial(sourcecons), SCIPconsIsSeparated(sourcecons), SCIPconsIsEnforced(sourcecons),
         SCIPconsIsChecked(sourcecons), SCIPconsIsPropagated(sourcecons),
         SCIPconsIsLocal(sourcecons), SCIPconsIsModifiable(sourcecons), 
         SCIPconsIsDynamic(sourcecons), SCIPconsIsRemovable(sourcecons), SCIPconsIsStickingAtNode(sourcecons)) );

   return SCIP_OKAY;
}

/** LP initialization method of constraint handler (called before the initial LP relaxation at a node is solved) */
static
SCIP_DECL_CONSINITLP(consInitlpKnapsack)
{  /*lint --e{715}*/
   int i;

   for( i = 0; i < nconss; i++ )
   {
      assert(SCIPconsIsInitial(conss[i]));
      SCIP_CALL( addRelaxation(scip, conss[i], NULL) );
   }

   return SCIP_OKAY;
}

/** separation method of constraint handler for LP solutions */
static
SCIP_DECL_CONSSEPALP(consSepalpKnapsack)
{  /*lint --e{715}*/
   SCIP_CONSHDLRDATA* conshdlrdata;
   SCIP_Bool sepacardinality;

   SCIP_Real loclowerbound;
   SCIP_Real glblowerbound;
   SCIP_Real cutoffbound;
   SCIP_Real maxbound;
  
   int depth;
   int nrounds;
   int sepafreq;
   int sepacardfreq;
   int ncuts;
   int maxsepacuts;
   int i;

   *result = SCIP_DIDNOTRUN;

   conshdlrdata = SCIPconshdlrGetData(conshdlr);
   assert(conshdlrdata != NULL);

   depth = SCIPgetDepth(scip);
   nrounds = SCIPgetNSepaRounds(scip);
   
   SCIPdebugMessage("knapsack separation of %d/%d constraints, round %d (max %d/%d)\n",
      nusefulconss, nconss, nrounds, conshdlrdata->maxroundsroot, conshdlrdata->maxrounds);

   /* only call the separator a given number of times at each node */
   if( (depth == 0 && conshdlrdata->maxroundsroot >= 0 && nrounds >= conshdlrdata->maxroundsroot)
      || (depth > 0 && conshdlrdata->maxrounds >= 0 && nrounds >= conshdlrdata->maxrounds) )
      return SCIP_OKAY;

   /* check, if we should additionally separate knapsack cuts */
   sepafreq = SCIPconshdlrGetSepaFreq(conshdlr);
   sepacardfreq = sepafreq * conshdlrdata->sepacardfreq;
   sepacardinality = (conshdlrdata->sepacardfreq >= 0)
      && ((sepacardfreq == 0 && depth == 0) || (sepacardfreq >= 1 && (depth % sepacardfreq == 0)));

   /* check dual bound to see if we want to produce knapsack cuts at this node */
   loclowerbound = SCIPgetLocalLowerbound(scip);
   glblowerbound = SCIPgetLowerbound(scip);
   cutoffbound = SCIPgetCutoffbound(scip);
   maxbound = glblowerbound + conshdlrdata->maxcardbounddist * (cutoffbound - glblowerbound);
   sepacardinality = sepacardinality && SCIPisLE(scip, loclowerbound, maxbound);
   sepacardinality = sepacardinality && (SCIPgetNLPBranchCands(scip) > 0);

   /* get the maximal number of cuts allowed in a separation round */
   maxsepacuts = (depth == 0 ? conshdlrdata->maxsepacutsroot : conshdlrdata->maxsepacuts);

   *result = SCIP_DIDNOTFIND;
   ncuts = 0;

   /* separate useful constraints */
   for( i = 0; i < nusefulconss && ncuts < maxsepacuts && !SCIPisStopped(scip); i++ )
   {
      SCIP_CALL( separateCons(scip, conss[i], NULL, sepacardinality, &ncuts) );
   }
   
   /* adjust return value */
   if( ncuts > 0 )
      *result = SCIP_SEPARATED;
   
   return SCIP_OKAY;
}


/** separation method of constraint handler for arbitrary primal solutions */
static
SCIP_DECL_CONSSEPASOL(consSepasolKnapsack)
{  /*lint --e{715}*/
   SCIP_CONSHDLRDATA* conshdlrdata;
   SCIP_Bool sepacardinality;
   int depth;
   int nrounds;
   int sepafreq;
   int sepacardfreq;
   int ncuts;
   int maxsepacuts;
   int i;

   *result = SCIP_DIDNOTRUN;

   conshdlrdata = SCIPconshdlrGetData(conshdlr);
   assert(conshdlrdata != NULL);

   depth = SCIPgetDepth(scip);
   nrounds = SCIPgetNSepaRounds(scip);
   
   SCIPdebugMessage("knapsack separation of %d/%d constraints, round %d (max %d/%d)\n",
      nusefulconss, nconss, nrounds, conshdlrdata->maxroundsroot, conshdlrdata->maxrounds);

   /* only call the separator a given number of times at each node */
   if( (depth == 0 && conshdlrdata->maxroundsroot >= 0 && nrounds >= conshdlrdata->maxroundsroot)
      || (depth > 0 && conshdlrdata->maxrounds >= 0 && nrounds >= conshdlrdata->maxrounds) )
      return SCIP_OKAY;

   /* check, if we should additionally separate knapsack cuts */
   sepafreq = SCIPconshdlrGetSepaFreq(conshdlr);
   sepacardfreq = sepafreq * conshdlrdata->sepacardfreq;
   sepacardinality = (conshdlrdata->sepacardfreq >= 0)
      && ((sepacardfreq == 0 && depth == 0) || (sepacardfreq >= 1 && (depth % sepacardfreq == 0)));

   /* get the maximal number of cuts allowed in a separation round */
   maxsepacuts = (depth == 0 ? conshdlrdata->maxsepacutsroot : conshdlrdata->maxsepacuts);

   *result = SCIP_DIDNOTFIND;
   ncuts = 0;

   /* separate useful constraints */
   for( i = 0; i < nusefulconss && ncuts < maxsepacuts && !SCIPisStopped(scip); i++ )
   {
      SCIP_CALL( separateCons(scip, conss[i], sol, sepacardinality, &ncuts) );
   }
   
   /* adjust return value */
   if( ncuts > 0 )
      *result = SCIP_SEPARATED;
   
   return SCIP_OKAY;
}


/** constraint enforcing method of constraint handler for LP solutions */
static
SCIP_DECL_CONSENFOLP(consEnfolpKnapsack)
{  /*lint --e{715}*/
   SCIP_CONSHDLRDATA* conshdlrdata;
   SCIP_Bool violated;
   int maxncuts;
   int ncuts;
   int i;

   *result = SCIP_FEASIBLE;

   SCIPdebugMessage("knapsack enforcement of %d/%d constraints\n", nusefulconss, nconss);

   /* get maximal number of cuts per round */
   conshdlrdata = SCIPconshdlrGetData(conshdlr);
   assert(conshdlrdata != NULL);
   maxncuts = (SCIPgetDepth(scip) == 0 ? conshdlrdata->maxsepacutsroot : conshdlrdata->maxsepacuts);

   ncuts = 0;

   /* search for violated useful knapsack constraints */
   for( i = 0; i < nusefulconss && ncuts < maxncuts; i++ )
   {
      SCIP_CALL( checkCons(scip, conss[i], NULL, FALSE, FALSE, &violated) );
      if( violated )
      {
         /* add knapsack constraint as LP row to the LP */
         SCIP_CALL( addRelaxation(scip, conss[i], NULL) );
         ncuts++;
      }
   } 

   /* as long as no violations were found, search for violated obsolete knapsack constraints */
   for( i = nusefulconss; i < nconss && ncuts == 0; i++ )
   {
      SCIP_CALL( checkCons(scip, conss[i], NULL, FALSE, FALSE, &violated) );
      if( violated )
      {
         /* add knapsack constraint as LP row to the LP */
         SCIP_CALL( addRelaxation(scip, conss[i], NULL) );
         ncuts++;
      }
   } 

   /* adjust the result code */
   if( ncuts > 0 )
      *result = SCIP_SEPARATED;

   return SCIP_OKAY;
}

/** constraint enforcing method of constraint handler for pseudo solutions */
static
SCIP_DECL_CONSENFOPS(consEnfopsKnapsack)
{  /*lint --e{715}*/
   SCIP_Bool violated;
   int i;

   for( i = 0; i < nconss; i++ )
   {
      SCIP_CALL( checkCons(scip, conss[i], NULL, TRUE, FALSE, &violated) );
      if( violated )
      {
         *result = SCIP_INFEASIBLE;
         return SCIP_OKAY;
      }
   } 
   *result = SCIP_FEASIBLE;

   return SCIP_OKAY;  
}

/** feasibility check method of constraint handler for integral solutions */
static
SCIP_DECL_CONSCHECK(consCheckKnapsack)
{  /*lint --e{715}*/
   SCIP_Bool violated;
   int i;

   for( i = 0; i < nconss; i++ )
   {
      SCIP_CALL( checkCons(scip, conss[i], sol, checklprows, printreason, &violated) );
      if( violated )
      {
         *result = SCIP_INFEASIBLE;
         return SCIP_OKAY;
      }
   } 
   *result = SCIP_FEASIBLE;

   return SCIP_OKAY;
}

/** domain propagation method of constraint handler */
static
SCIP_DECL_CONSPROP(consPropKnapsack)
{  /*lint --e{715}*/
   SCIP_CONSHDLRDATA* conshdlrdata;
   SCIP_Bool cutoff;
   SCIP_Bool redundant;
   int nfixedvars;
   int i;

   cutoff = FALSE;
   nfixedvars = 0;

   conshdlrdata = SCIPconshdlrGetData(conshdlr);
   assert(conshdlrdata != NULL);

   /* process useful constraints */
   for( i = 0; i < nusefulconss && !cutoff; i++ )
   {
      SCIP_CALL( propagateCons(scip, conss[i], &cutoff, &redundant, &nfixedvars, conshdlrdata->negatedclique) );
   } 

   /* adjust result code */
   if( cutoff )
      *result = SCIP_CUTOFF;
   else if( nfixedvars > 0 )
      *result = SCIP_REDUCEDDOM;
   else
      *result = SCIP_DIDNOTFIND;

   return SCIP_OKAY;
}

/** presolving method of constraint handler */
static
SCIP_DECL_CONSPRESOL(consPresolKnapsack)
{  /*lint --e{715}*/
   SCIP_CONSHDLRDATA* conshdlrdata;
   SCIP_CONSDATA* consdata;
   SCIP_CONS* cons;
   SCIP_Bool cutoff;
   SCIP_Bool redundant;
   SCIP_Bool success;
   int oldnfixedvars;
   int oldnchgbds;
   int oldndelconss;
   int oldnaddconss;
   int oldnchgcoefs;
   int oldnchgsides;
   int firstchange;
   int c;

   /* remember old preprocessing counters */
   cutoff = FALSE;
   oldnfixedvars = *nfixedvars;
   oldnchgbds = *nchgbds;
   oldndelconss = *ndelconss;
   oldnaddconss = *naddconss;
   oldnchgcoefs = *nchgcoefs;
   oldnchgsides = *nchgsides;
   firstchange = INT_MAX;

   conshdlrdata = SCIPconshdlrGetData(conshdlr);
   assert(conshdlrdata != NULL);
   
   for( c = 0; c < nconss && !SCIPisStopped(scip); c++ )
   {
      int thisnfixedvars;
      int thisnchgbds;

      cons = conss[c];
      consdata = SCIPconsGetData(cons);
      assert(consdata != NULL);

      /* force presolving the constraint in the initial round */
      if( nrounds == 0 )
         consdata->presolved = FALSE;
      else if( consdata->presolved )
         continue;

      SCIPdebugMessage("presolving knapsack constraint <%s>\n", SCIPconsGetName(cons));
      SCIPdebug( SCIP_CALL( SCIPprintCons(scip, cons, NULL) ) );
      
      consdata->presolved = TRUE;

      /* remove all fixed variables */
      if( nrounds == 0 || nnewfixedvars > 0 || nnewaggrvars > 0 || nnewchgbds > 0
         || *nfixedvars > oldnfixedvars || *nchgbds > oldnchgbds )
      {
         SCIP_CALL( applyFixings(scip, cons, &cutoff) );
         if( cutoff )
            break;
      }
      thisnfixedvars = *nfixedvars;
      thisnchgbds = *nchgbds;

      /* merge constraint, so propagation works better */
      SCIP_CALL( mergeMultiples(scip, cons, &cutoff) );
      if( cutoff )
         return SCIP_OKAY;
      
      /* add cliques in the knapsack to the clique table */
      SCIP_CALL( addCliques(scip, cons, &cutoff, nchgbds) );
      if( cutoff )
         break;
      
      /* propagate constraint */
      SCIP_CALL( propagateCons(scip, cons, &cutoff, &redundant, nfixedvars, TRUE) );
      if( cutoff )
         break;
      if( redundant )
      {
         (*ndelconss)++;
         continue;
      }

      /* remove again all fixed variables, if further fixings were found */
      if( *nfixedvars > thisnfixedvars || *nchgbds > thisnchgbds )
      {
         SCIP_CALL( applyFixings(scip, cons, &cutoff) );
         if( cutoff )
            break;
      }

      if( !SCIPconsIsModifiable(cons) )
      {
         /* check again for redundancy (applyFixings() might have decreased weightsum due to fixed-to-zero vars) */
         if( consdata->weightsum <= consdata->capacity )
         {
            SCIPdebugMessage(" -> knapsack constraint <%s> is redundant: weightsum=%"SCIP_LONGINT_FORMAT", capacity=%"SCIP_LONGINT_FORMAT"\n",
               SCIPconsGetName(cons), consdata->weightsum, consdata->capacity);
            SCIP_CALL( SCIPdelConsLocal(scip, cons) );
            continue;
         }

         /* divide weights by their greatest common divisor */
         normalizeWeights(cons, nchgcoefs, nchgsides);

         /* try to simplify inequalities */
         if( conshdlrdata->simplifyinequalities )
         {
            SCIP_CALL( simplifyInequalities(scip, cons, nfixedvars, ndelconss, nchgcoefs, nchgsides, naddconss, &cutoff) );
            if( cutoff )
               break;
         }

         /* tighten capacity and weights */
         SCIP_CALL( tightenWeights(scip, cons, nchgcoefs, nchgsides, naddconss, &cutoff) );
         if( cutoff )
            break;

         if( SCIPconsIsActive(cons) )
         {
            if( conshdlrdata->dualpresolving )
            {
               /* in case the knapsack constraints is independent of everything else, solve the knapsack and apply the
                * dual reduction
                */
               SCIP_CALL( dualPresolving(scip, cons, nchgbds, ndelconss, &redundant) );
               if( redundant )
                  continue;
            }

            /* check if knapsack constraint is parallel to objective function */
            SCIP_CALL( checkParallelObjective(scip, cons) );
         }
      }
      /* remember the first changed constraint to begin the next aggregation round with */
      if( firstchange == INT_MAX && !consdata->presolved )
         firstchange = c;
   }

   /* preprocess pairs of knapsack constraints */
   if( !cutoff && conshdlrdata->presolusehashing ) 
   {
      /* detect redundant constraints; fast version with hash table instead of pairwise comparison */
      SCIP_CALL( detectRedundantConstraints(scip, SCIPblkmem(scip), conss, nconss, &cutoff, ndelconss) );
   }

   if( (*ndelconss != oldndelconss) || (*nchgsides != oldnchgsides) || (*nchgcoefs != oldnchgcoefs) || (*naddconss != oldnaddconss) )
      success = TRUE;
   else
      success = FALSE;

   if( !cutoff && firstchange < nconss && conshdlrdata->presolpairwise )
   {
      SCIP_Longint npaircomparisons;
      
      npaircomparisons = 0;
      oldndelconss = *ndelconss;
      oldnchgsides = *nchgsides;
      oldnchgcoefs = *nchgcoefs;

      for( c = firstchange; c < nconss && !cutoff && !SCIPisStopped(scip); ++c )
      {
         cons = conss[c];
         if( !SCIPconsIsActive(cons) || SCIPconsIsModifiable(cons) )
            continue;
         
         npaircomparisons += ((!SCIPconsGetData(cons)->presolved) ? (SCIP_Longint) c : ((SCIP_Longint) c - (SCIP_Longint) firstchange));
         
         SCIP_CALL( preprocessConstraintPairs(scip, conss, firstchange, c, ndelconss) );
         
         if( npaircomparisons > NMINCOMPARISONS )
         {
            if( (*ndelconss != oldndelconss) || (*nchgsides != oldnchgsides) || (*nchgcoefs != oldnchgcoefs) )
               success = TRUE;
            if( ((SCIP_Real) (*ndelconss - oldndelconss) + ((SCIP_Real) (*nchgsides - oldnchgsides))/2.0 +
                  ((SCIP_Real) (*nchgcoefs - oldnchgcoefs))/10.0) / ((SCIP_Real) npaircomparisons) < MINGAINPERNMINCOMPARISONS )
               break;
            oldndelconss = *ndelconss;
            oldnchgsides = *nchgsides;
            oldnchgcoefs = *nchgcoefs;
            npaircomparisons = 0;
         }
      }
   }

   if( cutoff )
      *result = SCIP_CUTOFF;
   else if( success || *nfixedvars > oldnfixedvars || *nchgbds > oldnchgbds )
      *result = SCIP_SUCCESS;
   else
      *result = SCIP_DIDNOTFIND;

   return SCIP_OKAY;
}

/** propagation conflict resolving method of constraint handler */
static
SCIP_DECL_CONSRESPROP(consRespropKnapsack)
{  /*lint --e{715}*/
   SCIP_CONSDATA* consdata;
   SCIP_Longint capsum;
   int i;

   assert(result != NULL);

   consdata = SCIPconsGetData(cons);
   assert(consdata != NULL);
 
   /* check if we fixed a binary variable to one (due to negated clique) */
   if( inferinfo >= 0 && SCIPvarGetLbLocal(infervar) > 0.5 )
   {
      for( i = 0; i < consdata->nvars; ++i )
      {
         if( SCIPvarGetIndex(consdata->vars[i]) == inferinfo ) 
         {
            assert( SCIPvarGetUbAtIndex(consdata->vars[i], bdchgidx, FALSE) < 0.5 );
            SCIP_CALL( SCIPaddConflictBinvar(scip, consdata->vars[i]) );
            break;
         }
      }
      assert(i < consdata->nvars);
   }
   else
   {
      /* according to negated cliques the minweightsum and all variables which are fixed to one which led to a fixing of
       * another negated clique variable to one, the inferinfo was chosen to be the negative of the position in the 
       * knapsack constraint, see one above call of SCIPinferBinvarCons
       */
      if( inferinfo < 0 )
         capsum = 0;
      else
      {
         /* locate the inference variable and calculate the capacity that has to be used up to conclude infervar == 0;
          * inferinfo stores the position of the inference variable (but maybe the variables were resorted)
          */
         if( inferinfo < consdata->nvars && consdata->vars[inferinfo] == infervar )
            capsum = consdata->weights[inferinfo];
         else
         {
            for( i = 0; i < consdata->nvars && consdata->vars[i] != infervar; ++i )
            {}
            assert(i < consdata->nvars);
            capsum = consdata->weights[i];
         }
      }

      /* add fixed-to-one variables up to the point, that their weight plus the weight of the conflict variable exceeds
       * the capacity
       */
      if( capsum <= consdata->capacity )
      {
         for( i = 0; i < consdata->nvars; i++ )
         {
            if( SCIPvarGetLbAtIndex(consdata->vars[i], bdchgidx, FALSE) > 0.5 )
            {
               SCIP_CALL( SCIPaddConflictBinvar(scip, consdata->vars[i]) );
               capsum += consdata->weights[i];
               if( capsum > consdata->capacity )
                  break;
            }
         }
      }
   }
   
   /* NOTE: It might be the case that capsum < consdata->capacity. This is due the fact that the fixing of the variable
    *       to zero can included negated clique information. A negated clique means, that at most one of the clique
    *       variables can be zero. These information can be used to compute a minimum activity of the constraint and
    *       used to fix variables to zero.
    *
    *       Even if capsum < consdata->capacity we still reported a complete reason since the minimum activity is based
    *       on global variable bounds. It might even be the case that we reported to many variables which are fixed to
    *       one.
    */
   *result = SCIP_SUCCESS;
   
   return SCIP_OKAY;
}

/** variable rounding lock method of constraint handler */
static
SCIP_DECL_CONSLOCK(consLockKnapsack)
{  /*lint --e{715}*/
   SCIP_CONSDATA* consdata;
   int i;

   consdata = SCIPconsGetData(cons);
   assert(consdata != NULL);

   for( i = 0; i < consdata->nvars; i++)
   {
      SCIP_CALL( SCIPaddVarLocks(scip, consdata->vars[i], nlocksneg, nlockspos) );
   }

   return SCIP_OKAY;
}


/** constraint activation notification method of constraint handler */
#define consActiveKnapsack NULL


/** constraint deactivation notification method of constraint handler */
#define consDeactiveKnapsack NULL


/** constraint enabling notification method of constraint handler */
#define consEnableKnapsack NULL


/** constraint disabling notification method of constraint handler */
#define consDisableKnapsack NULL

/** variable deletion method of constraint handler */
static
SCIP_DECL_CONSDELVARS(consDelvarsKnapsack)
{
   assert(scip != NULL);
   assert(conshdlr != NULL);
   assert(conss != NULL || nconss == 0);

   if( nconss > 0 )
   {
      SCIP_CALL( performVarDeletions(scip, conshdlr, conss, nconss) );
   }

   return SCIP_OKAY;
}

/** constraint display method of constraint handler */
static
SCIP_DECL_CONSPRINT(consPrintKnapsack)
{  /*lint --e{715}*/
   SCIP_CONSDATA* consdata;
   int i;

   assert( scip != NULL );
   assert( conshdlr != NULL );
   assert( cons != NULL );

   consdata = SCIPconsGetData(cons);
   assert(consdata != NULL);
   
   for( i = 0; i < consdata->nvars; ++i )
   {
      if( i > 0 )
         SCIPinfoMessage(scip, file, " ");
      SCIPinfoMessage(scip, file, "%+"SCIP_LONGINT_FORMAT, consdata->weights[i]);
      SCIP_CALL( SCIPwriteVarName(scip, file, consdata->vars[i], TRUE) );
   }
   SCIPinfoMessage(scip, file, " <= %"SCIP_LONGINT_FORMAT"", consdata->capacity);
   
   return SCIP_OKAY;
}

/** constraint copying method of constraint handler */
static
SCIP_DECL_CONSCOPY(consCopyKnapsack)
{  /*lint --e{715}*/
   SCIP_VAR** sourcevars;
   SCIP_Longint* weights;
   SCIP_Real* coefs;
   const char* consname;
   int nvars;
   int v;
   
   /* get variables and coefficients of the source constraint */
   sourcevars = SCIPgetVarsKnapsack(sourcescip, sourcecons);
   nvars = SCIPgetNVarsKnapsack(sourcescip, sourcecons);
   weights = SCIPgetWeightsKnapsack(sourcescip, sourcecons);

   SCIP_CALL( SCIPallocBufferArray(scip, &coefs, nvars) );
   for( v = 0; v < nvars; ++v )
      coefs[v] = (SCIP_Real) weights[v];
   
   if( name != NULL )
      consname = name;
   else
      consname = SCIPconsGetName(sourcecons);

   /* copy the logic using the linear constraint copy method */
   SCIP_CALL( SCIPcopyConsLinear(scip, cons, sourcescip, consname, nvars, sourcevars, coefs,
         -SCIPinfinity(scip), (SCIP_Real) SCIPgetCapacityKnapsack(sourcescip, sourcecons), varmap, consmap, 
         initial, separate, enforce, check, propagate, local, modifiable, dynamic, removable, stickingatnode, global, valid) );
   assert(cons != NULL);

   SCIPfreeBufferArray(scip, &coefs);

   return SCIP_OKAY;
}

/** constraint parsing method of constraint handler */
static
SCIP_DECL_CONSPARSE(consParseKnapsack)
{  /*lint --e{715}*/
   SCIP_VAR* var;
   SCIP_Longint weight;
   SCIP_VAR** vars;
   SCIP_Longint* weights;
   SCIP_Longint capacity;
   char* endptr;
   int nread;
   int nvars;
   int varssize;

   assert(scip != NULL);
   assert(success != NULL);
   assert(str != NULL);
   assert(name != NULL);
   assert(cons != NULL);

   *success = TRUE;

   nvars = 0;
   varssize = 5;
   SCIP_CALL( SCIPallocBufferArray(scip, &vars,    varssize) );
   SCIP_CALL( SCIPallocBufferArray(scip, &weights, varssize) );

   while( *str != '\0' )
   {
      /* try to parse coefficient, and stop if not successful (probably reached <=) */
      if( sscanf(str, "%"SCIP_LONGINT_FORMAT"%n", &weight, &nread) < 1 )
         break;

      str += nread;

      /* skip whitespace */
      while( isspace((int)*str) )
         ++str;

      /* parse variable name */
      SCIP_CALL( SCIPparseVarName(scip, str, &var, &endptr) );
      if( var == NULL )
      {
         SCIPverbMessage(scip, SCIP_VERBLEVEL_MINIMAL, NULL, "unknown variable name at '%s'\n", str);
         *success = FALSE;
         break;
      }

      str = endptr;

      /* store weight and variable */
      if( varssize <= nvars )
      {
         varssize = SCIPcalcMemGrowSize(scip, varssize+1);
         SCIP_CALL( SCIPreallocBufferArray(scip, &vars,    varssize) );
         SCIP_CALL( SCIPreallocBufferArray(scip, &weights, varssize) );
      }

      vars[nvars]    = var;
      weights[nvars] = weight;
      ++nvars;

      /* skip whitespace */
      while( isspace((int)*str) )
         ++str;
   }

   if( *success )
   {
      if( strncmp(str, "<= ", 3) != 0 )
      {
         SCIPverbMessage(scip, SCIP_VERBLEVEL_MINIMAL, NULL, "expected '<= ' at begin of '%s'\n", str);
         *success = FALSE;
      }
      else
      {
         str += 3;
      }
   }

   if( *success )
   {
      if( sscanf(str, "%"SCIP_LONGINT_FORMAT, &capacity) != 1 )
      {
         SCIPverbMessage(scip, SCIP_VERBLEVEL_MINIMAL, NULL, "error parsing capacity from '%s'\n", str);
         *success = FALSE;
      }
      else
      {
	 SCIP_CALL( SCIPcreateConsKnapsack(scip, cons, name, nvars, vars, weights, capacity,
	       initial, separate, enforce, check, propagate, local, modifiable, dynamic, removable, stickingatnode) );
      }
   }

   SCIPfreeBufferArray(scip, &vars);
   SCIPfreeBufferArray(scip, &weights);

   return SCIP_OKAY;
}

/** constraint method of constraint handler which returns the variables (if possible) */
static
SCIP_DECL_CONSGETVARS(consGetVarsKnapsack)
{  /*lint --e{715}*/
   SCIP_CONSDATA* consdata;

   consdata = SCIPconsGetData(cons);
   assert(consdata != NULL);

   if( varssize < consdata->nvars )
      (*success) = FALSE;
   else
   {
      assert(vars != NULL);

      BMScopyMemoryArray(vars, consdata->vars, consdata->nvars);
      (*success) = TRUE;
   }

   return SCIP_OKAY;
}

/** constraint method of constraint handler which returns the number of variables (if possible) */
static
SCIP_DECL_CONSGETNVARS(consGetNVarsKnapsack)
{  /*lint --e{715}*/
   SCIP_CONSDATA* consdata;

   consdata = SCIPconsGetData(cons);
   assert(consdata != NULL);

   (*nvars) = consdata->nvars;
   (*success) = TRUE;

   return SCIP_OKAY;
}

/*
 * Event handler
 */

/** execution method of bound change event handler */
static
SCIP_DECL_EVENTEXEC(eventExecKnapsack)
{  /*lint --e{715}*/
   assert(eventdata != NULL);
   assert(eventdata->consdata != NULL);
   
   switch( SCIPeventGetType(event) )
   {
      SCIP_CONSHDLR* conshdlr;
      SCIP_CONSHDLRDATA* conshdlrdata;

   case SCIP_EVENTTYPE_LBTIGHTENED:
      eventdata->consdata->onesweightsum += eventdata->weight;
      eventdata->consdata->propagated = FALSE;
      eventdata->consdata->presolved = FALSE;
      break;
   case SCIP_EVENTTYPE_LBRELAXED:
      eventdata->consdata->onesweightsum -= eventdata->weight;
      
      conshdlr = SCIPfindConshdlr(scip, CONSHDLR_NAME);
      assert(conshdlr != NULL);
      conshdlrdata = SCIPconshdlrGetData(conshdlr);
      assert(conshdlrdata != NULL);
   
      if( conshdlrdata->negatedclique )
      {
         /* if a variable fixed to 1 is unfixed, it is possible, that it can be fixed to 1 again */
         eventdata->consdata->propagated = FALSE;
      }
  
      break;
   case SCIP_EVENTTYPE_UBRELAXED:
      /* if a variable fixed to 0 is unfixed, it is possible, that it can be fixed to 0 again */
      eventdata->consdata->propagated = FALSE;
      break;
   case SCIP_EVENTTYPE_VARFIXED:  /* the variable should be removed from the constraint in presolving */
   case SCIP_EVENTTYPE_IMPLADDED: /* further preprocessing might be possible due to additional implications */
      eventdata->consdata->presolved = FALSE;
      break;
   case SCIP_EVENTTYPE_VARDELETED:
      eventdata->consdata->varsdeleted = TRUE;
      break;
   default:
      SCIPerrorMessage("invalid event type %x\n", SCIPeventGetType(event));
      return SCIP_INVALIDDATA;
   }

   return SCIP_OKAY;
}




/*
 * constraint specific interface methods
 */

/** creates the handler for knapsack constraints and includes it in SCIP */
SCIP_RETCODE SCIPincludeConshdlrKnapsack(
   SCIP*                 scip                /**< SCIP data structure */
   )
{
   SCIP_EVENTHDLRDATA* eventhdlrdata;
   SCIP_CONSHDLRDATA* conshdlrdata;

   /* include event handler for bound change events */
   eventhdlrdata = NULL;
   SCIP_CALL( SCIPincludeEventhdlr(scip, EVENTHDLR_NAME, EVENTHDLR_DESC, 
         NULL,
         NULL, NULL, NULL, NULL, NULL, NULL, eventExecKnapsack,
         eventhdlrdata) );

   /* create knapsack constraint handler data */
   SCIP_CALL( SCIPallocMemory(scip, &conshdlrdata) );

   /* get event handler for bound change events */
   conshdlrdata->eventhdlr = SCIPfindEventhdlr(scip, EVENTHDLR_NAME);
   if( conshdlrdata->eventhdlr == NULL )
   {
      SCIPerrorMessage("event handler for knapsack constraints not found\n");
      return SCIP_PLUGINNOTFOUND;
   }

   /* include constraint handler */
   SCIP_CALL( SCIPincludeConshdlr(scip, CONSHDLR_NAME, CONSHDLR_DESC,
         CONSHDLR_SEPAPRIORITY, CONSHDLR_ENFOPRIORITY, CONSHDLR_CHECKPRIORITY,
         CONSHDLR_SEPAFREQ, CONSHDLR_PROPFREQ, CONSHDLR_EAGERFREQ, CONSHDLR_MAXPREROUNDS,
         CONSHDLR_DELAYSEPA, CONSHDLR_DELAYPROP, CONSHDLR_DELAYPRESOL, CONSHDLR_NEEDSCONS,
         CONSHDLR_PROP_TIMING,
         conshdlrCopyKnapsack,
         consFreeKnapsack, consInitKnapsack, consExitKnapsack,
         consInitpreKnapsack, consExitpreKnapsack, consInitsolKnapsack, consExitsolKnapsack,
         consDeleteKnapsack, consTransKnapsack, consInitlpKnapsack,
         consSepalpKnapsack, consSepasolKnapsack, consEnfolpKnapsack, consEnfopsKnapsack, consCheckKnapsack,
         consPropKnapsack, consPresolKnapsack, consRespropKnapsack, consLockKnapsack,
         consActiveKnapsack, consDeactiveKnapsack,
         consEnableKnapsack, consDisableKnapsack, consDelvarsKnapsack,
         consPrintKnapsack, consCopyKnapsack, consParseKnapsack,
         consGetVarsKnapsack, consGetNVarsKnapsack, conshdlrdata) );

   if( SCIPfindConshdlr(scip,"linear") != NULL )
   {
      /* include the linear constraint to knapsack constraint upgrade in the linear constraint handler */
      SCIP_CALL( SCIPincludeLinconsUpgrade(scip, linconsUpgdKnapsack, LINCONSUPGD_PRIORITY, CONSHDLR_NAME) );
   }

   /* add knapsack constraint handler parameters */
   SCIP_CALL( SCIPaddIntParam(scip,
         "constraints/knapsack/sepacardfreq",
         "multiplier on separation frequency, how often knapsack cuts are separated (-1: never, 0: only at root)",
         &conshdlrdata->sepacardfreq, TRUE, DEFAULT_SEPACARDFREQ, -1, INT_MAX, NULL, NULL) );
   SCIP_CALL( SCIPaddRealParam(scip,
         "constraints/knapsack/maxcardbounddist",
         "maximal relative distance from current node's dual bound to primal bound compared to best node's dual bound for separating knapsack cuts",
         &conshdlrdata->maxcardbounddist, TRUE, DEFAULT_MAXCARDBOUNDDIST, 0.0, 1.0, NULL, NULL) );
   SCIP_CALL( SCIPaddIntParam(scip,
         "constraints/knapsack/maxrounds",
         "maximal number of separation rounds per node (-1: unlimited)",
         &conshdlrdata->maxrounds, FALSE, DEFAULT_MAXROUNDS, -1, INT_MAX, NULL, NULL) );
   SCIP_CALL( SCIPaddIntParam(scip,
         "constraints/knapsack/maxroundsroot",
         "maximal number of separation rounds per node in the root node (-1: unlimited)",
         &conshdlrdata->maxroundsroot, FALSE, DEFAULT_MAXROUNDSROOT, -1, INT_MAX, NULL, NULL) );
   SCIP_CALL( SCIPaddIntParam(scip,
         "constraints/knapsack/maxsepacuts",
         "maximal number of cuts separated per separation round",
         &conshdlrdata->maxsepacuts, FALSE, DEFAULT_MAXSEPACUTS, 0, INT_MAX, NULL, NULL) );
   SCIP_CALL( SCIPaddIntParam(scip,
         "constraints/knapsack/maxsepacutsroot",
         "maximal number of cuts separated per separation round in the root node",
         &conshdlrdata->maxsepacutsroot, FALSE, DEFAULT_MAXSEPACUTSROOT, 0, INT_MAX, NULL, NULL) );
   SCIP_CALL( SCIPaddBoolParam(scip,
         "constraints/knapsack/disaggregation",
         "should disaggregation of knapsack constraints be allowed in preprocessing?",
         &conshdlrdata->disaggregation, TRUE, DEFAULT_DISAGGREGATION, NULL, NULL) );
   SCIP_CALL( SCIPaddBoolParam(scip,
         "constraints/knapsack/simplifyinequalities",
         "should presolving try to simplify knapsacks",
         &conshdlrdata->simplifyinequalities, TRUE, DEFAULT_SIMPLIFYINEQUALITIES, NULL, NULL) );
   SCIP_CALL( SCIPaddBoolParam(scip,
         "constraints/knapsack/negatedclique",
         "should negated clique information be used in solving process",
         &conshdlrdata->negatedclique, TRUE, DEFAULT_NEGATEDCLIQUE, NULL, NULL) );
   SCIP_CALL( SCIPaddBoolParam(scip,
         "constraints/knapsack/presolpairwise",
         "should pairwise constraint comparison be performed in presolving?",
         &conshdlrdata->presolpairwise, TRUE, DEFAULT_PRESOLPAIRWISE, NULL, NULL) );
   SCIP_CALL( SCIPaddBoolParam(scip,
         "constraints/knapsack/presolusehashing",
         "should hash table be used for detecting redundant constraints in advance", 
         &conshdlrdata->presolusehashing, TRUE, DEFAULT_PRESOLUSEHASHING, NULL, NULL) );
   SCIP_CALL( SCIPaddBoolParam(scip,
         "constraints/knapsack/dualpresolving",
         "should dual presolving steps be performed?",
         &conshdlrdata->dualpresolving, TRUE, DEFAULT_DUALPRESOLVING, NULL, NULL) );

   return SCIP_OKAY;
}

/** creates and captures a knapsack constraint
 *
 *  @note the constraint gets captured, hence at one point you have to release it using the method SCIPreleaseCons()
 */
SCIP_RETCODE SCIPcreateConsKnapsack(
   SCIP*                 scip,               /**< SCIP data structure */
   SCIP_CONS**           cons,               /**< pointer to hold the created constraint */
   const char*           name,               /**< name of constraint */
   int                   nvars,              /**< number of items in the knapsack */
   SCIP_VAR**            vars,               /**< array with item variables */
   SCIP_Longint*         weights,            /**< array with item weights */
   SCIP_Longint          capacity,           /**< capacity of knapsack */
   SCIP_Bool             initial,            /**< should the LP relaxation of constraint be in the initial LP?
                                              *   Usually set to TRUE. Set to FALSE for 'lazy constraints'. */
   SCIP_Bool             separate,           /**< should the constraint be separated during LP processing?
                                              *   Usually set to TRUE. */
   SCIP_Bool             enforce,            /**< should the constraint be enforced during node processing?
                                              *   TRUE for model constraints, FALSE for additional, redundant constraints. */
   SCIP_Bool             check,              /**< should the constraint be checked for feasibility?
                                              *   TRUE for model constraints, FALSE for additional, redundant constraints. */
   SCIP_Bool             propagate,          /**< should the constraint be propagated during node processing?
                                              *   Usually set to TRUE. */
   SCIP_Bool             local,              /**< is constraint only valid locally?
                                              *   Usually set to FALSE. Has to be set to TRUE, e.g., for branching constraints. */
   SCIP_Bool             modifiable,         /**< is constraint modifiable (subject to column generation)?
                                              *   Usually set to FALSE. In column generation applications, set to TRUE if pricing
                                              *   adds coefficients to this constraint. */
   SCIP_Bool             dynamic,            /**< is constraint subject to aging?
                                              *   Usually set to FALSE. Set to TRUE for own cuts which 
                                              *   are separated as constraints. */
   SCIP_Bool             removable,          /**< should the relaxation be removed from the LP due to aging or cleanup?
                                              *   Usually set to FALSE. Set to TRUE for 'lazy constraints' and 'user cuts'. */
   SCIP_Bool             stickingatnode      /**< should the constraint always be kept at the node where it was added, even
                                              *   if it may be moved to a more global node?
                                              *   Usually set to FALSE. Set to TRUE to for constraints that represent node data. */
   )
{
   SCIP_CONSHDLRDATA* conshdlrdata;
   SCIP_CONSHDLR* conshdlr;
   SCIP_CONSDATA* consdata;

   /* find the knapsack constraint handler */
   conshdlr = SCIPfindConshdlr(scip, CONSHDLR_NAME);
   if( conshdlr == NULL )
   {
      SCIPerrorMessage("knapsack constraint handler not found\n");
      return SCIP_PLUGINNOTFOUND;
   }

   /* get event handler */
   conshdlrdata = SCIPconshdlrGetData(conshdlr);
   assert(conshdlrdata != NULL);
   assert(conshdlrdata->eventhdlr != NULL);

   /* create constraint data */
   SCIP_CALL( consdataCreate(scip, &consdata, conshdlrdata->eventhdlr, nvars, vars, weights, capacity) );
        
   /* create constraint */
   SCIP_CALL( SCIPcreateCons(scip, cons, name, conshdlr, consdata, initial, separate, enforce, check, propagate,
         local, modifiable, dynamic, removable, stickingatnode) );

   return SCIP_OKAY;
}

/** adds new item to knapsack constraint */
SCIP_RETCODE SCIPaddCoefKnapsack(
   SCIP*                 scip,               /**< SCIP data structure */
   SCIP_CONS*            cons,               /**< constraint data */
   SCIP_VAR*             var,                /**< item variable */
   SCIP_Longint          weight              /**< item weight */
   )
{
   assert(var != NULL);

   if( strcmp(SCIPconshdlrGetName(SCIPconsGetHdlr(cons)), CONSHDLR_NAME) != 0 )
   {
      SCIPerrorMessage("constraint is not a knapsack constraint\n");
      return SCIP_INVALIDDATA;
   }
   
   SCIP_CALL( addCoef(scip, cons, var, weight) );

   return SCIP_OKAY;
}

/** gets the capacity of the knapsack constraint */
SCIP_Longint SCIPgetCapacityKnapsack(
   SCIP*                 scip,               /**< SCIP data structure */
   SCIP_CONS*            cons                /**< constraint data */
   )
{
   SCIP_CONSDATA* consdata;

   if( strcmp(SCIPconshdlrGetName(SCIPconsGetHdlr(cons)), CONSHDLR_NAME) != 0 )
   {
      SCIPerrorMessage("constraint is not a knapsack constraint\n");
      SCIPABORT();
   }

   consdata = SCIPconsGetData(cons);
   assert(consdata != NULL);

   return consdata->capacity;
}

/** changes capacity of the knapsack constraint
 *
 *  @note This method can only be called during problem creation stage (SCIP_STAGE_PROBLEM)
 */
SCIP_RETCODE SCIPchgCapacityKnapsack(
   SCIP*                 scip,               /**< SCIP data structure */
   SCIP_CONS*            cons,               /**< constraint data */
   SCIP_Longint          capacity            /**< new capacity of knapsack */
   )
{
   SCIP_CONSDATA* consdata;

   if( strcmp(SCIPconshdlrGetName(SCIPconsGetHdlr(cons)), CONSHDLR_NAME) != 0 )
   {
      SCIPerrorMessage("constraint is not a knapsack constraint\n");
      return SCIP_INVALIDDATA;
   }

   if( SCIPgetStage(scip) != SCIP_STAGE_PROBLEM )
   {
      SCIPerrorMessage("method can only be called during problem creation stage\n");
      return SCIP_INVALIDDATA;
   }

   consdata = SCIPconsGetData(cons);
   assert(consdata != NULL);

   consdata->capacity = capacity;

   return SCIP_OKAY;
}

/** gets the number of items in the knapsack constraint */
int SCIPgetNVarsKnapsack(
   SCIP*                 scip,               /**< SCIP data structure */
   SCIP_CONS*            cons                /**< constraint data */
   )
{
   SCIP_CONSDATA* consdata;

   if( strcmp(SCIPconshdlrGetName(SCIPconsGetHdlr(cons)), CONSHDLR_NAME) != 0 )
   {
      SCIPerrorMessage("constraint is not a knapsack constraint\n");
      SCIPABORT();
   }

   consdata = SCIPconsGetData(cons);
   assert(consdata != NULL);

   return consdata->nvars;
}

/** gets the array of variables in the knapsack constraint; the user must not modify this array! */
SCIP_VAR** SCIPgetVarsKnapsack(
   SCIP*                 scip,               /**< SCIP data structure */
   SCIP_CONS*            cons                /**< constraint data */
   )
{
   SCIP_CONSDATA* consdata;

   if( strcmp(SCIPconshdlrGetName(SCIPconsGetHdlr(cons)), CONSHDLR_NAME) != 0 )
   {
      SCIPerrorMessage("constraint is not a knapsack constraint\n");
      SCIPABORT();
   }

   consdata = SCIPconsGetData(cons);
   assert(consdata != NULL);

   return consdata->vars;
}

/** gets the array of weights in the knapsack constraint; the user must not modify this array! */
SCIP_Longint* SCIPgetWeightsKnapsack(
   SCIP*                 scip,               /**< SCIP data structure */
   SCIP_CONS*            cons                /**< constraint data */
   )
{
   SCIP_CONSDATA* consdata;

   if( strcmp(SCIPconshdlrGetName(SCIPconsGetHdlr(cons)), CONSHDLR_NAME) != 0 )
   {
      SCIPerrorMessage("constraint is not a knapsack constraint\n");
      SCIPABORT();
   }

   consdata = SCIPconsGetData(cons);
   assert(consdata != NULL);

   return consdata->weights;
}

/** gets the dual solution of the knapsack constraint in the current LP */
SCIP_Real SCIPgetDualsolKnapsack(
   SCIP*                 scip,               /**< SCIP data structure */
   SCIP_CONS*            cons                /**< constraint data */
   )
{
   SCIP_CONSDATA* consdata;

   if( strcmp(SCIPconshdlrGetName(SCIPconsGetHdlr(cons)), CONSHDLR_NAME) != 0 )
   {
      SCIPerrorMessage("constraint is not a knapsack constraint\n");
      SCIPABORT();
   }
   
   consdata = SCIPconsGetData(cons);
   assert(consdata != NULL);

   if( consdata->row != NULL )
      return SCIProwGetDualsol(consdata->row);
   else
      return 0.0;
}

/** gets the dual Farkas value of the knapsack constraint in the current infeasible LP */
SCIP_Real SCIPgetDualfarkasKnapsack(
   SCIP*                 scip,               /**< SCIP data structure */
   SCIP_CONS*            cons                /**< constraint data */
   )
{
   SCIP_CONSDATA* consdata;

   if( strcmp(SCIPconshdlrGetName(SCIPconsGetHdlr(cons)), CONSHDLR_NAME) != 0 )
   {
      SCIPerrorMessage("constraint is not a knapsack constraint\n");
      SCIPABORT();
   }
   
   consdata = SCIPconsGetData(cons);
   assert(consdata != NULL);

   if( consdata->row != NULL )
      return SCIProwGetDualfarkas(consdata->row);
   else
      return 0.0;
}

/** returns the linear relaxation of the given knapsack constraint; may return NULL if no LP row was yet created;
 *  the user must not modify the row!
 */
SCIP_ROW* SCIPgetRowKnapsack(
   SCIP*                 scip,               /**< SCIP data structure */
   SCIP_CONS*            cons                /**< constraint data */
   )
{
   SCIP_CONSDATA* consdata;

   if( strcmp(SCIPconshdlrGetName(SCIPconsGetHdlr(cons)), CONSHDLR_NAME) != 0 )
   {
      SCIPerrorMessage("constraint is not a knapsack\n");
      SCIPABORT();
   }

   consdata = SCIPconsGetData(cons);
   assert(consdata != NULL);

   return consdata->row;
}
<|MERGE_RESOLUTION|>--- conflicted
+++ resolved
@@ -4456,7 +4456,6 @@
             assert(tightened);
             (*nfixedvars)++;
          }
-<<<<<<< HEAD
 
          for( v = 0; v < nnonsolitems; ++v )
          {
@@ -4471,22 +4470,6 @@
             (*nfixedvars)++;
          }
 
-=======
-
-         for( v = 0; v < nnonsolitems; ++v )
-         {
-            var = vars[nonsolitems[v]];
-            assert(var != NULL);
-
-            SCIPdebugMessage("variable <%s> has no down locks: dual presolve <%s>[%.15g,%.15g] <= 0.0\n",
-               SCIPvarGetName(var), SCIPvarGetName(var), SCIPvarGetLbGlobal(var), SCIPvarGetUbGlobal(var));
-            SCIP_CALL( SCIPtightenVarUb(scip, var, 0.0, TRUE, &infeasible, &tightened) );
-            assert(!infeasible);
-            assert(tightened);
-            (*nfixedvars)++;
-         }
-
->>>>>>> 70dc277f
          SCIP_CALL( SCIPdelCons(scip, cons) );
          (*ndelconss)++;
          (*deleted) = TRUE;
