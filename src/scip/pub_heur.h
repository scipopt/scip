/* * * * * * * * * * * * * * * * * * * * * * * * * * * * * * * * * * * * * * */
/*                                                                           */
/*                  This file is part of the program and library             */
/*         SCIP --- Solving Constraint Integer Programs                      */
/*                                                                           */
/*    Copyright (C) 2002-2015 Konrad-Zuse-Zentrum                            */
/*                            fuer Informationstechnik Berlin                */
/*                                                                           */
/*  SCIP is distributed under the terms of the ZIB Academic License.         */
/*                                                                           */
/*  You should have received a copy of the ZIB Academic License              */
/*  along with SCIP; see the file COPYING. If not email to scip@zib.de.      */
/*                                                                           */
/* * * * * * * * * * * * * * * * * * * * * * * * * * * * * * * * * * * * * * */

/**@file   pub_heur.h
 * @ingroup PUBLICMETHODS
 * @brief  public methods for primal heuristics
 * @author Tobias Achterberg
 */

/*---+----1----+----2----+----3----+----4----+----5----+----6----+----7----+----8----+----9----+----0----+----1----+----2*/

#ifndef __SCIP_PUB_HEUR_H__
#define __SCIP_PUB_HEUR_H__


#include "scip/def.h"
#include "scip/type_misc.h"
#include "scip/type_heur.h"

#ifdef __cplusplus
extern "C" {
#endif

/** compares two heuristics w. r. to their priority */
EXTERN
SCIP_DECL_SORTPTRCOMP(SCIPheurComp);

/** comparison method for sorting heuristics w.r.t. to their name */
EXTERN
SCIP_DECL_SORTPTRCOMP(SCIPheurCompName);

/** gets user data of primal heuristic */
EXTERN
SCIP_HEURDATA* SCIPheurGetData(
   SCIP_HEUR*            heur                /**< primal heuristic */
   );

/** sets user data of primal heuristic; user has to free old data in advance! */
EXTERN
void SCIPheurSetData(
   SCIP_HEUR*            heur,               /**< primal heuristic */
   SCIP_HEURDATA*        heurdata            /**< new primal heuristic user data */
   );

/** gets name of primal heuristic */
EXTERN
const char* SCIPheurGetName(
   SCIP_HEUR*            heur                /**< primal heuristic */
   );

/** gets description of primal heuristic */
EXTERN
const char* SCIPheurGetDesc(
   SCIP_HEUR*            heur                /**< primal heuristic */
   );

/** gets display character of primal heuristic */
EXTERN
char SCIPheurGetDispchar(
   SCIP_HEUR*            heur                /**< primal heuristic */
   );

/** returns the timing mask of the heuristic */
EXTERN
SCIP_HEURTIMING SCIPheurGetTimingmask(
   SCIP_HEUR*            heur                /**< primal heuristic */
   );

/** sets new timing mask for heuristic */
EXTERN
void SCIPheurSetTimingmask(
   SCIP_HEUR*            heur,               /**< primal heuristic */
   SCIP_HEURTIMING       timingmask          /**< new timing mask of heuristic */
   );

/** does the heuristic use a secondary SCIP instance? */
EXTERN
SCIP_Bool SCIPheurUsesSubscip(
   SCIP_HEUR*            heur                /**< primal heuristic */
   );

/** gets priority of primal heuristic */
EXTERN
int SCIPheurGetPriority(
   SCIP_HEUR*            heur                /**< primal heuristic */
   );

/** gets frequency of primal heuristic */
EXTERN
int SCIPheurGetFreq(
   SCIP_HEUR*            heur                /**< primal heuristic */
   );

/** sets frequency of primal heuristic */
EXTERN
void SCIPheurSetFreq(
   SCIP_HEUR*            heur,               /**< primal heuristic */
   int                   freq                /**< new frequency of heuristic */
   );

/** gets frequency offset of primal heuristic */
EXTERN
int SCIPheurGetFreqofs(
   SCIP_HEUR*            heur                /**< primal heuristic */
   );

/** gets maximal depth level for calling primal heuristic (returns -1, if no depth limit exists) */
EXTERN
int SCIPheurGetMaxdepth(
   SCIP_HEUR*            heur                /**< primal heuristic */
   );

/** gets the number of times, the heuristic was called and tried to find a solution */
EXTERN
SCIP_Longint SCIPheurGetNCalls(
   SCIP_HEUR*            heur                /**< primal heuristic */
   );

/** gets the number of primal feasible solutions found by this heuristic */
EXTERN
SCIP_Longint SCIPheurGetNSolsFound(
   SCIP_HEUR*            heur                /**< primal heuristic */
   );

/** gets the number of new best primal feasible solutions found by this heuristic */
EXTERN
SCIP_Longint SCIPheurGetNBestSolsFound(
   SCIP_HEUR*            heur                /**< primal heuristic */
   );

/** is primal heuristic initialized? */
EXTERN
SCIP_Bool SCIPheurIsInitialized(
   SCIP_HEUR*            heur                /**< primal heuristic */
   );

/** gets time in seconds used in this heuristic for setting up for next stages */
EXTERN
SCIP_Real SCIPheurGetSetupTime(
   SCIP_HEUR*            heur                /**< primal heuristic */
   );

/** gets time in seconds used in this heuristic */
EXTERN
SCIP_Real SCIPheurGetTime(
   SCIP_HEUR*            heur                /**< primal heuristic */
   );

/** returns array of divesets of this primal heuristic, or NULL if it has no divesets */
EXTERN
SCIP_DIVESET** SCIPheurGetDivesets(
   SCIP_HEUR*            heur                /**< primal heuristic */
   );

/** returns the number of divesets of this primal heuristic */
EXTERN
int SCIPheurGetNDivesets(
   SCIP_HEUR*            heur                /**< primal heuristic */
   );

/** get the heuristic to which this diving setting belongs */
EXTERN
SCIP_HEUR* SCIPdivesetGetHeur(
   SCIP_DIVESET*         diveset             /**< diving settings */
   );

/** get the working solution of this dive set */
EXTERN
SCIP_SOL* SCIPdivesetGetWorkSolution(
   SCIP_DIVESET*         diveset             /**< diving settings */
   );

/** set the working solution for this dive set */
EXTERN
void SCIPdivesetSetWorkSolution(
   SCIP_DIVESET*         diveset,            /**< diving settings */
   SCIP_SOL*             sol                 /**< new working solution for this dive set, or NULL */
   );

/** get the name of the dive set */
EXTERN
const char* SCIPdivesetGetName(
   SCIP_DIVESET*         diveset             /**< diving settings */
   );

/** get the minimum relative depth of the diving settings */
EXTERN
SCIP_Real SCIPdivesetGetMinRelDepth(
   SCIP_DIVESET*         diveset             /**< diving settings */
   );

/** get the maximum relative depth of the diving settings */
EXTERN
SCIP_Real SCIPdivesetGetMaxRelDepth(
   SCIP_DIVESET*         diveset             /**< diving settings */
   );

/** get the number of successful runs of the diving settings */
EXTERN
int SCIPdivesetGetSolSuccess(
   SCIP_DIVESET*         diveset             /**< diving settings */
   );

/** get the number of calls to this dive set */
EXTERN
int SCIPdivesetGetNCalls(
   SCIP_DIVESET*         diveset             /**< diving settings */
   );

/** get the number of calls successfully terminated at a feasible leaf node */
EXTERN
int SCIPdivesetGetNSolutionCalls(
   SCIP_DIVESET*         diveset             /**< diving settings */
   );

/** get the minimum depth reached by this dive set */
EXTERN
int SCIPdivesetGetMinDepth(
   SCIP_DIVESET*         diveset             /**< diving settings */
   );

/** get the maximum depth reached by this dive set */
EXTERN
int SCIPdivesetGetMaxDepth(
   SCIP_DIVESET*         diveset             /**< diving settings */
   );

/** get the average depth this dive set reached during execution */
EXTERN
SCIP_Real SCIPdivesetGetAvgDepth(
   SCIP_DIVESET*         diveset             /**< diving settings */
   );

/** get the minimum depth at which this dive set found a solution */
EXTERN
int SCIPdivesetGetMinSolutionDepth(
   SCIP_DIVESET*         diveset             /**< diving settings */
   );

/** get the maximum depth at which this dive set found a solution */
EXTERN
int SCIPdivesetGetMaxSolutionDepth(
   SCIP_DIVESET*         diveset             /**< diving settings */
   );

/** get the average depth at which this dive set found a solution */
EXTERN
SCIP_Real SCIPdivesetGetAvgSolutionDepth(
   SCIP_DIVESET*         diveset             /**< diving settings */
   );

/** get the total number of LP iterations used by this dive set */
EXTERN
SCIP_Longint SCIPdivesetGetNLPIterations(
   SCIP_DIVESET*         diveset             /**< diving settings */
   );

/** get the total number of probing nodes used by this dive set */
EXTERN
SCIP_Longint SCIPdivesetGetNProbingNodes(
   SCIP_DIVESET*         diveset             /**< diving settings */
   );

/** get the total number of backtracks performed by this dive set */
EXTERN
SCIP_Longint SCIPdivesetGetNBacktracks(
   SCIP_DIVESET*         diveset             /**< diving settings */
   );

/** get the maximum LP iterations quotient of the diving settings */
EXTERN
SCIP_Real SCIPdivesetGetMaxLPIterQuot(
   SCIP_DIVESET*         diveset             /**< diving settings */
   );

/** get the maximum LP iterations offset of the diving settings */
EXTERN
int SCIPdivesetGetMaxLPIterOffset(
   SCIP_DIVESET*         diveset             /**< diving settings */
   );

/** get the maximum upper bound quotient parameter of the diving settings if no solution is available */
EXTERN
SCIP_Real SCIPdivesetGetUbQuotNoSol(
   SCIP_DIVESET*         diveset             /**< diving settings */
   );

/** get the average quotient parameter of the diving settings if no solution is available */
EXTERN
SCIP_Real SCIPdivesetGetAvgQuotNoSol(
   SCIP_DIVESET*         diveset             /**< diving settings */
   );

/** get the maximum upper bound quotient parameter of the diving settings if an incumbent solution exists */
EXTERN
SCIP_Real SCIPdivesetGetUbQuot(
   SCIP_DIVESET*         diveset             /**< diving settings */
   );

/** get the average upper bound quotient parameter of the diving settings if an incumbent solution exists */
EXTERN
SCIP_Real SCIPdivesetGetAvgQuot(
   SCIP_DIVESET*         diveset             /**< diving settings */
   );

/** should backtracking be applied? */
EXTERN
SCIP_Bool SCIPdivesetUseBacktrack(
   SCIP_DIVESET*         diveset             /**< diving settings */
   );

/** returns the LP solve frequency for diving LPs (0: dynamically based on number of intermediate domain reductions) */
EXTERN
int SCIPdivesetGetLPSolveFreq(
   SCIP_DIVESET*         diveset             /**< diving settings */
   );

/** returns the domain reduction quotient for triggering an immediate resolve of the diving LP (0.0: always resolve)*/
EXTERN
SCIP_Real SCIPdivesetGetLPResolveDomChgQuot(
   SCIP_DIVESET*         diveset             /**< diving settings */
   );

/** should only LP branching candidates be considered instead of the slower but
 *  more general constraint handler diving variable selection?
 */
EXTERN
SCIP_Bool SCIPdivesetUseOnlyLPBranchcands(
   SCIP_DIVESET*         diveset             /**< diving settings */
   );

<<<<<<< HEAD
=======
/** should SOS1 variables be scored by the diving heuristics specific score function;
 *  otherwise use the score function of the SOS1 constraint handler
 */
EXTERN
SCIP_Bool SCIPdivesetUseSpecificSOS1Score(
   SCIP_DIVESET*         diveset             /**< diving settings */
   );

/** frees memory of a diveset */
EXTERN
SCIP_RETCODE SCIPdivesetFree(
   SCIP_DIVESET**        diveset             /**< general diving settings */
   );

>>>>>>> 261fda89
#ifdef __cplusplus
}
#endif

#endif<|MERGE_RESOLUTION|>--- conflicted
+++ resolved
@@ -341,8 +341,6 @@
    SCIP_DIVESET*         diveset             /**< diving settings */
    );
 
-<<<<<<< HEAD
-=======
 /** should SOS1 variables be scored by the diving heuristics specific score function;
  *  otherwise use the score function of the SOS1 constraint handler
  */
@@ -357,7 +355,6 @@
    SCIP_DIVESET**        diveset             /**< general diving settings */
    );
 
->>>>>>> 261fda89
 #ifdef __cplusplus
 }
 #endif
