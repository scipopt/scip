--- conflicted
+++ resolved
@@ -1184,11 +1184,7 @@
    *success = FALSE;
 
    /* copy original problem to subproblem; do not copy pricers */
-<<<<<<< HEAD
-   SCIP_CALL( SCIPcopy(scip, subscip, varmap, consmap, "nlpdiving", FALSE, FALSE, TRUE, &valid) );
-=======
    SCIP_CALL( SCIPcopyConsCompression(scip, subscip, varmap, NULL, "undercoversub", NULL, NULL, 0, FALSE, FALSE, TRUE, &valid) );
->>>>>>> d8fd8d85
 
 #ifndef NDEBUG
    /* assert that cover variables are fixed in source and target SCIP */
