--- conflicted
+++ resolved
@@ -34,13 +34,6 @@
 #include "scip/pub_message.h"
 #include "scip/misc.h"
 
-
-/* some static initializations that need to come before enabling fenv_access
- * (MSVC doesn't consider something like 1.5*M_PI a constant initialization if fenv_access is enabled)
- */
-/* first one is -1 so even indices are the minimum points */
-static SCIP_Real cos_extremepoints[] = {M_PI, 2*M_PI, 3*M_PI};
-
 /* Inform compiler that this code accesses the floating-point environment, so that
  * certain optimizations should be omitted (http://www.cplusplus.com/reference/cfenv/FENV_ACCESS/).
  * Not supported by Clang (gives warning) and GCC (silently), at the moment.
@@ -2713,10 +2706,7 @@
    SCIP_Real supval;
    SCIP_Real extr;
    int nbetween;
-<<<<<<< HEAD
-=======
    int k;
->>>>>>> 2e9e5ea9
 
    assert(resultant != NULL);
    assert(!SCIPintervalIsEmpty(infinity, operand));
@@ -2737,31 +2727,10 @@
       return;
    }
 
-<<<<<<< HEAD
-   modinf = fmod(operand.inf, 2*M_PI);
-   if( modinf < 0.0 )
-      modinf += 2*M_PI;
-   modsup = modinf + intervallen;
-
-   for( b = 0; ; ++b )
-   {
-      if( modinf <= cos_extremepoints[b] )
-      {
-         a = b;
-         break;
-      }
-   }
-   for( ; b < 3; ++b )
-   {
-      if( modsup <= cos_extremepoints[b] )
-         break;
-   }
-=======
    /* compute extreme point that is left to operand.inf */
    k = (int) floor(operand.inf/M_PI);
    extr = k*M_PI;
    assert(extr <= operand.inf);
->>>>>>> 2e9e5ea9
 
    /* check how many minimums and maximums are contained in [inf,sup] */
    nbetween = 0;
