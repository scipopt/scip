--- conflicted
+++ resolved
@@ -50,12 +50,8 @@
 #define DEFAULT_COPYCUTS      TRUE          /* if DEFAULT_USELPROWS is FALSE, then should all active cuts from the
                                              * cutpool of the original scip be copied to constraints of the subscip */
 #define DEFAULT_BESTSOLLIMIT   -1           /* limit on number of improving incumbent solutions in sub-CIP            */
-<<<<<<< HEAD
-
-=======
 #define DEFAULT_USEUCT         FALSE        /* should uct node selection be used at the beginning of the search?     */
 #define DEFAULT_RANDSEED       19           /* initial random seed */
->>>>>>> 51382e60
 /*
  * Data structures
  */
@@ -77,10 +73,7 @@
                                               *   to constraints in subproblem?
                                               */
    int                   bestsollimit;       /**< limit on number of improving incumbent solutions in sub-CIP            */
-<<<<<<< HEAD
-=======
    SCIP_Bool             useuct;             /**< should uct node selection be used at the beginning of the search?  */
->>>>>>> 51382e60
 };
 
 
@@ -643,13 +636,10 @@
          "limit on number of improving incumbent solutions in sub-CIP",
          &heurdata->bestsollimit, FALSE, DEFAULT_BESTSOLLIMIT, -1, INT_MAX, NULL, NULL) );
 
-<<<<<<< HEAD
-=======
    SCIP_CALL( SCIPaddBoolParam(scip, "heuristics/" HEUR_NAME "/useuct",
          "should uct node selection be used at the beginning of the search?",
          &heurdata->useuct, TRUE, DEFAULT_USEUCT, NULL, NULL) );
 
 
->>>>>>> 51382e60
    return SCIP_OKAY;
 }