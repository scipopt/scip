/* * * * * * * * * * * * * * * * * * * * * * * * * * * * * * * * * * * * * * */
/*                                                                           */
/*                  This file is part of the program and library             */
/*         SCIP --- Solving Constraint Integer Programs                      */
/*                                                                           */
/*    Copyright (C) 2002-2016 Konrad-Zuse-Zentrum                            */
/*                            fuer Informationstechnik Berlin                */
/*                                                                           */
/*  SCIP is distributed under the terms of the ZIB Academic License.         */
/*                                                                           */
/*  You should have received a copy of the ZIB Academic License              */
/*  along with SCIP; see the file COPYING. If not email to scip@zib.de.      */
/*                                                                           */
/* * * * * * * * * * * * * * * * * * * * * * * * * * * * * * * * * * * * * * */

/**@file   heur_mutation.c
 * @brief  LNS heuristic that tries to randomly mutate the incumbent solution
 * @author Timo Berthold
 */

/*---+----1----+----2----+----3----+----4----+----5----+----6----+----7----+----8----+----9----+----0----+----1----+----2*/

#include <assert.h>
#include <string.h>
#include "scip/scip.h"
#include "scip/scipdefplugins.h"
#include "scip/cons_linear.h"
#include "scip/heur_mutation.h"
#include "scip/random.h"

#define HEUR_NAME             "mutation"
#define HEUR_DESC             "mutation heuristic randomly fixing variables"
#define HEUR_DISPCHAR         'M'
#define HEUR_PRIORITY         -1103000
#define HEUR_FREQ             -1
#define HEUR_FREQOFS          8
#define HEUR_MAXDEPTH         -1
#define HEUR_TIMING           SCIP_HEURTIMING_AFTERNODE
#define HEUR_USESSUBSCIP      TRUE  /**< does the heuristic use a secondary SCIP instance? */

#define DEFAULT_NODESOFS      500           /* number of nodes added to the contingent of the total nodes          */
#define DEFAULT_MAXNODES      5000          /* maximum number of nodes to regard in the subproblem                 */
#define DEFAULT_MINIMPROVE    0.01          /* factor by which Mutation should at least improve the incumbent      */
#define DEFAULT_MINNODES      500           /* minimum number of nodes to regard in the subproblem                 */
#define DEFAULT_MINFIXINGRATE 0.8           /* minimum percentage of integer variables that have to be fixed       */
#define DEFAULT_NODESQUOT     0.1           /* subproblem nodes in relation to nodes of the original problem       */
#define DEFAULT_NWAITINGNODES 200           /* number of nodes without incumbent change that heuristic should wait */
#define DEFAULT_USELPROWS     FALSE         /* should subproblem be created out of the rows in the LP rows,
                                             * otherwise, the copy constructors of the constraints handlers are used */
#define DEFAULT_COPYCUTS      TRUE          /* if DEFAULT_USELPROWS is FALSE, then should all active cuts from the
                                             * cutpool of the original scip be copied to constraints of the subscip */
#define DEFAULT_BESTSOLLIMIT   -1           /* limit on number of improving incumbent solutions in sub-CIP            */
#define DEFAULT_USEUCT         FALSE        /* should uct node selection be used at the beginning of the search?     */
#define DEFAULT_RANDSEED       19           /* initial random seed */
/*
 * Data structures
 */

/** primal heuristic data */
struct SCIP_HeurData
{
   int                   nodesofs;           /**< number of nodes added to the contingent of the total nodes          */
   int                   maxnodes;           /**< maximum number of nodes to regard in the subproblem                 */
   int                   minnodes;           /**< minimum number of nodes to regard in the subproblem                 */
   SCIP_Real             minfixingrate;      /**< minimum percentage of integer variables that have to be fixed       */
   int                   nwaitingnodes;      /**< number of nodes without incumbent change that heuristic should wait */
   SCIP_Real             minimprove;         /**< factor by which Mutation should at least improve the incumbent      */
   SCIP_Longint          usednodes;          /**< nodes already used by Mutation in earlier calls                     */
   SCIP_Real             nodesquot;          /**< subproblem nodes in relation to nodes of the original problem       */
   SCIP_RANDGEN*         randnumgen;         /**< random number generator                              */
   SCIP_Bool             uselprows;          /**< should subproblem be created out of the rows in the LP rows?        */
   SCIP_Bool             copycuts;           /**< if uselprows == FALSE, should all active cuts from cutpool be copied
                                              *   to constraints in subproblem?
                                              */
   int                   bestsollimit;       /**< limit on number of improving incumbent solutions in sub-CIP            */
   SCIP_Bool             useuct;             /**< should uct node selection be used at the beginning of the search?  */
};


/*
 * Local methods
 */

/** determine variables and values which should be fixed in the mutation subproblem */
static
SCIP_RETCODE determineVariableFixings(
   SCIP*                 scip,               /**< original SCIP data structure                                  */
   SCIP_VAR**            fixedvars,          /**< array to store the variables that should be fixed in the subproblem */
   SCIP_Real*            fixedvals,          /**< array to store the fixing values to fix variables in the subproblem */
   int*                  nfixedvars,         /**< pointer to store the number of variables that should be fixed */
   SCIP_Real             minfixingrate,      /**< percentage of integer variables that have to be fixed         */
   SCIP_RANDGEN*         randnumgen,         /**< random number generator                                       */
   SCIP_Bool*            success             /**< used to store whether the creation of the subproblem worked   */
   )
{
   SCIP_VAR** vars;                          /* original scip variables                    */
   SCIP_SOL* sol;                            /* pool of solutions                          */

   int nvars;
   int nbinvars;
   int nintvars;
   int ndiscretevars;
   int i;

   assert(fixedvars != NULL);
   assert(fixedvals != NULL);

   /* get required data of the original problem */
   SCIP_CALL( SCIPgetVarsData(scip, &vars, &nvars, &nbinvars, &nintvars, NULL, NULL) );
   sol = SCIPgetBestSol(scip);
   assert(sol != NULL);

   /* compute the number of variables that should be fixed in the subproblem */
   *nfixedvars = (int)(minfixingrate * (nbinvars + nintvars));

   /* avoid the two corner cases that no or all discrete variables should be fixed */
   if( *nfixedvars == 0 || *nfixedvars == nbinvars + nintvars )
   {
      *success = FALSE;
      return SCIP_OKAY;
   }
   assert(*nfixedvars < nbinvars + nintvars);

   ndiscretevars = nbinvars + nintvars;
   /* copy the binary and integer variables into fixedvars */
   BMScopyMemoryArray(fixedvars, vars, ndiscretevars);

   /* shuffle the array randomly */
<<<<<<< HEAD
   SCIPrandomPermuteArray(randnumgen, (void **)fixedvars, 0, nbinvars + nintvars);
=======
   SCIPpermuteArray((void **)fixedvars, 0, ndiscretevars, randseed);
>>>>>>> 1ec9bd08

   *success = TRUE;
   /* store the fixing values for the subset of variables that should be fixed */
   for( i = 0; i < *nfixedvars; ++i )
   {
      SCIP_VAR* var;
      SCIP_Real solval;
      SCIP_Real lb;
      SCIP_Real ub;


      var = fixedvars[i];
      solval = SCIPgetSolVal(scip, sol, var);
      lb = SCIPvarGetLbGlobal(var);
      ub = SCIPvarGetUbGlobal(var);
      assert(SCIPvarGetProbindex(var) < nbinvars + nintvars);

      solval = SCIPgetSolVal(scip, sol, var);
      assert(SCIPisLE(scip, lb, ub));

      /* due to dual reductions, it may happen that the solution value is not in
            the variable's domain anymore */
      if( SCIPisLT(scip, solval, lb) )
         solval = lb;
      else if( SCIPisGT(scip, solval, ub) )
         solval = ub;

      /* we cannot fix to infinite solution values, better break in this case */
      if( SCIPisInfinity(scip, REALABS(solval)) )
      {
         *success = FALSE;
         break;
      }

      /* store the possibly adjusted solution value as fixing value */
      fixedvals[i] = solval;
   }

   return SCIP_OKAY;
}

/** creates a new solution for the original problem by copying the solution of the subproblem */
static
SCIP_RETCODE createNewSol(
   SCIP*                 scip,               /**< original SCIP data structure                        */
   SCIP*                 subscip,            /**< SCIP structure of the subproblem                    */
   SCIP_VAR**            subvars,            /**< the variables of the subproblem                     */
   SCIP_HEUR*            heur,               /**< mutation heuristic structure                        */
   SCIP_SOL*             subsol,             /**< solution of the subproblem                          */
   SCIP_Bool*            success             /**< used to store whether new solution was found or not */
   )
{
   SCIP_VAR** vars;                          /* the original problem's variables                */
   int        nvars;
   SCIP_Real* subsolvals;                    /* solution values of the subproblem               */
   SCIP_SOL*  newsol;                        /* solution to be created for the original problem */

   assert(scip != NULL);
   assert(subscip != NULL);
   assert(subvars != NULL);
   assert(subsol != NULL);

   /* get variables' data */
   SCIP_CALL( SCIPgetVarsData(scip, &vars, &nvars, NULL, NULL, NULL, NULL) );
   /* sub-SCIP may have more variables than the number of active (transformed) variables in the main SCIP
    * since constraint copying may have required the copy of variables that are fixed in the main SCIP
    */
   assert(nvars <= SCIPgetNOrigVars(subscip));

   SCIP_CALL( SCIPallocBufferArray(scip, &subsolvals, nvars) );

   /* copy the solution */
   SCIP_CALL( SCIPgetSolVals(subscip, subsol, nvars, subvars, subsolvals) );

   /* create new solution for the original problem */
   SCIP_CALL( SCIPcreateSol(scip, &newsol, heur) );
   SCIP_CALL( SCIPsetSolVals(scip, newsol, nvars, vars, subsolvals) );

   /* try to add new solution to scip and free it immediately */
   SCIP_CALL( SCIPtrySolFree(scip, &newsol, FALSE, FALSE, TRUE, TRUE, TRUE, success) );

   SCIPfreeBufferArray(scip, &subsolvals);

   return SCIP_OKAY;
}


/*
 * Callback methods of primal heuristic
 */

/** copy method for primal heuristic plugins (called when SCIP copies plugins) */
static
SCIP_DECL_HEURCOPY(heurCopyMutation)
{  /*lint --e{715}*/
   assert(scip != NULL);
   assert(heur != NULL);
   assert(strcmp(SCIPheurGetName(heur), HEUR_NAME) == 0);

   /* call inclusion method of primal heuristic */
   SCIP_CALL( SCIPincludeHeurMutation(scip) );

   return SCIP_OKAY;
}

/** destructor of primal heuristic to free user data (called when SCIP is exiting) */
static
SCIP_DECL_HEURFREE(heurFreeMutation)
{  /*lint --e{715}*/
   SCIP_HEURDATA* heurdata;

   assert(heur != NULL);
   assert(scip != NULL);

   /* get heuristic data */
   heurdata = SCIPheurGetData(heur);
   assert(heurdata != NULL);

   /* free heuristic data */
   SCIPfreeMemory(scip, &heurdata);
   SCIPheurSetData(heur, NULL);

   return SCIP_OKAY;
}

/** initialization method of primal heuristic (called after problem was transformed) */
static
SCIP_DECL_HEURINIT(heurInitMutation)
{  /*lint --e{715}*/
   SCIP_HEURDATA* heurdata;

   assert(heur != NULL);
   assert(scip != NULL);

   /* get heuristic's data */
   heurdata = SCIPheurGetData(heur);
   assert(heurdata != NULL);

   /* initialize data */
   heurdata->usednodes = 0;

   /* create random number generator */
   SCIP_CALL( SCIPcreateRandomNumberGenerator(scip, &heurdata->randnumgen,
         SCIPinitializeRandomSeed(scip, DEFAULT_RANDSEED)) );

   return SCIP_OKAY;
}

/** deinitialization method of primal heuristic */
static
SCIP_DECL_HEUREXIT(heurExitMutation)
{  /*lint --e{715}*/
   SCIP_HEURDATA* heurdata;

   assert(heur != NULL);
   assert(scip != NULL);

   /* get heuristic data */
   heurdata = SCIPheurGetData(heur);
   assert(heurdata != NULL);

   /* free random number generator */
   SCIP_CALL( SCIPfreeRandomNumberGenerator(scip, &heurdata->randnumgen) );

   return SCIP_OKAY;
}


/** execution method of primal heuristic */
static
SCIP_DECL_HEUREXEC(heurExecMutation)
{  /*lint --e{715}*/
   SCIP_Longint maxnnodes;
   SCIP_Longint nsubnodes;                   /* node limit for the subproblem                       */

   SCIP_HEURDATA* heurdata;                  /* heuristic's data                                    */
   SCIP* subscip;                            /* the subproblem created by mutation                  */
   SCIP_VAR** vars;                          /* original problem's variables                        */
   SCIP_VAR** fixedvars;                     /* array to store variables that should be fixed in the subproblem */
   SCIP_Real* fixedvals;                     /* array to store fixing values for the variables */
   SCIP_VAR** subvars;                       /* subproblem's variables                              */
   SCIP_HASHMAP* varmapfw;                   /* mapping of SCIP variables to sub-SCIP variables */

   SCIP_Real cutoff;                         /* objective cutoff for the subproblem                 */
   SCIP_Real maxnnodesr;
   SCIP_Real memorylimit;
   SCIP_Real timelimit;                      /* timelimit for the subproblem                        */
   SCIP_Real upperbound;

   int nfixedvars;
   int nbinvars;
   int nintvars;
   int nvars;                                /* number of original problem's variables              */
   int i;

   SCIP_Bool success;

   SCIP_RETCODE retcode;

   assert( heur != NULL );
   assert( scip != NULL );
   assert( result != NULL );

   /* get heuristic's data */
   heurdata = SCIPheurGetData(heur);
   assert(heurdata != NULL);

   *result = SCIP_DELAYED;

   /* only call heuristic, if feasible solution is available */
   if( SCIPgetNSols(scip) <= 0 )
      return SCIP_OKAY;

   /* only call heuristic, if the best solution comes from transformed problem */
   assert(SCIPgetBestSol(scip) != NULL);
   if( SCIPsolIsOriginal(SCIPgetBestSol(scip)) )
      return SCIP_OKAY;

   /* only call heuristic, if enough nodes were processed since last incumbent */
   if( SCIPgetNNodes(scip) - SCIPgetSolNodenum(scip,SCIPgetBestSol(scip))  < heurdata->nwaitingnodes)
      return SCIP_OKAY;

   *result = SCIP_DIDNOTRUN;

   SCIP_CALL( SCIPgetVarsData(scip, &vars, &nvars, &nbinvars, &nintvars, NULL, NULL) );

   /* only call heuristic, if discrete variables are present */
   if( nbinvars + nintvars == 0 )
      return SCIP_OKAY;

   /* calculate the maximal number of branching nodes until heuristic is aborted */
   maxnnodesr = heurdata->nodesquot * SCIPgetNNodes(scip);

   /* reward mutation if it succeeded often, count the setup costs for the sub-MIP as 100 nodes */
   maxnnodesr *= 1.0 + 2.0 * (SCIPheurGetNBestSolsFound(heur)+1.0)/(SCIPheurGetNCalls(heur) + 1.0);
   maxnnodes = (SCIP_Longint) maxnnodesr - 100 * SCIPheurGetNCalls(heur);
   maxnnodes += heurdata->nodesofs;

   /* determine the node limit for the current process */
   nsubnodes = maxnnodes - heurdata->usednodes;
   nsubnodes = MIN(nsubnodes, heurdata->maxnodes);

   /* check whether we have enough nodes left to call subproblem solving */
   if( nsubnodes < heurdata->minnodes )
       return SCIP_OKAY;

   if( SCIPisStopped(scip) )
      return SCIP_OKAY;

   SCIP_CALL( SCIPallocBufferArray(scip, &fixedvars, nbinvars + nintvars) );
   SCIP_CALL( SCIPallocBufferArray(scip, &fixedvals, nbinvars + nintvars) );

   /* determine variables that should be fixed in the mutation subproblem */
   SCIP_CALL( determineVariableFixings(scip, fixedvars, fixedvals, &nfixedvars, heurdata->minfixingrate, heurdata->randnumgen, &success) );

   /* terminate if it was not possible to create the subproblem */
   if( !success )
   {
      SCIPdebugMsg(scip, "Could not create the subproblem -> skip call\n");
      goto TERMINATE;
   }

   *result = SCIP_DIDNOTFIND;

   /* initializing the subproblem */
   SCIP_CALL( SCIPallocBufferArray(scip, &subvars, nvars) );
   SCIP_CALL( SCIPcreate(&subscip) );

   /* create the variable mapping hash map */
   SCIP_CALL( SCIPhashmapCreate(&varmapfw, SCIPblkmem(subscip), SCIPcalcHashtableSize(5 * nvars)) );

   /* create a problem copy as sub SCIP */
   SCIP_CALL( SCIPcopyLargeNeighborhoodSearch(scip, subscip, varmapfw, "mutation", fixedvars, fixedvals, nfixedvars, heurdata->uselprows, heurdata->copycuts, &success) );

   for( i = 0; i < nvars; i++ )
     subvars[i] = (SCIP_VAR*) SCIPhashmapGetImage(varmapfw, vars[i]);

   /* free hash map */
   SCIPhashmapFree(&varmapfw);

   /* do not abort subproblem on CTRL-C */
   SCIP_CALL( SCIPsetBoolParam(subscip, "misc/catchctrlc", FALSE) );

   /* disable output to console */
   SCIP_CALL( SCIPsetIntParam(subscip, "display/verblevel", 0) );

  /* check whether there is enough time and memory left */
   SCIP_CALL( SCIPgetRealParam(scip, "limits/time", &timelimit) );
   if( !SCIPisInfinity(scip, timelimit) )
      timelimit -= SCIPgetSolvingTime(scip);
   SCIP_CALL( SCIPgetRealParam(scip, "limits/memory", &memorylimit) );

   /* substract the memory already used by the main SCIP and the estimated memory usage of external software */
   if( !SCIPisInfinity(scip, memorylimit) )
   {
      memorylimit -= SCIPgetMemUsed(scip)/1048576.0;
      memorylimit -= SCIPgetMemExternEstim(scip)/1048576.0;
   }

   /* abort if no time is left or not enough memory to create a copy of SCIP, including external memory usage */
   if( timelimit <= 0.0 || memorylimit <= 2.0*SCIPgetMemExternEstim(scip)/1048576.0 )
      goto TERMINATE;

   /* disable statistic timing inside sub SCIP */
   SCIP_CALL( SCIPsetBoolParam(subscip, "timing/statistictiming", FALSE) );

   /* set limits for the subproblem */
   SCIP_CALL( SCIPsetLongintParam(subscip, "limits/nodes", nsubnodes) );
   SCIP_CALL( SCIPsetRealParam(subscip, "limits/time", timelimit) );
   SCIP_CALL( SCIPsetRealParam(subscip, "limits/memory", memorylimit) );
   SCIP_CALL( SCIPsetIntParam(subscip, "limits/bestsol", heurdata->bestsollimit) );

   /* forbid recursive call of heuristics and separators solving subMIPs */
   SCIP_CALL( SCIPsetSubscipsOff(subscip, TRUE) );

   /* disable cutting plane separation */
   SCIP_CALL( SCIPsetSeparating(subscip, SCIP_PARAMSETTING_OFF, TRUE) );

   /* disable expensive presolving */
   SCIP_CALL( SCIPsetPresolving(subscip, SCIP_PARAMSETTING_FAST, TRUE) );

   /* use best estimate node selection */
   if( SCIPfindNodesel(subscip, "estimate") != NULL && !SCIPisParamFixed(subscip, "nodeselection/estimate/stdpriority") )
   {
      SCIP_CALL( SCIPsetIntParam(subscip, "nodeselection/estimate/stdpriority", INT_MAX/4) );
   }

   /* activate uct node selection at the top of the tree */
   if( heurdata->useuct && SCIPfindNodesel(subscip, "uct") != NULL && !SCIPisParamFixed(subscip, "nodeselection/uct/stdpriority") )
   {
      SCIP_CALL( SCIPsetIntParam(subscip, "nodeselection/uct/stdpriority", INT_MAX/2) );
   }

   /* use inference branching */
   if( SCIPfindBranchrule(subscip, "inference") != NULL && !SCIPisParamFixed(subscip, "branching/inference/priority") )
   {
      SCIP_CALL( SCIPsetIntParam(subscip, "branching/inference/priority", INT_MAX/4) );
   }

   /* disable conflict analysis */
   if( !SCIPisParamFixed(subscip, "conflict/useprop") )
   {
      SCIP_CALL( SCIPsetBoolParam(subscip, "conflict/useprop", FALSE) );
   }
   if( !SCIPisParamFixed(subscip, "conflict/useinflp") )
   {
      SCIP_CALL( SCIPsetBoolParam(subscip, "conflict/useinflp", FALSE) );
   }
   if( !SCIPisParamFixed(subscip, "conflict/useboundlp") )
   {
      SCIP_CALL( SCIPsetBoolParam(subscip, "conflict/useboundlp", FALSE) );
   }
   if( !SCIPisParamFixed(subscip, "conflict/usesb") )
   {
      SCIP_CALL( SCIPsetBoolParam(subscip, "conflict/usesb", FALSE) );
   }
   if( !SCIPisParamFixed(subscip, "conflict/usepseudo") )
   {
      SCIP_CALL( SCIPsetBoolParam(subscip, "conflict/usepseudo", FALSE) );
   }

   /* employ a limit on the number of enforcement rounds in the quadratic constraint handlers; this fixes the issue that
    * sometimes the quadratic constraint handler needs hundreds or thousands of enforcement rounds to determine the
    * feasibility status of a single node without fractional branching candidates by separation (namely for uflquad
    * instances); however, the solution status of the sub-SCIP might get corrupted by this; hence no decutions shall be
    * made for the original SCIP
    */
   if( SCIPfindConshdlr(subscip, "quadratic") != NULL && !SCIPisParamFixed(subscip, "constraints/quadratic/enfolplimit") )
   {
      SCIP_CALL( SCIPsetIntParam(subscip, "constraints/quadratic/enfolplimit", 10) );
   }

   /* add an objective cutoff */
   cutoff = SCIPinfinity(scip);
   assert( !SCIPisInfinity(scip, SCIPgetUpperbound(scip)) );

   upperbound = SCIPgetUpperbound(scip) - SCIPsumepsilon(scip);
   if( !SCIPisInfinity(scip, -1.0 * SCIPgetLowerbound(scip)) )
   {
      cutoff = (1 - heurdata->minimprove) * SCIPgetUpperbound(scip)
            + heurdata->minimprove * SCIPgetLowerbound(scip);
   }
   else
   {
      if( SCIPgetUpperbound(scip) >= 0 )
         cutoff = (1 - heurdata->minimprove) * SCIPgetUpperbound(scip);
      else
         cutoff = (1 + heurdata->minimprove) * SCIPgetUpperbound(scip);
   }
   cutoff = MIN(upperbound, cutoff);
   SCIP_CALL(SCIPsetObjlimit(subscip, cutoff));

   /* solve the subproblem */
   SCIPdebugMsg(scip, "Solve Mutation subMIP\n");
   retcode = SCIPsolve(subscip);

   /* Errors in solving the subproblem should not kill the overall solving process
    * Hence, the return code is caught and a warning is printed, only in debug mode, SCIP will stop.
    */
   if( retcode != SCIP_OKAY )
   {
#ifndef NDEBUG
      SCIP_CALL( retcode );
#endif
      SCIPwarningMessage(scip, "Error while solving subproblem in Mutation heuristic; sub-SCIP terminated with code <%d>\n",retcode);
   }
   else
   {
      /* transfer variable statistics from sub-SCIP */
      SCIP_CALL( SCIPmergeVariableStatistics(subscip, scip, subvars, vars, nvars) );
   }

   heurdata->usednodes += SCIPgetNNodes(subscip);

   /* check, whether a solution was found */
   if( SCIPgetNSols(subscip) > 0 )
   {
      SCIP_SOL** subsols;
      int nsubsols;

      /* check, whether a solution was found;
       * due to numerics, it might happen that not all solutions are feasible -> try all solutions until one was accepted
       */
      nsubsols = SCIPgetNSols(subscip);
      subsols = SCIPgetSols(subscip);
      success = FALSE;
      for( i = 0; i < nsubsols && !success; ++i )
      {
         SCIP_CALL( createNewSol(scip, subscip, subvars, heur, subsols[i], &success) );
      }
      if( success )
         *result = SCIP_FOUNDSOL;
   }

   /* free subproblem */
   SCIPfreeBufferArray(scip, &subvars);
   SCIP_CALL( SCIPfree(&subscip) );
   /* free storage for subproblem fixings */
 TERMINATE:
   SCIPfreeBufferArray(scip, &fixedvals);
   SCIPfreeBufferArray(scip, &fixedvars);

   return SCIP_OKAY;
}

/*
 * primal heuristic specific interface methods
 */

/** creates the mutation primal heuristic and includes it in SCIP */
SCIP_RETCODE SCIPincludeHeurMutation(
   SCIP*                 scip                /**< SCIP data structure */
   )
{
   SCIP_HEURDATA* heurdata;
   SCIP_HEUR* heur;

   /* create Mutation primal heuristic data */
   SCIP_CALL( SCIPallocMemory(scip, &heurdata) );

   /* include primal heuristic */
   SCIP_CALL( SCIPincludeHeurBasic(scip, &heur,
         HEUR_NAME, HEUR_DESC, HEUR_DISPCHAR, HEUR_PRIORITY, HEUR_FREQ, HEUR_FREQOFS,
         HEUR_MAXDEPTH, HEUR_TIMING, HEUR_USESSUBSCIP, heurExecMutation, heurdata) );

   assert(heur != NULL);

   /* set non-NULL pointers to callback methods */
   SCIP_CALL( SCIPsetHeurCopy(scip, heur, heurCopyMutation) );
   SCIP_CALL( SCIPsetHeurFree(scip, heur, heurFreeMutation) );
   SCIP_CALL( SCIPsetHeurInit(scip, heur, heurInitMutation) );
   SCIP_CALL( SCIPsetHeurExit(scip, heur, heurExitMutation) );

   /* add mutation primal heuristic parameters */
   SCIP_CALL( SCIPaddIntParam(scip, "heuristics/" HEUR_NAME "/nodesofs",
         "number of nodes added to the contingent of the total nodes",
         &heurdata->nodesofs, FALSE, DEFAULT_NODESOFS, 0, INT_MAX, NULL, NULL) );

   SCIP_CALL( SCIPaddIntParam(scip, "heuristics/" HEUR_NAME "/maxnodes",
         "maximum number of nodes to regard in the subproblem",
         &heurdata->maxnodes, TRUE, DEFAULT_MAXNODES, 0, INT_MAX, NULL, NULL) );

   SCIP_CALL( SCIPaddIntParam(scip, "heuristics/" HEUR_NAME "/minnodes",
         "minimum number of nodes required to start the subproblem",
         &heurdata->minnodes, TRUE, DEFAULT_MINNODES, 0, INT_MAX, NULL, NULL) );

   SCIP_CALL( SCIPaddIntParam(scip, "heuristics/" HEUR_NAME "/nwaitingnodes",
         "number of nodes without incumbent change that heuristic should wait",
         &heurdata->nwaitingnodes, TRUE, DEFAULT_NWAITINGNODES, 0, INT_MAX, NULL, NULL) );

   SCIP_CALL( SCIPaddRealParam(scip, "heuristics/" HEUR_NAME "/nodesquot",
         "contingent of sub problem nodes in relation to the number of nodes of the original problem",
         &heurdata->nodesquot, FALSE, DEFAULT_NODESQUOT, 0.0, 1.0, NULL, NULL) );

   SCIP_CALL( SCIPaddRealParam(scip, "heuristics/" HEUR_NAME "/minfixingrate",
         "percentage of integer variables that have to be fixed",
         &heurdata->minfixingrate, FALSE, DEFAULT_MINFIXINGRATE, SCIPsumepsilon(scip), 1.0-SCIPsumepsilon(scip), NULL, NULL) );

   SCIP_CALL( SCIPaddRealParam(scip, "heuristics/" HEUR_NAME "/minimprove",
         "factor by which " HEUR_NAME " should at least improve the incumbent",
         &heurdata->minimprove, TRUE, DEFAULT_MINIMPROVE, 0.0, 1.0, NULL, NULL) );

   SCIP_CALL( SCIPaddBoolParam(scip, "heuristics/" HEUR_NAME "/uselprows",
         "should subproblem be created out of the rows in the LP rows?",
         &heurdata->uselprows, TRUE, DEFAULT_USELPROWS, NULL, NULL) );

   SCIP_CALL( SCIPaddBoolParam(scip, "heuristics/" HEUR_NAME "/copycuts",
         "if uselprows == FALSE, should all active cuts from cutpool be copied to constraints in subproblem?",
         &heurdata->copycuts, TRUE, DEFAULT_COPYCUTS, NULL, NULL) );

   SCIP_CALL( SCIPaddIntParam(scip, "heuristics/" HEUR_NAME "/bestsollimit",
         "limit on number of improving incumbent solutions in sub-CIP",
         &heurdata->bestsollimit, FALSE, DEFAULT_BESTSOLLIMIT, -1, INT_MAX, NULL, NULL) );

   SCIP_CALL( SCIPaddBoolParam(scip, "heuristics/" HEUR_NAME "/useuct",
         "should uct node selection be used at the beginning of the search?",
         &heurdata->useuct, TRUE, DEFAULT_USEUCT, NULL, NULL) );


   return SCIP_OKAY;
}<|MERGE_RESOLUTION|>--- conflicted
+++ resolved
@@ -126,11 +126,7 @@
    BMScopyMemoryArray(fixedvars, vars, ndiscretevars);
 
    /* shuffle the array randomly */
-<<<<<<< HEAD
    SCIPrandomPermuteArray(randnumgen, (void **)fixedvars, 0, nbinvars + nintvars);
-=======
-   SCIPpermuteArray((void **)fixedvars, 0, ndiscretevars, randseed);
->>>>>>> 1ec9bd08
 
    *success = TRUE;
    /* store the fixing values for the subset of variables that should be fixed */
