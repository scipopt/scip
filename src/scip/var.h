--- conflicted
+++ resolved
@@ -1344,8 +1344,6 @@
    SCIP_Bool             onlycurrentrun      /**< return pseudo cost variance only for current branch and bound run */
    );
 
-<<<<<<< HEAD
-=======
 /** calculates a confidence bound for this variable under the assumption of normally distributed pseudo costs
  *
  *  The confidence bound \f$ \theta \geq 0\f$ denotes the interval borders \f$ [X - \theta, \ X + \theta]\f$, which contains
@@ -1431,7 +1429,6 @@
    SCIP_CONFIDENCELEVEL  clevel              /**< confidence level for rejecting hypothesis */
    );
 
->>>>>>> 87f9effa
 /** increases the VSIDS of the variable by the given weight */
 extern
 SCIP_RETCODE SCIPvarIncVSIDS(
