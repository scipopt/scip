--- conflicted
+++ resolved
@@ -391,7 +391,6 @@
    return SCIP_OKAY;
 }
 
-<<<<<<< HEAD
 /** expression reverse propagaton callback */
 static
 SCIP_DECL_CONSEXPR_REVERSEPROP(reversepropSum)
@@ -519,10 +518,7 @@
    return SCIP_OKAY;
 }
 
-/** sum hash callback */
-=======
 /** sum and products hash callback */
->>>>>>> fae581e2
 static
 SCIP_DECL_CONSEXPR_EXPRHASH(hashSumProduct)
 {
@@ -648,12 +644,8 @@
    SCIP_CALL( SCIPsetConsExprExprHdlrCopyFreeData(scip, consexprhdlr, exprhdlr, copydataSumProduct, freedataSumProduct) );
    SCIP_CALL( SCIPsetConsExprExprHdlrPrint(scip, consexprhdlr, exprhdlr, printSum) );
    SCIP_CALL( SCIPsetConsExprExprHdlrIntEval(scip, consexprhdlr, exprhdlr, intevalSum) );
-<<<<<<< HEAD
    SCIP_CALL( SCIPsetConsExprExprHdlrHash(scip, consexprhdlr, exprhdlr, hashSum) );
    SCIP_CALL( SCIPsetConsExprExprHdlrReverseProp(scip, consexprhdlr, exprhdlr, reversepropSum) );
-=======
-   SCIP_CALL( SCIPsetConsExprExprHdlrHash(scip, consexprhdlr, exprhdlr, hashSumProduct) );
->>>>>>> fae581e2
 
    return SCIP_OKAY;
 }
