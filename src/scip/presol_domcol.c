--- conflicted
+++ resolved
@@ -1154,15 +1154,9 @@
    }
    else
    {
-<<<<<<< HEAD
-      if( SCIPisGT(scip,SCIPvarGetObj(dominatingvar),0.0) )
-      {
-         assert(SCIPisGT(scip,SCIPvarGetObj(dominatedvar),0.0));
-=======
       if( SCIPisPositive(scip, SCIPvarGetObj(dominatingvar)) )
       {
          assert(SCIPisPositive(scip, SCIPvarGetObj(dominatedvar)));
->>>>>>> 40bfe34c
          if( !SCIPisInfinity(scip, -dominatingwclb) &&
             SCIPisLE(scip, dominatingwclb, SCIPvarGetUbLocal(dominatingvar)) )
          {
