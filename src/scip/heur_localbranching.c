/* * * * * * * * * * * * * * * * * * * * * * * * * * * * * * * * * * * * * * */
/*                                                                           */
/*                  This file is part of the program and library             */
/*         SCIP --- Solving Constraint Integer Programs                      */
/*                                                                           */
/*    Copyright (C) 2002-2019 Konrad-Zuse-Zentrum                            */
/*                            fuer Informationstechnik Berlin                */
/*                                                                           */
/*  SCIP is distributed under the terms of the ZIB Academic License.         */
/*                                                                           */
/*  You should have received a copy of the ZIB Academic License              */
/*  along with SCIP; see the file COPYING. If not visit scip.zib.de.         */
/*                                                                           */
/* * * * * * * * * * * * * * * * * * * * * * * * * * * * * * * * * * * * * * */

/**@file   heur_localbranching.c
 * @ingroup DEFPLUGINS_HEUR
 * @brief  Local branching heuristic according to Fischetti and Lodi
 * @author Timo Berthold
 * @author Marc Pfetsch
 */

/*---+----1----+----2----+----3----+----4----+----5----+----6----+----7----+----8----+----9----+----0----+----1----+----2*/

#include "blockmemshell/memory.h"
#include "scip/cons_linear.h"
#include "scip/heuristics.h"
#include "scip/heur_localbranching.h"
#include "scip/pub_event.h"
#include "scip/pub_heur.h"
#include "scip/pub_message.h"
#include "scip/pub_misc.h"
#include "scip/pub_sol.h"
#include "scip/pub_var.h"
#include "scip/scip_branch.h"
#include "scip/scip_cons.h"
#include "scip/scip_copy.h"
#include "scip/scip_event.h"
#include "scip/scip_general.h"
#include "scip/scip_heur.h"
#include "scip/scip_mem.h"
#include "scip/scip_message.h"
#include "scip/scip_nodesel.h"
#include "scip/scip_numerics.h"
#include "scip/scip_param.h"
#include "scip/scip_prob.h"
#include "scip/scip_sol.h"
#include "scip/scip_solve.h"
#include "scip/scip_solvingstats.h"
#include <string.h>

#define HEUR_NAME             "localbranching"
#define HEUR_DESC             "local branching heuristic by Fischetti and Lodi"
#define HEUR_DISPCHAR         SCIP_HEURDISPCHAR_LNS
#define HEUR_PRIORITY         -1102000
#define HEUR_FREQ             -1
#define HEUR_FREQOFS          0
#define HEUR_MAXDEPTH         -1
#define HEUR_TIMING           SCIP_HEURTIMING_AFTERNODE
#define HEUR_USESSUBSCIP      TRUE  /**< does the heuristic use a secondary SCIP instance? */

#define DEFAULT_NEIGHBORHOODSIZE  18    /* radius of the incumbents neighborhood to be searched                     */
#define DEFAULT_NODESOFS      1000      /* number of nodes added to the contingent of the total nodes               */
#define DEFAULT_MAXNODES      10000     /* maximum number of nodes to regard in the subproblem                      */
#define DEFAULT_MINIMPROVE    0.01      /* factor by which localbranching should at least improve the incumbent     */
#define DEFAULT_MINNODES      1000      /* minimum number of nodes required to start the subproblem                 */
#define DEFAULT_NODESQUOT     0.05      /* contingent of sub problem nodes in relation to original nodes            */
#define DEFAULT_LPLIMFAC      1.5       /* factor by which the limit on the number of LP depends on the node limit  */
#define DEFAULT_NWAITINGNODES 200       /* number of nodes without incumbent change that heuristic should wait      */
#define DEFAULT_USELPROWS     FALSE     /* should subproblem be created out of the rows in the LP rows,
                                         * otherwise, the copy constructors of the constraints handlers are used    */
#define DEFAULT_COPYCUTS      TRUE      /* if DEFAULT_USELPROWS is FALSE, then should all active cuts from the cutpool
                                         * of the original scip be copied to constraints of the subscip
                                         */
#define DEFAULT_BESTSOLLIMIT   3         /* limit on number of improving incumbent solutions in sub-CIP            */

/* event handler properties */
#define EVENTHDLR_NAME         "Localbranching"
#define EVENTHDLR_DESC         "LP event handler for " HEUR_NAME " heuristic"


#define EXECUTE               0
#define WAITFORNEWSOL         1


/*
 * Data structures
 */

/** primal heuristic data */
struct SCIP_HeurData
{
   int                   nwaitingnodes;      /**< number of nodes without incumbent change that heuristic should wait  */
   int                   nodesofs;           /**< number of nodes added to the contingent of the total nodes           */
   int                   minnodes;           /**< minimum number of nodes required to start the subproblem             */
   int                   maxnodes;           /**< maximum number of nodes to regard in the subproblem                  */
   SCIP_Longint          usednodes;          /**< amount of nodes local branching used during all calls                */
   SCIP_Real             nodesquot;          /**< contingent of sub problem nodes in relation to original nodes        */
   SCIP_Real             minimprove;         /**< factor by which localbranching should at least improve the incumbent */
   SCIP_Real             nodelimit;          /**< the nodelimit employed in the current sub-SCIP, for the event handler*/
   SCIP_Real             lplimfac;           /**< factor by which the limit on the number of LP depends on the node limit */
   int                   neighborhoodsize;   /**< radius of the incumbent's neighborhood to be searched                */
   int                   callstatus;         /**< current status of localbranching heuristic                           */
   SCIP_SOL*             lastsol;            /**< the last incumbent localbranching used as reference point            */
   int                   curneighborhoodsize;/**< current neighborhoodsize                                             */
   int                   curminnodes;        /**< current minimal number of nodes required to start the subproblem     */
   int                   emptyneighborhoodsize;/**< size of neighborhood that was proven to be empty                   */
   SCIP_Bool             uselprows;          /**< should subproblem be created out of the rows in the LP rows?         */
   SCIP_Bool             copycuts;           /**< if uselprows == FALSE, should all active cuts from cutpool be copied
                                              *   to constraints in subproblem?
                                              */
   int                   bestsollimit;       /**< limit on number of improving incumbent solutions in sub-CIP            */
};


/*
 * Local methods
 */

/** create the extra constraint of local branching and add it to subscip */
static
SCIP_RETCODE addLocalbranchingConstraintAndObjcutoff(
   SCIP*                 scip,               /**< SCIP data structure */
   SCIP*                 subscip,            /**< the subproblem created by localbranching */
   SCIP_HEUR*            heur,               /**< the local branching heuristic */
   SCIP_VAR**            subvars             /**< the subproblem variables */
   )
{
   SCIP_HEURDATA* heurdata;
   SCIP_CONS* cons;                        /* local branching constraint to create */
   SCIP_VAR** consvars;
   SCIP_VAR** vars;
   SCIP_SOL* bestsol;

   int nbinvars;
   int nconsvars;
   int i;
   SCIP_Real lhs;
   SCIP_Real rhs;
   SCIP_Real* consvals;
   char consname[SCIP_MAXSTRLEN];

   SCIP_Real cutoff;
   SCIP_Real upperbound;

   assert(scip != NULL);
   assert(subscip != NULL);
   assert(heur != NULL);

   heurdata = SCIPheurGetData(heur);
   assert(heurdata != NULL);

   (void) SCIPsnprintf(consname, SCIP_MAXSTRLEN, "%s_localbranchcons", SCIPgetProbName(scip));

   /* get the data of the variables and the best solution */
   SCIP_CALL( SCIPgetVarsData(scip, &vars, NULL, &nbinvars, NULL, NULL, NULL) );
   bestsol = SCIPgetBestSol(scip);
   assert( bestsol != NULL );

   /* memory allocation */
   SCIP_CALL( SCIPallocBufferArray(scip, &consvars, nbinvars) );
   SCIP_CALL( SCIPallocBufferArray(scip, &consvals, nbinvars) );
   nconsvars = 0;

   /* set initial left and right hand sides of local branching constraint */
   lhs = (SCIP_Real)heurdata->emptyneighborhoodsize + 1.0;
   rhs = (SCIP_Real)heurdata->curneighborhoodsize;

   /* create the distance (to incumbent) function of the binary variables */
   for( i = 0; i < nbinvars; i++ )
   {
      SCIP_Real solval;

      if( subvars[i] == NULL )
         continue;

      solval = SCIPgetSolVal(scip, bestsol, vars[i]);
      assert( SCIPisFeasIntegral(scip, solval) );

      /* is variable i  part of the binary support of bestsol? */
      if( SCIPisFeasEQ(scip, solval, 1.0) )
      {
         consvals[nconsvars] = -1.0;
         rhs -= 1.0;
         lhs -= 1.0;
      }
      else
         consvals[nconsvars] = 1.0;

      consvars[nconsvars] = subvars[i];
      assert( SCIPvarGetType(consvars[nconsvars]) == SCIP_VARTYPE_BINARY );

      ++nconsvars;
   }

   /* creates localbranching constraint and adds it to subscip */
   SCIP_CALL( SCIPcreateConsLinear(subscip, &cons, consname, nconsvars, consvars, consvals,
         lhs, rhs, TRUE, TRUE, TRUE, TRUE, TRUE, FALSE, FALSE, TRUE, TRUE, FALSE) );
   SCIP_CALL( SCIPaddCons(subscip, cons) );
   SCIP_CALL( SCIPreleaseCons(subscip, &cons) );

   /* add an objective cutoff */
   assert( !SCIPisInfinity(scip,SCIPgetUpperbound(scip)) );

   upperbound = SCIPgetUpperbound(scip) - SCIPsumepsilon(scip);
   if( !SCIPisInfinity(scip,-1.0*SCIPgetLowerbound(scip)) )
   {
      cutoff = (1-heurdata->minimprove)*SCIPgetUpperbound(scip) + heurdata->minimprove*SCIPgetLowerbound(scip);
   }
   else
   {
      if( SCIPgetUpperbound ( scip ) >= 0 )
         cutoff = ( 1 - heurdata->minimprove ) * SCIPgetUpperbound ( scip );
      else
         cutoff = ( 1 + heurdata->minimprove ) * SCIPgetUpperbound ( scip );
   }
   cutoff = MIN(upperbound, cutoff );
   SCIP_CALL( SCIPsetObjlimit(subscip, cutoff) );

   /* free local memory */
   SCIPfreeBufferArray(scip, &consvals);
   SCIPfreeBufferArray(scip, &consvars);

   return SCIP_OKAY;
}


/* ---------------- Callback methods of event handler ---------------- */

/** event handler execution callback to interrupt the solution process */
static
SCIP_DECL_EVENTEXEC(eventExecLocalbranching)
{
   SCIP_HEURDATA* heurdata;

   assert(eventhdlr != NULL);
   assert(eventdata != NULL);
   assert(strcmp(SCIPeventhdlrGetName(eventhdlr), EVENTHDLR_NAME) == 0);
   assert(event != NULL);
   assert(SCIPeventGetType(event) & SCIP_EVENTTYPE_LPSOLVED);

   heurdata = (SCIP_HEURDATA*)eventdata;
   assert(heurdata != NULL);

   /* interrupt solution process of sub-SCIP */
   if( SCIPgetNLPs(scip) > heurdata->lplimfac * heurdata->nodelimit )
   {
      SCIPdebugMsg(scip, "interrupt after  %" SCIP_LONGINT_FORMAT " LPs\n",SCIPgetNLPs(scip));
      SCIP_CALL( SCIPinterruptSolve(scip) );
   }

   return SCIP_OKAY;
}


/*
 * Callback methods of primal heuristic
 */

/** copy method for primal heuristic plugins (called when SCIP copies plugins) */
static
SCIP_DECL_HEURCOPY(heurCopyLocalbranching)
{  /*lint --e{715}*/
   assert(scip != NULL);
   assert(heur != NULL);
   assert(strcmp(SCIPheurGetName(heur), HEUR_NAME) == 0);

   /* call inclusion method of primal heuristic */
   SCIP_CALL( SCIPincludeHeurLocalbranching(scip) );

   return SCIP_OKAY;
}

/** destructor of primal heuristic to free user data (called when SCIP is exiting) */
static
SCIP_DECL_HEURFREE(heurFreeLocalbranching)
{  /*lint --e{715}*/
   SCIP_HEURDATA* heurdata;

   assert( heur != NULL );
   assert( scip != NULL );

   /* get heuristic data */
   heurdata = SCIPheurGetData(heur);
   assert( heurdata != NULL );

   /* free heuristic data */
   SCIPfreeBlockMemory(scip, &heurdata);
   SCIPheurSetData(heur, NULL);

   return SCIP_OKAY;
}


/** initialization method of primal heuristic (called after problem was transformed) */
static
SCIP_DECL_HEURINIT(heurInitLocalbranching)
{  /*lint --e{715}*/
   SCIP_HEURDATA* heurdata;

   assert( heur != NULL );
   assert( scip != NULL );

   /* get heuristic's data */
   heurdata = SCIPheurGetData(heur);
   assert( heurdata != NULL );

   /* with a little abuse we initialize the heurdata as if localbranching would have finished its last step regularly */
   heurdata->callstatus = WAITFORNEWSOL;
   heurdata->lastsol = NULL;
   heurdata->usednodes = 0;
   heurdata->curneighborhoodsize = heurdata->neighborhoodsize;
   heurdata->curminnodes = heurdata->minnodes;
   heurdata->emptyneighborhoodsize = 0;

   return SCIP_OKAY;
}

/** setup And solve local branching subscip */
static
SCIP_RETCODE setupAndSolveSubscipLocalbranching(
   SCIP*                 scip,               /**< SCIP data structure */
   SCIP*                 subscip,            /**< the subproblem created by localbranching */
   SCIP_HEUR*            heur,               /**< localbranching heuristic */
   SCIP_Longint          nsubnodes,          /**< nodelimit for subscip */
   SCIP_RESULT*          result              /**< result pointer */
   )
{
   SCIP_VAR** subvars;                       /* subproblem's variables                                */
   SCIP_EVENTHDLR* eventhdlr;                /* event handler for LP events                     */
   SCIP_HEURDATA* heurdata;
   SCIP_HASHMAP* varmapfw;                   /* mapping of SCIP variables to sub-SCIP variables */
   SCIP_VAR** vars;

   int nvars;
   int i;

   SCIP_Bool success;

   assert(scip != NULL);
   assert(subscip != NULL);
   assert(heur != NULL);

   heurdata = SCIPheurGetData(heur);
   assert(heurdata != NULL);

   /* get the data of the variables and the best solution */
   SCIP_CALL( SCIPgetVarsData(scip, &vars, &nvars, NULL, NULL, NULL, NULL) );

   /* create the variable mapping hash map */
   SCIP_CALL( SCIPhashmapCreate(&varmapfw, SCIPblkmem(subscip), nvars) );
   success = FALSE;

   /* create a problem copy as sub SCIP */
   SCIP_CALL( SCIPcopyLargeNeighborhoodSearch(scip, subscip, varmapfw, "localbranching", NULL, NULL, 0, heurdata->uselprows,
         heurdata->copycuts, &success, NULL) );

   SCIPdebugMsg(scip, "Copying SCIP was %ssuccessful.\n", success ? "" : "not ");

   /* if the subproblem could not be created, free memory and return */
   if( !success )
   {
      *result = SCIP_DIDNOTRUN;
      goto TERMINATE;
   }

   /* create event handler for LP events */
   eventhdlr = NULL;
   SCIP_CALL( SCIPincludeEventhdlrBasic(subscip, &eventhdlr, EVENTHDLR_NAME, EVENTHDLR_DESC, eventExecLocalbranching, NULL) );
   if( eventhdlr == NULL )
   {
      /* free hash map */
      SCIPhashmapFree(&varmapfw);

      SCIPerrorMessage("event handler for " HEUR_NAME " heuristic not found.\n");
      return SCIP_PLUGINNOTFOUND;
   }

   SCIP_CALL( SCIPallocBufferArray(scip, &subvars, nvars) );
   for (i = 0; i < nvars; ++i)
      subvars[i] = (SCIP_VAR*) SCIPhashmapGetImage(varmapfw, vars[i]);

   /* free hash map */
   SCIPhashmapFree(&varmapfw);

   heurdata->nodelimit = nsubnodes;
   SCIP_CALL( SCIPsetCommonSubscipParams(scip, subscip, nsubnodes, MAX(10, nsubnodes/10), heurdata->bestsollimit) );

   /* adds the local branching constraint and the objective cutoff to the auxiliary problem */
   SCIP_CALL( addLocalbranchingConstraintAndObjcutoff(scip, subscip, heur, subvars) );

   /* catch LP events of sub-SCIP */
   if( !heurdata->uselprows )
   {
      assert(eventhdlr != NULL);

      SCIP_CALL( SCIPtransformProb(subscip) );
      SCIP_CALL( SCIPcatchEvent(subscip, SCIP_EVENTTYPE_LPSOLVED, eventhdlr, (SCIP_EVENTDATA*) heurdata, NULL) );
   }

   /* solve the subproblem */
   SCIPdebugMsg(scip, "solving local branching subproblem with neighborhoodsize %d and maxnodes %" SCIP_LONGINT_FORMAT "\n",
      heurdata->curneighborhoodsize, nsubnodes);

   /* Errors in solving the subproblem should not kill the overall solving process
    * Hence, the return code is caught and a warning is printed, only in debug mode, SCIP will stop.
    */
   SCIP_CALL_ABORT( SCIPsolve(subscip) );

   /* drop LP events of sub-SCIP */
   if( !heurdata->uselprows )
   {
      assert(eventhdlr != NULL);

      SCIP_CALL( SCIPdropEvent(subscip, SCIP_EVENTTYPE_LPSOLVED, eventhdlr, (SCIP_EVENTDATA*) heurdata, -1) );
   }

   /* print solving statistics of subproblem if we are in SCIP's debug mode */
   SCIPdebug( SCIP_CALL( SCIPprintStatistics(subscip, NULL) ) );

   heurdata->usednodes += SCIPgetNNodes(subscip);
   SCIPdebugMsg(scip, "local branching used %" SCIP_LONGINT_FORMAT "/%" SCIP_LONGINT_FORMAT " nodes\n",
      SCIPgetNNodes(subscip), nsubnodes);

   /* checks the solutions of the sub SCIP and adds them to the main SCIP if feasible */
<<<<<<< HEAD
   SCIP_CALL( SCIPtranslateSubSols(scip, subscip, heur, subvars, &success) );
=======
   SCIP_CALL( SCIPtranslateSubSols(scip, subscip, heur, subvars, &success, NULL) );
>>>>>>> 485d77d7

   if( success )
      *result = SCIP_FOUNDSOL;

   /* check the status of the sub-MIP */
   switch( SCIPgetStatus(subscip) )
   {
   case SCIP_STATUS_OPTIMAL:
   case SCIP_STATUS_BESTSOLLIMIT:
      heurdata->callstatus = WAITFORNEWSOL; /* new solution will immediately be installed at next call */
      SCIPdebugMsg(scip, " -> found new solution\n");
      break;

   case SCIP_STATUS_NODELIMIT:
   case SCIP_STATUS_STALLNODELIMIT:
   case SCIP_STATUS_TOTALNODELIMIT:
      heurdata->callstatus = EXECUTE;
      heurdata->curneighborhoodsize = (heurdata->emptyneighborhoodsize + heurdata->curneighborhoodsize)/2;
      heurdata->curminnodes *= 2;
      SCIPdebugMsg(scip, " -> node limit reached: reduced neighborhood to %d, increased minnodes to %d\n",
         heurdata->curneighborhoodsize, heurdata->curminnodes);
      if( heurdata->curneighborhoodsize <= heurdata->emptyneighborhoodsize )
      {
         heurdata->callstatus = WAITFORNEWSOL;
         SCIPdebugMsg(scip, " -> new neighborhood was already proven to be empty: wait for new solution\n");
      }
      break;

   case SCIP_STATUS_INFEASIBLE:
   case SCIP_STATUS_INFORUNBD:
      heurdata->emptyneighborhoodsize = heurdata->curneighborhoodsize;
      heurdata->curneighborhoodsize += heurdata->curneighborhoodsize/2;
      heurdata->curneighborhoodsize = MAX(heurdata->curneighborhoodsize, heurdata->emptyneighborhoodsize + 2);
      heurdata->callstatus = EXECUTE;
      SCIPdebugMsg(scip, " -> neighborhood is empty: increased neighborhood to %d\n", heurdata->curneighborhoodsize);
      break;

   case SCIP_STATUS_UNKNOWN:
   case SCIP_STATUS_USERINTERRUPT:
   case SCIP_STATUS_TERMINATE:
   case SCIP_STATUS_TIMELIMIT:
   case SCIP_STATUS_MEMLIMIT:
   case SCIP_STATUS_GAPLIMIT:
   case SCIP_STATUS_SOLLIMIT:
   case SCIP_STATUS_RESTARTLIMIT:
   case SCIP_STATUS_UNBOUNDED:
   default:
      heurdata->callstatus = WAITFORNEWSOL;
      SCIPdebugMsg(scip, " -> unexpected sub-MIP status <%d>: waiting for new solution\n", SCIPgetStatus(subscip));
      break;
   }

 TERMINATE:
   /* free subproblem */
   SCIPfreeBufferArray(scip, &subvars);

   return SCIP_OKAY;
}


/** execution method of primal heuristic */
static
SCIP_DECL_HEUREXEC(heurExecLocalbranching)
{  /*lint --e{715}*/
   SCIP_Longint maxnnodes;                   /* maximum number of subnodes                            */
   SCIP_Longint nsubnodes;                   /* nodelimit for subscip                                 */

   SCIP_HEURDATA* heurdata;
   SCIP* subscip;                            /* the subproblem created by localbranching              */

   SCIP_SOL* bestsol;                        /* best solution so far                                  */

   SCIP_Bool success;
   SCIP_RETCODE retcode;

   assert(heur != NULL);
   assert(scip != NULL);
   assert(result != NULL);

   *result = SCIP_DIDNOTRUN;

   /* get heuristic's data */
   heurdata = SCIPheurGetData(heur);
   assert( heurdata != NULL );

   /* there should be enough binary variables that a local branching constraint makes sense */
   if( SCIPgetNBinVars(scip) < 2*heurdata->neighborhoodsize )
      return SCIP_OKAY;

   *result = SCIP_DELAYED;

   /* only call heuristic, if an IP solution is at hand */
   if( SCIPgetNSols(scip) <= 0  )
      return SCIP_OKAY;

   bestsol = SCIPgetBestSol(scip);
   assert(bestsol != NULL);

   /* only call heuristic, if the best solution comes from transformed problem */
   if( SCIPsolIsOriginal(bestsol) )
      return SCIP_OKAY;

   /* only call heuristic, if enough nodes were processed since last incumbent */
   if( SCIPgetNNodes(scip) - SCIPgetSolNodenum(scip, bestsol)  < heurdata->nwaitingnodes)
      return SCIP_OKAY;

   /* only call heuristic, if the best solution does not come from trivial heuristic */
   if( SCIPsolGetHeur(bestsol) != NULL && strcmp(SCIPheurGetName(SCIPsolGetHeur(bestsol)), "trivial") == 0 )
      return SCIP_OKAY;

   /* reset neighborhood and minnodes, if new solution was found */
   if( heurdata->lastsol != bestsol )
   {
      heurdata->curneighborhoodsize = heurdata->neighborhoodsize;
      heurdata->curminnodes = heurdata->minnodes;
      heurdata->emptyneighborhoodsize = 0;
      heurdata->callstatus = EXECUTE;
      heurdata->lastsol = bestsol;
   }

   /* if no new solution was found and local branching also seems to fail, just keep on waiting */
   if( heurdata->callstatus == WAITFORNEWSOL )
      return SCIP_OKAY;

   *result = SCIP_DIDNOTRUN;

   /* calculate the maximal number of branching nodes until heuristic is aborted */
   maxnnodes = (SCIP_Longint)(heurdata->nodesquot * SCIPgetNNodes(scip));

   /* reward local branching if it succeeded often */
   maxnnodes = (SCIP_Longint)(maxnnodes * (1.0 + 2.0*(SCIPheurGetNBestSolsFound(heur)+1.0)/(SCIPheurGetNCalls(heur)+1.0)));
   maxnnodes -= 100 * SCIPheurGetNCalls(heur);  /* count the setup costs for the sub-MIP as 100 nodes */
   maxnnodes += heurdata->nodesofs;

   /* determine the node limit for the current process */
   nsubnodes = maxnnodes - heurdata->usednodes;
   nsubnodes = MIN(nsubnodes, heurdata->maxnodes);

   /* check whether we have enough nodes left to call sub problem solving */
   if( nsubnodes < heurdata->curminnodes )
      return SCIP_OKAY;

   if( SCIPisStopped(scip) )
      return SCIP_OKAY;

   /* check whether there is enough time and memory left */
   SCIP_CALL( SCIPcheckCopyLimits(scip, &success) );

   /* abort if no time is left or not enough memory to create a copy of SCIP */
   if( !success )
      return SCIP_OKAY;

   *result = SCIP_DIDNOTFIND;

   SCIPdebugMsg(scip, "running localbranching heuristic ...\n");

   SCIP_CALL( SCIPcreate(&subscip) );

   retcode = setupAndSolveSubscipLocalbranching(scip, subscip, heur, nsubnodes, result);

   SCIP_CALL( SCIPfree(&subscip) );

   return retcode;
}


/*
 * primal heuristic specific interface methods
 */

/** creates the localbranching primal heuristic and includes it in SCIP */
SCIP_RETCODE SCIPincludeHeurLocalbranching(
   SCIP*                 scip                /**< SCIP data structure */
   )
{
   SCIP_HEURDATA* heurdata;
   SCIP_HEUR* heur;

   /* create Localbranching primal heuristic data */
   SCIP_CALL( SCIPallocBlockMemory(scip, &heurdata) );

   /* include primal heuristic */
   SCIP_CALL( SCIPincludeHeurBasic(scip, &heur,
         HEUR_NAME, HEUR_DESC, HEUR_DISPCHAR, HEUR_PRIORITY, HEUR_FREQ, HEUR_FREQOFS,
         HEUR_MAXDEPTH, HEUR_TIMING, HEUR_USESSUBSCIP, heurExecLocalbranching, heurdata) );

   assert(heur != NULL);

   /* set non-NULL pointers to callback methods */
   SCIP_CALL( SCIPsetHeurCopy(scip, heur, heurCopyLocalbranching) );
   SCIP_CALL( SCIPsetHeurFree(scip, heur, heurFreeLocalbranching) );
   SCIP_CALL( SCIPsetHeurInit(scip, heur, heurInitLocalbranching) );

   /* add localbranching primal heuristic parameters */
   SCIP_CALL( SCIPaddIntParam(scip, "heuristics/" HEUR_NAME "/nodesofs",
         "number of nodes added to the contingent of the total nodes",
         &heurdata->nodesofs, FALSE, DEFAULT_NODESOFS, 0, INT_MAX, NULL, NULL) );

   SCIP_CALL( SCIPaddIntParam(scip, "heuristics/" HEUR_NAME "/neighborhoodsize",
         "radius (using Manhattan metric) of the incumbent's neighborhood to be searched",
         &heurdata->neighborhoodsize, FALSE, DEFAULT_NEIGHBORHOODSIZE, 1, INT_MAX, NULL, NULL) );

   SCIP_CALL( SCIPaddRealParam(scip, "heuristics/" HEUR_NAME "/nodesquot",
         "contingent of sub problem nodes in relation to the number of nodes of the original problem",
         &heurdata->nodesquot, FALSE, DEFAULT_NODESQUOT, 0.0, 1.0, NULL, NULL) );

   SCIP_CALL( SCIPaddRealParam(scip, "heuristics/" HEUR_NAME "/lplimfac",
         "factor by which the limit on the number of LP depends on the node limit",
         &heurdata->lplimfac, TRUE, DEFAULT_LPLIMFAC, 1.0, SCIP_REAL_MAX, NULL, NULL) );

   SCIP_CALL( SCIPaddIntParam(scip, "heuristics/" HEUR_NAME "/minnodes",
         "minimum number of nodes required to start the subproblem",
         &heurdata->minnodes, TRUE, DEFAULT_MINNODES, 0, INT_MAX, NULL, NULL) );

   SCIP_CALL( SCIPaddIntParam(scip, "heuristics/" HEUR_NAME "/maxnodes",
         "maximum number of nodes to regard in the subproblem",
         &heurdata->maxnodes, TRUE, DEFAULT_MAXNODES, 0, INT_MAX, NULL, NULL) );

   SCIP_CALL( SCIPaddIntParam(scip, "heuristics/" HEUR_NAME "/nwaitingnodes",
         "number of nodes without incumbent change that heuristic should wait",
         &heurdata->nwaitingnodes, TRUE, DEFAULT_NWAITINGNODES, 0, INT_MAX, NULL, NULL) );

   SCIP_CALL( SCIPaddRealParam(scip, "heuristics/" HEUR_NAME "/minimprove",
         "factor by which localbranching should at least improve the incumbent",
         &heurdata->minimprove, TRUE, DEFAULT_MINIMPROVE, 0.0, 1.0, NULL, NULL) );

   SCIP_CALL( SCIPaddBoolParam(scip, "heuristics/" HEUR_NAME "/uselprows",
         "should subproblem be created out of the rows in the LP rows?",
         &heurdata->uselprows, TRUE, DEFAULT_USELPROWS, NULL, NULL) );

   SCIP_CALL( SCIPaddBoolParam(scip, "heuristics/" HEUR_NAME "/copycuts",
         "if uselprows == FALSE, should all active cuts from cutpool be copied to constraints in subproblem?",
         &heurdata->copycuts, TRUE, DEFAULT_COPYCUTS, NULL, NULL) );

   SCIP_CALL( SCIPaddIntParam(scip, "heuristics/" HEUR_NAME "/bestsollimit",
         "limit on number of improving incumbent solutions in sub-CIP",
         &heurdata->bestsollimit, FALSE, DEFAULT_BESTSOLLIMIT, -1, INT_MAX, NULL, NULL) );

   return SCIP_OKAY;
}<|MERGE_RESOLUTION|>--- conflicted
+++ resolved
@@ -423,11 +423,7 @@
       SCIPgetNNodes(subscip), nsubnodes);
 
    /* checks the solutions of the sub SCIP and adds them to the main SCIP if feasible */
-<<<<<<< HEAD
-   SCIP_CALL( SCIPtranslateSubSols(scip, subscip, heur, subvars, &success) );
-=======
    SCIP_CALL( SCIPtranslateSubSols(scip, subscip, heur, subvars, &success, NULL) );
->>>>>>> 485d77d7
 
    if( success )
       *result = SCIP_FOUNDSOL;
