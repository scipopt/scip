/* * * * * * * * * * * * * * * * * * * * * * * * * * * * * * * * * * * * * * */
/*                                                                           */
/*                  This file is part of the program and library             */
/*         SCIP --- Solving Constraint Integer Programs                      */
/*                                                                           */
/*    Copyright (C) 2002-2016 Konrad-Zuse-Zentrum                            */
/*                            fuer Informationstechnik Berlin                */
/*                                                                           */
/*  SCIP is distributed under the terms of the ZIB Academic License.         */
/*                                                                           */
/*  You should have received a copy of the ZIB Academic License              */
/*  along with SCIP; see the file COPYING. If not email to scip@zib.de.      */
/*                                                                           */
/* * * * * * * * * * * * * * * * * * * * * * * * * * * * * * * * * * * * * * */

/**@file   heur_localbranching.c
 * @brief  Local branching heuristic according to Fischetti and Lodi
 * @author Timo Berthold
 * @author Marc Pfetsch
 */

/*---+----1----+----2----+----3----+----4----+----5----+----6----+----7----+----8----+----9----+----0----+----1----+----2*/

#include <assert.h>
#include <string.h>
#include "scip/scip.h"
#include "scip/cons_linear.h"
#include "scip/scipdefplugins.h"
#include "scip/heur_localbranching.h"
#include "scip/pub_misc.h"

#define HEUR_NAME             "localbranching"
#define HEUR_DESC             "local branching heuristic by Fischetti and Lodi"
#define HEUR_DISPCHAR         'L'
#define HEUR_PRIORITY         -1102000
#define HEUR_FREQ             -1
#define HEUR_FREQOFS          0
#define HEUR_MAXDEPTH         -1
#define HEUR_TIMING           SCIP_HEURTIMING_AFTERNODE
#define HEUR_USESSUBSCIP      TRUE  /**< does the heuristic use a secondary SCIP instance? */

#define DEFAULT_NEIGHBORHOODSIZE  18    /* radius of the incumbents neighborhood to be searched                     */
#define DEFAULT_NODESOFS      1000      /* number of nodes added to the contingent of the total nodes               */
#define DEFAULT_MAXNODES      10000     /* maximum number of nodes to regard in the subproblem                      */
#define DEFAULT_MINIMPROVE    0.01      /* factor by which localbranching should at least improve the incumbent     */
#define DEFAULT_MINNODES      1000      /* minimum number of nodes required to start the subproblem                 */
#define DEFAULT_NODESQUOT     0.05      /* contingent of sub problem nodes in relation to original nodes            */
#define DEFAULT_LPLIMFAC      1.5       /* factor by which the limit on the number of LP depends on the node limit  */
#define DEFAULT_NWAITINGNODES 200       /* number of nodes without incumbent change that heuristic should wait      */
#define DEFAULT_USELPROWS     FALSE     /* should subproblem be created out of the rows in the LP rows,
                                         * otherwise, the copy constructors of the constraints handlers are used    */
#define DEFAULT_COPYCUTS      TRUE      /* if DEFAULT_USELPROWS is FALSE, then should all active cuts from the cutpool
                                         * of the original scip be copied to constraints of the subscip
                                         */
<<<<<<< HEAD
#define DEFAULT_COPYLPBASIS   FALSE     /**< should a LP starting basis copyied from the source SCIP? */
=======
#define DEFAULT_BESTSOLLIMIT   3         /* limit on number of improving incumbent solutions in sub-CIP            */
#define DEFAULT_USEUCT        FALSE     /* should uct node selection be used at the beginning of the search?     */
>>>>>>> 4f581a50

/* event handler properties */
#define EVENTHDLR_NAME         "Localbranching"
#define EVENTHDLR_DESC         "LP event handler for " HEUR_NAME " heuristic"


#define EXECUTE               0
#define WAITFORNEWSOL         1


/*
 * Data structures
 */

/** primal heuristic data */
struct SCIP_HeurData
{
   int                   nwaitingnodes;      /**< number of nodes without incumbent change that heuristic should wait  */
   int                   nodesofs;           /**< number of nodes added to the contingent of the total nodes           */
   int                   minnodes;           /**< minimum number of nodes required to start the subproblem             */
   int                   maxnodes;           /**< maximum number of nodes to regard in the subproblem                  */
   SCIP_Longint          usednodes;          /**< amount of nodes local branching used during all calls                */
   SCIP_Real             nodesquot;          /**< contingent of sub problem nodes in relation to original nodes        */
   SCIP_Real             minimprove;         /**< factor by which localbranching should at least improve the incumbent */
   SCIP_Real             nodelimit;          /**< the nodelimit employed in the current sub-SCIP, for the event handler*/
   SCIP_Real             lplimfac;           /**< factor by which the limit on the number of LP depends on the node limit */
   int                   neighborhoodsize;   /**< radius of the incumbent's neighborhood to be searched                */
   int                   callstatus;         /**< current status of localbranching heuristic                           */
   SCIP_SOL*             lastsol;            /**< the last incumbent localbranching used as reference point            */
   int                   curneighborhoodsize;/**< current neighborhoodsize                                             */
   int                   curminnodes;        /**< current minimal number of nodes required to start the subproblem     */
   int                   emptyneighborhoodsize;/**< size of neighborhood that was proven to be empty                   */
   SCIP_Bool             uselprows;          /**< should subproblem be created out of the rows in the LP rows?         */
   SCIP_Bool             copycuts;           /**< if uselprows == FALSE, should all active cuts from cutpool be copied
                                              *   to constraints in subproblem?
                                              */
<<<<<<< HEAD
   SCIP_Bool             copylpbasis;        /**< should a LP starting basis copyied from the source SCIP? */
=======
   int                   bestsollimit;       /**< limit on number of improving incumbent solutions in sub-CIP            */
   SCIP_Bool             useuct;             /**< should uct node selection be used at the beginning of the search?  */
>>>>>>> 4f581a50
};


/*
 * Local methods
 */

/** copies the problem of scip to the problem of subscip - only necessary if uselprows is false */
static
SCIP_RETCODE createSubproblem(
   SCIP*                 scip,               /**< SCIP data structure of the original problem                      */
   SCIP*                 subscip,            /**< SCIP data structure of the subproblem                            */
   SCIP_VAR**            subvars,            /**< variables of the subproblem                                      */
   SCIP_ROW**            sourcerows,         /**< rows of original SCIP                                            */
   SCIP_CONS**           targetconss,        /**< constraints of target SCIP                                       */
   int                   sourcerowssize,     /**< size of sourcerows and targetconss arrays                        */
   int*                  nsourcerows,        /**< number of rows / created constraints                             */
   SCIP_Bool             copylpbasis         /**< should a starting basis should be copied into the subscip?       */
   )
{
   SCIP_ROW** rows;
   int nrows;
   int i;

   assert(!copylpbasis || nsourcerows != NULL);
   assert(!copylpbasis || sourcerows != NULL);
   assert(!copylpbasis || targetconss != NULL);

   /* get the rows and their number */
   SCIP_CALL( SCIPgetLPRowsData(scip, &rows, &nrows) );
   assert(!copylpbasis || nrows <= sourcerowssize);

   *nsourcerows = 0;

   for( i = 0; i < nrows; i++ )
   {
      SCIP_CONS* cons;
      SCIP_VAR** consvars;
      SCIP_COL** cols;
      SCIP_Real constant;
      SCIP_Real lhs;
      SCIP_Real rhs;
      SCIP_Real* vals;
      int nnonz;
      int j;

      /* ignore rows that are only locally valid */
      if( SCIProwIsLocal(rows[i]) )
         continue;

      /* get the row's data */
      constant = SCIProwGetConstant(rows[i]);
      lhs = SCIProwGetLhs(rows[i]) - constant;
      rhs = SCIProwGetRhs(rows[i]) - constant;
      vals = SCIProwGetVals(rows[i]);
      nnonz = SCIProwGetNNonz(rows[i]);
      cols = SCIProwGetCols(rows[i]);

      assert(lhs <= rhs);

      /* allocate memory array to be filled with the corresponding subproblem variables */
      SCIP_CALL( SCIPallocBufferArray(scip, &consvars, nnonz) );
      for( j = 0; j < nnonz; j++ )
         consvars[j] = subvars[SCIPvarGetProbindex(SCIPcolGetVar(cols[j]))];

      /* create new constraint and add it to subscip */
      SCIP_CALL( SCIPcreateConsLinear(subscip, &cons, SCIProwGetName(rows[i]), nnonz, consvars, vals, lhs, rhs,
            TRUE, TRUE, TRUE, TRUE, TRUE, FALSE, FALSE, TRUE, TRUE, FALSE) );
      SCIP_CALL( SCIPaddCons(subscip, cons) );

      if( copylpbasis )
      {
         assert(targetconss != NULL);
         assert(*nsourcerows <= sourcerowssize);

         /* store the added cons and the corresponding row */
         sourcerows[(*nsourcerows)] = rows[i];
         targetconss[(*nsourcerows)] = cons;

         /* capture the row (the constraint was already captured twice: create, add)
          * both will be released at the end of copyBasis in scip.c
          */
         SCIP_CALL( SCIPcaptureRow(scip, sourcerows[(*nsourcerows)]) );

         ++(*nsourcerows);
      }

      /* free memory */
      SCIPfreeBufferArray(scip, &consvars);
   }

   return SCIP_OKAY;
}

/** create the extra constraint of local branching and add it to subscip */
static
SCIP_RETCODE addLocalBranchingConstraint(
   SCIP*                 scip,               /**< SCIP data structure of the original problem   */
   SCIP*                 subscip,            /**< SCIP data structure of the subproblem         */
   SCIP_VAR**            subvars,            /**< variables of the subproblem                   */
   SCIP_HEURDATA*        heurdata            /**< heuristic's data structure                    */
   )
{
   SCIP_CONS* cons;                        /* local branching constraint to create */
   SCIP_VAR** consvars;
   SCIP_VAR** vars;
   SCIP_SOL* bestsol;

   int nbinvars;
   int i;
   SCIP_Real lhs;
   SCIP_Real rhs;
   SCIP_Real* consvals;
   char consname[SCIP_MAXSTRLEN];

   (void) SCIPsnprintf(consname, SCIP_MAXSTRLEN, "%s_localbranchcons", SCIPgetProbName(scip));

   /* get the data of the variables and the best solution */
   SCIP_CALL( SCIPgetVarsData(scip, &vars, NULL, &nbinvars, NULL, NULL, NULL) );
   bestsol = SCIPgetBestSol(scip);
   assert( bestsol != NULL );

   /* memory allocation */
   SCIP_CALL( SCIPallocBufferArray(scip, &consvars, nbinvars) );
   SCIP_CALL( SCIPallocBufferArray(scip, &consvals, nbinvars) );

   /* set initial left and right hand sides of local branching constraint */
   lhs = (SCIP_Real)heurdata->emptyneighborhoodsize + 1.0;
   rhs = (SCIP_Real)heurdata->curneighborhoodsize;

   /* create the distance (to incumbent) function of the binary variables */
   for( i = 0; i < nbinvars; i++ )
   {
      SCIP_Real solval;

      solval = SCIPgetSolVal(scip, bestsol, vars[i]);
      assert( SCIPisFeasIntegral(scip,solval) );

      /* is variable i  part of the binary support of bestsol? */
      if( SCIPisFeasEQ(scip,solval,1.0) )
      {
         consvals[i] = -1.0;
         rhs -= 1.0;
         lhs -= 1.0;
      }
      else
         consvals[i] = 1.0;
      consvars[i] = subvars[i];
      assert( SCIPvarGetType(consvars[i]) == SCIP_VARTYPE_BINARY );
   }

   /* creates localbranching constraint and adds it to subscip */
   SCIP_CALL( SCIPcreateConsLinear(subscip, &cons, consname, nbinvars, consvars, consvals,
         lhs, rhs, TRUE, TRUE, TRUE, TRUE, TRUE, FALSE, FALSE, TRUE, TRUE, FALSE) );
   SCIP_CALL( SCIPaddCons(subscip, cons) );
   SCIP_CALL( SCIPreleaseCons(subscip, &cons) );

   /* free local memory */
   SCIPfreeBufferArray(scip, &consvals);
   SCIPfreeBufferArray(scip, &consvars);

   return SCIP_OKAY;
}


/** creates a new solution for the original problem by copying the solution of the subproblem */
static
SCIP_RETCODE createNewSol(
   SCIP*                 scip,               /**< SCIP data structure  of the original problem      */
   SCIP*                 subscip,            /**< SCIP data structure  of the subproblem            */
   SCIP_VAR**            subvars,            /**< the variables of the subproblem                     */
   SCIP_HEUR*            heur,               /**< the Localbranching heuristic                      */
   SCIP_SOL*             subsol,             /**< solution of the subproblem                          */
   SCIP_Bool*            success             /**< pointer to store, whether new solution was found  */
   )
{
   SCIP_VAR** vars;
   int nvars;
   SCIP_SOL* newsol;
   SCIP_Real* subsolvals;

   assert( scip != NULL );
   assert( subscip != NULL );
   assert( subvars != NULL );
   assert( subsol != NULL );

   /* copy the solution */
   SCIP_CALL( SCIPgetVarsData(scip, &vars, &nvars, NULL, NULL, NULL, NULL) );
   /* sub-SCIP may have more variables than the number of active (transformed) variables in the main SCIP
    * since constraint copying may have required the copy of variables that are fixed in the main SCIP
    */
   assert(nvars <= SCIPgetNOrigVars(subscip));

   SCIP_CALL( SCIPallocBufferArray(scip, &subsolvals, nvars) );

   /* copy the solution */
   SCIP_CALL( SCIPgetSolVals(subscip, subsol, nvars, subvars, subsolvals) );

   /* create new solution for the original problem */
   SCIP_CALL( SCIPcreateSol(scip, &newsol, heur) );
   SCIP_CALL( SCIPsetSolVals(scip, newsol, nvars, vars, subsolvals) );

   SCIP_CALL( SCIPtrySolFree(scip, &newsol, FALSE, TRUE, TRUE, TRUE, success) );

   SCIPfreeBufferArray(scip, &subsolvals);

   return SCIP_OKAY;
}


/* ---------------- Callback methods of event handler ---------------- */

/* exec the event handler
 *
 * we interrupt the solution process
 */
static
SCIP_DECL_EVENTEXEC(eventExecLocalbranching)
{
   SCIP_HEURDATA* heurdata;

   assert(eventhdlr != NULL);
   assert(eventdata != NULL);
   assert(strcmp(SCIPeventhdlrGetName(eventhdlr), EVENTHDLR_NAME) == 0);
   assert(event != NULL);
   assert(SCIPeventGetType(event) & SCIP_EVENTTYPE_LPSOLVED);

   heurdata = (SCIP_HEURDATA*)eventdata;
   assert(heurdata != NULL);

   /* interrupt solution process of sub-SCIP */
   if( SCIPgetNLPs(scip) > heurdata->lplimfac * heurdata->nodelimit )
   {
      SCIPdebugMessage("interrupt after  %" SCIP_LONGINT_FORMAT " LPs\n",SCIPgetNLPs(scip));
      SCIP_CALL( SCIPinterruptSolve(scip) );
   }

   return SCIP_OKAY;
}


/*
 * Callback methods of primal heuristic
 */

/** copy method for primal heuristic plugins (called when SCIP copies plugins) */
static
SCIP_DECL_HEURCOPY(heurCopyLocalbranching)
{  /*lint --e{715}*/
   assert(scip != NULL);
   assert(heur != NULL);
   assert(strcmp(SCIPheurGetName(heur), HEUR_NAME) == 0);

   /* call inclusion method of primal heuristic */
   SCIP_CALL( SCIPincludeHeurLocalbranching(scip) );

   return SCIP_OKAY;
}

/** destructor of primal heuristic to free user data (called when SCIP is exiting) */
static
SCIP_DECL_HEURFREE(heurFreeLocalbranching)
{  /*lint --e{715}*/
   SCIP_HEURDATA* heurdata;

   assert( heur != NULL );
   assert( scip != NULL );

   /* get heuristic data */
   heurdata = SCIPheurGetData(heur);
   assert( heurdata != NULL );

   /* free heuristic data */
   SCIPfreeMemory(scip, &heurdata);
   SCIPheurSetData(heur, NULL);

   return SCIP_OKAY;
}


/** initialization method of primal heuristic (called after problem was transformed) */
static
SCIP_DECL_HEURINIT(heurInitLocalbranching)
{  /*lint --e{715}*/
   SCIP_HEURDATA* heurdata;

   assert( heur != NULL );
   assert( scip != NULL );

   /* get heuristic's data */
   heurdata = SCIPheurGetData(heur);
   assert( heurdata != NULL );

   /* with a little abuse we initialize the heurdata as if localbranching would have finished its last step regularly */
   heurdata->callstatus = WAITFORNEWSOL;
   heurdata->lastsol = NULL;
   heurdata->usednodes = 0;
   heurdata->curneighborhoodsize = heurdata->neighborhoodsize;
   heurdata->curminnodes = heurdata->minnodes;
   heurdata->emptyneighborhoodsize = 0;

   return SCIP_OKAY;
}


/** execution method of primal heuristic */
static
SCIP_DECL_HEUREXEC(heurExecLocalbranching)
{  /*lint --e{715}*/
   SCIP_Longint maxnnodes;                   /* maximum number of subnodes                            */
   SCIP_Longint nsubnodes;                   /* nodelimit for subscip                                 */

   SCIP_HEURDATA* heurdata;
   SCIP* subscip;                            /* the subproblem created by localbranching              */
   SCIP_VAR** subvars;                       /* subproblem's variables                                */
   SCIP_SOL* bestsol;                        /* best solution so far                                  */
   SCIP_EVENTHDLR*       eventhdlr;          /* event handler for LP events                     */

   SCIP_Real timelimit;                      /* timelimit for subscip (equals remaining time of scip) */
   SCIP_Real cutoff;                         /* objective cutoff for the subproblem                   */
   SCIP_Real upperbound;
   SCIP_Real memorylimit;

   SCIP_HASHMAP* varmapfw;                   /* mapping of SCIP variables to sub-SCIP variables */
   SCIP_HASHMAP* consmapfw;
   SCIP_VAR** vars;

   SCIP_ROW** sourcerows = NULL;
   SCIP_CONS** targetconss = NULL;

   int sourcerowssize = 0;
   int nsourcerows = 0;
   int nvars;
   int i;

   SCIP_Bool success;

   SCIP_RETCODE retcode;

   assert(heur != NULL);
   assert(scip != NULL);
   assert(result != NULL);

   *result = SCIP_DIDNOTRUN;

   /* get heuristic's data */
   heurdata = SCIPheurGetData(heur);
   assert( heurdata != NULL );

   /* there should be enough binary variables that a local branching constraint makes sense */
   if( SCIPgetNBinVars(scip) < 2*heurdata->neighborhoodsize )
      return SCIP_OKAY;

   *result = SCIP_DELAYED;

   /* return if the node is infeasible and the current LP is not constructed */
   if( nodeinfeasible && !SCIPisLPConstructed(scip) && heurdata->uselprows )
      return SCIP_OKAY;

   /* only call heuristic, if an IP solution is at hand */
   if( SCIPgetNSols(scip) <= 0  )
      return SCIP_OKAY;

   bestsol = SCIPgetBestSol(scip);
   assert(bestsol != NULL);

   /* only call heuristic, if the best solution comes from transformed problem */
   if( SCIPsolIsOriginal(bestsol) )
      return SCIP_OKAY;

   /* only call heuristic, if enough nodes were processed since last incumbent */
   if( SCIPgetNNodes(scip) - SCIPgetSolNodenum(scip, bestsol)  < heurdata->nwaitingnodes)
      return SCIP_OKAY;

   /* only call heuristic, if the best solution does not come from trivial heuristic */
   if( SCIPsolGetHeur(bestsol) != NULL && strcmp(SCIPheurGetName(SCIPsolGetHeur(bestsol)), "trivial") == 0 )
      return SCIP_OKAY;

   /* reset neighborhood and minnodes, if new solution was found */
   if( heurdata->lastsol != bestsol )
   {
      heurdata->curneighborhoodsize = heurdata->neighborhoodsize;
      heurdata->curminnodes = heurdata->minnodes;
      heurdata->emptyneighborhoodsize = 0;
      heurdata->callstatus = EXECUTE;
      heurdata->lastsol = bestsol;
   }

   /* if no new solution was found and local branching also seems to fail, just keep on waiting */
   if( heurdata->callstatus == WAITFORNEWSOL )
      return SCIP_OKAY;

   *result = SCIP_DIDNOTRUN;

   /* calculate the maximal number of branching nodes until heuristic is aborted */
   maxnnodes = (SCIP_Longint)(heurdata->nodesquot * SCIPgetNNodes(scip));

   /* reward local branching if it succeeded often */
   maxnnodes = (SCIP_Longint)(maxnnodes * (1.0 + 2.0*(SCIPheurGetNBestSolsFound(heur)+1.0)/(SCIPheurGetNCalls(heur)+1.0)));
   maxnnodes -= 100 * SCIPheurGetNCalls(heur);  /* count the setup costs for the sub-MIP as 100 nodes */
   maxnnodes += heurdata->nodesofs;

   /* determine the node limit for the current process */
   nsubnodes = maxnnodes - heurdata->usednodes;
   nsubnodes = MIN(nsubnodes, heurdata->maxnodes);

   /* check whether we have enough nodes left to call sub problem solving */
   if( nsubnodes < heurdata->curminnodes )
      return SCIP_OKAY;

   if( SCIPisStopped(scip) )
      return SCIP_OKAY;

   *result = SCIP_DIDNOTFIND;

   SCIPdebugMessage("running localbranching heuristic ...\n");

   /* get the data of the variables and the best solution */
   SCIP_CALL( SCIPgetVarsData(scip, &vars, &nvars, NULL, NULL, NULL, NULL) );

   /* initializing the subproblem */
   SCIP_CALL( SCIPallocBufferArray(scip, &subvars, nvars) );
   SCIP_CALL( SCIPcreate(&subscip) );

   /* create the variable mapping hash map */
   SCIP_CALL( SCIPhashmapCreate(&varmapfw, SCIPblkmem(subscip), SCIPcalcHashtableSize(5 * nvars)) );

   if( heurdata->copylpbasis )
   {
      sourcerowssize = SCIPgetNLPRows(scip);

      SCIP_CALL( SCIPallocBufferArray(scip, &sourcerows, sourcerowssize) );
      SCIP_CALL( SCIPallocBufferArray(scip, &targetconss, sourcerowssize) );

      /* create the constraint mapping hash map */
      SCIP_CALL( SCIPhashmapCreate(&consmapfw, SCIPblkmem(subscip), SCIPcalcHashtableSize(5 * SCIPgetNConss(scip))) );
   }
   else
   {
      consmapfw = NULL;
      sourcerows = NULL;
      targetconss = NULL;
   }

   success = FALSE;
   eventhdlr = NULL;

   if( heurdata->uselprows )
   {
      char probname[SCIP_MAXSTRLEN];

      /* copy all plugins */
      SCIP_CALL( SCIPincludeDefaultPlugins(subscip) );

      /* get name of the original problem and add the string "_localbranchsub" */
      (void) SCIPsnprintf(probname, SCIP_MAXSTRLEN, "%s_localbranchsub", SCIPgetProbName(scip));

      /* create the subproblem */
      SCIP_CALL( SCIPcreateProb(subscip, probname, NULL, NULL, NULL, NULL, NULL, NULL, NULL) );

      /* copy all variables */
      SCIP_CALL( SCIPcopyVars(scip, subscip, varmapfw, NULL, TRUE) );
   }
   else
   {
      SCIP_CALL( SCIPcopy(scip, subscip, varmapfw, consmapfw, "localbranchsub", TRUE, FALSE, TRUE, &success) );

      if( heurdata->copycuts )
      {
         if( heurdata->copylpbasis )
         {
            /* copies all active cuts from cutpool of sourcescip to linear constraints in targetscip */
            SCIP_CALL( SCIPcopyCuts(scip, subscip, varmapfw, consmapfw, sourcerows, targetconss, sourcerowssize, TRUE, &nsourcerows) );
            assert(nsourcerows <= sourcerowssize);
         }
         else
         {
            /* copies all active cuts from cutpool of sourcescip to linear constraints in targetscip */
            SCIP_CALL( SCIPcopyCuts(scip, subscip, varmapfw, NULL, NULL, NULL, 0, TRUE, NULL) );
         }
      }

      /* create event handler for LP events */
      SCIP_CALL( SCIPincludeEventhdlrBasic(subscip, &eventhdlr, EVENTHDLR_NAME, EVENTHDLR_DESC, eventExecLocalbranching, NULL) );
      if( eventhdlr == NULL )
      {
         SCIPerrorMessage("event handler for " HEUR_NAME " heuristic not found.\n");
         return SCIP_PLUGINNOTFOUND;
      }
   }
   SCIPdebugMessage("Copying the plugins was %ssuccessful.\n", success ? "" : "not ");

   for (i = 0; i < nvars; ++i)
      subvars[i] = (SCIP_VAR*) SCIPhashmapGetImage(varmapfw, vars[i]);

   if( success && heurdata->copylpbasis )
   {
      /* use the last LP basis as starting basis */
      SCIP_CALL( SCIPcopyBasis(scip, subscip, varmapfw, consmapfw, sourcerows, targetconss, nsourcerows, heurdata->uselprows) );
   }

   if( sourcerows != NULL )
   {
      assert(targetconss != NULL);
      SCIPfreeBufferArray(scip, &sourcerows);
      SCIPfreeBufferArray(scip, &targetconss);
   }
   else
      assert(targetconss == NULL);

   /* free hash map */
   SCIPhashmapFree(&varmapfw);
   if( heurdata->copylpbasis )
   {
      assert(consmapfw != NULL);
      SCIPhashmapFree(&consmapfw);
   }

   /* if the subproblem could not be created, free memory and return */
   if( !success )
   {
      *result = SCIP_DIDNOTRUN;
      goto TERMINATE;
   }

   /* do not abort subproblem on CTRL-C */
   SCIP_CALL( SCIPsetBoolParam(subscip, "misc/catchctrlc", FALSE) );

#ifndef SCIP_DEBUG
   /* disable output to console */
   SCIP_CALL( SCIPsetIntParam(subscip, "display/verblevel", 0) );
#endif

   /* check whether there is enough time and memory left */
   SCIP_CALL( SCIPgetRealParam(scip, "limits/time", &timelimit) );
   if( !SCIPisInfinity(scip, timelimit) )
      timelimit -= SCIPgetSolvingTime(scip);
   SCIP_CALL( SCIPgetRealParam(scip, "limits/memory", &memorylimit) );

   /* substract the memory already used by the main SCIP and the estimated memory usage of external software */
   if( !SCIPisInfinity(scip, memorylimit) )
   {
      memorylimit -= SCIPgetMemUsed(scip)/1048576.0;
      memorylimit -= SCIPgetMemExternEstim(scip)/1048576.0;
   }

   /* abort if no time is left or not enough memory to create a copy of SCIP, including external memory usage */
   if( timelimit <= 0.0 || memorylimit <= 2.0*SCIPgetMemExternEstim(scip)/1048576.0 )
      goto TERMINATE;

   /* disable statistic timing inside sub SCIP */
   SCIP_CALL( SCIPsetBoolParam(subscip, "timing/statistictiming", FALSE) );

   /* set limits for the subproblem */
   heurdata->nodelimit = nsubnodes;
   SCIP_CALL( SCIPsetLongintParam(subscip, "limits/nodes", nsubnodes) );
   SCIP_CALL( SCIPsetLongintParam(subscip, "limits/stallnodes", MAX(10, nsubnodes/10)) );
   SCIP_CALL( SCIPsetIntParam(subscip, "limits/bestsol", heurdata->bestsollimit) );
   SCIP_CALL( SCIPsetRealParam(subscip, "limits/time", timelimit) );
   SCIP_CALL( SCIPsetRealParam(subscip, "limits/memory", memorylimit) );

   /* forbid recursive call of heuristics and separators solving subMIPs */
   SCIP_CALL( SCIPsetSubscipsOff(subscip, TRUE) );

   /* disable cutting plane separation */
   SCIP_CALL( SCIPsetSeparating(subscip, SCIP_PARAMSETTING_OFF, TRUE) );

   /* disable expensive presolving */
   SCIP_CALL( SCIPsetPresolving(subscip, SCIP_PARAMSETTING_FAST, TRUE) );

   /* use best estimate node selection */
   if( SCIPfindNodesel(subscip, "estimate") != NULL && !SCIPisParamFixed(subscip, "nodeselection/estimate/stdpriority") )
   {
      SCIP_CALL( SCIPsetIntParam(subscip, "nodeselection/estimate/stdpriority", INT_MAX/4) );
   }

   /* activate uct node selection at the top of the tree */
   if( heurdata->useuct && SCIPfindNodesel(subscip, "uct") != NULL && !SCIPisParamFixed(subscip, "nodeselection/uct/stdpriority") )
   {
      SCIP_CALL( SCIPsetIntParam(subscip, "nodeselection/uct/stdpriority", INT_MAX/2) );
   }

   /* use inference branching */
   if( SCIPfindBranchrule(subscip, "inference") != NULL && !SCIPisParamFixed(subscip, "branching/inference/priority") )
   {
      SCIP_CALL( SCIPsetIntParam(subscip, "branching/inference/priority", INT_MAX/4) );
   }

   /* disable conflict analysis */
   if( !SCIPisParamFixed(subscip, "conflict/useprop") )
   {
      SCIP_CALL( SCIPsetBoolParam(subscip, "conflict/useprop", FALSE) );
   }
   if( !SCIPisParamFixed(subscip, "conflict/useinflp") )
   {
      SCIP_CALL( SCIPsetBoolParam(subscip, "conflict/useinflp", FALSE) );
   }
   if( !SCIPisParamFixed(subscip, "conflict/useboundlp") )
   {
      SCIP_CALL( SCIPsetBoolParam(subscip, "conflict/useboundlp", FALSE) );
   }
   if( !SCIPisParamFixed(subscip, "conflict/usesb") )
   {
      SCIP_CALL( SCIPsetBoolParam(subscip, "conflict/usesb", FALSE) );
   }
   if( !SCIPisParamFixed(subscip, "conflict/usepseudo") )
   {
      SCIP_CALL( SCIPsetBoolParam(subscip, "conflict/usepseudo", FALSE) );
   }

   /* employ a limit on the number of enforcement rounds in the quadratic constraint handler; this fixes the issue that
    * sometimes the quadratic constraint handler needs hundreds or thousands of enforcement rounds to determine the
    * feasibility status of a single node without fractional branching candidates by separation (namely for uflquad
    * instances); however, the solution status of the sub-SCIP might get corrupted by this; hence no deductions shall be
    * made for the original SCIP
    */
   if( SCIPfindConshdlr(subscip, "quadratic") != NULL && !SCIPisParamFixed(subscip, "constraints/quadratic/enfolplimit") )
   {
      SCIP_CALL( SCIPsetIntParam(subscip, "constraints/quadratic/enfolplimit", 500) );
   }

   /* copy the original problem and add the local branching constraint */
   if( heurdata->uselprows )
   {
      SCIP_CALL( createSubproblem(scip, subscip, subvars, sourcerows, targetconss, sourcerowssize, &nsourcerows,
            heurdata->copylpbasis) );
   }
   SCIP_CALL( addLocalBranchingConstraint(scip, subscip, subvars, heurdata) );

   /* add an objective cutoff */
   cutoff = SCIPinfinity(scip);
   assert( !SCIPisInfinity(scip,SCIPgetUpperbound(scip)) );

   upperbound = SCIPgetUpperbound(scip) - SCIPsumepsilon(scip);
   if( !SCIPisInfinity(scip,-1.0*SCIPgetLowerbound(scip)) )
   {
      cutoff = (1-heurdata->minimprove)*SCIPgetUpperbound(scip) + heurdata->minimprove*SCIPgetLowerbound(scip);
   }
   else
   {
      if( SCIPgetUpperbound ( scip ) >= 0 )
         cutoff = ( 1 - heurdata->minimprove ) * SCIPgetUpperbound ( scip );
      else
         cutoff = ( 1 + heurdata->minimprove ) * SCIPgetUpperbound ( scip );
   }
   cutoff = MIN(upperbound, cutoff );
   SCIP_CALL( SCIPsetObjlimit(subscip, cutoff) );

   /* catch LP events of sub-SCIP */
   if( !heurdata->uselprows )
   {
      assert(eventhdlr != NULL);

      SCIP_CALL( SCIPtransformProb(subscip) );
      SCIP_CALL( SCIPcatchEvent(subscip, SCIP_EVENTTYPE_LPSOLVED, eventhdlr, (SCIP_EVENTDATA*) heurdata, NULL) );
   }

   /* solve the subproblem */
   SCIPdebugMessage("solving local branching subproblem with neighborhoodsize %d and maxnodes %" SCIP_LONGINT_FORMAT "\n",
      heurdata->curneighborhoodsize, nsubnodes);
   retcode = SCIPsolve(subscip);

   /* drop LP events of sub-SCIP */
   if( !heurdata->uselprows )
   {
      assert(eventhdlr != NULL);

      SCIP_CALL( SCIPdropEvent(subscip, SCIP_EVENTTYPE_LPSOLVED, eventhdlr, (SCIP_EVENTDATA*) heurdata, -1) );
   }

   /* Errors in solving the subproblem should not kill the overall solving process
    * Hence, the return code is caught and a warning is printed, only in debug mode, SCIP will stop.
    */
   if( retcode != SCIP_OKAY )
   {
#ifndef NDEBUG
      SCIP_CALL( retcode );
#endif
      SCIPwarningMessage(scip, "Error while solving subproblem in local branching heuristic; sub-SCIP terminated with code <%d>\n",retcode);
   }

   /* print solving statistics of subproblem if we are in SCIP's debug mode */
   SCIPdebug( SCIP_CALL( SCIPprintStatistics(subscip, NULL) ) );

   heurdata->usednodes += SCIPgetNNodes(subscip);
   SCIPdebugMessage("local branching used %" SCIP_LONGINT_FORMAT "/%" SCIP_LONGINT_FORMAT " nodes\n",
      SCIPgetNNodes(subscip), nsubnodes);

   /* check, whether a solution was found */
   if( SCIPgetNSols(subscip) > 0 )
   {
      SCIP_SOL** subsols;
      int nsubsols;

      /* check, whether a solution was found;
       * due to numerics, it might happen that not all solutions are feasible -> try all solutions until one was accepted
       */
      nsubsols = SCIPgetNSols(subscip);
      subsols = SCIPgetSols(subscip);
      success = FALSE;
      for( i = 0; i < nsubsols && !success; ++i )
      {
         SCIP_CALL( createNewSol(scip, subscip, subvars, heur, subsols[i], &success) );
      }
      if( success )
      {
         SCIPdebugMessage("-> accepted solution of value %g\n", SCIPgetSolOrigObj(subscip, subsols[i]));
         *result = SCIP_FOUNDSOL;
      }
   }

   /* check the status of the sub-MIP */
   switch( SCIPgetStatus(subscip) )
   {
   case SCIP_STATUS_OPTIMAL:
   case SCIP_STATUS_BESTSOLLIMIT:
      heurdata->callstatus = WAITFORNEWSOL; /* new solution will immediately be installed at next call */
      SCIPdebugMessage(" -> found new solution\n");
      break;

   case SCIP_STATUS_NODELIMIT:
   case SCIP_STATUS_STALLNODELIMIT:
   case SCIP_STATUS_TOTALNODELIMIT:
      heurdata->callstatus = EXECUTE;
      heurdata->curneighborhoodsize = (heurdata->emptyneighborhoodsize + heurdata->curneighborhoodsize)/2;
      heurdata->curminnodes *= 2;
      SCIPdebugMessage(" -> node limit reached: reduced neighborhood to %d, increased minnodes to %d\n",
         heurdata->curneighborhoodsize, heurdata->curminnodes);
      if( heurdata->curneighborhoodsize <= heurdata->emptyneighborhoodsize )
      {
         heurdata->callstatus = WAITFORNEWSOL;
         SCIPdebugMessage(" -> new neighborhood was already proven to be empty: wait for new solution\n");
      }
      break;

   case SCIP_STATUS_INFEASIBLE:
   case SCIP_STATUS_INFORUNBD:
      heurdata->emptyneighborhoodsize = heurdata->curneighborhoodsize;
      heurdata->curneighborhoodsize += heurdata->curneighborhoodsize/2;
      heurdata->curneighborhoodsize = MAX(heurdata->curneighborhoodsize, heurdata->emptyneighborhoodsize + 2);
      heurdata->callstatus = EXECUTE;
      SCIPdebugMessage(" -> neighborhood is empty: increased neighborhood to %d\n", heurdata->curneighborhoodsize);
      break;

   case SCIP_STATUS_UNKNOWN:
   case SCIP_STATUS_USERINTERRUPT:
   case SCIP_STATUS_TIMELIMIT:
   case SCIP_STATUS_MEMLIMIT:
   case SCIP_STATUS_GAPLIMIT:
   case SCIP_STATUS_SOLLIMIT:
   case SCIP_STATUS_RESTARTLIMIT:
   case SCIP_STATUS_UNBOUNDED:
   default:
      heurdata->callstatus = WAITFORNEWSOL;
      SCIPdebugMessage(" -> unexpected sub-MIP status <%d>: waiting for new solution\n", SCIPgetStatus(subscip));
      break;
   }

 TERMINATE:
   /* free subproblem */
   SCIPfreeBufferArray(scip, &subvars);
   SCIP_CALL( SCIPfree(&subscip) );

   return SCIP_OKAY;
}


/*
 * primal heuristic specific interface methods
 */

/** creates the localbranching primal heuristic and includes it in SCIP */
SCIP_RETCODE SCIPincludeHeurLocalbranching(
   SCIP*                 scip                /**< SCIP data structure */
   )
{
   SCIP_HEURDATA* heurdata;

   SCIP_HEUR* heur;

   /* create Localbranching primal heuristic data */
   SCIP_CALL( SCIPallocMemory(scip, &heurdata) );

   /* include primal heuristic */
   SCIP_CALL( SCIPincludeHeurBasic(scip, &heur,
         HEUR_NAME, HEUR_DESC, HEUR_DISPCHAR, HEUR_PRIORITY, HEUR_FREQ, HEUR_FREQOFS,
         HEUR_MAXDEPTH, HEUR_TIMING, HEUR_USESSUBSCIP, heurExecLocalbranching, heurdata) );

   assert(heur != NULL);

   /* set non-NULL pointers to callback methods */
   SCIP_CALL( SCIPsetHeurCopy(scip, heur, heurCopyLocalbranching) );
   SCIP_CALL( SCIPsetHeurFree(scip, heur, heurFreeLocalbranching) );
   SCIP_CALL( SCIPsetHeurInit(scip, heur, heurInitLocalbranching) );

   /* add localbranching primal heuristic parameters */
   SCIP_CALL( SCIPaddIntParam(scip, "heuristics/" HEUR_NAME "/nodesofs",
         "number of nodes added to the contingent of the total nodes",
         &heurdata->nodesofs, FALSE, DEFAULT_NODESOFS, 0, INT_MAX, NULL, NULL) );

   SCIP_CALL( SCIPaddIntParam(scip, "heuristics/" HEUR_NAME "/neighborhoodsize",
         "radius (using Manhattan metric) of the incumbent's neighborhood to be searched",
         &heurdata->neighborhoodsize, FALSE, DEFAULT_NEIGHBORHOODSIZE, 1, INT_MAX, NULL, NULL) );

   SCIP_CALL( SCIPaddRealParam(scip, "heuristics/" HEUR_NAME "/nodesquot",
         "contingent of sub problem nodes in relation to the number of nodes of the original problem",
         &heurdata->nodesquot, FALSE, DEFAULT_NODESQUOT, 0.0, 1.0, NULL, NULL) );

   SCIP_CALL( SCIPaddRealParam(scip, "heuristics/" HEUR_NAME "/lplimfac",
         "factor by which the limit on the number of LP depends on the node limit",
         &heurdata->lplimfac, TRUE, DEFAULT_LPLIMFAC, 1.0, SCIP_REAL_MAX, NULL, NULL) );

   SCIP_CALL( SCIPaddIntParam(scip, "heuristics/" HEUR_NAME "/minnodes",
         "minimum number of nodes required to start the subproblem",
         &heurdata->minnodes, TRUE, DEFAULT_MINNODES, 0, INT_MAX, NULL, NULL) );

   SCIP_CALL( SCIPaddIntParam(scip, "heuristics/" HEUR_NAME "/maxnodes",
         "maximum number of nodes to regard in the subproblem",
         &heurdata->maxnodes, TRUE, DEFAULT_MAXNODES, 0, INT_MAX, NULL, NULL) );

   SCIP_CALL( SCIPaddIntParam(scip, "heuristics/" HEUR_NAME "/nwaitingnodes",
         "number of nodes without incumbent change that heuristic should wait",
         &heurdata->nwaitingnodes, TRUE, DEFAULT_NWAITINGNODES, 0, INT_MAX, NULL, NULL) );

   SCIP_CALL( SCIPaddRealParam(scip, "heuristics/" HEUR_NAME "/minimprove",
         "factor by which localbranching should at least improve the incumbent",
         &heurdata->minimprove, TRUE, DEFAULT_MINIMPROVE, 0.0, 1.0, NULL, NULL) );

   SCIP_CALL( SCIPaddBoolParam(scip, "heuristics/" HEUR_NAME "/uselprows",
         "should subproblem be created out of the rows in the LP rows?",
         &heurdata->uselprows, TRUE, DEFAULT_USELPROWS, NULL, NULL) );

   SCIP_CALL( SCIPaddBoolParam(scip, "heuristics/" HEUR_NAME "/copycuts",
         "if uselprows == FALSE, should all active cuts from cutpool be copied to constraints in subproblem?",
         &heurdata->copycuts, TRUE, DEFAULT_COPYCUTS, NULL, NULL) );

<<<<<<< HEAD
   SCIP_CALL( SCIPaddBoolParam(scip, "heuristics/" HEUR_NAME "/copylpbasis",
         "should a LP starting basis copyied from the source SCIP?",
         &heurdata->copylpbasis, TRUE, DEFAULT_COPYLPBASIS, NULL, NULL) );
=======
   SCIP_CALL( SCIPaddIntParam(scip, "heuristics/" HEUR_NAME "/bestsollimit",
         "limit on number of improving incumbent solutions in sub-CIP",
         &heurdata->bestsollimit, FALSE, DEFAULT_BESTSOLLIMIT, -1, INT_MAX, NULL, NULL) );

   SCIP_CALL( SCIPaddBoolParam(scip, "heuristics/" HEUR_NAME "/useuct",
         "should uct node selection be used at the beginning of the search?",
         &heurdata->useuct, TRUE, DEFAULT_USEUCT, NULL, NULL) );
>>>>>>> 4f581a50


   return SCIP_OKAY;
}<|MERGE_RESOLUTION|>--- conflicted
+++ resolved
@@ -52,12 +52,9 @@
 #define DEFAULT_COPYCUTS      TRUE      /* if DEFAULT_USELPROWS is FALSE, then should all active cuts from the cutpool
                                          * of the original scip be copied to constraints of the subscip
                                          */
-<<<<<<< HEAD
 #define DEFAULT_COPYLPBASIS   FALSE     /**< should a LP starting basis copyied from the source SCIP? */
-=======
-#define DEFAULT_BESTSOLLIMIT   3         /* limit on number of improving incumbent solutions in sub-CIP            */
+#define DEFAULT_BESTSOLLIMIT  3         /* limit on number of improving incumbent solutions in sub-CIP            */
 #define DEFAULT_USEUCT        FALSE     /* should uct node selection be used at the beginning of the search?     */
->>>>>>> 4f581a50
 
 /* event handler properties */
 #define EVENTHDLR_NAME         "Localbranching"
@@ -94,12 +91,9 @@
    SCIP_Bool             copycuts;           /**< if uselprows == FALSE, should all active cuts from cutpool be copied
                                               *   to constraints in subproblem?
                                               */
-<<<<<<< HEAD
    SCIP_Bool             copylpbasis;        /**< should a LP starting basis copyied from the source SCIP? */
-=======
    int                   bestsollimit;       /**< limit on number of improving incumbent solutions in sub-CIP            */
    SCIP_Bool             useuct;             /**< should uct node selection be used at the beginning of the search?  */
->>>>>>> 4f581a50
 };
 
 
@@ -936,11 +930,10 @@
          "if uselprows == FALSE, should all active cuts from cutpool be copied to constraints in subproblem?",
          &heurdata->copycuts, TRUE, DEFAULT_COPYCUTS, NULL, NULL) );
 
-<<<<<<< HEAD
    SCIP_CALL( SCIPaddBoolParam(scip, "heuristics/" HEUR_NAME "/copylpbasis",
          "should a LP starting basis copyied from the source SCIP?",
          &heurdata->copylpbasis, TRUE, DEFAULT_COPYLPBASIS, NULL, NULL) );
-=======
+
    SCIP_CALL( SCIPaddIntParam(scip, "heuristics/" HEUR_NAME "/bestsollimit",
          "limit on number of improving incumbent solutions in sub-CIP",
          &heurdata->bestsollimit, FALSE, DEFAULT_BESTSOLLIMIT, -1, INT_MAX, NULL, NULL) );
@@ -948,7 +941,6 @@
    SCIP_CALL( SCIPaddBoolParam(scip, "heuristics/" HEUR_NAME "/useuct",
          "should uct node selection be used at the beginning of the search?",
          &heurdata->useuct, TRUE, DEFAULT_USEUCT, NULL, NULL) );
->>>>>>> 4f581a50
 
 
    return SCIP_OKAY;
