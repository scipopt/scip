/* * * * * * * * * * * * * * * * * * * * * * * * * * * * * * * * * * * * * * */
/*                                                                           */
/*                  This file is part of the program and library             */
/*         SCIP --- Solving Constraint Integer Programs                      */
/*                                                                           */
/*    Copyright (C) 2002-2016 Konrad-Zuse-Zentrum                            */
/*                            fuer Informationstechnik Berlin                */
/*                                                                           */
/*  SCIP is distributed under the terms of the ZIB Academic License.         */
/*                                                                           */
/*  You should have received a copy of the ZIB Academic License              */
/*  along with SCIP; see the file COPYING. If not email to scip@zib.de.      */
/*                                                                           */
/* * * * * * * * * * * * * * * * * * * * * * * * * * * * * * * * * * * * * * */

/**@file   mem.c
 * @brief  block memory pools and memory buffers
 * @author Tobias Achterberg
 * @author Gerald Gamrath
 */

/*---+----1----+----2----+----3----+----4----+----5----+----6----+----7----+----8----+----9----+----0----+----1----+----2*/

#include <assert.h>

#include "scip/def.h"
#include "scip/mem.h"
#include "scip/pub_message.h"



/** creates block and buffer memory structures */
SCIP_RETCODE SCIPmemCreate(
   SCIP_MEM**            mem                 /**< pointer to block and buffer memory structure */
   )
{
   assert(mem != NULL);

   SCIP_ALLOC( BMSallocMemory(mem) );

   /* alloc block memory */
   SCIP_ALLOC( (*mem)->setmem = BMScreateBlockMemory(1, 10) );
   SCIP_ALLOC( (*mem)->probmem = BMScreateBlockMemory(1, 10) );

   /* alloc memory buffers */
   SCIP_ALLOC( (*mem)->buffer = BMScreateBufferMemory(SCIP_DEFAULT_MEM_ARRAYGROWFAC, SCIP_DEFAULT_MEM_ARRAYGROWINIT, FALSE) );
   SCIP_ALLOC( (*mem)->cleanbuffer = BMScreateBufferMemory(SCIP_DEFAULT_MEM_ARRAYGROWFAC, SCIP_DEFAULT_MEM_ARRAYGROWINIT, TRUE) );

   SCIPdebugMessage("created setmem   block memory at <%p>\n", (void*)(*mem)->setmem);
   SCIPdebugMessage("created probmem  block memory at <%p>\n", (void*)(*mem)->probmem);

   SCIPdebugMessage("created       buffer memory at <%p>\n", (void*)(*mem)->buffer);
   SCIPdebugMessage("created clean buffer memory at <%p>\n", (void*)(*mem)->cleanbuffer);

   return SCIP_OKAY;
}

/** frees block and buffer memory structures */
SCIP_RETCODE SCIPmemFree(
   SCIP_MEM**            mem                 /**< pointer to block and buffer memory structure */
   )
{
   assert(mem != NULL);

   /* free memory buffers */
   BMSdestroyBufferMemory(&(*mem)->cleanbuffer);
   BMSdestroyBufferMemory(&(*mem)->buffer);

<<<<<<< HEAD
   /* check that block memory is empty */
#ifndef NDEBUG
   BMSblockMemoryCheckEmpty((*mem)->setmem);
   BMSblockMemoryCheckEmpty((*mem)->probmem);
=======
   /* print unfreed memory */
#ifndef NDEBUG
   (void) BMSblockMemoryCheckEmpty((*mem)->setmem);
   (void) BMSblockMemoryCheckEmpty((*mem)->probmem);
>>>>>>> 152853f4
#endif

   /* free block memory */
   BMSdestroyBlockMemory(&(*mem)->probmem);
   BMSdestroyBlockMemory(&(*mem)->setmem);

   BMSfreeMemory(mem);

   return SCIP_OKAY;
}

/** returns the total number of bytes used in block and buffer memory */
SCIP_Longint SCIPmemGetUsed(
   SCIP_MEM*             mem                 /**< pointer to block and buffer memory structure */
   )
{
   assert(mem != NULL);

   return BMSgetBlockMemoryUsed(mem->setmem) + BMSgetBlockMemoryUsed(mem->probmem)
      + BMSgetBufferMemoryUsed(mem->buffer) + BMSgetBufferMemoryUsed(mem->cleanbuffer);
}<|MERGE_RESOLUTION|>--- conflicted
+++ resolved
@@ -66,17 +66,10 @@
    BMSdestroyBufferMemory(&(*mem)->cleanbuffer);
    BMSdestroyBufferMemory(&(*mem)->buffer);
 
-<<<<<<< HEAD
-   /* check that block memory is empty */
-#ifndef NDEBUG
-   BMSblockMemoryCheckEmpty((*mem)->setmem);
-   BMSblockMemoryCheckEmpty((*mem)->probmem);
-=======
    /* print unfreed memory */
 #ifndef NDEBUG
    (void) BMSblockMemoryCheckEmpty((*mem)->setmem);
    (void) BMSblockMemoryCheckEmpty((*mem)->probmem);
->>>>>>> 152853f4
 #endif
 
    /* free block memory */
