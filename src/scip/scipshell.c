--- conflicted
+++ resolved
@@ -82,7 +82,7 @@
 #ifdef WITH_EXACTSOLVE
    {
       SCIP_CONS** conss;
-      
+
       assert(SCIPisExactSolve(scip));
       conss = SCIPgetConss(scip);
       assert(conss != NULL);
@@ -249,41 +249,39 @@
          SCIPsetMessagehdlrLogfile(scip, logname);
       }
 
-<<<<<<< HEAD
-#ifdef WITH_REDUCEDSOLVE
-         /***********************
-          * ExactIP information *
-          ***********************/
-#ifdef WITH_EXACTSOLVE
-         SCIPinfoMessage(scip, NULL, "Reduced version of SCIP in EXACT mode (version 0.3):\n");
-#else
-         SCIPinfoMessage(scip, NULL, "Reduced version of SCIP in STANDARD (floating-point) mode:\n");
-#endif
-         SCIPinfoMessage(scip, NULL, "  Algorithm: branch-and-bound\n");
-#ifdef WITH_EXACTSOLVE
-         SCIPinfoMessage(scip, NULL, "  Constraints: exact linear\n");
-#else
-         SCIPinfoMessage(scip, NULL, "  Constraints: linear\n");
-#endif
-#ifdef WITH_BRANCHPLGS
-         SCIPinfoMessage(scip, NULL, "  Branching: all standard plugins\n");
-#else
-         SCIPinfoMessage(scip, NULL, "  Branching: first fractional\n");
-#endif
-         SCIPinfoMessage(scip, NULL, "  Readers: zpl (mps files can be converted with \"mps2zpl.sh filename.mps[.gz]\")\n");
-         SCIPinfoMessage(scip, NULL, "\n");
-#endif
-=======
       /***********************************
        * Version and library information *
        ***********************************/
->>>>>>> 9948ed2b
 
       SCIPprintVersion(scip, NULL);
       SCIPinfoMessage(scip, NULL, "\n");
 
       SCIPprintExternalCodes(scip, NULL);
       SCIPinfoMessage(scip, NULL, "\n");
+
+#ifdef WITH_REDUCEDSOLVE
+      /***********************
+       * ExactIP information *
+       ***********************/
+#ifdef WITH_EXACTSOLVE
+      SCIPinfoMessage(scip, NULL, "Reduced version of SCIP in EXACT mode (version 0.3):\n");
+#else
+      SCIPinfoMessage(scip, NULL, "Reduced version of SCIP in STANDARD (floating-point) mode:\n");
+#endif
+      SCIPinfoMessage(scip, NULL, "  Algorithm: branch-and-bound\n");
+#ifdef WITH_EXACTSOLVE
+      SCIPinfoMessage(scip, NULL, "  Constraints: exact linear\n");
+#else
+      SCIPinfoMessage(scip, NULL, "  Constraints: linear\n");
+#endif
+#ifdef WITH_BRANCHPLGS
+      SCIPinfoMessage(scip, NULL, "  Branching: all standard plugins\n");
+#else
+      SCIPinfoMessage(scip, NULL, "  Branching: first fractional\n");
+#endif
+      SCIPinfoMessage(scip, NULL, "  Readers: zpl (mps files can be converted with \"mps2zpl.sh filename.mps[.gz]\")\n");
+      SCIPinfoMessage(scip, NULL, "\n");
+#endif
 
       /*****************
        * Load settings *
