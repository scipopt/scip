/* * * * * * * * * * * * * * * * * * * * * * * * * * * * * * * * * * * * * * */
/*                                                                           */
/*                  This file is part of the program and library             */
/*         SCIP --- Solving Constraint Integer Programs                      */
/*                                                                           */
/*    Copyright (C) 2002-2022 Konrad-Zuse-Zentrum                            */
/*                            fuer Informationstechnik Berlin                */
/*                                                                           */
/*  SCIP is distributed under the terms of the ZIB Academic License.         */
/*                                                                           */
/*  You should have received a copy of the ZIB Academic License              */
/*  along with SCIP; see the file COPYING. If not visit scipopt.org.         */
/*                                                                           */
/* * * * * * * * * * * * * * * * * * * * * * * * * * * * * * * * * * * * * * */

/**@file   scipshell.c
 * @ingroup OTHER_CFILES
 * @brief  SCIP command line interface
 * @author Tobias Achterberg
 */

/*--+----1----+----2----+----3----+----4----+----5----+----6----+----7----+----8----+----9----+----0----+----1----+----2*/

#include <stdio.h>
#include <string.h>
#include <ctype.h>

#include "scip/scip.h"
#include "scip/scipdefplugins.h"
#include "scip/scipshell.h"
#include "scip/message_default.h"
#include "scip/reader_nl.h"

/*
 * Message Handler
 */

static
SCIP_RETCODE readParams(
   SCIP*                 scip,               /**< SCIP data structure */
   const char*           filename            /**< parameter file name */
   )
{
   if( SCIPfileExists(filename) )
   {
      SCIPinfoMessage(scip, NULL, "reading user parameter file <%s>\n", filename);
      SCIP_CALL( SCIPreadParams(scip, filename) );
   }
   else
      SCIPinfoMessage(scip, NULL, "user parameter file <%s> not found - using default parameters\n", filename);

   return SCIP_OKAY;
}

static
SCIP_RETCODE fromCommandLine(
   SCIP*                 scip,               /**< SCIP data structure */
   const char*           filename            /**< input file name */
   )
{
   SCIP_RETCODE retcode;
   SCIP_Bool outputorigsol = FALSE;

   /********************
    * Problem Creation *
    ********************/

   /** @note The message handler should be only fed line by line such the message has the chance to add string in front
    *        of each message
    */
   SCIPinfoMessage(scip, NULL, "\n");
   SCIPinfoMessage(scip, NULL, "read problem <%s>\n", filename);
   SCIPinfoMessage(scip, NULL, "============\n");
   SCIPinfoMessage(scip, NULL, "\n");

   retcode = SCIPreadProb(scip, filename, NULL);

   switch( retcode )
   {
   case SCIP_NOFILE:
      SCIPinfoMessage(scip, NULL, "file <%s> not found\n", filename);
      return SCIP_OKAY;
   case SCIP_PLUGINNOTFOUND:
      SCIPinfoMessage(scip, NULL, "no reader for input file <%s> available\n", filename);
      return SCIP_OKAY;
   case SCIP_READERROR:
      SCIPinfoMessage(scip, NULL, "error reading file <%s>\n", filename);
      return SCIP_OKAY;
   default:
      SCIP_CALL( retcode );
   } /*lint !e788*/

   /*******************
    * Problem Solving *
    *******************/

   /* solve problem */
   SCIPinfoMessage(scip, NULL, "\nsolve problem\n");
   SCIPinfoMessage(scip, NULL, "=============\n\n");

   SCIP_CALL( SCIPsolve(scip) );

   /*******************
    * Solution Output *
    *******************/

   SCIP_CALL( SCIPgetBoolParam(scip, "misc/outputorigsol", &outputorigsol) );
   if ( outputorigsol )
   {
      SCIP_SOL* bestsol;

      SCIPinfoMessage(scip, NULL, "\nprimal solution (original space):\n");
      SCIPinfoMessage(scip, NULL, "=================================\n\n");

      bestsol = SCIPgetBestSol(scip);
      if ( bestsol == NULL )
         SCIPinfoMessage(scip, NULL, "no solution available\n");
      else
      {
         SCIP_SOL* origsol;

         SCIP_CALL( SCIPcreateSolCopy(scip, &origsol, bestsol) );
         SCIP_CALL( SCIPretransformSol(scip, origsol) );
         SCIP_CALL( SCIPprintSol(scip, origsol, NULL, FALSE) );
         SCIP_CALL( SCIPfreeSol(scip, &origsol) );
      }
   }
   else
   {
      SCIPinfoMessage(scip, NULL, "\nprimal solution (transformed space):\n");
      SCIPinfoMessage(scip, NULL, "====================================\n\n");

      SCIP_CALL( SCIPprintBestSol(scip, NULL, FALSE) );
   }

   /**************
    * Statistics *
    **************/

   SCIPinfoMessage(scip, NULL, "\nStatistics\n");
   SCIPinfoMessage(scip, NULL, "==========\n\n");

   SCIP_CALL( SCIPprintStatistics(scip, NULL) );

   return SCIP_OKAY;
}

/** runs SCIP as if it was called by AMPL */
static
SCIP_RETCODE fromAmpl(
   SCIP*                 scip,               /**< SCIP data structure */
   char*                 nlfilename,         /**< name of .nl file, without the .nl */
   SCIP_Bool             interactive,        /**< whether to start SCIP shell instead of solve only */
   const char*           defaultsetname      /**< name of default settings file */
   )
{
#ifdef SCIP_WITH_AMPL
   char fullnlfilename[SCIP_MAXSTRLEN];
   char* logfile;
   SCIP_Bool printstat;
<<<<<<< HEAD
   char* options;
=======
   size_t nlfilenamelen;
>>>>>>> 798625ff

   SCIP_CALL( SCIPaddBoolParam(scip, "display/statistics",
      "whether to print statistics on a solve",
      &printstat, FALSE, FALSE, NULL, NULL) );

   SCIP_CALL( SCIPaddStringParam(scip, "display/logfile",
      "name of file to write SCIP log to (additionally to writing to stdout)",
      NULL, FALSE, "", NULL, NULL) );

   SCIPprintVersion(scip, NULL);
   SCIPinfoMessage(scip, NULL, "\n");

   SCIPprintExternalCodes(scip, NULL);
   SCIPinfoMessage(scip, NULL, "\n");

   options = getenv("scip_options");
   if( options != NULL )
   {
      /* parse and apply options from scip_options env variable */
      char* optname;
      char* optval;

      SCIPverbMessage(scip, SCIP_VERBLEVEL_HIGH, NULL, "applying scip_options:\n");

      optname = strtok(options, " ");
      optval = strtok(NULL, " ");
      while( optname != NULL && optval != NULL )
      {
         SCIPverbMessage(scip, SCIP_VERBLEVEL_HIGH, NULL, "  %s = %s\n", optname, optval);
         SCIP_CALL( SCIPsetParam(scip, optname, optval) );

         optname = strtok(NULL, " ");
         optval = strtok(NULL, " ");
      }
   }

   if( defaultsetname != NULL )
   {
      if( SCIPfileExists(defaultsetname) )
      {
         SCIPinfoMessage(scip, NULL, "reading user parameter file <%s>\n", defaultsetname);
         SCIPinfoMessage(scip, NULL, "===========================\n\n");
         SCIP_CALL( SCIPreadParams(scip, defaultsetname) );
         SCIP_CALL( SCIPwriteParams(scip, NULL, FALSE, TRUE) );
         SCIPinfoMessage(scip, NULL, "\n");
      }
      else
      {
         SCIPinfoMessage(scip, NULL, "user parameter file <%s> not found - using default parameters\n", defaultsetname);
      }
   }

   SCIP_CALL( SCIPgetStringParam(scip, "display/logfile", &logfile) );
   if( *logfile )
      SCIPsetMessagehdlrLogfile(scip, logfile);

   /* AMPL calls solver with file without .nl extension, but others (Pyomo) may not
    * so add .nl only if not already present
    */
   nlfilenamelen = strlen(nlfilename);
   if( nlfilenamelen > 3 && strcmp(nlfilename + (nlfilenamelen-3), ".nl") == 0 )
      (void) SCIPsnprintf(fullnlfilename, SCIP_MAXSTRLEN, "%s", nlfilename);
   else
      (void) SCIPsnprintf(fullnlfilename, SCIP_MAXSTRLEN, "%s.nl", nlfilename);
   SCIPinfoMessage(scip, NULL, "read problem <%s>\n", fullnlfilename);
   SCIPinfoMessage(scip, NULL, "============\n\n");

   SCIP_CALL( SCIPreadProb(scip, fullnlfilename, "nl") );

   if( interactive )
   {
      SCIP_CALL( SCIPstartInteraction(scip) );
   }
   else
   {
      SCIPinfoMessage(scip, NULL, "\nsolve problem\n");
      SCIPinfoMessage(scip, NULL, "=============\n\n");

      SCIP_CALL( SCIPsolve(scip) );
   }

   SCIP_CALL( SCIPgetBoolParam(scip, "display/statistics", &printstat) );
   if( printstat )
   {
      SCIPinfoMessage(scip, NULL, "\nStatistics\n");
      SCIPinfoMessage(scip, NULL, "==========\n\n");

      SCIP_CALL( SCIPprintStatistics(scip, NULL) );
   }

   SCIP_CALL( SCIPwriteSolutionNl(scip) );

   return SCIP_OKAY;

#else /* SCIP_WITH_AMPL */
   SCIPerrorMessage("SCIP has been compiled without AMPL support.\n");
   return SCIP_PLUGINNOTFOUND;
#endif
}

/** evaluates command line parameters and runs SCIP appropriately in the given SCIP instance */
SCIP_RETCODE SCIPprocessShellArguments(
   SCIP*                 scip,               /**< SCIP data structure */
   int                   argc,               /**< number of shell parameters */
   char**                argv,               /**< array with shell parameters */
   const char*           defaultsetname      /**< name of default settings file */
   )
{  /*lint --e{850}*/
   char* probname = NULL;
   char* settingsname = NULL;
   char* logname = NULL;
   int randomseed;
   SCIP_Bool randomseedread;
   SCIP_Bool quiet;
   SCIP_Bool paramerror;
   SCIP_Bool interactive;
   SCIP_Bool onlyversion;
   SCIP_Real primalreference = SCIP_UNKNOWN;
   SCIP_Real dualreference = SCIP_UNKNOWN;
   const char* dualrefstring;
   const char* primalrefstring;
   int i;

   /********************
    * Parse parameters *
    ********************/

   /* recognize and handle case where we were called from AMPL first */
   if( argc >= 3 && strcmp(argv[2], "-AMPL") == 0 )
   {
      /* check for optional argument -i after -AMPL */
      interactive = argc >= 4 && strcmp(argv[3], "-i") == 0;

      SCIP_CALL( fromAmpl(scip, argv[1], interactive, defaultsetname) );

      return SCIP_OKAY;
   }

   quiet = FALSE;
   paramerror = FALSE;
   interactive = FALSE;
   onlyversion = FALSE;
   randomseedread = FALSE;
   randomseed = 0;
   primalrefstring = NULL;
   dualrefstring = NULL;

   for( i = 1; i < argc; ++i )
   {
      if( strcmp(argv[i], "-l") == 0 )
      {
         i++;
         if( i < argc )
            logname = argv[i];
         else
         {
            printf("missing log filename after parameter '-l'\n");
            paramerror = TRUE;
         }
      }
      else if( strcmp(argv[i], "-q") == 0 )
         quiet = TRUE;
      else if( strcmp(argv[i], "-v") == 0 )
         onlyversion = TRUE;
      else if( strcmp(argv[i], "--version") == 0 )
         onlyversion = TRUE;
      else if( strcmp(argv[i], "-s") == 0 )
      {
         i++;
         if( i < argc )
            settingsname = argv[i];
         else
         {
            printf("missing settings filename after parameter '-s'\n");
            paramerror = TRUE;
         }
      }
      else if( strcmp(argv[i], "-f") == 0 )
      {
         i++;
         if( i < argc )
            probname = argv[i];
         else
         {
            printf("missing problem filename after parameter '-f'\n");
            paramerror = TRUE;
         }
      }
      else if( strcmp(argv[i], "-c") == 0 )
      {
         i++;
         if( i < argc )
         {
            SCIP_CALL( SCIPaddDialogInputLine(scip, argv[i]) );
            interactive = TRUE;
         }
         else
         {
            printf("missing command line after parameter '-c'\n");
            paramerror = TRUE;
         }
      }
      else if( strcmp(argv[i], "-b") == 0 )
      {
         i++;
         if( i < argc )
         {
            SCIP_FILE* file;

            file = SCIPfopen(argv[i], "r");
            if( file == NULL )
            {
               printf("cannot read command batch file <%s>\n", argv[i]);
               SCIPprintSysError(argv[i]);
               paramerror = TRUE;
            }
            else
            {
               while( !SCIPfeof(file) )
               {
                  char buffer[SCIP_MAXSTRLEN];

                  (void)SCIPfgets(buffer, (int) sizeof(buffer), file);
                  if( buffer[0] != '\0' )
                  {
                     SCIP_CALL_FINALLY( SCIPaddDialogInputLine(scip, buffer), SCIPfclose(file) );
                  }
               }
               SCIPfclose(file);
               interactive = TRUE;
            }
         }
         else
         {
            printf("missing command batch filename after parameter '-b'\n");
            paramerror = TRUE;
         }
      }
      else if( strcmp(argv[i], "-r") == 0 )
      {
         /*read a random seed from the command line */
         i++;
         if( i < argc && isdigit(argv[i][0]) )
         {
            randomseed = atoi(argv[i]);
            randomseedread = TRUE;
         }
         else
         {
            printf("Random seed parameter '-r' followed by something that is not an integer\n");
            paramerror = TRUE;
         }
      }
      else if( strcmp(argv[i], "-o") == 0 )
      {
         if( i >= argc - 2 )
         {
            printf("wrong usage of reference objective parameter '-o': -o <primref> <dualref>\n");
            paramerror = TRUE;
         }
         else
         {
            /* do not parse the strings directly, the settings could still influence the value of +-infinity */
            primalrefstring = argv[i + 1];
            dualrefstring = argv[i+2];
         }
         i += 2;
      }
      else
      {
         printf("invalid parameter <%s>\n", argv[i]);
         paramerror = TRUE;
      }
   }

   if( interactive && probname != NULL )
   {
      printf("cannot mix batch mode '-c' and '-b' with file mode '-f'\n");
      paramerror = TRUE;
   }

   if( !paramerror )
   {
      /***********************************
       * create log file message handler *
       ***********************************/

      if( quiet )
      {
         SCIPsetMessagehdlrQuiet(scip, quiet);
      }

      if( logname != NULL )
      {
         SCIPsetMessagehdlrLogfile(scip, logname);
      }

      /***********************************
       * Version and library information *
       ***********************************/

      SCIPprintVersion(scip, NULL);
      SCIPinfoMessage(scip, NULL, "\n");

      SCIPprintExternalCodes(scip, NULL);
      SCIPinfoMessage(scip, NULL, "\n");

      if( onlyversion )
      {
         SCIPprintBuildOptions(scip, NULL);
         SCIPinfoMessage(scip, NULL, "\n");
         return SCIP_OKAY;
      }

      /*****************
       * Load settings *
       *****************/

      if( settingsname != NULL )
      {
         SCIP_CALL( readParams(scip, settingsname) );
      }
      else if( defaultsetname != NULL )
      {
         SCIP_CALL( readParams(scip, defaultsetname) );
      }

      /************************************
       * Change random seed, if specified *
       ***********************************/
      if( randomseedread )
      {
         SCIP_CALL( SCIPsetIntParam(scip, "randomization/randomseedshift", randomseed) );
      }

      /**************
       * Start SCIP *
       **************/

      if( probname != NULL )
      {
         SCIP_Bool validatesolve = FALSE;

         if( primalrefstring != NULL && dualrefstring != NULL )
         {
            char *endptr;
            if( ! SCIPparseReal(scip, primalrefstring, &primalreference, &endptr) ||
                     ! SCIPparseReal(scip, dualrefstring, &dualreference, &endptr) )
            {
               printf("error parsing primal and dual reference values for validation: %s %s\n", primalrefstring, dualrefstring);
               return SCIP_ERROR;
            }
            else
               validatesolve = TRUE;
         }
         SCIP_CALL( fromCommandLine(scip, probname) );

         /* validate the solve */
         if( validatesolve )
         {
            SCIP_CALL( SCIPvalidateSolve(scip, primalreference, dualreference, SCIPfeastol(scip), FALSE, NULL, NULL, NULL) );
         }
      }
      else
      {
         SCIPinfoMessage(scip, NULL, "\n");
         SCIP_CALL( SCIPstartInteraction(scip) );
      }
   }
   else
   {
      printf("\nsyntax: %s [-l <logfile>] [-q] [-s <settings>] [-r <randseed>] [-f <problem>] [-b <batchfile>] [-c \"command\"]\n"
         "  -v, --version : print version and build options\n"
         "  -l <logfile>  : copy output into log file\n"
         "  -q            : suppress screen messages\n"
         "  -s <settings> : load parameter settings (.set) file\n"
         "  -f <problem>  : load and solve problem file\n"
         "  -o <primref> <dualref> : pass primal and dual objective reference values for validation at the end of the solve\n"
         "  -b <batchfile>: load and execute dialog command batch file (can be used multiple times)\n"
         "  -r <randseed> : nonnegative integer to be used as random seed. "
         "Has priority over random seed specified through parameter settings (.set) file\n"
         "  -c \"command\"  : execute single line of dialog commands (can be used multiple times)\n",
         argv[0]);
#ifdef SCIP_WITH_AMPL
      printf("\nas AMPL solver: %s <.nl-file without the .nl> -AMPL [-i]\n"
         "  -i : start interactive SCIP shell after .nl file has been read\n",
         argv[0]);
#endif
      printf("\n");
   }

   return SCIP_OKAY;
}

/** creates a SCIP instance with default plugins, evaluates command line parameters, runs SCIP appropriately,
 *  and frees the SCIP instance
 */
SCIP_RETCODE SCIPrunShell(
   int                   argc,               /**< number of shell parameters */
   char**                argv,               /**< array with shell parameters */
   const char*           defaultsetname      /**< name of default settings file */
   )
{
   SCIP* scip = NULL;

   /*********
    * Setup *
    *********/

   /* initialize SCIP */
   SCIP_CALL( SCIPcreate(&scip) );

   /* we explicitly enable the use of a debug solution for this main SCIP instance */
   SCIPenableDebugSol(scip);

   /* include default SCIP plugins */
   SCIP_CALL( SCIPincludeDefaultPlugins(scip) );

   /**********************************
    * Process command line arguments *
    **********************************/

   SCIP_CALL( SCIPprocessShellArguments(scip, argc, argv, defaultsetname) );

   /********************
    * Deinitialization *
    ********************/
   SCIP_CALL( SCIPfree(&scip) );

   BMScheckEmptyMemory();

   return SCIP_OKAY;
}<|MERGE_RESOLUTION|>--- conflicted
+++ resolved
@@ -158,11 +158,8 @@
    char fullnlfilename[SCIP_MAXSTRLEN];
    char* logfile;
    SCIP_Bool printstat;
-<<<<<<< HEAD
    char* options;
-=======
    size_t nlfilenamelen;
->>>>>>> 798625ff
 
    SCIP_CALL( SCIPaddBoolParam(scip, "display/statistics",
       "whether to print statistics on a solve",
