/* * * * * * * * * * * * * * * * * * * * * * * * * * * * * * * * * * * * * * */
/*                                                                           */
/*                  This file is part of the program and library             */
/*         SCIP --- Solving Constraint Integer Programs                      */
/*                                                                           */
/*    Copyright (C) 2002-2012 Konrad-Zuse-Zentrum                            */
/*                            fuer Informationstechnik Berlin                */
/*                                                                           */
/*  SCIP is distributed under the terms of the ZIB Academic License.         */
/*                                                                           */
/*  You should have received a copy of the ZIB Academic License              */
/*  along with SCIP; see the file COPYING. If not email to scip@zib.de.      */
/*                                                                           */
/* * * * * * * * * * * * * * * * * * * * * * * * * * * * * * * * * * * * * * */

/**@file   cons_countsols.c
 * @brief  constraint handler for counting feasible solutions
 * @author Stefan Heinz
 * @author Michael Winkler
 *
 * If this constraint handler is activated than it counts or collects all feasible solutions. We refer to \ref COUNTER for
 * more details about using SCIP for counting feasible solutions.
 *
 * @todo In the last round of presolving we should check if variables exit which have up and down lock one. In that case
 *       we know that these locks are coming from this constraint handler. Therefore, they are totally free and can be
 *       ignored in the branch and bound process. To get this result we have to store these variables in the constraint
 *       handler data structure (to remember this free dimensions) and fix them to any feasible value.
 */

/*---+----1----+----2----+----3----+----4----+----5----+----6----+----7----+----8----+----9----+----0----+----1----+----2*/

#include <string.h>

#include "scip/cons_and.h"
#include "scip/cons_knapsack.h"
#include "scip/cons_bounddisjunction.h"
#include "scip/cons_logicor.h"
#include "scip/cons_setppc.h"
#include "scip/cons_varbound.h"
#include "scip/cons_countsols.h"
#include "scip/dialog_default.h"

/* depending if the GMP library is available we use a GMP data type or a SCIP_Longint */
#ifdef WITH_GMP
#include <gmp.h>
typedef mpz_t                Int;
#else
typedef SCIP_Longint         Int;
#endif

/* constraint handler properties */
#define CONSHDLR_NAME          "countsols"
#define CONSHDLR_DESC          "constraint to count feasible solutions"
#define CONSHDLR_SEPAPRIORITY         0 /**< priority of the constraint handler for separation */
#define CONSHDLR_ENFOPRIORITY  -9999999 /**< priority of the constraint handler for constraint enforcing */
#define CONSHDLR_CHECKPRIORITY -9999999 /**< priority of the constraint handler for checking feasibility */
#define CONSHDLR_SEPAFREQ            -1 /**< frequency for separating cuts; zero means to separate only in the root node */
#define CONSHDLR_PROPFREQ            -1 /**< frequency for propagating domains; zero means only preprocessing propagation */
#define CONSHDLR_EAGERFREQ          100 /**< frequency for using all instead of only the useful constraints in separation,
                                         *   propagation and enforcement, -1 for no eager evaluations, 0 for first only */
#define CONSHDLR_MAXPREROUNDS         0 /**< maximal number of presolving rounds the constraint handler participates in (-1: no limit) */
#define CONSHDLR_DELAYSEPA        FALSE /**< should separation method be delayed, if other separators found cuts? */
#define CONSHDLR_DELAYPROP        FALSE /**< should propagation method be delayed, if other propagators found reductions? */
#define CONSHDLR_DELAYPRESOL      FALSE /**< should presolving method be delayed, if other presolvers found reductions? */
#define CONSHDLR_NEEDSCONS        FALSE /**< should the constraint handler be skipped, if no constraints are available? */

#define CONSHDLR_PROP_TIMING             SCIP_PROPTIMING_BEFORELP

/* default parameter settings */
#define DEFAULT_SPARSETEST         TRUE /**< sparse test on or off */
#define DEFAULT_DISCARDSOLS        TRUE /**< is it allowed to discard solutions */
#define DEFAULT_ACTIVE            FALSE /**< is the constraint handler active */
#define DEFAULT_COLLECT           FALSE /**< should the solutions be collected */
#define DEFAULT_SOLLIMIT           -1LL /**< counting stops, if the given number of solutions were found (-1: no limit) */

/* default column settings */
#define DISP_SOLS_NAME             "sols"
#define DISP_SOLS_DESC             "number of detected feasible solutions"
#define DISP_SOLS_HEADER           " sols "
#define DISP_SOLS_WIDTH            6
#define DISP_SOLS_PRIORITY         110000
#define DISP_SOLS_POSITION         100000
#define DISP_SOLS_STRIPLINE        TRUE

#define DISP_CUTS_NAME             "feasST"
#define DISP_CUTS_DESC             "number of detected non trivial feasible subtrees"
#define DISP_CUTS_HEADER           "feasST"
#define DISP_CUTS_WIDTH            6
#define DISP_CUTS_PRIORITY         110000
#define DISP_CUTS_POSITION         110000
#define DISP_CUTS_STRIPLINE        TRUE

/** creates and adds a constraint which cuts off the solution from the feasibility
 *  region
 *
 *  input:
 *  - scip            : SCIP main data structure
 *  - sol             : solution to cut off
 *  - conshdlrdata    : constraint handler data
 */
#define CUTOFF_CONSTRAINT(x) SCIP_RETCODE x (SCIP* scip, SCIP_SOL* sol, SCIP_CONSHDLRDATA* conshdlrdata)


/** constraint handler data */
struct SCIP_ConshdlrData
{
   /* solution data and statistic variables */
   SPARSESOLUTION**      solutions;          /**< array to store all solutions */
   int                   nsolutions;         /**< number of solution stored */
   int                   ssolutions;         /**< size of the solution array */
   int                   feasST;             /**< number of non trivial feasible subtrees */
   int                   nDiscardSols ;      /**< number of discard solutions */
   int                   nNonSparseSols;     /**< number of non sparse solutions */
   Int                   nsols;              /**< number of solutions */
   CUTOFF_CONSTRAINT((*cutoffSolution));     /**< method for cutting of a solution */

   /* constraint handler parameters */
   SCIP_Longint          sollimit;           /**< counting stops, if the given number of solutions were found (-1: no limit) */
   SCIP_Bool             active;             /**< constraint handler active */
   SCIP_Bool             discardsols;        /**< allow to discard solutions */
   SCIP_Bool             sparsetest;         /**< allow to check for sparse solutions */
   SCIP_Bool             collect;            /**< should the solutions be collected */

   SCIP_Bool             warning;            /**< was the warning messages already posted? */

   /* specific problem data */
   SCIP_VAR**            allvars;            /**< array containing a copy of all variables before presolving */
   SCIP_VAR**            vars;               /**< array containing a copy of all active variables (after presolving) */
   int                   nallvars;           /**< number of all variables in the problem */
   int                   nvars;              /**< number of all active variables in the problem */
   SCIP_Bool             continuous;         /**< are there continuous variables */
};


/*
 * Local methods for handling the <Int> data structure
 */

/** allocates memory for the value pointer */
static
void allocInt(
   Int*          value                       /**< pointer to the value to allocate memory */
   )
{  /*lint --e{715}*/
#ifdef WITH_GMP
   mpz_init(*value);
#endif
}


/** sets the value pointer to the new value */
static
void setInt(
   Int*          value,                       /**< pointer to the value to initialize */
   SCIP_Longint  newvalue                     /**< new value */
   )
{
#ifdef WITH_GMP
   mpz_set_si(*value, newvalue);
#else
   (*value) = newvalue;
#endif
}


/** free memory */
static
void freeInt(
   Int*          value                      /**< pointer to the value to free */
   )
{  /*lint --e{715}*/
#ifdef WITH_GMP
   mpz_clear(*value);
#endif
}


/** adds one to the given value */
static
void addOne(
   Int*          value                      /**< pointer to the value to increase */
   )
{
#ifdef WITH_GMP
   mpz_add_ui(*value, *value, 1);
#else
   (*value)++;
#endif
}


/** adds the summand to the given value */
static
void addInt(
   Int*          value,                     /**< pointer to the value to increase */
   Int*          summand                    /**< summand to add on */
   )
{
#ifdef WITH_GMP
   mpz_add(*value, *value, *summand);
#else
   (*value) += (*summand);
#endif
}


/** multiplies the factor by the given value */
static
void multInt(
   Int*          value,                     /**< pointer to the value to increase */
   SCIP_Longint  factor                     /**< factor to multiply with */
   )
{
#ifdef WITH_GMP
   mpz_mul_ui (*value, *value, factor);
#else
   (*value) *= factor;
#endif
}


/* method for creating a string out of an Int which is a mpz_t or SCIP_Longint */
static
void toString(
   Int      value,                          /**< number */
   char**   buffer,                         /**< pointer to buffer for storing the string */
   int      buffersize                      /**< length of the buffer */
   )
{
#ifdef WITH_GMP
   mpz_get_str(*buffer, 10, value);
#else
   (void) SCIPsnprintf (*buffer, buffersize, "%"SCIP_LONGINT_FORMAT"", value);
#endif
}


/* method for creating a SCIP_Longing out of an Int */
static
SCIP_Longint getNCountedSols(
   Int                   value,             /**< number to convert */
   SCIP_Bool*            valid              /**< pointer to store if the return value is valid */
   )
{
#ifdef WITH_GMP
   *valid = FALSE;
   if( 0 != mpz_fits_slong_p(value) )
      (*valid) = TRUE;

   return mpz_get_si(value);
#else
   *valid = TRUE;
   return value;
#endif
}


/*
 * Local methods
 */


/** returns whether a given integer variable is unfixed in the local domain */
static
SCIP_Bool varIsUnfixedLocal(
   SCIP_VAR*             var                 /**< integer variable */
   )
{
   assert( var != NULL );
   assert( SCIPvarGetType(var) != SCIP_VARTYPE_CONTINUOUS );
   assert( SCIPvarGetUbLocal(var) - SCIPvarGetLbLocal(var) >= 0.0 );

   return ( SCIPvarGetUbLocal(var) - SCIPvarGetLbLocal(var) > 0.5 );
}


/** creates the constraint handler data */
static
SCIP_RETCODE conshdlrdataCreate(
   SCIP*                      scip,            /**< SCIP data structure */
   SCIP_CONSHDLRDATA**        conshdlrdata     /**< pointer to store constraint handler data */
   )
{
   SCIP_CALL( SCIPallocMemory(scip, conshdlrdata) );

   (*conshdlrdata)->feasST = 0;
   (*conshdlrdata)->nDiscardSols = 0;
   (*conshdlrdata)->nNonSparseSols = 0;
   (*conshdlrdata)->solutions = NULL;
   (*conshdlrdata)->nsolutions = 0;
   (*conshdlrdata)->ssolutions = 0;

   allocInt(&(*conshdlrdata)->nsols);

   (*conshdlrdata)->cutoffSolution = NULL;
   (*conshdlrdata)->warning = FALSE;
   (*conshdlrdata)->allvars = NULL;
   (*conshdlrdata)->vars = NULL;
   (*conshdlrdata)->nallvars = 0;
   (*conshdlrdata)->nvars = 0;
   (*conshdlrdata)->continuous = FALSE;

   return SCIP_OKAY;
}


#ifndef NDEBUG
/** check solution in original space */
static
void checkSolutionOrig(
   SCIP*                    scip,            /**< SCIP data structure */
   SCIP_SOL*                sol,             /**< solution to add */
   SCIP_CONSHDLRDATA*       conshdlrdata     /**< constraint handler data */
   )
{
   SCIP_Bool feasible;
   SCIP_RETCODE retcode;

   /* turn off solution counting to be able to check the solution */
   conshdlrdata->active = FALSE;

   SCIPdebugMessage("check solution in original space before counting\n");

   feasible = FALSE;

   /* check solution in original space */
   retcode = SCIPcheckSolOrig(scip, sol, &feasible, TRUE, TRUE);
   assert(feasible);

   /* check return code manually */
   if( retcode != SCIP_OKAY )
   {
      SCIPprintError(retcode);
      SCIPABORT();
   }

   /* turn on solution counting to continue */
   conshdlrdata->active = TRUE;
}
#else
#define checkSolutionOrig(scip, sol, conshdlrdata) /**/
#endif

/** check if the current parameter setting is correct for a save counting process */
static
SCIP_RETCODE checkParameters(
   SCIP*                      scip             /**< SCIP data structure */
   )
{
   SCIP_HEUR** heuristics;
   int nheuristics;

   int h;
   int intvalue;

   SCIP_Bool valid;

   assert( scip != NULL );

   valid = TRUE;

   /* check if all heuristics are turned off */
   heuristics = SCIPgetHeurs(scip);
   nheuristics = SCIPgetNHeurs(scip);

   for( h = 0; h < nheuristics && valid; ++h )
   {
      if( SCIPheurGetFreq(heuristics[h]) != -1 )
         valid = FALSE;
   }

   if( valid )
   {
      SCIPverbMessage(scip, SCIP_VERBLEVEL_FULL, NULL,
         "At least one heuristic is not turned off! Heuristic solutions are currently not accepted.\n");
   }

   /* check if restart is turned off */
   SCIP_CALL( SCIPgetIntParam(scip,  "presolving/maxrestarts", &intvalue) );
   if( intvalue != 0 )
   {
      valid = FALSE;
      SCIPverbMessage(scip, SCIP_VERBLEVEL_FULL, NULL,
         "The parameter <presolving/maxrestarts> is not 0 (currently %d)! This might cause a wrong counting process.\n",
         intvalue);
   }

   return SCIP_OKAY;
}

/** creates and adds a constraints which cuts off the current solution from the feasibility region in the case there are
 *  only binary variables
 */
static
CUTOFF_CONSTRAINT(addBinaryCons)
{
   int v;

   SCIP_VAR** consvars;
   SCIP_VAR** vars;
   int nvars;

   SCIP_Real value;
   SCIP_VAR* var;
   SCIP_CONS* cons;

   assert( scip != NULL );
   assert( sol != NULL );
   assert( conshdlrdata != NULL );

   vars = conshdlrdata->vars;
   nvars = conshdlrdata->nvars;

   /* allocate buffer memory */
   SCIP_CALL( SCIPallocBufferArray(scip, &consvars, nvars) );

   for( v = 0; v < nvars; ++v )
   {
      var = vars[v];

      assert( var != NULL );
      assert( SCIPvarIsBinary(var) );

      value = SCIPgetSolVal(scip, sol, var);
      assert( SCIPisFeasIntegral(scip, value) );

      if( value > 0.5 )
      {
         SCIP_CALL( SCIPgetNegatedVar(scip, var, &consvars[v]) );
      }
      else
         consvars[v] = var;
   }

   /* create constraint */
   SCIP_CALL( SCIPcreateConsSetcover(scip, &cons, "Setcovering created by countsols", nvars, consvars,
         TRUE, TRUE, TRUE, TRUE, TRUE, FALSE, FALSE, FALSE, FALSE, FALSE) );

   /* add and release constraint */
   SCIP_CALL( SCIPaddCons(scip, cons) );
   SCIP_CALL( SCIPreleaseCons(scip, &cons) );

   /* free buffer array */
   SCIPfreeBufferArray(scip, &consvars);

   return SCIP_OKAY;
}


/** creates and adds a bound disjunction constraints which cuts off the current solution from the feasibility region; if
 *  only binary variables are involved, then a set covering constraint is created which is a special case of a bound
 *  disjunction constraint
 */
static
CUTOFF_CONSTRAINT(addIntegerCons)
{
   int v;

   SCIP_VAR** consvars;
   SCIP_VAR** vars;
   SCIP_Real* bounds;
   SCIP_BOUNDTYPE* boundtypes;
   int nvars;
   int nbinvars = 0;
   int nconsvars;
   SCIP_VAR* var;
   SCIP_Real value;
   SCIP_Longint lb,ub,valueInt;

   SCIP_CONS* cons;

   assert( scip != NULL );
   assert( sol != NULL );
   assert( conshdlrdata != NULL );

   vars = conshdlrdata->vars;
   nvars = conshdlrdata->nvars;

   nconsvars = nvars * 2;
   assert( nvars > 0 );

   /* allocate buffer memory */
   SCIP_CALL( SCIPallocBufferArray(scip, &consvars, nconsvars) );
   SCIP_CALL( SCIPallocBufferArray(scip, &bounds, nconsvars) );
   SCIP_CALL( SCIPallocBufferArray(scip, &boundtypes, nconsvars) );

   nconsvars = 0;

   for( v = nvars - 1; v >= 0; --v )
   {
      var = vars[v];

      assert( SCIPvarGetType(var) != SCIP_VARTYPE_CONTINUOUS );
      assert( varIsUnfixedLocal(var) );

      if( SCIPvarIsBinary(var) )
      {
         ++nbinvars;
         value = SCIPgetSolVal(scip, sol, var);
         assert( SCIPisFeasIntegral(scip, value) );

         if( value < 0.5 )
         {
            boundtypes[nconsvars] = SCIP_BOUNDTYPE_LOWER;
            bounds[nconsvars] = 1;
         }
         else
         {
            boundtypes[nconsvars] = SCIP_BOUNDTYPE_UPPER;
            bounds[nconsvars] = 0;
         }
      }
      else
      {
         assert( SCIPisFeasIntegral(scip, SCIPvarGetLbLocal(var)) );
         assert( SCIPisFeasIntegral(scip, SCIPvarGetUbLocal(var)) );
         assert( SCIPisFeasIntegral(scip, SCIPgetSolVal(scip, sol, var)) );

         lb = (SCIP_Longint) SCIPfeasCeil(scip, SCIPvarGetLbLocal(var));
         ub = (SCIP_Longint) SCIPfeasCeil(scip, SCIPvarGetUbLocal(var));
         valueInt = (SCIP_Longint) SCIPfeasCeil(scip, SCIPgetSolVal(scip, sol, var));

         if( valueInt == lb )
         {
            boundtypes[nconsvars] = SCIP_BOUNDTYPE_LOWER;
            bounds[nconsvars] = lb + 1;
         }
         else if( valueInt == ub )
         {
            boundtypes[nconsvars] = SCIP_BOUNDTYPE_UPPER;
            bounds[nconsvars] = ub - 1;
         }
         else
         {
            boundtypes[nconsvars] = SCIP_BOUNDTYPE_LOWER;
            bounds[nconsvars] = valueInt + 1;
            consvars[nconsvars] = var;
            ++nconsvars;
            boundtypes[nconsvars] = SCIP_BOUNDTYPE_UPPER;
            bounds[nconsvars] = valueInt - 1;
         }
      }

      consvars[nconsvars] = var;
      ++nconsvars;
   }

   /* check if only binary variables appear in the constraint; if this is the case we
    * create a set covering constraint instead of a bound disjunction constraint
    */
   if( nvars == nbinvars )
   {
      for( v = nbinvars - 1; v >= 0; --v )
      {
         /* in the case the bound is zero we have use the negated variable */
         if( bounds[v] == 0)
         {
            SCIP_CALL( SCIPgetNegatedVar(scip, consvars[v], &consvars[v]));
         }
      }

      SCIP_CALL( SCIPcreateConsSetcover(scip, &cons, "Setcovering created by countsols", nbinvars, consvars,
            TRUE, TRUE, TRUE, TRUE, TRUE, FALSE, FALSE, FALSE, FALSE, FALSE) );
   }
   else
   {
      SCIP_CALL( SCIPcreateConsBounddisjunction(scip, &cons, "Bounddisjunction created by countsols",
            nconsvars, consvars, boundtypes, bounds,
            FALSE, TRUE, TRUE, TRUE, TRUE, FALSE, FALSE, FALSE, FALSE, FALSE) );
   }

   /* add and release constraint locally */
   SCIP_CALL( SCIPaddCons(scip, cons) );
   SCIP_CALL( SCIPreleaseCons(scip, &cons) );

   /* free buffer memory */
   SCIPfreeBufferArray(scip, &consvars);
   SCIPfreeBufferArray(scip, &bounds);
   SCIPfreeBufferArray(scip, &boundtypes);

   return SCIP_OKAY;
}

/** collect given solution or local domains as sparse solution */
static
SCIP_RETCODE collectSolution(
   SCIP*                      scip,             /**< SCIP data structure */
   SCIP_CONSHDLRDATA*         conshdlrdata,     /**< constraint handler data */
   SCIP_SOL*                  sol               /**< solution, or NULL if local domains */
   )
{
   SPARSESOLUTION* solution;
   SCIP_Longint* lbvalues;
   SCIP_Longint* ubvalues;
   int nvars;
   int v;

   /* ensure size of solution array */
   if( conshdlrdata->nsolutions == conshdlrdata->ssolutions )
   {
      if( conshdlrdata->ssolutions == 0 )
      {
         conshdlrdata->ssolutions = 100;
         SCIP_CALL( SCIPallocMemoryArray(scip, &conshdlrdata->solutions,  conshdlrdata->ssolutions) );
      }
      else
      {
         assert( conshdlrdata->ssolutions < INT_MAX / 2);
         conshdlrdata->ssolutions *= 2;
         SCIP_CALL( SCIPreallocMemoryArray(scip, &conshdlrdata->solutions,  conshdlrdata->ssolutions) );
      }
   }
   assert( conshdlrdata->nsolutions < conshdlrdata->ssolutions );

   /* get number of active variables */
   nvars = conshdlrdata->nvars;

   /* get memory for storing the solution */
   lbvalues = NULL;
   ubvalues = NULL;
   SCIP_CALL( SCIPallocMemoryArray(scip, &lbvalues, nvars) );
   SCIP_CALL( SCIPallocMemoryArray(scip, &ubvalues, nvars) );
   assert(ubvalues != NULL);
   assert(lbvalues != NULL);

   for( v = nvars - 1; v >= 0; --v )
   {
      SCIP_VAR* var;

      var = conshdlrdata->vars[v];
      assert(var != NULL);
      assert(SCIPvarIsActive(var));

      if( sol == NULL )
      {
         lbvalues[v] = (SCIP_Longint)(SCIPvarGetLbLocal(var) + 0.5);
         ubvalues[v] = (SCIP_Longint)(SCIPvarGetUbLocal(var) + 0.5);
      }
      else
      {
         lbvalues[v] = (SCIP_Longint)(SCIPgetSolVal(scip, sol, var) + 0.5);
         ubvalues[v] = lbvalues[v];
      }

      SCIPdebugMessage("variable <%s> [%"SCIP_LONGINT_FORMAT",%"SCIP_LONGINT_FORMAT"]\n",
         SCIPvarGetName(var), lbvalues[v], ubvalues[v]);
   }

   SCIP_CALL( SCIPallocMemory(scip, &solution) );
   assert(solution != NULL);

   solution->lbvalues = lbvalues;
   solution->ubvalues = ubvalues;

   conshdlrdata->solutions[conshdlrdata->nsolutions] = solution;
   conshdlrdata->nsolutions++;

   return SCIP_OKAY;
}


/** counts the number of solutions represented by sol */
static
SCIP_RETCODE countSparsesol(
   SCIP*                      scip,             /**< SCIP data structure */
   SCIP_SOL*                  sol,              /**< solution */
   SCIP_Bool                  feasible,         /**< is solution feasible? */
   SCIP_CONSHDLRDATA*         conshdlrdata,     /**< constraint handler data */
   SCIP_RESULT*               result            /**< pointer to store the result of the checking process */
   )
{
   assert( scip != NULL );
   assert( sol != NULL );
   assert( conshdlrdata != NULL );
   assert( result != NULL );

   /* the result should be infeasible since we reject any solution; however, if the solution passes the sparse test the
    * result is set to SCIP_CUTOFF which cuts off the subtree initialized through the current node
    */
   assert(*result == SCIP_INFEASIBLE);

   if( feasible )
   {
      int v;

      Int newsols;

      SCIP_VAR** vars;
      int nvars;

      SCIP_VAR* var;
      SCIP_Real lb;
      SCIP_Real ub;

      SCIPdebugMessage("counts number of solutions represented through the given one\n");

      /**@note aggregations and multi aggregations: we do not have to care about these things
       *       since we count solution from the transformed problem and therefore, SCIP does
       *       it for us
       */
      assert( SCIPgetNPseudoBranchCands(scip) != 0 );

      allocInt(&newsols);

      /* set newsols to one */
      setInt(&newsols, 1LL);

      if( SCIPgetNBinVars(scip) == SCIPgetNVars(scip) )
      {
         SCIP_Longint nsols;
         int npseudocands;

         nsols = 1;
         npseudocands = SCIPgetNPseudoBranchCands(scip);
         assert(npseudocands < 64);

         /* bit shift the factor by npseudocands; this means factor = 2^npseudocands */
         nsols <<= npseudocands;

         /* set newsols to the computed number */
         setInt(&newsols, nsols);
         SCIPdebugMessage("-> add 2^%d to number of solutions\n", npseudocands);
      }
      else
      {
         SCIP_CALL( SCIPgetPseudoBranchCands(scip, &vars, &nvars, NULL) );

         for( v = 0; v < nvars; ++v )
         {
            var = vars[v];
            lb = SCIPvarGetLbLocal(var);
            ub = SCIPvarGetUbLocal(var);

            SCIPdebugMessage("variable <%s> Local Bounds are [%g,%g]\n", SCIPvarGetName(var), lb, ub);

            assert( SCIPvarGetType(var) != SCIP_VARTYPE_CONTINUOUS );
            assert( SCIPisFeasIntegral(scip, lb) );
            assert( SCIPisFeasIntegral(scip, ub) );
            assert( SCIPisFeasIntegral(scip, ub - lb) );
            assert( SCIPisFeasLT(scip, lb, ub) );

            /* the number of integers laying in the interval [lb,ub] is (ub - lb + 1); to make everything integral we
             * add another 0.5 and cut the fractional part off
             */
            multInt(&newsols, (SCIP_Longint)(ub - lb + 1.5) );
         }
      }

      *result = SCIP_CUTOFF;
      conshdlrdata->feasST++;

      if( conshdlrdata->collect )
      {
         SCIP_CALL( collectSolution(scip, conshdlrdata, NULL) );
      }

      addInt(&conshdlrdata->nsols, &newsols);
      freeInt(&newsols);
   }
   else if(!conshdlrdata->discardsols)
   {
      SCIP_CALL( conshdlrdata->cutoffSolution(scip, sol, conshdlrdata) );
      addOne(&conshdlrdata->nsols);
      conshdlrdata->nNonSparseSols++;
      if( conshdlrdata->collect )
      {
         SCIP_CALL( collectSolution(scip, conshdlrdata, sol) );
      }
   }
   else
      conshdlrdata->nDiscardSols++;

   return SCIP_OKAY;
}


/** checks if the new solution is feasible for the logicor constraints */
static
SCIP_RETCODE checkLogicor(
   SCIP*                      scip,             /**< SCIP data structure */
   SCIP_CONSHDLR*             conshdlr,         /**< constraint handler */
   int                        nconss,           /**< number of enabled constraints */
   SCIP_Bool*                 satisfied         /**< pointer to store if the logicor constraints a satisfied */
   )
{
   /**@note the logicor constraints are not fully propagated; therefore, we have to check
    *       them by hand if they are satisfied or not; if a constraint is satisfied we
    *       delete it locally from the branch and bound tree.
    */

   SCIP_CONS** conss;
   SCIP_VAR** vars;
   SCIP_Bool fixedone;
   int nvars;
   int c;
   int v;

   SCIPdebugMessage("check logicor %d constraints\n", nconss);

   assert( scip != NULL );
   assert( conshdlr != NULL );
   assert( strcmp(SCIPconshdlrGetName(conshdlr),"logicor") == 0 );
   assert( nconss == SCIPconshdlrGetNEnabledConss(conshdlr) );

   conss = SCIPconshdlrGetConss(conshdlr);
   assert( conss != NULL );

   (*satisfied) = TRUE;
   c = SCIPconshdlrGetNActiveConss(conshdlr) - 1;

   for( ; c >= 0 && nconss > 0 && (*satisfied); --c )
   {
      SCIPdebugMessage("logicor constraint %d\n", c);

      if( !SCIPconsIsEnabled(conss[c]) )
         continue;

      nconss--;

      nvars = SCIPgetNVarsLogicor(scip, conss[c]);
      vars = SCIPgetVarsLogicor(scip, conss[c]);

      /* calculate the constraint's activity */
      fixedone = FALSE;
      for( v = 0; v < nvars && !fixedone; ++v )
      {
         assert(SCIPvarIsBinary(vars[v]));

         if( !varIsUnfixedLocal(vars[v] ) )
            fixedone = SCIPvarGetLbLocal(vars[v]) > 0.5;
      }

      if( !fixedone )
      {
         SCIPdebugMessage("constraint <%s> cannot be disabled\n", SCIPconsGetName(conss[c]));
         SCIPdebug( SCIP_CALL( SCIPprintCons(scip, conss[c], NULL) ) );
         (*satisfied) = FALSE;
      }

      /* delete constraint from the problem locally since it is satisfied */
      SCIP_CALL( SCIPdelConsLocal(scip, conss[c]) );
   }

   return SCIP_OKAY;
}


/** checks if the new solution is feasible for the knapsack constraints */
static
SCIP_RETCODE checkKnapsack(
   SCIP*                      scip,             /**< SCIP data structure */
   SCIP_CONSHDLR*             conshdlr,         /**< constraint handler */
   int                        nconss,           /**< number of enabled constraints */
   SCIP_Bool*                 satisfied         /**< pointer to store if the logicor constraints a satisfied */
   )
{
   /**@note the knapsack constraints are not fully propagated; therefore, we have to check
    *       them by hand if they are satisfied or not; if a constraint is satisfied we
    *       delete it locally from the branch and bound tree.
    */

   SCIP_CONS** conss;
   SCIP_VAR** vars;
   SCIP_Longint* weights;
   SCIP_Longint capacity;
   SCIP_Real capa;
   int nvars;
   int c;
   int v;

   SCIPdebugMessage("check knapsack %d constraints\n", nconss);

   assert( scip != NULL );
   assert( conshdlr != NULL );
   assert( strcmp(SCIPconshdlrGetName(conshdlr),"knapsack") == 0 );
   assert( nconss == SCIPconshdlrGetNEnabledConss(conshdlr) );

   conss = SCIPconshdlrGetConss(conshdlr);
   assert( conss != NULL );

   (*satisfied) = TRUE;
   c = SCIPconshdlrGetNActiveConss(conshdlr) - 1;

   for( ; c >= 0 && nconss > 0 && (*satisfied); --c )
   {
      SCIPdebugMessage("knapsack constraint %d\n", c);

      if( !SCIPconsIsEnabled(conss[c]) )
         continue;

      nconss--;

      nvars = SCIPgetNVarsKnapsack(scip, conss[c]);
      vars = SCIPgetVarsKnapsack(scip, conss[c]);
      capacity = SCIPgetCapacityKnapsack(scip, conss[c]);
      weights = SCIPgetWeightsKnapsack(scip,conss[c]);

      SCIPdebugMessage("knapsack capacity = %"SCIP_LONGINT_FORMAT"\n", capacity);

      capa = capacity + 0.1;

      for( v = nvars - 1; v >= 0 && capa >= 0 ; --v )
      {
         SCIPdebug( SCIP_CALL( SCIPprintVar( scip, vars[v], NULL) ) );
         SCIPdebugMessage("weight = %"SCIP_LONGINT_FORMAT" :\n", weights[v]);
         assert( SCIPvarIsIntegral(vars[v]) );

         /* the weights should be greater or equal to zero */
         assert( weights[v] > -0.5 );
         assert( weights[v] >= 0);

         if( !varIsUnfixedLocal(vars[v]) )
         {
            /* variables is fixed locally; therefore, subtract fixed variable value multiplied by
             * the weight;
             */
            capa -= weights[v] * SCIPvarGetLbLocal(vars[v]);
         }
         else if( weights[v] > 0.5 )
         {
            /*  variable is unfixed and weight is greater than 0; therefore, subtract upper bound
             *  value multiplied by the weight
             */
            capa -= weights[v] * SCIPvarGetUbLocal(vars[v]);
         }
      }

      if( SCIPisFeasLT(scip, capa, 0.0) )
      {
         SCIPdebugMessage("constraint %s cannot be disabled\n", SCIPconsGetName(conss[c]));
         SCIPdebug( SCIP_CALL( SCIPprintCons(scip, conss[c], NULL) ) );
         (*satisfied) = FALSE;
      }

      /* delete constraint from the problem locally since it is satisfied */
      SCIP_CALL( SCIPdelConsLocal(scip, conss[c]) );
   }
   return SCIP_OKAY;
}


/** checks if the new solution is feasible for the bounddisjunction constraints */
static
SCIP_RETCODE checkBounddisjunction(
   SCIP*                      scip,             /**< SCIP data structure */
   SCIP_CONSHDLR*             conshdlr,         /**< constraint handler */
   int                        nconss,           /**< number of enabled constraints */
   SCIP_Bool*                 satisfied         /**< pointer to store if the logicor constraints a satisfied */
   )
{
   /**@note the bounddisjunction constraints are not fully propagated; therefore, we have to check
    *       them by hand if they are satisfied or not; if a constraint is satisfied we
    *       delete it locally from the branch and bound tree
    */

   SCIP_CONS** conss;
   SCIP_VAR** vars;
   SCIP_BOUNDTYPE* boundtypes;
   SCIP_Real* bounds;
   SCIP_Bool satisfiedbound;
   int nvars;
   int c;
   int v;

   assert( scip != NULL );
   assert( conshdlr != NULL );
   assert( strcmp(SCIPconshdlrGetName(conshdlr),"bounddisjunction") == 0 );
   assert( nconss == SCIPconshdlrGetNEnabledConss(conshdlr) );

   conss = SCIPconshdlrGetConss(conshdlr);
   assert( conss != NULL );

   (*satisfied) = TRUE;
   c = SCIPconshdlrGetNActiveConss(conshdlr) - 1;

   for( ; c >= 0 && nconss > 0 && (*satisfied); --c )
   {
      if( !SCIPconsIsEnabled(conss[c]) )
         continue;

      nconss--;
      satisfiedbound = FALSE;

      nvars = SCIPgetNVarsBounddisjunction(scip, conss[c]);
      vars = SCIPgetVarsBounddisjunction(scip, conss[c]);

      boundtypes = SCIPgetBoundtypesBounddisjunction(scip, conss[c]);
      bounds = SCIPgetBoundsBounddisjunction(scip, conss[c]);

      for( v = nvars-1; v >= 0 && !satisfiedbound; --v )
      {
         SCIPdebug( SCIPprintVar(scip, vars[v], NULL) );
         assert( SCIPvarGetType(vars[v]) != SCIP_VARTYPE_CONTINUOUS );

         /* variable should be in right bounds to delete constraint */
         if( boundtypes[v] == SCIP_BOUNDTYPE_LOWER )
            satisfiedbound = SCIPisFeasGE(scip, SCIPvarGetLbLocal(vars[v]), bounds[v]);
         else
         {
            assert( boundtypes[v] == SCIP_BOUNDTYPE_UPPER );
            satisfiedbound = SCIPisFeasLE(scip, SCIPvarGetUbLocal(vars[v]), bounds[v]);
         }
      }

      if( !satisfiedbound )
      {
         SCIPdebugMessage("constraint %s cannot be disabled\n", SCIPconsGetName(conss[c]));
         SCIPdebug(SCIP_CALL( SCIPprintCons(scip, conss[c], NULL) ) );
         (*satisfied) = FALSE;
      }

      /* delete constraint from the problem locally since it is satisfied */
      SCIP_CALL( SCIPdelConsLocal(scip, conss[c]) );
   }
   return SCIP_OKAY;
}


/** checks if the new solution is feasible for the varbound constraints */
static
SCIP_RETCODE checkVarbound(
   SCIP*                      scip,             /**< SCIP data structure */
   SCIP_CONSHDLR*             conshdlr,         /**< constraint handler */
   int                        nconss,           /**< number of enabled constraints */
   SCIP_Bool*                 satisfied         /**< pointer to store if the logicor constraints a satisfied */
   )
{
   /**@note the varbound constraints are not fully propagated; therefore, we have to check
    *       them by hand if they are satisfied or not; if a constraint is satisfied we
    *       delete it locally from the branch and bound tree.
    */

   SCIP_CONS** conss;
   SCIP_VAR* var;
   SCIP_VAR* vbdvar;
   SCIP_Real lhs;
   SCIP_Real rhs;
   SCIP_Real coef;
   int c;

   SCIPdebugMessage("check varbound %d constraints\n", nconss);

   assert( scip != NULL );
   assert( conshdlr != NULL );
   assert( strcmp(SCIPconshdlrGetName(conshdlr),"varbound") == 0 );
   assert( nconss == SCIPconshdlrGetNEnabledConss(conshdlr) );

   conss = SCIPconshdlrGetConss(conshdlr);
   assert( conss != NULL );

   (*satisfied) = TRUE;
   c = SCIPconshdlrGetNActiveConss(conshdlr) - 1;

   for( ; c >= 0 && nconss > 0 && (*satisfied); --c )
   {
      SCIPdebugMessage("varbound constraint %d\n", c);

      if( !SCIPconsIsEnabled(conss[c]) )
         continue;

      nconss--;

      var = SCIPgetVarVarbound(scip, conss[c]);
      vbdvar = SCIPgetVbdvarVarbound(scip, conss[c]);

      assert (SCIPvarGetType(vbdvar) != SCIP_VARTYPE_CONTINUOUS);

      coef = SCIPgetVbdcoefVarbound(scip, conss[c]);
      lhs = SCIPgetLhsVarbound(scip, conss[c]);
      rhs = SCIPgetRhsVarbound(scip, conss[c]);

      /* variables y is fixed locally; therefore, subtract fixed variable value multiplied by
       * the coefficient;
       */
      if(SCIPisGT(scip, SCIPvarGetUbLocal(var), rhs - SCIPvarGetUbLocal(vbdvar) * coef )
         || !SCIPisGE(scip, SCIPvarGetLbLocal(var), lhs - SCIPvarGetLbLocal(vbdvar) * coef ) )
      {
         SCIPdebugMessage("constraint %s cannot be disabled\n", SCIPconsGetName(conss[c]));
         SCIPdebug(SCIP_CALL( SCIPprintCons(scip, conss[c], NULL) ) );
         SCIPdebugMessage("<%s>  lb: %.15g\t ub: %.15g\n", SCIPvarGetName(var), SCIPvarGetLbLocal(var), SCIPvarGetUbLocal(var));
         SCIPdebugMessage("<%s>  lb: %.15g\t ub: %.15g\n", SCIPvarGetName(vbdvar), SCIPvarGetLbLocal(vbdvar), SCIPvarGetUbLocal(vbdvar));
         (*satisfied) = FALSE;
      }

      /* delete constraint from the problem locally since it is satisfied */
      SCIP_CALL( SCIPdelConsLocal(scip, conss[c]) );
   }

   return SCIP_OKAY;
}


/** check if the current node initializes a non trivial unrestricted subtree */
static
SCIP_RETCODE checkFeasSubtree(
   SCIP* scip,                         /**< SCIP main data structure */
   SCIP_SOL* sol,                      /**< solution to check */
   SCIP_Bool* feasible                 /**< pointer to store the result of the check */
   )
{
   int h;

   SCIP_CONSHDLR** conshdlrs;
   int nconshdlrs;

   SCIP_CONSHDLR* conshdlr;
   int nconss;

   SCIPdebugMessage("check if the sparse solution is feasible\n");

   assert( scip != NULL );
   assert( sol != NULL );
   assert( feasible != NULL );

   assert( SCIPgetNPseudoBranchCands(scip) != 0 );

   *feasible = FALSE;

   nconshdlrs = SCIPgetNConshdlrs(scip) - 1;
   conshdlrs = SCIPgetConshdlrs(scip);
   assert (conshdlrs != NULL);

   /* check each constraint handler if there are constraints which are not enabled */
   for( h = nconshdlrs ;  h >= 0 ; --h )
   {
      conshdlr = conshdlrs[h];
      assert( conshdlr != NULL );

      /* skip this constraints handler */
      if( strcmp(SCIPconshdlrGetName(conshdlr), CONSHDLR_NAME) == 0 )
         continue;

      nconss = SCIPconshdlrGetNEnabledConss(conshdlr);

      if( nconss > 0 )
      {
         SCIP_Bool satisfied;

         SCIPdebugMessage("constraint handler %s has %d active constraint(s)\n",
            SCIPconshdlrGetName(conshdlr), nconss );

         if( strcmp(SCIPconshdlrGetName(conshdlr), "logicor") == 0 )
         {

            SCIP_CALL( checkLogicor(scip, conshdlr, nconss, &satisfied) );
            if( !satisfied )
            {
               SCIPdebugMessage("a <logicor> constraint cannot be disabled\n");
               return SCIP_OKAY;
            }
         }
         else if( strcmp(SCIPconshdlrGetName(conshdlr), "knapsack") == 0 )
         {
            SCIP_CALL( checkKnapsack(scip, conshdlr, nconss, &satisfied) );
            if( !satisfied )
            {
               SCIPdebugMessage("a <knapsack> constraint cannot be disabled\n");
               return SCIP_OKAY;
            }
         }
         else if( strcmp(SCIPconshdlrGetName(conshdlr), "bounddisjunction") == 0 )
         {
            SCIP_CALL( checkBounddisjunction(scip, conshdlr, nconss, &satisfied) );
            if( !satisfied )
            {
               SCIPdebugMessage("a <bounddisjunction> constraint cannot be disabled\n");
               return SCIP_OKAY;
            }
         }
         else if( strcmp(SCIPconshdlrGetName(conshdlr), "varbound") == 0 )
         {
            SCIP_CALL( checkVarbound(scip, conshdlr, nconss, &satisfied) );
            if( !satisfied )
            {
               SCIPdebugMessage("a <varbound> constraint cannot be disabled\n");
               return SCIP_OKAY;
            }
         }
         else
         {
            SCIPdebugMessage("sparse solution is infeasible since the following constraint (and maybe more) is(/are) enabled\n");
            SCIPdebug( SCIP_CALL( SCIPprintCons(scip, SCIPconshdlrGetConss(conshdlr)[0], NULL) ) );
            return SCIP_OKAY;
         }
      }
   }

   *feasible = TRUE;
   SCIPdebugMessage("sparse solution is feasible\n");

   return SCIP_OKAY;
}


/** check the given solution */
static
SCIP_RETCODE checkSolution(
   SCIP*                    scip,            /**< SCIP data structure */
   SCIP_SOL*                sol,             /**< solution to add */
   SCIP_CONSHDLRDATA*       conshdlrdata,    /**< constraint handler data */
   SCIP_RESULT*             result           /**< pointer to store the result of the checking process */
   )
{
   SCIP_Longint nsols;
   SCIP_Bool feasible;
   SCIP_Bool valid;

   SCIPdebugMessage("start to add sparse solution\n");

   assert( scip != NULL );
   assert( sol != NULL );
   assert( conshdlrdata != NULL );
   assert( result != NULL );

   /* the solution should not be found through a heuristic since in this case the informations of SCIP are not valid for
    * this solution
    */

   /**@todo it might be not necessary to check this assert since we can check in generale all solutions of feasibility
    *       independently of the origin; however, the locally fixed technique does only work if the solution comes from
    *       the branch and bound tree; in case the solution comes from a heuristic we should try to sequentially fix the
    *       variables in the branch and bound tree and check after every fixing if all constraints are disabled; at the
    *       point where all constraints are disabled the unfixed variables are "stars" (arbitrary);
    */
   assert( SCIPgetNOrigVars(scip) != 0);
   assert( SCIPsolGetHeur(sol) == NULL);

   /* setting result to infeasible since we reject any solution; however, if the solution passes the sparse test or is
    * completely fixed the result is set to SCIP_CUTOFF which cuts off the subtree initialized through the current node
    */
   *result = SCIP_INFEASIBLE;

#ifdef SCIP_DEBUG
   {
      SCIP_VAR* var;
      SCIP_VAR** vars;
      int v;
      int nvars;

      nvars = SCIPgetNVars(scip);
      vars = SCIPgetVars(scip);

      for( v = 0; v < nvars; ++v )
      {
         var = vars[v];
         SCIPdebugMessage("variables <%s> Local Bounds are [%g,%g] Global Bounds are [%g,%g]\n",
            SCIPvarGetName(var), SCIPvarGetLbLocal(var), SCIPvarGetUbLocal(var), SCIPvarGetLbGlobal(var), SCIPvarGetUbGlobal(var));
      }
   }
#endif

   /* check if integer variables are completely fixed */
   if( SCIPgetNPseudoBranchCands(scip) == 0 )
   {
      /* check solution original space */
      checkSolutionOrig(scip, sol, conshdlrdata);

      addOne(&conshdlrdata->nsols);
      conshdlrdata->nNonSparseSols++;

      SCIPdebugMessage("-> add one to number of solutions\n");

      if( conshdlrdata->collect )
      {
         SCIP_CALL( collectSolution(scip, conshdlrdata, sol) );
      }

      /* in case of continuous variables are present we explicitly cutoff the integer assignment since in case of
       * nonlinear constraint we want to avoid the count that integer assignment again
       */
      if( conshdlrdata->continuous )
      {
         conshdlrdata->cutoffSolution(scip, sol, conshdlrdata);
      }

      /* since all integer are fixed we cut off the subtree */
      *result = SCIP_CUTOFF;
   }
   else if( conshdlrdata->sparsetest && !conshdlrdata->continuous )
   {
      SCIP_CALL( checkFeasSubtree(scip, sol, &feasible) ) ;
      SCIP_CALL( countSparsesol(scip, sol, feasible, conshdlrdata, result) );
   }

   /* transform the current number of solutions into a SCIP_Longint */
   nsols = getNCountedSols(conshdlrdata->nsols, &valid);

   /* check if the solution limit is hit and stop SCIP if this is the case */
   if( conshdlrdata->sollimit > -1 && (!valid || conshdlrdata->sollimit <= nsols) )
   {
      SCIP_CALL( SCIPinterruptSolve(scip) );
   }

   assert( *result == SCIP_INFEASIBLE || *result == SCIP_CUTOFF );
   SCIPdebugMessage("result is %s\n", *result == SCIP_INFEASIBLE ? "SCIP_INFEASIBLE" : "SCIP_CUTOFF" );

   return SCIP_OKAY;
}

/*
 * Callback methods of constraint handler
 */

/** copy method for constraint handler plugins (called when SCIP copies plugins) */
static
SCIP_DECL_CONSHDLRCOPY(conshdlrCopyCountsols)
{  /*lint --e{715}*/
   assert(scip != NULL);
   assert(conshdlr != NULL);
   assert(strcmp(SCIPconshdlrGetName(conshdlr), CONSHDLR_NAME) == 0);

   /* call inclusion method of branchrule */
   SCIP_CALL( SCIPincludeConshdlrCountsols(scip) );

   *valid = TRUE;

   return SCIP_OKAY;
}

/** destructor of constraint handler to free constraint handler data (called when SCIP is exiting) */
static
SCIP_DECL_CONSFREE(consFreeCountsols)
{  /*lint --e{715}*/
   SCIP_CONSHDLRDATA* conshdlrdata;

   assert(conshdlr != NULL);
   assert(strcmp(SCIPconshdlrGetName(conshdlr), CONSHDLR_NAME) == 0);

   /* free constraint handler data */
   conshdlrdata = SCIPconshdlrGetData(conshdlr);
   assert(conshdlrdata != NULL);

   /* free conshdlrdata */
   freeInt(&conshdlrdata->nsols);

   assert( conshdlrdata->solutions == NULL );
   assert( conshdlrdata->nsolutions == 0 );
   assert( conshdlrdata->ssolutions == 0 );

   SCIPfreeMemory(scip, &conshdlrdata);
   SCIPconshdlrSetData(conshdlr, NULL);

   return SCIP_OKAY;
}

/** initialization method of constraint handler (called after problem was transformed) */
static
SCIP_DECL_CONSINIT(consInitCountsols)
{  /*lint --e{715}*/
   SCIP_CONSHDLRDATA* conshdlrdata;

   assert( conshdlr != NULL );
   assert( strcmp(SCIPconshdlrGetName(conshdlr), CONSHDLR_NAME) == 0 );

   conshdlrdata = SCIPconshdlrGetData(conshdlr);
   assert(conshdlrdata != NULL );

   /* reset counting variables */
   conshdlrdata->feasST = 0;             /** number of non trivial unrestricted subtrees */
   conshdlrdata->nDiscardSols = 0;       /** number of discard solutions */
   conshdlrdata->nNonSparseSols = 0;     /** number of non sparse solutions */
   setInt(&conshdlrdata->nsols, 0LL);    /** number of solutions */

   conshdlrdata->solutions = NULL;
   conshdlrdata->nsolutions = 0;
   conshdlrdata->ssolutions = 0;

   if( conshdlrdata->active )
   {
      SCIP_VAR** origvars;
      int norigvars;
      int nallvars;
      int v;

      origvars = SCIPgetOrigVars(scip);
      norigvars = SCIPgetNOrigVars(scip);

      /* get number of integral variables */
      conshdlrdata->nallvars = SCIPgetNVars(scip) - SCIPgetNContVars(scip);

      SCIP_CALL( SCIPallocMemoryArray(scip, &conshdlrdata->allvars, conshdlrdata->nallvars) );

      nallvars = 0;

      /* capture and lock all variables */
      for( v = 0; v < norigvars; ++v )
      {
         if( SCIPvarGetType(origvars[v]) != SCIP_VARTYPE_CONTINUOUS )
         {
            assert(nallvars < conshdlrdata->nallvars);

            SCIP_CALL( SCIPgetTransformedVar(scip, origvars[v], &conshdlrdata->allvars[nallvars]) );
            assert(conshdlrdata->allvars[nallvars] != NULL);

            /* capture variable to ensure that the variable will not be deleted */
            SCIP_CALL( SCIPcaptureVar(scip, conshdlrdata->allvars[nallvars]) );

            /* lock variable to avoid dual reductions */
            SCIP_CALL( SCIPaddVarLocks(scip, conshdlrdata->allvars[nallvars], 1, 1) );

            nallvars++;
         }
      }
      assert(nallvars == conshdlrdata->nallvars);

      /* check if continuous variables are present */
      conshdlrdata->continuous = SCIPgetNContVars(scip) > 0;
   }

   return SCIP_OKAY;
}

/** deinitialization method of constraint handler (called before transformed problem is freed) */
static
SCIP_DECL_CONSEXIT(consExitCountsols)
{  /*lint --e{715}*/
   SCIP_CONSHDLRDATA* conshdlrdata;
   int s;

   assert( conshdlr != NULL );
   assert( strcmp(SCIPconshdlrGetName(conshdlr), CONSHDLR_NAME) == 0 );

   conshdlrdata = SCIPconshdlrGetData(conshdlr);
   assert(conshdlrdata != NULL );

   SCIPfreeMemoryArrayNull(scip, &(conshdlrdata->vars) );
   conshdlrdata->nvars = 0;

   if( conshdlrdata->allvars != NULL )
   {
      int v;

      /* release and unlock all variables */
      for( v = 0; v < conshdlrdata->nallvars; ++v )
      {
         /* remove the previously added variable locks */
         SCIP_CALL( SCIPaddVarLocks(scip, conshdlrdata->allvars[v], -1, -1) );

         SCIP_CALL( SCIPreleaseVar(scip, &conshdlrdata->allvars[v]) );
      }

      SCIPfreeMemoryArrayNull(scip, &conshdlrdata->allvars);
      conshdlrdata->nvars = 0;

      if( conshdlrdata->nsolutions > 0 )
      {
         for( s = conshdlrdata->nsolutions - 1; s >= 0 ; --s )
         {
            SCIPfreeMemoryArrayNull(scip, &(conshdlrdata->solutions[s]->lbvalues) );
            SCIPfreeMemoryArrayNull(scip, &(conshdlrdata->solutions[s]->ubvalues) );
            SCIPfreeMemory(scip, &(conshdlrdata->solutions[s]));
         }

         SCIPfreeMemoryArrayNull(scip, &conshdlrdata->solutions);
         conshdlrdata->nsolutions = 0;
         conshdlrdata->ssolutions = 0;

         assert( conshdlrdata->solutions == NULL );
      }

      conshdlrdata->continuous = FALSE;
   }

   assert( conshdlrdata->solutions == NULL );
   assert( conshdlrdata->nsolutions == 0 );
   assert( conshdlrdata->ssolutions == 0 );

   return SCIP_OKAY;
}

/** presolving initialization method of constraint handler (called when presolving is about to begin) */
#define consInitpreCountsols NULL

/** presolving deinitialization method of constraint handler (called after presolving has been finished) */
#define consExitpreCountsols NULL

/** solving process initialization method of constraint handler (called when branch and bound process is about to begin)
 *
 *  This method is called when the presolving was finished and the branch and bound process is about to begin.
 *  The constraint handler may use this call to initialize its branch and bound specific data.
 */
static
SCIP_DECL_CONSINITSOL(consInitsolCountsols)
{  /*lint --e{715}*/
   SCIP_CONSHDLRDATA* conshdlrdata;

   assert( SCIPgetStage(scip) == SCIP_STAGE_SOLVING );

   assert( conshdlr != NULL );
   assert( strcmp(SCIPconshdlrGetName(conshdlr), CONSHDLR_NAME) == 0 );

   conshdlrdata = SCIPconshdlrGetData(conshdlr);
   assert(conshdlrdata != NULL );

   if( conshdlrdata->active )
   {
      SCIP_VAR** vars;
      int nvars;
      int v;

      assert(conshdlrdata->nsolutions == 0);
      assert(conshdlrdata->solutions == NULL);

      /* get number of active integral variables */
      conshdlrdata->nvars = SCIPgetNVars(scip) - SCIPgetNContVars(scip);

      /* copy array containing all variables */
      SCIP_CALL( SCIPallocMemoryArray(scip, &vars, conshdlrdata->nallvars) );

      nvars = 0;

      /* only consider active variables of original variables which are not continuous */
      for( v = 0; v < conshdlrdata->nallvars; ++v )
      {
         if( SCIPvarIsActive(conshdlrdata->allvars[v]) )
         {
            vars[nvars] = conshdlrdata->allvars[v];
            nvars++;
         }
      }

      conshdlrdata->vars = vars;
      conshdlrdata->nvars = nvars;

      /* check if the problem is binary (ignoring continuous variables) */
      if( SCIPgetNBinVars(scip) == (SCIPgetNVars(scip) - SCIPgetNContVars(scip)) )
         conshdlrdata->cutoffSolution = addBinaryCons;
      else
         conshdlrdata->cutoffSolution = addIntegerCons;
   }

   return SCIP_OKAY;
}

/** solving process deinitialization method of constraint handler (called before branch and bound process data is freed) */
#ifndef NDEBUG
static
SCIP_DECL_CONSEXITSOL(consExitsolCountsols)
{  /*lint --e{715}*/
   SCIP_Bool collect;

   SCIP_CALL( SCIPgetBoolParam(scip, "constraints/"CONSHDLR_NAME"/collect", &collect) );
   if( collect )
      assert(!restart);

   return SCIP_OKAY;
}
#else
#define consExitsolCountsols NULL
#endif

/** frees specific constraint data */
#define consDeleteCountsols NULL

/** transforms constraint data into data belonging to the transformed problem */
#define consTransCountsols NULL

/** LP initialization method of constraint handler (called before the initial LP relaxation at a node is solved) */
#define consInitlpCountsols NULL

/** separation method of constraint handler for LP solutions */
#define consSepalpCountsols NULL

/** separation method of constraint handler for arbitrary primal solutions */
#define consSepasolCountsols NULL

/** constraint enforcing method of constraint handler for LP solutions */
static
SCIP_DECL_CONSENFOLP(consEnfolpCountsols)
{  /*lint --e{715}*/
   SCIP_CONSHDLRDATA* conshdlrdata;

   SCIPdebugMessage("method SCIP_DECL_CONSENFOLP(consEnfolpCountsols)\n");

   assert( scip != NULL );
   assert( conshdlr != NULL );
   assert( nconss == 0 );

   conshdlrdata = SCIPconshdlrGetData(conshdlr);
   assert( conshdlrdata != NULL );

   if( conshdlrdata->active )
   {
      if( !solinfeasible )
      {
         SCIP_SOL* sol;

         SCIP_CALL( SCIPcreateLPSol(scip, &sol, NULL ) );

         SCIP_CALL( checkSolution(scip, sol, conshdlrdata, result) );
         SCIP_CALL( SCIPfreeSol(scip, &sol) );
      }
      else
         *result = SCIP_INFEASIBLE;
   }
   else
      *result = SCIP_FEASIBLE;

   assert( !conshdlrdata->active || *result == SCIP_INFEASIBLE || *result == SCIP_CUTOFF );

   return SCIP_OKAY;
}


/** constraint enforcing method of constraint handler for pseudo solutions */
static
SCIP_DECL_CONSENFOPS(consEnfopsCountsols)
{ /*lint --e{715}*/
   SCIP_CONSHDLRDATA* conshdlrdata;

   SCIPdebugMessage("method SCIP_DECL_CONSENFOPS(consEnfopsCountsols)\n");

   assert( scip != NULL );
   assert( conshdlr != NULL );
   assert( nconss == 0 );

   conshdlrdata = SCIPconshdlrGetData(conshdlr);
   assert( conshdlrdata != NULL );


   if( conshdlrdata->active )
   {
      if( !solinfeasible )
      {
         SCIP_SOL* sol;

         SCIP_CALL( SCIPcreatePseudoSol(scip, &sol, NULL ) );

         SCIP_CALL( checkSolution(scip, sol, conshdlrdata, result) );
         SCIP_CALL( SCIPfreeSol(scip, &sol) );
      }
      else
         *result = SCIP_INFEASIBLE;
   }
   else
      *result = SCIP_FEASIBLE;

   assert( !conshdlrdata->active || *result == SCIP_INFEASIBLE || *result == SCIP_CUTOFF );

   return SCIP_OKAY;
}


/** feasibility check method of constraint handler for integral solutions */
static
SCIP_DECL_CONSCHECK(consCheckCountsols)
{  /*lint --e{715}*/
   /**@todo solutions which come from scip_check should be ignored since it is not clear who
    *       generated these solution; later we should analyze this problem */
   SCIP_CONSHDLRDATA* conshdlrdata;

   SCIPdebugMessage("method SCIP_DECL_CONSCHECK(consCheckCountsols)\n");

   conshdlrdata = SCIPconshdlrGetData(conshdlr);
   assert( conshdlrdata != NULL );

   if( conshdlrdata->active )
   {
      if( !conshdlrdata->warning )
      {
         SCIPwarningMessage(scip, "a solution comes in over <SCIP_DECL_CONSCHECK(consCheckCountsols)>; currently these solutions are ignored\n");
         conshdlrdata->warning = TRUE;
      }

      *result = SCIP_INFEASIBLE;
   }
   else
      *result = SCIP_FEASIBLE;

   return SCIP_OKAY;
}

/** domain propagation method of constraint handler */
#define consPropCountsols NULL

/** presolving method of constraint handler */
#define consPresolCountsols NULL

/** propagation conflict resolving method of constraint handler */
#define consRespropCountsols NULL


/** variable rounding lock method of constraint handler */
static
SCIP_DECL_CONSLOCK(consLockCountsols)
{  /*lint --e{715}*/
   return SCIP_OKAY;
}

/** constraint activation notification method of constraint handler */
#define consActiveCountsols NULL

/** constraint deactivation notification method of constraint handler */
#define consDeactiveCountsols NULL

/** constraint enabling notification method of constraint handler */
#define consEnableCountsols NULL

/** constraint disabling notification method of constraint handler */
#define consDisableCountsols NULL

/** variable deletion method of constraint handler */
#define consDelvarsCountsols NULL

/** constraint display method of constraint handler */
#define consPrintCountsols NULL

/** constraint copying method of constraint handler */
#define consCopyCountsols NULL

/** constraint parsing method of constraint handler */
#define consParseCountsols NULL

/** constraint method of constraint handler which returns the variables (if possible) */
#define consGetVarsCountsols NULL

/** constraint method of constraint handler which returns the number of variable (if possible) */
#define consGetNVarsCountsols NULL



/*
 * Callback methods and local method for dialogs
 */

/** dialog execution method for the count command */
SCIP_DECL_DIALOGEXEC(SCIPdialogExecCountPresolve)
{  /*lint --e{715}*/
   SCIP_Bool active;

   SCIP_CALL( SCIPdialoghdlrAddHistory(dialoghdlr, dialog, NULL, FALSE) );
   SCIPdialogMessage(scip, NULL, "\n");
   SCIP_CALL( SCIPgetBoolParam(scip, "constraints/"CONSHDLR_NAME"/active", &active) );

   switch( SCIPgetStage(scip) )
   {
   case SCIP_STAGE_INIT:
      SCIPdialogMessage(scip, NULL, "no problem exists\n");
      break;

   case SCIP_STAGE_PROBLEM:
      /* activate constraint handler cons_countsols */
      if( !active )
      {
         SCIP_CALL( SCIPsetBoolParam(scip, "constraints/"CONSHDLR_NAME"/active", TRUE) );
      }
      /*lint -fallthrough*/
   case SCIP_STAGE_TRANSFORMED:
   case SCIP_STAGE_PRESOLVING:
      /* presolve problem */
      SCIP_CALL( SCIPpresolve(scip) );
      break;

   case SCIP_STAGE_PRESOLVED:
   case SCIP_STAGE_SOLVING:
      SCIPdialogMessage(scip, NULL, "problem is already presolved\n");
      break;

   case SCIP_STAGE_SOLVED:
      SCIPdialogMessage(scip, NULL, "problem is already (pre)solved\n");
      break;

   case SCIP_STAGE_TRANSFORMING:
   case SCIP_STAGE_INITSOLVE:
   case SCIP_STAGE_FREESOLVE:
   case SCIP_STAGE_FREETRANS:
   default:
      SCIPerrorMessage("invalid SCIP stage\n");
      return SCIP_INVALIDCALL;
   } /*lint --e{616}*/

   SCIPdialogMessage(scip, NULL, "\n");
   *nextdialog = SCIPdialoghdlrGetRoot(dialoghdlr);

   return SCIP_OKAY;
}

/** dialog execution method for the count command */
SCIP_DECL_DIALOGEXEC(SCIPdialogExecCount)
{  /*lint --e{715}*/
   SCIP_RETCODE retcode;
   SCIP_Bool active;

   SCIP_Bool valid;
   SCIP_Longint nsols;
   int displayprimalbound;
   int displaygap;
   int displaysols;
   int displayfeasST;

   SCIP_CALL( SCIPdialoghdlrAddHistory(dialoghdlr, dialog, NULL, FALSE) );
   SCIPdialogMessage(scip, NULL, "\n");
   SCIP_CALL( SCIPgetBoolParam(scip, "constraints/"CONSHDLR_NAME"/active", &active) );

   switch( SCIPgetStage(scip) )
   {
   case SCIP_STAGE_INIT:
      SCIPdialogMessage(scip, NULL, "no problem exists\n");
      break;

   case SCIP_STAGE_PROBLEM:
      /* activate constraint handler cons_countsols */
      if( !active )
      {
         SCIP_CALL( SCIPsetBoolParam(scip, "constraints/"CONSHDLR_NAME"/active", TRUE) );
      }
      /*lint -fallthrough*/
   case SCIP_STAGE_TRANSFORMED:
   case SCIP_STAGE_PRESOLVING:
      /* presolve problem */
      SCIP_CALL( SCIPpresolve(scip) );
      /*lint -fallthrough*/
   case SCIP_STAGE_PRESOLVED:
      /* reset activity status of constraint handler cons_countsols */
      if( !active )
      {
         SCIP_CALL( SCIPsetBoolParam(scip, "constraints/"CONSHDLR_NAME"/active", FALSE) );
      }
      /*lint -fallthrough*/
   case SCIP_STAGE_SOLVING:
      /* check if the problem contains continuous variables */
      if( SCIPgetNContVars(scip) != 0 )
      {
         SCIPverbMessage(scip, SCIP_VERBLEVEL_FULL, NULL,
            "Problem contains continuous variables (after presolving). Counting projection to integral variables!\n");
      }

      /* turn off primal bound and gap column */
      SCIP_CALL( SCIPgetIntParam(scip, "display/primalbound/active", &displayprimalbound) );
      if( displayprimalbound != 0 )
      {
         SCIP_CALL( SCIPsetIntParam(scip, "display/primalbound/active", 0) );
      }
      SCIP_CALL( SCIPgetIntParam(scip, "display/gap/active", &displaygap) );
      if( displaygap != 0 )
      {
         SCIP_CALL( SCIPsetIntParam(scip, "display/gap/active", 0) );
      }

      /* turn on sols and feasST column */
      SCIP_CALL( SCIPgetIntParam(scip, "display/sols/active", &displaysols) );
      if( displayprimalbound != 2 )
      {
         SCIP_CALL( SCIPsetIntParam(scip, "display/sols/active", 2) );
      }
      SCIP_CALL( SCIPgetIntParam(scip, "display/feasST/active", &displayfeasST) );
      if( displayprimalbound != 2 )
      {
         SCIP_CALL( SCIPsetIntParam(scip, "display/feasST/active", 2) );
      }

      /* find the countsols constraint handler */
      assert( SCIPfindConshdlr(scip, CONSHDLR_NAME) != NULL );

      retcode =  SCIPcount(scip);

      valid = FALSE;
      nsols = SCIPgetNCountedSols(scip, &valid);

      if( valid )
         SCIPdialogMessage(scip, NULL, "Feasible Solutions : %"SCIP_LONGINT_FORMAT"", nsols);
      else
      {
         char* buffer;
         int buffersize = SCIP_MAXSTRLEN;
         int requiredsize;

         SCIP_CALL( SCIPallocBufferArray(scip, &buffer, buffersize) );
         SCIPgetNCountedSolsstr(scip, &buffer, buffersize, &requiredsize);

         if( requiredsize > buffersize )
         {
            SCIP_CALL( SCIPreallocBufferArray(scip, &buffer, requiredsize) );
            SCIPgetNCountedSolsstr(scip, &buffer, buffersize, &requiredsize);

         }

         assert( buffersize >= requiredsize );
         SCIPdialogMessage(scip, NULL, "Feasible Solutions : %s", buffer);

         SCIPfreeBufferArray(scip, &buffer);
      }

      SCIPdialogMessage(scip, NULL, " (%d non-trivial feasible subtrees)\n", SCIPgetNCountedFeasSubtrees(scip));

      *nextdialog = SCIPdialoghdlrGetRoot(dialoghdlr);

      /* reset display columns */
      if( displayprimalbound != 0 )
      {
         SCIP_CALL( SCIPsetIntParam(scip, "display/primalbound/active", displayprimalbound) );
      }
      if( displaygap != 0 )
      {
         SCIP_CALL( SCIPsetIntParam(scip, "display/gap/active", displaygap) );
      }

      /* reset sols and feasST column */
      if( displaysols != 2 )
      {
         SCIP_CALL( SCIPsetIntParam(scip, "display/sols/active", displaysols) );
      }
      if( displayfeasST != 2 )
      {
         SCIP_CALL( SCIPsetIntParam(scip, "display/feasST/active", displayfeasST) );
      }

      /* evaluate retcode */
      SCIP_CALL( retcode );
      break;

   case SCIP_STAGE_SOLVED:
      SCIPdialogMessage(scip, NULL, "problem is already solved\n");
      break;

   case SCIP_STAGE_TRANSFORMING:
   case SCIP_STAGE_INITSOLVE:
   case SCIP_STAGE_FREESOLVE:
   case SCIP_STAGE_FREETRANS:
   default:
      SCIPerrorMessage("invalid SCIP stage\n");
      return SCIP_INVALIDCALL;
   } /*lint --e{616}*/

   SCIPdialogMessage(scip, NULL, "\n");
   *nextdialog = SCIPdialoghdlrGetRoot(dialoghdlr);

   return SCIP_OKAY;
}

/** constructs the first solution of sparse solution (all variables are set to their lower bound value */
static
void getFirstSolution(
   SPARSESOLUTION*       sparsesol,          /**< sparse solutions */
   SCIP_Longint*         sol,                /**< current solution */
   int                   nvars               /**< number of variables */
   )
{
   int v;

   for( v = 0; v < nvars; ++v )
      sol[v] = sparsesol->lbvalues[v];
}

/** constructs the next solution of the sparse solution and return whether there was one more or not */
static
SCIP_Bool getNextSolution(
   SPARSESOLUTION*       sparsesol,          /**< sparse solutions */
   SCIP_Longint*         sol,                /**< current solution */
   int                   nvars               /**< number of variables */
   )
{
   SCIP_Longint lbvalue;
   SCIP_Longint ubvalue;
   SCIP_Bool singular;
   SCIP_Bool carryflag;
   int v;

   singular = TRUE;
   carryflag = FALSE;

   for( v = 0; v < nvars; ++v )
   {
      lbvalue = sparsesol->lbvalues[v];
      ubvalue = sparsesol->ubvalues[v];

      if( lbvalue < ubvalue )
      {
         singular = FALSE;

         if( carryflag == FALSE )
         {
            if( sol[v] < ubvalue )
            {
               sol[v]++;
               break;
            }
            else
            {
               /* in the last solution the variables v was set to its upper bound value */
               assert(sol[v] == ubvalue);
               sol[v] = lbvalue;
               carryflag = TRUE;
            }
         }
         else
         {
            if( sol[v] < ubvalue )
            {
               sol[v]++;
               carryflag = FALSE;
               break;
            }
            else
            {
               assert(sol[v] == ubvalue);
               sol[v] = lbvalue;
            }
         }
      }
   }

   return (!carryflag && !singular);
}

/** expands the sparse solutions and writes them to the file */
static
SCIP_RETCODE writeExpandedSolutions(
   SCIP*                 scip,               /**< SCIP data structure */
   FILE*                 file,               /**< file handler */
   SCIP_VAR**            allvars,            /**< SCIP variables */
   int                   nactivevars,        /**< number of active variables */
   int                   nallvars,           /**< number of all variables */
   int*                  perm,               /**< permutation array which defines the output order of variables */
   SPARSESOLUTION**      sols,               /**< sparse solutions to expands and write */
   int                   nsols               /**< number of sparse solutions */
   )
{
   SPARSESOLUTION* sparsesol;
   SCIP_Longint* sol;
   SCIP_Longint solcnt;
   SCIP_Real objcoeff;
   int s;

   solcnt = 0;

   /* get memory to store active solution */
   SCIP_CALL( SCIPallocBufferArray(scip, &sol, nactivevars) );

   /* loop over all sparse solutions */
   for( s = 0; s < nsols; ++s )
   {
      sparsesol = sols[s];

      /* get first solution of the sparse solution */
      getFirstSolution(sparsesol, sol, nactivevars);

      do
      {
         SCIP_VAR** vars;
         SCIP_Real* scalars;
         SCIP_Longint value;
         SCIP_Real objval;
         int idx;
         int v;

         solcnt++;

         /* print solution number */
         SCIPinfoMessage(scip, file, "%d(%"SCIP_LONGINT_FORMAT"), ", s+1, solcnt);

         objval = 0.0;

         for( v = 0; v < nactivevars; ++v )
         {
            idx = perm[v];

            value = sol[idx];

            SCIPinfoMessage(scip, file, "%"SCIP_LONGINT_FORMAT", ", value);

            objcoeff = SCIPvarGetObj(allvars[v]);
            objval += objcoeff * value;
         }

         assert(v == nactivevars);

         SCIP_CALL( SCIPallocBufferArray(scip, &vars, nallvars) );
         SCIP_CALL( SCIPallocBufferArray(scip, &scalars, nallvars) );

         /* write none active variables */
         for( ; v < nallvars; ++v )
         {
            SCIP_Real constant;
            SCIP_Real realvalue;
            int requiredsize;
            int nvars;
            int i;

            vars[0] = allvars[v];
            scalars[0] = 1.0;
            nvars = 1;
            constant = 0.0;

            SCIP_CALL( SCIPgetProbvarLinearSum(scip, vars, scalars, &nvars, nallvars, &constant, &requiredsize, TRUE) );
            assert(requiredsize <= nallvars);

            realvalue = constant;

            for( i = 0; i < nvars; ++i )
            {
               idx = perm[nactivevars - SCIPvarGetProbindex(vars[i]) - 1];
               assert(idx >= 0);

               realvalue += scalars[i] * sol[idx];
            }

            assert(SCIPisIntegral(scip, realvalue));

            SCIPinfoMessage(scip, file, "%g, ", realvalue);

            assert(SCIPisZero(scip, SCIPvarGetObj(allvars[v])));
         }

         SCIPfreeBufferArray(scip, &scalars);
         SCIPfreeBufferArray(scip, &vars);

         /* transform objective value into original problem space */
         objval = SCIPretransformObj(scip, objval);

         /* output the objective value of the solution */
         SCIPinfoMessage(scip, file, "%g\n", objval);

      }
      while( getNextSolution(sparsesol, sol, nactivevars) );
   }

   /* free buffer array */
   SCIPfreeBufferArray(scip, &sol);

   return SCIP_OKAY;
}
/** comparison method for sorting variables by non-decreasing w.r.t. problem index */
static
SCIP_DECL_SORTPTRCOMP(varCompProbindex)
{
   SCIP_VAR* var1;
   SCIP_VAR* var2;

   var1 = (SCIP_VAR*)elem1;
   var2 = (SCIP_VAR*)elem2;

   assert(var1 != NULL);
   assert(var2 != NULL);

   if( SCIPvarGetProbindex(var1) < SCIPvarGetProbindex(var2) )
      return -1;
   else if( SCIPvarGetProbindex(var1) > SCIPvarGetProbindex(var2) )
      return +1;
   else
   {
      assert(var1 == var2 || (SCIPvarGetProbindex(var1) == -1 && SCIPvarGetProbindex(var2) == -1));
      return 0;
   }
}

/** execution method of dialog for writing all solutions */
SCIP_DECL_DIALOGEXEC(SCIPdialogExecWriteAllsolutions)
{  /*lint --e{715}*/
   FILE* file;
   SCIP_Longint nsols;
   char* filename;
   char* word;
   SCIP_Bool endoffile;
   SCIP_Bool valid;

   assert( scip != NULL );

   SCIP_CALL( SCIPdialoghdlrAddHistory(dialoghdlr, dialog, NULL, FALSE) );

   switch( SCIPgetStage(scip) )
   {
   case SCIP_STAGE_INIT:
      SCIPdialogMessage(scip, NULL, "no problem available\n");
      break;
   case SCIP_STAGE_PROBLEM:
   case SCIP_STAGE_TRANSFORMING:
   case SCIP_STAGE_FREETRANS:
      SCIPdialogMessage(scip, NULL, "the counting process was not started yet\n");
      break;
   case SCIP_STAGE_TRANSFORMED:
   case SCIP_STAGE_PRESOLVING:
   case SCIP_STAGE_PRESOLVED:
   case SCIP_STAGE_INITSOLVE:
   case SCIP_STAGE_SOLVING:
   case SCIP_STAGE_SOLVED:
   case SCIP_STAGE_FREESOLVE:
   {
      SCIP_CONSHDLR* conshdlr;
      SCIP_CONSHDLRDATA* conshdlrdata;
      int nsparsesols;

      valid = FALSE;
      nsols = SCIPgetNCountedSols(scip, &valid);

      /* find the countsols constraint handler */
      conshdlr = SCIPfindConshdlr(scip, CONSHDLR_NAME);
      assert( conshdlr != NULL );

      conshdlrdata = SCIPconshdlrGetData(conshdlr);
      assert( conshdlrdata != NULL );

      nsparsesols = conshdlrdata->nsolutions;

      if( !valid )
      {
         /* too many solutions, output not "possible" */
         char* buffer;
         int buffersize;
         int requiredsize;

         buffersize = SCIP_MAXSTRLEN;

         SCIP_CALL( SCIPallocBufferArray(scip, &buffer, buffersize) );
         SCIPgetNCountedSolsstr(scip, &buffer, buffersize, &requiredsize);

         if( requiredsize > buffersize )
         {
            SCIP_CALL( SCIPreallocBufferArray(scip, &buffer, requiredsize) );
            SCIPgetNCountedSolsstr(scip, &buffer, buffersize, &requiredsize);
         }

         assert( buffersize >= requiredsize );
         SCIPdialogMessage(scip, NULL, "no output, because of too many feasible solutions : %s\n", buffer);

         SCIPfreeBufferArray(scip, &buffer);
      }
      else if( nsols == 0 )
      {
         SCIPdialogMessage(scip, NULL, "there are no counted solutions\n");
      }
      else if( nsparsesols == 0 )
      {
         SCIPdialogMessage(scip, NULL, "there is no solution collect (set parameter <constraints/countsols/collect> to TRUE)\n");
      }
      else
      {
         SCIP_CALL( SCIPdialoghdlrGetWord(dialoghdlr, dialog, "enter filename: ", &word, &endoffile) );

         /* copy the filename for later use */
         SCIP_CALL( SCIPduplicateBufferArray(scip, &filename, word, (int)strlen(word)+1) );

         if( endoffile )
         {
            *nextdialog = NULL;
            return SCIP_OKAY;
         }

         SCIP_CALL( SCIPdialoghdlrAddHistory(dialoghdlr, dialog, filename, TRUE) );

         if( filename[0] != '\0' )
         {
            file = fopen(filename, "w");

            if( file == NULL )
            {
               SCIPdialogMessage(scip, NULL, "error creating file <%s>\n", filename);
               SCIPdialoghdlrClearBuffer(dialoghdlr);
            }
            else
            {
               SPARSESOLUTION** sparsesols;
               SCIP_VAR** origvars;
               SCIP_VAR** allvars;
               SCIP_VAR** vars;
               SCIP_VAR* var;
               const char* varname;
               int* perm;
               int norigvars;
               int nvars;
               int v;

               SCIP_RETCODE retcode;

               /* get sparse solutions defined over the active variables */
               nvars = conshdlrdata->nvars;
               sparsesols = conshdlrdata->solutions;

               /* get original problem variables */
               retcode = SCIPallocBufferArray(scip, &origvars, SCIPgetNOrigVars(scip));
               if( retcode != SCIP_OKAY )
               {
                  fclose(file);
                  SCIP_CALL( retcode );
               }

               norigvars = 0;

               for( v = 0; v < SCIPgetNOrigVars(scip); ++v )
               {
                  if( SCIPvarGetType(SCIPgetOrigVars(scip)[v]) != SCIP_VARTYPE_CONTINUOUS )
                  {
                     origvars[norigvars] = SCIPgetOrigVars(scip)[v];
                     norigvars++;
                  }
               }
               assert(norigvars == conshdlrdata->nallvars);

               retcode = SCIPduplicateBufferArray(scip, &allvars, conshdlrdata->allvars, norigvars);
               if( retcode != SCIP_OKAY )
               {
                  fclose(file);
                  SCIP_CALL( retcode );
               }

               /* sort original variables array and the corresponding transformed variables w.r.t. the problem index */
               SCIPsortDownPtrPtr((void**)allvars, (void**)origvars, varCompProbindex, norigvars);

               /* copy variable array of the sparse solutions */
               retcode = SCIPallocBufferArray(scip, &perm, nvars);
               if( retcode != SCIP_OKAY )
               {
                  fclose(file);
                  SCIP_CALL( retcode );
               }
               retcode = SCIPduplicateBufferArray(scip, &vars, conshdlrdata->vars, nvars);
               if( retcode != SCIP_OKAY )
               {
                  fclose(file);
                  SCIP_CALL( retcode );
               }

               /* create identity permutation */
               for( v = 0; v < nvars; ++v )
                  perm[v] = v;

               /* create permutation for variables of the sparse solution w.r.t. the problem index */
               SCIPsortDownPtrInt((void**)vars, perm, varCompProbindex, nvars);

               /* free variable array copy (this copy was only used to get the permutation array */
               SCIPfreeBufferArray(scip, &vars);

               vars = conshdlrdata->vars;

               SCIPdialogMessage(scip, NULL, "saving %"SCIP_LONGINT_FORMAT" (%d) feasible solutions\n", nsols, nsparsesols);

               /* first row: output the names of the variables in the given ordering */
               SCIPinfoMessage(scip, file, "#, ");

               for( v = 0; v < norigvars; ++v )
               {
#ifndef NDEBUG
                  {
                     /* check if the original variable fits to the transform variable the constraint handler has */
                     SCIP_VAR* transvar;
                     SCIP_CALL( SCIPgetTransformedVar(scip, origvars[v], &transvar) );
                     assert(transvar != NULL);
                     assert(transvar == allvars[v]);
                  }
#endif
                  var = origvars[v];
                  varname = SCIPvarGetName(var);

                  SCIPinfoMessage(scip, file, "%s, ", varname);
               }

               SCIPinfoMessage(scip, file, "objval\n");

               /* expand and write solution */
               retcode = writeExpandedSolutions(scip, file, allvars, nvars, conshdlrdata->nallvars, perm, sparsesols, nsparsesols);
               if( retcode != SCIP_OKAY )
               {
                  fclose(file);
                  SCIP_CALL( retcode );
               }
               SCIPdialogMessage(scip, NULL, "written solutions information to file <%s>\n", filename);

               SCIPfreeBufferArray(scip, &perm);
               SCIPfreeBufferArray(scip, &allvars);
               SCIPfreeBufferArray(scip, &origvars);

               fclose(file);
            }

            /* free buffer array */
            SCIPfreeBufferArray(scip, &filename);
         }
      }
   }
   }

   *nextdialog = SCIPdialoghdlrGetRoot(dialoghdlr);

   return SCIP_OKAY;
}

/** create the interactive shell dialogs for the counting process */
static
SCIP_RETCODE createCountDialog(
   SCIP*                    scip             /**< SCIP data structure */
   )
{
   SCIP_DIALOG* root;
   SCIP_DIALOG* dialog;
   SCIP_DIALOG* setmenu;
   SCIP_DIALOG* submenu;

   /** includes or updates the default dialog menus in SCIP */
   SCIP_CALL( SCIPincludeDialogDefault(scip) );

   root = SCIPgetRootDialog(scip);
   assert( root != NULL );

   /* add dialog entry for counting */
   if( !SCIPdialogHasEntry(root, "count") )
   {
      SCIP_CALL( SCIPincludeDialog(scip, &dialog, NULL, SCIPdialogExecCount, NULL, NULL,
            "count", "count number of feasible solutions", FALSE, NULL) );
      SCIP_CALL( SCIPaddDialogEntry(scip, root, dialog) );
      SCIP_CALL( SCIPreleaseDialog(scip, &dialog) );
   }

   /* add dialog entry for counting */
   if( !SCIPdialogHasEntry(root, "countpresolve") )
   {
      SCIP_CALL( SCIPincludeDialog(scip, &dialog, NULL, SCIPdialogExecCountPresolve, NULL, NULL,
            "countpresolve", "presolve instance before counting number of feasible solutions", FALSE, NULL) );
      SCIP_CALL( SCIPaddDialogEntry(scip, root, dialog) );
      SCIP_CALL( SCIPreleaseDialog(scip, &dialog) );
   }

   /* search for the "write" sub menu to add "allsolutions" dialog */
   if( SCIPdialogFindEntry(root, "write", &submenu) != 1 )
   {
      SCIPerrorMessage("write sub menu not found\n");
      return SCIP_PLUGINNOTFOUND;
   }
   assert(submenu != NULL);

   /* add dialog "allsolutions" to sub menu "write" */
   if( !SCIPdialogHasEntry(submenu, "allsolutions") )
   {
      SCIP_CALL( SCIPincludeDialog(scip, &dialog, NULL, SCIPdialogExecWriteAllsolutions, NULL, NULL,
            "allsolutions", "writes all counted primal solutions to file", FALSE, NULL) );
      SCIP_CALL( SCIPaddDialogEntry(scip, submenu, dialog) );
      SCIP_CALL( SCIPreleaseDialog(scip, &dialog) );
   }

   /* search for the "set" sub menu to find the "emphasis" sub menu */
   if( SCIPdialogFindEntry(root, "set", &setmenu) != 1 )
   {
      SCIPerrorMessage("set sub menu not found\n");
      return SCIP_PLUGINNOTFOUND;
   }
   assert(setmenu != NULL);

   return SCIP_OKAY;
}

/*
 * Callback methods for columns
 */

/** output method of display column to output file stream 'file' */
static
SCIP_DECL_DISPOUTPUT(dispOutputSols)
{  /*lint --e{715}*/
#ifndef NDEBUG
   SCIP_CONSHDLR* conshdlr;
#endif
   SCIP_Longint sols;
   SCIP_Bool valid;

   assert(disp != NULL);
   assert(strcmp(SCIPdispGetName(disp), DISP_SOLS_NAME) == 0);
   assert(scip != NULL);

#ifndef NDEBUG
   conshdlr = SCIPfindConshdlr(scip, CONSHDLR_NAME);
   assert( conshdlr != NULL );
   assert( SCIPconshdlrGetNConss(conshdlr) == 0 );
#endif

   sols = SCIPgetNCountedSols(scip, &valid);

   if( !valid )
   {
      SCIPinfoMessage(scip, file, "TooMany");
   }
   else
   {
      SCIPdispLongint(SCIPgetMessagehdlr(scip), file, sols, DISP_SOLS_WIDTH);
   }

   return SCIP_OKAY;
}


/** output method of display column to output file stream 'file' */
static
SCIP_DECL_DISPOUTPUT(dispOutputFeasSubtrees)
{ /*lint --e{715}*/
#ifndef NDEBUG
   SCIP_CONSHDLR* conshdlr;
#endif

   assert(disp != NULL);
   assert(scip != NULL);
   assert(strcmp(SCIPdispGetName(disp), DISP_CUTS_NAME) == 0);

#ifndef NDEBUG
   conshdlr = SCIPfindConshdlr(scip, CONSHDLR_NAME);
   assert( conshdlr != NULL );
   assert( SCIPconshdlrGetNConss(conshdlr) == 0 );
#endif

<<<<<<< HEAD
   SCIPdispLongint(file, SCIPgetNCountedFeasSubtrees(scip), DISP_CUTS_WIDTH);
=======
   SCIPdispLongint(SCIPgetMessagehdlr(scip), file, SCIPgetNCountedFeasSubtrees(scip), DISP_CUTS_WIDTH);
>>>>>>> 70dc277f

   return SCIP_OKAY;
}


/*
 * Interface methods of constraint handler
 */

/** creates the handler for countsols constraints and includes it in SCIP */
SCIP_RETCODE SCIPincludeConshdlrCountsols(
   SCIP*                 scip                /**< SCIP data structure */
   )
{
   /* create countsol constraint handler data */
   SCIP_CONSHDLRDATA* conshdlrdata;

#ifdef WITH_GMP
   char gmpversion[20];
#endif

   /* create constraint handler specific data here */
   SCIP_CALL( conshdlrdataCreate(scip, &conshdlrdata) );

   /* include constraint handler */
   SCIP_CALL( SCIPincludeConshdlr(scip, CONSHDLR_NAME, CONSHDLR_DESC,
         CONSHDLR_SEPAPRIORITY, CONSHDLR_ENFOPRIORITY, CONSHDLR_CHECKPRIORITY,
         CONSHDLR_SEPAFREQ, CONSHDLR_PROPFREQ, CONSHDLR_EAGERFREQ, CONSHDLR_MAXPREROUNDS,
         CONSHDLR_DELAYSEPA, CONSHDLR_DELAYPROP, CONSHDLR_DELAYPRESOL, CONSHDLR_NEEDSCONS,
         CONSHDLR_PROP_TIMING,
         conshdlrCopyCountsols,
         consFreeCountsols, consInitCountsols, consExitCountsols,
         consInitpreCountsols, consExitpreCountsols, consInitsolCountsols, consExitsolCountsols,
         consDeleteCountsols, consTransCountsols, consInitlpCountsols,
         consSepalpCountsols, consSepasolCountsols, consEnfolpCountsols, consEnfopsCountsols, consCheckCountsols,
         consPropCountsols, consPresolCountsols, consRespropCountsols, consLockCountsols,
         consActiveCountsols, consDeactiveCountsols,
         consEnableCountsols, consDisableCountsols, consDelvarsCountsols,
         consPrintCountsols, consCopyCountsols, consParseCountsols,
         consGetVarsCountsols, consGetNVarsCountsols,
         conshdlrdata) );

   /* add countsols constraint handler parameters */
   SCIP_CALL( SCIPaddBoolParam(scip,
         "constraints/"CONSHDLR_NAME"/active",
         "is the constraint handler active?",
         &conshdlrdata->active, FALSE, DEFAULT_ACTIVE, NULL, NULL));
   SCIP_CALL( SCIPaddBoolParam(scip,
         "constraints/"CONSHDLR_NAME"/sparsetest",
         "should the sparse solution test be turned on?",
         &conshdlrdata->sparsetest, FALSE, DEFAULT_SPARSETEST, NULL, NULL));
   SCIP_CALL( SCIPaddBoolParam(scip,
         "constraints/"CONSHDLR_NAME"/discardsols",
         "is it allowed to discard solutions?",
         &conshdlrdata->discardsols, FALSE, DEFAULT_DISCARDSOLS, NULL, NULL));
   SCIP_CALL( SCIPaddBoolParam(scip,
         "constraints/"CONSHDLR_NAME"/collect",
         "should the solutions be collected?",
         &conshdlrdata->collect, FALSE, DEFAULT_COLLECT, NULL, NULL));
   SCIP_CALL( SCIPaddLongintParam(scip,
         "constraints/"CONSHDLR_NAME"/sollimit",
         "counting stops, if the given number of solutions were found (-1: no limit)",
         &conshdlrdata->sollimit, FALSE, DEFAULT_SOLLIMIT, -1LL, SCIP_LONGINT_MAX, NULL, NULL));

   /* create the interactive shell dialogs for the counting process  */
   SCIP_CALL( createCountDialog(scip) );

   /* include display column */
   SCIP_CALL( SCIPincludeDisp(scip, DISP_SOLS_NAME, DISP_SOLS_DESC, DISP_SOLS_HEADER, SCIP_DISPSTATUS_OFF,
         NULL, NULL, NULL, NULL, NULL, NULL, dispOutputSols,
         NULL, DISP_SOLS_WIDTH, DISP_SOLS_PRIORITY, DISP_SOLS_POSITION, DISP_SOLS_STRIPLINE) );
   SCIP_CALL( SCIPincludeDisp(scip, DISP_CUTS_NAME, DISP_CUTS_DESC, DISP_CUTS_HEADER, SCIP_DISPSTATUS_OFF,
         NULL, NULL, NULL, NULL, NULL, NULL, dispOutputFeasSubtrees,
         NULL, DISP_CUTS_WIDTH, DISP_CUTS_PRIORITY, DISP_CUTS_POSITION, DISP_CUTS_STRIPLINE) );

#ifdef WITH_GMP
   /* add info that about using GMP to external codes information */
   (void) SCIPsnprintf(gmpversion, sizeof(gmpversion), "GMP %d.%d.%d", __GNU_MP_VERSION, __GNU_MP_VERSION_MINOR, __GNU_MP_VERSION_PATCHLEVEL);
   SCIP_CALL( SCIPincludeExternalCodeInformation(scip, gmpversion, "GNU Multiple Precision Arithmetic Library developed by T. Granlund (gmplib.org)") );
#endif

   return SCIP_OKAY;
}


/* execute counting */
SCIP_RETCODE SCIPcount(
   SCIP*                 scip                /**< SCIP data structure */
   )
{
   SCIP_Bool active;

   /* activate constraint handler cons_countsols */
   SCIP_CALL( SCIPgetBoolParam(scip, "constraints/"CONSHDLR_NAME"/active", &active) );
   if( !active )
   {
      SCIP_CALL( SCIPsetBoolParam(scip, "constraints/"CONSHDLR_NAME"/active", TRUE) );
   }

   /* check if the parameter setting allows a valid counting process */
   SCIP_CALL( checkParameters(scip) );

   /* start the solving process */
   SCIP_CALL( SCIPsolve(scip) );

   /* reset activity status of constraint handler cons_countsols */
   if( !active )
   {
      SCIP_CALL( SCIPsetBoolParam(scip, "constraints/"CONSHDLR_NAME"/active", FALSE) );
   }

   return SCIP_OKAY;
}


/** returns number of feasible solutions found as SCIP_Longint; if the number does not fit into
 *  a SCIP_Longint the valid flag is set to FALSE
 */
SCIP_Longint SCIPgetNCountedSols(
   SCIP*                 scip,              /**< SCIP data structure */
   SCIP_Bool*            valid              /**< pointer to store if the return value is valid */
   )
{
   SCIP_CONSHDLR* conshdlr;
   SCIP_CONSHDLRDATA* conshdlrdata;

   /* find the countsols constraint handler */
   conshdlr = SCIPfindConshdlr(scip, CONSHDLR_NAME);
   assert( conshdlr != NULL );

   conshdlrdata = SCIPconshdlrGetData(conshdlr);
   assert( conshdlrdata != NULL );

   return getNCountedSols(conshdlrdata->nsols, valid);
}


/** puts the number of counted solutions in the given char* buffer */
void SCIPgetNCountedSolsstr(
   SCIP*                 scip,               /**< SCIP data structure */
   char**                buffer,             /**< buffer to store the number for counted solutions */
   int                   buffersize,         /**< buffer size */
   int*                  requiredsize        /**< pointer to store the required size */
   )
{
   SCIP_CONSHDLR* conshdlr;
   SCIP_CONSHDLRDATA* conshdlrdata;

   /* find the countsols constraint handler */
   conshdlr = SCIPfindConshdlr(scip, CONSHDLR_NAME);
   assert( conshdlr != NULL );

   conshdlrdata = SCIPconshdlrGetData(conshdlr);
   assert( conshdlrdata != NULL );

#ifdef WITH_GMP
   *requiredsize = mpz_sizeinbase( conshdlrdata->nsols, 10 );
   if( *requiredsize <= buffersize)
      toString(conshdlrdata->nsols, buffer, buffersize);
#else
   if( conshdlrdata->nsols < pow(10.0, (double)buffersize) )
   {
      toString(conshdlrdata->nsols, buffer, buffersize);
      *requiredsize = (int)strlen(*buffer);
   }
   else
      *requiredsize = 21;
#endif
}


/** returns number of counted non trivial feasible subtrees */
SCIP_Longint SCIPgetNCountedFeasSubtrees(
   SCIP*                 scip                /**< SCIP data structure */
   )
{
   SCIP_CONSHDLR* conshdlr;
   SCIP_CONSHDLRDATA* conshdlrdata;

   assert( scip != NULL );

   /* find the countsols constraint handler */
   conshdlr = SCIPfindConshdlr(scip, CONSHDLR_NAME);
   assert( conshdlr != NULL );

   conshdlrdata = SCIPconshdlrGetData(conshdlr);
   assert( conshdlrdata != NULL );

   return conshdlrdata->feasST;
}


/** Method to get the sparse solution.
 *
 *  @note You get the pointer to the sparse solutions stored in the constraint handler (not a copy).
 *
 *  @note The sparse solutions are stored w.r.t. the active variables. This are the variables which got not removed
 *        during presolving. For none active variables the value has to be computed depending on their aggregation
 *        type. See for more details about that \ref COLLECTALLFEASEBLES.
 */
void SCIPgetCountedSparseSolutions(
   SCIP*                 scip,               /**< SCIP data structure */
   SCIP_VAR***           vars,               /**< pointer to active variable array defining to variable order */
   int*                  nvars,              /**< number of active variables */
   SPARSESOLUTION***     sols,               /**< pointer to the solutions */
   int*                  nsols               /**< pointer to number of solutions */
   )
{
   SCIP_CONSHDLR* conshdlr;
   SCIP_CONSHDLRDATA* conshdlrdata;

   assert( scip != NULL );

   /* find the countsols constraint handler */
   conshdlr = SCIPfindConshdlr(scip, CONSHDLR_NAME);
   assert( conshdlr != NULL );

   conshdlrdata = SCIPconshdlrGetData(conshdlr);
   assert( conshdlrdata != NULL );

   *vars = conshdlrdata->vars;
   *nvars = conshdlrdata->nvars;
   *sols = conshdlrdata->solutions;
   *nsols = conshdlrdata->nsolutions;
}

/** setting SCIP parameters for such that a valid counting process is possible */
SCIP_RETCODE SCIPsetParamsCountsols(
   SCIP*                 scip                /**< SCIP data structure */
   )
{
   SCIP_CALL( SCIPsetEmphasis(scip, SCIP_PARAMEMPHASIS_COUNTER, TRUE) );
   return SCIP_OKAY;
}<|MERGE_RESOLUTION|>--- conflicted
+++ resolved
@@ -2494,11 +2494,7 @@
    assert( SCIPconshdlrGetNConss(conshdlr) == 0 );
 #endif
 
-<<<<<<< HEAD
-   SCIPdispLongint(file, SCIPgetNCountedFeasSubtrees(scip), DISP_CUTS_WIDTH);
-=======
    SCIPdispLongint(SCIPgetMessagehdlr(scip), file, SCIPgetNCountedFeasSubtrees(scip), DISP_CUTS_WIDTH);
->>>>>>> 70dc277f
 
    return SCIP_OKAY;
 }
