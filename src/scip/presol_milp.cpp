--- conflicted
+++ resolved
@@ -142,10 +142,10 @@
 #define DEFAULT_MAXFILLINPERSUBST  3         /**< maximal possible fillin for substitutions to be considered */
 #define DEFAULT_MAXSHIFTPERROW     10        /**< maximal amount of nonzeros allowed to be shifted to make space for substitutions */
 #define DEFAULT_MAXEDGESPARALLEL   1000000   /**< maximal amount of edges in the parallel clique merging graph */
-#define DEFAULT_MAXEDGESSEQUENTIAL 100000    /**< maximal amount of edges in the sequential clique merging graph */        
+#define DEFAULT_MAXEDGESSEQUENTIAL 100000    /**< maximal amount of edges in the sequential clique merging graph */
 #define DEFAULT_MAXCLIQUESIZE      100       /**< maximal size of clique considered for clique merging */
-#define DEFAULT_MAXGREEDYCALLS     10000     /**< maximal number of greedy max clique calls in a single thread */ 
-                                             
+#define DEFAULT_MAXGREEDYCALLS     10000     /**< maximal number of greedy max clique calls in a single thread */
+
 /** debug options for PaPILO */
 #define DEFAULT_FILENAME_PROBLEM   "-"       /**< default filename to store the instance before presolving */
 #define DEFAULT_VERBOSITY          0
@@ -406,24 +406,18 @@
 #else
    presolve.addPresolveMethod( uptr( new DualFix<SCIP_Real>() ) );
 #endif
-<<<<<<< HEAD
    presolve.addPresolveMethod( uptr( new FixContinuous<T>() ) );
    presolve.addPresolveMethod( uptr( new SimplifyInequalities<T>() ) );
    presolve.addPresolveMethod( uptr( new SimpleSubstitution<T>() ) );
-=======
-   presolve.addPresolveMethod( uptr( new FixContinuous<SCIP_Real>() ) );
-   presolve.addPresolveMethod( uptr( new SimplifyInequalities<SCIP_Real>() ) );
-   presolve.addPresolveMethod( uptr( new SimpleSubstitution<SCIP_Real>() ) );
 #if PAPILO_APIVERSION >= 6
    if( data->enablecliquemerging )
    {
-      CliqueMerging<SCIP_Real>* cliquemerging = new CliqueMerging<SCIP_Real>();
-      cliquemerging->setParameters( data->maxedgesparallel, data->maxedgessequential, 
+      CliqueMerging<T>* cliquemerging = new CliqueMerging<T>();
+      cliquemerging->setParameters( data->maxedgesparallel, data->maxedgessequential,
                                     data->maxcliquesize, data->maxgreedycalls );
       presolve.addPresolveMethod( uptr( cliquemerging ) );
    }
 #endif
->>>>>>> 37a2db28
 
    /* exhaustive presolvers*/
    presolve.addPresolveMethod( uptr( new ImplIntDetection<T>() ) );
@@ -1859,10 +1853,7 @@
 
    SCIP_CALL( SCIPaddIntParam(scip, "presolving/" PRESOL_NAME "/verbosity",
          "verbosity level of PaPILO (0: quiet, 1: errors, 2: warnings, 3: normal, 4: detailed)",
-<<<<<<< HEAD
          &presoldata->verbosity, FALSE, DEFAULT_VERBOSITY, 0, 4, NULL, NULL) );
-=======
-         &presoldata->verbosity, FALSE, DEFAULT_VERBOSITY, 0, 4, NULL, NULL));
 #if PAPILO_APIVERSION >= 6
    SCIP_CALL( SCIPaddBoolParam(scip,
          "presolving/" PRESOL_NAME "/enablecliquemerging",
@@ -1885,9 +1876,8 @@
          "maximal number of greedy max clique calls in a single thread",
          &presoldata->maxgreedycalls, FALSE, DEFAULT_MAXGREEDYCALLS, -1, INT_MAX, NULL, NULL) );
 #endif
->>>>>>> 37a2db28
 
    return SCIP_OKAY;
 }
-            
+
 #endif