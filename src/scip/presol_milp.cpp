--- conflicted
+++ resolved
@@ -216,7 +216,11 @@
    /* init objective offset - the value itself is irrelevant */
    builder.setObjOffset(0);
 
-<<<<<<< HEAD
+#ifdef SCIP_PRESOLLIB_ENABLE_OUTPUT
+   /* show problem name */
+   builder.setProblemName(SCIPgetProbName(scip));
+#endif
+
    return builder.build();
 }
 
@@ -294,54 +298,7 @@
       res->val > 0 ? RatSetString(res, "inf") : RatSetString(res, "-inf");
    }
 }
-#endif
-
-/*
- * Callback methods of presolver
- */
-
-/** copy method for constraint handler plugins (called when SCIP copies plugins) */
-static
-SCIP_DECL_PRESOLCOPY(presolCopyMILP)
-{  /*lint --e{715}*/
-   SCIP_CALL( SCIPincludePresolMILP(scip) );
-
-   return SCIP_OKAY;
-}
-
-/** destructor of presolver to free user data (called when SCIP is exiting) */
-static
-SCIP_DECL_PRESOLFREE(presolFreeMILP)
-{  /*lint --e{715}*/
-   SCIP_PRESOLDATA* data = SCIPpresolGetData(presol);
-   assert(data != NULL);
-
-   SCIPpresolSetData(presol, NULL);
-   SCIPfreeBlockMemory(scip, &data);
-   return SCIP_OKAY;
-}
-
-/** initialization method of presolver (called after problem was transformed) */
-static
-SCIP_DECL_PRESOLINIT(presolInitMILP)
-{  /*lint --e{715}*/
-   SCIP_PRESOLDATA* data = SCIPpresolGetData(presol);
-   assert(data != NULL);
-
-   data->lastncols = -1;
-   data->lastnrows = -1;
-=======
-#ifdef SCIP_PRESOLLIB_ENABLE_OUTPUT
-   /* show problem name */
-   builder.setProblemName(SCIPgetProbName(scip));
-#endif
->>>>>>> d78e72ea
-
-   return builder.build();
-}
-
-<<<<<<< HEAD
-#if defined(SCIP_WITH_GMP) && defined(SCIP_WITH_EXACTSOLVE)
+
 static
 SCIP_RETCODE doMilpPresolveRational(
    SCIP*                 scip,               /**< SCIP data structure */
@@ -987,75 +944,6 @@
 }
 #endif
 
-/** execution method of presolver */
-static
-SCIP_DECL_PRESOLEXEC(presolExecMILP)
-{  /*lint --e{715}*/
-   SCIP_MATRIX* matrix;
-   SCIP_PRESOLDATA* data;
-   SCIP_Bool initialized;
-   SCIP_Bool complete;
-   SCIP_Bool infeasible;
-   SCIP_Real timelimit;
-
-   *result = SCIP_DIDNOTRUN;
-
-   data = SCIPpresolGetData(presol);
-
-   int nvars = SCIPgetNVars(scip);
-   int nconss = SCIPgetNConss(scip);
-
-   /* run only if the problem size reduced by some amount since the last call or if it is the first call */
-   if( data->lastncols != -1 && data->lastnrows != -1 &&
-       nvars > data->lastncols * 0.85 &&
-       nconss > data->lastnrows * 0.85 )
-      return SCIP_OKAY;
-
-   SCIP_CALL( SCIPmatrixCreate(scip, &matrix, TRUE, &initialized, &complete, &infeasible,
-      naddconss, ndelconss, nchgcoefs, nchgbds, nfixedvars) );
-
-   /* if infeasibility was detected during matrix creation, return here */
-   if( infeasible )
-   {
-      if( initialized )
-         SCIPmatrixFree(scip, &matrix);
-
-      *result = SCIP_CUTOFF;
-      return SCIP_OKAY;
-   }
-
-   /* we only work on pure MIPs, also disable to try building the matrix again if it failed once */
-   if( !initialized || !complete )
-   {
-      data->lastncols = 0;
-      data->lastnrows = 0;
-
-      if( initialized )
-         SCIPmatrixFree(scip, &matrix);
-
-      return SCIP_OKAY;
-   }
-
-   /* only allow communication of constraint modifications by deleting all constraints when some already have been upgraded */
-   SCIP_CONSHDLR* linconshdlr = SCIPfindConshdlr(scip, "linear");
-   assert(linconshdlr != NULL);
-   bool allowconsmodification = (SCIPconshdlrGetNCheckConss(linconshdlr) == SCIPmatrixGetNRows(matrix));
-
-#if defined(SCIP_WITH_GMP) && defined(SCIP_WITH_EXACTSOLVE)
-   if( SCIPisExactSolve(scip) )
-   {
-      SCIP_Retcode retcode;
-      retcode = doMilpPresolveRational(scip, presol, matrix, data, initialized, complete,
-         infeasible, nrounds, presoltiming, nnewfixedvars, nnewaggrvars,
-         nnewchgvartypes, nnewchgbds, nnewholes, nnewdelconss, nnewaddconss, nnewupgdconss,
-         nnewchgcoefs, nnewchgsides, nfixedvars, naggrvars, nchgvartypes, nchgbds, naddholes,
-         ndelconss, naddconss, nupgdconss, nchgcoefs, nchgsides, result);
-      return retcode;
-   }
-#endif
-
-   Problem<SCIP_Real> problem = buildProblem(scip, matrix);
-=======
 /** sets up the presolvelib presolve datastructure from the data */
 static
 Presolve<SCIP_Real> setupPresolve(
@@ -1064,7 +952,6 @@
    SCIP_Bool             allowconsmodification /**< whether constraint modifications are allowed */
    )
 {
->>>>>>> d78e72ea
    Presolve<SCIP_Real> presolve;
    SCIP_Real timelimit;
 
@@ -1283,6 +1170,19 @@
                       "   writing transformed problem to %s (only enforced constraints)\n", data->filename);
       SCIP_CALL(SCIPwriteTransProblem(scip, data->filename, NULL, FALSE));
    }
+
+#if defined(SCIP_WITH_GMP) && defined(SCIP_WITH_EXACTSOLVE)
+   if( SCIPisExactSolve(scip) )
+   {
+      SCIP_Retcode retcode;
+      retcode = doMilpPresolveRational(scip, presol, matrix, data, initialized, complete,
+         infeasible, nrounds, presoltiming, nnewfixedvars, nnewaggrvars,
+         nnewchgvartypes, nnewchgbds, nnewholes, nnewdelconss, nnewaddconss, nnewupgdconss,
+         nnewchgcoefs, nnewchgsides, nfixedvars, naggrvars, nchgvartypes, nchgbds, naddholes,
+         ndelconss, naddconss, nupgdconss, nchgcoefs, nchgsides, result);
+      return retcode;
+   }
+#endif
 
    /* only allow communication of constraint modifications by deleting all constraints when some already have been upgraded */
    SCIP_CONSHDLR* linconshdlr = SCIPfindConshdlr(scip, "linear");
