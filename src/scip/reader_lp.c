/* * * * * * * * * * * * * * * * * * * * * * * * * * * * * * * * * * * * * * */
/*                                                                           */
/*                  This file is part of the program and library             */
/*         SCIP --- Solving Constraint Integer Programs                      */
/*                                                                           */
/*    Copyright (C) 2002-2018 Konrad-Zuse-Zentrum                            */
/*                            fuer Informationstechnik Berlin                */
/*                                                                           */
/*  SCIP is distributed under the terms of the ZIB Academic License.         */
/*                                                                           */
/*  You should have received a copy of the ZIB Academic License              */
/*  along with SCIP; see the file COPYING. If not email to scip@zib.de.      */
/*                                                                           */
/* * * * * * * * * * * * * * * * * * * * * * * * * * * * * * * * * * * * * * */

/**@file   reader_lp.c
 * @brief  LP file reader
 * @author Tobias Achterberg
 * @author Marc Pfetsch
 * @author Stefan Heinz
 * @author Stefan Vigerske
 * @author Michael Winkler
 * @author Lars Schewe
 *
 * @todo write fixed (non-active) variables, e.g., for transformed problem
 */

/*---+----1----+----2----+----3----+----4----+----5----+----6----+----7----+----8----+----9----+----0----+----1----+----2*/

#include <stdlib.h>
#include <assert.h>
#include <string.h>
#if defined(_WIN32) || defined(_WIN64)
#else
#include <strings.h> /*lint --e{766}*/ /* needed for strncasecmp() */
#endif
#include <ctype.h>

#include "scip/reader_lp.h"
#include "scip/cons_knapsack.h"
#include "scip/cons_linear.h"
#include "scip/cons_logicor.h"
#include "scip/cons_setppc.h"
#include "scip/cons_varbound.h"
#include "scip/cons_and.h"
#include "scip/cons_sos1.h"
#include "scip/cons_sos2.h"
#include "scip/cons_indicator.h"
#include "scip/cons_quadratic.h"
#include "scip/cons_soc.h"
#include "scip/cons_bounddisjunction.h"
#include "scip/pub_misc.h"

#define READER_NAME             "lpreader"
#define READER_DESC             "file reader for MIPs in IBM CPLEX's LP file format"
#define READER_EXTENSION        "lp"

#define DEFAULT_LINEARIZE_ANDS         TRUE  /**< Should possible \"and\"-constraints be linearized when writing the lp file? */
#define DEFAULT_AGGRLINEARIZATION_ANDS TRUE  /**< Should an aggregated linearization for and constraints be used? */

/*
 * Data structures
 */

#define LP_MAX_LINELEN         65536
#define LP_MAX_PUSHEDTOKENS        2
#define LP_INIT_COEFSSIZE       8192
#define LP_INIT_QUADCOEFSSIZE     16
#define LP_MAX_PRINTLEN          561         /**< the maximum length of any line is 560 + '\\0' = 561*/
#define LP_MAX_NAMELEN           256         /**< the maximum length for any name is 255 + '\\0' = 256 */
#define LP_PRINTLEN              100


/** LP reading data */
struct SCIP_ReaderData
{
   SCIP_Bool             linearizeands;
   SCIP_Bool             aggrlinearizationands;
};


/** Section in LP File */
enum LpSection
{
   LP_START, LP_OBJECTIVE, LP_CONSTRAINTS, LP_BOUNDS, LP_GENERALS, LP_BINARIES, LP_SEMICONTINUOUS, LP_SOS, LP_END
};
typedef enum LpSection LPSECTION;

enum LpExpType
{
   LP_EXP_NONE, LP_EXP_UNSIGNED, LP_EXP_SIGNED
};
typedef enum LpExpType LPEXPTYPE;

enum LpSense
{
   LP_SENSE_NOTHING, LP_SENSE_LE, LP_SENSE_GE, LP_SENSE_EQ
};
typedef enum LpSense LPSENSE;

/** LP reading data */
struct LpInput
{
   SCIP_FILE*            file;
   char                  linebuf[LP_MAX_LINELEN+1];
   char                  probname[LP_MAX_LINELEN];
   char                  objname[LP_MAX_LINELEN];
   char*                 token;
   char*                 tokenbuf;
   char*                 pushedtokens[LP_MAX_PUSHEDTOKENS];
   int                   npushedtokens;
   int                   linenumber;
   int                   linepos;
   LPSECTION             section;
   SCIP_OBJSENSE         objsense;
   SCIP_Bool             inlazyconstraints;  /**< whether we are currently reading the section for lazy constraints */
   SCIP_Bool             inusercuts;         /**< whether we are currently reading the section for user cuts */
   SCIP_Bool             initialconss;       /**< should model constraints be marked as initial? */
   SCIP_Bool             dynamicconss;       /**< should model constraints be subject to aging? */
   SCIP_Bool             dynamiccols;        /**< should columns be added and removed dynamically to the LP? */
   SCIP_Bool             dynamicrows;        /**< should rows be added and removed dynamically to the LP? */
   SCIP_Bool             haserror;
   SCIP_Bool             comment;
   SCIP_Bool             endline;
};
typedef struct LpInput LPINPUT;

static const char commentchars[] = "\\";


/*
 * Local methods (for reading)
 */

/** issues an error message and marks the LP data to have errors */
static
void syntaxError(
   SCIP*                 scip,               /**< SCIP data structure */
   LPINPUT*              lpinput,            /**< LP reading data */
   const char*           msg                 /**< error message */
   )
{
   char formatstr[256];

   assert(lpinput != NULL);

   SCIPerrorMessage("Syntax error in line %d ('%s'): %s \n", lpinput->linenumber, lpinput->token, msg);
   if( lpinput->linebuf[strlen(lpinput->linebuf)-1] == '\n' )
   {
      SCIPverbMessage(scip, SCIP_VERBLEVEL_MINIMAL, NULL, "  input: %s", lpinput->linebuf);
   }
   else
   {
      SCIPverbMessage(scip, SCIP_VERBLEVEL_MINIMAL, NULL, "  input: %s\n", lpinput->linebuf);
   }
   (void) SCIPsnprintf(formatstr, 256, "         %%%ds\n", lpinput->linepos);
   SCIPverbMessage(scip, SCIP_VERBLEVEL_MINIMAL, NULL, (const char*)formatstr, "^");
   lpinput->section  = LP_END;
   lpinput->haserror = TRUE;
}

/** returns whether a syntax error was detected */
static
SCIP_Bool hasError(
   LPINPUT*              lpinput             /**< LP reading data */
   )
{
   assert(lpinput != NULL);

   return lpinput->haserror;
}

/** returns whether the given character is a token delimiter */
static
SCIP_Bool isDelimChar(
   char                  c                   /**< input character */
   )
{
   switch (c)
   {
   case ' ':
   case '\f':
   case '\n':
   case '\r':
   case '\t':
   case '\v':
   case '\0':
      return TRUE;
   default:
      return FALSE;
   }
}

/** returns whether the given character is a single token */
static
SCIP_Bool isTokenChar(
   char                  c                   /**< input character */
   )
{
   switch (c)
   {
   case '-':
   case '+':
   case ':':
   case '<':
   case '>':
   case '=':
   case '[':
   case ']':
   case '*':
   case '^':
      return TRUE;
   default:
      return FALSE;
   }
}

/** returns whether the current character is member of a value string */
static
SCIP_Bool isValueChar(
   char                  c,                  /**< input character */
   char                  nextc,              /**< next input character */
   SCIP_Bool             firstchar,          /**< is the given character the first char of the token? */
   SCIP_Bool*            hasdot,             /**< pointer to update the dot flag */
   LPEXPTYPE*            exptype             /**< pointer to update the exponent type */
   )
{
   assert(hasdot != NULL);
   assert(exptype != NULL);

   if( isdigit((unsigned char)c) )
      return TRUE;
   else if( (*exptype == LP_EXP_NONE) && !(*hasdot) && (c == '.') && ( isdigit((unsigned char)nextc) || isspace((unsigned char)nextc) || nextc == 'e' || nextc == 'E') )
   {  /* note: we allow for numbers like "24311." for which the next character should be a space or exponent sign */
      *hasdot = TRUE;
      return TRUE;
   }
   else if( !firstchar && (*exptype == LP_EXP_NONE) && (c == 'e' || c == 'E') )
   {
      if( nextc == '+' || nextc == '-' )
      {
         *exptype = LP_EXP_SIGNED;
         return TRUE;
      }
      else if( isdigit((unsigned char)nextc) )
      {
         *exptype = LP_EXP_UNSIGNED;
         return TRUE;
      }
   }
   else if( (*exptype == LP_EXP_SIGNED) && (c == '+' || c == '-') )
   {
      *exptype = LP_EXP_UNSIGNED;
      return TRUE;
   }

   return FALSE;
}

/** reads the next line from the input file into the line buffer; skips comments;
 *  returns whether a line could be read
 */
static
SCIP_Bool getNextLine(
   SCIP*                 scip,               /**< SCIP data structure */
   LPINPUT*              lpinput             /**< LP reading data */
   )
{
   int i;

   assert(lpinput != NULL);

   /* if we previously detected a comment we have to parse the remaining line away if there is something left */
   if( !lpinput->endline && lpinput->comment )
   {
      SCIPdebugMsg(scip, "Throwing rest of comment away.\n");

      do
      {
         lpinput->linebuf[LP_MAX_LINELEN-2] = '\0';
         (void)SCIPfgets(lpinput->linebuf, (int) sizeof(lpinput->linebuf), lpinput->file);
      }
      while( lpinput->linebuf[LP_MAX_LINELEN-2] != '\0' );

      lpinput->comment = FALSE;
      lpinput->endline = TRUE;
   }

   /* read next line */
   lpinput->linepos = 0;
   lpinput->linebuf[LP_MAX_LINELEN-2] = '\0';

   if( SCIPfgets(lpinput->linebuf, (int) sizeof(lpinput->linebuf), lpinput->file) == NULL )
   {
      /* clear the line, this is really necessary here! */
      BMSclearMemoryArray(lpinput->linebuf, LP_MAX_LINELEN);

      return FALSE;
   }

   lpinput->linenumber++;

   /* if line is too long for our buffer correct the buffer and correct position in file */
   if( lpinput->linebuf[LP_MAX_LINELEN-2] != '\0' )
   {
      char* last;

      /* buffer is full; erase last token since it might be incomplete */
      lpinput->endline = FALSE;
      last = strrchr(lpinput->linebuf, ' ');

      if( last == NULL )
      {
         SCIPwarningMessage(scip, "we read %d characters from the file; this might indicate a corrupted input file!",
            LP_MAX_LINELEN - 2);
         lpinput->linebuf[LP_MAX_LINELEN-2] = '\0';
         SCIPdebugMsg(scip, "the buffer might be corrupted\n");
      }
      else
      {
         SCIPfseek(lpinput->file, -(long) strlen(last), SEEK_CUR);
         SCIPdebugMsg(scip, "correct buffer, reread the last %ld characters\n", (long) strlen(last));
         *last = '\0';
      }
   }
   else
   {
      /* found end of line */
      lpinput->endline = TRUE;
   }
   lpinput->linebuf[LP_MAX_LINELEN-1] = '\0'; /* we want to use lookahead of one char -> we need two \0 at the end */
   lpinput->comment = FALSE;

   /* skip characters after comment symbol */
   for( i = 0; commentchars[i] != '\0'; ++i )
   {
      char* commentstart;

      commentstart = strchr(lpinput->linebuf, commentchars[i]);
      if( commentstart != NULL )
      {
         *commentstart = '\0';
         *(commentstart+1) = '\0'; /* we want to use lookahead of one char -> we need two \0 at the end */

         lpinput->comment = TRUE;
         break;
      }
   }

   return TRUE;
}

/** swaps the addresses of two pointers */
static
void swapPointers(
   char**                pointer1,           /**< first pointer */
   char**                pointer2            /**< second pointer */
   )
{
   char* tmp;

   tmp = *pointer1;
   *pointer1 = *pointer2;
   *pointer2 = tmp;
}

/** reads the next token from the input file into the token buffer; returns whether a token was read */
static
SCIP_Bool getNextToken(
   SCIP*                 scip,               /**< SCIP data structure */
   LPINPUT*              lpinput             /**< LP reading data */
   )
{
   SCIP_Bool hasdot;
   LPEXPTYPE exptype;
   char* buf;
   int tokenlen;

   assert(lpinput != NULL);
   assert(lpinput->linepos < LP_MAX_LINELEN);

   /* check the token stack */
   if( lpinput->npushedtokens > 0 )
   {
      swapPointers(&lpinput->token, &lpinput->pushedtokens[lpinput->npushedtokens-1]);
      lpinput->npushedtokens--;

      SCIPdebugMsg(scip, "(line %d) read token again: '%s'\n", lpinput->linenumber, lpinput->token);
      return TRUE;
   }

   /* skip delimiters */
   buf = lpinput->linebuf;
   while( isDelimChar(buf[lpinput->linepos]) )
   {
      if( buf[lpinput->linepos] == '\0' )
      {
         if( !getNextLine(scip, lpinput) )
         {
            lpinput->section = LP_END;
            SCIPdebugMsg(scip, "(line %d) end of file\n", lpinput->linenumber);
            return FALSE;
         }
         assert(lpinput->linepos == 0);
      }
      else
         lpinput->linepos++;
   }
   assert(lpinput->linepos < LP_MAX_LINELEN);
   assert(!isDelimChar(buf[lpinput->linepos]));

   /* check if the token is a value */
   hasdot = FALSE;
   exptype = LP_EXP_NONE;
   if( isValueChar(buf[lpinput->linepos], buf[lpinput->linepos+1], TRUE, &hasdot, &exptype) )
   {
      /* read value token */
      tokenlen = 0;
      do
      {
         assert(tokenlen < LP_MAX_LINELEN);
         assert(!isDelimChar(buf[lpinput->linepos]));
         lpinput->token[tokenlen] = buf[lpinput->linepos];
         tokenlen++;
         lpinput->linepos++;
      }
      while( isValueChar(buf[lpinput->linepos], buf[lpinput->linepos+1], FALSE, &hasdot, &exptype) );
   }
   else
   {
      /* read non-value token */
      tokenlen = 0;
      do
      {
         assert(tokenlen < LP_MAX_LINELEN);
         lpinput->token[tokenlen] = buf[lpinput->linepos];
         tokenlen++;
         lpinput->linepos++;
         if( tokenlen == 1 && isTokenChar(lpinput->token[0]) )
            break;
      }
      while( !isDelimChar(buf[lpinput->linepos]) && !isTokenChar(buf[lpinput->linepos]) );

      /* if the token is a power sign '^', skip a following '2'
       * if the token is an equation sense '<', '>', or '=', skip a following '='
       * if the token is an equality token '=' and the next character is a '<' or '>', replace the token by the inequality sense
       */
      if( tokenlen >= 1 && lpinput->token[tokenlen-1] == '^' && buf[lpinput->linepos] == '2' )
      {
         lpinput->linepos++;
      }
      if( tokenlen >= 1
         && (lpinput->token[tokenlen-1] == '<' || lpinput->token[tokenlen-1] == '>' || lpinput->token[tokenlen-1] == '=')
         && buf[lpinput->linepos] == '=' )
      {
         lpinput->linepos++;
      }
      else if( lpinput->token[tokenlen-1] == '=' && (buf[lpinput->linepos] == '<' || buf[lpinput->linepos] == '>') )
      {
         lpinput->token[tokenlen-1] = buf[lpinput->linepos];
         lpinput->linepos++;
      }
   }
   assert(tokenlen < LP_MAX_LINELEN);
   lpinput->token[tokenlen] = '\0';

   SCIPdebugMsg(scip, "(line %d) read token: '%s'\n", lpinput->linenumber, lpinput->token);

   return TRUE;
}

/** puts the current token on the token stack, such that it is read at the next call to getNextToken() */
static
void pushToken(
   LPINPUT*              lpinput             /**< LP reading data */
   )
{
   assert(lpinput != NULL);
   assert(lpinput->npushedtokens < LP_MAX_PUSHEDTOKENS);

   swapPointers(&lpinput->pushedtokens[lpinput->npushedtokens], &lpinput->token);
   lpinput->npushedtokens++;
}

/** puts the buffered token on the token stack, such that it is read at the next call to getNextToken() */
static
void pushBufferToken(
   LPINPUT*              lpinput             /**< LP reading data */
   )
{
   assert(lpinput != NULL);
   assert(lpinput->npushedtokens < LP_MAX_PUSHEDTOKENS);

   swapPointers(&lpinput->pushedtokens[lpinput->npushedtokens], &lpinput->tokenbuf);
   lpinput->npushedtokens++;
}

/** swaps the current token with the token buffer */
static
void swapTokenBuffer(
   LPINPUT*              lpinput             /**< LP reading data */
   )
{
   assert(lpinput != NULL);

   swapPointers(&lpinput->token, &lpinput->tokenbuf);
}

/** checks whether the current token is a section identifier, and if yes, switches to the corresponding section */
static
SCIP_Bool isNewSection(
   SCIP*                 scip,               /**< SCIP data structure */
   LPINPUT*              lpinput             /**< LP reading data */
   )
{
   SCIP_Bool iscolon;
   size_t len;

   assert(lpinput != NULL);

   /* remember first token by swapping the token buffer */
   swapTokenBuffer(lpinput);

   /* look at next token: if this is a ':', the first token is a name and no section keyword */
   iscolon = FALSE;
   if( getNextToken(scip, lpinput) )
   {
      iscolon = (*lpinput->token == ':');
      pushToken(lpinput);
   }

   /* reinstall the previous token by swapping back the token buffer */
   swapTokenBuffer(lpinput);

   /* check for ':' */
   if( iscolon )
      return FALSE;

   len = strlen(lpinput->token);
   assert(len < LP_MAX_LINELEN);

   /* the section keywords are at least 2 characters up to 8 or exactly 15 characters long */
   if( len > 1 && (len < 9 || len == 15) )
   {
      char token[16];
      int c = 0;

      while( lpinput->token[c] != '\0' )
      {
         token[c] = toupper(lpinput->token[c]); /*lint !e734*/
         ++c;
         assert(c < 16);
      }
      token[c] = '\0';

      if( (len == 3 && strcmp(token, "MIN") == 0)
         || (len == 7 && strcmp(token, "MINIMUM") == 0)
         || (len == 8 && strcmp(token, "MINIMIZE") == 0) )
      {
         SCIPdebugMsg(scip, "(line %d) new section: OBJECTIVE\n", lpinput->linenumber);
         lpinput->section = LP_OBJECTIVE;
         lpinput->objsense = SCIP_OBJSENSE_MINIMIZE;
         return TRUE;
      }

      if( (len == 3 && strcmp(token, "MAX") == 0)
         || (len == 7 && strcmp(token, "MAXIMUM") == 0)
         || (len == 8 && strcmp(token, "MAXIMIZE") == 0) )
      {
         SCIPdebugMsg(scip, "(line %d) new section: OBJECTIVE\n", lpinput->linenumber);
         lpinput->section = LP_OBJECTIVE;
         lpinput->objsense = SCIP_OBJSENSE_MAXIMIZE;
         return TRUE;
      }

      if( len == 7 && strcmp(token, "SUBJECT") == 0 )
      {
         /* check if the next token is 'TO' */
         swapTokenBuffer(lpinput);
         if( getNextToken(scip, lpinput) )
         {
            if( strcasecmp(lpinput->token, "TO") == 0 )
            {
               SCIPdebugMsg(scip, "(line %d) new section: CONSTRAINTS\n", lpinput->linenumber);
               lpinput->section = LP_CONSTRAINTS;
               lpinput->inlazyconstraints = FALSE;
               lpinput->inusercuts = FALSE;
               return TRUE;
            }
            else
               pushToken(lpinput);
         }
         swapTokenBuffer(lpinput);
      }

      if( len == 4 && strcmp(token, "SUCH") == 0 )
      {
         /* check if the next token is 'THAT' */
         swapTokenBuffer(lpinput);
         if( getNextToken(scip, lpinput) )
         {
            if( strcasecmp(lpinput->token, "THAT") == 0 )
            {
               SCIPdebugMsg(scip, "(line %d) new section: CONSTRAINTS\n", lpinput->linenumber);
               lpinput->section = LP_CONSTRAINTS;
               lpinput->inlazyconstraints = FALSE;
               lpinput->inusercuts = FALSE;
               return TRUE;
            }
            else
               pushToken(lpinput);
         }
         swapTokenBuffer(lpinput);
      }

      if( (len == 2 && strcmp(token, "ST") == 0)
         || (len == 3 && strcmp(token, "ST.") == 0)
         || (len == 4 && strcmp(token, "S.T.") == 0) )
      {
         SCIPdebugMsg(scip, "(line %d) new section: CONSTRAINTS\n", lpinput->linenumber);
         lpinput->section = LP_CONSTRAINTS;
         lpinput->inlazyconstraints = FALSE;
         lpinput->inusercuts = FALSE;
         return TRUE;
      }

      if( len == 4 && strcmp(token, "LAZY") == 0 )
      {
         /* check if the next token is 'CONSTRAINTS' */
         swapTokenBuffer(lpinput);
         if( getNextToken(scip, lpinput) )
         {
            if( strcasecmp(lpinput->token, "CONSTRAINTS") == 0 )
            {
               SCIPdebugMsg(scip, "(line %d) new section: CONSTRAINTS (lazy)\n", lpinput->linenumber);
               lpinput->section = LP_CONSTRAINTS;
               lpinput->inlazyconstraints = TRUE;
               lpinput->inusercuts = FALSE;
               return TRUE;
            }
            else
               pushToken(lpinput);
         }
         swapTokenBuffer(lpinput);
      }

      if( len == 4 && strcmp(token, "USER") == 0 )
      {
         /* check if the next token is 'CUTS' */
         swapTokenBuffer(lpinput);
         if( getNextToken(scip, lpinput) )
         {
            if( strcasecmp(lpinput->token, "CUTS") == 0 )
            {
               SCIPdebugMsg(scip, "(line %d) new section: CONSTRAINTS (user cuts)\n", lpinput->linenumber);
               lpinput->section = LP_CONSTRAINTS;
               lpinput->inlazyconstraints = FALSE;
               lpinput->inusercuts = TRUE;
               return TRUE;
            }
            else
               pushToken(lpinput);
         }
         swapTokenBuffer(lpinput);
      }

      if( (len == 5 && strcmp(token, "BOUND") == 0)
         || (len == 6 && strcmp(token, "BOUNDS") == 0) )
      {
         SCIPdebugMsg(scip, "(line %d) new section: BOUNDS\n", lpinput->linenumber);
         lpinput->section = LP_BOUNDS;
         return TRUE;
      }

      if( (len == 3 && (strcmp(token, "GEN") == 0 || strcmp(token, "INT") == 0))
         || (len == 7 && (strcmp(token, "GENERAL") == 0 || strcmp(token, "INTEGER") == 0))
         || (len == 8 && (strcmp(token, "GENERALS") == 0 || strcmp(token, "INTEGERS") == 0)) )
      {
         SCIPdebugMsg(scip, "(line %d) new section: GENERALS\n", lpinput->linenumber);
         lpinput->section = LP_GENERALS;
         return TRUE;
      }

      if( (len == 3 && strcmp(token, "BIN") == 0)
         || (len == 6 && strcmp(token, "BINARY") == 0)
         || (len == 8 && strcmp(token, "BINARIES") == 0) )
      {
         SCIPdebugMsg(scip, "(line %d) new section: BINARIES\n", lpinput->linenumber);
         lpinput->section = LP_BINARIES;
         return TRUE;
      }

      if( (len == 4 && strcmp(token, "SEMI") == 0)
         || (len == 5 && strcmp(token, "SEMIS") == 0)
         || (len == 15 && strcmp(token, "SEMI-CONTINUOUS") == 0) )
      {
         SCIPdebugMsg(scip, "(line %d) new section: SEMICONTINUOUS\n", lpinput->linenumber);
         lpinput->section = LP_SEMICONTINUOUS;
         return TRUE;
      }

      if( len == 3 && strcmp(token, "SOS") == 0 )
      {
         SCIPdebugMsg(scip, "(line %d) new section: SOS\n", lpinput->linenumber);
         lpinput->section = LP_SOS;
         return TRUE;
      }

      if( len == 3 && strcmp(token, "END") == 0 )
      {
         SCIPdebugMsg(scip, "(line %d) new section: END\n", lpinput->linenumber);
         lpinput->section = LP_END;
         return TRUE;
      }
   }

   return FALSE;
}

/** returns whether the current token is a sign */
static
SCIP_Bool isSign(
   LPINPUT*              lpinput,            /**< LP reading data */
   int*                  sign                /**< pointer to update the sign */
   )
{
   assert(lpinput != NULL);
   assert(sign != NULL);
   assert(*sign == +1 || *sign == -1);

   if( lpinput->token[1] == '\0' )
   {
      if( *lpinput->token == '+' )
         return TRUE;
      else if( *lpinput->token == '-' )
      {
         *sign *= -1;
         return TRUE;
      }
   }

   return FALSE;
}

/** returns whether the current token is a value */
static
SCIP_Bool isValue(
   SCIP*                 scip,               /**< SCIP data structure */
   LPINPUT*              lpinput,            /**< LP reading data */
   SCIP_Real*            value               /**< pointer to store the value (unchanged, if token is no value) */
   )
{
   assert(lpinput != NULL);
   assert(value != NULL);

   if( strcasecmp(lpinput->token, "INFINITY") == 0 || strcasecmp(lpinput->token, "INF") == 0 )
   {
      *value = SCIPinfinity(scip);
      return TRUE;
   }
   else
   {
      double val;
      char* endptr;

      val = strtod(lpinput->token, &endptr);
      if( endptr != lpinput->token && *endptr == '\0' )
      {
         *value = val;
         return TRUE;
      }
   }

   return FALSE;
}

/** returns whether the current token is an equation sense */
static
SCIP_Bool isSense(
   LPINPUT*              lpinput,            /**< LP reading data */
   LPSENSE*              sense               /**< pointer to store the equation sense, or NULL */
   )
{
   assert(lpinput != NULL);

   if( strcmp(lpinput->token, "<") == 0 )
   {
      if( sense != NULL )
         *sense = LP_SENSE_LE;
      return TRUE;
   }
   else if( strcmp(lpinput->token, ">") == 0 )
   {
      if( sense != NULL )
         *sense = LP_SENSE_GE;
      return TRUE;
   }
   else if( strcmp(lpinput->token, "=") == 0 )
   {
      if( sense != NULL )
         *sense = LP_SENSE_EQ;
      return TRUE;
   }

   return FALSE;
}

/** returns the variable with the given name, or creates a new variable if it does not exist */
static
SCIP_RETCODE getVariable(
   SCIP*                 scip,               /**< SCIP data structure */
   char*                 name,               /**< name of the variable */
   SCIP_VAR**            var,                /**< pointer to store the variable */
   SCIP_Bool*            created             /**< pointer to store whether a new variable was created, or NULL */
   )
{
   assert(name != NULL);
   assert(var != NULL);

   *var = SCIPfindVar(scip, name);
   if( *var == NULL )
   {
      SCIP_VAR* newvar;
      SCIP_Bool dynamiccols;
      SCIP_Bool initial;
      SCIP_Bool removable;

      SCIP_CALL( SCIPgetBoolParam(scip, "reading/dynamiccols", &dynamiccols) );
      initial = !dynamiccols;
      removable = dynamiccols;

      /* create new variable of the given name */
      SCIPdebugMsg(scip, "creating new variable: <%s>\n", name);
      SCIP_CALL( SCIPcreateVar(scip, &newvar, name, 0.0, SCIPinfinity(scip), 0.0, SCIP_VARTYPE_CONTINUOUS,
            initial, removable, NULL, NULL, NULL, NULL, NULL) );
      SCIP_CALL( SCIPaddVar(scip, newvar) );
      *var = newvar;

      /* because the variable was added to the problem, it is captured by SCIP and we can safely release it right now
       * without making the returned *var invalid
       */
      SCIP_CALL( SCIPreleaseVar(scip, &newvar) );

      if( created != NULL )
         *created = TRUE;
   }
   else if( created != NULL )
      *created = FALSE;

   return SCIP_OKAY;
}

/** reads the header of the file */
static
SCIP_RETCODE readStart(
   SCIP*                 scip,               /**< SCIP data structure */
   LPINPUT*              lpinput             /**< LP reading data */
   )
{
   assert(lpinput != NULL);

   /* everything before first section is treated as comment */
   do
   {
      /* get token */
      if( !getNextToken(scip, lpinput) )
         return SCIP_OKAY;
   }
   while( !isNewSection(scip, lpinput) );

   return SCIP_OKAY;
}

/** reads an objective or constraint with name and coefficients */
static
SCIP_RETCODE readCoefficients(
   SCIP*                 scip,               /**< SCIP data structure */
   LPINPUT*              lpinput,            /**< LP reading data */
   SCIP_Bool             isobjective,        /**< indicates whether we are currently reading the coefficients of the objective */
   char*                 name,               /**< pointer to store the name of the line; must be at least of size
                                              *   LP_MAX_LINELEN */
   int*                  coefssize,          /**< size of vars and coefs arrays */
   SCIP_VAR***           vars,               /**< pointer to store the array with variables (must be freed by caller) */
   SCIP_Real**           coefs,              /**< pointer to store the array with coefficients (must be freed by caller) */
   int*                  ncoefs,             /**< pointer to store the number of coefficients */
   int*                  quadcoefssize,      /**< size of quadvars1, quadvars2, quadcoefs arrays */
   SCIP_VAR***           quadvars1,          /**< pointer to store the array with first variables in quadratic terms (must be freed by caller) */
   SCIP_VAR***           quadvars2,          /**< pointer to store the array with second variables in quadratic terms (must be freed by caller) */
   SCIP_Real**           quadcoefs,          /**< pointer to store the array with coefficients in quadratic terms (must be freed by caller) */
   int*                  nquadcoefs,         /**< pointer to store the number of quadratic coefficients */
   SCIP_Bool*            newsection          /**< pointer to store whether a new section was encountered */
   )
{
   SCIP_Bool havesign;
   SCIP_Bool havevalue;
   SCIP_Real coef;
   int coefsign;
   SCIP_Bool inquadpart;
   SCIP_VAR* firstquadvar;

   assert(lpinput != NULL);
   assert(name != NULL);
   assert(coefssize != NULL);
   assert(vars != NULL);
   assert(coefs != NULL);
   assert(ncoefs != NULL);
   assert(quadcoefssize != NULL);
   assert(quadvars1 != NULL);
   assert(quadvars2 != NULL);
   assert(quadcoefs != NULL);
   assert(nquadcoefs != NULL);
   assert(newsection != NULL);

   *coefssize = 0;
   *vars = NULL;
   *coefs = NULL;
   *quadvars1 = NULL;
   *quadvars2 = NULL;
   *quadcoefs = NULL;
   *name = '\0';
   *ncoefs = 0;
   *quadcoefssize = 0;
   *nquadcoefs = 0;
   *newsection = FALSE;
   inquadpart = FALSE;

   /* read the first token, which may be the name of the line */
   if( getNextToken(scip, lpinput) )
   {
      /* check if we reached a new section */
      if( isNewSection(scip, lpinput) )
      {
         *newsection = TRUE;
         return SCIP_OKAY;
      }

      /* remember the token in the token buffer */
      swapTokenBuffer(lpinput);

      /* get the next token and check, whether it is a colon */
      if( getNextToken(scip, lpinput) )
      {
         if( strcmp(lpinput->token, ":") == 0 )
         {
            /* the second token was a colon: the first token is the line name */
            (void)SCIPmemccpy(name, lpinput->tokenbuf, '\0', LP_MAX_LINELEN);

            name[LP_MAX_LINELEN - 1] = '\0';
            SCIPdebugMsg(scip, "(line %d) read constraint name: '%s'\n", lpinput->linenumber, name);
         }
         else
         {
            /* the second token was no colon: push the tokens back onto the token stack and parse them as coefficients */
            pushToken(lpinput);
            pushBufferToken(lpinput);
         }
      }
      else
      {
         /* there was only one token left: push it back onto the token stack and parse it as coefficient */
         pushBufferToken(lpinput);
      }
   }

   /* initialize buffers for storing the coefficients */
   *coefssize = LP_INIT_COEFSSIZE;
   SCIP_CALL( SCIPallocBlockMemoryArray(scip, vars, *coefssize) );
   SCIP_CALL( SCIPallocBlockMemoryArray(scip, coefs, *coefssize) );

   *quadcoefssize = LP_INIT_QUADCOEFSSIZE;
   SCIP_CALL( SCIPallocBlockMemoryArray(scip, quadvars1, *quadcoefssize) );
   SCIP_CALL( SCIPallocBlockMemoryArray(scip, quadvars2, *quadcoefssize) );
   SCIP_CALL( SCIPallocBlockMemoryArray(scip, quadcoefs, *quadcoefssize) );

   /* read the coefficients */
   coefsign = +1;
   coef = 1.0;
   havesign = FALSE;
   havevalue = FALSE;
   firstquadvar = NULL;
   *ncoefs = 0;
   *nquadcoefs = 0;
   while( getNextToken(scip, lpinput) )
   {
      SCIP_VAR* var;

      /* check if we read a sign */
      if( isSign(lpinput, &coefsign) )
      {
         SCIPdebugMsg(scip, "(line %d) read coefficient sign: %+d\n", lpinput->linenumber, coefsign);
         havesign = TRUE;
         continue;
      }

      /* check if we read a value */
      if( isValue(scip, lpinput, &coef) )
      {
         SCIPdebugMsg(scip, "(line %d) read coefficient value: %g with sign %+d\n", lpinput->linenumber, coef, coefsign);
         if( havevalue )
         {
            syntaxError(scip, lpinput, "two consecutive values.");
            return SCIP_OKAY;
         }
         havevalue = TRUE;
         continue;
      }

      /* check if we reached an equation sense */
      if( isSense(lpinput, NULL) )
      {
         if( isobjective )
         {
            syntaxError(scip, lpinput, "no sense allowed in objective");
            return SCIP_OKAY;
         }

         /* put the sense back onto the token stack */
         pushToken(lpinput);
         break;
      }

      /* check if we reached a new section, that will be only allowed when having no current sign and value and if we
       * are not in the qudratic part
       */
      if( (isobjective || (!havevalue && !havesign)) && !inquadpart && isNewSection(scip, lpinput) )
      {
         if( havesign && !havevalue )
         {
            SCIPwarningMessage(scip, "skipped single sign %c without value or variable in objective\n", coefsign == 1 ? '+' : '-');
         }
         else if( isobjective && havevalue && !SCIPisZero(scip, coef) )
         {
            SCIPwarningMessage(scip, "constant term %+g in objective is skipped\n", coef * coefsign);
         }

         *newsection = TRUE;
         return SCIP_OKAY;
      }

      /* check if we start a quadratic part */
      if( *lpinput->token ==  '[' )
      {
         if( inquadpart )
         {
            syntaxError(scip, lpinput, "cannot start quadratic part while already in quadratic part.");
            return SCIP_OKAY;
         }
         if( havesign && coefsign != +1 )
         {
            syntaxError(scip, lpinput, "cannot have '-' in front of quadratic part.");
            return SCIP_OKAY;
         }
         if( havevalue )
         {
            syntaxError(scip, lpinput, "cannot have value in front of quadratic part.");
            return SCIP_OKAY;
         }

         SCIPdebugMsg(scip, "(line %d) start quadratic part\n", lpinput->linenumber);
         inquadpart = TRUE;
         continue;
      }

      /* check if we end a quadratic part */
      if( *lpinput->token == ']' )
      {
         if( !inquadpart )
         {
            syntaxError(scip, lpinput, "cannot end quadratic part before starting one.");
            return SCIP_OKAY;
         }
         if( havesign || havevalue || firstquadvar != NULL )
         {
            if( firstquadvar == NULL )
            {
               syntaxError(scip, lpinput, "expected value or first quadratic variable.");
            }
            else
            {
               syntaxError(scip, lpinput, "expected second quadratic variable.");
            }
            return SCIP_OKAY;
         }

         SCIPdebugMsg(scip, "(line %d) end quadratic part\n", lpinput->linenumber);
         inquadpart = FALSE;

         if( isobjective )
         {
            /* quadratic part in objective has to end with '/2' */
            if( !getNextToken(scip, lpinput) )
            {
               syntaxError(scip, lpinput, "expected '/2' or '/ 2' after end of quadratic part in objective.");
               return SCIP_OKAY;
            }
            if( strcmp(lpinput->token, "/2") == 0 )
            {
               SCIPdebugMsg(scip, "(line %d) saw '/2' or '/ 2' after quadratic part in objective\n", lpinput->linenumber);
            }
            else if( *lpinput->token == '/' )
            {
               /* maybe it says '/ 2' */
               if( !getNextToken(scip, lpinput) || *lpinput->token != '2' )
               {
                  syntaxError(scip, lpinput, "expected '/2' or '/ 2' after end of quadratic part in objective.");
                  return SCIP_OKAY;
               }
               SCIPdebugMsg(scip, "(line %d) saw '/ 2' after quadratic part in objective\n", lpinput->linenumber);
            }
            else
            {
               syntaxError(scip, lpinput, "expected '/2' or '/ 2' after end of quadratic part in objective.");
               return SCIP_OKAY;
            }
         }

         continue;
      }

      /* check if we are in between two quadratic variables */
      if( *lpinput->token == '*' )
      {
         if( !inquadpart )
         {
            syntaxError(scip, lpinput, "cannot have '*' outside of quadratic part.");
            return SCIP_OKAY;
         }
         if( firstquadvar == NULL )
         {
            syntaxError(scip, lpinput, "cannot have '*' before first variable in quadratic term.");
            return SCIP_OKAY;
         }

         continue;
      }

      /* all but the first coefficient need a sign */
      if( !inquadpart && *ncoefs > 0 && !havesign )
      {
         syntaxError(scip, lpinput, "expected sign ('+' or '-') or sense ('<' or '>').");
         return SCIP_OKAY;
      }
      if( inquadpart && *nquadcoefs > 0 && !havesign )
      {
         syntaxError(scip, lpinput, "expected sign ('+' or '-').");
         return SCIP_OKAY;
      }

      /* check if the last variable should be squared */
      if( *lpinput->token == '^' )
      {
         if( !inquadpart )
         {
            syntaxError(scip, lpinput, "cannot have squares ('^2') outside of quadratic part.");
            return SCIP_OKAY;
         }
         if( firstquadvar == NULL )
         {
            syntaxError(scip, lpinput, "cannot have square '^2' before variable.");
            return SCIP_OKAY;
         }

         var = firstquadvar;
      }
      else
      {
         /* the token is a variable name: get the corresponding variable (or create a new one) */
         SCIP_CALL( getVariable(scip, lpinput->token, &var, NULL) );
      }

      if( !inquadpart )
      {
         /* insert the linear coefficient */
         SCIPdebugMsg(scip, "(line %d) read linear coefficient: %+g<%s>\n", lpinput->linenumber, coefsign * coef, SCIPvarGetName(var));
         if( !SCIPisZero(scip, coef) )
         {
            /* resize the vars and coefs array if needed */
            if( *ncoefs >= *coefssize )
            {
               int oldcoefssize;
               oldcoefssize = *coefssize;
               *coefssize *= 2;
               *coefssize = MAX(*coefssize, (*ncoefs)+1);
               SCIP_CALL( SCIPreallocBlockMemoryArray(scip, vars, oldcoefssize, *coefssize) );
               SCIP_CALL( SCIPreallocBlockMemoryArray(scip, coefs, oldcoefssize, *coefssize) );
            }
            assert(*ncoefs < *coefssize);

            /* add coefficient */
            (*vars)[*ncoefs] = var;
            (*coefs)[*ncoefs] = coefsign * coef;
            (*ncoefs)++;
         }
      }
      else
      {
         if( firstquadvar == NULL )
         {
            /* if first quadratic variable read, store it and continue; expect second one in next round */
            firstquadvar = var;
            continue;
         }

         /* insert the quadratic coefficient */
         SCIPdebugMsg(scip, "(line %d) read quadratic coefficient: %+g<%s><%s>\n", lpinput->linenumber, (isobjective ? 0.5 : 1) * coefsign * coef, SCIPvarGetName(firstquadvar), SCIPvarGetName(var));
         if( !SCIPisZero(scip, coef) )
         {
            /* resize the vars and coefs array if needed */
            if( *nquadcoefs >= *quadcoefssize )
            {
               int oldquadcoefssize;
               oldquadcoefssize = *quadcoefssize;
               *quadcoefssize *= 2;
               *quadcoefssize = MAX(*quadcoefssize, (*nquadcoefs)+1);
               SCIP_CALL( SCIPreallocBlockMemoryArray(scip, quadcoefs, oldquadcoefssize, *quadcoefssize) );
               SCIP_CALL( SCIPreallocBlockMemoryArray(scip, quadvars2, oldquadcoefssize, *quadcoefssize) );
               SCIP_CALL( SCIPreallocBlockMemoryArray(scip, quadvars1, oldquadcoefssize, *quadcoefssize) );
            }
            assert(*nquadcoefs < *quadcoefssize);

            /* add coefficient */
            (*quadvars1)[*nquadcoefs] = firstquadvar;
            (*quadvars2)[*nquadcoefs] = var;
            (*quadcoefs)[*nquadcoefs] = coefsign * coef;
            if( isobjective )
               (*quadcoefs)[*nquadcoefs] /= 2.0;
            (*nquadcoefs)++;
         }
      }

      /* reset the flags and coefficient value for the next coefficient */
      coefsign = +1;
      coef = 1.0;
      havesign = FALSE;
      havevalue = FALSE;
      firstquadvar = NULL;
   }

   return SCIP_OKAY;
}

/** reads the objective section */
static
SCIP_RETCODE readObjective(
   SCIP*                 scip,               /**< SCIP data structure */
   LPINPUT*              lpinput             /**< LP reading data */
   )
{
   char name[LP_MAX_LINELEN];
   SCIP_VAR** vars;
   SCIP_Real* coefs;
   SCIP_VAR** quadvars1;
   SCIP_VAR** quadvars2;
   SCIP_Real* quadcoefs;
   SCIP_Bool newsection;
   int ncoefs;
   int coefssize;
   int quadcoefssize;
   int nquadcoefs;

   assert(lpinput != NULL);

   /* read the objective coefficients */
   SCIP_CALL( readCoefficients(scip, lpinput, TRUE, name, &coefssize, &vars, &coefs, &ncoefs,
         &quadcoefssize, &quadvars1, &quadvars2, &quadcoefs, &nquadcoefs, &newsection) );

   if( !hasError(lpinput) )
   {
      int i;

      /* set the linear objective values */
      for( i = 0; i < ncoefs; ++i )
      {
         SCIP_CALL( SCIPchgVarObj(scip, vars[i], SCIPvarGetObj(vars[i]) + coefs[i]) );
      }

      /* insert dummy variable and constraint to represent quadratic part of objective; note that
       * reading/{initialconss,dynamicconss,dynamicrows,dynamiccols} apply only to model constraints and variables, not
       * to an auxiliary objective constraint (otherwise it can happen that an auxiliary objective variable is loose
       * with infinite best bound, triggering the problem that an LP that is unbounded because of loose variables with
       * infinite best bound cannot be solved)
       */
      if( nquadcoefs > 0 )
      {
         SCIP_VAR*  quadobjvar;
         SCIP_CONS* quadobjcons;
         SCIP_Real  lhs;
         SCIP_Real  rhs;
         SCIP_Real  minusone;

         SCIP_CALL( SCIPcreateVar(scip, &quadobjvar, "quadobjvar", -SCIPinfinity(scip), SCIPinfinity(scip), 1.0,
               SCIP_VARTYPE_CONTINUOUS, TRUE, FALSE, NULL, NULL, NULL, NULL, NULL) );
         SCIP_CALL( SCIPaddVar(scip, quadobjvar) );

         if( lpinput->objsense == SCIP_OBJSENSE_MINIMIZE )
         {
            lhs = -SCIPinfinity(scip);
            rhs = 0.0;
         }
         else
         {
            lhs = 0.0;
            rhs = SCIPinfinity(scip);
         }

         minusone = -1.0;
         SCIP_CALL( SCIPcreateConsQuadratic(scip, &quadobjcons, "quadobj", 1, &quadobjvar, &minusone, nquadcoefs, quadvars1, quadvars2, quadcoefs, lhs, rhs,
               TRUE, TRUE, TRUE, TRUE, TRUE, FALSE, FALSE, FALSE, FALSE) );

         SCIP_CALL( SCIPaddCons(scip, quadobjcons) );
         SCIPdebugMsg(scip, "(line %d) added constraint <%s> to represent quadratic objective: ", lpinput->linenumber, SCIPconsGetName(quadobjcons));
         SCIPdebugPrintCons(scip, quadobjcons, NULL);

         SCIP_CALL( SCIPreleaseCons(scip, &quadobjcons) );
         SCIP_CALL( SCIPreleaseVar(scip, &quadobjvar) );
      }
   }

   /* free memory */
   SCIPfreeBlockMemoryArrayNull(scip, &quadcoefs, quadcoefssize);
   SCIPfreeBlockMemoryArrayNull(scip, &quadvars2, quadcoefssize);
   SCIPfreeBlockMemoryArrayNull(scip, &quadvars1, quadcoefssize);
   SCIPfreeBlockMemoryArrayNull(scip, &vars, coefssize);
   SCIPfreeBlockMemoryArrayNull(scip, &coefs, coefssize);

   return SCIP_OKAY;
}

/** create indicator constraint */
static
SCIP_RETCODE createIndicatorConstraint(
   SCIP*                 scip,               /**< SCIP data structure */
   LPINPUT*              lpinput,            /**< LP reading data */
   const char*           name,               /**< name of indicator constraint */
   SCIP_VAR*             binvar,             /**< binary indicator variable */
   SCIP_Real             binvalue            /**< value of indicator part (0/1) */
   )
{
   char name2[LP_MAX_LINELEN];
   SCIP_VAR** linvars;
   SCIP_Real* lincoefs;
   SCIP_VAR** quadvars1;
   SCIP_VAR** quadvars2;
   SCIP_Real* quadcoefs;
   SCIP_CONS* cons;
   SCIP_RETCODE retcode;
   LPSENSE linsense;
   SCIP_Real linsidevalue;
   SCIP_Real linrhs;
   SCIP_Bool newsection;
   SCIP_Bool linConsEQ;
   SCIP_Bool initial;
   SCIP_Bool separate;
   SCIP_Bool enforce;
   SCIP_Bool check;
   SCIP_Bool propagate;
   SCIP_Bool local;
   SCIP_Bool dynamic;
   SCIP_Bool removable;
   int lincoefssize;
   int quadcoefssize;
   int nlincoefs;
   int nquadcoefs;
   int linsidesign;
   int j;

   assert( lpinput != NULL );
   assert( binvar != NULL );

   retcode = SCIP_OKAY;

   /* check that binvalue is 0 or 1 */
   if( !SCIPisFeasEQ(scip, binvalue, 0.0) && !SCIPisFeasEQ(scip, binvalue, 1.0) )
   {
      syntaxError(scip, lpinput, "value for binary variable must be '0' or '1'.");
      return SCIP_OKAY;
   }

   if( SCIPisFeasEQ(scip, binvalue, 0.0) )
   {
      SCIP_VAR* negbinvar;
      SCIP_Bool infeasible;

      /* At this point we force the variable binvar to be binary, since we need the negated variable. We have to check
       * later whether the type of the variable specified in the file agrees with this specification. 
       */
      /* check whether bounds are correct - might already been set if variable is used in another indicator constraint */
      if( SCIPvarGetLbGlobal(binvar) < 0.0 )
         SCIP_CALL( SCIPchgVarLb(scip, binvar, 0.0) );
      if( SCIPvarGetUbGlobal(binvar) > 1.0 )
         SCIP_CALL( SCIPchgVarUb(scip, binvar, 1.0) );
      SCIP_CALL( SCIPchgVarType(scip, binvar, SCIP_VARTYPE_BINARY, &infeasible) );
      /* don't assert feasibility here because the presolver will and should detect a infeasibility */

      SCIP_CALL( SCIPgetNegatedVar(scip, binvar, &negbinvar) );
      binvar = negbinvar;
      assert( binvar != NULL );
   }

   /* read linear constraint */
   SCIP_CALL( readCoefficients(scip, lpinput, FALSE, name2, &lincoefssize, &linvars, &lincoefs, &nlincoefs,
         &quadcoefssize, &quadvars1, &quadvars2, &quadcoefs, &nquadcoefs, &newsection) );

   if( hasError(lpinput) )
      goto TERMINATE;
   if( newsection )
   {
      syntaxError(scip, lpinput, "expected constraint.");
      goto TERMINATE;
   }
   if( nquadcoefs > 0 )
   {
      /* @todo could introduce auxiliary variable and move quadratic part into quadratic constraint? */
      syntaxError(scip, lpinput, "quadratic indicator constraints not supported.");
      goto TERMINATE;
   }
   if( name2[0] != '\0' )
   {
      syntaxError(scip, lpinput, "did not expect name for linear constraint.");
      goto TERMINATE;
   }

   /* read the constraint sense */
   if( !getNextToken(scip, lpinput) || !isSense(lpinput, &linsense) )
   {
      syntaxError(scip, lpinput, "expected constraint sense '<=', '=', or '>='.");
      goto TERMINATE;
   }
   assert(linsense == LP_SENSE_GE || linsense == LP_SENSE_LE || linsense == LP_SENSE_EQ);

   /* read the right hand side */
   linsidesign = +1;
   if( !getNextToken(scip, lpinput) )
   {
      syntaxError(scip, lpinput, "missing right hand side.");
      goto TERMINATE;
   }
   if( isSign(lpinput, &linsidesign) )
   {
      if( !getNextToken(scip, lpinput) )
      {
         syntaxError(scip, lpinput, "missing value of right hand side.");
         goto TERMINATE;
      }
   }
   if( !isValue(scip, lpinput, &linsidevalue) )
   {
      syntaxError(scip, lpinput, "expected value for right hand side.");
      goto TERMINATE;
   }
   linsidevalue *= linsidesign;

   /* assign the left and right hand side, depending on the constraint sense */
   linConsEQ = FALSE;
   switch( linsense )
   {
   case LP_SENSE_GE:
      linrhs = -linsidevalue;
      for( j = 0; j < nlincoefs; ++j )
         lincoefs[j] *= -1;
      break;
   case LP_SENSE_LE:
      linrhs = linsidevalue;
      break;
   case LP_SENSE_EQ:
      linConsEQ = TRUE;
      linrhs = linsidevalue;
      break;
   case LP_SENSE_NOTHING:
   default:
      /* this case cannot occur because it is caught by the syntax check method isSense() above */
      SCIPerrorMessage("invalid constraint sense <%d>\n", linsense);
      return SCIP_INVALIDDATA;
   }

   /* create and add the indicator constraint */
   initial = lpinput->initialconss && !lpinput->inlazyconstraints && !lpinput->inusercuts;
   separate = TRUE;
   enforce = !lpinput->inusercuts;
   check = !lpinput->inusercuts;
   propagate = TRUE;
   local = FALSE;
   dynamic = lpinput->dynamicconss;
   removable = lpinput->dynamicrows || lpinput->inusercuts;

   retcode = SCIPcreateConsIndicator(scip, &cons, name, binvar, nlincoefs, linvars, lincoefs, linrhs,
      initial, separate, enforce, check, propagate, local, dynamic, removable, FALSE);

   if( retcode != SCIP_OKAY )
      goto TERMINATE;

   SCIP_CALL( SCIPaddCons(scip, cons) );
   SCIPdebugMsg(scip, "(line %d) created constraint%s: ", lpinput->linenumber,
      lpinput->inlazyconstraints ? " (lazy)" : (lpinput->inusercuts ? " (user cut)" : ""));
   SCIPdebugPrintCons(scip, cons, NULL);
   SCIP_CALL( SCIPreleaseCons(scip, &cons) );

   /* create second constraint if it was an equation */
   if( linConsEQ )
   {
      char newname[SCIP_MAXSTRLEN];

      (void) SCIPsnprintf(newname, SCIP_MAXSTRLEN, "%s_eqneg", name);

      for( j = 0; j < nlincoefs; ++j )
         lincoefs[j] *= -1;
      linrhs *= -1;
      retcode = SCIPcreateConsIndicator(scip, &cons, newname, binvar, nlincoefs, linvars, lincoefs, linrhs,
         initial, separate, enforce, check, propagate, local, dynamic, removable, FALSE);

      if( retcode != SCIP_OKAY )
         goto TERMINATE;

      SCIP_CALL( SCIPaddCons(scip, cons) );
      SCIPdebugMsg(scip, "(line %d) created constraint%s: ", lpinput->linenumber,
         lpinput->inlazyconstraints ? " (lazy)" : (lpinput->inusercuts ? " (user cut)" : ""));
      SCIPdebugPrintCons(scip, cons, NULL);
      SCIP_CALL( SCIPreleaseCons(scip, &cons) );
   }

 TERMINATE:
   /* free memory */
   SCIPfreeBlockMemoryArrayNull(scip, &quadvars1, quadcoefssize);
   SCIPfreeBlockMemoryArrayNull(scip, &quadvars2, quadcoefssize);
   SCIPfreeBlockMemoryArrayNull(scip, &quadcoefs, quadcoefssize);
   SCIPfreeBlockMemoryArrayNull(scip, &lincoefs, lincoefssize);
   SCIPfreeBlockMemoryArrayNull(scip, &linvars, lincoefssize);

   SCIP_CALL( retcode );

   return SCIP_OKAY;
}

/** reads the constraints section 
 *
 *  Read linear and indicator constraints.
 *
 *  The CPLEX manual says that indicator constraints are of the following form:
 *
 *  [constraintname:]  binaryvariable = value  ->  linear constraint
 *
 *  We also accept "<->".
 */
static
SCIP_RETCODE readConstraints(
   SCIP*                 scip,               /**< SCIP data structure */
   LPINPUT*              lpinput             /**< LP reading data */
   )
{
   char name[LP_MAX_LINELEN];
   SCIP_CONS* cons;
   SCIP_VAR** vars;
   SCIP_Real* coefs;
   SCIP_VAR** quadvars1;
   SCIP_VAR** quadvars2;
   SCIP_Real* quadcoefs;
   LPSENSE sense;
   SCIP_RETCODE retcode;
   SCIP_Real sidevalue;
   SCIP_Real lhs;
   SCIP_Real rhs;
   SCIP_Bool newsection;
   SCIP_Bool initial;
   SCIP_Bool separate;
   SCIP_Bool enforce;
   SCIP_Bool check;
   SCIP_Bool propagate;
   SCIP_Bool local;
   SCIP_Bool modifiable;
   SCIP_Bool dynamic;
   SCIP_Bool removable;
   SCIP_Bool isIndicatorCons;
   int ncoefs;
   int nquadcoefs;
   int sidesign;
   int quadcoefssize;
   int coefssize;

   assert(lpinput != NULL);

   retcode = SCIP_OKAY;

   /* read coefficients */
   SCIP_CALL( readCoefficients(scip, lpinput, FALSE, name, &coefssize, &vars, &coefs, &ncoefs,
         &quadcoefssize, &quadvars1, &quadvars2, &quadcoefs, &nquadcoefs, &newsection) );

   if( hasError(lpinput) )
      goto TERMINATE;
   if( newsection )
   {
      if( ncoefs > 0 || nquadcoefs > 0 )
         syntaxError(scip, lpinput, "expected constraint sense '<=', '=', or '>='.");
      goto TERMINATE;
   }

   /* read the constraint sense */
   if( !getNextToken(scip, lpinput) || !isSense(lpinput, &sense) )
   {
      syntaxError(scip, lpinput, "expected constraint sense '<=', '=', or '>='.");
      goto TERMINATE;
   }
   assert(sense == LP_SENSE_GE || sense == LP_SENSE_LE || sense == LP_SENSE_EQ);

   /* read the right hand side */
   sidesign = +1;
   if( !getNextToken(scip, lpinput) )
   {
      syntaxError(scip, lpinput, "missing right hand side.");
      goto TERMINATE;
   }
   if( isSign(lpinput, &sidesign) )
   {
      if( !getNextToken(scip, lpinput) )
      {
         syntaxError(scip, lpinput, "missing value of right hand side.");
         goto TERMINATE;
      }
   }
   if( !isValue(scip, lpinput, &sidevalue) )
   {
      syntaxError(scip, lpinput, "expected value as right hand side.");
      goto TERMINATE;
   }
   sidevalue *= sidesign;

   /* assign the left and right hand side, depending on the constraint sense */
   switch( sense )
   {
   case LP_SENSE_GE:
      lhs = sidevalue;
      rhs = SCIPinfinity(scip);
      break;
   case LP_SENSE_LE:
      lhs = -SCIPinfinity(scip);
      rhs = sidevalue;
      break;
   case LP_SENSE_EQ:
      lhs = sidevalue;
      rhs = sidevalue;
      break;
   case LP_SENSE_NOTHING:
   default:
      /* this case cannot occur because it is caught by the syntax check method isSense() above */
      SCIPerrorMessage("invalid constraint sense <%d>.\n", sense);
      return SCIP_INVALIDDATA;
   }

   /* check whether we read the first part of an indicator constraint */
   isIndicatorCons = FALSE;
   if ( getNextToken(scip, lpinput) && !isNewSection(scip, lpinput) )
   {
      /* check whether we have '<' from a "<->" string */
      if ( *lpinput->token == '<' )
      {
         int linepos = lpinput->linepos-1;

         /* check next token - cannot be a new section */
         if ( getNextToken(scip, lpinput) )
         {
            /* check for "<-" */
            if ( *lpinput->token == '-' )
            {
               /* check next token - cannot be a new section */
               if ( getNextToken(scip, lpinput) )
               {
                  /* check for "<->" */
                  if ( *lpinput->token == '>' )
                  {
                     lpinput->linepos = linepos;
                     (void) SCIPsnprintf(lpinput->token, 2, "<");
                     syntaxError(scip, lpinput,
                        "SCIP does not support equivalence (<->) indicator constraints; consider using the \"->\" form.");
                     goto TERMINATE;
                  }
               }
            }
         }
         /* reset the lpinput for further usage as we have no indicator constraint */
         lpinput->linepos = linepos;
<<<<<<< HEAD
=======
         (void) SCIPsnprintf(lpinput->token, 2, "<");
>>>>>>> 74ca42f9
         strcpy(lpinput->token, "<");
      }

      /* check for "->" */
      if ( *lpinput->token == '-' )
      {
         /* remember '-' in token buffer */
         swapTokenBuffer(lpinput);

         /* check next token - cannot be a new section */
         if( getNextToken(scip, lpinput) )
         {
            /* check for "->" */
            if ( *lpinput->token == '>' )
               isIndicatorCons = TRUE;
            else
            {
               /* push back last token and '-' */
               pushToken(lpinput);
               pushBufferToken(lpinput);
            }
         }
         else
            pushBufferToken(lpinput);
      }
      else
         pushToken(lpinput);
   }

   if( !isIndicatorCons )
   {
      /* create and add the linear constraint */
      initial = lpinput->initialconss && !lpinput->inlazyconstraints && !lpinput->inusercuts;
      separate = TRUE;
      enforce = !lpinput->inusercuts;
      check = !lpinput->inusercuts;
      propagate = TRUE;
      local = FALSE;
      modifiable = FALSE;
      dynamic = lpinput->dynamicconss;
      removable = lpinput->dynamicrows || lpinput->inusercuts;
      if( nquadcoefs == 0 )
      {
         retcode = SCIPcreateConsLinear(scip, &cons, name, ncoefs, vars, coefs, lhs, rhs,
            initial, separate, enforce, check, propagate, local, modifiable, dynamic, removable, FALSE);
      }
      else
      {
         retcode = SCIPcreateConsQuadratic(scip, &cons, name, ncoefs, vars, coefs,
            nquadcoefs, quadvars1, quadvars2, quadcoefs, lhs, rhs,
            initial, separate, enforce, check, propagate, local, modifiable, dynamic, removable);
      }

      if( retcode != SCIP_OKAY )
         goto TERMINATE;

      SCIP_CALL( SCIPaddCons(scip, cons) );
      SCIPdebugMsg(scip, "(line %d) created constraint%s: ", lpinput->linenumber,
         lpinput->inlazyconstraints ? " (lazy)" : (lpinput->inusercuts ? " (user cut)" : ""));
      SCIPdebugPrintCons(scip, cons, NULL);
      SCIP_CALL( SCIPreleaseCons(scip, &cons) );
   }
   else
   {
      /* now we should have an indicator constraint */
      if( ncoefs != 1 || nquadcoefs > 0 )
      {
         syntaxError(scip, lpinput, "Indicator part can only consist of one binary variable.");
         goto TERMINATE;
      }
      if( !SCIPisEQ(scip, coefs[0], 1.0) )
      {
         syntaxError(scip, lpinput, "There cannot be a coefficient before the binary indicator variable.");
         goto TERMINATE;
      }
      if( sense != LP_SENSE_EQ )
      {
         syntaxError(scip, lpinput, "Indicator part cannot handle equations.");
         goto TERMINATE;
      }

      retcode = createIndicatorConstraint(scip, lpinput, name, vars[0], lhs);
   }

 TERMINATE:
   /* free memory */
   SCIPfreeBlockMemoryArrayNull(scip, &quadcoefs, quadcoefssize);
   SCIPfreeBlockMemoryArrayNull(scip, &quadvars2, quadcoefssize);
   SCIPfreeBlockMemoryArrayNull(scip, &quadvars1, quadcoefssize);
   SCIPfreeBlockMemoryArrayNull(scip, &coefs, coefssize);
   SCIPfreeBlockMemoryArrayNull(scip, &vars, coefssize);

   SCIP_CALL( retcode );

   return SCIP_OKAY;
}

/** reads the bounds section */
static
SCIP_RETCODE readBounds(
   SCIP*                 scip,               /**< SCIP data structure */
   LPINPUT*              lpinput             /**< LP reading data */
   )
{
   assert(lpinput != NULL);

   while( getNextToken(scip, lpinput) )
   {
      SCIP_VAR* var;
      SCIP_Real value;
      SCIP_Real lb;
      SCIP_Real ub;
      int sign;
      SCIP_Bool hassign;
      LPSENSE leftsense;

      /* check if we reached a new section */
      if( isNewSection(scip, lpinput) )
         return SCIP_OKAY;

      /* default bounds are [0,+inf] */
      lb = 0.0;
      ub = SCIPinfinity(scip);
      leftsense = LP_SENSE_NOTHING;

      /* check if the first token is a sign */
      sign = +1;
      hassign = isSign(lpinput, &sign);
      if( hassign && !getNextToken(scip, lpinput) )
      {
         syntaxError(scip, lpinput, "expected value.");
         return SCIP_OKAY;
      }

      /* the first token must be either a value or a variable name */
      if( isValue(scip, lpinput, &value) )
      {
         /* first token is a value: the second token must be a sense */
         if( !getNextToken(scip, lpinput) || !isSense(lpinput, &leftsense) )
         {
            syntaxError(scip, lpinput, "expected bound sense '<=', '=', or '>='.");
            return SCIP_OKAY;
         }

         /* update the bound corresponding to the sense */
         switch( leftsense )
         {
         case LP_SENSE_GE:
            ub = sign * value;
            break;
         case LP_SENSE_LE:
            lb = sign * value;
            break;
         case LP_SENSE_EQ:
            lb = sign * value;
            ub = sign * value;
            break;
         case LP_SENSE_NOTHING:
         default:
            SCIPerrorMessage("invalid bound sense <%d>\n", leftsense);
            return SCIP_INVALIDDATA;
         }
      }
      else if( hassign )
      {
         syntaxError(scip, lpinput, "expected value.");
         return SCIP_OKAY;
      }
      else
         pushToken(lpinput);

      /* the next token must be a variable name */
      if( !getNextToken(scip, lpinput) )
      {
         syntaxError(scip, lpinput, "expected variable name.");
         return SCIP_OKAY;
      }
      SCIP_CALL( getVariable(scip, lpinput->token, &var, NULL) );

      /* the next token might be another sense, or the word "free" */
      if( getNextToken(scip, lpinput) )
      {
         LPSENSE rightsense;

         if( isSense(lpinput, &rightsense) )
         {
            /* check, if the senses fit */
            if( leftsense == LP_SENSE_NOTHING
               || (leftsense == LP_SENSE_LE && rightsense == LP_SENSE_LE)
               || (leftsense == LP_SENSE_GE && rightsense == LP_SENSE_GE) )
            {
               if( !getNextToken(scip, lpinput) )
               {
                  syntaxError(scip, lpinput, "expected value or sign.");
                  return SCIP_OKAY;
               }

               /* check if the next token is a sign */
               sign = +1;
               hassign = isSign(lpinput, &sign);
               if( hassign && !getNextToken(scip, lpinput) )
               {
                  syntaxError(scip, lpinput, "expected value.");
                  return SCIP_OKAY;
               }

               /* the next token must be a value */
               if( !isValue(scip, lpinput, &value) )
               {
                  syntaxError(scip, lpinput, "expected value.");
                  return SCIP_OKAY;
               }

               /* update the bound corresponding to the sense */
               switch( rightsense )
               {
               case LP_SENSE_GE:
                  lb = sign * value;
                  break;
               case LP_SENSE_LE:
                  ub = sign * value;
                  break;
               case LP_SENSE_EQ:
                  lb = sign * value;
                  ub = sign * value;
                  break;
               case LP_SENSE_NOTHING:
               default:
                  SCIPerrorMessage("invalid bound sense <%d>\n", leftsense);
                  return SCIP_INVALIDDATA;
               }
            }
            else
            {
               syntaxError(scip, lpinput, "the two bound senses do not fit.");
               return SCIP_OKAY;
            }
         }
         else if( strcasecmp(lpinput->token, "FREE") == 0 )
         {
            if( leftsense != LP_SENSE_NOTHING )
            {
               syntaxError(scip, lpinput, "variable with bound is marked as 'free'.");
               return SCIP_OKAY;
            }
            lb = -SCIPinfinity(scip);
            ub = SCIPinfinity(scip);
         }
         else
         {
            /* the token was no sense: push it back to the token stack */
            pushToken(lpinput);
         }
      }

      /* change the bounds of the variable if bounds have been given (do not destroy earlier specification of bounds) */
      if( lb != 0.0 )
         SCIP_CALL( SCIPchgVarLb(scip, var, lb) );
      /*lint --e{777}*/
      if( ub != SCIPinfinity(scip) )
         SCIP_CALL( SCIPchgVarUb(scip, var, ub) );
      SCIPdebugMsg(scip, "(line %d) new bounds: <%s>[%g,%g]\n", lpinput->linenumber, SCIPvarGetName(var),
         SCIPvarGetLbGlobal(var), SCIPvarGetUbGlobal(var));
   }

   return SCIP_OKAY;
}

/** reads the generals section */
static
SCIP_RETCODE readGenerals(
   SCIP*                 scip,               /**< SCIP data structure */
   LPINPUT*              lpinput             /**< LP reading data */
   )
{
   assert(lpinput != NULL);

   while( getNextToken(scip, lpinput) )
   {
      SCIP_VAR* var;
      SCIP_Real lb;
      SCIP_Real ub;
      SCIP_Bool created;
      SCIP_Bool infeasible;

      /* check if we reached a new section */
      if( isNewSection(scip, lpinput) )
         return SCIP_OKAY;

      /* the token must be the name of an existing variable */
      SCIP_CALL( getVariable(scip, lpinput->token, &var, &created) );
      if( created )
      {
         syntaxError(scip, lpinput, "unknown variable in generals section.");
         return SCIP_OKAY;
      }

      lb = SCIPvarGetLbGlobal(var);
      ub = SCIPvarGetUbGlobal(var);

      if( !SCIPisFeasIntegral(scip, lb) || !SCIPisFeasIntegral(scip, ub) )
      {
         SCIPwarningMessage(scip, "variable <%s> declared as integer has non-integral bounds[%.14g, %.14g] -> if feasible, bounds will be adjusted\n", SCIPvarGetName(var), lb, ub);
      }

      /* mark the variable to be integral */
      SCIP_CALL( SCIPchgVarType(scip, var, SCIP_VARTYPE_INTEGER, &infeasible) );
      /* don't assert feasibility here because the presolver will and should detect a infeasibility */
   }

   return SCIP_OKAY;
}

/** reads the binaries section */
static
SCIP_RETCODE readBinaries(
   SCIP*                 scip,               /**< SCIP data structure */
   LPINPUT*              lpinput             /**< LP reading data */
   )
{
   assert(lpinput != NULL);

   while( getNextToken(scip, lpinput) )
   {
      SCIP_VAR* var;
      SCIP_Real lb;
      SCIP_Real ub;
      SCIP_Bool created;
      SCIP_Bool infeasible;

      /* check if we reached a new section */
      if( isNewSection(scip, lpinput) )
         return SCIP_OKAY;

      /* the token must be the name of an existing variable */
      SCIP_CALL( getVariable(scip, lpinput->token, &var, &created) );
      if( created )
      {
         syntaxError(scip, lpinput, "unknown variable in binaries section.");
         return SCIP_OKAY;
      }

      lb = SCIPvarGetLbGlobal(var);
      ub = SCIPvarGetUbGlobal(var);

      if( (!SCIPisFeasZero(scip, lb) && !SCIPisFeasEQ(scip, lb, 1.0)) ||
          (!SCIPisFeasZero(scip, ub) && !SCIPisFeasEQ(scip, ub, 1.0) && !SCIPisInfinity(scip, ub)) )
      {
         SCIPwarningMessage(scip, "variable <%s> declared as binary has non-binary bounds[%.14g, %.14g] -> if feasible, bounds will be adjusted\n", SCIPvarGetName(var), lb, ub);
      }

      /* mark the variable to be binary and change its bounds appropriately */
      if( SCIPvarGetLbGlobal(var) < 0.0 )
      {
         SCIP_CALL( SCIPchgVarLb(scip, var, 0.0) );
      }
      if( SCIPvarGetUbGlobal(var) > 1.0 )
      {
         SCIP_CALL( SCIPchgVarUb(scip, var, 1.0) );
      }
      SCIP_CALL( SCIPchgVarType(scip, var, SCIP_VARTYPE_BINARY, &infeasible) );
      /* don't assert feasibility here because the presolver will and should detect a infeasibility */
   }

   return SCIP_OKAY;
}

/** reads the semi-continuous section */
static
SCIP_RETCODE readSemicontinuous(
   SCIP*                 scip,               /**< SCIP data structure */
   LPINPUT*              lpinput             /**< LP reading data */
   )
{
   SCIP_Real oldlb;
   char name[SCIP_MAXSTRLEN];
   SCIP_CONS* cons;
   SCIP_VAR* var;
   SCIP_Bool created;

   SCIP_VAR* vars[2];
   SCIP_BOUNDTYPE boundtypes[2];
   SCIP_Real bounds[2];

   assert(lpinput != NULL);

   /* if section is titles "semi-continuous", then the parser breaks this into parts */
   if( strcasecmp(lpinput->token, "SEMI") == 0 )
   {
      if( !getNextToken(scip, lpinput) )
      {
         syntaxError(scip, lpinput, "unexpected end.");
         return SCIP_OKAY;
      }

      if( strcasecmp(lpinput->token, "-") == 0 )
      {
         if( !getNextToken(scip, lpinput) || strcasecmp(lpinput->token, "CONTINUOUS") != 0 )
         {
            syntaxError(scip, lpinput, "expected 'CONTINUOUS' after 'SEMI-'.");
            return SCIP_OKAY;
         }
      }
      else
      {
         pushToken(lpinput);
      }
   }

   while( getNextToken(scip, lpinput) )
   {
      /* check if we reached a new section */
      if( isNewSection(scip, lpinput) )
         return SCIP_OKAY;

      /* the token must be the name of an existing variable */
      SCIP_CALL( getVariable(scip, lpinput->token, &var, &created) );
      if( created )
      {
         syntaxError(scip, lpinput, "unknown variable in semi-continuous section.");
         return SCIP_OKAY;
      }

      if( SCIPvarGetLbGlobal(var) <= 0.0 )
      {
         SCIPdebugMsg(scip, "ignore semi-continuity of variable <%s> with negative lower bound %g\n", SCIPvarGetName(var), SCIPvarGetLbGlobal(var));
         continue;
      }

      oldlb = SCIPvarGetLbGlobal(var);

      /* change the lower bound to 0.0 */
      SCIP_CALL( SCIPchgVarLb(scip, var, 0.0) );

      /* add a bound disjunction constraint to say var <= 0.0 or var >= oldlb */
      (void) SCIPsnprintf(name, SCIP_MAXSTRLEN, "semicont_%s", SCIPvarGetName(var));

      vars[0] = var;
      vars[1] = var;
      boundtypes[0] = SCIP_BOUNDTYPE_UPPER;
      boundtypes[1] = SCIP_BOUNDTYPE_LOWER;
      bounds[0] = 0.0;
      bounds[1] = oldlb;

      SCIP_CALL( SCIPcreateConsBounddisjunction(scip, &cons, name, 2, vars, boundtypes, bounds,
            !(lpinput->dynamiccols), TRUE, TRUE, TRUE, TRUE, FALSE, FALSE, lpinput->dynamicconss, lpinput->dynamiccols, FALSE) );
      SCIP_CALL( SCIPaddCons(scip, cons) );

      SCIPdebugMsg(scip, "add bound disjunction constraint for semi-continuity of <%s>:\n\t", SCIPvarGetName(var));
      SCIPdebugPrintCons(scip, cons, NULL);

      SCIP_CALL( SCIPreleaseCons(scip, &cons) );
   }

   return SCIP_OKAY;
}

/** reads the sos section
 *
 *  The format is as follows:
 *
 *  SOS
 *  \<constraint name\>: [S1|S2]:: {\<variable name\>:\<weight\>}
 *  ...
 *  \<constraint name\>: [S1|S2]:: {\<variable name\>:\<weight\>}
 * */
static
SCIP_RETCODE readSos(
   SCIP*                 scip,               /**< SCIP data structure */
   LPINPUT*              lpinput             /**< LP reading data */
   )
{
   SCIP_Bool initial, separate, enforce, check, propagate;
   SCIP_Bool local, dynamic, removable;
   char name[SCIP_MAXSTRLEN];
   int cnt = 0;

   assert(lpinput != NULL);

   /* standard settings for SOS constraints: */
   initial = lpinput->initialconss;
   separate = TRUE;
   enforce = TRUE;
   check = TRUE;
   propagate = TRUE;
   local = FALSE;
   dynamic = lpinput->dynamicconss;
   removable = lpinput->dynamicrows;

   while( getNextToken(scip, lpinput) )
   {
      int type = -1;
      SCIP_CONS* cons;

      /* check if we reached a new section */
      if( isNewSection(scip, lpinput) )
         return SCIP_OKAY;

      /* check for an SOS constraint name */
      *name = '\0';

      /* remember the token in the token buffer */
      swapTokenBuffer(lpinput);

      /* get the next token and check, whether it is a colon */
      if( getNextToken(scip, lpinput) )
      {
         if( strcmp(lpinput->token, ":") == 0 )
         {
            /* the second token was a colon: the first token is the constraint name */
            (void)SCIPmemccpy(name, lpinput->tokenbuf, '\0', SCIP_MAXSTRLEN);

            name[SCIP_MAXSTRLEN-1] = '\0';
         }
         else
         {
            /* the second token was no colon: push the tokens back onto the token stack and parse it next */
            pushToken(lpinput);
            pushBufferToken(lpinput);
         }
      }
      else
      {
         /* there was only one token left: push it back onto the token stack and parse it next */
         pushBufferToken(lpinput);
      }

      /* get type */
      if( !getNextToken(scip, lpinput) )
      {
         syntaxError(scip, lpinput, "expected SOS type: 'S1::' or 'S2::'.");
         return SCIP_OKAY;
      }
      /* check whether constraint name was left out */
      if( strcmp(lpinput->token, ":") == 0 )
      {
         /* we have to push twice ':' and once the type: */
         pushToken(lpinput);
         lpinput->token[0] = ':';
         lpinput->token[1] = '\0';
         pushToken(lpinput);
         swapTokenBuffer(lpinput);

         /* set artificial name */
         (void) SCIPsnprintf(name, SCIP_MAXSTRLEN, "SOS%d", ++cnt);
      }

      /* check whether it is type 1 or type 2 */
      if( strcmp(lpinput->token, "S1") == 0 )
      {
         type = 1;
         SCIP_CALL( SCIPcreateConsSOS1(scip, &cons, name, 0, NULL, NULL, initial, separate, enforce, check, propagate,
               local, dynamic, removable, FALSE) );
      }
      else if( strcmp(lpinput->token, "S2") == 0 )
      {
         type = 2;
         SCIP_CALL( SCIPcreateConsSOS2(scip, &cons, name, 0, NULL, NULL, initial, separate, enforce, check, propagate,
               local, dynamic, removable, FALSE) );
      }
      else
      {
         syntaxError(scip, lpinput, "SOS constraint type other than 1 or 2 appeared.");
         return SCIP_OKAY;
      }
      assert( type == 1 || type == 2 );

      SCIPdebugMsg(scip, "created SOS%d constraint <%s>\n", type, name);

      /* make sure that a colons follows */
      if( !getNextToken(scip, lpinput) || strcmp(lpinput->token, ":") != 0 )
      {
         syntaxError(scip, lpinput, "SOS constraint type has to be followed by two colons.");
         return SCIP_OKAY;
      }

      /* make sure that another colons follows */
      if( !getNextToken(scip, lpinput) || strcmp(lpinput->token, ":") != 0 )
      {
         syntaxError(scip, lpinput, "SOS constraint type has to be followed by two colons.");
         return SCIP_OKAY;
      }

      /* parse elements of SOS constraint */
      while( getNextToken(scip, lpinput) )
      {
         SCIP_VAR* var;
         SCIP_Real weight;

         /* check if we reached a new section */
         if( isNewSection(scip, lpinput) )
            break;

         /* remember the token in the token buffer */
         swapTokenBuffer(lpinput);

         /* get variable and colon */
         var = SCIPfindVar(scip, lpinput->tokenbuf);

         /* if token is a variable name */
         if( var == NULL )
         {
            pushBufferToken(lpinput);
            break;
         }
         else
         {
            SCIPdebugMsg(scip, "found variable <%s>\n", SCIPvarGetName(var));
            if( !getNextToken(scip, lpinput) || strcmp(lpinput->token, ":") != 0 )
            {
               syntaxError(scip, lpinput, "expected colon and weight.");
               return SCIP_OKAY;
            }
            /* check next token */
            if( !getNextToken(scip, lpinput) )
            {
               /* push back token, since it could be the name of a new constraint */
               pushToken(lpinput);
               pushBufferToken(lpinput);
               break;
            }
            else
            {
               int sign = +1;

               /* get sign */
               if( isSign(lpinput, &sign) )
               {
                  (void) getNextToken(scip, lpinput);
               }

               /* get weight */
               if( !isValue(scip, lpinput, &weight) )
               {
                  /* push back token, since it could be the name of a new constraint */
                  pushToken(lpinput);
                  pushBufferToken(lpinput);
                  break;
               }
               else
               {
                  /* we now know that we have a variable/weight pair -> add variable*/
                  switch( type )
                  {
                  case 1: 
                     SCIP_CALL( SCIPaddVarSOS1(scip, cons, var, sign * weight) );
                     break;
                  case 2: 
                     SCIP_CALL( SCIPaddVarSOS2(scip, cons, var, sign * weight) );
                     break;
                  default: 
                     SCIPerrorMessage("unknown SOS type: <%d>\n", type); /* should not happen */
                     SCIPABORT();
                     return SCIP_INVALIDDATA;  /*lint !e527*/
                  }
                  SCIPdebugMsg(scip, "added variable <%s> with weight %g.\n", SCIPvarGetName(var), weight);
               }
            }
         }
      }

      /* add the SOS constraint */
      SCIP_CALL( SCIPaddCons(scip, cons) );
      SCIPdebugMsg(scip, "(line %d) added constraint <%s>: ", lpinput->linenumber, SCIPconsGetName(cons));
      SCIPdebugPrintCons(scip, cons, NULL);
      SCIP_CALL( SCIPreleaseCons(scip, &cons) );
   }

   return SCIP_OKAY;
}

/** reads an LP file
 *
 *  @todo check whether variables forced to be binary for the creation of indicator constraints are
 *  really specified to be binary (or general with 0/1 bounds) in the file.
 */
static
SCIP_RETCODE readLPFile(
   SCIP*                 scip,               /**< SCIP data structure */
   LPINPUT*              lpinput,            /**< LP reading data */
   const char*           filename            /**< name of the input file */
   )
{
   assert(lpinput != NULL);

   /* open file */
   lpinput->file = SCIPfopen(filename, "r");
   if( lpinput->file == NULL )
   {
      SCIPerrorMessage("cannot open file <%s> for reading\n", filename);
      SCIPprintSysError(filename);
      return SCIP_NOFILE;
   }

   /* create problem */
   SCIP_CALL( SCIPcreateProb(scip, filename, NULL, NULL, NULL, NULL, NULL, NULL, NULL) );

   /* parse the file */
   lpinput->section = LP_START;
   while( lpinput->section != LP_END && !hasError(lpinput) )
   {
      switch( lpinput->section )
      {
      case LP_START:
         SCIP_CALL( readStart(scip, lpinput) );
         break;

      case LP_OBJECTIVE:
         SCIP_CALL( readObjective(scip, lpinput) );
         break;

      case LP_CONSTRAINTS:
         SCIP_CALL( readConstraints(scip, lpinput) );
         break;

      case LP_BOUNDS:
         SCIP_CALL( readBounds(scip, lpinput) );
         break;

      case LP_GENERALS:
         SCIP_CALL( readGenerals(scip, lpinput) );
         break;

      case LP_BINARIES:
         SCIP_CALL( readBinaries(scip, lpinput) );
         break;

      case LP_SEMICONTINUOUS:
         SCIP_CALL( readSemicontinuous(scip, lpinput) );
         break;

      case LP_SOS:
         SCIP_CALL( readSos(scip, lpinput) );
         break;

      case LP_END: /* this is already handled in the while() loop */
      default:
         SCIPerrorMessage("invalid LP file section <%d>\n", lpinput->section);
         return SCIP_INVALIDDATA;
      }
   }

   /* close file */
   SCIPfclose(lpinput->file);

   return SCIP_OKAY;
}


/*
 * Local methods (for writing)
 */

/** hash key retrieval function for variables */
static
SCIP_DECL_HASHGETKEY(hashGetKeyVar)
{  /*lint --e{715}*/
   return elem;
}

/** returns TRUE iff the indices of both variables are equal */
static
SCIP_DECL_HASHKEYEQ(hashKeyEqVar)
{  /*lint --e{715}*/
   if( key1 == key2 )
      return TRUE;
   return FALSE;
}

/** returns the hash value of the key */
static
SCIP_DECL_HASHKEYVAL(hashKeyValVar)
{  /*lint --e{715}*/
   assert( SCIPvarGetIndex((SCIP_VAR*) key) >= 0 );
   return (unsigned int) SCIPvarGetIndex((SCIP_VAR*) key);
}


#if 0
/* prints variable name LP format conform; always use this method to stay consistent
 *
 * 1) variable names should not start with a digit
 * 2) avoid variable name starting with an 'e' or 'E' since this notation is reserved for exponential entries
 */
static
void printVarName(
   SCIP*                 scip,               /**< SCIP data structure */
   FILE*                 file,               /**< output file (or NULL for standard output) */
   SCIP_VAR*             var,                /**< variable */
   SCIP_Bool             genericnames        /**< use generic variable names? */
   )
{
   const char* name;

   assert( scip != NULL );
   assert( var != NULL );

   name = SCIPvarGetName(var);
   assert( name != NULL );

   if( genericnames || name[0] == '\0' )
      SCIPinfoMessage(scip, file, "x%d", SCIPvarGetProbindex(var) + 1);
   else
   {
      if( isdigit((unsigned char)name[0]) || name[0] == 'e' || name[0] == 'E' )
         SCIPinfoMessage(scip, file, "_%s", name);
      else
         SCIPinfoMessage(scip, file, "%s", name);
   }
}
#endif

/** transforms given variables, scalars, and constant to the corresponding active variables, scalars, and constant */
static
SCIP_RETCODE getActiveVariables(
   SCIP*                 scip,               /**< SCIP data structure */
   SCIP_VAR***           vars,               /**< pointer to vars array to get active variables for */
   SCIP_Real**           scalars,            /**< pointer to scalars a_1, ..., a_n in linear sum a_1*x_1 + ... + a_n*x_n + c */
   int*                  nvars,              /**< pointer to number of variables and values in vars and vals array */
   SCIP_Real*            constant,           /**< pointer to constant c in linear sum a_1*x_1 + ... + a_n*x_n + c  */
   SCIP_Bool             transformed         /**< transformed constraint? */
   )
{
   int requiredsize;
   int v;

   assert(scip != NULL);
   assert(vars != NULL);
   assert(scalars != NULL);
   assert(*vars != NULL);
   assert(*scalars != NULL);
   assert(nvars != NULL);
   assert(constant != NULL);

   if( transformed )
   {
      SCIP_CALL( SCIPgetProbvarLinearSum(scip, *vars, *scalars, nvars, *nvars, constant, &requiredsize, TRUE) );

      if( requiredsize > *nvars )
      {
         SCIP_CALL( SCIPreallocBufferArray(scip, vars, requiredsize) );
         SCIP_CALL( SCIPreallocBufferArray(scip, scalars, requiredsize) );

         SCIP_CALL( SCIPgetProbvarLinearSum(scip, *vars, *scalars, nvars, requiredsize, constant, &requiredsize, TRUE) );
         assert( requiredsize <= *nvars );
      }
   }
   else
   {
      for( v = 0; v < *nvars; ++v )
      {
         SCIP_CALL( SCIPvarGetOrigvarSum(&(*vars)[v], &(*scalars)[v], constant) );

         /* negated variables with an original counterpart may also be returned by SCIPvarGetOrigvarSum();
          * make sure we get the original variable in that case
          */
         if( SCIPvarGetStatus((*vars)[v]) == SCIP_VARSTATUS_NEGATED )
         {
            (*vars)[v] = SCIPvarGetNegatedVar((*vars)[v]);
            (*scalars)[v] *= -1.0;
            *constant += 1.0;
         }
      }
   }
   return SCIP_OKAY;
}

/** clears the given line buffer */
static
void clearLine(
   char*                 linebuffer,         /**< line */
   int*                  linecnt             /**< number of characters in line */
   )
{
   assert( linebuffer != NULL );
   assert( linecnt != NULL );

   (*linecnt) = 0;
   linebuffer[0] = '\0';
}

/** ends the given line with '\\0' and prints it to the given file stream */
static
void endLine(
   SCIP*                 scip,               /**< SCIP data structure */
   FILE*                 file,               /**< output file (or NULL for standard output) */
   char*                 linebuffer,         /**< line */
   int*                  linecnt             /**< number of characters in line */
   )
{
   assert( scip != NULL );
   assert( linebuffer != NULL );
   assert( linecnt != NULL );

   if( (*linecnt) > 0 )
   {
      linebuffer[(*linecnt)] = '\0';
      SCIPinfoMessage(scip, file, "%s\n", linebuffer);
      clearLine(linebuffer, linecnt);
   }
}

/** appends extension to line and prints it to the give file stream if the
 *  line exceeded the length given in the define LP_PRINTLEN */
static
void appendLine(
   SCIP*                 scip,               /**< SCIP data structure */
   FILE*                 file,               /**< output file (or NULL for standard output) */
   char*                 linebuffer,         /**< line */
   int*                  linecnt,            /**< number of characters in line */
   const char*           extension           /**< string to extent the line */
   )
{
   assert( scip != NULL );
   assert( linebuffer != NULL );
   assert( linecnt != NULL );
   assert( extension != NULL );
   assert( strlen(linebuffer) + strlen(extension) < LP_MAX_PRINTLEN );

   /* NOTE: avoid
    *   sprintf(linebuffer, "%s%s", linebuffer, extension); 
    * because of overlapping memory areas in memcpy used in sprintf.
    */
   strncat(linebuffer, extension, LP_MAX_PRINTLEN - strlen(linebuffer));

   (*linecnt) += (int) strlen(extension);

   SCIPdebugMsg(scip, "linebuffer <%s>, length = %lu\n", linebuffer, (unsigned long)strlen(linebuffer));

   if( (*linecnt) > LP_PRINTLEN )
      endLine(scip, file, linebuffer, linecnt);
}


/* print row in LP format to file stream */
static
void printRow(
   SCIP*                 scip,               /**< SCIP data structure */
   FILE*                 file,               /**< output file (or NULL for standard output) */
   const char*           rowname,            /**< row name */
   const char*           rownameextension,   /**< row name extension */
   const char*           type,               /**< row type ("=", "<=", or ">=") */
   SCIP_VAR**            linvars,            /**< array of linear variables */
   SCIP_Real*            linvals,            /**< array of linear coefficient values */
   int                   nlinvars,           /**< number of linear variables */
   SCIP_QUADVARTERM*     quadvarterms,       /**< quadratic variable terms */
   int                   nquadvarterms,      /**< number of quadratic variable terms */
   SCIP_BILINTERM*       bilinterms,         /**< bilinear terms */
   int                   nbilinterms,        /**< number of bilinear terms */
   SCIP_Real             rhs                 /**< right hand side */
   )
{
   int v;
   char linebuffer[LP_MAX_PRINTLEN] = { '\0' };
   int linecnt;

   SCIP_VAR* var;
   char varname[LP_MAX_NAMELEN];
   char varname2[LP_MAX_NAMELEN];
   char consname[LP_MAX_NAMELEN + 1]; /* an extra character for ':' */
   char buffer[LP_MAX_PRINTLEN];

   assert( scip != NULL );
   assert( strcmp(type, "=") == 0 || strcmp(type, "<=") == 0 || strcmp(type, ">=") == 0 );
   assert( nlinvars == 0 || (linvars != NULL && linvals != NULL) );
   assert( nquadvarterms == 0 || quadvarterms != NULL );

   /* if there is a bilinear term, then there need to be at least two quadratic variables */
   assert( nbilinterms == 0 || (bilinterms != NULL && nquadvarterms >= 2) );

   clearLine(linebuffer, &linecnt);

   /* start each line with a space */
   appendLine(scip, file, linebuffer, &linecnt, " ");

   /* print row name */
   if( strlen(rowname) > 0 || strlen(rownameextension) > 0 )
   {
      (void) SCIPsnprintf(consname, LP_MAX_NAMELEN + 1, "%s%s:", rowname, rownameextension);
      appendLine(scip, file, linebuffer, &linecnt, consname);
   }

   /* print coefficients */
   for( v = 0; v < nlinvars; ++v )
   {
      var = linvars[v];
      assert( var != NULL );

      /* we start a new line; therefore we tab this line */
      if( linecnt == 0 )
         appendLine(scip, file, linebuffer, &linecnt, " ");

      (void) SCIPsnprintf(varname, LP_MAX_NAMELEN, "%s", SCIPvarGetName(var));
      (void) SCIPsnprintf(buffer, LP_MAX_PRINTLEN, " %+.15g %s", linvals[v], varname);

      appendLine(scip, file, linebuffer, &linecnt, buffer);
   }

   /* print quadratic part */
   if( nquadvarterms > 0 )
   {
      /* print linear coefficients of quadratic variables */
      for( v = 0; v < nquadvarterms; ++v )
      {
         if( quadvarterms[v].lincoef == 0.0 )
            continue;

         /* we start a new line; therefore we tab this line */
         if( linecnt == 0 )
            appendLine(scip, file, linebuffer, &linecnt, " ");

         (void) SCIPsnprintf(varname, LP_MAX_NAMELEN, "%s", SCIPvarGetName(quadvarterms[v].var));
         (void) SCIPsnprintf(buffer, LP_MAX_PRINTLEN, " %+.15g %s", quadvarterms[v].lincoef, varname);

         appendLine(scip, file, linebuffer, &linecnt, buffer);
      }

      /* start quadratic part */
      appendLine(scip, file, linebuffer, &linecnt, " + [");

      /* print square terms */
      for( v = 0; v < nquadvarterms; ++v )
      {
         if( quadvarterms[v].sqrcoef == 0.0 )
            continue;

         /* we start a new line; therefore we tab this line */
         if( linecnt == 0 )
            appendLine(scip, file, linebuffer, &linecnt, " ");

         (void) SCIPsnprintf(varname, LP_MAX_NAMELEN, "%s", SCIPvarGetName(quadvarterms[v].var));
         (void) SCIPsnprintf(buffer, LP_MAX_PRINTLEN, " %+.15g %s^2", quadvarterms[v].sqrcoef, varname);

         appendLine(scip, file, linebuffer, &linecnt, buffer);
      }

      /* print bilinear terms */
      for( v = 0; v < nbilinterms; ++v )
      {
         /* we start a new line; therefore we tab this line */
         if( linecnt == 0 )
            appendLine(scip, file, linebuffer, &linecnt, " ");

         (void) SCIPsnprintf(varname,  LP_MAX_NAMELEN, "%s", SCIPvarGetName(bilinterms[v].var1));
         (void) SCIPsnprintf(varname2, LP_MAX_NAMELEN, "%s", SCIPvarGetName(bilinterms[v].var2));
         (void) SCIPsnprintf(buffer, LP_MAX_PRINTLEN, " %+.15g %s * %s", bilinterms[v].coef, varname, varname2);

         appendLine(scip, file, linebuffer, &linecnt, buffer);
      }

      /* end quadratic part */
      appendLine(scip, file, linebuffer, &linecnt, " ]");
   }

   /* print left hand side */
   if( SCIPisZero(scip, rhs) )
      rhs = 0.0;

   (void) SCIPsnprintf(buffer, LP_MAX_PRINTLEN, " %s %+.15g", type, rhs);

   /* we start a new line; therefore we tab this line */
   if( linecnt == 0 )
      appendLine(scip, file, linebuffer, &linecnt, " ");
   appendLine(scip, file, linebuffer, &linecnt, buffer);

   endLine(scip, file, linebuffer, &linecnt);
}


/** prints given (linear or) quadratic constraint information in LP format to file stream */
static
SCIP_RETCODE printQuadraticCons(
   SCIP*                 scip,               /**< SCIP data structure */
   FILE*                 file,               /**< output file (or NULL for standard output) */
   const char*           rowname,            /**< name of the row */
   SCIP_VAR**            linvars,            /**< array of linear variables */
   SCIP_Real*            linvals,            /**< array of linear coefficients values (or NULL if all linear coefficient values are 1) */
   int                   nlinvars,           /**< number of linear variables */
   SCIP_QUADVARTERM*     quadvarterms,       /**< quadratic variable terms */
   int                   nquadvarterms,      /**< number of quadratic variable terms */
   SCIP_BILINTERM*       bilinterms,         /**< bilinear terms */
   int                   nbilinterms,        /**< number of bilinear terms */
   SCIP_Real             lhs,                /**< left hand side */
   SCIP_Real             rhs,                /**< right hand side */
   SCIP_Bool             transformed         /**< transformed constraint? */
   )
{
   int v;
   SCIP_VAR** activevars = NULL;
   SCIP_Real* activevals = NULL;
   int nactivevars;
   SCIP_Real activeconstant = 0.0;

   assert( scip != NULL );
   assert( rowname != NULL );

   /* The LP format does not forbid that the variable array is empty */
   assert( nlinvars == 0 || linvars != NULL );
   assert( nquadvarterms == 0 || quadvarterms != NULL );
   assert( nbilinterms == 0 || bilinterms != NULL );

   assert( lhs <= rhs );

   if( SCIPisInfinity(scip, -lhs) && SCIPisInfinity(scip, rhs) )
      return SCIP_OKAY;

   nactivevars = nlinvars;
   if( nlinvars > 0 ) 
   {
      /* duplicate variable and value array */
      SCIP_CALL( SCIPduplicateBufferArray(scip, &activevars, linvars, nactivevars ) );
      if( linvals != NULL )
      {
         SCIP_CALL( SCIPduplicateBufferArray(scip, &activevals, linvals, nactivevars ) );
      }
      else
      {
         SCIP_CALL( SCIPallocBufferArray(scip, &activevals, nactivevars) );

         for( v = 0; v < nactivevars; ++v )
            activevals[v] = 1.0;
      }

      /* retransform given variables to active variables */
      SCIP_CALL( getActiveVariables(scip, &activevars, &activevals, &nactivevars, &activeconstant, transformed) );
   }

   /* print row(s) in LP format */
   if( SCIPisEQ(scip, lhs, rhs) )
   {
      assert( !SCIPisInfinity(scip, rhs) );

      /* equal constraint */
      printRow(scip, file, rowname, "", "=", activevars, activevals, nactivevars,
         quadvarterms, nquadvarterms, bilinterms, nbilinterms,
         rhs - activeconstant);
   }
   else
   {
      if( !SCIPisInfinity(scip, -lhs) )
      {
         /* print inequality ">=" */
         printRow(scip, file, rowname, SCIPisInfinity(scip, rhs) ? "" : "_lhs", ">=",
            activevars, activevals, nactivevars,
            quadvarterms, nquadvarterms, bilinterms, nbilinterms,
            lhs - activeconstant);
      }
      if( !SCIPisInfinity(scip, rhs) )
      {
         /* print inequality "<=" */
         printRow(scip, file, rowname, SCIPisInfinity(scip, -lhs) ? "" : "_rhs", "<=",
            activevars, activevals, nactivevars,
            quadvarterms, nquadvarterms, bilinterms, nbilinterms,
            rhs - activeconstant);
      }
   }

   if( nlinvars > 0 )
   {
      /* free buffer arrays */
      SCIPfreeBufferArray(scip, &activevars);
      SCIPfreeBufferArray(scip, &activevals);
   }

   return SCIP_OKAY;
}


/** prints given SOS constraint information in LP format to file stream */
static
void printSosCons(
   SCIP*                 scip,               /**< SCIP data structure */
   FILE*                 file,               /**< output file (or NULL for standard output) */
   const char*           rowname,            /**< name of the row */
   SCIP_VAR**            vars,               /**< array of variables */
   SCIP_Real*            weights,            /**< array of weight values (or NULL) */
   int                   nvars,              /**< number of variables */
   int                   type                /**< SOS type (SOS1 or SOS2) */
   )
{
   int v;

   char linebuffer[LP_MAX_PRINTLEN];
   int linecnt;
   char buffer[LP_MAX_PRINTLEN];
   char varname[LP_MAX_NAMELEN];

   assert( scip != NULL );
   assert( file != NULL );
   assert( type == 1 || type == 2 );

   clearLine(linebuffer, &linecnt);

   /* start each line with a space */
   appendLine(scip, file, linebuffer, &linecnt, " ");
   assert( strlen(rowname) < LP_MAX_NAMELEN );

   if( strlen(rowname) > 0 )
   {
      (void) SCIPsnprintf(buffer, LP_MAX_PRINTLEN, "%s:", rowname);
      appendLine(scip, file, linebuffer, &linecnt, buffer);
   }

   /* SOS type */
   (void) SCIPsnprintf(buffer, LP_MAX_PRINTLEN, " S%d::", type);
   appendLine(scip, file, linebuffer, &linecnt, buffer);

   for( v = 0; v < nvars; ++v )
   {
      (void) SCIPsnprintf(varname, LP_MAX_NAMELEN, "%s", SCIPvarGetName(vars[v]));

      if( weights != NULL )
         (void) SCIPsnprintf(buffer, LP_MAX_PRINTLEN, " %s:%.15g", varname, weights[v]);
      else
         (void) SCIPsnprintf(buffer, LP_MAX_PRINTLEN, " %s:%d", varname, v);

      if(linecnt == 0 )
      {
         /* we start a new line; therefore we tab this line */
         appendLine(scip, file, linebuffer, &linecnt, " ");
      }
      appendLine(scip, file, linebuffer, &linecnt, buffer);
   }

   endLine(scip, file, linebuffer, &linecnt);
}

/** prints given soc constraint in LP format to file stream */
static
SCIP_RETCODE printSOCCons(
   SCIP*                 scip,               /**< SCIP data structure */
   FILE*                 file,               /**< output file (or NULL for standard output) */
   const char*           rowname,            /**< name of the row */
   SCIP_CONS*            cons                /**< second order cone constraint */
   )
{
   int v;
   char linebuffer[LP_MAX_PRINTLEN] = { '\0' };
   int linecnt;
   SCIP_VAR* var;
   SCIP_Real coef;
   SCIP_Real offset;
   char varname[LP_MAX_NAMELEN];
   char consname[LP_MAX_NAMELEN + 1]; /* an extra character for ':' */
   char buffer[LP_MAX_PRINTLEN];

   SCIP_Real rhs;

   assert( scip != NULL );
   assert( rowname != NULL );
   assert( cons != NULL );

   /* print constraint in LP format
    * the SOC constraint is given as
    *   sqrt(constant + sum_i (lhscoef_i(lhsvar_i+lhsoffset_i))^2) <= rhscoef(rhsvar+rhsoffset)
    * and is printed as
    *    sum_i (2*lhscoef_i^2 lhs_offset_i) lhsvar_i - (2 * rhscoef^2 * rhsoffset) rhsvar 
    *    + [ sum_i lhscoef_i^2 lhsvar_i^2 - rhscoef^2 rhsvar^2 ]
    *  <=
    *    - sum_i lhscoef_i^2 lhs_offset_i^2 - constant + rhscoef^2 rhsoffset^2 
    */

   clearLine(linebuffer, &linecnt);

   /* start each line with a space */
   appendLine(scip, file, linebuffer, &linecnt, " ");

   /* print row name */
   if( strlen(rowname) > 0 )
   {
      (void) SCIPsnprintf(consname, LP_MAX_NAMELEN + 1, "%s:", rowname);
      appendLine(scip, file, linebuffer, &linecnt, consname);
   }

   rhs = -SCIPgetLhsConstantSOC(scip, cons);

   /* print linear part of left hand side and add constant parts to rhs */
   for( v = 0; v < SCIPgetNLhsVarsSOC(scip, cons); ++v )
   {
      var = SCIPgetLhsVarsSOC(scip, cons)[v];
      assert( var != NULL );
      offset = SCIPgetLhsOffsetsSOC(scip, cons)[v];
      coef = SCIPgetLhsCoefsSOC(scip, cons)[v];

      rhs -= coef * coef * offset * offset;

      if( offset == 0.0 || coef == 0.0 )
         continue;

      /* we start a new line; therefore we tab this line */
      if( linecnt == 0 )
         appendLine(scip, file, linebuffer, &linecnt, " ");

      (void) SCIPsnprintf(varname, LP_MAX_NAMELEN, "%s", SCIPvarGetName(var));
      (void) SCIPsnprintf(buffer, LP_MAX_PRINTLEN, " %+.15g %s", 2*offset*coef*coef, varname);

      appendLine(scip, file, linebuffer, &linecnt, buffer);
   }

   /* print linear part from right hand side and add constant part to rhs */
   offset = SCIPgetRhsOffsetSOC(scip, cons);
   coef = SCIPgetRhsCoefSOC(scip, cons);
   if( offset != 0.0 && coef != 0.0 )
   {
      var = SCIPgetRhsVarSOC(scip, cons);
      assert( var != NULL );

      rhs += coef * coef * offset * offset; 

      if( linecnt == 0 )
         appendLine(scip, file, linebuffer, &linecnt, " ");

      (void) SCIPsnprintf(varname, LP_MAX_NAMELEN, "%s", SCIPvarGetName(var));
      (void) SCIPsnprintf(buffer, LP_MAX_PRINTLEN, " %+.15g %s", -2*offset*coef*coef, varname);

      appendLine(scip, file, linebuffer, &linecnt, buffer);
   }

   /* start quadratic part */
   appendLine(scip, file, linebuffer, &linecnt, " + [");

   /* print quadratic part of left hand side  */
   for( v = 0; v < SCIPgetNLhsVarsSOC(scip, cons); ++v )
   {
      var = SCIPgetLhsVarsSOC(scip, cons)[v];
      assert( var != NULL );
      coef = SCIPgetLhsCoefsSOC(scip, cons)[v];

      if( coef == 0.0 )
         continue;

      /* we start a new line; therefore we tab this line */
      if( linecnt == 0 )
         appendLine(scip, file, linebuffer, &linecnt, " ");

      (void) SCIPsnprintf(varname, LP_MAX_NAMELEN, "%s", SCIPvarGetName(var));
      (void) SCIPsnprintf(buffer, LP_MAX_PRINTLEN, " %+.15g %s^2", coef*coef, varname);

      appendLine(scip, file, linebuffer, &linecnt, buffer);
   }

   /* print quadratic part of right hand side  */
   coef = SCIPgetRhsCoefSOC(scip, cons);
   if( coef != 0.0 )
   {
      var = SCIPgetRhsVarSOC(scip, cons);
      assert( var != NULL );

      /* we start a new line; therefore we tab this line */
      if( linecnt == 0 )
         appendLine(scip, file, linebuffer, &linecnt, " ");

      (void) SCIPsnprintf(varname, LP_MAX_NAMELEN, "%s", SCIPvarGetName(var));
      (void) SCIPsnprintf(buffer, LP_MAX_PRINTLEN, " %+.15g %s^2", -coef*coef, varname);

      appendLine(scip, file, linebuffer, &linecnt, buffer);
   }

   /* end quadratic part */
   appendLine(scip, file, linebuffer, &linecnt, " ]");

   /* print right hand side */
   if( SCIPisZero(scip, rhs) )
      rhs = 0.0;

   (void) SCIPsnprintf(buffer, LP_MAX_PRINTLEN, " <= %+.15g", rhs);

   /* we start a new line; therefore we tab this line */
   if( linecnt == 0 )
      appendLine(scip, file, linebuffer, &linecnt, " ");
   appendLine(scip, file, linebuffer, &linecnt, buffer);

   endLine(scip, file, linebuffer, &linecnt);

   return SCIP_OKAY;
}

/** prints a linearization of an and-constraint into the given file */
static
SCIP_RETCODE printAndCons(
   SCIP*                 scip,               /**< SCIP data structure */
   FILE*                 file,               /**< output file (or NULL for standard output) */
   const char*           consname,           /**< name of the constraint */
   SCIP_CONS*            cons,               /**< and constraint */
   SCIP_Bool             aggrlinearizationands,/**< print weak or strong realaxation */
   SCIP_Bool             transformed         /**< transformed constraint? */
   )
{
   SCIP_VAR** vars;
   SCIP_VAR** operands;
   SCIP_VAR* resultant;
   SCIP_Real* vals;
   char rowname[LP_MAX_NAMELEN];
   int nvars;
   int v;

   assert(scip != NULL);
   assert(consname != NULL);
   assert(cons != NULL);

   nvars = SCIPgetNVarsAnd(scip, cons);
   operands = SCIPgetVarsAnd(scip, cons);
   resultant = SCIPgetResultantAnd(scip, cons);

   /* allocate buffer array */
   SCIP_CALL( SCIPallocBufferArray(scip, &vars, nvars + 1) );
   SCIP_CALL( SCIPallocBufferArray(scip, &vals, nvars + 1) );

   /* the tight relaxtion, number of and-constraint operands rows */
   if( !aggrlinearizationands )
   {
      vars[0] = resultant;
      vals[0] = 1.0;
      vals[1] = -1.0;

      /* print operator rows */
      for( v = 0; v < nvars; ++v )
      {
         (void) SCIPsnprintf(rowname, LP_MAX_NAMELEN, "%s_%d", consname, v);
         vars[1] = operands[v];

         /* print for each operator a row */
         SCIP_CALL( printQuadraticCons(scip, file, rowname,
               vars, vals, 2, NULL, 0, NULL, 0, -SCIPinfinity(scip), 0.0, transformed) );
      }
   }

   /* prepare for next row */
   for( v = nvars - 1; v >= 0; --v )
   {
      vars[v] = operands[v];
      vals[v] = -1.0;
   }

   vars[nvars] = resultant;

   /* the weak relaxtion, only one constraint */
   if( aggrlinearizationands )
   {
      /* adjust rowname of constraint */
      (void) SCIPsnprintf(rowname, LP_MAX_NAMELEN, "%s_operators", consname);

      vals[nvars] = (SCIP_Real) nvars;

      /* print aggregated operator row */
      SCIP_CALL( printQuadraticCons(scip, file, rowname,
            vars, vals, nvars + 1, NULL, 0, NULL, 0, -SCIPinfinity(scip), 0.0, transformed) );
   }

   /* create additional linear constraint */
   (void) SCIPsnprintf(rowname, LP_MAX_NAMELEN, "%s_add", consname);

   vals[nvars] = 1.0;

   SCIP_CALL( printQuadraticCons(scip, file, rowname,
         vars, vals, nvars + 1, NULL, 0, NULL, 0, -nvars + 1.0, SCIPinfinity(scip), transformed) );

   /* free buffer array */
   SCIPfreeBufferArray(scip, &vals);
   SCIPfreeBufferArray(scip, &vars);

   return SCIP_OKAY;
}

/** check whether given variables are aggregated and put them into an array without duplication */
static
SCIP_RETCODE collectAggregatedVars(
   SCIP*                 scip,               /**< SCIP data structure */
   SCIP_VAR**            vars,               /**< variable array */
   int                   nvars,              /**< number of active variables in the problem */
   SCIP_VAR***           aggvars,            /**< pointer to array storing the aggregated variables on output */
   int*                  naggvars,           /**< pointer to number of aggregated variables on output */
   int*                  saggvars,           /**< pointer to number of slots in aggvars array */
   SCIP_HASHTABLE*       varAggregated       /**< hashtable for checking duplicates */
   )
{
   int v;

   assert( scip != NULL );
   assert( aggvars != NULL );
   assert( naggvars != NULL );
   assert( saggvars != NULL );

   /* check variables */
   for( v = 0; v < nvars; ++v )
   {
      SCIP_VARSTATUS status;
      SCIP_VAR* var;

      var = vars[v];
      status = SCIPvarGetStatus(var);

      /* collect aggregated variables in a list */
      if( status >= SCIP_VARSTATUS_AGGREGATED )
      {
         assert( status == SCIP_VARSTATUS_AGGREGATED || status == SCIP_VARSTATUS_MULTAGGR || status == SCIP_VARSTATUS_NEGATED );
         assert( varAggregated != NULL );

         if( ! SCIPhashtableExists(varAggregated, (void*) var) )
         {
            /* possibly enlarge array */
            if ( *saggvars <= *naggvars )
            {
               int newsize;
               newsize = SCIPcalcMemGrowSize(scip, *naggvars + 1);
               assert( newsize > *saggvars );
               SCIP_CALL( SCIPreallocBlockMemoryArray(scip, &aggvars, *saggvars, newsize) );
               *saggvars = newsize;
            }

            (*aggvars)[*naggvars] = var;
            (*naggvars)++;
            SCIP_CALL( SCIPhashtableInsert(varAggregated, (void*) var) );
            assert( *naggvars <= *saggvars );
         }
      }
   }
   return SCIP_OKAY;
}

/** print aggregated variable-constraints */
static
SCIP_RETCODE printAggregatedCons(
   SCIP*                 scip,               /**< SCIP data structure */
   FILE*                 file,               /**< output file (or NULL for standard output) */
   SCIP_Bool             transformed,        /**< TRUE iff problem is the transformed problem */
   int                   nvars,              /**< number of active variables in the problem */
   int                   nAggregatedVars,    /**< number of aggregated variables */
   SCIP_VAR**            aggregatedVars      /**< array storing the aggregated variables */
   )
{
   int j;

   SCIP_VAR** activevars;
   SCIP_Real* activevals;
   int nactivevars;
   SCIP_Real activeconstant = 0.0;
   char consname[LP_MAX_NAMELEN];

   assert( scip != NULL );

   /* write aggregation constraints */
   SCIP_CALL( SCIPallocBufferArray(scip, &activevars, nvars) );
   SCIP_CALL( SCIPallocBufferArray(scip, &activevals, nvars) );

   for( j = 0; j < nAggregatedVars; ++j )
   {
      /* set up list to obtain substitution variables */
      nactivevars = 1;

      activevars[0] = aggregatedVars[j];
      activevals[0] = 1.0;
      activeconstant = 0.0;

      /* retransform given variables to active variables */
      SCIP_CALL( getActiveVariables(scip, &activevars, &activevals, &nactivevars, &activeconstant, transformed) );

      activevals[nactivevars] = -1.0;
      activevars[nactivevars] = aggregatedVars[j];
      ++nactivevars;

      /* output constraint */
      (void) SCIPsnprintf(consname, LP_MAX_NAMELEN, "aggr_%s", SCIPvarGetName(aggregatedVars[j]));
      printRow(scip, file, consname, "", "=", activevars, activevals, nactivevars, NULL, 0, NULL, 0, - activeconstant);
   }

   /* free buffer arrays */
   SCIPfreeBufferArray(scip, &activevars);
   SCIPfreeBufferArray(scip, &activevals);

   return SCIP_OKAY;
}

/** method check if the variable names are not longer than LP_MAX_NAMELEN */
static
void checkVarnames(
   SCIP*                 scip,               /**< SCIP data structure */
   SCIP_VAR**            vars,               /**< array of variables */
   int                   nvars               /**< number of variables */
   )
{
   SCIP_Bool printwarning;
   int v;

   assert(scip != NULL);
   assert(vars != NULL || nvars == 0);

   printwarning = TRUE;

   /* check if the variable names are not to long */
   for( v = 0; v < nvars; ++v )
   {
      if( strlen(SCIPvarGetName(vars[v])) > LP_MAX_NAMELEN )  /*lint !e613*/
      {
         SCIPwarningMessage(scip, "there is a variable name which has to be cut down to %d characters; LP might be corrupted\n", 
            LP_MAX_NAMELEN - 1);
         return;
      }

      /* check if variable name starts with a digit */
      if( printwarning && isdigit((unsigned char)SCIPvarGetName(vars[v])[0]) ) /*lint !e613*/
      {
         SCIPwarningMessage(scip, "violation of LP format - a variable name starts with a digit; " \
            "it is not possible to read the generated LP file with SCIP; " \
            "use write/genproblem or write/gentransproblem for generic variable names\n");
         printwarning = FALSE;
      }
   }
}

/** method check if the constraint names are not longer than LP_MAX_NAMELEN */
static
void checkConsnames(
   SCIP*                 scip,               /**< SCIP data structure */
   SCIP_CONS**           conss,              /**< array of constraints */
   int                   nconss,             /**< number of constraints */
   SCIP_Bool             transformed         /**< TRUE iff problem is the transformed problem */
   )
{
   int c;
   SCIP_CONS* cons;
   SCIP_CONSHDLR* conshdlr;
   const char* conshdlrname;
   SCIP_Bool printwarning;

   assert( scip != NULL );
   assert( conss != NULL || nconss == 0 );

   printwarning = TRUE;

   for( c = 0; c < nconss; ++c )
   {
      int len;

      assert(conss != NULL); /* for lint */
      cons = conss[c];
      assert(cons != NULL );

      /* in case the transformed is written only constraints are posted which are enabled in the current node */
      assert(!transformed || SCIPconsIsEnabled(cons));

      conshdlr = SCIPconsGetHdlr(cons);
      assert( conshdlr != NULL );

      conshdlrname = SCIPconshdlrGetName(conshdlr);
      assert( transformed == SCIPconsIsTransformed(cons) );

      len = (int) strlen(SCIPconsGetName(cons));

      if( strcmp(conshdlrname, "linear") == 0 )
      {
         SCIP_Real lhs = SCIPgetLhsLinear(scip, cons);
         SCIP_Real rhs = SCIPgetLhsLinear(scip, cons);

         if( (SCIPisEQ(scip, lhs, rhs) && len > LP_MAX_NAMELEN) || ( !SCIPisEQ(scip, lhs, rhs) && len > LP_MAX_NAMELEN - 4) )
         {
            SCIPwarningMessage(scip, "there is a constraint name which has to be cut down to %d characters;\n", LP_MAX_NAMELEN - 1);
            return;
         }
      }
      else if( len > LP_MAX_NAMELEN )
      {
         SCIPwarningMessage(scip, "there is a constraint name which has to be cut down to %d characters;\n", LP_MAX_NAMELEN - 1);
         return;
      }

      /* check if constraint name starts with a digit */
      if( printwarning && isdigit((unsigned char)SCIPconsGetName(cons)[0]) )
      {
         SCIPwarningMessage(scip, "violation of LP format - a constraint name starts with a digit; " \
            "it is not possible to read the generated LP file with SCIP; " \
            "use write/genproblem or write/gentransproblem for generic variable names\n");
         printwarning = FALSE;
      }
   }
}

/*
 * Callback methods of reader
 */

/** copy method for reader plugins (called when SCIP copies plugins) */
static
SCIP_DECL_READERCOPY(readerCopyLp)
{  /*lint --e{715}*/
   assert(scip != NULL);
   assert(reader != NULL);
   assert(strcmp(SCIPreaderGetName(reader), READER_NAME) == 0);

   /* call inclusion method of reader */
   SCIP_CALL( SCIPincludeReaderLp(scip) );

   return SCIP_OKAY;
}

/** destructor of reader to free user data (called when SCIP is exiting) */
static
SCIP_DECL_READERFREE(readerFreeLp)
{
   SCIP_READERDATA* readerdata;

   assert(strcmp(SCIPreaderGetName(reader), READER_NAME) == 0);
   readerdata = SCIPreaderGetData(reader);
   assert(readerdata != NULL);
   SCIPfreeBlockMemory(scip, &readerdata);

   return SCIP_OKAY;
}

/** problem reading method of reader */
static
SCIP_DECL_READERREAD(readerReadLp)
{  /*lint --e{715}*/

   SCIP_CALL( SCIPreadLp(scip, reader, filename, result) );

   return SCIP_OKAY;
}


/** problem writing method of reader */
static
SCIP_DECL_READERWRITE(readerWriteLp)
{  /*lint --e{715}*/
   assert(reader != NULL);
   assert(strcmp(SCIPreaderGetName(reader), READER_NAME) == 0);

   SCIP_CALL( SCIPwriteLp(scip, file, name, transformed, objsense, objscale, objoffset, vars,
         nvars, nbinvars, nintvars, nimplvars, ncontvars, conss, nconss, result) );

   return SCIP_OKAY;
}


/*
 * reader specific interface methods
 */

/** includes the lp file reader in SCIP */
SCIP_RETCODE SCIPincludeReaderLp(
   SCIP*                 scip                /**< SCIP data structure */
   )
{
   SCIP_READERDATA* readerdata;
   SCIP_READER* reader;

   /* create reader data */
   SCIP_CALL( SCIPallocBlockMemory(scip, &readerdata) );

   /* include reader */
   SCIP_CALL( SCIPincludeReaderBasic(scip, &reader, READER_NAME, READER_DESC, READER_EXTENSION, readerdata) );

   /* set non fundamental callbacks via setter functions */
   SCIP_CALL( SCIPsetReaderCopy(scip, reader, readerCopyLp) );
   SCIP_CALL( SCIPsetReaderFree(scip, reader, readerFreeLp) );
   SCIP_CALL( SCIPsetReaderRead(scip, reader, readerReadLp) );
   SCIP_CALL( SCIPsetReaderWrite(scip, reader, readerWriteLp) );

   /* add lp-reader parameters */
   SCIP_CALL( SCIPaddBoolParam(scip,
         "reading/" READER_NAME "/linearize-and-constraints",
         "should possible \"and\" constraint be linearized when writing the lp file?",
         &readerdata->linearizeands, TRUE, DEFAULT_LINEARIZE_ANDS, NULL, NULL) );
   SCIP_CALL( SCIPaddBoolParam(scip,
         "reading/" READER_NAME "/aggrlinearization-ands",
         "should an aggregated linearization for and constraints be used?",
         &readerdata->aggrlinearizationands, TRUE, DEFAULT_AGGRLINEARIZATION_ANDS, NULL, NULL) );

   return SCIP_OKAY;
}


/** reads problem from file */
SCIP_RETCODE SCIPreadLp(
   SCIP*                 scip,               /**< SCIP data structure */
   SCIP_READER*          reader,             /**< the file reader itself */
   const char*           filename,           /**< full path and name of file to read, or NULL if stdin should be used */
   SCIP_RESULT*          result              /**< pointer to store the result of the file reading call */
   )
{  /*lint --e{715}*/
   SCIP_RETCODE retcode;
   LPINPUT lpinput;
   int i;

   /* initialize LP input data */
   lpinput.file = NULL;
   lpinput.linebuf[0] = '\0';
   lpinput.probname[0] = '\0';
   lpinput.objname[0] = '\0';
   SCIP_CALL( SCIPallocBlockMemoryArray(scip, &lpinput.token, LP_MAX_LINELEN) ); /*lint !e506*/
   lpinput.token[0] = '\0';
   SCIP_CALL( SCIPallocBlockMemoryArray(scip, &lpinput.tokenbuf, LP_MAX_LINELEN) ); /*lint !e506*/
   lpinput.tokenbuf[0] = '\0';
   for( i = 0; i < LP_MAX_PUSHEDTOKENS; ++i )
   {
      SCIP_CALL( SCIPallocBlockMemoryArray(scip, &(lpinput.pushedtokens[i]), LP_MAX_LINELEN) );  /*lint !e866 !e506*/
   }

   lpinput.npushedtokens = 0;
   lpinput.linenumber = 0;
   lpinput.linepos = 0;
   lpinput.section = LP_START;
   lpinput.objsense = SCIP_OBJSENSE_MINIMIZE;
   lpinput.inlazyconstraints = FALSE;
   lpinput.inusercuts = FALSE;
   lpinput.haserror = FALSE;
   lpinput.comment = FALSE;
   lpinput.endline = FALSE;

   SCIP_CALL( SCIPgetBoolParam(scip, "reading/initialconss", &(lpinput.initialconss)) );
   SCIP_CALL( SCIPgetBoolParam(scip, "reading/dynamicconss", &(lpinput.dynamicconss)) );
   SCIP_CALL( SCIPgetBoolParam(scip, "reading/dynamiccols", &(lpinput.dynamiccols)) );
   SCIP_CALL( SCIPgetBoolParam(scip, "reading/dynamicrows", &(lpinput.dynamicrows)) );

   /* read the file */
   retcode = readLPFile(scip, &lpinput, filename);

   /* free dynamically allocated memory */
   for( i = 0; i < LP_MAX_PUSHEDTOKENS; ++i )
   {
      SCIPfreeBlockMemoryArray(scip, &lpinput.pushedtokens[i], LP_MAX_LINELEN);
   }
   SCIPfreeBlockMemoryArray(scip, &lpinput.tokenbuf, LP_MAX_LINELEN);
   SCIPfreeBlockMemoryArray(scip, &lpinput.token, LP_MAX_LINELEN);

   if( retcode == SCIP_PLUGINNOTFOUND )
      retcode = SCIP_READERROR;

   /* check for correct return value */
   SCIP_CALL( retcode );

   /* evaluate the result */
   if( lpinput.haserror )
      return SCIP_READERROR;
   else
   {
      /* set objective sense */
      SCIP_CALL( SCIPsetObjsense(scip, lpinput.objsense) );
      *result = SCIP_SUCCESS;
   }

   return SCIP_OKAY;
}


/** writes problem to file */
SCIP_RETCODE SCIPwriteLp(
   SCIP*                 scip,               /**< SCIP data structure */
   FILE*                 file,               /**< output file, or NULL if standard output should be used */
   const char*           name,               /**< problem name */
   SCIP_Bool             transformed,        /**< TRUE iff problem is the transformed problem */
   SCIP_OBJSENSE         objsense,           /**< objective sense */
   SCIP_Real             objscale,           /**< scalar applied to objective function; external objective value is
                                              *   extobj = objsense * objscale * (intobj + objoffset) */
   SCIP_Real             objoffset,          /**< objective offset from bound shifting and fixing */
   SCIP_VAR**            vars,               /**< array with active variables ordered binary, integer, implicit, continuous */
   int                   nvars,              /**< number of active variables in the problem */
   int                   nbinvars,           /**< number of binary variables */
   int                   nintvars,           /**< number of general integer variables */
   int                   nimplvars,          /**< number of implicit integer variables */
   int                   ncontvars,          /**< number of continuous variables */
   SCIP_CONS**           conss,              /**< array with constraints of the problem */
   int                   nconss,             /**< number of constraints in the problem */
   SCIP_RESULT*          result              /**< pointer to store the result of the file writing call */
   )
{
   SCIP_READER* reader;
   SCIP_READERDATA* readerdata;
   SCIP_Bool linearizeands;
   SCIP_Bool aggrlinearizationands;
   int c;
   int v;

   int linecnt;
   char linebuffer[LP_MAX_PRINTLEN];

   char varname[LP_MAX_NAMELEN];
   char buffer[LP_MAX_PRINTLEN];

   SCIP_CONSHDLR* conshdlr;
   SCIP_CONSHDLR* conshdlrInd;
   const char* conshdlrname;
   SCIP_CONS* cons;
   SCIP_CONS** consSOS1;
   SCIP_CONS** consSOS2;
   SCIP_CONS** consQuadratic;
   SCIP_CONS** consSOC;
   SCIP_CONS** consIndicator;
   int nConsSOS1 = 0;
   int nConsSOS2 = 0;
   int nConsQuadratic = 0;
   int nConsSOC = 0;
   int nConsIndicator = 0;
   char consname[LP_MAX_NAMELEN];

   SCIP_VAR** aggvars;
   int naggvars = 0;
   int saggvars;
   SCIP_HASHTABLE* varAggregated;
   SCIP_HASHMAP* consHidden;

   SCIP_VAR** consvars;
   SCIP_Real* consvals;
   int nconsvars;

   SCIP_VAR* var;
   SCIP_Real lb;
   SCIP_Real ub;

   SCIP_Bool zeroobj;

   assert(scip != NULL);

   /* find indicator constraint handler */
   conshdlrInd = SCIPfindConshdlr(scip, "indicator");
   consHidden = NULL;

   /* if indicator constraint handler is present */
   if( conshdlrInd != NULL )
   {
      /* create hashtable storing linear constraints that should not be output */
      SCIP_CALL( SCIPhashmapCreate(&consHidden, SCIPblkmem(scip), 500) );

      /* loop through indicator constraints (works only in transformed problem) */
      if( transformed )
      {
         SCIP_CONS** consInd;
         int nConsInd;

         consInd = SCIPconshdlrGetConss(conshdlrInd);
         nConsInd = SCIPconshdlrGetNConss(conshdlrInd);
         SCIPdebugMsg(scip, "Number of indicator constraints: %d\n", nConsInd);

         for( c = 0; c < nConsInd; ++c )
         {
            assert( consInd[c] != NULL );
            cons = SCIPgetLinearConsIndicator(consInd[c]);

            assert( !SCIPhashmapExists(consHidden, (void*) cons) );
            SCIP_CALL( SCIPhashmapSetImage(consHidden, (void*) cons, (void*) TRUE) );
            SCIPdebugMsg(scip, "Marked linear constraint <%s> as hidden.\n", SCIPconsGetName(cons));
         }
      }
      else
      {
         /* otherwise we have to pass through all constraints */
         for( c = 0; c < nconss; ++c )
         {
            cons = conss[c];
            assert( cons != NULL);

            conshdlr = SCIPconsGetHdlr(cons);
            assert( conshdlr != NULL );
            conshdlrname = SCIPconshdlrGetName(conshdlr);

            if( strcmp(conshdlrname, "indicator") == 0 )
            {
               SCIP_CONS* lincons;

               lincons = SCIPgetLinearConsIndicator(cons);
               assert( lincons != NULL );

               assert( !SCIPhashmapExists(consHidden, (void*) lincons) );
               SCIP_CALL( SCIPhashmapSetImage(consHidden, (void*) lincons, (void*) TRUE) );
               SCIPdebugMsg(scip, "Marked linear constraint <%s> as hidden.\n", SCIPconsGetName(lincons));
            }
         }
      }
   }

   /* check if the variable names are not to long */
   checkVarnames(scip, vars, nvars);
   /* check if the constraint names are to long */
   checkConsnames(scip, conss, nconss, transformed);

   /* print statistics as comment to file */
   SCIPinfoMessage(scip, file, "\\ SCIP STATISTICS\n");
   SCIPinfoMessage(scip, file, "\\   Problem name     : %s\n", name);
   SCIPinfoMessage(scip, file, "\\   Variables        : %d (%d binary, %d integer, %d implicit integer, %d continuous)\n",
      nvars, nbinvars, nintvars, nimplvars, ncontvars);
   SCIPinfoMessage(scip, file, "\\   Constraints      : %d\n", nconss);
   SCIPinfoMessage(scip, file, "\\   Obj. scale       : %.15g\n", objscale);
   SCIPinfoMessage(scip, file, "\\   Obj. offset      : %.15g\n", objoffset);

   /* print objective sense */
   SCIPinfoMessage(scip, file, "%s\n", objsense == SCIP_OBJSENSE_MINIMIZE ? "Minimize" : "Maximize");

   clearLine(linebuffer, &linecnt);
   appendLine(scip, file, linebuffer, &linecnt, " Obj:");

   zeroobj = TRUE;
   for( v = 0; v < nvars; ++v )
   {
      var = vars[v];

#ifndef NDEBUG
      /* in case the original problem has to be written, the variables have to be either "original" or "negated" */
      if( ! transformed )
         assert( SCIPvarGetStatus(var) == SCIP_VARSTATUS_ORIGINAL || SCIPvarGetStatus(var) == SCIP_VARSTATUS_NEGATED );
#endif

      if( SCIPisZero(scip, SCIPvarGetObj(var)) )
         continue;

      zeroobj = FALSE;

      /* we start a new line; therefore we tab this line */
      if( linecnt == 0 )
         appendLine(scip, file, linebuffer, &linecnt, "     ");

      (void) SCIPsnprintf(varname, LP_MAX_NAMELEN, "%s", SCIPvarGetName(var));
      (void) SCIPsnprintf(buffer, LP_MAX_PRINTLEN, " %+.15g %s", SCIPvarGetObj(var), varname );

      appendLine(scip, file, linebuffer, &linecnt, buffer);
   }

   /* add a linear term to avoid troubles when reading the lp file with another MIP solver */
   if( zeroobj && nvars >= 1 )
   {
      (void) SCIPsnprintf(varname, LP_MAX_NAMELEN, "%s", SCIPvarGetName(vars[0]));
      (void) SCIPsnprintf(buffer, LP_MAX_PRINTLEN, " 0 %s", varname );

      appendLine(scip, file, linebuffer, &linecnt, buffer);
   }

   endLine(scip, file, linebuffer, &linecnt);

   /* print "Subject to" section */
   SCIPinfoMessage(scip, file, "Subject to\n");

   reader = SCIPfindReader(scip, READER_NAME);
   if( reader != NULL )
   {
      readerdata = SCIPreaderGetData(reader);
      assert(readerdata != NULL);

      linearizeands = readerdata->linearizeands;
      aggrlinearizationands = readerdata->aggrlinearizationands;
   }
   else
   {
      linearizeands = DEFAULT_LINEARIZE_ANDS;
      aggrlinearizationands = DEFAULT_AGGRLINEARIZATION_ANDS;
   }

   /* collect SOS, quadratic, and SOC constraints in array for later output */
   SCIP_CALL( SCIPallocBufferArray(scip, &consSOS1, nconss) );
   SCIP_CALL( SCIPallocBufferArray(scip, &consSOS2, nconss) );
   SCIP_CALL( SCIPallocBufferArray(scip, &consQuadratic, nconss) );
   SCIP_CALL( SCIPallocBufferArray(scip, &consSOC, nconss) );
   SCIP_CALL( SCIPallocBufferArray(scip, &consIndicator, nconss) );

   for( c = 0; c < nconss; ++c )
   {
      cons = conss[c];
      assert( cons != NULL);

      /* in case the transformed is written only constraints are posted which are enabled in the current node */
      assert(!transformed || SCIPconsIsEnabled(cons));

      /* skip marked constraints in connection with indicator constraints */
      if( conshdlrInd != NULL && SCIPhashmapExists(consHidden, (void*) cons) )
      {
         assert( strcmp(SCIPconshdlrGetName(SCIPconsGetHdlr(cons)), "linear") == 0 );
         continue;
      }

      conshdlr = SCIPconsGetHdlr(cons);
      assert( conshdlr != NULL );

      (void) SCIPsnprintf(consname, LP_MAX_NAMELEN, "%s", SCIPconsGetName(cons));
      conshdlrname = SCIPconshdlrGetName(conshdlr);
      assert( transformed == SCIPconsIsTransformed(cons) );

      if( strcmp(conshdlrname, "linear") == 0 )
      {
         SCIP_CALL( printQuadraticCons(scip, file, consname,
               SCIPgetVarsLinear(scip, cons), SCIPgetValsLinear(scip, cons), SCIPgetNVarsLinear(scip, cons),
               NULL, 0, NULL, 0, SCIPgetLhsLinear(scip, cons), SCIPgetRhsLinear(scip, cons), transformed) );
      }
      else if( strcmp(conshdlrname, "setppc") == 0 )
      {
         consvars = SCIPgetVarsSetppc(scip, cons);
         nconsvars = SCIPgetNVarsSetppc(scip, cons);

         switch( SCIPgetTypeSetppc(scip, cons) )
         {
         case SCIP_SETPPCTYPE_PARTITIONING :
            SCIP_CALL( printQuadraticCons(scip, file, consname,
                  consvars, NULL, nconsvars, NULL, 0, NULL, 0, 1.0, 1.0, transformed) );
            break;
         case SCIP_SETPPCTYPE_PACKING :
            SCIP_CALL( printQuadraticCons(scip, file, consname,
                  consvars, NULL, nconsvars, NULL, 0, NULL, 0, -SCIPinfinity(scip), 1.0, transformed) );
            break;
         case SCIP_SETPPCTYPE_COVERING :
            SCIP_CALL( printQuadraticCons(scip, file, consname,
                  consvars, NULL, nconsvars, NULL, 0, NULL, 0, 1.0, SCIPinfinity(scip), transformed) );
            break;
         }
      }
      else if( strcmp(conshdlrname, "logicor") == 0 )
      {
         SCIP_CALL( printQuadraticCons(scip, file, consname,
               SCIPgetVarsLogicor(scip, cons), NULL, SCIPgetNVarsLogicor(scip, cons),
               NULL, 0, NULL, 0, 1.0, SCIPinfinity(scip), transformed) );
      }
      else if( strcmp(conshdlrname, "knapsack") == 0 )
      {
         SCIP_Longint* weights;

         consvars = SCIPgetVarsKnapsack(scip, cons);
         nconsvars = SCIPgetNVarsKnapsack(scip, cons);

         /* copy Longint array to SCIP_Real array */
         weights = SCIPgetWeightsKnapsack(scip, cons);
         SCIP_CALL( SCIPallocBufferArray(scip, &consvals, nconsvars) );
         for( v = 0; v < nconsvars; ++v )
            consvals[v] = (SCIP_Real)weights[v];

         SCIP_CALL( printQuadraticCons(scip, file, consname, consvars, consvals, nconsvars,
               NULL, 0, NULL, 0, -SCIPinfinity(scip), (SCIP_Real) SCIPgetCapacityKnapsack(scip, cons), transformed) );

         SCIPfreeBufferArray(scip, &consvals);
      }
      else if( strcmp(conshdlrname, "varbound") == 0 )
      {
         SCIP_CALL( SCIPallocBufferArray(scip, &consvars, 2) );
         SCIP_CALL( SCIPallocBufferArray(scip, &consvals, 2) );

         consvars[0] = SCIPgetVarVarbound(scip, cons);
         consvars[1] = SCIPgetVbdvarVarbound(scip, cons);

         consvals[0] = 1.0;
         consvals[1] = SCIPgetVbdcoefVarbound(scip, cons);

         SCIP_CALL( printQuadraticCons(scip, file, consname, consvars, consvals, 2, NULL, 0, NULL, 0, 
               SCIPgetLhsVarbound(scip, cons), SCIPgetRhsVarbound(scip, cons), transformed) );

         SCIPfreeBufferArray(scip, &consvars);
         SCIPfreeBufferArray(scip, &consvals);
      }
      else if( strcmp(conshdlrname, "SOS1") == 0 )
      {
         /* store constraint */
         consSOS1[nConsSOS1++] = cons;
      }
      else if( strcmp(conshdlrname, "SOS2") == 0 )
      {
         /* store constraint */
         consSOS2[nConsSOS2++] = cons;
      }
      else if( strcmp(conshdlrname, "indicator") == 0 )
      {
         SCIP_CONS* lincons;
         SCIP_VAR* binvar;
         SCIP_VAR* slackvar;
         SCIP_VAR** linvars;
         SCIP_Real* linvals;
         int nlinvars;
         int cnt;
         int rhs;

         assert( conshdlrInd != NULL );

         lincons = SCIPgetLinearConsIndicator(cons);
         binvar = SCIPgetBinaryVarIndicator(cons);
         slackvar = SCIPgetSlackVarIndicator(cons);

         assert( lincons != NULL );
         assert( binvar != NULL );
         assert( slackvar != NULL );

         rhs = 1;
         if ( SCIPvarIsNegated(binvar) )
         {
            rhs = 0;
            binvar = SCIPvarGetNegatedVar(binvar);
         }

         /* collect linear constraint information (remove slack variable) */
         linvars = SCIPgetVarsLinear(scip, lincons);
         linvals = SCIPgetValsLinear(scip, lincons);
         nlinvars = SCIPgetNVarsLinear(scip, lincons);
         assert( linvars != NULL );
         assert( linvals != NULL );

         /* linvars always contains slack variable, thus nlinvars >= 1 */
         if( nlinvars > 1 && !SCIPconsIsDeleted(lincons) )
         {
            (void) SCIPsnprintf(varname, LP_MAX_NAMELEN, "%s", SCIPvarGetName(binvar) );
            if( strlen(consname) > 0 )
               SCIPinfoMessage(scip, file, " %s: %s = %d ->", consname, varname, rhs);
            else
               SCIPinfoMessage(scip, file, " %s = %d ->", varname, rhs);

            SCIP_CALL( SCIPallocBufferArray(scip, &consvars, nlinvars-1) );
            SCIP_CALL( SCIPallocBufferArray(scip, &consvals, nlinvars-1) );

            cnt = 0;
            for( v = 0; v < nlinvars; ++v )
            {
               var = linvars[v];
               if( var != slackvar )
               {
                  consvars[cnt] = var;
                  consvals[cnt++] = linvals[v];
               }
            }
            /* if slackvariable is fixed, it might have been removed from constraint */
            assert( nlinvars == 0 || cnt == nlinvars-1 || SCIPisFeasEQ(scip, SCIPvarGetLbGlobal(slackvar), SCIPvarGetUbGlobal(slackvar)) );

            SCIP_CALL( printQuadraticCons(scip, file, "", consvars, consvals, cnt, NULL, 0, NULL, 0, 
                  SCIPgetLhsLinear(scip, lincons), SCIPgetRhsLinear(scip, lincons), transformed) );

            SCIPfreeBufferArray(scip, &consvars);
            SCIPfreeBufferArray(scip, &consvals);
         }

         /* store constraint */
         consIndicator[nConsIndicator++] = cons;
      }
      else if( strcmp(conshdlrname, "quadratic") == 0 )
      {
         SCIP_CALL( printQuadraticCons(scip, file, consname,
               SCIPgetLinearVarsQuadratic(scip, cons), SCIPgetCoefsLinearVarsQuadratic(scip, cons),
               SCIPgetNLinearVarsQuadratic(scip, cons), SCIPgetQuadVarTermsQuadratic(scip, cons),
               SCIPgetNQuadVarTermsQuadratic(scip, cons), SCIPgetBilinTermsQuadratic(scip, cons),
               SCIPgetNBilinTermsQuadratic(scip, cons), SCIPgetLhsQuadratic(scip, cons),
               SCIPgetRhsQuadratic(scip, cons), transformed) );

         consQuadratic[nConsQuadratic++] = cons;
      }
      else if( strcmp(conshdlrname, "soc") == 0 )
      {
         SCIP_CALL( printSOCCons(scip, file, consname, cons) );

         consSOC[nConsSOC++] = cons;
      }
      else if( strcmp(conshdlrname, "and") == 0 )
      {
         if( linearizeands )
         {
            SCIP_CALL( printAndCons(scip, file, consname, cons, aggrlinearizationands, transformed) );
         }
         else
         {
            SCIPwarningMessage(scip, "change parameter \"reading/" READER_NAME "/linearize-and-constraints\" to TRUE to print and-constraints\n");
            SCIPinfoMessage(scip, file, "\\ ");
            SCIP_CALL( SCIPprintCons(scip, cons, file) );
            SCIPinfoMessage(scip, file, ";\n");
         }
      }
      else
      {
         SCIPwarningMessage(scip, "constraint handler <%s> cannot print requested format\n", conshdlrname );
         SCIPinfoMessage(scip, file, "\\ ");
         SCIP_CALL( SCIPprintCons(scip, cons, file) );
         SCIPinfoMessage(scip, file, ";\n");
      }
   }

   /* allocate array for storing aggregated and negated variables (dynamically adjusted) */
   saggvars = MAX(10, nvars);
   SCIP_CALL( SCIPallocBlockMemoryArray(scip, &aggvars, saggvars) );

   /* create hashtable for storing aggregated variables */
   SCIP_CALL( SCIPhashtableCreate(&varAggregated, SCIPblkmem(scip), saggvars, hashGetKeyVar, hashKeyEqVar, hashKeyValVar, NULL) );

   /* check for aggregated variables in SOS1 constraints and output aggregations as linear constraints */
   for( c = 0; c < nConsSOS1; ++c )
   {
      cons = consSOS1[c];
      consvars = SCIPgetVarsSOS1(scip, cons);
      nconsvars = SCIPgetNVarsSOS1(scip, cons);

      SCIP_CALL( collectAggregatedVars(scip, consvars, nconsvars, &aggvars, &naggvars, &saggvars, varAggregated) );
   }

   /* check for aggregated variables in SOS2 constraints and output aggregations as linear constraints */
   for( c = 0; c < nConsSOS2; ++c )
   {
      cons = consSOS2[c];
      consvars = SCIPgetVarsSOS2(scip, cons);
      nconsvars = SCIPgetNVarsSOS2(scip, cons);

      SCIP_CALL( collectAggregatedVars(scip, consvars, nconsvars, &aggvars, &naggvars, &saggvars, varAggregated) );
   }

   /* check for aggregated variables in quadratic parts of quadratic constraints and output aggregations as linear constraints */
   for( c = 0; c < nConsQuadratic; ++c )
   {
      cons = consQuadratic[c];
      for( v = 0; v < SCIPgetNQuadVarTermsQuadratic(scip, cons); ++v )
      {
         SCIP_CALL( collectAggregatedVars(scip, &SCIPgetQuadVarTermsQuadratic(scip, cons)[v].var, 1, &aggvars, &naggvars, &saggvars, varAggregated) );
      }
   }

   /* check for aggregated variables in second order cone constraints and output aggregations as linear constraints */
   for( c = 0; c < nConsSOC; ++c )
   {
      cons = consSOC[c];

      SCIP_CALL( collectAggregatedVars(scip, SCIPgetLhsVarsSOC(scip, cons), SCIPgetNLhsVarsSOC(scip, cons), &aggvars, &naggvars, &saggvars, varAggregated) );
      var = SCIPgetRhsVarSOC(scip, cons);
      SCIP_CALL( collectAggregatedVars(scip, &var, 1, &aggvars, &naggvars, &saggvars, varAggregated) );
   }

   /* check for aggregated variables in indicator constraints and output aggregations as linear constraints */
   for( c = 0; c < nConsIndicator; ++c )
   {
      SCIP_VAR* binvar;

      cons = consIndicator[c];
      binvar = SCIPgetBinaryVarIndicator(cons);
      if ( ! SCIPvarIsNegated(binvar) )
      {
         /* we take care of negated variables above, but not of aggregated variables */
         SCIP_CALL( collectAggregatedVars(scip, &binvar, 1, &aggvars, &naggvars, &saggvars, varAggregated) );
      }
   }

   /* print aggregation constraints */
   SCIP_CALL( printAggregatedCons(scip, file, transformed, nvars, naggvars, aggvars) );

   /* print "Bounds" section */
   SCIPinfoMessage(scip, file, "Bounds\n");
   for( v = 0; v < nvars; ++v )
   {
      var = vars[v];
      assert( var != NULL );
      (void) SCIPsnprintf(varname, LP_MAX_NAMELEN, "%s", SCIPvarGetName(var) );

      if( transformed )
      {
         /* in case the transformed is written only local bounds are posted which are valid in the current node */
         lb = SCIPvarGetLbLocal(var);
         ub = SCIPvarGetUbLocal(var);
      }
      else
      {
         lb = SCIPvarGetLbOriginal(var);
         ub = SCIPvarGetUbOriginal(var);
      }

      if( SCIPisInfinity(scip, -lb) && SCIPisInfinity(scip, ub) )
         SCIPinfoMessage(scip, file, " %s free\n", varname);
      else
      {
         /* print lower bound */
         if( SCIPisInfinity(scip, -lb) )
            SCIPinfoMessage(scip, file, " -inf <= ");
         else
         {
            if( SCIPisZero(scip, lb) )
            {
               /* variables are nonnegative by default - so we skip these variables */
               if( SCIPisInfinity(scip, ub) )
                  continue;
               lb = 0.0;
            }

            SCIPinfoMessage(scip, file, " %.15g <= ", lb);
         }
         /* print variable name */
         SCIPinfoMessage(scip, file, "%s", varname);

         /* print upper bound as far this one is not infinity */
         if( !SCIPisInfinity(scip, ub) )
            SCIPinfoMessage(scip, file, " <= %.15g", ub);

         SCIPinfoMessage(scip, file, "\n");
      }
   }

   /* output aggregated variables as 'free' */
   for( v = 0; v < naggvars; ++v )
   {
      var = aggvars[v];
      assert( var != NULL );
      (void) SCIPsnprintf(varname, LP_MAX_NAMELEN, "%s", SCIPvarGetName(var) );

      SCIPinfoMessage(scip, file, " %s free\n", varname);
   }

   /* print binaries section */
   if( nbinvars > 0 )
   {
      SCIPinfoMessage(scip, file, "Binaries\n");

      clearLine(linebuffer, &linecnt);

      /* output active variables */
      for( v = 0; v < nvars; ++v )
      {
         var = vars[v];
         assert( var != NULL );

         if( SCIPvarGetType(var) == SCIP_VARTYPE_BINARY )
         {
            (void) SCIPsnprintf(varname, LP_MAX_NAMELEN, "%s", SCIPvarGetName(var) );
            (void) SCIPsnprintf(buffer, LP_MAX_PRINTLEN, " %s", varname);
            appendLine(scip, file, linebuffer, &linecnt, buffer);
         }
      }

      /* possibly output aggregated variables */
      for( v = 0; v < naggvars; ++v )
      {
         var = aggvars[v];
         assert( var != NULL );

         if( SCIPvarGetType(var) == SCIP_VARTYPE_BINARY )
         {
            (void) SCIPsnprintf(varname, LP_MAX_NAMELEN, "%s", SCIPvarGetName(var) );
            (void) SCIPsnprintf(buffer, LP_MAX_PRINTLEN, " %s", varname);
            appendLine(scip, file, linebuffer, &linecnt, buffer);
         }
      }

      endLine(scip, file, linebuffer, &linecnt);
   }

   /* print generals section */
   if( nintvars > 0 )
   {
      SCIPinfoMessage(scip, file, "Generals\n");

      /* output active variables */
      for( v = 0; v < nvars; ++v )
      {
         var = vars[v];
         assert( var != NULL );

         if( SCIPvarGetType(var) == SCIP_VARTYPE_INTEGER )
         {
            (void) SCIPsnprintf(varname, LP_MAX_NAMELEN, "%s", SCIPvarGetName(var) );
            (void) SCIPsnprintf(buffer, LP_MAX_PRINTLEN, " %s", varname);
            appendLine(scip, file, linebuffer, &linecnt, buffer);
         }
      }

      /* possibly output aggregated variables */
      for( v = 0; v < naggvars; ++v )
      {
         var = aggvars[v];
         assert( var != NULL );

         if( SCIPvarGetType(var) == SCIP_VARTYPE_INTEGER )
         {
            (void) SCIPsnprintf(varname, LP_MAX_NAMELEN, "%s", SCIPvarGetName(var) );
            (void) SCIPsnprintf(buffer, LP_MAX_PRINTLEN, " %s", varname);
            appendLine(scip, file, linebuffer, &linecnt, buffer);
         }
      }

      endLine(scip, file, linebuffer, &linecnt);
   }

   /* free space */
   SCIPfreeBlockMemoryArray(scip, &aggvars, saggvars);
   SCIPhashtableFree(&varAggregated);
   if( conshdlrInd != NULL )
      SCIPhashmapFree(&consHidden);

   /* print SOS section */
   if( nConsSOS1 > 0 || nConsSOS2 > 0 )
   {
      SCIP_Real* weights;
      SCIPinfoMessage(scip, file, "SOS\n");

      /* first output SOS1 constraints */
      for( c = 0; c < nConsSOS1; ++c )
      {
         cons = consSOS1[c];
         consvars = SCIPgetVarsSOS1(scip, cons);
         nconsvars = SCIPgetNVarsSOS1(scip, cons);
         weights = SCIPgetWeightsSOS1(scip, cons);

         (void) SCIPsnprintf(consname, LP_MAX_NAMELEN, "%s", SCIPconsGetName(cons) );
         printSosCons(scip, file, consname, consvars, weights, nconsvars, 1);
      }

      /* next output SOS2 constraints */
      for( c = 0; c < nConsSOS2; ++c )
      {
         cons = consSOS2[c];
         consvars = SCIPgetVarsSOS2(scip, cons);
         nconsvars = SCIPgetNVarsSOS2(scip, cons);
         weights = SCIPgetWeightsSOS2(scip, cons);

         (void) SCIPsnprintf(consname, LP_MAX_NAMELEN, "%s", SCIPconsGetName(cons) );
         printSosCons(scip, file, consname, consvars, weights, nconsvars, 2);
      }
   }

   /* free space */
   SCIPfreeBufferArray(scip, &consIndicator);
   SCIPfreeBufferArray(scip, &consSOC);
   SCIPfreeBufferArray(scip, &consQuadratic);
   SCIPfreeBufferArray(scip, &consSOS2);
   SCIPfreeBufferArray(scip, &consSOS1);

   /* end of lp format */
   SCIPinfoMessage(scip, file, "%s\n", "End");

   *result = SCIP_SUCCESS;

   return SCIP_OKAY;
}<|MERGE_RESOLUTION|>--- conflicted
+++ resolved
@@ -1677,10 +1677,7 @@
          }
          /* reset the lpinput for further usage as we have no indicator constraint */
          lpinput->linepos = linepos;
-<<<<<<< HEAD
-=======
          (void) SCIPsnprintf(lpinput->token, 2, "<");
->>>>>>> 74ca42f9
          strcpy(lpinput->token, "<");
       }
 
