--- conflicted
+++ resolved
@@ -1446,15 +1446,6 @@
    SCIP_CALL( SCIPallocBlockMemory(scip, &sepadata) );
 
    /* include dummy separators */
-<<<<<<< HEAD
-   SCIP_CALL( SCIPincludeSepaBasic(scip, &sepadata->flowcover, "flowcover", "dummy separator for adding flowcover cuts", -100000, -1, SEPA_MAXBOUNDDIST,
-         SEPA_USESSUBSCIP, SEPA_DELAY, sepaExeclpDummy, sepaExecsolDummy, NULL) );
-
-   assert(sepadata->flowcover != NULL);
-
-   SCIP_CALL( SCIPincludeSepaBasic(scip, &sepadata->cmir, "cmir", "dummy separator for adding cmir cuts", -100000, -1, SEPA_MAXBOUNDDIST,
-         SEPA_USESSUBSCIP, SEPA_DELAY, sepaExeclpDummy, sepaExecsolDummy, NULL) );
-=======
    SCIP_CALL( SCIPincludeSepaBasic(scip, &sepadata->flowcover, "flowcover", "separator for flowcover cuts", -100000, SEPA_FREQ, 0.0,
                                    SEPA_USESSUBSCIP, FALSE, sepaExeclpDummy, sepaExecsolDummy, NULL) );
 
@@ -1462,7 +1453,6 @@
 
    SCIP_CALL( SCIPincludeSepaBasic(scip, &sepadata->cmir, "cmir", "separator for cmir cuts", -100000, SEPA_FREQ, 0.0,
                                    SEPA_USESSUBSCIP, FALSE, sepaExeclpDummy, sepaExecsolDummy, NULL) );
->>>>>>> f3246c73
 
    assert(sepadata->cmir != NULL);
 
