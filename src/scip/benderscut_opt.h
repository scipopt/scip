/* * * * * * * * * * * * * * * * * * * * * * * * * * * * * * * * * * * * * * */
/*                                                                           */
/*                  This file is part of the program and library             */
/*         SCIP --- Solving Constraint Integer Programs                      */
/*                                                                           */
/*    Copyright (C) 2002-2019 Konrad-Zuse-Zentrum                            */
/*                            fuer Informationstechnik Berlin                */
/*                                                                           */
/*  SCIP is distributed under the terms of the ZIB Academic License.         */
/*                                                                           */
/*  You should have received a copy of the ZIB Academic License              */
/*  along with SCIP; see the file COPYING. If not visit scip.zib.de.         */
/*                                                                           */
/* * * * * * * * * * * * * * * * * * * * * * * * * * * * * * * * * * * * * * */

/**@file   benderscut_opt.h
 * @ingroup BENDERSCUTS
 * @brief  Generates a standard Benders' decomposition optimality cut
 * @author Stephen J. Maher
 *
 * The classical Benders' decomposition optimality cuts arise from a feasible instance of the Benders' decomposition
 * subproblem. The optimality cuts are an underestimator of the subproblem objective function value. Auxiliary
 * variables, \f$\varphi\f$ are added to the master problem as a lower bound on the subproblem objective function value.
 *
 * Consider a linear Benders' decomposition subproblem that takes the master problem solution \f$\bar{x}\f$ as input:
 * \f[
 * z(\bar{x}) = \min\{d^{T}y : Ty \geq h - H\bar{x}, y \geq 0\}
 * \f]
 * If the subproblem is feasible, and \f$z(\bar{x}) > \varphi\f$ (indicating that the current underestimators are not
 * optimal) then the Benders' decomposition optimality cut can be generated from the optimal dual solution of the
 * subproblem. Let \f$w\f$ be the vector corresponding to the optimal dual solution of the Benders' decomposition
 * subproblem. The resulting cut is:
 * \f[
 * \varphi \geq w^{T}(h - Hx)
 * \f]
 *
 * Next, consider a nonlinear Benders' decomposition subproblem that takes the master problem solution \f$\bar{x}\f$ as input:
 * \f[
 * z(\bar{x}) = \min\{d^{T}y : g(\bar{x},y) \leq 0, y \geq 0\}
 * \f]
 * If the subproblem is feasible, and \f$z(\bar{x}) > \varphi\f$ (indicating that the current underestimators are not
 * optimal) then the Benders' decomposition optimality cut can be generated from the optimal dual solution of the
 * subproblem. Let \f$w\f$ be the vector corresponding to the optimal dual solution of the Benders' decomposition subproblem.
 * The resulting cut is:
 * \f[
 * \varphi \geq z(\bar{x}) + w^{T} \nabla_x g(\bar{x}, y) (x-\bar{x})
 * \f]
 *
 */

/*---+----1----+----2----+----3----+----4----+----5----+----6----+----7----+----8----+----9----+----0----+----1----+----2*/

#ifndef __SCIP_BENDERSCUT_OPT_H__
#define __SCIP_BENDERSCUT_OPT_H__


#include "scip/def.h"
#include "scip/type_benders.h"
#include "scip/type_cons.h"
#include "scip/type_lp.h"
#include "scip/type_nlp.h"
#include "scip/type_retcode.h"
#include "scip/type_scip.h"
#include "nlpi/type_exprinterpret.h"

#ifdef __cplusplus
extern "C" {
#endif

/** creates the optimality Benders' decomposition cut and includes it in SCIP
 *
 *  @ingroup BenderscutIncludes
 */
SCIP_EXPORT
SCIP_RETCODE SCIPincludeBenderscutOpt(
   SCIP*                 scip,               /**< SCIP data structure */
   SCIP_BENDERS*         benders             /**< Benders' decomposition */
   );

/** adds the gradient of a nonlinear row in the current NLP solution of a subproblem to a linear row or constraint in the master problem
 *
 * Only computes gradient w.r.t. master problem variables.
 * Computes also the directional derivative, that is, mult times gradient times solution.
 */
SCIP_EXPORT
SCIP_RETCODE SCIPaddNlRowGradientBenderscutOpt(
   SCIP*                 masterprob,         /**< the SCIP instance of the master problem */
   SCIP*                 subproblem,         /**< the SCIP instance of the subproblem */
   SCIP_BENDERS*         benders,            /**< the benders' decomposition structure */
   SCIP_NLROW*           nlrow,              /**< nonlinear row */
   SCIP_EXPRINT*         exprint,            /**< expressions interpreter */
   SCIP_Real             mult,               /**< multiplier */
   SCIP_Real*            dirderiv,           /**< storage to add directional derivative */
<<<<<<< HEAD
   SCIP_VAR**            vars,               /**< the variables in the generated cut with non-zero coefficient */
   SCIP_Real*            vals,               /**< the coefficients of the variables in the generated cut */
=======
   SCIP_VAR***           vars,               /**< pointer to array of variables in the generated cut with non-zero coefficient */
   SCIP_Real**           vals,               /**< pointer to array of coefficients of the variables in the generated cut */
>>>>>>> 6f596bcb
   int*                  nvars,              /**< the number of variables in the cut */
   int*                  varssize            /**< the number of variables in the array */
   );

/* @} */

/* @} */

#ifdef __cplusplus
}
#endif

#endif<|MERGE_RESOLUTION|>--- conflicted
+++ resolved
@@ -91,13 +91,8 @@
    SCIP_EXPRINT*         exprint,            /**< expressions interpreter */
    SCIP_Real             mult,               /**< multiplier */
    SCIP_Real*            dirderiv,           /**< storage to add directional derivative */
-<<<<<<< HEAD
-   SCIP_VAR**            vars,               /**< the variables in the generated cut with non-zero coefficient */
-   SCIP_Real*            vals,               /**< the coefficients of the variables in the generated cut */
-=======
    SCIP_VAR***           vars,               /**< pointer to array of variables in the generated cut with non-zero coefficient */
    SCIP_Real**           vals,               /**< pointer to array of coefficients of the variables in the generated cut */
->>>>>>> 6f596bcb
    int*                  nvars,              /**< the number of variables in the cut */
    int*                  varssize            /**< the number of variables in the array */
    );
