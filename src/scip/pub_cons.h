--- conflicted
+++ resolved
@@ -681,11 +681,7 @@
 #define SCIPconsIsLocked(cons)          ((cons)->nlockspos > 0 || (cons)->nlocksneg > 0)
 #define SCIPconsGetNLocksPos(cons)      ((cons)->nlockspos)
 #define SCIPconsGetNLocksNeg(cons)      ((cons)->nlocksneg)
-<<<<<<< HEAD
-#define SCIPconsIsAdded(cons)           ((cons)->isadded)
-=======
 #define SCIPconsIsAdded(cons)           ((cons)->addarraypos >= 0)
->>>>>>> 70dc277f
 
 #endif
 
