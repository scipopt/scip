--- conflicted
+++ resolved
@@ -52,6 +52,7 @@
 #include "scip/benderscut_int.h"
 #include "scip/pub_benders.h"
 #include "scip/pub_benderscut.h"
+#include "scip/misc_benders.h"
 
 #include "scip/cons_linear.h"
 #include "scip/pub_lp.h"
@@ -128,122 +129,6 @@
    return SCIP_OKAY;
 }
 
-<<<<<<< HEAD
-=======
-/** updates the cut constant of the Benders' cuts data.
- *  This function solves the master problem with only the auxiliary variables in the objective function.
- */
-static
-SCIP_RETCODE updateCutConstant(
-   SCIP*                 masterprob,         /**< the SCIP instance of the master problem */
-   SCIP_BENDERSCUTDATA*  benderscutdata      /**< the Benders' cut data */
-   )
-{
-   SCIP_VAR** vars;
-   int nvars;
-   int nsubproblems;
-   int i;
-   SCIP_Bool lperror;
-   SCIP_Bool cutoff;
-
-   assert(masterprob != NULL);
-   assert(benderscutdata != NULL);
-
-   /* don't run in probing or in repropagation */
-   if( SCIPinProbing(masterprob) || SCIPinRepropagation(masterprob) || SCIPinDive(masterprob) )
-      return SCIP_OKAY;
-
-   nsubproblems = SCIPbendersGetNSubproblems(benderscutdata->benders);
-
-   SCIP_CALL( SCIPstartProbing(masterprob) );
-
-   /* change the master problem variables to 0 */
-   nvars = SCIPgetNVars(masterprob);
-   vars = SCIPgetVars(masterprob);
-
-   /* setting the objective function coefficient to 0 for all variables */
-   for( i = 0; i < nvars; i++ )
-   {
-      if( SCIPvarGetStatus(vars[i]) == SCIP_VARSTATUS_COLUMN )
-      {
-         SCIP_CALL( SCIPchgVarObjProbing(masterprob, vars[i], 0.0) );
-      }
-   }
-
-   /* solving an LP for all subproblems to find the lower bound */
-   for( i = 0; i < nsubproblems; i++)
-   {
-      SCIP_VAR* auxiliaryvar;
-
-      auxiliaryvar = SCIPbendersGetAuxiliaryVar(benderscutdata->benders, i);
-
-      if( SCIPvarGetStatus(auxiliaryvar) != SCIP_VARSTATUS_COLUMN )
-         continue;
-
-      SCIP_CALL( SCIPchgVarObjProbing(masterprob, auxiliaryvar, 1.0) );
-
-      /* solving the probing LP to get a lower bound on the auxiliary variables */
-      SCIP_CALL( SCIPsolveProbingLP(masterprob, -1, &lperror, &cutoff) );
-
-      if( SCIPisGT(masterprob, SCIPgetSolTransObj(masterprob, NULL), -SCIPinfinity(masterprob)) )
-         benderscutdata->subprobconstant[i] = SCIPgetSolTransObj(masterprob, NULL);
-
-      SCIPdebugMsg(masterprob, "Cut constant for subproblem %d: %g\n", i, benderscutdata->subprobconstant[i]);
-
-      SCIP_CALL( SCIPchgVarObjProbing(masterprob, auxiliaryvar, 0.0) );
-
-      benderscutdata->firstcut[i] = TRUE;
-   }
-
-   SCIP_CALL( SCIPendProbing(masterprob) );
-
-   return SCIP_OKAY;
-}
-
-/** exec the event handler */
-static
-SCIP_DECL_EVENTEXEC(eventExecBendersintcutNodesolved)
-{  /*lint --e{715}*/
-   SCIP_BENDERSCUTDATA* benderscutdata;
-
-   assert(scip != NULL);
-   assert(eventhdlr != NULL);
-   assert(strcmp(SCIPeventhdlrGetName(eventhdlr), EVENTHDLR_NAME) == 0);
-
-   benderscutdata = (SCIP_BENDERSCUTDATA*)SCIPeventhdlrGetData(eventhdlr);
-
-   if( SCIPbendersGetNSubproblems(benderscutdata->benders) > SCIPbendersGetNConvexSubprobs(benderscutdata->benders) )
-   {
-      SCIP_CALL( updateCutConstant(scip, benderscutdata) );
-   }
-
-   SCIP_CALL( SCIPdropEvent(scip, SCIP_EVENTTYPE_NODESOLVED, eventhdlr, NULL, -1) );
-
-   return SCIP_OKAY;
-}
-
-/** solving process initialization method of event handler (called when branch and bound process is about to begin) */
-static
-SCIP_DECL_EVENTINITSOL(eventInitsolBendersintcutNodesolved)
-{
-   SCIP_BENDERSCUTDATA* benderscutdata;
-
-   assert(scip != NULL);
-   assert(eventhdlr != NULL);
-   assert(strcmp(SCIPeventhdlrGetName(eventhdlr), EVENTHDLR_NAME) == 0);
-
-   benderscutdata = (SCIP_BENDERSCUTDATA*)SCIPeventhdlrGetData(eventhdlr);
-
-   if( SCIPbendersIsActive(benderscutdata->benders) )
-   {
-      SCIP_CALL( SCIPcatchEvent(scip, SCIP_EVENTTYPE_NODESOLVED, eventhdlr, NULL, NULL) );
-   }
-
-   return SCIP_OKAY;
-}
-
-
->>>>>>> 2d6ddd93
 /*
  * Local methods
  */
