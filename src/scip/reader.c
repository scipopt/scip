--- conflicted
+++ resolved
@@ -281,12 +281,8 @@
    SCIP_SET*             set,                /**< global SCIP settings */
    SCIP_MESSAGEHDLR*     msghdlr,            /**< message handler */
    FILE*                 file,               /**< output file (or NULL for standard output) */
-<<<<<<< HEAD
    const char*           filename,           /**< name of output file, or NULL if not available */
-   const char*           extension,          /**< file format */
-=======
    const char*           format,             /**< file format */
->>>>>>> 152bcbcd
    SCIP_Bool             genericnames,       /**< using generic variable and constraint names? */
    SCIP_RESULT*          result              /**< pointer to store the result of the callback method */
    )
