/* * * * * * * * * * * * * * * * * * * * * * * * * * * * * * * * * * * * * * */
/*                                                                           */
/*                  This file is part of the program and library             */
/*         SCIP --- Solving Constraint Integer Programs                      */
/*                                                                           */
/*    Copyright (C) 2002-2012 Konrad-Zuse-Zentrum                            */
/*                            fuer Informationstechnik Berlin                */
/*                                                                           */
/*  SCIP is distributed under the terms of the ZIB Academic License.         */
/*                                                                           */
/*  You should have received a copy of the ZIB Academic License              */
/*  along with SCIP; see the file COPYING. If not email to scip@zib.de.      */
/*                                                                           */
/* * * * * * * * * * * * * * * * * * * * * * * * * * * * * * * * * * * * * * */

/**@file   cons_linear.c
 * @brief Constraint handler for linear constraints in their most general form, \f$lhs <= a^T x <= rhs\f$.
 * @author Tobias Achterberg
 * @author Timo Berthold
 * @author Marc Pfetsch
 * @author Kati Wolter
 * @author Michael Winkler
 * @author Gerald Gamrath
 *
 *  Linear constraints are separated with a high priority, because they are easy
 *  to separate. Instead of using the global cut pool, the same effect can be
 *  implemented by adding linear constraints to the root node, such that they are
 *  separated each time, the linear constraints are separated. A constraint
 *  handler, which generates linear constraints in this way should have a lower
 *  separation priority than the linear constraint handler, and it should have a
 *  separation frequency that is a multiple of the frequency of the linear
 *  constraint handler. In this way, it can be avoided to separate the same cut
 *  twice, because if a separation run of the handler is always preceded by a
 *  separation of the linear constraints, the priorily added constraints are
 *  always satisfied.
 *
 *  Linear constraints are enforced and checked with a very low priority. Checking
 *  of (many) linear constraints is much more involved than checking the solution
 *  values for integrality. Because we are separating the linear constraints quite
 *  often, it is only necessary to enforce them for integral solutions. A constraint
 *  handler which generates pool cuts in its enforcing method should have an
 *  enforcing priority smaller than that of the linear constraint handler to avoid
 *  regenerating constraints which already exist.
 */

/*---+----1----+----2----+----3----+----4----+----5----+----6----+----7----+----8----+----9----+----0----+----1----+----2*/

#include <assert.h>
#include <string.h>
#include <limits.h>
#include <ctype.h>

#include "scip/cons_linear.h"
#include "scip/cons_knapsack.h"
#include "scip/cons_quadratic.h"
#include "scip/cons_nonlinear.h"
#include "scip/pub_misc.h"

#define CONSHDLR_NAME          "linear"
#define CONSHDLR_DESC          "linear constraints of the form  lhs <= a^T x <= rhs"
#define CONSHDLR_SEPAPRIORITY   +100000 /**< priority of the constraint handler for separation */
#define CONSHDLR_ENFOPRIORITY  -1000000 /**< priority of the constraint handler for constraint enforcing */
#define CONSHDLR_CHECKPRIORITY -1000000 /**< priority of the constraint handler for checking feasibility */
#define CONSHDLR_SEPAFREQ             0 /**< frequency for separating cuts; zero means to separate only in the root node */
#define CONSHDLR_PROPFREQ             1 /**< frequency for propagating domains; zero means only preprocessing propagation */
#define CONSHDLR_EAGERFREQ          100 /**< frequency for using all instead of only the useful constraints in separation,
                                         *   propagation and enforcement, -1 for no eager evaluations, 0 for first only */
#define CONSHDLR_MAXPREROUNDS        -1 /**< maximal number of presolving rounds the constraint handler participates in (-1: no limit) */
#define CONSHDLR_DELAYSEPA        FALSE /**< should separation method be delayed, if other separators found cuts? */
#define CONSHDLR_DELAYPROP        FALSE /**< should propagation method be delayed, if other propagators found reductions? */
#define CONSHDLR_DELAYPRESOL      FALSE /**< should presolving method be delayed, if other presolvers found reductions? */
#define CONSHDLR_NEEDSCONS         TRUE /**< should the constraint handler be skipped, if no constraints are available? */

#define CONSHDLR_PROP_TIMING             SCIP_PROPTIMING_BEFORELP

#define EVENTHDLR_NAME         "linear"
#define EVENTHDLR_DESC         "bound change event handler for linear constraints"

#define CONFLICTHDLR_NAME      "linear"
#define CONFLICTHDLR_DESC      "conflict handler creating linear constraints"
#define CONFLICTHDLR_PRIORITY  -1000000

#define DEFAULT_TIGHTENBOUNDSFREQ       1 /**< multiplier on propagation frequency, how often the bounds are tightened */
#define DEFAULT_MAXROUNDS               5 /**< maximal number of separation rounds per node (-1: unlimited) */
#define DEFAULT_MAXROUNDSROOT          -1 /**< maximal number of separation rounds in the root node (-1: unlimited) */
#define DEFAULT_MAXSEPACUTS            50 /**< maximal number of cuts separated per separation round */
#define DEFAULT_MAXSEPACUTSROOT       200 /**< maximal number of cuts separated per separation round in root node */
#define DEFAULT_PRESOLPAIRWISE       TRUE /**< should pairwise constraint comparison be performed in presolving? */
#define DEFAULT_PRESOLUSEHASHING     TRUE /**< should hash table be used for detecting redundant constraints in advance */
#define DEFAULT_NMINCOMPARISONS    200000 /**< number for minimal pairwise presolving comparisons */
#define DEFAULT_MINGAINPERNMINCOMP  1e-06 /**< minimal gain per minimal pairwise presolving comparisons to repeat pairwise 
                                           *   comparison round */
#define DEFAULT_SORTVARS             TRUE /**< should variables be sorted after presolve w.r.t their coefficient absolute for faster
                                           *  propagation? */
#define DEFAULT_MAXAGGRNORMSCALE      0.0 /**< maximal allowed relative gain in maximum norm for constraint aggregation
                                           *   (0.0: disable constraint aggregation) */
#define DEFAULT_MAXCARDBOUNDDIST      0.0 /**< maximal relative distance from current node's dual bound to primal bound compared
                                           *   to best node's dual bound for separating knapsack cardinality cuts */
#define DEFAULT_SEPARATEALL         FALSE /**< should all constraints be subject to cardinality cut generation instead of only
                                           *   the ones with non-zero dual value? */
#define DEFAULT_AGGREGATEVARIABLES   TRUE /**< should presolving search for redundant variables in equations */
#define DEFAULT_SIMPLIFYINEQUALITIES TRUE/**< should presolving try to simplify inequalities */
#define DEFAULT_DUALPRESOLVING       TRUE /**< should dual presolving steps be performed? */

#define MAXDNOM                   10000LL /**< maximal denominator for simple rational fixed values */
#define MAXSCALEDCOEF               1e+03 /**< maximal coefficient value after scaling */
#define MAXSCALEDCOEFINTEGER        1e+06 /**< maximal coefficient value after scaling if all variables are of integral
					   *   type
					   */

#define HASHSIZE_LINEARCONS        131101 /**< minimal size of hash table in linear constraint tables */

#define QUADCONSUPGD_PRIORITY     1000000 /**< priority of the constraint handler for upgrading of quadratic constraints */
#define NONLINCONSUPGD_PRIORITY   1000000 /**< priority of the constraint handler for upgrading of nonlinear constraints */

#ifdef WITH_PRINTORIGCONSTYPES
/** constraint type */
enum SCIP_Constype
{
   SCIP_CONSTYPE_EMPTY         =  0,         /**<  */
   SCIP_CONSTYPE_FREE          =  1,         /**<  */
   SCIP_CONSTYPE_SINGLETON     =  2,         /**<  */
   SCIP_CONSTYPE_AGGREGATION   =  3,         /**<  */
   SCIP_CONSTYPE_VARBOUND      =  4,         /**<  */
   SCIP_CONSTYPE_SETPARTITION  =  5,         /**<  */
   SCIP_CONSTYPE_SETPACKING    =  6,         /**<  */
   SCIP_CONSTYPE_SETCOVERING   =  7,         /**<  */
   SCIP_CONSTYPE_CARDINALITY   =  8,         /**<  */
   SCIP_CONSTYPE_INVKNAPSACK   =  9,         /**<  */
   SCIP_CONSTYPE_EQKNAPSACK    = 10,         /**<  */
   SCIP_CONSTYPE_BINPACKING    = 11,         /**<  */
   SCIP_CONSTYPE_KNAPSACK      = 12,         /**<  */
   SCIP_CONSTYPE_INTKNAPSACK   = 13,         /**<  */
   SCIP_CONSTYPE_MIXEDBINARY   = 14,         /**<  */
   SCIP_CONSTYPE_GENERAL       = 15          /**<  */
};
typedef enum SCIP_Constype SCIP_CONSTYPE;
#endif


/** constraint data for linear constraints */
struct SCIP_ConsData
{
   SCIP_Real             lhs;                /**< left hand side of row (for ranged rows) */
   SCIP_Real             rhs;                /**< right hand side of row */
   SCIP_Real             maxabsval;          /**< maximum absolute value of all coefficients */
   SCIP_Real             pseudoactivity;     /**< pseudo activity value in current pseudo solution */
   SCIP_Real             lastpseudoactivity; /**< last pseudo activity which was computed by complete summation
                                              *   over all contributing values */
   SCIP_Real             minactivity;        /**< minimal value w.r.t. the variable's local bounds for the constraint's
                                              *   activity, ignoring the coefficients contributing with infinite value */
   SCIP_Real             maxactivity;        /**< maximal value w.r.t. the variable's local bounds for the constraint's
                                              *   activity, ignoring the coefficients contributing with infinite value */
   SCIP_Real             lastminactivity;    /**< last minimal activity which was computed by complete summation
                                              *   over all contributing values */
   SCIP_Real             lastmaxactivity;    /**< last maximal activity which was computed by complete summation
                                              *   over all contributing values */
   SCIP_Real             glbminactivity;     /**< minimal value w.r.t. the variable's global bounds for the constraint's
                                              *   activity, ignoring the coefficients contributing with infinite value */
   SCIP_Real             glbmaxactivity;     /**< maximal value w.r.t. the variable's global bounds for the constraint's
                                              *   activity, ignoring the coefficients contributing with infinite value */
   SCIP_Real             lastglbminactivity; /**< last global minimal activity which was computed by complete summation
                                              *   over all contributing values */
   SCIP_Real             lastglbmaxactivity; /**< last global maximal activity which was computed by complete summation
                                              *   over all contributing values */
   SCIP_Longint          possignature;       /**< bit signature of coefficients that may take a positive value */
   SCIP_Longint          negsignature;       /**< bit signature of coefficients that may take a negative value */
   SCIP_ROW*             row;                /**< LP row, if constraint is already stored in LP row format */
   SCIP_VAR**            vars;               /**< variables of constraint entries */
   SCIP_Real*            vals;               /**< coefficients of constraint entries */
   SCIP_EVENTDATA**      eventdatas;         /**< event datas for bound change events of the variables */
   int                   pseudoactivityneginf; /**< number of coefficients contributing with neg. infinite value to pseudoactivity */
   int                   pseudoactivityposinf; /**< number of coefficients contributing with pos. infinite value to pseudoactivity */
   int                   minactivityneginf;  /**< number of coefficients contributing with neg. infinite value to minactivity */
   int                   minactivityposinf;  /**< number of coefficients contributing with pos. infinite value to minactivity */
   int                   maxactivityneginf;  /**< number of coefficients contributing with neg. infinite value to maxactivity */
   int                   maxactivityposinf;  /**< number of coefficients contributing with pos. infinite value to maxactivity */
   int                   glbminactivityneginf;/**< number of coefficients contrib. with neg. infinite value to glbminactivity */
   int                   glbminactivityposinf;/**< number of coefficients contrib. with pos. infinite value to glbminactivity */
   int                   glbmaxactivityneginf;/**< number of coefficients contrib. with neg. infinite value to glbmaxactivity */
   int                   glbmaxactivityposinf;/**< number of coefficients contrib. with pos. infinite value to glbmaxactivity */
   int                   varssize;           /**< size of the vars- and vals-arrays */
   int                   nvars;              /**< number of nonzeros in constraint */
   int                   nbinvars;           /**< the number of binary variables in the constraint */
   unsigned int          validmaxabsval:1;   /**< is the maximum absolute value valid? */
   unsigned int          validactivities:1;  /**< are the pseudo activity and activity bounds (local and global) valid? */
   unsigned int          validpseudoact:1;   /**< is the pseudo activity valid? */
   unsigned int          validminact:1;      /**< is the local minactivity valid? */
   unsigned int          validmaxact:1;      /**< is the local maxactivity valid? */
   unsigned int          validglbminact:1;   /**< is the global minactivity valid? */
   unsigned int          validglbmaxact:1;   /**< is the global maxactivity valid? */
   unsigned int          propagated:1;       /**< is constraint already propagated? */
   unsigned int          boundstightened:1;  /**< is constraint already propagated with bound tightening? */
   unsigned int          presolved:1;        /**< is constraint already presolved? */
   unsigned int          removedfixings:1;   /**< are all fixed variables removed from the constraint? */
   unsigned int          validsignature:1;   /**< is the bit signature valid? */
   unsigned int          changed:1;          /**< was constraint changed since last aggregation round in preprocessing? */
   unsigned int          normalized:1;       /**< is the constraint in normalized form? */
   unsigned int          upgradetried:1;     /**< was the constraint already tried to be upgraded? */
   unsigned int          upgraded:1;         /**< is the constraint upgraded and will it be removed after preprocessing? */
   unsigned int          donotupgrade:1;     /**< should the constraint not be upgraded? */
   unsigned int          sorted:1;           /**< are the constraint's variables sorted? */
   unsigned int          merged:1;           /**< are the constraint's equal variables already merged? */
   unsigned int          cliquesadded:1;     /**< were the cliques of the constraint already extracted? */
   unsigned int          binvarssorted:1;    /**< are binary variables sorted w.r.t. the absolute of their coefficient? */
   unsigned int          varsdeleted:1;      /**< were variables deleted after last cleanup? */
};

/** event data for bound change event */
struct SCIP_EventData
{
   SCIP_CONSDATA*        consdata;           /**< linear constraint data to process the bound change for */
   int                   varpos;             /**< position of variable in vars array */
   int                   filterpos;          /**< position of event in variable's event filter */
};

/** constraint handler data */
struct SCIP_ConshdlrData
{
   SCIP_EVENTHDLR*       eventhdlr;          /**< event handler for bound change events */
   SCIP_LINCONSUPGRADE** linconsupgrades;    /**< linear constraint upgrade methods for specializing linear constraints */
   SCIP_Real             maxaggrnormscale;   /**< maximal allowed relative gain in maximum norm for constraint aggregation
                                              *   (0.0: disable constraint aggregation) */
   SCIP_Real             maxcardbounddist;   /**< maximal relative distance from current node's dual bound to primal bound compared
                                              *   to best node's dual bound for separating knapsack cardinality cuts */
   SCIP_Real             mingainpernmincomp; /**< minimal gain per minimal pairwise presolving comparisons to repeat pairwise comparison round */
   int                   linconsupgradessize;/**< size of linconsupgrade array */
   int                   nlinconsupgrades;   /**< number of linear constraint upgrade methods */
   int                   tightenboundsfreq;  /**< multiplier on propagation frequency, how often the bounds are tightened */
   int                   maxrounds;          /**< maximal number of separation rounds per node (-1: unlimited) */
   int                   maxroundsroot;      /**< maximal number of separation rounds in the root node (-1: unlimited) */
   int                   maxsepacuts;        /**< maximal number of cuts separated per separation round */
   int                   maxsepacutsroot;    /**< maximal number of cuts separated per separation round in root node */
   int                   nmincomparisons;    /**< number for minimal pairwise presolving comparisons */
   SCIP_Bool             presolpairwise;     /**< should pairwise constraint comparison be performed in presolving? */
   SCIP_Bool             presolusehashing;   /**< should hash table be used for detecting redundant constraints in advance */
   SCIP_Bool             separateall;        /**< should all constraints be subject to cardinality cut generation instead of only
                                              *   the ones with non-zero dual value? */
   SCIP_Bool             aggregatevariables; /**< should presolving search for redundant variables in equations */
   SCIP_Bool             simplifyinequalities;/**< should presolving try to cancel down or delete coefficients in inequalities */
   SCIP_Bool             dualpresolving;      /**< should dual presolving steps be performed? */
   SCIP_Bool             sortvars;            /**< should binary variables be sorted for faster propagation? */
};

/** linear constraint update method */
struct SCIP_LinConsUpgrade
{
   SCIP_DECL_LINCONSUPGD((*linconsupgd));    /**< method to call for upgrading linear constraint */
   int                   priority;           /**< priority of upgrading method */
   SCIP_Bool             active;             /**< is upgrading enabled */
};


/*
 * Propagation rules
 */

enum Proprule
{
   PROPRULE_1_RHS        = 1,                /**< activity residuals of all other variables tighten bounds of single
                                              *   variable due to the right hand side of the inequality */
   PROPRULE_1_LHS        = 2,                /**< activity residuals of all other variables tighten bounds of single
                                              *   variable due to the left hand side of the inequality */
   PROPRULE_INVALID      = 0                 /**< propagation was applied without a specific propagation rule */
};
typedef enum Proprule PROPRULE;

/** inference information */
struct InferInfo
{
   union
   {
      struct
      {
         unsigned int    proprule:8;         /**< propagation rule that was applied */
         unsigned int    pos:24;             /**< variable position, the propagation rule was applied at */
      } asbits;
      int                asint;              /**< inference information as a single int value */
   } val;
};
typedef struct InferInfo INFERINFO;

/** converts an integer into an inference information */
static
INFERINFO intToInferInfo(
   int                   i                   /**< integer to convert */
   )
{
   INFERINFO inferinfo;

   inferinfo.val.asint = i;

   return inferinfo;
}

/** converts an inference information into an int */
static
int inferInfoToInt(
   INFERINFO             inferinfo           /**< inference information to convert */
   )
{
   return inferinfo.val.asint;
}

/** returns the propagation rule stored in the inference information */
static
int inferInfoGetProprule(
   INFERINFO             inferinfo           /**< inference information to convert */
   )
{
   return inferinfo.val.asbits.proprule;
}

/** returns the position stored in the inference information */
static
int inferInfoGetPos(
   INFERINFO             inferinfo           /**< inference information to convert */
   )
{
   return inferinfo.val.asbits.pos;
}

/** constructs an inference information out of a propagation rule and a position number */
static
INFERINFO getInferInfo(
   PROPRULE              proprule,           /**< propagation rule that deduced the value */
   int                   pos                 /**< variable position, the propagation rule was applied at */
   )
{
   INFERINFO inferinfo;

   inferinfo.val.asbits.proprule = proprule; /*lint !e641*/
   inferinfo.val.asbits.pos = pos; /*lint !e732*/

   return inferinfo;
}

/** constructs an inference information out of a propagation rule and a position number, returns info as int */
static
int getInferInt(
   PROPRULE              proprule,           /**< propagation rule that deduced the value */
   int                   pos                 /**< variable position, the propagation rule was applied at */
   )
{
   return inferInfoToInt(getInferInfo(proprule, pos));
}



/*
 * memory growing methods for dynamically allocated arrays
 */

/** ensures, that linconsupgrades array can store at least num entries */
static
SCIP_RETCODE conshdlrdataEnsureLinconsupgradesSize(
   SCIP*                 scip,               /**< SCIP data structure */
   SCIP_CONSHDLRDATA*    conshdlrdata,       /**< linear constraint handler data */
   int                   num                 /**< minimum number of entries to store */
   )
{
   assert(scip != NULL);
   assert(conshdlrdata != NULL);
   assert(conshdlrdata->nlinconsupgrades <= conshdlrdata->linconsupgradessize);

   if( num > conshdlrdata->linconsupgradessize )
   {
      int newsize;

      newsize = SCIPcalcMemGrowSize(scip, num);
      SCIP_CALL( SCIPreallocMemoryArray(scip, &conshdlrdata->linconsupgrades, newsize) );
      conshdlrdata->linconsupgradessize = newsize;
   }
   assert(num <= conshdlrdata->linconsupgradessize);

   return SCIP_OKAY;
}

/** ensures, that vars and vals arrays can store at least num entries */
static
SCIP_RETCODE consdataEnsureVarsSize(
   SCIP*                 scip,               /**< SCIP data structure */
   SCIP_CONSDATA*        consdata,           /**< linear constraint data */
   int                   num                 /**< minimum number of entries to store */
   )
{
   assert(scip != NULL);
   assert(consdata != NULL);
   assert(consdata->nvars <= consdata->varssize);

   if( num > consdata->varssize )
   {
      int newsize;

      newsize = SCIPcalcMemGrowSize(scip, num);
      SCIP_CALL( SCIPreallocBlockMemoryArray(scip, &consdata->vars, consdata->varssize, newsize) );
      SCIP_CALL( SCIPreallocBlockMemoryArray(scip, &consdata->vals, consdata->varssize, newsize) );
      if( consdata->eventdatas != NULL )
      {
         SCIP_CALL( SCIPreallocBlockMemoryArray(scip, &consdata->eventdatas, consdata->varssize, newsize) );
      }
      consdata->varssize = newsize;
   }
   assert(num <= consdata->varssize);

   return SCIP_OKAY;
}




/*
 * local methods for managing linear constraint update methods
 */

/** creates a linear constraint upgrade data object */
static
SCIP_RETCODE linconsupgradeCreate(
   SCIP*                 scip,               /**< SCIP data structure */
   SCIP_LINCONSUPGRADE** linconsupgrade,     /**< pointer to store the linear constraint upgrade */
   SCIP_DECL_LINCONSUPGD((*linconsupgd)),    /**< method to call for upgrading linear constraint */
   int                   priority            /**< priority of upgrading method */
   )
{
   assert(scip != NULL);
   assert(linconsupgrade != NULL);
   assert(linconsupgd != NULL);

   SCIP_CALL( SCIPallocMemory(scip, linconsupgrade) );
   (*linconsupgrade)->linconsupgd = linconsupgd;
   (*linconsupgrade)->priority = priority;
   (*linconsupgrade)->active = TRUE;

   return SCIP_OKAY;
}

/** frees a linear constraint upgrade data object */
static
void linconsupgradeFree(
   SCIP*                 scip,               /**< SCIP data structure */
   SCIP_LINCONSUPGRADE** linconsupgrade      /**< pointer to the linear constraint upgrade */
   )
{
   assert(scip != NULL);
   assert(linconsupgrade != NULL);
   assert(*linconsupgrade != NULL);

   SCIPfreeMemory(scip, linconsupgrade);
}

/** creates constraint handler data for linear constraint handler */
static
SCIP_RETCODE conshdlrdataCreate(
   SCIP*                 scip,               /**< SCIP data structure */
   SCIP_CONSHDLRDATA**   conshdlrdata        /**< pointer to store the constraint handler data */
   )
{
   assert(scip != NULL);
   assert(conshdlrdata != NULL);

   SCIP_CALL( SCIPallocMemory(scip, conshdlrdata) );
   (*conshdlrdata)->linconsupgrades = NULL;
   (*conshdlrdata)->linconsupgradessize = 0;
   (*conshdlrdata)->nlinconsupgrades = 0;

   /* get event handler for updating linear constraint activity bounds */
   (*conshdlrdata)->eventhdlr = SCIPfindEventhdlr(scip, EVENTHDLR_NAME);
   if( (*conshdlrdata)->eventhdlr == NULL )
   {
      SCIPerrorMessage("event handler for linear constraints not found\n");
      return SCIP_PLUGINNOTFOUND;
   }

   return SCIP_OKAY;
}

/** frees constraint handler data for linear constraint handler */
static
void conshdlrdataFree(
   SCIP*                 scip,               /**< SCIP data structure */
   SCIP_CONSHDLRDATA**   conshdlrdata        /**< pointer to the constraint handler data */
   )
{
   int i;

   assert(scip != NULL);
   assert(conshdlrdata != NULL);
   assert(*conshdlrdata != NULL);

   for( i = 0; i < (*conshdlrdata)->nlinconsupgrades; ++i )
   {
      linconsupgradeFree(scip, &(*conshdlrdata)->linconsupgrades[i]);
   }
   SCIPfreeMemoryArrayNull(scip, &(*conshdlrdata)->linconsupgrades);

   SCIPfreeMemory(scip, conshdlrdata);
}

/** creates a linear constraint upgrade data object */
static
SCIP_Bool conshdlrdataHasUpgrade(
   SCIP*                 scip,               /**< SCIP data structure */
   SCIP_CONSHDLRDATA*    conshdlrdata,       /**< constraint handler data */
   SCIP_DECL_LINCONSUPGD((*linconsupgd)),    /**< method to call for upgrading linear constraint */
   const char*           conshdlrname        /**< name of the constraint handler */
   )
{
   int i;

   assert(scip != NULL);
   assert(conshdlrdata != NULL);
   assert(linconsupgd != NULL);
   assert(conshdlrname != NULL);

   for( i = conshdlrdata->nlinconsupgrades - 1; i >= 0; --i )
   {
      if( conshdlrdata->linconsupgrades[i]->linconsupgd == linconsupgd )
      {
#ifdef SCIP_DEBUG
         SCIPwarningMessage(scip, "Try to add already known upgrade message %p for constraint handler %s.\n", linconsupgd, conshdlrname);
#endif
         return TRUE;
      }
   }

   return FALSE;
}

/** adds a linear constraint update method to the constraint handler's data */
static
SCIP_RETCODE conshdlrdataIncludeUpgrade(
   SCIP*                 scip,               /**< SCIP data structure */
   SCIP_CONSHDLRDATA*    conshdlrdata,       /**< constraint handler data */
   SCIP_LINCONSUPGRADE*  linconsupgrade      /**< linear constraint upgrade method */
   )
{
   int i;

   assert(scip != NULL);
   assert(conshdlrdata != NULL);
   assert(linconsupgrade != NULL);

   SCIP_CALL( conshdlrdataEnsureLinconsupgradesSize(scip, conshdlrdata, conshdlrdata->nlinconsupgrades+1) );
   
   for( i = conshdlrdata->nlinconsupgrades;
        i > 0 && conshdlrdata->linconsupgrades[i-1]->priority < linconsupgrade->priority; --i )
   {
      conshdlrdata->linconsupgrades[i] = conshdlrdata->linconsupgrades[i-1];
   }
   assert(0 <= i && i <= conshdlrdata->nlinconsupgrades);
   conshdlrdata->linconsupgrades[i] = linconsupgrade;
   conshdlrdata->nlinconsupgrades++;

   return SCIP_OKAY;
}

/*
 * local methods
 */

/** installs rounding locks for the given variable associated to the given coefficient in the linear constraint */
static
SCIP_RETCODE lockRounding(
   SCIP*                 scip,               /**< SCIP data structure */
   SCIP_CONS*            cons,               /**< linear constraint */
   SCIP_VAR*             var,                /**< variable of constraint entry */
   SCIP_Real             val                 /**< coefficient of constraint entry */
   )
{
   SCIP_CONSDATA* consdata;

   assert(scip != NULL);
   assert(cons != NULL);
   assert(var != NULL);

   consdata = SCIPconsGetData(cons);
   assert(consdata != NULL);
   assert(!SCIPisZero(scip, val));

   if( SCIPisPositive(scip, val) )
   {
      SCIP_CALL( SCIPlockVarCons(scip, var, cons,
            !SCIPisInfinity(scip, -consdata->lhs), !SCIPisInfinity(scip, consdata->rhs)) );
   }
   else
   {
      SCIP_CALL( SCIPlockVarCons(scip, var, cons,
            !SCIPisInfinity(scip, consdata->rhs), !SCIPisInfinity(scip, -consdata->lhs)) );
   }

   return SCIP_OKAY;
}

/** removes rounding locks for the given variable associated to the given coefficient in the linear constraint */
static
SCIP_RETCODE unlockRounding(
   SCIP*                 scip,               /**< SCIP data structure */
   SCIP_CONS*            cons,               /**< linear constraint */
   SCIP_VAR*             var,                /**< variable of constraint entry */
   SCIP_Real             val                 /**< coefficient of constraint entry */
   )
{
   SCIP_CONSDATA* consdata;

   assert(scip != NULL);
   assert(cons != NULL);
   assert(var != NULL);

   consdata = SCIPconsGetData(cons);
   assert(consdata != NULL);
   assert(!SCIPisZero(scip, val));

   if( SCIPisPositive(scip, val) )
   {
      SCIP_CALL( SCIPunlockVarCons(scip, var, cons,
            !SCIPisInfinity(scip, -consdata->lhs), !SCIPisInfinity(scip, consdata->rhs)) );
   }
   else
   {
      SCIP_CALL( SCIPunlockVarCons(scip, var, cons,
            !SCIPisInfinity(scip, consdata->rhs), !SCIPisInfinity(scip, -consdata->lhs)) );
   }

   return SCIP_OKAY;
}

/** creates event data for variable at given position, and catches events */
static
SCIP_RETCODE consdataCatchEvent(
   SCIP*                 scip,               /**< SCIP data structure */
   SCIP_CONSDATA*        consdata,           /**< linear constraint data */
   SCIP_EVENTHDLR*       eventhdlr,          /**< event handler to call for the event processing */
   int                   pos                 /**< array position of variable to catch bound change events for */
   )
{
   assert(scip != NULL);
   assert(consdata != NULL);
   assert(eventhdlr != NULL);
   assert(0 <= pos && pos < consdata->nvars);
   assert(consdata->vars != NULL);
   assert(consdata->vars[pos] != NULL);
   assert(SCIPvarIsTransformed(consdata->vars[pos]));
   assert(consdata->eventdatas != NULL);
   assert(consdata->eventdatas[pos] == NULL);

   SCIP_CALL( SCIPallocBlockMemory(scip, &(consdata->eventdatas[pos])) ); /*lint !e866*/
   consdata->eventdatas[pos]->consdata = consdata;
   consdata->eventdatas[pos]->varpos = pos;

   SCIP_CALL( SCIPcatchVarEvent(scip, consdata->vars[pos],
         SCIP_EVENTTYPE_BOUNDCHANGED | SCIP_EVENTTYPE_VARFIXED | SCIP_EVENTTYPE_VARUNLOCKED
         | SCIP_EVENTTYPE_GBDCHANGED | SCIP_EVENTTYPE_VARDELETED | SCIP_EVENTTYPE_OBJCHANGED,
         eventhdlr, consdata->eventdatas[pos], &consdata->eventdatas[pos]->filterpos) );

   return SCIP_OKAY;
}

/** deletes event data for variable at given position, and drops events */
static
SCIP_RETCODE consdataDropEvent(
   SCIP*                 scip,               /**< SCIP data structure */
   SCIP_CONSDATA*        consdata,           /**< linear constraint data */
   SCIP_EVENTHDLR*       eventhdlr,          /**< event handler to call for the event processing */
   int                   pos                 /**< array position of variable to catch bound change events for */
   )
{
   assert(scip != NULL);
   assert(consdata != NULL);
   assert(eventhdlr != NULL);
   assert(0 <= pos && pos < consdata->nvars);
   assert(consdata->vars[pos] != NULL);
   assert(consdata->eventdatas != NULL);
   assert(consdata->eventdatas[pos] != NULL);
   assert(consdata->eventdatas[pos]->consdata == consdata);
   assert(consdata->eventdatas[pos]->varpos == pos);

   SCIP_CALL( SCIPdropVarEvent(scip, consdata->vars[pos],
         SCIP_EVENTTYPE_BOUNDCHANGED | SCIP_EVENTTYPE_VARFIXED | SCIP_EVENTTYPE_VARUNLOCKED
         | SCIP_EVENTTYPE_GBDCHANGED | SCIP_EVENTTYPE_VARDELETED | SCIP_EVENTTYPE_OBJCHANGED,
         eventhdlr, consdata->eventdatas[pos], consdata->eventdatas[pos]->filterpos) );

   SCIPfreeBlockMemory(scip, &consdata->eventdatas[pos]); /*lint !e866*/

   return SCIP_OKAY;
}

/** catches bound change events for all variables in transformed linear constraint */
static
SCIP_RETCODE consdataCatchAllEvents(
   SCIP*                 scip,               /**< SCIP data structure */
   SCIP_CONSDATA*        consdata,           /**< linear constraint data */
   SCIP_EVENTHDLR*       eventhdlr           /**< event handler to call for the event processing */
   )
{
   int i;

   assert(scip != NULL);
   assert(consdata != NULL);
   assert(consdata->eventdatas == NULL);

   /* allocate eventdatas array */
   SCIP_CALL( SCIPallocBlockMemoryArray(scip, &consdata->eventdatas, consdata->varssize) );
   assert(consdata->eventdatas != NULL);
   BMSclearMemoryArray(consdata->eventdatas, consdata->nvars);

   /* catch event for every single variable */
   for( i = 0; i < consdata->nvars; ++i )
   {
      SCIP_CALL( consdataCatchEvent(scip, consdata, eventhdlr, i) );
   }

   return SCIP_OKAY;
}

/** drops bound change events for all variables in transformed linear constraint */
static
SCIP_RETCODE consdataDropAllEvents(
   SCIP*                 scip,               /**< SCIP data structure */
   SCIP_CONSDATA*        consdata,           /**< linear constraint data */
   SCIP_EVENTHDLR*       eventhdlr           /**< event handler to call for the event processing */
   )
{
   int i;

   assert(scip != NULL);
   assert(consdata != NULL);
   assert(consdata->eventdatas != NULL);

   /* drop event of every single variable */
   for( i = 0; i < consdata->nvars; ++i )
   {
      SCIP_CALL( consdataDropEvent(scip, consdata, eventhdlr, i) );
   }

   /* free eventdatas array */
   SCIPfreeBlockMemoryArray(scip, &consdata->eventdatas, consdata->varssize);
   assert(consdata->eventdatas == NULL);

   return SCIP_OKAY;
}

/** returns whether we are in a stage, where the variable events should be caught */
static
SCIP_Bool needEvents(
   SCIP*                 scip                /**< SCIP data structure */
   )
{
   assert(scip != NULL);

   return (SCIPgetStage(scip) >= SCIP_STAGE_TRANSFORMED && SCIPgetStage(scip) < SCIP_STAGE_FREETRANS);
}

/** creates a linear constraint data */
static
SCIP_RETCODE consdataCreate(
   SCIP*                 scip,               /**< SCIP data structure */
   SCIP_CONSDATA**       consdata,           /**< pointer to linear constraint data */
   SCIP_EVENTHDLR*       eventhdlr,          /**< event handler to call for the event processing */
   int                   nvars,              /**< number of nonzeros in the constraint */
   SCIP_VAR**            vars,               /**< array with variables of constraint entries */
   SCIP_Real*            vals,               /**< array with coefficients of constraint entries */
   SCIP_Real             lhs,                /**< left hand side of row */
   SCIP_Real             rhs                 /**< right hand side of row */
   )
{
   int v;

   assert(scip != NULL);
   assert(consdata != NULL);
   assert(nvars == 0 || vars != NULL);
   assert(nvars == 0 || vals != NULL);

   if( SCIPisInfinity(scip, rhs) )
      rhs = SCIPinfinity(scip);
   else if( SCIPisInfinity(scip, -rhs) )
      rhs = -SCIPinfinity(scip);

   if( SCIPisInfinity(scip, -lhs) )
      lhs = -SCIPinfinity(scip);
   else if( SCIPisInfinity(scip, lhs) )
      lhs = SCIPinfinity(scip);

   if( SCIPisGT(scip, lhs, rhs) )
   {
      SCIPerrorMessage("left hand side of linear constraint greater than right hand side\n");
      SCIPerrorMessage(" -> lhs=%g, rhs=%g\n", lhs, rhs);
      return SCIP_INVALIDDATA;
   }

   SCIP_CALL( SCIPallocBlockMemory(scip, consdata) );

   (*consdata)->varssize = nvars;
   (*consdata)->nvars = nvars;
   if( nvars > 0 )
   {
      int k;

      SCIP_CALL( SCIPduplicateBlockMemoryArray(scip, &(*consdata)->vars, vars, nvars) );
      SCIP_CALL( SCIPduplicateBlockMemoryArray(scip, &(*consdata)->vals, vals, nvars) );
      k = 0;
      for( v = 0; v < nvars; ++v )
      {
         assert((*consdata)->vars[v] != NULL);
         if( !SCIPisZero(scip, (*consdata)->vals[v]) )
         {
            (*consdata)->vars[k] = (*consdata)->vars[v];
            (*consdata)->vals[k] = (*consdata)->vals[v];
            k++;
         }
      }
      (*consdata)->nvars = k;
   }
   else
   {
      (*consdata)->vars = NULL;
      (*consdata)->vals = NULL;
   }
   (*consdata)->eventdatas = NULL;

   (*consdata)->row = NULL;
   (*consdata)->lhs = lhs;
   (*consdata)->rhs = rhs;
   (*consdata)->maxabsval = SCIP_INVALID;
   (*consdata)->pseudoactivity = SCIP_INVALID;
   (*consdata)->minactivity = SCIP_INVALID;
   (*consdata)->maxactivity = SCIP_INVALID;
   (*consdata)->lastminactivity = SCIP_INVALID;
   (*consdata)->lastmaxactivity = SCIP_INVALID;
   (*consdata)->pseudoactivityneginf = -1;
   (*consdata)->pseudoactivityposinf = -1;
   (*consdata)->minactivityneginf = -1;
   (*consdata)->minactivityposinf = -1;
   (*consdata)->maxactivityneginf = -1;
   (*consdata)->maxactivityposinf = -1;
   (*consdata)->glbminactivity = SCIP_INVALID;
   (*consdata)->glbmaxactivity = SCIP_INVALID;
   (*consdata)->lastglbminactivity = SCIP_INVALID;
   (*consdata)->lastglbmaxactivity = SCIP_INVALID;
   (*consdata)->glbminactivityneginf = -1;
   (*consdata)->glbminactivityposinf = -1;
   (*consdata)->glbmaxactivityneginf = -1;
   (*consdata)->glbmaxactivityposinf = -1;
   (*consdata)->possignature = 0;
   (*consdata)->negsignature = 0;
   (*consdata)->validmaxabsval = FALSE;
   (*consdata)->validactivities = FALSE;
   (*consdata)->validpseudoact = FALSE;
   (*consdata)->validminact = FALSE;
   (*consdata)->validmaxact = FALSE;
   (*consdata)->validglbminact = FALSE;
   (*consdata)->validglbmaxact = FALSE;
   (*consdata)->propagated = FALSE;
   (*consdata)->boundstightened = FALSE;
   (*consdata)->presolved = FALSE;
   (*consdata)->removedfixings = FALSE;
   (*consdata)->validsignature = FALSE;
   (*consdata)->changed = TRUE;
   (*consdata)->normalized = FALSE;
   (*consdata)->upgradetried = FALSE;
   (*consdata)->upgraded = FALSE;
   (*consdata)->donotupgrade = FALSE;
   (*consdata)->sorted = (nvars <= 1);
   (*consdata)->merged = (nvars <= 1);
   (*consdata)->cliquesadded = FALSE;
   (*consdata)->binvarssorted = FALSE;
   (*consdata)->nbinvars = -1;
   (*consdata)->varsdeleted = FALSE;

   if( SCIPisTransformed(scip) )
   {
      /* get transformed variables */
      SCIP_CALL( SCIPgetTransformedVars(scip, (*consdata)->nvars, (*consdata)->vars, (*consdata)->vars) );

      /* catch bound change events of variables */
      if( needEvents(scip) )
      {
         SCIP_CALL( consdataCatchAllEvents(scip, *consdata, eventhdlr) );
         assert((*consdata)->eventdatas != NULL);
      }
   }

   /* capture variables */
   for( v = 0; v < (*consdata)->nvars; v++ )
   {
      assert((*consdata)->vars[v] != NULL);
      assert(!SCIPisZero(scip, (*consdata)->vals[v]));
      SCIP_CALL( SCIPcaptureVar(scip, (*consdata)->vars[v]) );
   }

   return SCIP_OKAY;
}

/** frees a linear constraint data */
static
SCIP_RETCODE consdataFree(
   SCIP*                 scip,               /**< SCIP data structure */
   SCIP_CONSDATA**       consdata,           /**< pointer to linear constraint data */
   SCIP_EVENTHDLR*       eventhdlr           /**< event handler to call for the event processing */
   )
{
   int v;

   assert(scip != NULL);
   assert(consdata != NULL);
   assert(*consdata != NULL);
   assert((*consdata)->varssize >= 0);

   /* release the row */
   if( (*consdata)->row != NULL )
   {
      SCIP_CALL( SCIPreleaseRow(scip, &(*consdata)->row) );
   }

   /* free event datas */
   if( (*consdata)->eventdatas != NULL )
   {
      /* drop bound change events of variables */
      SCIP_CALL( consdataDropAllEvents(scip, *consdata, eventhdlr) );
   }
   assert((*consdata)->eventdatas == NULL);

   /* release variables */
   for( v = 0; v < (*consdata)->nvars; v++ )
   {
      assert((*consdata)->vars[v] != NULL);
      assert(!SCIPisZero(scip, (*consdata)->vals[v]));
      SCIP_CALL( SCIPreleaseVar(scip, &((*consdata)->vars[v])) );
   }

   SCIPfreeBlockMemoryArrayNull(scip, &(*consdata)->vars, (*consdata)->varssize);
   SCIPfreeBlockMemoryArrayNull(scip, &(*consdata)->vals, (*consdata)->varssize);
   SCIPfreeBlockMemory(scip, consdata);

   return SCIP_OKAY;
}

/** prints linear constraint in CIP format to file stream */
static
SCIP_RETCODE consdataPrint(
   SCIP*                 scip,               /**< SCIP data structure */
   SCIP_CONSDATA*        consdata,           /**< linear constraint data */
   FILE*                 file                /**< output file (or NULL for standard output) */
   )
{
   assert(scip != NULL);
   assert(consdata != NULL);

   /* print left hand side for ranged rows */
   if( !SCIPisInfinity(scip, -consdata->lhs)
      && !SCIPisInfinity(scip, consdata->rhs)
      && !SCIPisEQ(scip, consdata->lhs, consdata->rhs) )
      SCIPinfoMessage(scip, file, "%.15g <= ", consdata->lhs);

   /* print coefficients and variables */
   if( consdata->nvars == 0 )
      SCIPinfoMessage(scip, file, "0");
   else
   {
      /* post linear sum of the linear constraint */
      SCIP_CALL( SCIPwriteVarsLinearsum(scip, file, consdata->vars, consdata->vals, consdata->nvars, TRUE) );
   }

<<<<<<< HEAD
   /* print right hand side */
   if( SCIPisEQ(scip, consdata->lhs, consdata->rhs) )
      SCIPinfoMessage(scip, file, " == %.15g", consdata->rhs);
   else if( !SCIPisInfinity(scip, consdata->rhs) )
      SCIPinfoMessage(scip, file, " <= %.15g", consdata->rhs);
   else if( !SCIPisInfinity(scip, -consdata->lhs) )
      SCIPinfoMessage(scip, file, " >= %.15g", consdata->lhs);
   else
      SCIPinfoMessage(scip, file, " [free]");

   return SCIP_OKAY;
}

/** prints linear constraint and contained solution values of variables to file stream */
static
SCIP_RETCODE consPrintConsSol(
   SCIP*                 scip,               /**< SCIP data structure */
   SCIP_CONS*            cons,               /**< linear constraint */
   SCIP_SOL*             sol,                /**< solution to print */
   FILE*                 file                /**< output file (or NULL for standard output) */
   )
{
   SCIP_CONSDATA* consdata;

   assert(scip != NULL);
   assert(cons != NULL);

   consdata = SCIPconsGetData(cons);
   assert(consdata != NULL);

   SCIPmessageFPrintInfo(file, "  [%s] <%s>: ", SCIPconshdlrGetName(SCIPconsGetHdlr(cons)), SCIPconsGetName(cons));

   /* print left hand side for ranged rows */
   if( !SCIPisInfinity(scip, -consdata->lhs)
      && !SCIPisInfinity(scip, consdata->rhs)
      && !SCIPisEQ(scip, consdata->lhs, consdata->rhs) )
      SCIPinfoMessage(scip, file, "%.15g <= ", consdata->lhs);

   /* print coefficients and variables */
   if( consdata->nvars == 0 )
      SCIPinfoMessage(scip, file, "0");
   else
   {
      int v;

      /* post linear sum of the linear constraint */
      for( v = 0; v < consdata->nvars; ++v )
      {
         if( consdata->vals != NULL )
         {
            if( consdata->vals[v] == 1.0 )
            {
               if( v > 0 )
                  SCIPinfoMessage(scip, file, " +");
            }
            else if( consdata->vals[v] == -1.0 )
               SCIPinfoMessage(scip, file, " -");
            else
               SCIPinfoMessage(scip, file, " %+.15", consdata->vals[v]);
         }
         else if( consdata->nvars > 0 )
            SCIPinfoMessage(scip, file, " +");

         /* print variable name */
         SCIP_CALL( SCIPwriteVarName(scip, file, consdata->vars[v], TRUE) );

         SCIPinfoMessage(scip, file, " (%+.17e)", SCIPgetSolVal(scip, sol, consdata->vars[v]));
      }
   }

=======
>>>>>>> 70dc277f
   /* print right hand side */
   if( SCIPisEQ(scip, consdata->lhs, consdata->rhs) )
      SCIPinfoMessage(scip, file, " == %.15g", consdata->rhs);
   else if( !SCIPisInfinity(scip, consdata->rhs) )
      SCIPinfoMessage(scip, file, " <= %.15g", consdata->rhs);
   else if( !SCIPisInfinity(scip, -consdata->lhs) )
      SCIPinfoMessage(scip, file, " >= %.15g", consdata->lhs);
   else
      SCIPinfoMessage(scip, file, " [free]");

   SCIPinfoMessage(scip, file, ";\n");

   return SCIP_OKAY;
}

/** invalidates pseudo activity and activity bounds, such that they are recalculated in next get */
static
void consdataInvalidateActivities(
   SCIP_CONSDATA*        consdata            /**< linear constraint */
   )
{
   assert(consdata != NULL);

   consdata->validactivities = FALSE;
   consdata->validpseudoact = FALSE;
   consdata->validminact = FALSE;
   consdata->validmaxact = FALSE;
   consdata->validglbminact = FALSE;
   consdata->validglbmaxact = FALSE;
   consdata->pseudoactivity = SCIP_INVALID;
   consdata->minactivity = SCIP_INVALID;
   consdata->maxactivity = SCIP_INVALID;
   consdata->lastminactivity = SCIP_INVALID;
   consdata->lastmaxactivity = SCIP_INVALID;
   consdata->pseudoactivityneginf = -1;
   consdata->pseudoactivityposinf = -1;
   consdata->minactivityneginf = -1;
   consdata->minactivityposinf = -1;
   consdata->maxactivityneginf = -1;
   consdata->maxactivityposinf = -1;
   consdata->glbminactivity = SCIP_INVALID;
   consdata->glbmaxactivity = SCIP_INVALID;
   consdata->lastglbminactivity = SCIP_INVALID;
   consdata->lastglbmaxactivity = SCIP_INVALID;
   consdata->glbminactivityneginf = -1;
   consdata->glbminactivityposinf = -1;
   consdata->glbmaxactivityneginf = -1;
   consdata->glbmaxactivityposinf = -1;
}

/** recompute the pseudo activity of a constraint */
static
void consdataRecomputePseudoactivity(
   SCIP*                 scip,               /**< SCIP data structure */
   SCIP_CONSDATA*        consdata            /**< linear constraint data */
   )
{
   int i;
   SCIP_Real bound;

   consdata->pseudoactivity = 0;

   for( i = consdata->nvars - 1; i >= 0; --i )
   {
      bound = (SCIPvarGetBestBoundType(consdata->vars[i]) == SCIP_BOUNDTYPE_LOWER) ? SCIPvarGetLbLocal(consdata->vars[i]) : SCIPvarGetUbLocal(consdata->vars[i]);
      if( !SCIPisInfinity(scip, bound) && !SCIPisInfinity(scip, -bound) )
         consdata->pseudoactivity += consdata->vals[i] * bound;
   }

   /* the activity was just computed from scratch and is valid now */
   consdata->validpseudoact = TRUE;

   /* the activity was just computed from scratch, mark it to be reliable */
   consdata->lastpseudoactivity = consdata->pseudoactivity;
}


/** recompute the minactivity of a constraint */
static
void consdataRecomputeMinactivity(
   SCIP*                 scip,               /**< SCIP data structure */
   SCIP_CONSDATA*        consdata            /**< linear constraint data */
   )
{
   int i;
   SCIP_Real bound;

   consdata->minactivity = 0;

   for( i = consdata->nvars - 1; i >= 0; --i )
   {
      bound = (consdata->vals[i] > 0.0 ) ? SCIPvarGetLbLocal(consdata->vars[i]) : SCIPvarGetUbLocal(consdata->vars[i]);
      if( !SCIPisInfinity(scip, bound) && !SCIPisInfinity(scip, -bound) )
         consdata->minactivity += consdata->vals[i] * bound;
   }

   /* the activity was just computed from scratch and is valid now */
   consdata->validminact = TRUE;

   /* the activity was just computed from scratch, mark it to be reliable */
   consdata->lastminactivity = consdata->minactivity;
}

/** recompute the maxactivity of a constraint */
static
void consdataRecomputeMaxactivity(
   SCIP*                 scip,               /**< SCIP data structure */
   SCIP_CONSDATA*        consdata            /**< linear constraint data */
   )
{
   int i;
   SCIP_Real bound;

   consdata->maxactivity = 0;

   for( i = consdata->nvars - 1; i >= 0; --i )
   {
      bound = (consdata->vals[i] > 0.0 ) ? SCIPvarGetUbLocal(consdata->vars[i]) : SCIPvarGetLbLocal(consdata->vars[i]);
      if( !SCIPisInfinity(scip, bound) && !SCIPisInfinity(scip, -bound) )
         consdata->maxactivity += consdata->vals[i] * bound;
   }

   /* the activity was just computed from scratch and is valid now */
   consdata->validmaxact = TRUE;

   /* the activity was just computed from scratch, mark it to be reliable */
   consdata->lastmaxactivity = consdata->maxactivity;
}

/** recompute the global minactivity of a constraint */
static
void consdataRecomputeGlbMinactivity(
   SCIP*                 scip,               /**< SCIP data structure */
   SCIP_CONSDATA*        consdata            /**< linear constraint data */
   )
{
   int i;
   SCIP_Real bound;

   consdata->glbminactivity = 0;

   for( i = consdata->nvars - 1; i >= 0; --i )
   {
      bound = (consdata->vals[i] > 0.0 ) ? SCIPvarGetLbGlobal(consdata->vars[i]) : SCIPvarGetUbGlobal(consdata->vars[i]);
      if( !SCIPisInfinity(scip, bound) && !SCIPisInfinity(scip, -bound) )
         consdata->glbminactivity += consdata->vals[i] * bound;
   }

   /* the activity was just computed from scratch and is valid now */
   consdata->validglbminact = TRUE;

   /* the activity was just computed from scratch, mark it to be reliable */
   consdata->lastglbminactivity = consdata->glbminactivity;
}

/** recompute the global maxactivity of a constraint */
<<<<<<< HEAD
static
void consdataRecomputeGlbMaxactivity(
   SCIP*                 scip,               /**< SCIP data structure */
   SCIP_CONSDATA*        consdata            /**< linear constraint data */
   )
{
   int i;
   SCIP_Real bound;

   consdata->glbmaxactivity = 0;

   for( i = consdata->nvars - 1; i >= 0; --i )
   {
      bound = (consdata->vals[i] > 0.0 ) ? SCIPvarGetUbGlobal(consdata->vars[i]) : SCIPvarGetLbGlobal(consdata->vars[i]);
      if( !SCIPisInfinity(scip, bound) && !SCIPisInfinity(scip, -bound) )
         consdata->glbmaxactivity += consdata->vals[i] * bound;
   }

   /* the activity was just computed from scratch and is valid now */
   consdata->validglbmaxact = TRUE;

   /* the activity was just computed from scratch, mark it to be reliable */
   consdata->lastglbmaxactivity = consdata->glbmaxactivity;
}



/** updates activities for a change in a bound */
static
=======
static
void consdataRecomputeGlbMaxactivity(
   SCIP*                 scip,               /**< SCIP data structure */
   SCIP_CONSDATA*        consdata            /**< linear constraint data */
   )
{
   int i;
   SCIP_Real bound;

   consdata->glbmaxactivity = 0;

   for( i = consdata->nvars - 1; i >= 0; --i )
   {
      bound = (consdata->vals[i] > 0.0 ) ? SCIPvarGetUbGlobal(consdata->vars[i]) : SCIPvarGetLbGlobal(consdata->vars[i]);
      if( !SCIPisInfinity(scip, bound) && !SCIPisInfinity(scip, -bound) )
         consdata->glbmaxactivity += consdata->vals[i] * bound;
   }

   /* the activity was just computed from scratch and is valid now */
   consdata->validglbmaxact = TRUE;

   /* the activity was just computed from scratch, mark it to be reliable */
   consdata->lastglbmaxactivity = consdata->glbmaxactivity;
}



/** updates activities for a change in a bound */
static
>>>>>>> 70dc277f
void consdataUpdateActivities(
   SCIP*                 scip,               /**< SCIP data structure */
   SCIP_CONSDATA*        consdata,           /**< linear constraint data */
   SCIP_VAR*             var,                /**< variable that has been changed; can be NULL for global bound changes */
   SCIP_Real             oldbound,           /**< old bound of variable */
   SCIP_Real             newbound,           /**< new bound of variable */
   SCIP_Real             val,                /**< coefficient of constraint entry */
   SCIP_BOUNDTYPE        boundtype,          /**< type of the bound change */
   SCIP_Bool             global,             /**< is it a global or a local bound change? */
   SCIP_Bool             pseudo,             /**< is this the call to update the pseudo activity? */
   SCIP_Bool             checkreliability    /**< should the reliability of the recalculated activity be checked? */
   )
{
   SCIP_Real* activity;
   SCIP_Real* lastactivity;
   int* activityposinf;
   int* activityneginf;
   SCIP_Real delta;
   SCIP_Real newactivity;
   SCIP_Bool validact;

   assert(scip != NULL);
   assert(consdata != NULL);
   assert(global || pseudo || (var != NULL));
   assert(!global || !pseudo);
   assert(consdata->validactivities);
   assert(consdata->pseudoactivity < SCIP_INVALID);
   assert(consdata->lastpseudoactivity < SCIP_INVALID);
   assert(consdata->pseudoactivityneginf >= 0);
   assert(consdata->pseudoactivityposinf >= 0);
   assert(consdata->minactivity < SCIP_INVALID);
   assert(consdata->maxactivity < SCIP_INVALID);
   assert(consdata->lastminactivity < SCIP_INVALID);
   assert(consdata->lastmaxactivity < SCIP_INVALID);
   assert(consdata->minactivityneginf >= 0);
   assert(consdata->minactivityposinf >= 0);
   assert(consdata->maxactivityneginf >= 0);
   assert(consdata->maxactivityposinf >= 0);
   assert(consdata->glbminactivity < SCIP_INVALID);
   assert(consdata->glbmaxactivity < SCIP_INVALID);
   assert(consdata->lastglbminactivity < SCIP_INVALID);
   assert(consdata->lastglbmaxactivity < SCIP_INVALID);
   assert(consdata->glbminactivityneginf >= 0);
   assert(consdata->glbminactivityposinf >= 0);
   assert(consdata->glbmaxactivityneginf >= 0);
   assert(consdata->glbmaxactivityposinf >= 0);

   /* adjust pseudo activity */
   if( !global && !pseudo && (SCIPvarGetBestBoundType(var) == boundtype) )
      consdataUpdateActivities(scip, consdata, var, oldbound, newbound, val, boundtype, FALSE, TRUE, checkreliability);

   delta = 0.0;

   /* we are updating global activities */
   if( global )
   {
      /* depending on the boundtype and the coefficient, we choose the activity to be updated:
       * lower bound + pos. coef: update minactivity
       * lower bound + neg. coef: update maxactivity, positive and negative infinity counters have to be switched
       * upper bound + pos. coef: update maxactivity
       * upper bound + neg. coef: update minactivity, positive and negative infinity counters have to be switched
       */
      if( boundtype == SCIP_BOUNDTYPE_LOWER )
      {
         if( val > 0.0 )
         {
            activity = &(consdata->glbminactivity);
            lastactivity = &(consdata->lastglbminactivity);
            activityposinf = &(consdata->glbminactivityposinf);
            activityneginf = &(consdata->glbminactivityneginf);
            validact = consdata->validglbminact;
         }
         else
         {
            activity = &(consdata->glbmaxactivity);
            lastactivity = &(consdata->lastglbmaxactivity);
            activityposinf = &(consdata->glbmaxactivityneginf);
            activityneginf = &(consdata->glbmaxactivityposinf);
            validact = consdata->validglbmaxact;
         }
      }
      else
      {
         if( val > 0.0 )
         {
            activity = &(consdata->glbmaxactivity);
            lastactivity = &(consdata->lastglbmaxactivity);
            activityposinf = &(consdata->glbmaxactivityposinf);
            activityneginf = &(consdata->glbmaxactivityneginf);
            validact = consdata->validglbmaxact;
         }
         else
         {
            activity = &(consdata->glbminactivity);
            lastactivity = &(consdata->lastglbminactivity);
            activityposinf = &(consdata->glbminactivityneginf);
            activityneginf = &(consdata->glbminactivityposinf);
            validact = consdata->validglbminact;
         }
      }
   }
   /* we are updating local activities */
   else
   {
      /* adjust pseudo activity; we do not have to distinguish bound types or coefficients,
       * because we only call the pseudoactivity update, if the bound is the best bound w.r.t. the objective function
       * and the sign of the coefficient does not matter in this case
       */
      if( pseudo )
      {
         activity = &(consdata->pseudoactivity);
         lastactivity = &(consdata->lastpseudoactivity);
         activityposinf = &(consdata->pseudoactivityposinf);
         activityneginf = &(consdata->pseudoactivityneginf);
         validact = consdata->validpseudoact;
      }
      /* depending on the boundtype and the coefficient, we choose the activity to be updated:
       * lower bound + pos. coef: update minactivity
       * lower bound + neg. coef: update maxactivity, positive and negative infinity counters have to be switched
       * upper bound + pos. coef: update maxactivity
       * upper bound + neg. coef: update minactivity, positive and negative infinity counters have to be switched
       */
      else
      {
         if( boundtype == SCIP_BOUNDTYPE_LOWER )
         {
            if( val > 0.0 )
            {
               activity = &(consdata->minactivity);
               lastactivity = &(consdata->lastminactivity);
               activityposinf = &(consdata->minactivityposinf);
               activityneginf = &(consdata->minactivityneginf);
               validact = consdata->validminact;
            }
            else
            {
               activity = &(consdata->maxactivity);
               lastactivity = &(consdata->lastmaxactivity);
               activityposinf = &(consdata->maxactivityneginf);
               activityneginf = &(consdata->maxactivityposinf);
               validact = consdata->validmaxact;
            }
         }
         else
         {
            if( val > 0.0 )
<<<<<<< HEAD
            {
               activity = &(consdata->maxactivity);
               lastactivity = &(consdata->lastmaxactivity);
               activityposinf = &(consdata->maxactivityposinf);
               activityneginf = &(consdata->maxactivityneginf);
               validact = consdata->validmaxact;
            }
            else
            {
               activity = &(consdata->minactivity);
               lastactivity = &(consdata->lastminactivity);
               activityposinf = &(consdata->minactivityneginf);
               activityneginf = &(consdata->minactivityposinf);
               validact = consdata->validminact;
            }
         }
      }
   }

   /* old bound was +infinity */
   if( SCIPisInfinity(scip, oldbound) )
   {
      assert((*activityposinf) >= 1);
      if( !SCIPisInfinity(scip, newbound) )
      {
         (*activityposinf)--;
         if( SCIPisInfinity(scip, -newbound) )
            (*activityneginf)++;
         else
            delta = val * newbound;
      }
   }
   /* old bound was -infinity */
   else if( SCIPisInfinity(scip, -oldbound) )
   {
      assert((*activityneginf) >= 1);
      if( !SCIPisInfinity(scip, -newbound) )
      {
         (*activityneginf)--;
         if( SCIPisInfinity(scip, newbound) )
            (*activityposinf)++;
         else
            delta = val * newbound;
      }
   }
   /* old bound was finite */
   else
   {
      if( SCIPisInfinity(scip, newbound) )
      {
         (*activityposinf)++;
         delta = -val * oldbound;
      }
      else if( SCIPisInfinity(scip, -newbound) )
      {
         (*activityneginf)++;
         delta = -val * oldbound;
      }
      else
         delta = val * (newbound - oldbound);
   }

   /* update the activity, if the current value is valid and there was a change in the finite part */
   if( validact && (delta != 0.0) )
   {
      /* if the absolute value of the activity is increased, this is regarded as reliable,
       * otherwise, we check whether we can still trust the updated value
       */
      newactivity = (*activity) + delta;
      assert(!SCIPisInfinity(scip, -newactivity) && !SCIPisInfinity(scip, newactivity));

      if( REALABS((*activity)) < REALABS(newactivity) )
      {
         (*activity) = newactivity;
         (*lastactivity) = newactivity;
      }
      else
      {
         (*activity) = newactivity;

         if( checkreliability && SCIPisUpdateUnreliable(scip, (*activity), (*lastactivity)) )
         {
            SCIPdebugMessage("%s%s activity of linear constraint unreliable after update: %16.9g\n", (global ? "global " : ""),
               (pseudo ? "pseudo" : ((boundtype == SCIP_BOUNDTYPE_LOWER) == (val > 0.0) ? "min" : "max")), (*activity));

            /* mark the activity that was just changed and is not reliable anymore to be invalid */
            if( global )
            {
               if( (boundtype == SCIP_BOUNDTYPE_LOWER) == (val > 0.0) )
                  consdata->validglbminact = FALSE;
               else
                  consdata->validglbmaxact = FALSE;
            }
            else
            {
               if( pseudo )
                  consdata->validpseudoact = FALSE;
               else
               {
                  if( (boundtype == SCIP_BOUNDTYPE_LOWER) == (val > 0.0) )
                     consdata->validminact = FALSE;
                  else
                     consdata->validmaxact = FALSE;
               }
            }
         }
      }
   }
}

/** updates minimum and maximum activity for a change in lower bound */
static
void consdataUpdateActivitiesLb(
   SCIP*                 scip,               /**< SCIP data structure */
   SCIP_CONSDATA*        consdata,           /**< linear constraint data */
   SCIP_VAR*             var,                /**< variable that has been changed */
   SCIP_Real             oldlb,              /**< old lower bound of variable */
   SCIP_Real             newlb,              /**< new lower bound of variable */
   SCIP_Real             val,                /**< coefficient of constraint entry */
   SCIP_Bool             checkreliability    /**< should the reliability of the recalculated activity be checked? */
   )
{
   assert(scip != NULL);
   assert(consdata != NULL);
   assert(var != NULL);

   if( consdata->validactivities )
   {
      consdataUpdateActivities(scip, consdata, var, oldlb, newlb, val, SCIP_BOUNDTYPE_LOWER, FALSE, FALSE, checkreliability);

      assert(!SCIPisInfinity(scip, -consdata->minactivity) && !SCIPisInfinity(scip, consdata->minactivity));
      assert(!SCIPisInfinity(scip, -consdata->maxactivity) && !SCIPisInfinity(scip, consdata->maxactivity));
   }
}

/** updates minimum and maximum activity for a change in upper bound */
static
void consdataUpdateActivitiesUb(
   SCIP*                 scip,               /**< SCIP data structure */
   SCIP_CONSDATA*        consdata,           /**< linear constraint data */
   SCIP_VAR*             var,                /**< variable that has been changed */
   SCIP_Real             oldub,              /**< old upper bound of variable */
   SCIP_Real             newub,              /**< new upper bound of variable */
   SCIP_Real             val,                /**< coefficient of constraint entry */
   SCIP_Bool             checkreliability    /**< should the reliability of the recalculated activity be checked? */
   )
{
   assert(scip != NULL);
   assert(consdata != NULL);
   assert(var != NULL);
=======
            {
               activity = &(consdata->maxactivity);
               lastactivity = &(consdata->lastmaxactivity);
               activityposinf = &(consdata->maxactivityposinf);
               activityneginf = &(consdata->maxactivityneginf);
               validact = consdata->validmaxact;
            }
            else
            {
               activity = &(consdata->minactivity);
               lastactivity = &(consdata->lastminactivity);
               activityposinf = &(consdata->minactivityneginf);
               activityneginf = &(consdata->minactivityposinf);
               validact = consdata->validminact;
            }
         }
      }
   }
>>>>>>> 70dc277f

   /* old bound was +infinity */
   if( SCIPisInfinity(scip, oldbound) )
   {
<<<<<<< HEAD
      consdataUpdateActivities(scip, consdata, var, oldub, newub, val, SCIP_BOUNDTYPE_UPPER, FALSE, FALSE, checkreliability);

      assert(!SCIPisInfinity(scip, -consdata->minactivity) && !SCIPisInfinity(scip, consdata->minactivity));
      assert(!SCIPisInfinity(scip, -consdata->maxactivity) && !SCIPisInfinity(scip, consdata->maxactivity));
   }
}

/** updates minimum and maximum global activity for a change in the global lower bound */
static
void consdataUpdateActivitiesGlbLb(
=======
      assert((*activityposinf) >= 1);
      if( !SCIPisInfinity(scip, newbound) )
      {
         (*activityposinf)--;
         if( SCIPisInfinity(scip, -newbound) )
            (*activityneginf)++;
         else
            delta = val * newbound;
      }
   }
   /* old bound was -infinity */
   else if( SCIPisInfinity(scip, -oldbound) )
   {
      assert((*activityneginf) >= 1);
      if( !SCIPisInfinity(scip, -newbound) )
      {
         (*activityneginf)--;
         if( SCIPisInfinity(scip, newbound) )
            (*activityposinf)++;
         else
            delta = val * newbound;
      }
   }
   /* old bound was finite */
   else
   {
      if( SCIPisInfinity(scip, newbound) )
      {
         (*activityposinf)++;
         delta = -val * oldbound;
      }
      else if( SCIPisInfinity(scip, -newbound) )
      {
         (*activityneginf)++;
         delta = -val * oldbound;
      }
      else
         delta = val * (newbound - oldbound);
   }

   /* update the activity, if the current value is valid and there was a change in the finite part */
   if( validact && (delta != 0.0) )
   {
      /* if the absolute value of the activity is increased, this is regarded as reliable,
       * otherwise, we check whether we can still trust the updated value
       */
      newactivity = (*activity) + delta;
      assert(!SCIPisInfinity(scip, -newactivity) && !SCIPisInfinity(scip, newactivity));

      if( REALABS((*activity)) < REALABS(newactivity) )
      {
         (*activity) = newactivity;
         (*lastactivity) = newactivity;
      }
      else
      {
         (*activity) = newactivity;

         if( checkreliability && SCIPisUpdateUnreliable(scip, (*activity), (*lastactivity)) )
         {
            SCIPdebugMessage("%s%s activity of linear constraint unreliable after update: %16.9g\n", (global ? "global " : ""),
               (pseudo ? "pseudo" : ((boundtype == SCIP_BOUNDTYPE_LOWER) == (val > 0.0) ? "min" : "max")), (*activity));

            /* mark the activity that was just changed and is not reliable anymore to be invalid */
            if( global )
            {
               if( (boundtype == SCIP_BOUNDTYPE_LOWER) == (val > 0.0) )
                  consdata->validglbminact = FALSE;
               else
                  consdata->validglbmaxact = FALSE;
            }
            else
            {
               if( pseudo )
                  consdata->validpseudoact = FALSE;
               else
               {
                  if( (boundtype == SCIP_BOUNDTYPE_LOWER) == (val > 0.0) )
                     consdata->validminact = FALSE;
                  else
                     consdata->validmaxact = FALSE;
               }
            }
         }
      }
   }
}

/** updates minimum and maximum activity for a change in lower bound */
static
void consdataUpdateActivitiesLb(
>>>>>>> 70dc277f
   SCIP*                 scip,               /**< SCIP data structure */
   SCIP_CONSDATA*        consdata,           /**< linear constraint data */
   SCIP_VAR*             var,                /**< variable that has been changed */
   SCIP_Real             oldlb,              /**< old lower bound of variable */
   SCIP_Real             newlb,              /**< new lower bound of variable */
   SCIP_Real             val,                /**< coefficient of constraint entry */
   SCIP_Bool             checkreliability    /**< should the reliability of the recalculated activity be checked? */
   )
{
   assert(scip != NULL);
   assert(consdata != NULL);
   assert(var != NULL);

   if( consdata->validactivities )
   {
<<<<<<< HEAD
      consdataUpdateActivities(scip, consdata, NULL, oldlb, newlb, val, SCIP_BOUNDTYPE_LOWER, TRUE, FALSE, checkreliability);

=======
      consdataUpdateActivities(scip, consdata, var, oldlb, newlb, val, SCIP_BOUNDTYPE_LOWER, FALSE, FALSE, checkreliability);

      assert(!SCIPisInfinity(scip, -consdata->minactivity) && !SCIPisInfinity(scip, consdata->minactivity));
      assert(!SCIPisInfinity(scip, -consdata->maxactivity) && !SCIPisInfinity(scip, consdata->maxactivity));
   }
}

/** updates minimum and maximum activity for a change in upper bound */
static
void consdataUpdateActivitiesUb(
   SCIP*                 scip,               /**< SCIP data structure */
   SCIP_CONSDATA*        consdata,           /**< linear constraint data */
   SCIP_VAR*             var,                /**< variable that has been changed */
   SCIP_Real             oldub,              /**< old upper bound of variable */
   SCIP_Real             newub,              /**< new upper bound of variable */
   SCIP_Real             val,                /**< coefficient of constraint entry */
   SCIP_Bool             checkreliability    /**< should the reliability of the recalculated activity be checked? */
   )
{
   assert(scip != NULL);
   assert(consdata != NULL);
   assert(var != NULL);

   if( consdata->validactivities )
   {
      consdataUpdateActivities(scip, consdata, var, oldub, newub, val, SCIP_BOUNDTYPE_UPPER, FALSE, FALSE, checkreliability);

      assert(!SCIPisInfinity(scip, -consdata->minactivity) && !SCIPisInfinity(scip, consdata->minactivity));
      assert(!SCIPisInfinity(scip, -consdata->maxactivity) && !SCIPisInfinity(scip, consdata->maxactivity));
   }
}

/** updates minimum and maximum global activity for a change in the global lower bound */
static
void consdataUpdateActivitiesGlbLb(
   SCIP*                 scip,               /**< SCIP data structure */
   SCIP_CONSDATA*        consdata,           /**< linear constraint data */
   SCIP_Real             oldlb,              /**< old lower bound of variable */
   SCIP_Real             newlb,              /**< new lower bound of variable */
   SCIP_Real             val,                /**< coefficient of constraint entry */
   SCIP_Bool             checkreliability    /**< should the reliability of the recalculated activity be checked? */
   )
{
   assert(scip != NULL);
   assert(consdata != NULL);

   if( consdata->validactivities )
   {
      consdataUpdateActivities(scip, consdata, NULL, oldlb, newlb, val, SCIP_BOUNDTYPE_LOWER, TRUE, FALSE, checkreliability);

>>>>>>> 70dc277f
      assert(!SCIPisInfinity(scip, -consdata->glbminactivity) && !SCIPisInfinity(scip, consdata->glbminactivity));
      assert(!SCIPisInfinity(scip, -consdata->glbmaxactivity) && !SCIPisInfinity(scip, consdata->glbmaxactivity));
   }
}

/** updates minimum and maximum global activity for a change in global upper bound */
static
void consdataUpdateActivitiesGlbUb(
   SCIP*                 scip,               /**< SCIP data structure */
   SCIP_CONSDATA*        consdata,           /**< linear constraint data */
   SCIP_Real             oldub,              /**< old upper bound of variable */
   SCIP_Real             newub,              /**< new upper bound of variable */
   SCIP_Real             val,                /**< coefficient of constraint entry */
   SCIP_Bool             checkreliability    /**< should the reliability of the recalculated activity be checked? */
   )
{
   assert(scip != NULL);
   assert(consdata != NULL);

   if( consdata->validactivities )
   {
      consdataUpdateActivities(scip, consdata, NULL, oldub, newub, val, SCIP_BOUNDTYPE_UPPER, TRUE, FALSE, checkreliability);

      assert(!SCIPisInfinity(scip, -consdata->glbminactivity) && !SCIPisInfinity(scip, consdata->glbminactivity));
      assert(!SCIPisInfinity(scip, -consdata->glbmaxactivity) && !SCIPisInfinity(scip, consdata->glbmaxactivity));
   }
}

/** updates minimum and maximum activity and maximum absolute value for coefficient addition */
static
void consdataUpdateAddCoef(
   SCIP*                 scip,               /**< SCIP data structure */
   SCIP_CONSDATA*        consdata,           /**< linear constraint data */
   SCIP_VAR*             var,                /**< variable of constraint entry */
   SCIP_Real             val,                /**< coefficient of constraint entry */
   SCIP_Bool             checkreliability    /**< should the reliability of the recalculated activity be checked? */
   )
{
   assert(scip != NULL);
   assert(consdata != NULL);
   assert(var != NULL);

   /* update maximum absolute value */
   if( consdata->validmaxabsval )
   {
      SCIP_Real absval;

      assert(consdata->maxabsval < SCIP_INVALID);

      absval = REALABS(val);
      consdata->maxabsval = MAX(consdata->maxabsval, absval);
   }

   /* update pseudo, minimal and maximal activity */
   if( consdata->validactivities )
   {
      assert(consdata->pseudoactivity < SCIP_INVALID);
      assert(consdata->minactivity < SCIP_INVALID);
      assert(consdata->maxactivity < SCIP_INVALID);
      assert(consdata->glbminactivity < SCIP_INVALID);
      assert(consdata->glbmaxactivity < SCIP_INVALID);

      consdataUpdateActivitiesLb(scip, consdata, var, 0.0, SCIPvarGetLbLocal(var), val, checkreliability);
      consdataUpdateActivitiesUb(scip, consdata, var, 0.0, SCIPvarGetUbLocal(var), val, checkreliability);
      consdataUpdateActivitiesGlbLb(scip, consdata, 0.0, SCIPvarGetLbGlobal(var), val, checkreliability);
      consdataUpdateActivitiesGlbUb(scip, consdata, 0.0, SCIPvarGetUbGlobal(var), val, checkreliability);
   }
}

/** updates minimum and maximum activity for coefficient deletion, invalidates maximum absolute value if necessary */
static
void consdataUpdateDelCoef(
   SCIP*                 scip,               /**< SCIP data structure */
   SCIP_CONSDATA*        consdata,           /**< linear constraint data */
   SCIP_VAR*             var,                /**< variable of constraint entry */
   SCIP_Real             val,                /**< coefficient of constraint entry */
   SCIP_Bool             checkreliability    /**< should the reliability of the recalculated activity be checked? */
   )
{
   assert(scip != NULL);
   assert(consdata != NULL);
   assert(var != NULL);

   /* invalidate maximum absolute value, if this coefficient was the maximum */
   if( consdata->validmaxabsval )
   {
      SCIP_Real absval;

      absval = REALABS(val);

      if( SCIPisEQ(scip, absval, consdata->maxabsval) )
      {
         consdata->validmaxabsval = FALSE;
         consdata->maxabsval = SCIP_INVALID;
      }
   }

   /* update pseudo, minimal and maximal activity */
   if( consdata->validactivities )
   {
      assert(consdata->pseudoactivity < SCIP_INVALID);
      assert(consdata->minactivity < SCIP_INVALID);
      assert(consdata->maxactivity < SCIP_INVALID);
      assert(consdata->glbminactivity < SCIP_INVALID);
      assert(consdata->glbmaxactivity < SCIP_INVALID);

      consdataUpdateActivitiesLb(scip, consdata, var, SCIPvarGetLbLocal(var), 0.0, val, checkreliability);
      consdataUpdateActivitiesUb(scip, consdata, var, SCIPvarGetUbLocal(var), 0.0, val, checkreliability);
      consdataUpdateActivitiesGlbLb(scip, consdata, SCIPvarGetLbGlobal(var), 0.0, val, checkreliability);
      consdataUpdateActivitiesGlbUb(scip, consdata, SCIPvarGetUbGlobal(var), 0.0, val, checkreliability);
   }
}

/** updates minimum and maximum activity for coefficient change, invalidates maximum absolute value if necessary */
static
void consdataUpdateChgCoef(
   SCIP*                 scip,               /**< SCIP data structure */
   SCIP_CONSDATA*        consdata,           /**< linear constraint data */
   SCIP_VAR*             var,                /**< variable of constraint entry */
   SCIP_Real             oldval,             /**< old coefficient of constraint entry */
   SCIP_Real             newval,             /**< new coefficient of constraint entry */
   SCIP_Bool             checkreliability    /**< should the reliability of the recalculated activity be checked? */
   )
{
   assert(scip != NULL);
   assert(consdata != NULL);
   assert(var != NULL);

   /* old zero coefficients should be handled by consdataUpdateAddCoef() */
   assert(!SCIPisZero(scip, oldval));

   /* new zero coefficients should be handled by consdataUpdateDelCoef() */
   assert(!SCIPisZero(scip, newval));

   /* update maximum absolute value */
   if( consdata->validmaxabsval )
   {
      SCIP_Real absval;

      absval = REALABS(newval);

      if( SCIPisGE(scip, absval, consdata->maxabsval) )
         consdata->maxabsval = absval;
      else
      {
         absval = REALABS(oldval);

         /* invalidate maximum absolute value */
         if( SCIPisEQ(scip, absval, consdata->maxabsval) )
         {
            consdata->validmaxabsval = FALSE;
            consdata->maxabsval = SCIP_INVALID;
         }
      }
   }

   /* TODO: do something more clever here, e.g. if oldval * newval >= 0, do the update directly */
   consdataUpdateDelCoef(scip, consdata, var, oldval, checkreliability);
   consdataUpdateAddCoef(scip, consdata, var, newval, checkreliability);
}

/** calculates maximum absolute value of coefficients */
static
void consdataCalcMaxAbsval(
   SCIP_CONSDATA*        consdata            /**< linear constraint data */
   )
{
   SCIP_Real absval;
   int i;

   assert(consdata != NULL);
   assert(!consdata->validmaxabsval);
   assert(consdata->maxabsval >= SCIP_INVALID);

   consdata->validmaxabsval = TRUE;
   consdata->maxabsval = 0.0;
   for( i = 0; i < consdata->nvars; ++i )
   {
      absval = consdata->vals[i];
      absval = REALABS(absval);
      consdata->maxabsval = MAX(consdata->maxabsval, absval);
   }
}

/** returns the maximum absolute value of all coefficients in the constraint */
static
SCIP_Real consdataGetMaxAbsval(
   SCIP_CONSDATA*        consdata            /**< linear constraint data */
   )
{
   assert(consdata != NULL);

   if( !consdata->validmaxabsval )
      consdataCalcMaxAbsval(consdata);
   assert(consdata->validmaxabsval);
   assert(consdata->maxabsval < SCIP_INVALID);

   return consdata->maxabsval;
}

/** calculates pseudo activity, and minimum and maximum local and global activity for constraint;
 *  additionally recalculates maximum absolute value of coefficients
 */
static
void consdataCalcActivities(
   SCIP*                 scip,               /**< SCIP data structure */
   SCIP_CONSDATA*        consdata            /**< linear constraint data */
   )
{
   int i;

   assert(scip != NULL);
   assert(consdata != NULL);
   assert(!consdata->validactivities);
   assert(consdata->pseudoactivity >= SCIP_INVALID);
   assert(consdata->minactivity >= SCIP_INVALID);
   assert(consdata->maxactivity >= SCIP_INVALID);
   assert(consdata->glbminactivity >= SCIP_INVALID);
   assert(consdata->glbmaxactivity >= SCIP_INVALID);

   consdata->validmaxabsval = TRUE;
   consdata->validactivities = TRUE;
   consdata->validpseudoact = TRUE;
   consdata->validminact = TRUE;
   consdata->validmaxact = TRUE;
   consdata->validglbminact = TRUE;
   consdata->validglbmaxact = TRUE;
   consdata->maxabsval = 0.0;
   consdata->pseudoactivity = 0.0;
   consdata->lastpseudoactivity = 0.0;
   consdata->pseudoactivityneginf = 0;
   consdata->pseudoactivityposinf = 0;
   consdata->minactivity = 0.0;
   consdata->maxactivity = 0.0;
   consdata->lastminactivity = 0.0;
   consdata->lastmaxactivity = 0.0;
   consdata->minactivityneginf = 0;
   consdata->minactivityposinf = 0;
   consdata->maxactivityneginf = 0;
   consdata->maxactivityposinf = 0;
   consdata->glbminactivity = 0.0;
   consdata->glbmaxactivity = 0.0;
   consdata->lastglbminactivity = 0.0;
   consdata->lastglbmaxactivity = 0.0;
   consdata->glbminactivityneginf = 0;
   consdata->glbminactivityposinf = 0;
   consdata->glbmaxactivityneginf = 0;
   consdata->glbmaxactivityposinf = 0;

   for( i = 0; i < consdata->nvars; ++i )
      consdataUpdateAddCoef(scip, consdata, consdata->vars[i], consdata->vals[i], FALSE);

   consdata->lastpseudoactivity = consdata->pseudoactivity;
   consdata->lastminactivity = consdata->minactivity;
   consdata->lastmaxactivity = consdata->maxactivity;
   consdata->lastglbminactivity = consdata->glbminactivity;
   consdata->lastglbmaxactivity = consdata->glbmaxactivity;
}

/** gets activity bounds for constraint */
static
SCIP_Real consdataGetPseudoActivity(
   SCIP*                 scip,               /**< SCIP data structure */
   SCIP_CONSDATA*        consdata            /**< linear constraint */
   )
{
   assert(scip != NULL);
   assert(consdata != NULL);

   if( !consdata->validactivities )
   {
      consdataCalcActivities(scip, consdata);
      assert(consdata->validpseudoact);
   }
   assert(consdata->pseudoactivity < SCIP_INVALID);
   assert(consdata->minactivity < SCIP_INVALID);
   assert(consdata->maxactivity < SCIP_INVALID);
   assert(consdata->glbminactivity < SCIP_INVALID);
   assert(consdata->glbmaxactivity < SCIP_INVALID);

   SCIPdebugMessage("pseudo activity of linear constraint: %.15g\n", consdata->pseudoactivity);

   if( consdata->pseudoactivityneginf > 0 )
      return -SCIPinfinity(scip);
   else if( consdata->pseudoactivityposinf > 0 )
      return SCIPinfinity(scip);

   /* recompute the pseudo activity, if it is not valid */
   if( !consdata->validpseudoact )
      consdataRecomputePseudoactivity(scip, consdata);
   assert(consdata->validpseudoact);

   return consdata->pseudoactivity;
}

/** gets activity bounds for constraint */
static
void consdataGetActivityBounds(
   SCIP*                 scip,               /**< SCIP data structure */
   SCIP_CONSDATA*        consdata,           /**< linear constraint */
   SCIP_Real*            minactivity,        /**< pointer to store the minimal activity */
   SCIP_Real*            maxactivity         /**< pointer to store the maximal activity */
   )
{
   assert(scip != NULL);
   assert(consdata != NULL);
   assert(minactivity != NULL);
   assert(maxactivity != NULL);

   if( !consdata->validactivities )
   {
      consdataCalcActivities(scip, consdata);
      assert(consdata->validminact);
      assert(consdata->validmaxact);
   }
   assert(consdata->pseudoactivity < SCIP_INVALID);
   assert(consdata->minactivity < SCIP_INVALID);
   assert(consdata->maxactivity < SCIP_INVALID);
   assert(consdata->minactivityneginf >= 0);
   assert(consdata->minactivityposinf >= 0);
   assert(consdata->maxactivityneginf >= 0);
   assert(consdata->maxactivityposinf >= 0);

   if( consdata->minactivityposinf > 0 )
      *minactivity = SCIPinfinity(scip);
   else if( consdata->minactivityneginf > 0 )
      *minactivity = -SCIPinfinity(scip);
   else
   {
      /* recompute minactivity if it is not valid */
      if( !consdata->validminact )
         consdataRecomputeMinactivity(scip, consdata);
      assert(consdata->validminact);

      *minactivity = consdata->minactivity;
   }

   if( consdata->maxactivityneginf > 0 )
      *maxactivity = -SCIPinfinity(scip);
   else if( consdata->maxactivityposinf > 0 )
      *maxactivity = SCIPinfinity(scip);
   else
   {
      /* recompute maxactivity if it is not valid */
      if( !consdata->validmaxact )
         consdataRecomputeMaxactivity(scip, consdata);
      assert(consdata->validmaxact);

      *maxactivity = consdata->maxactivity;
   }
}

/** calculates activity bounds for constraint after setting variable to zero */
static
void consdataGetReliableResidualActivity(
   SCIP*                 scip,               /**< SCIP data structure */
   SCIP_CONSDATA*        consdata,           /**< linear constraint */
   SCIP_VAR*             cancelvar,          /**< variable to calculate activity residual for */
   SCIP_Real*            resactivity,        /**< pointer to store the residual activity */
   SCIP_Bool             isminresact,        /**< should minimal or maximal residual activity be calculated? */
   SCIP_Bool             useglobalbounds     /**< should global or local bounds be used? */
   )
{
   SCIP_VAR* var;
   SCIP_Real val;
   SCIP_Real lb;
   SCIP_Real ub;
   int v;

   assert(scip != NULL);
   assert(consdata != NULL);
   assert(cancelvar != NULL);
   assert(resactivity != NULL);

   *resactivity = 0.0;

   for( v = 0; v < consdata->nvars; ++v )
   {
      var = consdata->vars[v];
      assert(var != NULL);
      if( var == cancelvar )
         continue;

      val = consdata->vals[v];

      if( useglobalbounds )
      {
         lb = SCIPvarGetLbGlobal(var);
         ub = SCIPvarGetUbGlobal(var);
      }
      else
      {
         lb = SCIPvarGetLbLocal(var);
         ub = SCIPvarGetUbLocal(var);
      }

      assert(!SCIPisZero(scip, val));
      assert(SCIPisLE(scip, lb, ub));

      if( val > 0.0 )
      {
         if( isminresact )
         {
            assert( !SCIPisInfinity(scip, -lb) );
            *resactivity += val*lb;
         }
         else
         {
            assert( !SCIPisInfinity(scip, ub) );
            *resactivity += val*ub;
         }
      }
      else
      {
         if( isminresact)
         {
            assert( !SCIPisInfinity(scip, ub) );
            *resactivity += val*ub;
         }
         else
         {
            assert( !SCIPisInfinity(scip, -lb) );
            *resactivity += val*lb;
         }
      }
   }
   assert(SCIPisLE(scip, -SCIPinfinity(scip), *resactivity) && SCIPisLE(scip, *resactivity, SCIPinfinity(scip)));
}



/** gets activity bounds for constraint after setting variable to zero */
static
void consdataGetActivityResiduals(
   SCIP*                 scip,               /**< SCIP data structure */
   SCIP_CONSDATA*        consdata,           /**< linear constraint */
   SCIP_VAR*             var,                /**< variable to calculate activity residual for */
   SCIP_Real             val,                /**< coefficient value of variable in linear constraint */
   SCIP_Real*            minresactivity,     /**< pointer to store the minimal residual activity */
   SCIP_Real*            maxresactivity,     /**< pointer to store the maximal residual activity */
   SCIP_Bool*            isminsettoinfinity, /**< pointer to store whether minresactivity was set to infinity or calculated */
   SCIP_Bool*            ismaxsettoinfinity  /**< pointer to store whether maxresactivity was set to infinity or calculated */
   )
{
   SCIP_Real lb;
   SCIP_Real ub;

   assert(scip != NULL);
   assert(consdata != NULL);
   assert(var != NULL);
   assert(minresactivity != NULL);
   assert(maxresactivity != NULL);
   assert(isminsettoinfinity != NULL);
   assert(ismaxsettoinfinity != NULL);

   *isminsettoinfinity = TRUE;
   *ismaxsettoinfinity = TRUE;

   /* get activity bounds of linear constraint */
   if( !consdata->validactivities )
   {
      consdataCalcActivities(scip, consdata);
      assert(consdata->validminact);
      assert(consdata->validmaxact);
   }
   assert(consdata->pseudoactivity < SCIP_INVALID);
   assert(consdata->minactivity < SCIP_INVALID);
   assert(consdata->maxactivity < SCIP_INVALID);
   assert(consdata->minactivityneginf >= 0);
   assert(consdata->minactivityposinf >= 0);
   assert(consdata->maxactivityneginf >= 0);
   assert(consdata->maxactivityposinf >= 0);

   lb = SCIPvarGetLbLocal(var);
   ub = SCIPvarGetUbLocal(var);

   if( val > 0.0 )
   {
      /* get/compute minactivity */
      if( SCIPisInfinity(scip, lb) )
      {
         assert(consdata->minactivityposinf >= 1);
         if( consdata->minactivityposinf >= 2 )
            *minresactivity = SCIPinfinity(scip);
         else if( consdata->minactivityneginf >= 1 )
            *minresactivity = -SCIPinfinity(scip);
         else
         {
            /* recompute minactivity if it is not valid */
            if( !consdata->validminact )
               consdataRecomputeMinactivity(scip, consdata);
            assert(consdata->validminact);

            *minresactivity = consdata->minactivity;
            *isminsettoinfinity = FALSE;
         }
      }
      else if( SCIPisInfinity(scip, -lb) )
      {
         assert(consdata->minactivityneginf >= 1);
         if( consdata->minactivityposinf >= 1 )
            *minresactivity = SCIPinfinity(scip);
         else if( consdata->minactivityneginf >= 2 )
            *minresactivity = -SCIPinfinity(scip);
         else
         {
            /* recompute minactivity if it is not valid */
            if( !consdata->validminact )
               consdataRecomputeMinactivity(scip, consdata);
            assert(consdata->validminact);

            *minresactivity = consdata->minactivity;
            *isminsettoinfinity = FALSE;
         }
      }
      else
      {
         if( consdata->minactivityposinf >= 1 )
            *minresactivity = SCIPinfinity(scip);
         else if( consdata->minactivityneginf >= 1 )
            *minresactivity = -SCIPinfinity(scip);
         else
         {
            /* recompute minactivity if it is not valid */
            if( !consdata->validminact )
               consdataRecomputeMinactivity(scip, consdata);
            assert(consdata->validminact);

            *minresactivity = consdata->minactivity - val * lb;
            *isminsettoinfinity = FALSE;
         }
      }

      /* get/compute maxactivity */
      if( SCIPisInfinity(scip, -ub) )
      {
         assert(consdata->maxactivityneginf >= 1);
         if( consdata->maxactivityneginf >= 2 )
            *maxresactivity = -SCIPinfinity(scip);
         else if( consdata->maxactivityposinf >= 1 )
            *maxresactivity = SCIPinfinity(scip);
         else
         {
            /* recompute maxactivity if it is not valid */
            if( !consdata->validmaxact )
               consdataRecomputeMaxactivity(scip, consdata);
            assert(consdata->validmaxact);

            *maxresactivity = consdata->maxactivity;
            *ismaxsettoinfinity = FALSE;
         }
      }
      else if( SCIPisInfinity(scip, ub) )
      {
         assert(consdata->maxactivityposinf >= 1);
         if( consdata->maxactivityneginf >= 1 )
            *maxresactivity = -SCIPinfinity(scip);
         else if( consdata->maxactivityposinf >= 2 )
            *maxresactivity = SCIPinfinity(scip);
         else
         {
            /* recompute maxactivity if it is not valid */
            if( !consdata->validmaxact )
               consdataRecomputeMaxactivity(scip, consdata);
            assert(consdata->validmaxact);

            *maxresactivity = consdata->maxactivity;
            *ismaxsettoinfinity = FALSE;
         }
      }
      else
      {
         if( consdata->maxactivityneginf >= 1 )
            *maxresactivity = -SCIPinfinity(scip);
         else if( consdata->maxactivityposinf >= 1 )
            *maxresactivity = SCIPinfinity(scip);
         else
         {
            /* recompute maxactivity if it is not valid */
            if( !consdata->validmaxact )
               consdataRecomputeMaxactivity(scip, consdata);
            assert(consdata->validmaxact);

            *maxresactivity = consdata->maxactivity - val * ub;
            *ismaxsettoinfinity = FALSE;
         }
      }
   }
   else
   {
      /* get/compute minactivity */
      if( SCIPisInfinity(scip, -ub) )
      {
         assert(consdata->minactivityposinf >= 1);
         if( consdata->minactivityposinf >= 2 )
            *minresactivity = SCIPinfinity(scip);
         else if( consdata->minactivityneginf >= 1 )
            *minresactivity = -SCIPinfinity(scip);
         else
         {
            /* recompute minactivity if it is not valid */
            if( !consdata->validminact )
               consdataRecomputeMinactivity(scip, consdata);
            assert(consdata->validminact);

            *minresactivity = consdata->minactivity;
            *isminsettoinfinity = FALSE;
         }
      }
      else if( SCIPisInfinity(scip, ub) )
      {
         assert(consdata->minactivityneginf >= 1);
         if( consdata->minactivityposinf >= 1 )
            *minresactivity = SCIPinfinity(scip);
         else if( consdata->minactivityneginf >= 2 )
            *minresactivity = -SCIPinfinity(scip);
         else
         {
            /* recompute minactivity if it is not valid */
            if( !consdata->validminact )
               consdataRecomputeMinactivity(scip, consdata);
            assert(consdata->validminact);

            *minresactivity = consdata->minactivity;
            *isminsettoinfinity = FALSE;
         }
      }
      else
      {
         if( consdata->minactivityposinf >= 1 )
            *minresactivity = SCIPinfinity(scip);
         else if( consdata->minactivityneginf >= 1 )
            *minresactivity = -SCIPinfinity(scip);
         else
         {
            /* recompute minactivity if it is not valid */
            if( !consdata->validminact )
               consdataRecomputeMinactivity(scip, consdata);
            assert(consdata->validminact);

            *minresactivity = consdata->minactivity - val * ub;
            *isminsettoinfinity = FALSE;
         }
      }

      /* get/compute maxactivity */
      if( SCIPisInfinity(scip, lb) )
      {
         assert(consdata->maxactivityneginf >= 1);
         if( consdata->maxactivityneginf >= 2 )
            *maxresactivity = -SCIPinfinity(scip);
         else if( consdata->maxactivityposinf >= 1 )
            *maxresactivity = SCIPinfinity(scip);
         else
         {
            /* recompute maxactivity if it is not valid */
            if( !consdata->validmaxact )
               consdataRecomputeMaxactivity(scip, consdata);
            assert(consdata->validmaxact);

            *maxresactivity = consdata->maxactivity;
            *ismaxsettoinfinity = FALSE;
         }
      }
      else if( SCIPisInfinity(scip, -lb) )
      {
         assert(consdata->maxactivityposinf >= 1);
         if( consdata->maxactivityneginf >= 1 )
            *maxresactivity = -SCIPinfinity(scip);
         else if( consdata->maxactivityposinf >= 2 )
            *maxresactivity = SCIPinfinity(scip);
         else
         {
            /* recompute maxactivity if it is not valid */
            if( !consdata->validmaxact )
               consdataRecomputeMaxactivity(scip, consdata);
            assert(consdata->validmaxact);

            *maxresactivity = consdata->maxactivity;
            *ismaxsettoinfinity = FALSE;
         }
      }
      else
      {
         if( consdata->maxactivityneginf >= 1 )
            *maxresactivity = -SCIPinfinity(scip);
         else if( consdata->maxactivityposinf >= 1 )
            *maxresactivity = SCIPinfinity(scip);
         else
         {
            /* recompute maxactivity if it is not valid */
            if( !consdata->validmaxact )
               consdataRecomputeMaxactivity(scip, consdata);
            assert(consdata->validmaxact);

            *maxresactivity = consdata->maxactivity - val * lb;
            *ismaxsettoinfinity = FALSE;
         }
      }
   }
}

/** gets global activity bounds for constraint */
static
void consdataGetGlbActivityBounds(
   SCIP*                 scip,               /**< SCIP data structure */
   SCIP_CONSDATA*        consdata,           /**< linear constraint */
   SCIP_Real*            glbminactivity,     /**< pointer to store the minimal activity */
   SCIP_Real*            glbmaxactivity      /**< pointer to store the maximal activity */
   )
{
   assert(scip != NULL);
   assert(consdata != NULL);
   assert(glbminactivity != NULL);
   assert(glbmaxactivity != NULL);

   if( !consdata->validactivities )
   {
      consdataCalcActivities(scip, consdata);
      assert(consdata->validglbminact);
      assert(consdata->validglbmaxact);
   }
   assert(consdata->glbminactivity < SCIP_INVALID);
   assert(consdata->glbmaxactivity < SCIP_INVALID);
   assert(consdata->glbminactivityneginf >= 0);
   assert(consdata->glbminactivityposinf >= 0);
   assert(consdata->glbmaxactivityneginf >= 0);
   assert(consdata->glbmaxactivityposinf >= 0);

   if( consdata->glbminactivityposinf > 0 )
      *glbminactivity = SCIPinfinity(scip);
   else if( consdata->glbminactivityneginf > 0 )
      *glbminactivity = -SCIPinfinity(scip);
   else
   {
      /* recompute minactivity if it is not valid */
      if( !consdata->validglbminact )
         consdataRecomputeGlbMinactivity(scip, consdata);
      assert(consdata->validglbminact);

      *glbminactivity = consdata->glbminactivity;
   }

   if( consdata->glbmaxactivityneginf > 0 )
      *glbmaxactivity = -SCIPinfinity(scip);
   else if( consdata->glbmaxactivityposinf > 0 )
      *glbmaxactivity = SCIPinfinity(scip);
   else
   {
      /* recompute maxactivity if it is not valid */
      if( !consdata->validglbmaxact )
         consdataRecomputeGlbMaxactivity(scip, consdata);
      assert(consdata->validglbmaxact);

      *glbmaxactivity = consdata->glbmaxactivity;
   }
}

/** gets global activity bounds for constraint after setting variable to zero */
static
void consdataGetGlbActivityResiduals(
   SCIP*                 scip,               /**< SCIP data structure */
   SCIP_CONSDATA*        consdata,           /**< linear constraint */
   SCIP_VAR*             var,                /**< variable to calculate activity residual for */
   SCIP_Real             val,                /**< coefficient value of variable in linear constraint */
   SCIP_Real*            minresactivity,     /**< pointer to store the minimal residual activity */
   SCIP_Real*            maxresactivity,     /**< pointer to store the maximal residual activity */
   SCIP_Bool*            isminsettoinfinity, /**< pointer to store whether minresactivity was set to infinity or calculated */
   SCIP_Bool*            ismaxsettoinfinity  /**< pointer to store whether maxresactivity was set to infinity or calculated */
   )
{
   SCIP_Real lb;
   SCIP_Real ub;

   assert(scip != NULL);
   assert(consdata != NULL);
   assert(var != NULL);
   assert((minresactivity != NULL && isminsettoinfinity != NULL ) || (maxresactivity != NULL && ismaxsettoinfinity != NULL));

   /* get activity bounds of linear constraint */
   if( !consdata->validactivities )
      consdataCalcActivities(scip, consdata);

   assert(consdata->glbminactivity < SCIP_INVALID);
   assert(consdata->glbmaxactivity < SCIP_INVALID);
   assert(consdata->glbminactivityneginf >= 0);
   assert(consdata->glbminactivityposinf >= 0);
   assert(consdata->glbmaxactivityneginf >= 0);
   assert(consdata->glbmaxactivityposinf >= 0);

   lb = SCIPvarGetLbGlobal(var);
   ub = SCIPvarGetUbGlobal(var);

   if( val > 0.0 )
   {
      if( minresactivity != NULL )
      {
         assert(isminsettoinfinity != NULL);
         *isminsettoinfinity = TRUE;

         if( SCIPisInfinity(scip, lb) )
         {
            assert(consdata->glbminactivityposinf >= 1);
            if( consdata->glbminactivityposinf >= 2 )
               *minresactivity = SCIPinfinity(scip);
            else if( consdata->glbminactivityneginf >= 1 )
               *minresactivity = -SCIPinfinity(scip);
            else
            {
               /* recompute minactivity if it is not valid */
               if( !consdata->validglbminact )
                  consdataRecomputeGlbMinactivity(scip, consdata);
               assert(consdata->validglbminact);

               *minresactivity = consdata->glbminactivity;
               *isminsettoinfinity = FALSE;
            }
         }
         else if( SCIPisInfinity(scip, -lb) )
         {
            assert(consdata->glbminactivityneginf >= 1);
            if( consdata->glbminactivityposinf >= 1 )
               *minresactivity = SCIPinfinity(scip);
            else if( consdata->glbminactivityneginf >= 2 )
               *minresactivity = -SCIPinfinity(scip);
            else
            {
               /* recompute minactivity if it is not valid */
               if( !consdata->validglbminact )
                  consdataRecomputeGlbMinactivity(scip, consdata);
               assert(consdata->validglbminact);

               *minresactivity = consdata->glbminactivity;
               *isminsettoinfinity = FALSE;
            }
         }
         else
         {
            if( consdata->glbminactivityposinf >= 1 )
               *minresactivity = SCIPinfinity(scip);
            else if( consdata->glbminactivityneginf >= 1 )
               *minresactivity = -SCIPinfinity(scip);
            else
            {
               /* recompute minactivity if it is not valid */
               if( !consdata->validglbminact )
                  consdataRecomputeGlbMinactivity(scip, consdata);
               assert(consdata->validglbminact);

               *minresactivity = consdata->glbminactivity - val * lb;
               *isminsettoinfinity = FALSE;
            }
         }
      }
      if( maxresactivity != NULL )
      {
         assert(ismaxsettoinfinity != NULL);
         *ismaxsettoinfinity = TRUE;

         if( SCIPisInfinity(scip, -ub) )
         {
            assert(consdata->glbmaxactivityneginf >= 1);
            if( consdata->glbmaxactivityneginf >= 2 )
               *maxresactivity = -SCIPinfinity(scip);
            else if( consdata->glbmaxactivityposinf >= 1 )
               *maxresactivity = SCIPinfinity(scip);
            else
            {
               /* recompute maxactivity if it is not valid */
               if( !consdata->validglbmaxact )
                  consdataRecomputeGlbMaxactivity(scip, consdata);
               assert(consdata->validglbmaxact);

               *maxresactivity = consdata->glbmaxactivity;
               *ismaxsettoinfinity = FALSE;
            }
         }
         else if( SCIPisInfinity(scip, ub) )
         {
            assert(consdata->glbmaxactivityposinf >= 1);
            if( consdata->glbmaxactivityneginf >= 1 )
               *maxresactivity = -SCIPinfinity(scip);
            else if( consdata->glbmaxactivityposinf >= 2 )
               *maxresactivity = SCIPinfinity(scip);
            else
            {
               /* recompute maxactivity if it is not valid */
               if( !consdata->validglbmaxact )
                  consdataRecomputeGlbMaxactivity(scip, consdata);
               assert(consdata->validglbmaxact);

               *maxresactivity = consdata->glbmaxactivity;
               *ismaxsettoinfinity = FALSE;
            }
         }
         else
         {
            if( consdata->glbmaxactivityneginf >= 1 )
               *maxresactivity = -SCIPinfinity(scip);
            else if( consdata->glbmaxactivityposinf >= 1 )
               *maxresactivity = SCIPinfinity(scip);
            else
            {
               /* recompute maxactivity if it is not valid */
               if( !consdata->validglbmaxact )
                  consdataRecomputeGlbMaxactivity(scip, consdata);
               assert(consdata->validglbmaxact);

               *maxresactivity = consdata->glbmaxactivity - val * ub;
               *ismaxsettoinfinity = FALSE;
            }
         }
      }
   }
   else
   {
      if( minresactivity != NULL )
      {
         assert(isminsettoinfinity != NULL);
         *isminsettoinfinity = TRUE;

         if( SCIPisInfinity(scip, -ub) )
         {
            assert(consdata->glbminactivityposinf >= 1);
            if( consdata->glbminactivityposinf >= 2 )
               *minresactivity = SCIPinfinity(scip);
            else if( consdata->glbminactivityneginf >= 1 )
               *minresactivity = -SCIPinfinity(scip);
            else
            {
               /* recompute minactivity if it is not valid */
               if( !consdata->validglbminact )
                  consdataRecomputeGlbMinactivity(scip, consdata);
               assert(consdata->validglbminact);

               *minresactivity = consdata->glbminactivity;
               *isminsettoinfinity = FALSE;
            }
         }
         else if( SCIPisInfinity(scip, ub) )
         {
            assert(consdata->glbminactivityneginf >= 1);
            if( consdata->glbminactivityposinf >= 1 )
               *minresactivity = SCIPinfinity(scip);
            else if( consdata->glbminactivityneginf >= 2 )
               *minresactivity = -SCIPinfinity(scip);
            else
            {
               /* recompute minactivity if it is not valid */
               if( !consdata->validglbminact )
                  consdataRecomputeGlbMinactivity(scip, consdata);
               assert(consdata->validglbminact);

               *minresactivity = consdata->glbminactivity;
               *isminsettoinfinity = FALSE;
            }
         }
         else
         {
            if( consdata->glbminactivityposinf >= 1 )
               *minresactivity = SCIPinfinity(scip);
            else if( consdata->glbminactivityneginf >= 1 )
               *minresactivity = -SCIPinfinity(scip);
            else
            {
               /* recompute minactivity if it is not valid */
               if( !consdata->validglbminact )
                  consdataRecomputeGlbMinactivity(scip, consdata);
               assert(consdata->validglbminact);

               *minresactivity = consdata->glbminactivity - val * ub;
               *isminsettoinfinity = FALSE;
            }
         }
      }
      if( maxresactivity != NULL )
      {
         assert(ismaxsettoinfinity != NULL);
         *ismaxsettoinfinity = TRUE;

         if( SCIPisInfinity(scip, lb) )
         {
            assert(consdata->glbmaxactivityneginf >= 1);
            if( consdata->glbmaxactivityneginf >= 2 )
               *maxresactivity = -SCIPinfinity(scip);
            else if( consdata->glbmaxactivityposinf >= 1 )
               *maxresactivity = SCIPinfinity(scip);
            else
            {
               /* recompute maxactivity if it is not valid */
               if( !consdata->validglbmaxact )
                  consdataRecomputeGlbMaxactivity(scip, consdata);
               assert(consdata->validglbmaxact);

               *maxresactivity = consdata->glbmaxactivity;
               *ismaxsettoinfinity = FALSE;
            }
         }
         else if( SCIPisInfinity(scip, -lb) )
         {
            assert(consdata->glbmaxactivityposinf >= 1);
            if( consdata->glbmaxactivityneginf >= 1 )
               *maxresactivity = -SCIPinfinity(scip);
            else if( consdata->glbmaxactivityposinf >= 2 )
               *maxresactivity = SCIPinfinity(scip);
            else
            {
               /* recompute maxactivity if it is not valid */
               if( !consdata->validglbmaxact )
                  consdataRecomputeGlbMaxactivity(scip, consdata);
               assert(consdata->validglbmaxact);

               *maxresactivity = consdata->glbmaxactivity;
               *ismaxsettoinfinity = FALSE;
            }
         }
         else
         {
            if( consdata->glbmaxactivityneginf >= 1 )
               *maxresactivity = -SCIPinfinity(scip);
            else if( consdata->glbmaxactivityposinf >= 1 )
               *maxresactivity = SCIPinfinity(scip);
            else
            {
               /* recompute maxactivity if it is not valid */
               if( !consdata->validglbmaxact )
                  consdataRecomputeGlbMaxactivity(scip, consdata);
               assert(consdata->validglbmaxact);

               *maxresactivity = consdata->glbmaxactivity - val * lb;
               *ismaxsettoinfinity = FALSE;
            }
         }
      }
   }
}

/** calculates the activity of the linear constraint for given solution */
static
SCIP_Real consdataGetActivity(
   SCIP*                 scip,               /**< SCIP data structure */
   SCIP_CONSDATA*        consdata,           /**< linear constraint data */
   SCIP_SOL*             sol                 /**< solution to get activity for, NULL to current solution */
   )
{
   SCIP_Real activity;
   SCIP_Real scipinf;

   assert(scip != NULL);
   assert(consdata != NULL);

   if( sol == NULL && !SCIPhasCurrentNodeLP(scip) )
   {
      /* for performance reasons, the pseudo activity is updated with each bound change, so we don't have to
       * recalculate it
       */
      activity = consdataGetPseudoActivity(scip, consdata);
   }
   else
   {
      SCIP_Real solval;
      int nposinf;
      int nneginf;
      SCIP_Bool negsign;
      int v;

      activity = 0.0;
      nposinf = 0;
      nneginf = 0;
      negsign = 0;

      for( v = 0; v < consdata->nvars; ++v )
      {
         solval = SCIPgetSolVal(scip, sol, consdata->vars[v]);

         if( consdata->vals[v] < 0 )
            negsign = TRUE;
         else 
            negsign = FALSE;

         if( (SCIPisInfinity(scip, solval) && !negsign) || (SCIPisInfinity(scip, -solval) && negsign) )
            ++nposinf;
         else if( (SCIPisInfinity(scip, solval) && negsign) || (SCIPisInfinity(scip, -solval) && !negsign) )
            ++nneginf;
         else
            activity += consdata->vals[v] * solval;
      }
      assert(nneginf >= 0 && nposinf >= 0);

      SCIPdebugMessage("activity of linear constraint: %.15g, %d positive infinity values, %d negative infinity values \n", activity, nposinf, nneginf);

      /* check for amount of infinity values and correct the activity */
      if( nposinf > 0 && nneginf > 0 )
         activity = (consdata->rhs + consdata->lhs) / 2;
      else if( nposinf > 0 )
         activity = SCIPinfinity(scip);
      else if( nneginf > 0 )
         activity = -SCIPinfinity(scip);
     
      SCIPdebugMessage("corrected activity of linear constraint: %.15g\n", activity);
   }

   scipinf = SCIPinfinity(scip);

   if( activity < 0 )
      activity = MAX(activity, -scipinf);
   else
      activity = MIN(activity, +scipinf);

   return activity;
}

/** calculates the feasibility of the linear constraint for given solution */
static
SCIP_Real consdataGetFeasibility(
   SCIP*                 scip,               /**< SCIP data structure */
   SCIP_CONSDATA*        consdata,           /**< linear constraint data */
   SCIP_SOL*             sol                 /**< solution to get feasibility for, NULL to current solution */
   )
{
   SCIP_Real activity;

   assert(scip != NULL);
   assert(consdata != NULL);

   activity = consdataGetActivity(scip, consdata, sol);

   return MIN(consdata->rhs - activity, activity - consdata->lhs);
}

/** returns the signature bitmask for the given variable */
static
SCIP_Longint getVarSignature(
   SCIP_VAR*             var                 /**< variable */
   )
{
   int sigidx;

   assert(var != NULL);

   sigidx = SCIPvarGetIndex(var) % (int)(8*sizeof(SCIP_Longint));
   return ((SCIP_Longint)1) << sigidx; /*lint !e703*/
}

/** updates bit signatures after adding a single coefficient */
static
void consdataUpdateSignatures(
   SCIP_CONSDATA*        consdata,           /**< linear constraint data */
   int                   pos                 /**< position of coefficient to update signatures for */
   )
{
   SCIP_Longint varsignature;
   SCIP_Real lb;
   SCIP_Real ub;
   SCIP_Real val;

   assert(consdata != NULL);
   assert(consdata->validsignature);

   varsignature = getVarSignature(consdata->vars[pos]);
   lb = SCIPvarGetLbGlobal(consdata->vars[pos]);
   ub = SCIPvarGetUbGlobal(consdata->vars[pos]);
   val = consdata->vals[pos];
   if( (val > 0.0 && ub > 0.0) || (val < 0.0 && lb < 0.0) )
      consdata->possignature |= varsignature;
   if( (val > 0.0 && lb < 0.0) || (val < 0.0 && ub > 0.0) )
      consdata->negsignature |= varsignature;
}

/** calculates the bit signatures of the given constraint data */
static
void consdataCalcSignatures(
   SCIP_CONSDATA*        consdata            /**< linear constraint data */
   )
{
   assert(consdata != NULL);

   if( !consdata->validsignature )
   {
      int i;

      consdata->validsignature = TRUE;
      consdata->possignature = 0;
      consdata->negsignature = 0;
      for( i = 0; i < consdata->nvars; ++i )
         consdataUpdateSignatures(consdata, i);
   }
}

/** index comparison method of linear constraints: compares two indices of the variable set in the linear constraint */
static
SCIP_DECL_SORTINDCOMP(consdataCompVar)
{  /*lint --e{715}*/
   SCIP_CONSDATA* consdata = (SCIP_CONSDATA*)dataptr;

   assert(consdata != NULL);
   assert(0 <= ind1 && ind1 < consdata->nvars);
   assert(0 <= ind2 && ind2 < consdata->nvars);

   return SCIPvarCompare(consdata->vars[ind1], consdata->vars[ind2]);
}

/** permutes the constraint's variables according to a given permutation. */
static 
void permSortConsdata(
   SCIP_CONSDATA*        consdata,           /**< the constraint data */
   int*                  perm,               /**< the target permutation */
   int                   nvars,              /**< the number of variables */
   SCIP_Bool             isinpresolving      /**< is the scip stage before initsolve */
   )
{  /*lint --e{715}*/
   SCIP_VAR* varv;
   SCIP_EVENTDATA* eventdatav;
   SCIP_Real valv;
   int v;
   int i;
   int nexti;
  
   assert(perm != NULL);
   assert(consdata != NULL);

   /* permute the variables in the linear constraint according to the target permutation */
   eventdatav = NULL;
   for( v = 0; v < nvars; ++v )
   {
      if( perm[v] != v )
      {
         varv = consdata->vars[v];
         valv = consdata->vals[v];
         if( consdata->eventdatas != NULL )
            eventdatav = consdata->eventdatas[v];
         i = v;
         do
         {
            assert(0 <= perm[i] && perm[i] < nvars);
            assert(perm[i] != i);
            consdata->vars[i] = consdata->vars[perm[i]];
            consdata->vals[i] = consdata->vals[perm[i]];
            if( consdata->eventdatas != NULL )
            {
               consdata->eventdatas[i] = consdata->eventdatas[perm[i]];
               consdata->eventdatas[i]->varpos = i;
            }
            nexti = perm[i];
            perm[i] = i;
            i = nexti;
         }
         while( perm[i] != v );
         consdata->vars[i] = varv;
         consdata->vals[i] = valv;
         if( consdata->eventdatas != NULL )
         {
            consdata->eventdatas[i] = eventdatav;
            consdata->eventdatas[i]->varpos = i;
         }
         perm[i] = i;
      }
   }
#ifdef SCIP_DEBUG
   /* check sorting */
   for( v = 0; v < nvars; ++v )
   {
      if( isinpresolving )
      {
         assert(v == nvars-1 || SCIPvarCompare(consdata->vars[v], consdata->vars[v+1]) <= 0);
      }
      assert(perm[v] == v);
      assert(consdata->eventdatas == NULL || consdata->eventdatas[v]->varpos == v);
   }
#endif
}

/** sorts linear constraint's variables depending on the stage of the solving process:
 *  - during PRESOLVING
 *       sorts variables by binaries, integers, implicit integers, and continuous variables,
 *       and the variables of the same type by non-decreasing variable index
 *
 * -  during SOLVING
 *       sorts binary variables of the remaining problem w.r.t the absolute of their coefficient.
 *       This fastens the propagation time of the constraint handler.
 */
static
SCIP_RETCODE consdataSort(
   SCIP*                 scip,               /**< SCIP data structure */
   SCIP_CONSDATA*        consdata            /**< linear constraint data */
   )
{
   assert(scip != NULL);
   assert(consdata != NULL);

   /* check if there are variables for sorting */
   if( consdata->nvars == 0 )
   {
      consdata->sorted = TRUE;
      consdata->binvarssorted = TRUE;
   }
   else if( SCIPgetStage(scip) < SCIP_STAGE_INITSOLVE && !consdata->sorted )
   {
      int* perm;

      /* get temporary memory to store the sorted permutation */
      SCIP_CALL( SCIPallocBufferArray(scip, &perm, consdata->nvars) );

      /* call sorting method  */
      SCIPsort(perm, consdataCompVar, (void*)consdata, consdata->nvars);

      permSortConsdata(consdata, perm, consdata->nvars, TRUE);

      /* free temporary memory */
      SCIPfreeBufferArray(scip, &perm);

      consdata->sorted = TRUE;
      consdata->binvarssorted = FALSE;
   }
   else if( SCIPgetStage(scip) >= SCIP_STAGE_INITSOLVE && !consdata->binvarssorted )
   {
      SCIP_EVENTDATA** eventdatas;
      SCIP_VAR** vars;
      SCIP_Real* vals;
      int nvars;
      int v;
      int lastbin;

      nvars = consdata->nvars;
      vars = consdata->vars;
      vals = consdata->vals;
      eventdatas = consdata->eventdatas;
      assert(vars != NULL || nvars == 0);
      assert(vals != NULL || nvars == 0);

      lastbin = 0;
      /* count binary variables and permute variables such that binaries appear first in the sorted vars array */
      for( v = 0; v < nvars; ++v )
      {
         assert( vars != NULL); /* for flexelint */
         assert( vals != NULL); /* for flexelint */
         if( SCIPvarIsBinary(vars[v]) )
         {
            /* swap variable at the end of the binary variables, if necessary */
            if( lastbin < v )
            {
               SCIP_VAR* tmpvar;
               SCIP_Real tmpval;
               
               tmpvar = vars[lastbin];
               tmpval = vals[lastbin];

               vars[lastbin] = vars[v];
               vals[lastbin] = vals[v];

               vars[v] = tmpvar;
               vals[v] = tmpval;

               if( eventdatas != NULL )
               {
                  SCIP_EVENTDATA* tmpeventdata;
                  
                  tmpeventdata = eventdatas[lastbin];
                  eventdatas[lastbin] = eventdatas[v];
                  eventdatas[lastbin]->varpos = lastbin;
                  eventdatas[v] = tmpeventdata;
                  eventdatas[v]->varpos = v;
               }
               assert(SCIPvarIsBinary(vars[lastbin]));
            }
#ifndef NDEBUG
            else
               assert(lastbin == v);
#endif
            ++lastbin;
         }
      }
      consdata->nbinvars = lastbin;

#ifndef NDEBUG
      /* check sorting */
      for( v = 0; v < nvars; ++v )
      {
         assert(vars != NULL); /* for flexelint */
         assert(eventdatas == NULL || eventdatas[v]->varpos == v);
         assert((v >= consdata->nbinvars && !SCIPvarIsBinary(vars[v])) || (v < consdata->nbinvars && SCIPvarIsBinary(vars[v])));
      }
#endif

      if( consdata->nbinvars > 1 )
      {
         SCIP_Real* absvals;
         int*       perm;

         assert(lastbin == consdata->nbinvars);
         assert(lastbin <= nvars);
         assert(vals != NULL);

         /* initialize absolute coefficients and the target permutation for binary variables */
         SCIP_CALL( SCIPallocBufferArray(scip, &absvals, lastbin) );
         SCIP_CALL( SCIPallocBufferArray(scip, &perm, lastbin) );

         for( v = 0; v < lastbin; ++v )
         {
            absvals[v] = ABS(vals[v]);
            perm[v] = v;
         }

         /* execute the sorting */
         SCIPsortDownRealInt(absvals, perm, lastbin);

         permSortConsdata(consdata, perm, lastbin, FALSE);

         /* free temporary arrays */
         SCIPfreeBufferArray(scip, &perm);
         SCIPfreeBufferArray(scip, &absvals);
      }
      consdata->binvarssorted = TRUE;
         
      /* presolve sorting cannot be guaranteed after binary sorting */
      consdata->sorted = (consdata->sorted && consdata->nbinvars == 0);
   }
   assert(SCIPgetStage(scip) < SCIP_STAGE_INITSOLVE || consdata->binvarssorted);
   assert(SCIPgetStage(scip) >= SCIP_STAGE_INITSOLVE || consdata->sorted);

   return SCIP_OKAY;
}


/*
 * local linear constraint handler methods
 */

/** sets left hand side of linear constraint */
static
SCIP_RETCODE chgLhs(
   SCIP*                 scip,               /**< SCIP data structure */
   SCIP_CONS*            cons,               /**< linear constraint */
   SCIP_Real             lhs                 /**< new left hand side */
   )
{
   SCIP_CONSDATA* consdata;

   assert(scip != NULL);
   assert(cons != NULL);
   assert(!SCIPisInfinity(scip, lhs));

   /* adjust value to not be smaller than -inf */
   if ( SCIPisInfinity(scip, -lhs) )
      lhs = -SCIPinfinity(scip);

   consdata = SCIPconsGetData(cons);
   assert(consdata != NULL);
   assert(consdata->nvars == 0 || (consdata->vars != NULL && consdata->vals != NULL));
   assert(!SCIPisInfinity(scip, consdata->lhs));

   /* check whether the side is not changed */
   if( SCIPisEQ(scip, consdata->lhs, lhs) )
      return SCIP_OKAY;

   /* ensure that rhs >= lhs is satisfied without numerical tolerance */   
   if( SCIPisEQ(scip, lhs, consdata->rhs) )
   {
      consdata->rhs = lhs;
      assert(consdata->row == NULL);
   }

   /* if necessary, update the rounding locks of variables */
   if( SCIPconsIsLocked(cons) )
   {
      if( SCIPisInfinity(scip, -consdata->lhs) && !SCIPisInfinity(scip, -lhs) )
      {
         SCIP_VAR** vars;
         SCIP_Real* vals;
         int v;

         /* the left hand side switched from -infinity to a non-infinite value -> install rounding locks */
         vars = consdata->vars;
         vals = consdata->vals;

         for( v = 0; v < consdata->nvars; ++v )
         {
            assert(vars[v] != NULL);
            assert(!SCIPisZero(scip, vals[v]));

            if( SCIPisPositive(scip, vals[v]) )
            {
               SCIP_CALL( SCIPlockVarCons(scip, vars[v], cons, TRUE, FALSE) );
            }
            else
            {
               SCIP_CALL( SCIPlockVarCons(scip, vars[v], cons, FALSE, TRUE) );
            }
         }
      }
      else if( !SCIPisInfinity(scip, -consdata->lhs) && SCIPisInfinity(scip, -lhs) )
      {
         SCIP_VAR** vars;
         SCIP_Real* vals;
         int v;

         /* the left hand side switched from a non-infinite value to -infinity -> remove rounding locks */
         vars = consdata->vars;
         vals = consdata->vals;

         for( v = 0; v < consdata->nvars; ++v )
         {
            assert(vars[v] != NULL);
            assert(!SCIPisZero(scip, vals[v]));

            if( SCIPisPositive(scip, vals[v]) )
            {
               SCIP_CALL( SCIPunlockVarCons(scip, vars[v], cons, TRUE, FALSE) );
            }
            else
            {
               SCIP_CALL( SCIPunlockVarCons(scip, vars[v], cons, FALSE, TRUE) );
            }
         }
      }
   }

   if( !SCIPisInfinity(scip, -lhs) && SCIPisGT(scip, lhs, consdata->lhs) )
   {
      consdata->boundstightened = FALSE;
      consdata->propagated = FALSE;
      consdata->presolved = FALSE;
      consdata->cliquesadded = FALSE;
   }

   /* new left hand side */
   consdata->lhs = lhs;
   consdata->changed = TRUE;
   consdata->normalized = FALSE;
   consdata->upgradetried = FALSE;

   /* update the lhs of the LP row */
   if( consdata->row != NULL )
   {
      SCIP_CALL( SCIPchgRowLhs(scip, consdata->row, lhs) );
   }

   return SCIP_OKAY;
}

/** sets right hand side of linear constraint */
static
SCIP_RETCODE chgRhs(
   SCIP*                 scip,               /**< SCIP data structure */
   SCIP_CONS*            cons,               /**< linear constraint */
   SCIP_Real             rhs                 /**< new right hand side */
   )
{
   SCIP_CONSDATA* consdata;

   assert(scip != NULL);
   assert(cons != NULL);
   assert(!SCIPisInfinity(scip, -rhs));

   /* adjust value to not be larger than inf */
   if ( SCIPisInfinity(scip, rhs) )
      rhs = SCIPinfinity(scip);

   consdata = SCIPconsGetData(cons);
   assert(consdata != NULL);
   assert(consdata->nvars == 0 || (consdata->vars != NULL && consdata->vals != NULL));
   assert(!SCIPisInfinity(scip, -consdata->rhs));

   /* check whether the side is not changed */
   if( SCIPisEQ(scip, consdata->rhs, rhs) )
      return SCIP_OKAY;

   /* ensure that rhs >= lhs is satisfied without numerical tolerance */   
   if( SCIPisEQ(scip, rhs, consdata->lhs) )
   {
      consdata->lhs = rhs;
      assert(consdata->row == NULL);
   }

   /* if necessary, update the rounding locks of variables */
   if( SCIPconsIsLocked(cons) )
   {
      assert(SCIPconsIsTransformed(cons));

      if( SCIPisInfinity(scip, consdata->rhs) && !SCIPisInfinity(scip, rhs) )
      {
         SCIP_VAR** vars;
         SCIP_Real* vals;
         int v;

         /* the right hand side switched from infinity to a non-infinite value -> install rounding locks */
         vars = consdata->vars;
         vals = consdata->vals;

         for( v = 0; v < consdata->nvars; ++v )
         {
            assert(vars[v] != NULL);
            assert(!SCIPisZero(scip, vals[v]));

            if( SCIPisPositive(scip, vals[v]) )
            {
               SCIP_CALL( SCIPlockVarCons(scip, vars[v], cons, FALSE, TRUE) );
            }
            else
            {
               SCIP_CALL( SCIPlockVarCons(scip, vars[v], cons, TRUE, FALSE) );
            }
         }
      }
      else if( !SCIPisInfinity(scip, consdata->rhs) && SCIPisInfinity(scip, rhs) )
      {
         SCIP_VAR** vars;
         SCIP_Real* vals;
         int v;

         /* the right hand side switched from a non-infinite value to infinity -> remove rounding locks */
         vars = consdata->vars;
         vals = consdata->vals;

         for( v = 0; v < consdata->nvars; ++v )
         {
            assert(vars[v] != NULL);
            assert(!SCIPisZero(scip, vals[v]));

            if( SCIPisPositive(scip, vals[v]) )
            {
               SCIP_CALL( SCIPunlockVarCons(scip, vars[v], cons, FALSE, TRUE) );
            }
            else
            {
               SCIP_CALL( SCIPunlockVarCons(scip, vars[v], cons, TRUE, FALSE) );
            }
         }
      }
   }

   if( !SCIPisInfinity(scip, rhs) && SCIPisLT(scip, rhs, consdata->rhs) )
   {
      consdata->boundstightened = FALSE;
      consdata->propagated = FALSE;
      consdata->presolved = FALSE;
      consdata->cliquesadded = FALSE;
   }

   /* set new right hand side */
   consdata->rhs = rhs;
   consdata->changed = TRUE;
   consdata->normalized = FALSE;
   consdata->upgradetried = FALSE;

   /* update the rhs of the LP row */
   if( consdata->row != NULL )
   {
      SCIP_CALL( SCIPchgRowRhs(scip, consdata->row, rhs) );
   }

   return SCIP_OKAY;
}

/** adds coefficient in linear constraint */
static
SCIP_RETCODE addCoef(
   SCIP*                 scip,               /**< SCIP data structure */
   SCIP_CONS*            cons,               /**< linear constraint */
   SCIP_VAR*             var,                /**< variable of constraint entry */
   SCIP_Real             val                 /**< coefficient of constraint entry */
   )
{
   SCIP_CONSDATA* consdata;
   SCIP_Bool transformed;

   assert(scip != NULL);
   assert(cons != NULL);
   assert(var != NULL);

   /* ignore coefficient if it is nearly zero */
   if( SCIPisZero(scip, val) )
      return SCIP_OKAY;

   consdata = SCIPconsGetData(cons);
   assert(consdata != NULL);

   /* are we in the transformed problem? */
   transformed = SCIPconsIsTransformed(cons);

   /* always use transformed variables in transformed constraints */
   if( transformed )
   {
      SCIP_CALL( SCIPgetTransformedVar(scip, var, &var) );
   }
   assert(var != NULL);
   assert(transformed == SCIPvarIsTransformed(var));

   SCIP_CALL( consdataEnsureVarsSize(scip, consdata, consdata->nvars+1) );
   consdata->vars[consdata->nvars] = var;
   consdata->vals[consdata->nvars] = val;
   consdata->nvars++;
   /* capture variable */
   SCIP_CALL( SCIPcaptureVar(scip, var) );

   /* if we are in transformed problem, the variable needs an additional event data */
   if( transformed )
   {
      if( consdata->eventdatas != NULL )
      {
         SCIP_CONSHDLR* conshdlr;
         SCIP_CONSHDLRDATA* conshdlrdata;

         /* get event handler */
         conshdlr = SCIPconsGetHdlr(cons);
         conshdlrdata = SCIPconshdlrGetData(conshdlr);
         assert(conshdlrdata != NULL);
         assert(conshdlrdata->eventhdlr != NULL);

         /* initialize eventdatas array */
         consdata->eventdatas[consdata->nvars-1] = NULL;

         /* catch bound change events of variable */
         SCIP_CALL( consdataCatchEvent(scip, consdata, conshdlrdata->eventhdlr, consdata->nvars-1) );
      }

      /* update minimum and maximum activities */
      consdataUpdateAddCoef(scip, consdata, var, val, FALSE); 
   }

   /* install rounding locks for new variable */
   SCIP_CALL( lockRounding(scip, cons, var, val) );

   consdata->propagated = FALSE;
   consdata->boundstightened = FALSE;
   consdata->presolved = FALSE;
   consdata->removedfixings = consdata->removedfixings && SCIPvarIsActive(var);
   if( consdata->validsignature )
      consdataUpdateSignatures(consdata, consdata->nvars-1);
   consdata->changed = TRUE;
   consdata->normalized = FALSE;
   consdata->upgradetried = FALSE;
   consdata->cliquesadded = FALSE;
   if( consdata->nvars == 1 )
   {
      consdata->sorted = TRUE;
      consdata->merged = TRUE;
   }
   else
   {
      consdata->sorted = consdata->sorted
         && (SCIPvarCompare(consdata->vars[consdata->nvars-2], consdata->vars[consdata->nvars-1]) == -1);
      consdata->merged = FALSE;
   }

   /* add the new coefficient to the LP row */
   if( consdata->row != NULL )
   {
      SCIP_CALL( SCIPaddVarToRow(scip, consdata->row, var, val) );
   }

   return SCIP_OKAY;
}

/** deletes coefficient at given position from linear constraint data */
static
SCIP_RETCODE delCoefPos(
   SCIP*                 scip,               /**< SCIP data structure */
   SCIP_CONS*            cons,               /**< linear constraint */
   int                   pos                 /**< position of coefficient to delete */
   )
{
   SCIP_CONSDATA* consdata;
   SCIP_VAR* var;
   SCIP_Real val;

   assert(scip != NULL);
   assert(cons != NULL);

   consdata = SCIPconsGetData(cons);
   assert(consdata != NULL);
   assert(0 <= pos && pos < consdata->nvars);

   var = consdata->vars[pos];
   val = consdata->vals[pos];
   assert(var != NULL);

   /* remove rounding locks for deleted variable */
   SCIP_CALL( unlockRounding(scip, cons, var, val) );

   /* if we are in transformed problem, delete the event data of the variable */
   if( SCIPconsIsTransformed(cons) )
   {
      SCIP_CONSHDLR* conshdlr;
      SCIP_CONSHDLRDATA* conshdlrdata;

      /* get event handler */
      conshdlr = SCIPconsGetHdlr(cons);
      conshdlrdata = SCIPconshdlrGetData(conshdlr);
      assert(conshdlrdata != NULL);
      assert(conshdlrdata->eventhdlr != NULL);

      /* drop bound change events of variable */
      if( consdata->eventdatas != NULL )
      {
         SCIP_CALL( consdataDropEvent(scip, consdata, conshdlrdata->eventhdlr, pos) );
         assert(consdata->eventdatas[pos] == NULL);
      }
   }

   /* move the last variable to the free slot */
   if( pos != consdata->nvars-1 )
   {
      consdata->vars[pos] = consdata->vars[consdata->nvars-1];
      consdata->vals[pos] = consdata->vals[consdata->nvars-1];

      if( consdata->eventdatas != NULL )
      {
         consdata->eventdatas[pos] = consdata->eventdatas[consdata->nvars-1];
         assert(consdata->eventdatas[pos] != NULL);
         consdata->eventdatas[pos]->varpos = pos;
      }
      consdata->sorted = FALSE;
   }
   consdata->nvars--;

   /* if at most one variable is left, the activities should be recalculated (to correspond exactly to the bounds
    * of the remaining variable, or give exactly 0.0)
    */
   if( consdata->nvars <= 1 )
      consdataInvalidateActivities(consdata);
   else
   {
      /* if we are in transformed problem, update minimum and maximum activities */
      if( SCIPconsIsTransformed(cons) )
         consdataUpdateDelCoef(scip, consdata, var, val, TRUE);
   }

   consdata->propagated = FALSE;
   consdata->boundstightened = FALSE;
   consdata->presolved = FALSE;
   consdata->validsignature = FALSE;
   consdata->changed = TRUE;
   consdata->normalized = FALSE;
   consdata->upgradetried = FALSE;
   consdata->cliquesadded = FALSE;

   /* delete coefficient from the LP row */
   if( consdata->row != NULL )
   {
      SCIP_CALL( SCIPaddVarToRow(scip, consdata->row, var, -val) );
   }

   /* release variable */
   SCIP_CALL( SCIPreleaseVar(scip, &var) );

   return SCIP_OKAY;
}

/** changes coefficient value at given position of linear constraint data */
static
SCIP_RETCODE chgCoefPos(
   SCIP*                 scip,               /**< SCIP data structure */
   SCIP_CONS*            cons,               /**< linear constraint */
   int                   pos,                /**< position of coefficient to delete */
   SCIP_Real             newval              /**< new value of coefficient */
   )
{
   SCIP_CONSDATA* consdata;
   SCIP_VAR* var;
   SCIP_Real val;

   assert(scip != NULL);
   assert(cons != NULL);
   assert(!SCIPisZero(scip, newval));

   consdata = SCIPconsGetData(cons);
   assert(consdata != NULL);
   assert(0 <= pos && pos < consdata->nvars);
   assert(!SCIPisZero(scip, newval));

   var = consdata->vars[pos];
   val = consdata->vals[pos];
   assert(var != NULL);
   assert(SCIPconsIsTransformed(cons) == SCIPvarIsTransformed(var));

   /* if necessary, update the rounding locks of the variable */
   if( SCIPconsIsLocked(cons) && newval * val < 0.0 )
   {
      assert(SCIPconsIsTransformed(cons));

      /* remove rounding locks for variable with old coefficient */
      SCIP_CALL( unlockRounding(scip, cons, var, val) );

      /* install rounding locks for variable with new coefficient */
      SCIP_CALL( lockRounding(scip, cons, var, newval) );
   }

   /* change the value */
   consdata->vals[pos] = newval;

   /* update minimum and maximum activities */
   if( SCIPconsIsTransformed(cons) )
      consdataUpdateChgCoef(scip, consdata, var, val, newval, TRUE);

   consdata->propagated = FALSE;
   consdata->boundstightened = FALSE;
   consdata->presolved = FALSE;
   consdata->validsignature = consdata->validsignature && (newval * val > 0.0);
   consdata->changed = TRUE;
   consdata->normalized = FALSE;
   consdata->upgradetried = FALSE;
   consdata->cliquesadded = FALSE;

   return SCIP_OKAY;
}

/** scales a linear constraint with a constant scalar */
static
SCIP_RETCODE scaleCons(
   SCIP*                 scip,               /**< SCIP data structure */
   SCIP_CONS*            cons,               /**< linear constraint to scale */
   SCIP_Real             scalar              /**< value to scale constraint with */
   )
{
   SCIP_CONSDATA* consdata;
   SCIP_Real newval;
   SCIP_Real absscalar;
   int i;

   assert(scip != NULL);
   assert(cons != NULL);

   consdata = SCIPconsGetData(cons);
   assert(consdata != NULL);
   assert(consdata->row == NULL);
   assert(!SCIPisEQ(scip, scalar, 1.0));

   /* scale the coefficients */
   for( i = consdata->nvars - 1; i >= 0; --i )
   {
      newval = scalar * consdata->vals[i];

      /* because SCIPisScalingIntegral uses another integrality check as SCIPfeasFloor, we add an additional 0.5 before
       * flooring down our new value
       */
      if( SCIPisScalingIntegral(scip, consdata->vals[i], scalar) )
         newval = SCIPfeasFloor(scip, newval + 0.5);

      if( SCIPisZero(scip, newval) )
      {
         SCIPwarningMessage(scip, "coefficient %.15g of variable <%s> in linear constraint <%s> scaled to zero (scalar: %.15g)\n",
            consdata->vals[i], SCIPvarGetName(consdata->vars[i]), SCIPconsGetName(cons), scalar);
         SCIP_CALL( delCoefPos(scip, cons, i) );
      }
      else
         consdata->vals[i] = newval;
   }

   /* scale the sides */
   if( scalar < 0.0 )
   {
      SCIP_Real lhs;

      lhs = consdata->lhs;
      consdata->lhs = -consdata->rhs;
      consdata->rhs = -lhs;
   }
   absscalar = REALABS(scalar);
   if( !SCIPisInfinity(scip, -consdata->lhs) )
   {
      newval = absscalar * consdata->lhs;

      /* because SCIPisScalingIntegral uses another integrality check as SCIPfeasFloor, we add an additional 0.5 before
       * flooring down our new value
       */
      if( SCIPisScalingIntegral(scip, consdata->lhs, absscalar) )
         consdata->lhs = SCIPfeasFloor(scip, newval + 0.5);
      else
         consdata->lhs = newval;
   }
   if( !SCIPisInfinity(scip, consdata->rhs) )
   {
      newval = absscalar * consdata->rhs;

      /* because SCIPisScalingIntegral uses another integrality check as SCIPfeasCeil, we subtract 0.5 before ceiling up
       * our new value
       */
      if( SCIPisScalingIntegral(scip, consdata->rhs, absscalar) )
         consdata->rhs = SCIPfeasCeil(scip, newval - 0.5);
      else
         consdata->rhs = newval;
   }

   consdataInvalidateActivities(consdata);
   consdata->cliquesadded = FALSE;

   return SCIP_OKAY;
}

/* perform deletion of variables in all constraints of the constraint handler */
static
SCIP_RETCODE performVarDeletions(
   SCIP*                 scip,               /**< SCIP data structure */
   SCIP_CONSHDLR*        conshdlr,           /**< constraint handler */
   SCIP_CONS**           conss,              /**< array of constraints */
   int                   nconss              /**< number of constraints */
   )
{
   SCIP_CONSDATA* consdata;
   int i;
   int v;

   assert(scip != NULL);
   assert(conshdlr != NULL);
   assert(conss != NULL);
   assert(nconss >= 0);
   assert(strcmp(SCIPconshdlrGetName(conshdlr), CONSHDLR_NAME) == 0);

   /* iterate over all constraints */
   for( i = 0; i < nconss; i++ )
   {
      consdata = SCIPconsGetData(conss[i]);

      /* constraint is marked, that some of its variables were deleted */
      if( consdata->varsdeleted )
      {
         /* iterate over all variables of the constraint and delete them from the constraint */
         for( v = consdata->nvars - 1; v >= 0; --v )
         {
            if( SCIPvarIsDeleted(consdata->vars[v]) )
            {
               SCIP_CALL( delCoefPos(scip, conss[i], v) );
            }
         }
         consdata->varsdeleted = FALSE;
      }
   }

   return SCIP_OKAY;
}


/** normalizes a linear constraint with the following rules:
 *  - if all coefficients have them same absolute value, change them to (-)1.0
 *  - multiplication with +1 or -1:
 *      Apply the following rules in the given order, until the sign of the factor is determined. Later rules only apply,
 *      if the current rule doesn't determine the sign):
 *        1. the right hand side must not be negative
 *        2. the right hand side must not be infinite
 *        3. the absolute value of the right hand side must be greater than that of the left hand side
 *        4. the number of positive coefficients must not be smaller than the number of negative coefficients
 *        5. multiply with +1
 *  - rationals to integrals
 *      Try to identify a rational representation of the fractional coefficients, and multiply all coefficients
 *      by the smallest common multiple of all denominators to get integral coefficients.
 *      Forbid large denominators due to numerical stability.
 *  - division by greatest common divisor
 *      If all coefficients are integral, divide them by the greatest common divisor.
 */
static
SCIP_RETCODE normalizeCons(
   SCIP*                 scip,               /**< SCIP data structure */
   SCIP_CONS*            cons                /**< linear constraint to normalize */
   )
{
   SCIP_CONSDATA* consdata;
   SCIP_VAR** vars;
   SCIP_Real* vals;
   SCIP_Longint scm;
   SCIP_Longint nominator;
   SCIP_Longint denominator;
   SCIP_Longint gcd;
   SCIP_Longint maxmult;
   SCIP_Real epsilon;
   SCIP_Real feastol;
   SCIP_Real maxabsval;
   SCIP_Bool success;
   int nvars;
   int mult;
   int nposcoeffs;
   int nnegcoeffs;
   int i;
   int v;

   assert(scip != NULL);
   assert(cons != NULL);

   /* we must not change a modifiable constraint in any way */
   if( SCIPconsIsModifiable(cons) )
      return SCIP_OKAY;

   /* get constraint data */
   consdata = SCIPconsGetData(cons);
   assert(consdata != NULL);

   /* check, if the constraint is already normalized */
   if( consdata->normalized )
      return SCIP_OKAY;

   /* get coefficient arrays */
   vals = consdata->vals;
   nvars = consdata->nvars;
   vars = consdata->vars;
   assert(nvars == 0 || vars != NULL);
   assert(nvars == 0 || vals != NULL);

   if( nvars == 0 )
   {
      consdata->normalized = TRUE;
      return SCIP_OKAY;
   }

   assert(vars != NULL);
   assert(vals != NULL);

   /* get maximal absolute coefficient */
   maxabsval = consdataGetMaxAbsval(consdata);

   /* check if all coefficients are in absolute value equal, and not 1.0 */
   if( !SCIPisEQ(scip, maxabsval, 1.0) )
   {
      SCIP_Bool abscoefsequ;

      abscoefsequ = TRUE;

      for( v = nvars - 1; v >= 0; --v )
      {
	 if( !SCIPisEQ(scip, REALABS(vals[v]), maxabsval) )
	 {
	    abscoefsequ = FALSE;
	    break;
	 }
      }

      /* all coefficients are in absolute value equal, so change them to (-)1.0 */
      if( abscoefsequ )
      {
	 SCIPdebugMessage("divide linear constraint with %g, because all coefficents are in absolute value th same\n", maxabsval);
	 SCIPdebug(SCIP_CALL( SCIPprintCons(scip, cons, NULL) ));
	 SCIP_CALL( scaleCons(scip, cons, 1/maxabsval) );

	 if( consdata->validmaxabsval )
	 {
	    if( !SCIPisEQ(scip, consdata->maxabsval, 1.0) )
	       consdata->maxabsval = 1.0;

	    maxabsval = 1.0;
	 }
	 else
	 {
	    /* get maximal absolute coefficient */
	    maxabsval = consdataGetMaxAbsval(consdata);
	 }

	 /* get new consdata information, because scalecons() might have deleted variables */
	 vals = consdata->vals;
	 nvars = consdata->nvars;
	 vars = consdata->vars;

	 assert(nvars == 0 || vars != NULL);
	 assert(nvars == 0 || vals != NULL);
      }
   }

   /* nvars might have changed */
   if( nvars == 0 )
   {
      consdata->normalized = TRUE;
      return SCIP_OKAY;
   }

   assert(vars != NULL);
   assert(vals != NULL);

   /* calculate the maximal multiplier for common divisor calculation:
    *   |p/q - val| < epsilon  and  q < feastol/epsilon  =>  |p - q*val| < feastol
    * which means, a value of feastol/epsilon should be used as maximal multiplier;
    * additionally, we don't want to scale the constraint if this would lead to too
    * large coefficients
    */
   epsilon = SCIPepsilon(scip) * 0.9;  /* slightly decrease epsilon to be safe in rational conversion below */
   feastol = SCIPfeastol(scip);
   maxmult = (SCIP_Longint)(feastol/epsilon + feastol);
   maxmult = MIN(maxmult, (SCIP_Longint)( MAXSCALEDCOEF/MAX(maxabsval, 1.0)));

   /* if all variables are of intergal type we will allow a greater multiplier */
   if( consdata->sorted )
   {
      if( SCIPvarGetType(vars[nvars - 1]) != SCIP_VARTYPE_CONTINUOUS )
      {
	 maxmult = (SCIP_Longint) (MAXSCALEDCOEFINTEGER/(MAX(maxabsval, 1.0)));
      }
   }
   else
   {
      SCIP_Bool foundcont;

      foundcont = FALSE;

      for( v = nvars - 1; v >= 0; --v )
      {
	 if( SCIPvarGetType(vars[v]) == SCIP_VARTYPE_CONTINUOUS )
	 {
	    foundcont = TRUE;
	    break;
	 }
      }

      if( !foundcont )
      {
	 maxmult = (SCIP_Longint) (MAXSCALEDCOEFINTEGER/(MAX(maxabsval, 1.0)));
      }
   }

   /*
    * multiplication with +1 or -1
    */
   mult = 0;

   /* 1. the right hand side must not be negative */
   if( SCIPisPositive(scip, consdata->lhs) )
      mult = +1;
   else if( SCIPisNegative(scip, consdata->rhs) )
      mult = -1;

   if( mult == 0 )
   {
      /* 2. the right hand side must not be infinite */
      if( SCIPisInfinity(scip, -consdata->lhs) )
         mult = +1;
      else if( SCIPisInfinity(scip, consdata->rhs) )
         mult = -1;
   }

   if( mult == 0 )
   {
      /* 3. the absolute value of the right hand side must be greater than that of the left hand side */
      if( SCIPisGT(scip, REALABS(consdata->rhs), REALABS(consdata->lhs)) )
         mult = +1;
      else if( SCIPisLT(scip, REALABS(consdata->rhs), REALABS(consdata->lhs)) )
         mult = -1;
   }

   if( mult == 0 )
   {
      /* 4. the number of positive coefficients must not be smaller than the number of negative coefficients */
      nposcoeffs = 0;
      nnegcoeffs = 0;
      for( i = 0; i < nvars; ++i )
      {
         if( vals[i] > 0.0 )
            nposcoeffs++;
         else
            nnegcoeffs++;
      }
      if( nposcoeffs > nnegcoeffs )
         mult = +1;
      else if( nposcoeffs < nnegcoeffs )
         mult = -1;
   }

   if( mult == 0 )
   {
      /* 5. multiply with +1 */
      mult = +1;
   }

   assert(mult == +1 || mult == -1);
   if( mult == -1 )
   {
      /* scale the constraint with -1 */
      SCIPdebugMessage("multiply linear constraint with -1.0\n");
      SCIPdebug(SCIP_CALL( SCIPprintCons(scip, cons, NULL) ));
      SCIP_CALL( scaleCons(scip, cons, -1.0) );

      /* scalecons() can delete variables, but scaling with -1 should not do that */
      assert(nvars == consdata->nvars);
   }

   /*
    * rationals to integrals
    */
   success = TRUE;
   scm = 1;
   for( i = 0; i < nvars && success && scm <= maxmult; ++i )
   {
      if( !SCIPisIntegral(scip, vals[i]) )
      {
         /* epsilon has been slightly decreased above - to be on the safe side */
         success = SCIPrealToRational(vals[i], -epsilon, epsilon , maxmult, &nominator, &denominator);
         if( success )
            scm = SCIPcalcSmaComMul(scm, denominator);
      }
   }
   assert(scm >= 1);
   success = success && (scm <= maxmult);
   if( success && scm != 1 )
   {
      /* scale the constraint with the smallest common multiple of all denominators */
      SCIPdebugMessage("scale linear constraint with %"SCIP_LONGINT_FORMAT" to make coefficients integral\n", scm);
      SCIPdebug(SCIP_CALL( SCIPprintCons(scip, cons, NULL) ));
      SCIP_CALL( scaleCons(scip, cons, (SCIP_Real)scm) );

      if( consdata->validmaxabsval )
      {
	 consdata->maxabsval *= REALABS((SCIP_Real)scm);
      }

      /* get new consdata information, because scalecons() might have deleted variables */
      vals = consdata->vals;
      nvars = consdata->nvars;
      assert(nvars == 0 || vals != NULL);
   }

   /*
    * division by greatest common divisor
    */
   if( success && nvars >= 1 )
   {
      /* all coefficients are integral: divide them by their greatest common divisor */
      assert(SCIPisIntegral(scip, vals[0]));
      gcd = (SCIP_Longint)(REALABS(vals[0]) + feastol);
      assert(gcd >= 1);
      for( i = 1; i < nvars && gcd > 1; ++i )
      {
         assert(SCIPisIntegral(scip, vals[i]));
         gcd = SCIPcalcGreComDiv(gcd, (SCIP_Longint)(REALABS(vals[i]) + feastol));
      }

      if( gcd > 1 )
      {
         /* divide the constraint by the greatest common divisor of the coefficients */
         SCIPdebugMessage("divide linear constraint by greatest common divisor %"SCIP_LONGINT_FORMAT"\n", gcd);
         SCIPdebug(SCIP_CALL( SCIPprintCons(scip, cons, NULL) ));
         SCIP_CALL( scaleCons(scip, cons, 1.0/(SCIP_Real)gcd) );

	 if( consdata->validmaxabsval )
	 {
	    consdata->maxabsval /= REALABS((SCIP_Real)gcd);
	 }
      }
   }

   /* mark constraint to be normalized */
   consdata->normalized = TRUE;

   SCIPdebugMessage("normalized constraint:\n");
   SCIPdebug(SCIP_CALL( SCIPprintCons(scip, cons, NULL) ));

   return SCIP_OKAY;
}

/** replaces multiple occurrences of a variable by a single coefficient */
static
SCIP_RETCODE mergeMultiples(
   SCIP*                 scip,               /**< SCIP data structure */
   SCIP_CONS*            cons                /**< linear constraint */
   )
{
   SCIP_CONSDATA* consdata;
   SCIP_VAR* var;
   SCIP_Real valsum;
   int v;

   assert(scip != NULL);
   assert(cons != NULL);

   consdata = SCIPconsGetData(cons);
   assert(consdata != NULL);

   if( consdata->merged )
      return SCIP_OKAY;

   /* sort the constraint */
   SCIP_CALL( consdataSort(scip, consdata) );

   /* go backwards through the constraint looking for multiple occurrences of the same variable;
    * backward direction is necessary, since delCoefPos() modifies the given position and
    * the subsequent ones
    */
   v = consdata->nvars-1;
   while( v >= 1 )
   {
      var = consdata->vars[v];
      if( consdata->vars[v-1] == var )
      {
         valsum = consdata->vals[v];
         do
         {
            SCIP_CALL( delCoefPos(scip, cons, v) );
            --v;
            valsum += consdata->vals[v];
         }
         while( v >= 1 && consdata->vars[v-1] == var );

         /* modify the last existing occurrence of the variable */
         assert(consdata->vars[v] == var);
         if( SCIPisZero(scip, valsum) )
         {
            SCIP_CALL( delCoefPos(scip, cons, v) );
         }
         else
         {
            SCIP_CALL( chgCoefPos(scip, cons, v, valsum) );
         }
      }
      --v;
   }

   consdata->merged = TRUE;

   return SCIP_OKAY;
}

/** replaces all fixed and aggregated variables by their non-fixed counterparts */
static
SCIP_RETCODE applyFixings(
   SCIP*                 scip,               /**< SCIP data structure */
   SCIP_CONS*            cons,               /**< linear constraint */
   SCIP_Bool*            infeasible          /**< pointer to store if infeasibility is detected */
   )
{
   SCIP_CONSDATA* consdata;
   SCIP_VAR* var;
   SCIP_VAR** aggrvars;
   SCIP_Real val;
   SCIP_Real* aggrscalars;
   SCIP_Real fixedval;
   SCIP_Real aggrconst;
   int v;
   int naggrvars;
   int i;

   assert(scip != NULL);
   assert(cons != NULL);
   assert(infeasible != NULL);

   *infeasible = FALSE;

   consdata = SCIPconsGetData(cons);
   assert(consdata != NULL);

   if( !consdata->removedfixings )
   {
      SCIP_Real lhssubtrahend;
      SCIP_Real rhssubtrahend;

      lhssubtrahend = 0.0;
      rhssubtrahend = 0.0;

      SCIPdebugMessage("applying fixings:\n");
      SCIPdebug(SCIP_CALL( SCIPprintCons(scip, cons, NULL) ));

      v = 0;
      while( v < consdata->nvars )
      {
         var = consdata->vars[v];
         val = consdata->vals[v];
         assert(SCIPvarIsTransformed(var));

         switch( SCIPvarGetStatus(var) )
         {
         case SCIP_VARSTATUS_ORIGINAL:
            SCIPerrorMessage("original variable in transformed linear constraint\n");
            return SCIP_INVALIDDATA;

         case SCIP_VARSTATUS_LOOSE:
         case SCIP_VARSTATUS_COLUMN:
            ++v;
            break;

         case SCIP_VARSTATUS_FIXED:
            assert(SCIPisFeasEQ(scip, SCIPvarGetLbGlobal(var), SCIPvarGetUbGlobal(var)));
            fixedval = SCIPvarGetLbGlobal(var);
            if( !SCIPisInfinity(scip, -consdata->lhs) )
            {
               if( SCIPisInfinity(scip, ABS(fixedval)) )
               {
                  if( val * fixedval > 0.0 )
                  {
                     SCIP_CALL( chgLhs(scip, cons, -SCIPinfinity(scip)) );
                  }
                  else
                  {
                     /* if lhs gets infinity it means that the problem is infeasible */
                     *infeasible = TRUE;
                     return SCIP_OKAY;
                  }
               }
               else
                  lhssubtrahend += val * fixedval;
            }
            if( !SCIPisInfinity(scip, consdata->rhs) )
            {
               if( SCIPisInfinity(scip, ABS(fixedval)) )
               {
                  if( val * fixedval > 0.0 )
                  {
                     /* if rhs gets -infinity it means that the problem is infeasible */
                     *infeasible = TRUE;
                     return SCIP_OKAY;
                  }
                  else
                  {
                     SCIP_CALL( chgRhs(scip, cons, SCIPinfinity(scip)) );
                  }
               }
               else
                  rhssubtrahend += val * fixedval;
            }
            SCIP_CALL( delCoefPos(scip, cons, v) );
            break;

         case SCIP_VARSTATUS_AGGREGATED:
            SCIP_CALL( addCoef(scip, cons, SCIPvarGetAggrVar(var), val * SCIPvarGetAggrScalar(var)) );
            aggrconst = SCIPvarGetAggrConstant(var);

            if( !SCIPisInfinity(scip, -consdata->lhs) )
               lhssubtrahend += val * aggrconst;
            if( !SCIPisInfinity(scip, consdata->rhs) )
               rhssubtrahend += val * aggrconst;

            SCIP_CALL( delCoefPos(scip, cons, v) );
            break;

         case SCIP_VARSTATUS_MULTAGGR:
            SCIP_CALL( SCIPflattenVarAggregationGraph(scip,var) );
            naggrvars = SCIPvarGetMultaggrNVars(var);
            aggrvars = SCIPvarGetMultaggrVars(var);
            aggrscalars = SCIPvarGetMultaggrScalars(var);
            for( i = 0; i < naggrvars; ++i )
            {
               SCIP_CALL( addCoef(scip, cons, aggrvars[i], val * aggrscalars[i]) );
            }
            aggrconst = SCIPvarGetMultaggrConstant(var);

            if( !SCIPisInfinity(scip, -consdata->lhs) )
               lhssubtrahend += val * aggrconst;
            if( !SCIPisInfinity(scip, consdata->rhs) )
               rhssubtrahend += val * aggrconst;

            SCIP_CALL( delCoefPos(scip, cons, v) );
            break;

         case SCIP_VARSTATUS_NEGATED:
            SCIP_CALL( addCoef(scip, cons, SCIPvarGetNegationVar(var), -val) );
            aggrconst = SCIPvarGetNegationConstant(var);

            if( !SCIPisInfinity(scip, -consdata->lhs) )
               lhssubtrahend += val * aggrconst;
            if( !SCIPisInfinity(scip, consdata->rhs) )
               rhssubtrahend += val * aggrconst;

            SCIP_CALL( delCoefPos(scip, cons, v) );
            break;

         default:
            SCIPerrorMessage("unknown variable status\n");
            SCIPABORT();
         }
      }
      
      if( !SCIPisInfinity(scip, -consdata->lhs) )
      {
         /** for large numbers that are relatively equal, substraction can lead to cancellation,
          *  causing wrong fixings of other variables --> better use a real zero here;
          *  for small numbers, polishing the difference might lead to wrong results -->
          *  better use the exact difference in this case 
          */
         if( SCIPisFeasEQ(scip, lhssubtrahend, consdata->lhs) && SCIPisFeasGE(scip, REALABS(lhssubtrahend), 1.0) ) 
         {
            SCIP_CALL( chgLhs(scip, cons, 0.0) );
         }
         else
         {
            SCIP_CALL( chgLhs(scip, cons, consdata->lhs - lhssubtrahend) );
         }
      }
      if( !SCIPisInfinity(scip, consdata->rhs) )
      {
       
         /** for large numbers that are relatively equal, substraction can lead to cancellation,
          *  causing wrong fixings of other variables --> better use a real zero here;
          *  for small numbers, polishing the difference might lead to wrong results -->
          *  better use the exact difference in this case 
          */
         if( SCIPisFeasEQ(scip, rhssubtrahend, consdata->rhs ) && SCIPisFeasGE(scip, REALABS(rhssubtrahend), 1.0) )
         {
            SCIP_CALL( chgRhs(scip, cons, 0.0) );
         }
         else
         {
            SCIP_CALL( chgRhs(scip, cons, consdata->rhs - rhssubtrahend) );
         }
      }
      
      consdata->removedfixings = TRUE;

      SCIPdebugMessage("after fixings:\n");
      SCIPdebug(SCIP_CALL( SCIPprintCons(scip, cons, NULL) ));

      /* if aggregated variables have been replaced, multiple entries of the same variable are possible and we have
       * to clean up the constraint
       */
      SCIP_CALL( mergeMultiples(scip, cons) );

      SCIPdebugMessage("after merging:\n");
      SCIPdebug(SCIP_CALL( SCIPprintCons(scip, cons, NULL) ));
   }
   assert(consdata->removedfixings);

#ifndef NDEBUG
   /* check, if all fixings are applied */
   for( v = 0; v < consdata->nvars; ++v )
      assert(SCIPvarIsActive(consdata->vars[v]));
#endif

   return SCIP_OKAY;
}

/** for each variable in the linear constraint, except the inferred variable, adds one bound to the conflict analysis'
 *  candidate store (bound depends on sign of coefficient and whether the left or right hand side was the reason for the
 *  inference variable's bound change); the conflict analysis can be initialized with the linear constraint being the
 *  conflict detecting constraint by using NULL as inferred variable
 */
static
SCIP_RETCODE addConflictBounds(
   SCIP*                 scip,               /**< SCIP data structure */
   SCIP_CONS*            cons,               /**< constraint that inferred the bound change */
   SCIP_VAR*             infervar,           /**< variable that was deduced, or NULL */
   SCIP_BDCHGIDX*        bdchgidx,           /**< bound change index (time stamp of bound change), or NULL for current time */
   int                   inferpos,           /**< position of the inferred variable in the vars array */
   SCIP_Bool             reasonisrhs         /**< is the right hand side responsible for the bound change? */
   )
{
   SCIP_CONSDATA* consdata;
   SCIP_VAR** vars;
   SCIP_Real* vals;
   int nvars;
   int i;

   assert(scip != NULL);
   assert(cons != NULL);

   consdata = SCIPconsGetData(cons);
   assert(consdata != NULL);
   vars = consdata->vars;
   vals = consdata->vals;
   nvars = consdata->nvars;
   assert(vars != NULL || nvars == 0);
   assert(vals != NULL || nvars == 0);
   assert(-1 <= inferpos && inferpos < nvars);
   assert((infervar == NULL) == (inferpos == -1));
   assert(inferpos == -1 || vars[inferpos] == infervar); /*lint !e613*/

   /* for each variable, add the bound to the conflict queue, that is responsible for the minimal or maximal
    * residual value, depending on whether the left or right hand side is responsible for the bound change:
    *  - if the right hand side is the reason, the minimal residual activity is responsible
    *  - if the left hand side is the reason, the maximal residual activity is responsible
    */

   /* if the variable is integral we only need to add reason bounds until the propagation could be applied */
   if( infervar == NULL || SCIPvarIsIntegral(infervar) )
   {
      SCIP_Real minresactivity;
      SCIP_Real maxresactivity;
      SCIP_Bool isminsettoinfinity;
      SCIP_Bool ismaxsettoinfinity;

      minresactivity = -SCIPinfinity(scip);
      maxresactivity = SCIPinfinity(scip);

      /* calculate the minimal and maximal global activity of all other variables involved in the constraint */
      if( infervar != NULL )
      {
         assert(vals != NULL); /* for flexelint */
         if( reasonisrhs )
            consdataGetGlbActivityResiduals(scip, consdata, infervar, vals[inferpos], &minresactivity, NULL, &isminsettoinfinity, NULL);
         else
            consdataGetGlbActivityResiduals(scip, consdata, infervar, vals[inferpos], NULL, &maxresactivity, NULL, &ismaxsettoinfinity);
      }
      else
         consdataGetGlbActivityBounds(scip, consdata, &minresactivity, &maxresactivity);

      /* we can only do something clever, if the residual activity is finite */
      if( (reasonisrhs && !SCIPisInfinity(scip, -minresactivity))
         || (!reasonisrhs && !SCIPisInfinity(scip, maxresactivity)) )
      {
         SCIP_Real rescap;
         SCIP_Bool resactisinf;

         resactisinf = FALSE;

         /* calculate the residual capacity that would be left, if the variable would be set to one more / one less
          * than its inferred bound
          */
         if( infervar != NULL )
         {
            assert(vals != NULL); /* for flexelint */

            if( reasonisrhs )
            {
               if( SCIPisUpdateUnreliable(scip, minresactivity, consdata->lastglbminactivity) )
               {
                  consdataGetReliableResidualActivity(scip, consdata, infervar, &minresactivity, TRUE, TRUE);
                  if( SCIPisInfinity(scip, -minresactivity) )
                     resactisinf = TRUE;
               }
               rescap = consdata->rhs - minresactivity;
            }
            else
            {
               if( SCIPisUpdateUnreliable(scip, maxresactivity, consdata->lastglbmaxactivity) )
               {
                  consdataGetReliableResidualActivity(scip, consdata, infervar, &maxresactivity, FALSE, TRUE);
                  if( SCIPisInfinity(scip, maxresactivity) )
                     resactisinf = TRUE;
               }
               rescap = consdata->lhs - maxresactivity;
            }

            if( reasonisrhs == (vals[inferpos] > 0.0) )
               rescap -= vals[inferpos] * (SCIPvarGetUbAtIndex(infervar, bdchgidx, TRUE) + 1.0);
            else
               rescap -= vals[inferpos] * (SCIPvarGetLbAtIndex(infervar, bdchgidx, TRUE) - 1.0);
         }
         else
            rescap = (reasonisrhs ? consdata->rhs - minresactivity : consdata->lhs - maxresactivity);

         if( !resactisinf )
         {
            assert(vars != NULL); /* for flexelint */
            assert(vals != NULL); /* for flexelint */

            /* now add bounds as reasons until the residual capacity is exceeded */
            for( i = 0; i < nvars; ++i )
            {
               /* zero coefficients and the infered variable can be ignored */
               if( vars[i] == infervar || SCIPisZero(scip, vals[i]) )
                  continue;

               /* check if the residual capacity is exceeded */
               if( (reasonisrhs && SCIPisFeasNegative(scip, rescap))
                  || (!reasonisrhs && SCIPisFeasPositive(scip, rescap)) )
                  break;

               /* update the residual capacity due to the local bound of this variable */
               if( reasonisrhs == (vals[i] > 0.0) )
               {
                  /* rhs is reason and coeff is positive, or lhs is reason and coeff is negative -> lower bound */
                  SCIP_CALL( SCIPaddConflictLb(scip, vars[i], bdchgidx) );
                  rescap -= vals[i] * (SCIPvarGetLbAtIndex(vars[i], bdchgidx, FALSE) - SCIPvarGetLbGlobal(vars[i]));
               }
               else
               {
                  /* lhs is reason and coeff is positive, or rhs is reason and coeff is negative -> upper bound */
                  SCIP_CALL( SCIPaddConflictUb(scip, vars[i], bdchgidx) );
                  rescap -= vals[i] * (SCIPvarGetUbAtIndex(vars[i], bdchgidx, FALSE) - SCIPvarGetUbGlobal(vars[i]));
               }
            }
            return SCIP_OKAY;
         }
      }
   }

   /* for a bound change on a continuous variable, all locally changed bounds are responsible */
   for( i = 0; i < nvars; ++i )
   {
      assert(vars != NULL); /* for flexelint */
      assert(vals != NULL); /* for flexelint */

      /* zero coefficients and the infered variable can be ignored */
      if( vars[i] == infervar || SCIPisZero(scip, vals[i]) )
         continue;

      if( reasonisrhs == (vals[i] > 0.0) )
      {
         /* rhs is reason and coeff is positive, or lhs is reason and coeff is negative -> lower bound is responsible */
         SCIP_CALL( SCIPaddConflictLb(scip, vars[i], bdchgidx) );
      }
      else
      {
         /* lhs is reason and coeff is positive, or rhs is reason and coeff is negative -> upper bound is responsible */
         SCIP_CALL( SCIPaddConflictUb(scip, vars[i], bdchgidx) );
      }
   }

   return SCIP_OKAY;
}

/** resolves a propagation on the given variable by supplying the variables needed for applying the corresponding
 *  propagation rule (see propagateCons()):
 *   (1) activity residuals of all other variables tighten bounds of single variable
 */
static
SCIP_RETCODE resolvePropagation(
   SCIP*                 scip,               /**< SCIP data structure */
   SCIP_CONS*            cons,               /**< constraint that inferred the bound change */
   SCIP_VAR*             infervar,           /**< variable that was deduced */
   INFERINFO             inferinfo,          /**< inference information */
   SCIP_BOUNDTYPE        boundtype,          /**< the type of the changed bound (lower or upper bound) */
   SCIP_BDCHGIDX*        bdchgidx,           /**< bound change index (time stamp of bound change), or NULL for current time */
   SCIP_RESULT*          result              /**< pointer to store the result of the propagation conflict resolving call */
   )
{
   SCIP_CONSDATA* consdata;
   SCIP_VAR** vars;
#ifndef NDEBUG
   SCIP_Real* vals;
#endif
   int nvars;
   int inferpos;

   assert(scip != NULL);
   assert(cons != NULL);
   assert(result != NULL);

   consdata = SCIPconsGetData(cons);
   assert(consdata != NULL);
   vars = consdata->vars;
   nvars = consdata->nvars;
#ifndef NDEBUG
   vals = consdata->vals;
   assert(vars != NULL);
   assert(vals != NULL);
#endif

   /* get the position of the inferred variable in the vars array */
   inferpos = inferInfoGetPos(inferinfo);
   if( inferpos >= nvars || vars[inferpos] != infervar )
   {
      /* find inference variable in constraint */
      /**@todo use a binary search here; the variables can be sorted by variable index */
      for( inferpos = 0; inferpos < nvars && vars[inferpos] != infervar; ++inferpos )
      {}
   }
   assert(inferpos < nvars);
   assert(vars[inferpos] == infervar);
   assert(!SCIPisZero(scip, vals[inferpos]));

   switch( inferInfoGetProprule(inferinfo) )
   {
   case PROPRULE_1_RHS:
      /* the bound of the variable was tightened, because the minimal or maximal residual activity of the linear
       * constraint (only taking the other variables into account) didn't leave enough space for a larger
       * domain in order to not exceed the right hand side of the inequality
       */
      assert((vals[inferpos] > 0.0) == (boundtype == SCIP_BOUNDTYPE_UPPER));
      SCIP_CALL( addConflictBounds(scip, cons, infervar, bdchgidx, inferpos, TRUE) );
      *result = SCIP_SUCCESS;
      break;

   case PROPRULE_1_LHS:
      /* the bound of the variable was tightened, because the minimal or maximal residual activity of the linear
       * constraint (only taking the other variables into account) didn't leave enough space for a larger
       * domain in order to not fall below the left hand side of the inequality
       */
      assert((vals[inferpos] > 0.0) == (boundtype == SCIP_BOUNDTYPE_LOWER));
      SCIP_CALL( addConflictBounds(scip, cons, infervar, bdchgidx, inferpos, FALSE) );
      *result = SCIP_SUCCESS;
      break;

   case PROPRULE_INVALID:
   default:
      SCIPerrorMessage("invalid inference information %d in linear constraint <%s> at position %d for %s bound of variable <%s>\n",
         inferInfoGetProprule(inferinfo), SCIPconsGetName(cons), inferInfoGetPos(inferinfo),
         boundtype == SCIP_BOUNDTYPE_LOWER ? "lower" : "upper", SCIPvarGetName(infervar));
      SCIP_CALL( SCIPprintCons(scip, cons, NULL) );
      return SCIP_INVALIDDATA;
   }

   return SCIP_OKAY;
}

/** analyzes conflicting bounds on given constraint, and adds conflict constraint to problem */
static
SCIP_RETCODE analyzeConflict(
   SCIP*                 scip,               /**< SCIP data structure */
   SCIP_CONS*            cons,               /**< conflict detecting constraint */
   SCIP_Bool             reasonisrhs         /**< is the right hand side responsible for the conflict? */
   )
{
   /* conflict analysis can only be applied in solving stage and if it is turned on */
   if( (SCIPgetStage(scip) != SCIP_STAGE_SOLVING && !SCIPinProbing(scip)) || !SCIPisConflictAnalysisApplicable(scip) )
      return SCIP_OKAY;

   /* initialize conflict analysis */
   SCIP_CALL( SCIPinitConflictAnalysis(scip) );

   /* add the conflicting bound for each variable of infeasible constraint to conflict candidate queue */
   SCIP_CALL( addConflictBounds(scip, cons, NULL, NULL, -1, reasonisrhs) );

   /* analyze the conflict */
   SCIP_CALL( SCIPanalyzeConflictCons(scip, cons, NULL) );

   return SCIP_OKAY;
}

/** tightens bounds of a single variable due to activity bounds */
static
SCIP_RETCODE tightenVarBounds(
   SCIP*                 scip,               /**< SCIP data structure */
   SCIP_CONS*            cons,               /**< linear constraint */
   int                   pos,                /**< position of the variable in the vars array */
   SCIP_Bool*            cutoff,             /**< pointer to store whether the node can be cut off */
   int*                  nchgbds,            /**< pointer to count the total number of tightened bounds */
   SCIP_Bool             force               /**< should a possible bound change be forced even if below bound strengthening tolerance */
   )
{
   SCIP_CONSDATA* consdata;
   SCIP_VAR* var;
   SCIP_Real val;
   SCIP_Real lb;
   SCIP_Real ub;
   SCIP_Real minresactivity;
   SCIP_Real maxresactivity;
   SCIP_Real lhs;
   SCIP_Real rhs;
   SCIP_Bool infeasible;
   SCIP_Bool tightened;
   SCIP_Bool isminsettoinfinity;
   SCIP_Bool ismaxsettoinfinity;

   assert(scip != NULL);
   assert(cons != NULL);
   assert(cutoff != NULL);
   assert(nchgbds != NULL);

   /* we cannot tighten variables' bounds, if the constraint may be not complete */
   if( SCIPconsIsModifiable(cons) )
      return SCIP_OKAY;

   consdata = SCIPconsGetData(cons);
   assert(consdata != NULL);
   assert(0 <= pos && pos < consdata->nvars);

   *cutoff = FALSE;

   var = consdata->vars[pos];

   /* we cannot tighten bounds of multi-aggregated variables */
   if( SCIPvarGetStatus(var) == SCIP_VARSTATUS_MULTAGGR )
      return SCIP_OKAY;

   val = consdata->vals[pos];
   lhs = consdata->lhs;
   rhs = consdata->rhs;
   consdataGetActivityResiduals(scip, consdata, var, val, &minresactivity, &maxresactivity, &isminsettoinfinity, &ismaxsettoinfinity);
   assert(var != NULL);
   assert(!SCIPisZero(scip, val));
   assert(!SCIPisInfinity(scip, lhs));
   assert(!SCIPisInfinity(scip, -rhs));
   assert(!SCIPisInfinity(scip, minresactivity));
   assert(!SCIPisInfinity(scip, -maxresactivity));

   lb = SCIPvarGetLbLocal(var);
   ub = SCIPvarGetUbLocal(var);
   assert(SCIPisLE(scip, lb, ub));

   if( val > 0.0 )
   {
      /* check, if we can tighten the variable's bounds */
      if( !SCIPisInfinity(scip, -minresactivity) && !SCIPisInfinity(scip, rhs) )
      {
         SCIP_Real newub;

         newub = (rhs - minresactivity)/val;

         if( (force && SCIPisLT(scip, newub, ub)) || (SCIPvarIsIntegral(var) && SCIPisFeasLT(scip, newub, ub))
            || SCIPisUbBetter(scip, newub, lb, ub) )
         {
            SCIP_Bool activityunreliable;
            activityunreliable = SCIPisUpdateUnreliable(scip, minresactivity, consdata->lastminactivity);

            /* check minresactivities for reliability */
            if( activityunreliable )
            {
               consdataGetReliableResidualActivity(scip, consdata, var, &minresactivity, TRUE, FALSE);
               newub = (rhs - minresactivity)/val;
               activityunreliable = SCIPisInfinity(scip, -minresactivity) ||
                  (!SCIPisUbBetter(scip, newub, lb, ub) && (!SCIPisFeasLT(scip, newub, ub) || !SCIPvarIsIntegral(var)) 
                     && (!force || !SCIPisLT(scip, newub, ub)));
            }

            if( !activityunreliable )
            {
               /* tighten upper bound */
               SCIPdebugMessage("linear constraint <%s>: tighten <%s>, old bds=[%.15g,%.15g], val=%.15g, resactivity=[%.15g,%.15g], sides=[%.15g,%.15g] -> newub=%.15g\n",
                  SCIPconsGetName(cons), SCIPvarGetName(var), lb, ub, val, minresactivity, maxresactivity, lhs, rhs, newub);
               SCIP_CALL( SCIPinferVarUbCons(scip, var, newub, cons, getInferInt(PROPRULE_1_RHS, pos), force,
                     &infeasible, &tightened) );
               if( infeasible )
               {
                  SCIPdebugMessage("linear constraint <%s>: cutoff  <%s>, new bds=[%.15g,%.15g]\n",
                     SCIPconsGetName(cons), SCIPvarGetName(var), lb, newub);

                  /* analyze conflict */
                  SCIP_CALL( analyzeConflict(scip, cons, TRUE) );

                  *cutoff = TRUE;
                  return SCIP_OKAY;
               }
               if( tightened )
               {
                  ub = SCIPvarGetUbLocal(var); /* get bound again: it may be additionally modified due to integrality */
                  assert(SCIPisFeasLE(scip, ub, newub));
                  (*nchgbds)++;

                  SCIPdebugMessage("linear constraint <%s>: tighten <%s>, new bds=[%.15g,%.15g]\n",
                     SCIPconsGetName(cons), SCIPvarGetName(var), lb, ub);
               }
            }
         }
      }

      if( !SCIPisInfinity(scip, maxresactivity) && !SCIPisInfinity(scip, -lhs) )
      {
         SCIP_Real newlb;

         newlb = (lhs - maxresactivity)/val;
         if( (force && SCIPisGT(scip, newlb, lb)) || (SCIPvarIsIntegral(var) && SCIPisFeasGT(scip, newlb, lb))
            || SCIPisLbBetter(scip, newlb, lb, ub) )
         {
            /* check maxresactivities for reliability */
            if( SCIPisUpdateUnreliable(scip, maxresactivity, consdata->lastmaxactivity) )
            {
               consdataGetReliableResidualActivity(scip, consdata, var, &maxresactivity, FALSE, FALSE);
               newlb = (lhs - maxresactivity)/val;

               if( SCIPisInfinity(scip, maxresactivity) || (!SCIPisLbBetter(scip, newlb, lb, ub) 
                     && (!SCIPisFeasGT(scip, newlb, lb) || !SCIPvarIsIntegral(var)) 
                     && (!force || !SCIPisGT(scip, newlb, lb))) )
                  return SCIP_OKAY;
            }

            /* tighten lower bound */
            SCIPdebugMessage("linear constraint <%s>: tighten <%s>, old bds=[%.15g,%.15g], val=%.15g, resactivity=[%.15g,%.15g], sides=[%.15g,%.15g] -> newlb=%.15g\n",
               SCIPconsGetName(cons), SCIPvarGetName(var), lb, ub, val, minresactivity, maxresactivity, lhs, rhs, newlb);
            SCIP_CALL( SCIPinferVarLbCons(scip, var, newlb, cons, getInferInt(PROPRULE_1_LHS, pos), force,
                  &infeasible, &tightened) );
            if( infeasible )
            {
               SCIPdebugMessage("linear constraint <%s>: cutoff  <%s>, new bds=[%.15g,%.15g]\n",
                  SCIPconsGetName(cons), SCIPvarGetName(var), newlb, ub);

               /* analyze conflict */
               SCIP_CALL( analyzeConflict(scip, cons, FALSE) );

               *cutoff = TRUE;
               return SCIP_OKAY;
            }
            if( tightened )
            {
               lb = SCIPvarGetLbLocal(var); /* get bound again: it may be additionally modified due to integrality */
               assert(SCIPisFeasGE(scip, lb, newlb));
               (*nchgbds)++;
               SCIPdebugMessage("linear constraint <%s>: tighten <%s>, new bds=[%.15g,%.15g]\n",
                  SCIPconsGetName(cons), SCIPvarGetName(var), lb, ub);
            }
         }
      }
   }
   else
   {
      /* check, if we can tighten the variable's bounds */
      if( !SCIPisInfinity(scip, -minresactivity) && !SCIPisInfinity(scip, rhs) )
      {
         SCIP_Real newlb;

         newlb = (rhs - minresactivity)/val;
         if( (force && SCIPisGT(scip, newlb, lb)) || (SCIPvarIsIntegral(var) && SCIPisFeasGT(scip, newlb, lb))
            || SCIPisLbBetter(scip, newlb, lb, ub) )
         {
            SCIP_Bool activityunreliable;
            activityunreliable = SCIPisUpdateUnreliable(scip, minresactivity, consdata->lastminactivity);
            /* check minresactivities for reliability */
            if( activityunreliable )
            {
               consdataGetReliableResidualActivity(scip, consdata, var, &minresactivity, TRUE, FALSE);
               newlb = (rhs - minresactivity)/val;

               activityunreliable = SCIPisInfinity(scip, -minresactivity) 
                  || (!SCIPisLbBetter(scip, newlb, lb, ub) && (!SCIPisFeasGT(scip, newlb, lb) || !SCIPvarIsIntegral(var))
                     && (!force || !SCIPisGT(scip, newlb, lb)));
            }

            if( !activityunreliable )
            {
               /* tighten lower bound */
               SCIPdebugMessage("linear constraint <%s>: tighten <%s>, old bds=[%.15g,%.15g], val=%.15g, resactivity=[%.15g,%.15g], sides=[%.15g,%.15g] -> newlb=%.15g\n",
                  SCIPconsGetName(cons), SCIPvarGetName(var), lb, ub, val, minresactivity, maxresactivity, lhs, rhs, newlb);
               SCIP_CALL( SCIPinferVarLbCons(scip, var, newlb, cons, getInferInt(PROPRULE_1_RHS, pos), force,
                     &infeasible, &tightened) );
               if( infeasible )
               {
                  SCIPdebugMessage("linear constraint <%s>: cutoff  <%s>, new bds=[%.15g,%.15g]\n",
                     SCIPconsGetName(cons), SCIPvarGetName(var), newlb, ub);

                  /* analyze conflict */
                  SCIP_CALL( analyzeConflict(scip, cons, TRUE) );

                  *cutoff = TRUE;
                  return SCIP_OKAY;
               }
               if( tightened )
               {
                  lb = SCIPvarGetLbLocal(var); /* get bound again: it may be additionally modified due to integrality */
                  assert(SCIPisFeasGE(scip, lb, newlb));
                  (*nchgbds)++;
                  SCIPdebugMessage("linear constraint <%s>: tighten <%s>, new bds=[%.15g,%.15g]\n",
                     SCIPconsGetName(cons), SCIPvarGetName(var), lb, ub);
               }
            }
         }
      }

      if( !SCIPisInfinity(scip, maxresactivity) && !SCIPisInfinity(scip, -lhs) )
      {
         SCIP_Real newub;

         newub = (lhs - maxresactivity)/val;
         if( (force && SCIPisLT(scip, newub, ub)) || (SCIPvarIsIntegral(var) && SCIPisFeasLT(scip, newub, ub))
            || SCIPisUbBetter(scip, newub, lb, ub) )
         {
            /* check maxresactivities for reliability */
            if( SCIPisUpdateUnreliable(scip, maxresactivity, consdata->lastmaxactivity) )
            {
               consdataGetReliableResidualActivity(scip, consdata, var, &maxresactivity, FALSE, FALSE);
               newub = (lhs - maxresactivity)/val;

               if( SCIPisInfinity(scip, maxresactivity) || (!SCIPisUbBetter(scip, newub, lb, ub) 
                     && (!SCIPisFeasLT(scip, newub, ub) && !SCIPvarIsIntegral(var))
                     && (!force || !SCIPisLT(scip, newub, ub))) )
                  return SCIP_OKAY;
            }

            /* tighten upper bound */
            SCIPdebugMessage("linear constraint <%s>: tighten <%s>, old bds=[%.15g,%.15g], val=%.15g, resactivity=[%.15g,%.15g], sides=[%.15g,%.15g], newub=%.15g\n",
               SCIPconsGetName(cons), SCIPvarGetName(var), lb, ub, val, minresactivity, maxresactivity, lhs, rhs, newub);
            SCIP_CALL( SCIPinferVarUbCons(scip, var, newub, cons, getInferInt(PROPRULE_1_LHS, pos), force,
                  &infeasible, &tightened) );
            if( infeasible )
            {
               SCIPdebugMessage("linear constraint <%s>: cutoff  <%s>, new bds=[%.15g,%.15g]\n",
                  SCIPconsGetName(cons), SCIPvarGetName(var), lb, newub);

               /* analyze conflict */
               SCIP_CALL( analyzeConflict(scip, cons, FALSE) );

               *cutoff = TRUE;
               return SCIP_OKAY;
            }
            if( tightened )
            {
               ub = SCIPvarGetUbLocal(var); /* get bound again: it may be additionally modified due to integrality */
               assert(SCIPisFeasLE(scip, ub, newub));
               (*nchgbds)++;
               SCIPdebugMessage("linear constraint <%s>: tighten <%s>, new bds=[%.15g,%.15g]\n",
                  SCIPconsGetName(cons), SCIPvarGetName(var), lb, ub);
            }
         }
      }
   }

   return SCIP_OKAY;
}

#define MAXTIGHTENROUNDS 10
/** tightens bounds of variables in constraint due to activity bounds */
static
SCIP_RETCODE tightenBounds(
   SCIP*                 scip,               /**< SCIP data structure */
   SCIP_CONS*            cons,               /**< linear constraint */
   SCIP_Bool             sortvars,           /**< should variables be used in sorted order? */
   SCIP_Bool*            cutoff,             /**< pointer to store whether the node can be cut off */
   int*                  nchgbds             /**< pointer to count the total number of tightened bounds */
   )
{
   SCIP_CONSDATA* consdata;
   int nvars;
   int nrounds;
   int lastchange;
   int oldnchgbds;
   int v;
   SCIP_Bool force;
   
   assert(scip != NULL);
   assert(cons != NULL);
   assert(nchgbds != NULL);
   assert(cutoff != NULL);

   *cutoff = FALSE;

   /* we cannot tighten variables' bounds, if the constraint may be not complete */
   if( SCIPconsIsModifiable(cons) )
      return SCIP_OKAY;

   /* if a constraint was created after presolve, then it may hold fixed variables
    * if there are even multi-aggregated variables, then we cannot do bound tightening on these
    * thus, ensure here again that variable fixings have been applied
    */
   SCIP_CALL( applyFixings(scip, cons, cutoff) );
   if( *cutoff )
      return SCIP_OKAY;

   consdata = SCIPconsGetData(cons);
   assert(consdata != NULL);

   nvars = consdata->nvars;
   force = (nvars == 1);

   /* ensure that the variables are properly sorted */
   if( sortvars && SCIPgetStage(scip) >= SCIP_STAGE_INITSOLVE && !consdata->binvarssorted )
   {
      SCIP_CALL( consdataSort(scip, consdata) );
      assert(consdata->binvarssorted);
   }

   /* as long as the bounds might be tightened again, try to tighten them; abort after a maximal number of rounds */
   lastchange = -1;
   for( nrounds = 0; !consdata->boundstightened && nrounds < MAXTIGHTENROUNDS; ++nrounds )
   {
      /* mark the constraint to have the variables' bounds tightened */
      consdata->boundstightened = TRUE;

      /* try to tighten the bounds of each variable in the constraint. During solving process, 
       * the binary variable sorting enables skipping variables */
      v = 0;
      while( v < nvars && v != lastchange && !(*cutoff) )
      {
         oldnchgbds = *nchgbds;

         assert(!sortvars || SCIPgetStage(scip) < SCIP_STAGE_SOLVING || consdata->binvarssorted);

         SCIP_CALL( tightenVarBounds(scip, cons, v, cutoff, nchgbds, force) );
         
         /* if there was no progress, skip the rest of the binary variables */
         if( *nchgbds > oldnchgbds )
         {
            lastchange = v;
            v++;
         }
         else if( consdata->binvarssorted && v < consdata->nbinvars - 1
            && !SCIPisFeasEQ(scip, SCIPvarGetUbLocal(consdata->vars[v]), SCIPvarGetLbLocal(consdata->vars[v])) )
            v = consdata->nbinvars;
         else
            ++v;
      }
   }
#ifndef NDEBUG
   if( force && SCIPisEQ(scip, consdata->lhs, consdata->rhs) )
      assert(*cutoff || SCIPisFeasEQ(scip, SCIPvarGetLbLocal(consdata->vars[0]), SCIPvarGetUbLocal(consdata->vars[0])));
#endif

   return SCIP_OKAY;
}

/** checks linear constraint for feasibility of given solution or current solution */
static
SCIP_RETCODE checkCons(
   SCIP*                 scip,               /**< SCIP data structure */
   SCIP_CONS*            cons,               /**< linear constraint */
   SCIP_SOL*             sol,                /**< solution to be checked, or NULL for current solution */
   SCIP_Bool             checklprows,        /**< has linear constraint to be checked, if it is already in current LP? */
   SCIP_Bool*            violated            /**< pointer to store whether the constraint is violated */
   )
{
   SCIP_CONSDATA* consdata;
   SCIP_Real activity;

   assert(scip != NULL);
   assert(cons != NULL);
   assert(violated != NULL);

   SCIPdebugMessage("checking linear constraint <%s>\n", SCIPconsGetName(cons));
   SCIPdebug(SCIP_CALL( SCIPprintCons(scip, cons, NULL) ));

   consdata = SCIPconsGetData(cons);
   assert(consdata != NULL);

   *violated = FALSE;

   if( consdata->row != NULL )
   {
      if( !checklprows && SCIProwIsInLP(consdata->row) )
         return SCIP_OKAY;
      else if( sol == NULL && !SCIPhasCurrentNodeLP(scip) )
         activity = consdataGetPseudoActivity(scip, consdata);
      else
         activity = SCIPgetRowSolActivity(scip, consdata->row, sol);
   }
   else
      activity = consdataGetActivity(scip, consdata, sol);
   
   SCIPdebugMessage("  consdata activity=%.15g (lhs=%.15g, rhs=%.15g, row=%p, checklprows=%u, rowinlp=%u, sol=%p, hascurrentnodelp=%u)\n",
      activity, consdata->lhs, consdata->rhs, (void*)consdata->row, checklprows,
      consdata->row == NULL ? 0 : SCIProwIsInLP(consdata->row), (void*)sol,
      consdata->row == NULL ? FALSE : SCIPhasCurrentNodeLP(scip));
   
   if( SCIPisFeasLT(scip, activity, consdata->lhs) || SCIPisFeasGT(scip, activity, consdata->rhs) )
   {
      SCIP_Real maxabs;
      SCIP_Real coef;
      SCIP_Real absval;
      int v;

      maxabs = 1.0;

      /* compute maximum absolute value */
      for( v = 0; v < consdata->nvars; ++v )
      {
         if( consdata->vals != NULL )
         {
            coef = consdata->vals[v];
         }
         else
            coef = 1.0;

         absval = ABS( coef * SCIPgetSolVal(scip, sol, consdata->vars[v]) );
         maxabs = MAX( maxabs, absval );
      }

      /* check whether violation is random noise */
      if( (activity - consdata->lhs) < -(1e-15 * maxabs) || (consdata->rhs - activity) < -(1e-15 * maxabs))
      {
         *violated = TRUE;
         SCIP_CALL( SCIPresetConsAge(scip, cons) );
      }
      else
      {
         SCIPdebugMessage("  violated due to random noise: maxabs=%.15g\n", maxabs);
         *violated = FALSE;
         SCIP_CALL( SCIPincConsAge(scip, cons) );
      }
   }
   else
   {
      *violated = FALSE;
      SCIP_CALL( SCIPincConsAge(scip, cons) );
   }

   return SCIP_OKAY;
}

/** creates an LP row in a linear constraint data */
static
SCIP_RETCODE createRow(
   SCIP*                 scip,               /**< SCIP data structure */
   SCIP_CONS*            cons                /**< linear constraint */
   )
{
   SCIP_CONSDATA* consdata;

   assert(scip != NULL);
   assert(cons != NULL);

   consdata = SCIPconsGetData(cons);
   assert(consdata != NULL);
   assert(consdata->row == NULL);

   SCIP_CALL( SCIPcreateEmptyRow(scip, &consdata->row, SCIPconsGetName(cons), consdata->lhs, consdata->rhs,
         SCIPconsIsLocal(cons), SCIPconsIsModifiable(cons), SCIPconsIsRemovable(cons)) );

   SCIP_CALL( SCIPaddVarsToRow(scip, consdata->row, consdata->nvars, consdata->vars, consdata->vals) );

   return SCIP_OKAY;
}

/** adds linear constraint as cut to the LP */
static
SCIP_RETCODE addRelaxation(
   SCIP*                 scip,               /**< SCIP data structure */
   SCIP_CONS*            cons,               /**< linear constraint */
   SCIP_SOL*             sol                 /**< primal CIP solution, NULL for current LP solution */
   )
{
   SCIP_CONSDATA* consdata;

   assert(scip != NULL);
   assert(cons != NULL);

   consdata = SCIPconsGetData(cons);
   assert(consdata != NULL);

   if( consdata->row == NULL )
   {
      /* convert consdata object into LP row */
      SCIP_CALL( createRow(scip, cons) );
   }
   assert(consdata->row != NULL);

   /* insert LP row as cut */
   if( !SCIProwIsInLP(consdata->row) )
   {
      SCIPdebugMessage("adding relaxation of linear constraint <%s>: ", SCIPconsGetName(cons));
      SCIPdebug( SCIP_CALL( SCIPprintRow(scip, consdata->row, NULL)) );
      SCIP_CALL( SCIPaddCut(scip, sol, consdata->row, FALSE) );
   }

   return SCIP_OKAY;
}

/** separates linear constraint: adds linear constraint as cut, if violated by given solution */
static
SCIP_RETCODE separateCons(
   SCIP*                 scip,               /**< SCIP data structure */
   SCIP_CONS*            cons,               /**< linear constraint */
   SCIP_SOL*             sol,                /**< primal CIP solution, NULL for current LP solution */
   SCIP_Bool             separatecards,      /**< should knapsack cardinality cuts be generated? */
   SCIP_Bool             separateall,        /**< should all constraints be subject to cardinality cut generation instead of only
                                              *   the ones with non-zero dual value? */
   int*                  ncuts,              /**< pointer to add up the number of found cuts */
   SCIP_Bool*            cutoff              /**< pointer to store whether a cutoff was found */
   )
{
   SCIP_CONSDATA* consdata;
   SCIP_Bool violated;
   int oldncuts;

   assert(scip != NULL);
   assert(cons != NULL);
   assert(cutoff != NULL);

   consdata = SCIPconsGetData(cons);
   assert(ncuts != NULL);
   assert(consdata != NULL);

   oldncuts = *ncuts;
   *cutoff = FALSE;

   SCIP_CALL( checkCons(scip, cons, sol, (sol != NULL), &violated) );

   if( violated )
   {
      /* insert LP row as cut */
      SCIP_CALL( addRelaxation(scip, cons, sol) );
      (*ncuts)++;
   }
   else if( !SCIPconsIsModifiable(cons) && separatecards )
   {
      /* relax linear constraint into knapsack constraint and separate lifted cardinality cuts */
      if( !separateall && sol == NULL )
      {
         /* we only want to call the knapsack cardinality cut separator for rows that have a non-zero dual solution */
         if( consdata->row != NULL && SCIProwIsInLP(consdata->row) )
         {
            SCIP_Real dualsol;

            dualsol = SCIProwGetDualsol(consdata->row);
            if( SCIPisFeasNegative(scip, dualsol) )
            {
               if( !SCIPisInfinity(scip, consdata->rhs) )
               {
                  SCIP_CALL( SCIPseparateRelaxedKnapsack(scip, cons, consdata->nvars, consdata->vars,
                        consdata->vals, +1.0, consdata->rhs, sol, ncuts, cutoff) );
               }
            }
            else if( SCIPisFeasPositive(scip, dualsol) )
            {
               if( !SCIPisInfinity(scip, -consdata->lhs) )
               {
                  SCIP_CALL( SCIPseparateRelaxedKnapsack(scip, cons, consdata->nvars, consdata->vars,
                        consdata->vals, -1.0, -consdata->lhs, sol, ncuts, cutoff) );
               }
            }
         }
      }
      else
      {
         if( !SCIPisInfinity(scip, consdata->rhs) )
         {
            SCIP_CALL( SCIPseparateRelaxedKnapsack(scip, cons, consdata->nvars, consdata->vars,
                  consdata->vals, +1.0, consdata->rhs, sol, ncuts, cutoff) );
         }
         if( !SCIPisInfinity(scip, -consdata->lhs) )
         {
            SCIP_CALL( SCIPseparateRelaxedKnapsack(scip, cons, consdata->nvars, consdata->vars,
                  consdata->vals, -1.0, -consdata->lhs, sol, ncuts, cutoff) );
         }
      }
   }

   if( *ncuts > oldncuts )
   {
      SCIP_CALL( SCIPresetConsAge(scip, cons) );
   }

   return SCIP_OKAY;
}

/** propagation method for linear constraints */
static
SCIP_RETCODE propagateCons(
   SCIP*                 scip,               /**< SCIP data structure */
   SCIP_CONS*            cons,               /**< linear constraint */
   SCIP_Bool             tightenbounds,      /**< should the variable's bounds be tightened? */
   SCIP_Bool             sortvars,           /**< should variable sorting for faster propagation be used? */
   SCIP_Bool*            cutoff,             /**< pointer to store whether the node can be cut off */
   int*                  nchgbds             /**< pointer to count the total number of tightened bounds */
   )
{
   SCIP_CONSDATA* consdata;
   SCIP_Real minactivity;
   SCIP_Real maxactivity;

   assert(scip != NULL);
   assert(cons != NULL);
   assert(cutoff != NULL);
   assert(nchgbds != NULL);

   /*SCIPdebugMessage("propagating linear constraint <%s>\n", SCIPconsGetName(cons));*/

   consdata = SCIPconsGetData(cons);
   assert(consdata != NULL);

   *cutoff = FALSE;

   /* check, if constraint is already propagated */
   if( consdata->propagated && (!tightenbounds || consdata->boundstightened) )
      return SCIP_OKAY;

   /* mark constraint to be propagated */
   consdata->propagated = TRUE;

   /* we can only infer activity bounds of the linear constraint, if it is not modifiable */
   if( !SCIPconsIsModifiable(cons) )
   {
      /* increase age of constraint; age is reset to zero, if a conflict or a propagation was found */
      if( !SCIPinRepropagation(scip) )
      {
         SCIP_CALL( SCIPincConsAge(scip, cons) );
      }

      /* tighten the variable's bounds */
      if( tightenbounds )
      {
         int oldnchgbds;

         oldnchgbds = *nchgbds;

         SCIP_CALL( tightenBounds(scip, cons, sortvars, cutoff, nchgbds) );

         if( *nchgbds > oldnchgbds )
         {
            SCIP_CALL( SCIPresetConsAge(scip, cons) );
         }
      }

      /* check constraint for infeasibility and redundancy */
      if( !(*cutoff) )
      {
         consdataGetActivityBounds(scip, consdata, &minactivity, &maxactivity);

         if( SCIPisFeasGT(scip, minactivity, consdata->rhs) )
         {
            SCIPdebugMessage("linear constraint <%s> is infeasible (rhs): activitybounds=[%.15g,%.15g], sides=[%.15g,%.15g]\n",
               SCIPconsGetName(cons), minactivity, maxactivity, consdata->lhs, consdata->rhs);

            /* analyze conflict */
            SCIP_CALL( analyzeConflict(scip, cons, TRUE) );

            SCIP_CALL( SCIPresetConsAge(scip, cons) );
            *cutoff = TRUE;
         }
         else if( SCIPisFeasLT(scip, maxactivity, consdata->lhs) )
         {
            SCIPdebugMessage("linear constraint <%s> is infeasible (lhs): activitybounds=[%.15g,%.15g], sides=[%.15g,%.15g]\n",
               SCIPconsGetName(cons), minactivity, maxactivity, consdata->lhs, consdata->rhs);

            /* analyze conflict */
            SCIP_CALL( analyzeConflict(scip, cons, FALSE) );

            SCIP_CALL( SCIPresetConsAge(scip, cons) );
            *cutoff = TRUE;
         }
         else if( SCIPisGE(scip, minactivity, consdata->lhs) && SCIPisLE(scip, maxactivity, consdata->rhs) )
         {
            SCIPdebugMessage("linear constraint <%s> is redundant: activitybounds=[%.15g,%.15g], sides=[%.15g,%.15g]\n",
               SCIPconsGetName(cons), minactivity, maxactivity, consdata->lhs, consdata->rhs);
            SCIP_CALL( SCIPdelConsLocal(scip, cons) );
         }
      }
   }

   return SCIP_OKAY;
}




/*
 * Presolving methods
 */

/** extracts cliques of the constraint and adds them to SCIP */
static
SCIP_RETCODE extractCliques(
   SCIP*                 scip,               /**< SCIP data structure */
   SCIP_CONS*            cons,               /**< linear constraint */
   SCIP_Bool*            cutoff,             /**< pointer to store TRUE, if a cutoff was found */
   int*                  nchgbds             /**< pointer to count the total number of tightened bounds */
   )
{
   SCIP_CONSDATA* consdata;
   SCIP_Bool lhsclique;
   SCIP_Bool rhsclique;
   int i;
   int nposcoefs;
   int nnegcoefs;

   assert(scip != NULL);
   assert(cons != NULL);
   assert(cutoff != NULL);
   assert(nchgbds != NULL);

   consdata = SCIPconsGetData(cons);
   assert(consdata != NULL);

   /* check if we already added the cliques of the constraints */
   if( consdata->cliquesadded )
      return SCIP_OKAY;

   consdata->cliquesadded = TRUE;

   /* sort variables by variable type */
   SCIP_CALL( consdataSort(scip, consdata) );

   /* currently, we only check whether the constraint is a set packing / partitioning constraint */
   /**@todo extract more cliques from linear constraints */

   /* check if all variables are binary, if the coefficients are +1 or -1, and if the right hand side is equal
    * to 1 - number of negative coefficients, or if the left hand side is equal to number of positive coefficients - 1
    */
   nposcoefs = 0;
   nnegcoefs = 0;
   for( i = 0; i < consdata->nvars; ++i )
   {
      if( !SCIPvarIsBinary(consdata->vars[i]) )
         return SCIP_OKAY;
      else if( SCIPisEQ(scip, consdata->vals[i], +1.0) )
         nposcoefs++;
      else if( SCIPisEQ(scip, consdata->vals[i], -1.0) )
         nnegcoefs++;
      else
         return SCIP_OKAY;
   }
   lhsclique = SCIPisEQ(scip, consdata->lhs, (SCIP_Real)nposcoefs - 1.0);
   rhsclique = SCIPisEQ(scip, consdata->rhs, 1.0 - (SCIP_Real)nnegcoefs);
   if( lhsclique || rhsclique )
   {
      SCIP_Bool* values;
      SCIP_Bool infeasible;
      int nbdchgs;

      SCIPdebugMessage("linear constraint <%s>: adding clique with %d vars (%d pos, %d neg)\n",
         SCIPconsGetName(cons), consdata->nvars, nposcoefs, nnegcoefs);
      SCIP_CALL( SCIPallocBufferArray(scip, &values, consdata->nvars) );
      for( i = 0; i < consdata->nvars; ++i )
         values[i] = (rhsclique == (consdata->vals[i] > 0.0));
      SCIP_CALL( SCIPaddClique(scip, consdata->vars, values, consdata->nvars, &infeasible, &nbdchgs) );
      if( infeasible )
         *cutoff = TRUE;
      *nchgbds += nbdchgs;
      SCIPfreeBufferArray(scip, &values);
   }

   return SCIP_OKAY;
}

/** tightens left and right hand side of constraint due to integrality */
static
SCIP_RETCODE tightenSides(
   SCIP*                 scip,               /**< SCIP data structure */
   SCIP_CONS*            cons,               /**< linear constraint */
   int*                  nchgsides           /**< pointer to count number of side changes */
   )
{
   SCIP_CONSDATA* consdata;
   SCIP_Bool integral;
   int i;

   assert(scip != NULL);
   assert(cons != NULL);
   assert(nchgsides != NULL);

   consdata = SCIPconsGetData(cons);
   assert(consdata != NULL);

   if( !SCIPisIntegral(scip, consdata->lhs) || !SCIPisIntegral(scip, consdata->rhs) )
   {
      integral = TRUE;
      for( i = 0; i < consdata->nvars && integral; ++i )
      {
         integral = SCIPisIntegral(scip, consdata->vals[i])
            && (SCIPvarGetType(consdata->vars[i]) != SCIP_VARTYPE_CONTINUOUS);
      }
      if( integral )
      {
         SCIPdebugMessage("linear constraint <%s>: make sides integral: sides=[%.15g,%.15g]\n",
            SCIPconsGetName(cons), consdata->lhs, consdata->rhs);
         if( !SCIPisInfinity(scip, -consdata->lhs) && !SCIPisIntegral(scip, consdata->lhs) )
         {
            SCIP_CALL( chgLhs(scip, cons, SCIPfeasCeil(scip, consdata->lhs)) );
            if( !consdata->upgraded )
               (*nchgsides)++;
         }
         if( !SCIPisInfinity(scip, consdata->rhs) && !SCIPisIntegral(scip, consdata->rhs) )
         {
            SCIP_CALL( chgRhs(scip, cons, SCIPfeasFloor(scip, consdata->rhs)) );
            if( !consdata->upgraded )
               (*nchgsides)++;
         }
         SCIPdebugMessage("linear constraint <%s>: new integral sides: sides=[%.15g,%.15g]\n",
            SCIPconsGetName(cons), consdata->lhs, consdata->rhs);
      }
   }

   return SCIP_OKAY;
}

#define MAXVALRECOMP 1e+06

/** tightens coefficients of binary, integer, and implicit integer variables due to activity bounds in presolving:
 *  given an inequality  lhs <= a*x + ai*xi <= rhs, with a non-continuous variable  li <= xi <= ui
 *  let minact := min{a*x + ai*xi}, maxact := max{a*x + ai*xi}
 *  (i) ai >= 0:
 *      if  minact + ai >= lhs  and  maxact - ai <= rhs: (**)
 *       - a deviation from the lower/upper bound of xi would make the left/right hand side redundant
 *       - ai, lhs and rhs can be changed to have the same redundancy effect and the same results for
 *         xi fixed to its bounds, but with a reduced ai and tightened sides to tighten the LP relaxation
 *       - change coefficients:
 *           ai'  := max(lhs - minact, maxact - rhs)
 *           lhs' := lhs - (ai - ai')*li
 *           rhs' := rhs - (ai - ai')*ui
 * (ii) ai < 0:
 *      if  minact - ai >= lhs  and  maxact + ai <= rhs: (***)
 *       - a deviation from the upper/lower bound of xi would make the left/right hand side redundant
 *       - ai, lhs and rhs can be changed to have the same redundancy effect and the same results for
 *         xi fixed to its bounds, but with a reduced ai and tightened sides to tighten the LP relaxation
 *       - change coefficients:
 *           ai'  := min(rhs - maxact, minact - lhs)
 *           lhs' := lhs - (ai - ai')*ui
 *           rhs' := rhs - (ai - ai')*li
 *
 *  We further try to remove redundant variable from the constraint;
 *  Variables which fulfill conditions (**) or (***) are called surely non-redundant variables.
 *  A deviation of only one from their bound makes the lhs/rhs feasible (i.e., redundant), even if all other 
 *  variables are set to their "worst" bound. If all variables which are not surely non-redundant cannot make 
 *  the lhs/rhs redundant, even if they are set to their "best" bound, they can be removed from the constraint.
 *  E.g., for binary variables and an inequality x_1 +x_2 +10y_1 +10y_2 >= 5, setting either of the y_i to one 
 *  suffices to fulfill the inequality, whereas the x_i do not contribute to feasibility and can be removed.
 */
static
SCIP_RETCODE consdataTightenCoefs(
   SCIP*                 scip,               /**< SCIP data structure */
   SCIP_CONS*            cons,               /**< linear constraint */
   int*                  nchgcoefs,          /**< pointer to count total number of changed coefficients */
   int*                  nchgsides           /**< pointer to count number of side changes */
   )
{
   SCIP_CONSDATA* consdata;
   SCIP_VAR* var;
   SCIP_Real minactivity; /* minimal value w.r.t. the variable's local bounds for the constraint's
                           * activity, ignoring the coefficients contributing with infinite value */
   SCIP_Real maxactivity; /* maximal value w.r.t. the variable's local bounds for the constraint's
                           * activity, ignoring the coefficients contributing with infinite value */
   SCIP_Real minleftactivity; /* minimal activity without surely non-redundant variables. */
   SCIP_Real maxleftactivity; /* maximal activity without surely non-redundant variables. */
   SCIP_Real aggrlhs; /* lhs without minimal activity of surely non-redundant variables. */
   SCIP_Real aggrrhs; /* rhs without maximal activity of surely non-redundant variables. */
   SCIP_Real lval; /* candidate for new value arising from considering the left hand side */
   SCIP_Real rval; /* candidate for new value arising from considering the left hand side */
   SCIP_Real val;
   SCIP_Real newval;
   SCIP_Real newlhs;
   SCIP_Real newrhs;
   SCIP_Real lb;
   SCIP_Real ub;
   int i;

   assert(scip != NULL);
   assert(cons != NULL);
   assert(nchgcoefs != NULL);
   assert(nchgsides != NULL);

   consdata = SCIPconsGetData(cons);
   assert(consdata != NULL);

   /* If the maximal coefficient is too large, recompute the activities */
   if( consdata->maxabsval > MAXVALRECOMP )
   {
      consdataRecomputeMinactivity(scip, consdata);
      consdataRecomputeMaxactivity(scip, consdata);
   }

   /* get the minimal and maximal activity of the constraint */
   consdataGetActivityBounds(scip, consdata, &minactivity, &maxactivity);

   minleftactivity = 0.0;
   maxleftactivity = 0.0;

   /* try to tighten each coefficient */
   i = 0;
   while( i < consdata->nvars )
   {
      var = consdata->vars[i];

      /* get coefficient and variable's bounds */
      lb = SCIPvarGetLbLocal(var);
      ub = SCIPvarGetUbLocal(var);
      val = consdata->vals[i];
      assert(!SCIPisZero(scip, val));

      /* check sign of coefficient */
      if( val >= 0.0 )
      {
         /* check, if a deviation from lower/upper bound would make lhs/rhs redundant */
         if( SCIPvarGetType(var) != SCIP_VARTYPE_CONTINUOUS && 
            SCIPisGE(scip, minactivity + val, consdata->lhs) && SCIPisLE(scip, maxactivity - val, consdata->rhs) )
         {
            /* change coefficients:
             *   ai'  := max(lhs - minact, maxact - rhs)
             *   lhs' := lhs - (ai - ai')*li
             *   rhs' := rhs - (ai - ai')*ui
             */

            lval = consdata->lhs - minactivity;
            rval = maxactivity - consdata->rhs;

            /* Try to avoid cancellation, if there are only two variables */
            if( consdata->nvars == 2 )
            {
               SCIP_Real otherval;         
               otherval = consdata->vals[1-i];
               
               if( !SCIPisInfinity(scip,-consdata->lhs) &&  consdata->minactivityneginf + consdata->minactivityneginf == 0 )
               {
                  lval = consdata->lhs - val*lb;
                  lval -= otherval > 0.0 ? otherval*SCIPvarGetLbLocal(consdata->vars[1-i]) : otherval*SCIPvarGetUbLocal(consdata->vars[1-i]);
               }
                
               if( !SCIPisInfinity(scip,consdata->rhs) &&  consdata->maxactivityneginf + consdata->maxactivityneginf == 0 )
               {
                  rval = val*ub - consdata->rhs; 
                  rval += otherval > 0.0 ? otherval*SCIPvarGetUbLocal(consdata->vars[1-i]) : otherval*SCIPvarGetLbLocal(consdata->vars[1-i]);
               }
            }

            /* Try to avoid cancellation in computation of lhs/rhs */
            newval = MAX(lval, rval);
            newlhs = consdata->lhs - val*lb; 
            newlhs += newval*lb;
            newrhs = consdata->rhs - val*ub; 
            newrhs += newval*ub;
            
            if( !SCIPisSumRelEQ(scip, newval, val) )
            {
               SCIPdebugMessage("linear constraint <%s>: change coefficient %+.15g<%s> to %+.15g<%s>, act=[%.15g,%.15g], side=[%.15g,%.15g]\n",
                  SCIPconsGetName(cons), val, SCIPvarGetName(var), newval, SCIPvarGetName(var),
                  minactivity, maxactivity, consdata->lhs, consdata->rhs);

               /* update the coefficient and the activity bounds */
               if( SCIPisZero(scip, newval) )
               {
                  SCIP_CALL( delCoefPos(scip, cons, i) );
                  i--;
               }
               else
               {
                  SCIP_CALL( chgCoefPos(scip, cons, i, newval) );
               }
               (*nchgcoefs)++;

               /* get the new minimal and maximal activity of the constraint */
               consdataGetActivityBounds(scip, consdata, &minactivity, &maxactivity);
               
               if( !SCIPisInfinity(scip, -consdata->lhs) && !SCIPisEQ(scip, newlhs, consdata->lhs) )
               {
                  SCIPdebugMessage("linear constraint <%s>: change lhs %.15g to %.15g\n", SCIPconsGetName(cons), consdata->lhs, newlhs);

                  SCIP_CALL( chgLhs(scip, cons, newlhs) );
                  (*nchgsides)++;
                  assert(SCIPisEQ(scip, consdata->lhs, newlhs));
               }
               
               if( !SCIPisInfinity(scip, consdata->rhs) && !SCIPisEQ(scip, newrhs, consdata->rhs) )
               {
                  SCIPdebugMessage("linear constraint <%s>: change rhs %.15g to %.15g\n", SCIPconsGetName(cons), consdata->rhs, newrhs);
                  SCIP_CALL( chgRhs(scip, cons, newrhs) );
                  (*nchgsides)++;
                  assert(SCIPisEQ(scip, consdata->rhs, newrhs));
               }
            }
         }
         else
         {
            if( !SCIPisInfinity(scip, -minleftactivity) )
            {
               assert(!SCIPisInfinity(scip, val));
               assert(!SCIPisInfinity(scip, lb));
               if( SCIPisInfinity(scip, -lb) )
                  minleftactivity = -SCIPinfinity(scip);
               else
                  minleftactivity += val * lb;
            }

            if( !SCIPisInfinity(scip, maxleftactivity) )
            {
               assert(!SCIPisInfinity(scip, val));
               assert(!SCIPisInfinity(scip, -ub));
               if( SCIPisInfinity(scip,ub) )
                  maxleftactivity = SCIPinfinity(scip);
               else
                  maxleftactivity += val * ub;
            }
         }
      }
      else
      {
         /* check, if a deviation from lower/upper bound would make lhs/rhs redundant */
         if( SCIPvarGetType(var) != SCIP_VARTYPE_CONTINUOUS && 
            SCIPisGE(scip, minactivity - val, consdata->lhs) && SCIPisLE(scip, maxactivity + val, consdata->rhs) )
         {
            /* change coefficients:
             *   ai'  := min(rhs - maxact, minact - lhs)
             *   lhs' := lhs - (ai - ai')*ui
             *   rhs' := rhs - (ai - ai')*li
             */

            lval = minactivity - consdata->lhs;
            rval = consdata->rhs - maxactivity;
               
            /* Try to avoid cancellation, if there are only two variables */
            if( consdata->nvars == 2 )
            {
               SCIP_Real otherval;             
               otherval = consdata->vals[1-i];

               if( !SCIPisInfinity(scip,-consdata->lhs) &&  consdata->minactivityneginf + consdata->minactivityneginf == 0 )
               {               
                  lval = val*ub - consdata->lhs;
                  lval += otherval > 0.0 ? otherval*SCIPvarGetLbLocal(consdata->vars[1-i]) : otherval*SCIPvarGetUbLocal(consdata->vars[1-i]);
               }

               if( !SCIPisInfinity(scip,consdata->rhs) &&  consdata->maxactivityneginf + consdata->maxactivityneginf == 0 )
               {
                  rval = consdata->rhs - val*lb; 
                  rval -= otherval > 0.0 ? otherval*SCIPvarGetUbLocal(consdata->vars[1-i]) : otherval*SCIPvarGetLbLocal(consdata->vars[1-i]);
               }
            }
            
            /* Try to avoid cancellation in computation of lhs/rhs */
            newval = MIN(lval, rval);
            newlhs = consdata->lhs - val*ub; 
            newlhs += newval*ub;
            newrhs = consdata->rhs - val*lb; 
            newrhs += newval*lb;

            if( !SCIPisSumRelEQ(scip, newval, val) )
            {
               SCIPdebugMessage("linear constraint <%s>: change coefficient %+.15g<%s> to %+.15g<%s>, act=[%.15g,%.15g], side=[%.15g,%.15g]\n",
                  SCIPconsGetName(cons), val, SCIPvarGetName(var), newval, SCIPvarGetName(var),
                  minactivity, maxactivity, consdata->lhs, consdata->rhs);

               /* update the coefficient and the activity bounds */
               if( SCIPisZero(scip, newval) )
               {
                  SCIP_CALL( delCoefPos(scip, cons, i) );
                  i--;
               }
               else
               {
                  SCIP_CALL( chgCoefPos(scip, cons, i, newval) );
               }
               (*nchgcoefs)++;

               /* get the new minimal and maximal activity of the constraint */
               consdataGetActivityBounds(scip, consdata, &minactivity, &maxactivity);
               
               if( !SCIPisInfinity(scip, -consdata->lhs) && !SCIPisEQ(scip, newlhs, consdata->lhs) )
               {
                  SCIPdebugMessage("linear constraint <%s>: change lhs %.15g to %.15g\n", SCIPconsGetName(cons), consdata->lhs, newlhs);

                  SCIP_CALL( chgLhs(scip, cons, newlhs) );
                  (*nchgsides)++;
                  assert(SCIPisEQ(scip, consdata->lhs, newlhs));
               }
               if( !SCIPisInfinity(scip, consdata->rhs) && !SCIPisEQ(scip, newrhs, consdata->rhs) )
               {
                  SCIPdebugMessage("linear constraint <%s>: change rhs %.15g to %.15g\n", SCIPconsGetName(cons), consdata->rhs, newrhs);

                  SCIP_CALL( chgRhs(scip, cons, newrhs) );
                  (*nchgsides)++;
                  assert(SCIPisEQ(scip, consdata->rhs, newrhs));
               }
            }
         }
         else
         {
            if( !SCIPisInfinity(scip, -minleftactivity) )
            {
               assert(!SCIPisInfinity(scip, -val));
               assert(!SCIPisInfinity(scip, -ub));
               if( SCIPisInfinity(scip, ub) )
                  minleftactivity = -SCIPinfinity(scip);
               else
                  minleftactivity += val * ub;
            }

            if( !SCIPisInfinity(scip, maxleftactivity) )
            {
               assert(!SCIPisInfinity(scip, -val));
               assert(!SCIPisInfinity(scip, lb));
               if( SCIPisInfinity(scip, -lb) )
                  maxleftactivity = SCIPinfinity(scip);
               else
                  maxleftactivity += val * lb;
            }
         }
      }
      ++i;
   }

   SCIPdebugMessage("minleftactivity = %.15g, rhs = %.15g\n",
      minleftactivity, consdata->rhs);
   SCIPdebugMessage("maxleftactivity = %.15g, lhs = %.15g\n", 
      maxleftactivity, consdata->lhs);
   
   /* minleft == \infty  ==>  minactivity == \infty */
   assert(!SCIPisInfinity(scip, -minleftactivity) || SCIPisInfinity(scip, -minactivity));
   assert(!SCIPisInfinity(scip, maxleftactivity) || SCIPisInfinity(scip, maxactivity));

   /* otherwise aggrlhs is minus infinity in the following computation */
   assert(!SCIPisInfinity(scip, minactivity));
   if( !SCIPisInfinity(scip, -consdata->lhs) && SCIPisInfinity(scip, -minactivity) )
      return SCIP_OKAY;

   /* otherwise aggrrhs is infinity in the following computation */
   assert(!SCIPisInfinity(scip, -maxactivity));
   if( !SCIPisInfinity(scip, consdata->rhs) && SCIPisInfinity(scip, maxactivity) )
      return SCIP_OKAY;

   /* correct lhs and rhs by min/max activity of surely non-redundant variables 
    * surely non-redundant variables are all those where a deviation from the bound makes the lhs/rhs redundant
    */
   aggrlhs = consdata->lhs - minactivity + minleftactivity;
   aggrrhs = consdata->rhs - maxactivity + maxleftactivity;

   /* check if the constraint contains variables which are redundant. The reasoning is the following:
    * Each non-redundant variable can make the lhs/rhs feasible with a deviation of only one in the bound.
    * If _all_ variables which are not non-redundant together cannot make lhs/rhs feasible, 
    * they can be removed from the constraint.
    * aggrrhs may contain some near-infinity value, but only if rhs is infinity.
    */
   if( (SCIPisInfinity(scip, -consdata->lhs) || SCIPisFeasLT(scip, maxleftactivity, aggrlhs))
      && (SCIPisInfinity(scip, consdata->rhs) || SCIPisFeasGT(scip, minleftactivity, aggrrhs)) )
   {
      SCIP_Real minleftactivitypart;
      SCIP_Real maxleftactivitypart;
         
      assert(!SCIPisInfinity(scip, -consdata->lhs) || !SCIPisInfinity(scip, consdata->rhs));
      
      /* try to remove redundant variables from constraint */
      i = 0;
      while( i < consdata->nvars )
      {
         var = consdata->vars[i];
         minleftactivitypart = 0.0;
         maxleftactivitypart = 0.0;
         lb = SCIPvarGetLbLocal(var);
         ub = SCIPvarGetUbLocal(var);

         /* get coefficient and variable's bounds */
         val = consdata->vals[i];
         assert(!SCIPisZero(scip, val));
         
         /* check sign of coefficient */
         if( val >= 0.0 )
         {     
            /* negation of condition above in case of positive val */
            if( SCIPvarGetType(var) == SCIP_VARTYPE_CONTINUOUS || 
               SCIPisLT(scip, minactivity + val, consdata->lhs) || SCIPisGT(scip, maxactivity - val, consdata->rhs) )
            {
               SCIPdebugMessage("minactivity = %g\tval = %g\tlhs = %g\n", minactivity, val, consdata->lhs);
               SCIPdebugMessage("maxactivity = %g\tval = %g\trhs = %g\n", maxactivity, val, consdata->rhs);
               SCIPdebugMessage("linear constraint <%s>: remove variable <%s> with coefficient <%g> from constraint since it is redundant\n",
                  SCIPconsGetName(cons), SCIPvarGetName(consdata->vars[i]), val);

               minleftactivitypart = val * lb;
               maxleftactivitypart = val * ub;
               
               SCIP_CALL( delCoefPos(scip, cons, i) );
               i--;

               /* get the new minimal and maximal activity of the constraint */
               consdataGetActivityBounds(scip, consdata, &minactivity, &maxactivity);
            }
         }
         else 
         {
            /* negation of condition above in case of negative val */
            if( SCIPvarGetType(var) == SCIP_VARTYPE_CONTINUOUS || 
               SCIPisLT(scip, minactivity - val, consdata->lhs) || SCIPisGT(scip, maxactivity + val, consdata->rhs) )
            {               
               SCIPdebugMessage("linear constraint <%s>: remove variable <%s> with coefficient <%g> from constraint since it is redundant\n",
                  SCIPconsGetName(cons), SCIPvarGetName(consdata->vars[i]), val);

               minleftactivitypart = val * ub;
               maxleftactivitypart = val * lb;
               
               SCIP_CALL( delCoefPos(scip, cons, i) );
               i--;

               /* get the new minimal and maximal activity of the constraint */
               consdataGetActivityBounds(scip, consdata, &minactivity, &maxactivity);
            }
         }

         /* the following update step is needed in every iteration cause otherwise it is possible that the surely none-
          * redundant variables could get deleted, 
          * e.g. y_1 + 16y_2 >= 25, y1 with bounds [9,12], y2 with bounds [0,2], minactivity would be 9, it follows that
          * y_2 is surely not redundant and y_1 is redundant so we would first delete y1 and without updating the sides
          * we would also delete y2 and as a result we would have gotten infeasibility */
         /* adjust lhs and right hand side */
         newlhs = consdata->lhs - minleftactivitypart;
         newrhs = consdata->rhs - maxleftactivitypart;

         if( !SCIPisInfinity(scip, -consdata->lhs) && !SCIPisFeasEQ(scip, newlhs, consdata->lhs) )
         {
            SCIPdebugMessage("linear constraint <%s>: change lhs %.15g to %.15g\n", SCIPconsGetName(cons), consdata->lhs, newlhs);         
            SCIP_CALL( chgLhs(scip, cons, newlhs) );
            ++(*nchgsides);
            assert(SCIPisEQ(scip, consdata->lhs, newlhs));
         }
         if( !SCIPisInfinity(scip, consdata->rhs) && !SCIPisFeasEQ(scip, newrhs, consdata->rhs) )
         {
            SCIPdebugMessage("linear constraint <%s>: change rhs %.15g to %.15g\n", SCIPconsGetName(cons), consdata->rhs, newrhs);
            SCIP_CALL( chgRhs(scip, cons, newrhs) );
            ++(*nchgsides);
            assert(SCIPisEQ(scip, consdata->rhs, newrhs));
         }
         ++i;
      }
   }
   
   return SCIP_OKAY;
}

/* processes equality with only one variable by fixing the variable and deleting the constraint */
static
SCIP_RETCODE convertUnaryEquality(
   SCIP*                 scip,               /**< SCIP data structure */
   SCIP_CONS*            cons,               /**< linear constraint */
   SCIP_Bool*            cutoff,             /**< pointer to store TRUE, if a cutoff was found */
   int*                  nfixedvars,         /**< pointer to count number of fixed variables */
   int*                  ndelconss           /**< pointer to count number of deleted constraints */
   )
{
   SCIP_CONSDATA* consdata;
   SCIP_VAR* var;
   SCIP_Real val;
   SCIP_Real fixval;
   SCIP_Bool infeasible;
   SCIP_Bool fixed;

   assert(scip != NULL);
   assert(cons != NULL);
   assert(cutoff != NULL);
   assert(nfixedvars != NULL);
   assert(ndelconss != NULL);

   consdata = SCIPconsGetData(cons);
   assert(consdata != NULL);
   assert(consdata->nvars == 1);
   assert(SCIPisEQ(scip, consdata->lhs, consdata->rhs));

   /* calculate the value to fix the variable to */
   var = consdata->vars[0];
   val = consdata->vals[0];
   assert(!SCIPisZero(scip, val));
   fixval = SCIPselectSimpleValue(consdata->lhs/val - SCIPepsilon(scip), consdata->rhs/val + SCIPepsilon(scip), MAXDNOM);
   SCIPdebugMessage("linear equality <%s>: fix <%s> == %.15g\n",
      SCIPconsGetName(cons), SCIPvarGetName(var), fixval);

   /* fix variable */
   SCIP_CALL( SCIPfixVar(scip, var, fixval, &infeasible, &fixed) );
   if( infeasible )
   {
      SCIPdebugMessage(" -> infeasible fixing\n");
      *cutoff = TRUE;
      return SCIP_OKAY;
   }
   if( fixed )
      (*nfixedvars)++;
   
   /* disable constraint */
   SCIP_CALL( SCIPdelCons(scip, cons) );
   if( !consdata->upgraded )
      (*ndelconss)++;

   return SCIP_OKAY;
}

/* processes equality with exactly two variables by aggregating one of the variables and deleting the constraint */
static
SCIP_RETCODE convertBinaryEquality(
   SCIP*                 scip,               /**< SCIP data structure */
   SCIP_CONS*            cons,               /**< linear constraint */
   SCIP_Bool*            cutoff,             /**< pointer to store TRUE, if a cutoff was found */
   int*                  naggrvars,          /**< pointer to count number of aggregated variables */
   int*                  ndelconss           /**< pointer to count number of deleted constraints */
   )
{
   SCIP_CONSDATA* consdata;
   SCIP_Bool infeasible;
   SCIP_Bool redundant;
   SCIP_Bool aggregated;

   assert(scip != NULL);
   assert(cons != NULL);
   assert(cutoff != NULL);
   assert(naggrvars != NULL);
   assert(ndelconss != NULL);

   consdata = SCIPconsGetData(cons);
   assert(consdata != NULL);
   assert(consdata->nvars == 2);
   assert(SCIPisEQ(scip, consdata->lhs, consdata->rhs));

   SCIPdebugMessage("linear constraint <%s>: aggregate %.15g<%s> + %.15g<%s> == %.15g\n",
      SCIPconsGetName(cons), consdata->vals[0], SCIPvarGetName(consdata->vars[0]),
      consdata->vals[1], SCIPvarGetName(consdata->vars[1]), consdata->rhs);

   /* aggregate the equality */
   SCIP_CALL( SCIPaggregateVars(scip, consdata->vars[0], consdata->vars[1], consdata->vals[0], consdata->vals[1],
         consdata->rhs, &infeasible, &redundant, &aggregated) );

   /* check for infeasibility of aggregation */
   if( infeasible )
   {
      SCIPdebugMessage(" -> infeasible aggregation\n");
      *cutoff = TRUE;
      return SCIP_OKAY;
   }

   /* count the aggregation */
   if( aggregated )
      (*naggrvars)++;

   /* delete the constraint, if it is redundant */
   if( redundant )
   {
      SCIP_CALL( SCIPdelCons(scip, cons) );

      if( !consdata->upgraded )
         (*ndelconss)++;
   }

   return SCIP_OKAY;
}

/** calculates the new lhs and rhs of the constraint after the given variable is aggregated out */
static
void getNewSidesAfterAggregation(
   SCIP*                 scip,               /**< SCIP data structure */
   SCIP_CONSDATA*        consdata,           /**< linear constraint data */
   SCIP_VAR*             slackvar,           /**< variable to be aggregated out */
   SCIP_Real             slackcoef,          /**< coefficient of variable in constraint */
   SCIP_Real*            newlhs,             /**< pointer to store new lhs of constraint */
   SCIP_Real*            newrhs              /**< pointer to store new rhs of constraint */
   )
{
   SCIP_Real slackvarlb;
   SCIP_Real slackvarub;

   assert(scip != NULL);
   assert(consdata != NULL);
   assert(newlhs != NULL);
   assert(newrhs != NULL);
   assert(!SCIPisInfinity(scip, -consdata->lhs));
   assert(!SCIPisInfinity(scip, consdata->rhs));

   slackvarlb = SCIPvarGetLbGlobal(slackvar);
   slackvarub = SCIPvarGetUbGlobal(slackvar);
   if( slackcoef > 0.0 )
   {
      if( SCIPisInfinity(scip, -slackvarlb) )
         *newrhs = SCIPinfinity(scip);
      else
         *newrhs = consdata->rhs - slackcoef * slackvarlb;
      if( SCIPisInfinity(scip, slackvarub) )
         *newlhs = -SCIPinfinity(scip);
      else
         *newlhs = consdata->lhs - slackcoef * slackvarub;
   }
   else
   {
      if( SCIPisInfinity(scip, -slackvarlb) )
         *newlhs = -SCIPinfinity(scip);
      else
         *newlhs = consdata->rhs - slackcoef * slackvarlb;
      if( SCIPisInfinity(scip, slackvarub) )
         *newrhs = SCIPinfinity(scip);
      else
         *newrhs = consdata->lhs - slackcoef * slackvarub;
   }
   assert(SCIPisLE(scip, *newlhs, *newrhs));
}

/* processes equality with more than two variables by multi-aggregating one of the variables and converting the equality
 * into an inequality; if multi-aggregation is not possible, tries to identify one continuous or integer variable that is
 * implicitly integral by this constraint
 *
 * @todo Check whether a more clever way of avoiding aggregation of variables containing implicitly integer variables can help.
 */
static
SCIP_RETCODE convertLongEquality(
   SCIP*                 scip,               /**< SCIP data structure */
   SCIP_CONS*            cons,               /**< linear constraint */
   SCIP_Bool*            cutoff,             /**< pointer to store TRUE, if a cutoff was found */
   int*                  naggrvars,          /**< pointer to count number of aggregated variables */
   int*                  ndelconss           /**< pointer to count number of deleted constraints */
   )
{
   SCIP_CONSDATA* consdata;
   SCIP_VAR** vars;
   SCIP_Real* vals;
   SCIP_VARTYPE bestslacktype;
   SCIP_VARTYPE slacktype;
   SCIP_Real lhs;
   SCIP_Real rhs;
   SCIP_Real bestslackdomrng;
   SCIP_Bool bestremovescons;
   SCIP_Bool coefszeroone;
   SCIP_Bool coefsintegral;
   SCIP_Bool varsintegral;
   SCIP_Bool supinf;                         /* might the supremum of the multi-aggregation be infinite? */
   SCIP_Bool infinf;                         /* might the infimum of the multi-aggregation be infinite? */
   SCIP_Bool infeasible;

   int maxnlocksstay;
   int maxnlocksremove;
   int bestslackpos;
   int bestnlocks;
   int ncontvars;
   int contvarpos;
   int nintvars;
   int nimplvars;
   int intvarpos;
   int v;

   assert(scip != NULL);
   assert(cons != NULL);
   assert(cutoff != NULL);
   assert(naggrvars != NULL);

   consdata = SCIPconsGetData(cons);
   assert(consdata != NULL);
   assert(consdata->nvars > 2);
   assert(SCIPisEQ(scip, consdata->lhs, consdata->rhs));

   SCIPdebugMessage("linear constraint <%s>: try to multi-aggregate equality\n", SCIPconsGetName(cons));

   /* We do not want to increase the total number of non-zeros due to the multi-aggregation.
    * Therefore, we have to restrict the number of locks of a variable that is aggregated out.
    *   maxnlocksstay:   maximal sum of lock numbers if the constraint does not become redundant after the aggregation
    *   maxnlocksremove: maximal sum of lock numbers if the constraint can be deleted after the aggregation
    */
   lhs = consdata->lhs;
   rhs = consdata->rhs;
   maxnlocksstay = 0;
   if( consdata->nvars == 3 )
   {
      /* If the constraint becomes redundant, 3 non-zeros are removed, and we get 1 additional non-zero for each
       * constraint the variable appears in. Thus, the variable must appear in at most 3 other constraints.
       */
      maxnlocksremove = 3;
   }
   else if( consdata->nvars == 4 )
   {
      /* If the constraint becomes redundant, 4 non-zeros are removed, and we get 2 additional non-zeros for each
       * constraint the variable appears in. Thus, the variable must appear in at most 2 other constraints.
       */
      maxnlocksremove = 2;
   }
   else
   {
      /* If the constraint is redundant but has more than 4 variables, we can only accept one other constraint. */
      maxnlocksremove = 1;
   }

   /* the locks on this constraint can be ignored */
   if( SCIPconsIsChecked(cons) )
   {
      if( !SCIPisInfinity(scip, -lhs) )
      {
         maxnlocksstay++;
         maxnlocksremove++;
      }
      if( !SCIPisInfinity(scip, rhs) )
      {
         maxnlocksstay++;
         maxnlocksremove++;
      }
   }

   /* look for a slack variable s to convert a*x + s == b into lhs <= a*x <= rhs */
   vars = consdata->vars;
   vals = consdata->vals;
   bestslackpos = -1;
   bestslacktype = SCIP_VARTYPE_BINARY;
   bestnlocks = INT_MAX;
   bestremovescons = FALSE;
   bestslackdomrng = 0.0;
   coefszeroone = TRUE;
   coefsintegral = TRUE;
   varsintegral = TRUE;
   ncontvars = 0;
   contvarpos = -1;
   nintvars = 0;
   nimplvars = 0;
   intvarpos = -1;
   for( v = 0; v < consdata->nvars; ++v )
   {
      SCIP_VAR* var;
      SCIP_Real val;
      SCIP_Real absval;
      SCIP_Real varlb;
      SCIP_Real varub;
      SCIP_Bool iscont;
      int nlocks;

      assert(vars != NULL);
      assert(vals != NULL);

      var = vars[v];
      assert(!SCIPconsIsChecked(cons) || SCIPvarGetNLocksDown(var) >= 1); /* because variable is locked in this equality */
      assert(!SCIPconsIsChecked(cons) || SCIPvarGetNLocksUp(var) >= 1);
      varlb = SCIPvarGetLbGlobal(var);
      varub = SCIPvarGetUbGlobal(var);

      val = vals[v];
      absval = REALABS(val);
      assert(SCIPisPositive(scip, absval));

      slacktype = SCIPvarGetType(var);
      coefszeroone = coefszeroone && SCIPisEQ(scip, absval, 1.0);
      coefsintegral = coefsintegral && SCIPisIntegral(scip, val);
      varsintegral = varsintegral && (slacktype != SCIP_VARTYPE_CONTINUOUS);
      iscont = (slacktype == SCIP_VARTYPE_CONTINUOUS || slacktype == SCIP_VARTYPE_IMPLINT);
      if ( slacktype == SCIP_VARTYPE_IMPLINT )
         ++nimplvars;

      /* update candidates for continuous -> implint and integer -> implint conversion */
      if( iscont )
      {
         ncontvars++;
         contvarpos = v;
      }
      else if( slacktype == SCIP_VARTYPE_INTEGER )
      {
         nintvars++;
         intvarpos = v;
      }

      /* check, if variable is already fixed or aggregated */
      if( !SCIPvarIsActive(var) )
         continue;

      /* check, if variable is used in too many other constraints, even if this constraint could be deleted */
      nlocks = SCIPvarGetNLocksDown(var) + SCIPvarGetNLocksUp(var);
      if( nlocks > maxnlocksremove )
         continue;

      /* check, if variable can be used as a slack variable */
      if( (iscont || (coefsintegral && varsintegral && SCIPisEQ(scip, absval, 1.0))) &&
         !SCIPdoNotMultaggrVar(scip, var) )
      {
         SCIP_Bool better;
         SCIP_Bool equal;
         SCIP_Real slackdomrng;

         if( SCIPisInfinity(scip, varub) || SCIPisInfinity(scip, -varlb) )
            slackdomrng = SCIPinfinity(scip);
         else
         {
            slackdomrng = (varub - varlb)*absval;
            assert(!SCIPisInfinity(scip, slackdomrng));
         }
         equal = FALSE;
         better = (slacktype > bestslacktype) || (bestslackpos == -1);
         if( !better && slacktype == bestslacktype )
         {
            better = (nlocks < bestnlocks);
            if( nlocks == bestnlocks && !bestremovescons )
            {
               better = SCIPisGT(scip, slackdomrng, bestslackdomrng);
               equal = !better && SCIPisGE(scip, slackdomrng, bestslackdomrng);
            }
         }

         if( better || equal )
         {
            SCIP_Real minresactivity;
            SCIP_Real maxresactivity;
            SCIP_Real newlhs;
            SCIP_Real newrhs;
            SCIP_Bool removescons;
            SCIP_Bool isminsettoinfinity;
            SCIP_Bool ismaxsettoinfinity;

            /* check if the constraint becomes redundant after multi-aggregation */
            consdataGetActivityResiduals(scip, consdata, var, val, &minresactivity, &maxresactivity, &isminsettoinfinity, &ismaxsettoinfinity);
            getNewSidesAfterAggregation(scip, consdata, var, val, &newlhs, &newrhs);
            removescons = (SCIPisFeasLE(scip, newlhs, minresactivity) && SCIPisFeasLE(scip, maxresactivity, newrhs));

            /* check resactivities for reliability */
            if (removescons)
            {
               if( !isminsettoinfinity && SCIPisUpdateUnreliable(scip, minresactivity, consdata->lastminactivity) )
                  consdataGetReliableResidualActivity(scip, consdata, var, &minresactivity, TRUE, FALSE);

               if( !ismaxsettoinfinity && SCIPisUpdateUnreliable(scip, maxresactivity, consdata->lastmaxactivity)
                  && SCIPisFeasLE(scip, newlhs, minresactivity))
                  consdataGetReliableResidualActivity(scip, consdata, var, &maxresactivity, FALSE, FALSE);

               removescons = (SCIPisFeasLE(scip, newlhs, minresactivity) && SCIPisFeasLE(scip, maxresactivity, newrhs));
            }

            /* prefer variables that make the constraints redundant */
            if( bestremovescons && !removescons )
               continue;

            /* if the constraint does not become redundant, only accept the variable if it does not appear in
             * other constraints
             */
            if( !removescons && nlocks > maxnlocksstay )
               continue;

            better = better || (!bestremovescons && removescons);
            if( better )
            {
               bestslackpos = v;
               bestslacktype = slacktype;
               bestnlocks = nlocks;
               bestslackdomrng = slackdomrng;
               bestremovescons = removescons;
            }
         }
      }
   }

   /* if all coefficients and variables are integral, the right hand side must also be integral */
   if( coefsintegral && varsintegral && !SCIPisFeasIntegral(scip, consdata->rhs) )
   {
      SCIPdebugMessage("linear equality <%s> is integer infeasible\n", SCIPconsGetName(cons));
      SCIPdebug(SCIP_CALL( SCIPprintCons(scip, cons, NULL) ));
      *cutoff = TRUE;
      return SCIP_OKAY;
   }

   supinf = FALSE;
   infinf = FALSE;
   
   /* check whether the the infimum and the supremum of the multi-aggregation can be get infinite */
   for( v = 0; v < consdata->nvars; ++v )
   {
      if( v != bestslackpos )
      {
         if( SCIPisGT(scip, consdata->vals[v], 0.0) )
         {
            supinf = supinf || SCIPisInfinity(scip, SCIPvarGetUbGlobal(consdata->vars[v]));
            infinf = infinf || SCIPisInfinity(scip, -SCIPvarGetLbGlobal(consdata->vars[v]));
         }
         else if( SCIPisLT(scip, consdata->vals[v], 0.0) )
         {
            supinf = supinf || SCIPisInfinity(scip, -SCIPvarGetLbGlobal(consdata->vars[v]));
            infinf = infinf || SCIPisInfinity(scip, SCIPvarGetUbGlobal(consdata->vars[v]));
         }
      }
   }
 
   /* If the infimum and the supremum of a multi-aggregation are both infinite, then the multi-aggregation might not be resolvable.
    * E.g., consider the equality z = x-y. If x and y are both fixed to +infinity, the value for z is not determined */     
   if( supinf && infinf )
   {      
      SCIPdebugMessage("do not perform multi-aggregation: infimum and supremum are both infinite\n");     
      return SCIP_OKAY;
   }

   /* if the slack variable is of integer type, and the constraint itself may take fractional values,
    * we cannot aggregate the variable, because the integrality condition would get lost
    * Similarly, if there are implicitly integral variables we cannot aggregate, since we might
    * loose the integrality condition for this variable.
    */
   if( bestslackpos >= 0
      && (bestslacktype == SCIP_VARTYPE_CONTINUOUS || bestslacktype == SCIP_VARTYPE_IMPLINT
         || (coefsintegral && varsintegral && nimplvars == 0)) )
   {
      SCIP_VAR* slackvar;
      SCIP_Real* scalars;
      SCIP_Real slackcoef;
      SCIP_Real aggrconst;
      SCIP_Real newlhs;
      SCIP_Real newrhs;
      SCIP_Bool aggregated;

      /* we found a slack variable that only occurs in at most one other constraint:
       *   a_1*x_1 + ... + a_k*x_k + a'*s == rhs  ->  s == rhs - a_1/a'*x_1 - ... - a_k/a'*x_k
       */
      assert(bestslackpos < consdata->nvars);

      /* do not multi aggregate binary variables */
      if( SCIPvarIsBinary(vars[bestslackpos]) )
         return SCIP_OKAY;

      /* convert equality into inequality by deleting the slack variable:
       *  x + a*s == b, l <= s <= u   ->  b - a*u <= x <= b - a*l
       */
      slackvar = vars[bestslackpos];
      slackcoef = vals[bestslackpos];
      assert(!SCIPisZero(scip, slackcoef));
      aggrconst = consdata->rhs/slackcoef;

      getNewSidesAfterAggregation(scip, consdata, slackvar, slackcoef, &newlhs, &newrhs);
      assert(SCIPisLE(scip, newlhs, newrhs));
      SCIP_CALL( chgLhs(scip, cons, newlhs) );
      SCIP_CALL( chgRhs(scip, cons, newrhs) );
      SCIP_CALL( delCoefPos(scip, cons, bestslackpos) );

      /* allocate temporary memory */
      SCIP_CALL( SCIPallocBufferArray(scip, &scalars, consdata->nvars) );

      /* set up the multi-aggregation */
      SCIPdebugMessage("linear constraint <%s>: multi-aggregate <%s> ==", SCIPconsGetName(cons), SCIPvarGetName(slackvar));
      for( v = 0; v < consdata->nvars; ++v )
      {
         scalars[v] = -consdata->vals[v]/slackcoef;
         SCIPdebugPrintf(" %+.15g<%s>", scalars[v], SCIPvarGetName(vars[v]));
      }
      SCIPdebugPrintf(" %+.15g, bounds of <%s>: [%.15g,%.15g], nlocks=%d, maxnlocks=%d, removescons=%u\n",
         aggrconst, SCIPvarGetName(slackvar), SCIPvarGetLbGlobal(slackvar), SCIPvarGetUbGlobal(slackvar),
         bestnlocks, bestremovescons ? maxnlocksremove : maxnlocksstay, bestremovescons);

      /* perform the multi-aggregation */
      SCIP_CALL( SCIPmultiaggregateVar(scip, slackvar, consdata->nvars, vars, scalars, aggrconst,
            &infeasible, &aggregated) );
      assert(aggregated);

      /* free temporary memory */
      SCIPfreeBufferArray(scip, &scalars);

      /* check for infeasible aggregation */
      if( infeasible )
      {
         SCIPdebugMessage("linear constraint <%s>: infeasible multi-aggregation\n", SCIPconsGetName(cons));
         *cutoff = TRUE;
         return SCIP_OKAY;
      }

      (*naggrvars)++;

      /* delete the constraint if it became redundant */
      if( bestremovescons )
      {
         SCIPdebugMessage("linear constraint <%s>: redundant after multi-aggregation\n", SCIPconsGetName(cons));
         SCIP_CALL( SCIPdelCons(scip, cons) );
         
         if( !consdata->upgraded )
            (*ndelconss)++;
      }
   }
   else if( ncontvars == 1 )
   {
      SCIP_VAR* var;

      assert(0 <= contvarpos && contvarpos < consdata->nvars);
      var = vars[contvarpos];
      assert(SCIPvarGetType(var) == SCIP_VARTYPE_CONTINUOUS || SCIPvarGetType(var) == SCIP_VARTYPE_IMPLINT);

      if( coefsintegral
         && SCIPvarGetType(var) == SCIP_VARTYPE_CONTINUOUS
         && SCIPisEQ(scip, REALABS(vals[contvarpos]), 1.0)
         && SCIPisFeasIntegral(scip, consdata->rhs) )
      {
         /* convert the continuous variable with coefficient 1.0 into an implicit integer variable */
         SCIPdebugMessage("linear constraint <%s>: converting continuous variable <%s> to implicit integer variable\n",
            SCIPconsGetName(cons), SCIPvarGetName(var));
         SCIP_CALL( SCIPchgVarType(scip, var, SCIP_VARTYPE_IMPLINT, &infeasible) );
         if( infeasible )
         {
            SCIPdebugMessage("infeasible upgrade of variable <%s> to integral type, domain is empty\n", SCIPvarGetName(var));
            *cutoff = TRUE;

            return SCIP_OKAY;
         }
      }
   }
   else if( ncontvars == 0 && nintvars == 1 && !coefszeroone )
   {
      SCIP_VAR* var;

      /* this seems to help for rococo instances, but does not for rout (where all coefficients are +/- 1.0)
       *  -> we don't convert integers into implints if the row is a 0/1-row
       */
      assert(varsintegral);
      assert(0 <= intvarpos && intvarpos < consdata->nvars);
      var = vars[intvarpos];
      assert(SCIPvarGetType(var) == SCIP_VARTYPE_INTEGER);

      if( coefsintegral
         && SCIPisEQ(scip, REALABS(vals[intvarpos]), 1.0)
         && SCIPisFeasIntegral(scip, consdata->rhs) )
      {
         /* convert the integer variable with coefficient 1.0 into an implicit integer variable */
         SCIPdebugMessage("linear constraint <%s>: converting integer variable <%s> to implicit integer variable\n",
            SCIPconsGetName(cons), SCIPvarGetName(var));
         SCIP_CALL( SCIPchgVarType(scip, var, SCIP_VARTYPE_IMPLINT, &infeasible) );
         if( infeasible )
         {
            SCIPdebugMessage("infeasible upgrade of variable <%s> to integral type, domain is empty\n", SCIPvarGetName(var));
            *cutoff = TRUE;

            return SCIP_OKAY;
         }
      }
   }

   return SCIP_OKAY;
}

/** checks if the given variables and their coefficient are equal (w.r.t. scaling factor) to the objective function */
static
SCIP_Bool checkEqualObjective(
   SCIP*                 scip,               /**< SCIP data structure */
   SCIP_CONSDATA*        consdata,           /**< linear constraint data */
   SCIP_Real*            scale,              /**< pointer to store the scaling factor between the constraint and the
					      *   objective function
					      */
   SCIP_Real*            offset              /**< pointer to store the offset of the objective function resulting by
					      *   this constraint
					      */
   )
{
   SCIP_VAR** vars;
   SCIP_VAR* var;
   SCIP_Real objval;
   SCIP_Bool negated;
   int nvars;
   int v;

   vars = consdata->vars;
   nvars = consdata->nvars;
   assert(vars != NULL);

   for( v = 0; v < nvars; ++v )
   {
      negated = FALSE;
      var = vars[v];
      assert(vars != NULL);

      if( SCIPvarIsNegated(var) )
      {
         negated = TRUE;
         var = SCIPvarGetNegatedVar(var);
         assert(var != NULL);
      }

      objval = SCIPvarGetObj(var);

      /* if a variable has a zero objective coefficient the linear constraint is not a subset of the objective
       * function
       */
      if( SCIPisZero(scip, objval) )
         return FALSE;
      else
      {
         SCIP_Real val;

         val = consdata->vals[v];

         if( negated )
         {
            if( v == 0 )
            {
               /* the first variable defines the scale */
               (*scale) = val / -objval;

               (*offset) += val;
            }
            else if( SCIPisEQ(scip, -objval * (*scale), val) )
               (*offset) += val;
            else
               return FALSE;
         }
         else if( v == 0 )
         {
            /* the first variable define the scale */
            (*scale) = val / objval;
         }
         else if( !SCIPisEQ(scip, objval * (*scale), val) )
            return FALSE;
      }
   }

   return TRUE;
}

/** check if the linear equality constraint is equal to a subset of the objective function; if so we can remove the
 *  objective coefficient and add an objective offset
 */
static
SCIP_RETCODE checkPartialObjective(
   SCIP*                 scip,               /**< SCIP data structure */
   SCIP_CONS*            cons                /**< linear equation constraint */
   )
{
   SCIP_CONSDATA* consdata;
   SCIP_Real offset;
   SCIP_Real scale;
   SCIP_Bool applicable;
   int nobjvars;
   int nvars;
   int v;

   consdata = SCIPconsGetData(cons);
   assert(consdata != NULL);
   assert(SCIPisEQ(scip, consdata->lhs, consdata->rhs));

   nvars = consdata->nvars;
   nobjvars = SCIPgetNObjVars(scip);

   /* check if the linear equality constraints does not have more variables than the objective function */
   if( nvars > nobjvars || nvars == 0 )
      return SCIP_OKAY;

   offset = consdata->rhs;
   scale = 1.0;

   /* checks if the variables and their coefficient are equal (w.r.t. scaling factor) to the objective function */
   applicable = checkEqualObjective(scip, consdata, &scale, &offset);

   if( applicable )
   {
      SCIP_VAR** vars;

      vars = consdata->vars;
      assert(vars != NULL);

      offset /= scale;

      SCIPdebugMessage("linear equality constraint <%s> == %g (offset %g) is a subset of the objective function\n",
         SCIPconsGetName(cons), consdata->rhs, offset);

      /* set all objective coefficient to zero */
      for( v = 0; v < nvars; ++v )
      {
         SCIP_CALL( SCIPchgVarObj(scip, vars[v], 0.0) );
      }

      /* add an objective offset */
      SCIP_CALL( SCIPaddObjoffset(scip, offset) );
   }

   return SCIP_OKAY;
}

/** updates the cutoff if the given primal bound  (which is implied by the given constraint) is better */
static
SCIP_RETCODE updateCutoffbound(
   SCIP*                 scip,               /**< SCIP data structure */
   SCIP_CONS*            cons,               /**< constraint */
   SCIP_Real             primalbound         /**< feasible primal bound */
   )
{
   SCIP_Real cutoffbound;

   SCIPdebugMessage("constraint <%s> is parallel to objective function and provids a cutoff bound <%g>\n",
      SCIPconsGetName(cons), primalbound);

   /* increase the cutoff bound value by an epsilon to ensue that solution with the value of the cutoff bound are still
    * excepted
    */
   cutoffbound = primalbound + SCIPcutoffbounddelta(scip);

   if( cutoffbound < SCIPgetCutoffbound(scip) )
   {
      SCIPdebugMessage("update cutoff bound <%g>\n", cutoffbound);

      SCIP_CALL( SCIPupdateCutoffbound(scip, cutoffbound) );
   }
   else
   {
      /* in case the cutoff bound is worse then currently known one we avoid additionaly enforcement and
       * propagation
       */
      SCIP_CALL( SCIPsetConsEnforced(scip, cons, FALSE) );
      SCIP_CALL( SCIPsetConsPropagated(scip, cons, FALSE) );
   }

   return SCIP_OKAY;
}

/** check if the linear constraint is parallel to objective function; if so update the cutoff bound and avoid that the
 *  constraint enters the LP by setting the initial and separated flag to FALSE
 */
static
SCIP_RETCODE checkParallelObjective(
   SCIP*                 scip,               /**< SCIP data structure */
   SCIP_CONS*            cons                /**< linear constraint */
   )
{
   SCIP_CONSDATA* consdata;
   SCIP_Real offset;
   SCIP_Real scale;
   SCIP_Bool applicable;
   int nobjvars;
   int nvars;

   consdata = SCIPconsGetData(cons);
   assert(consdata != NULL);

   /* ignore equalities since these are covert by the method checkPartialObjective() */
   if( SCIPisEQ(scip, consdata->lhs, consdata->rhs) )
      return SCIP_OKAY;

   nvars = consdata->nvars;
   nobjvars = SCIPgetNObjVars(scip);

   /* check if the linear inequality constraints has the same number of variables as the objective function and if the
    * initial and/or separated flag is set to FALSE
    */
   if( nvars != nobjvars || (!SCIPconsIsInitial(cons) && !SCIPconsIsSeparated(cons)) )
      return SCIP_OKAY;

   offset = 0.0;
   scale = 1.0;

   /* checks if the variables and their coefficient are equal (w.r.t. scaling factor) to the objective function */
   applicable = checkEqualObjective(scip, consdata, &scale, &offset);

   if( applicable )
   {
      /* avoid that the linear constraint enters the LP since it is parallel to the objective function */
      SCIP_CALL( SCIPsetConsInitial(scip, cons, FALSE) );
      SCIP_CALL( SCIPsetConsSeparated(scip, cons, FALSE) );

      if( SCIPisPositive(scip, scale) )
      {
         if( !SCIPisInfinity(scip, consdata->rhs) )
         {
            SCIP_Real primalbound;

            primalbound = (consdata->rhs - offset) / scale;

            SCIP_CALL( updateCutoffbound(scip, cons, primalbound) );
         }

         if( !SCIPisInfinity(scip, -consdata->lhs) )
         {
            SCIP_Real dualbound;

            dualbound = (consdata->lhs - offset) / scale;

            SCIPdebugMessage("constraint <%s> is parallel to objective function and provids a dual bound <%g>\n",
               SCIPconsGetName(cons), dualbound);

            SCIP_CALL( SCIPupdateLocalDualbound(scip, dualbound) );
         }
      }
      else
      {
         if( !SCIPisInfinity(scip, consdata->rhs) )
         {
            SCIP_Real dualbound;

            dualbound = (consdata->rhs - offset) / scale;

            SCIPdebugMessage("constraint <%s> is parallel to objective function and provids a dual bound <%g>\n",
               SCIPconsGetName(cons), dualbound);

            SCIP_CALL( SCIPupdateLocalDualbound(scip, dualbound) );
         }

         if( !SCIPisInfinity(scip, -consdata->lhs) )
         {
            SCIP_Real primalbound;

            primalbound = (consdata->lhs - offset) / scale;

            SCIP_CALL( updateCutoffbound(scip, cons, primalbound) );
         }
      }
   }

   return SCIP_OKAY;
}

/** converts special equalities */
static
SCIP_RETCODE convertEquality(
   SCIP*                 scip,               /**< SCIP data structure */
   SCIP_CONS*            cons,               /**< linear constraint */
   SCIP_Bool*            cutoff,             /**< pointer to store TRUE, if a cutoff was found */
   int*                  nfixedvars,         /**< pointer to count number of fixed variables */
   int*                  naggrvars,          /**< pointer to count number of aggregated variables */
   int*                  ndelconss           /**< pointer to count number of deleted constraints */
   )
{
   SCIP_CONSDATA* consdata;

   assert(scip != NULL);
   assert(cons != NULL);
   assert(cutoff != NULL);
   assert(nfixedvars != NULL);
   assert(naggrvars != NULL);
   assert(ndelconss != NULL);

   consdata = SCIPconsGetData(cons);
   assert(consdata != NULL);
   assert(consdata->removedfixings);

   /* do nothing on inequalities */
   if( !SCIPisEQ(scip, consdata->lhs, consdata->rhs) )
      return SCIP_OKAY;

   /* depending on the number of variables, call a special conversion method */
   if( consdata->nvars == 1 )
   {
      /* fix variable */
      SCIP_CALL( convertUnaryEquality(scip, cons, cutoff, nfixedvars, ndelconss) );
   }
   else if( consdata->nvars == 2 )
   {
      /* aggregate one of the variables */
      SCIP_CALL( convertBinaryEquality(scip, cons, cutoff, naggrvars, ndelconss) );
   }
   else
   {
      /* check if the equality is part of the objective function */
      SCIP_CALL( checkPartialObjective(scip, cons) );

      /* try to multi-aggregate one of the variables */
      SCIP_CALL( convertLongEquality(scip, cons, cutoff, naggrvars, ndelconss) );
   }

   return SCIP_OKAY;
}

/** returns whether the linear sum of all variables/coefficients except the given one divided by the given value is always
 *  integral
 */
static
SCIP_Bool consdataIsResidualIntegral(
   SCIP*                 scip,               /**< SCIP data structure */
   SCIP_CONSDATA*        consdata,           /**< linear constraint */
   int                   pos,                /**< position of variable to be left out */
   SCIP_Real             val                 /**< value to divide the coefficients by */
   )
{
   int v;
   
   assert(scip != NULL);
   assert(consdata != NULL);
   assert(0 <= pos && pos < consdata->nvars);

   for( v = 0; v < consdata->nvars; ++v )
   {
      if( v != pos && (!SCIPvarIsIntegral(consdata->vars[v]) || !SCIPisIntegral(scip, consdata->vals[v]/val)) )
         return FALSE;
   }

   return TRUE;
}

/* check if lhs/a_i - \sum_{j \neq i} a_j/a_i * x_j is always inside the bounds of x_i 
 * check if rhs/a_i - \sum_{j \neq i} a_j/a_i * x_j is always inside the bounds of x_i 
 */
static
void calculateMinvalAndMaxval(
   SCIP*                 scip,               /**< SCIP data structure */
   SCIP_Real             side,               /**< lhs or rhs */
   SCIP_Real             val,                /**< coefficient */
   SCIP_Real             minresactivity,     /**< minimal residual activity */
   SCIP_Real             maxresactivity,     /**< maximal residual activity */
   SCIP_Real*            minval,             /**< pointer to store calculated minval */
   SCIP_Real*            maxval              /**< pointer to store calculated maxval */
   )
{
   assert(scip != NULL);
   assert(minval != NULL);
   assert(maxval != NULL);

   if( val > 0.0 )
   {
      if( SCIPisInfinity(scip, ABS(maxresactivity)) )
         *minval = -maxresactivity;
      else
         *minval = (side - maxresactivity)/val;
      
      if( SCIPisInfinity(scip, ABS(minresactivity)) )
         *maxval = -minresactivity;
      else
         *maxval = (side - minresactivity)/val;
   }
   else
   {
      if( SCIPisInfinity(scip, ABS(minresactivity)) )
         *minval = minresactivity;
      else
         *minval = (side - minresactivity)/val;
      
      if( SCIPisInfinity(scip, ABS(maxresactivity)) )
         *maxval = maxresactivity;
      else
         *maxval = (side - maxresactivity)/val;
   }
}


/* applies dual presolving for variables that are locked only once in a direction, and this locking is due to a
 * linear inequality
 */
static
SCIP_RETCODE dualPresolve(
   SCIP*                 scip,               /**< SCIP data structure */
   SCIP_CONS*            cons,               /**< linear constraint */
   SCIP_Bool*            cutoff,             /**< pointer to store TRUE, if a cutoff was found */
   int*                  nfixedvars,         /**< pointer to count number of fixed variables */
   int*                  naggrvars,          /**< pointer to count number of aggregated variables */
   int*                  ndelconss           /**< pointer to count number of deleted constraints */
   )
{
   SCIP_CONSDATA* consdata;
   SCIP_Bool lhsexists;
   SCIP_Bool rhsexists;
   SCIP_Bool bestisint;
   SCIP_Bool bestislhs;
   int bestpos;
   int i;
   int maxotherlocks;

   assert(scip != NULL);
   assert(cons != NULL);
   assert(cutoff != NULL);
   assert(nfixedvars != NULL);
   assert(naggrvars != NULL);
   assert(ndelconss != NULL);

   /* only process checked constraints (for which the locks are increased);
    * otherwise we would have to check for variables with nlocks == 0, and these are already processed by the
    * dualfix presolver
    */
   if( !SCIPconsIsChecked(cons) )
      return SCIP_OKAY;
      
   consdata = SCIPconsGetData(cons);
   assert(consdata != NULL);

   lhsexists = !SCIPisInfinity(scip, -consdata->lhs);
   rhsexists = !SCIPisInfinity(scip, consdata->rhs);

   /* search for a single-locked variable which can be multi-aggregated; if a valid continuous variable was found, we
    * can use it safely for aggregation and break the search loop
    */
   bestpos = -1;
   bestisint = TRUE;
   bestislhs = FALSE;

   /* We only want to multi-aggregate variables, if they appear in maximal one additional constraint,
    * everything else would produce fill-in. Exceptions:
    * - If there are only two variables in the constraint from which the multi-aggregation arises, no fill-in will be
    *   produced.
    * - If there are three variables in the constraint, multi-aggregation in three additional constraints will remove
    *   six nonzeros (three from the constraint and the three entries of the multi-aggregated variable) and add
    *   six nonzeros (two variables per substitution).
    * - If there at most four variables in the constraint, multi-aggregation in two additional constraints will remove
    *   six nonzeros (four from the constraint and the two entries of the multi-aggregated variable) and add
    *   six nonzeros (three variables per substitution). God exists! 
    */
   if( consdata->nvars <= 2 )
      maxotherlocks = INT_MAX;
   else if( consdata->nvars == 3 )
      maxotherlocks = 3;
   else if( consdata->nvars == 4 )
      maxotherlocks = 2;
   else
      maxotherlocks = 1;

   /* if this constraint has both sides, it also provides a lock for the other side and thus we can allow one more lock */
   if( lhsexists && rhsexists )
      maxotherlocks++;

   for( i = 0; i < consdata->nvars && bestisint; ++i )
   {
      SCIP_VAR* var;
      SCIP_Bool isint;
      SCIP_Real val;
      SCIP_Real obj;
      SCIP_Real lb;
      SCIP_Real ub;
      SCIP_Bool agglhs;
      SCIP_Bool aggrhs;

      var = consdata->vars[i];
      isint = (SCIPvarGetType(var) == SCIP_VARTYPE_BINARY || SCIPvarGetType(var) == SCIP_VARTYPE_INTEGER);

      /* if we already found a candidate, skip integers */
      if( bestpos >= 0 && isint )
         continue;

      /* better do not multi-aggregate binary variables, since most plugins rely on their binary variables to be either
       * active, fixed, or single-aggregated with another binary variable
       */
      if( SCIPvarIsBinary(var) && consdata->nvars > 2 )
         continue;

      if ( SCIPdoNotMultaggrVar(scip, var) )
         continue;

      val = consdata->vals[i];
      obj = SCIPvarGetObj(var);
      lb = SCIPvarGetLbGlobal(var);
      ub = SCIPvarGetUbGlobal(var);

      /* lhs <= a_0 * x_0 + a_1 * x_1 + ... + a_{n-1} * x_{n-1} <= rhs
       *
       * a_i >= 0, c_i >= 0, lhs exists, nlocksdown(x_i) == 1:
       *  - constraint is the only one that forbids fixing the variable to its lower bound
       *  - fix x_i to the smallest value for this constraint: x_i := lhs/a_i - \sum_{j \neq i} a_j/a_i * x_j
       *
       * a_i <= 0, c_i <= 0, lhs exists, nlocksup(x_i) == 1:
       *  - constraint is the only one that forbids fixing the variable to its upper bound
       *  - fix x_i to the largest value for this constraint: x_i := lhs/a_i - \sum_{j \neq i} a_j/a_i * x_j
       *
       * a_i >= 0, c_i <= 0, rhs exists, nlocksup(x_i) == 1:
       *  - constraint is the only one that forbids fixing the variable to its upper bound
       *  - fix x_i to the largest value for this constraint: x_i := rhs/a_i - \sum_{j \neq i} a_j/a_i * x_j
       *
       * a_i <= 0, c_i >= 0, rhs exists, nlocksdown(x_i) == 1:
       *  - constraint is the only one that forbids fixing the variable to its lower bound
       *  - fix x_i to the smallest value for this constraint: x_i := rhs/a_i - \sum_{j \neq i} a_j/a_i * x_j
       *       
       * but: all this is only applicable, if the aggregated value is inside x_i's bounds for all possible values
       *      of all x_j
       * furthermore: we only want to apply this, if no fill-in will be produced
       */
      agglhs = lhsexists
         && ((val > 0.0 && !SCIPisNegative(scip, obj) && SCIPvarGetNLocksDown(var) == 1 
               && SCIPvarGetNLocksUp(var) <= maxotherlocks)
            || (val < 0.0 && !SCIPisPositive(scip, obj) && SCIPvarGetNLocksUp(var) == 1
               && SCIPvarGetNLocksDown(var) <= maxotherlocks));
      aggrhs = rhsexists
         && ((val > 0.0 && !SCIPisPositive(scip, obj) && SCIPvarGetNLocksUp(var) == 1 
               && SCIPvarGetNLocksDown(var) <= maxotherlocks)            
            || (val < 0.0 && !SCIPisNegative(scip, obj)  && SCIPvarGetNLocksDown(var) == 1 
               && SCIPvarGetNLocksUp(var) <= maxotherlocks));
      if( agglhs || aggrhs )
      {
         SCIP_Real minresactivity;
         SCIP_Real maxresactivity;
         SCIP_Real minval;
         SCIP_Real maxval;
         SCIP_Bool isminsettoinfinity;
         SCIP_Bool ismaxsettoinfinity;

         /* calculate bounds for \sum_{j \neq i} a_j * x_j */
         consdataGetActivityResiduals(scip, consdata, var, val, &minresactivity, &maxresactivity, &isminsettoinfinity, &ismaxsettoinfinity);
         assert(SCIPisLE(scip, minresactivity, maxresactivity));

         if( agglhs )
         {
            /* check if lhs/a_i - \sum_{j \neq i} a_j/a_i * x_j is always inside the bounds of x_i */
            calculateMinvalAndMaxval(scip, consdata->lhs, val, minresactivity, maxresactivity, &minval, &maxval);

            assert(SCIPisLE(scip,minval,maxval));
            if( SCIPisFeasGE(scip, minval, lb) && SCIPisFeasLE(scip, maxval, ub) )
            {
               SCIP_Real oldmaxresactivity;
               SCIP_Real oldminresactivity;
               SCIP_Bool recalculated;

               recalculated = FALSE;
               oldmaxresactivity = maxresactivity;
               oldminresactivity = minresactivity;

               /* check minresactivity for reliability */
               if( !isminsettoinfinity && SCIPisUpdateUnreliable(scip, minresactivity, consdata->lastminactivity) )
               {
                  consdataGetReliableResidualActivity(scip, consdata, var, &minresactivity, TRUE, FALSE);
                  recalculated = !SCIPisEQ(scip, oldminresactivity, minresactivity);
                  isminsettoinfinity = TRUE; /* here it means only that it was even calculated */
               }

               /* check maxresactivity for reliability */
               if( !ismaxsettoinfinity && SCIPisUpdateUnreliable(scip, maxresactivity, consdata->lastmaxactivity) )
               {
                  consdataGetReliableResidualActivity(scip, consdata, var, &maxresactivity, FALSE, FALSE);
                  recalculated = recalculated || !SCIPisEQ(scip, oldmaxresactivity, maxresactivity);
                  ismaxsettoinfinity = TRUE; /* here it means only that it was even calculated */
               }

               /* minresactivity or maxresactivity wasn't reliable so recalculate min- and maxval*/
               if( recalculated )
               {
                  assert(SCIPisLE(scip, minresactivity, maxresactivity));

                  /* check again if lhs/a_i - \sum_{j \neq i} a_j/a_i * x_j is always inside the bounds of x_i */
                  calculateMinvalAndMaxval(scip, consdata->lhs, val, minresactivity, maxresactivity, &minval, &maxval);

                  assert(SCIPisLE(scip,minval,maxval));           
               }

               if( !recalculated || (SCIPisFeasGE(scip, minval, lb) && SCIPisFeasLE(scip, maxval, ub)) )
               {
                  /* if the variable is integer, we have to check whether the integrality condition would always be satisfied
                   * in the multi-aggregation
                   */
                  if( !isint || (SCIPisIntegral(scip, consdata->lhs/val) && consdataIsResidualIntegral(scip, consdata, i, val)) )
                  {
                     bestpos = i;
                     bestisint = isint;
                     bestislhs = TRUE;
                     continue; /* no need to also look at the right hand side */
                  }
               }
            }
         }

         if( aggrhs )
         {
            /* check if rhs/a_i - \sum_{j \neq i} a_j/a_i * x_j is always inside the bounds of x_i */
            calculateMinvalAndMaxval(scip, consdata->rhs, val, minresactivity, maxresactivity, &minval, &maxval);

            assert(SCIPisLE(scip,minval,maxval));
            if( SCIPisFeasGE(scip, minval, lb) && SCIPisFeasLE(scip, maxval, ub) )
            {
               SCIP_Real oldmaxresactivity;
               SCIP_Real oldminresactivity;
               SCIP_Bool recalculated;

               recalculated = FALSE;
               oldmaxresactivity = maxresactivity;
               oldminresactivity = minresactivity;

               /* check minresactivity for reliability */
               if( !isminsettoinfinity && SCIPisUpdateUnreliable(scip, minresactivity, consdata->lastminactivity) )
               {
                  consdataGetReliableResidualActivity(scip, consdata, var, &minresactivity, TRUE, FALSE);
                  recalculated = !SCIPisEQ(scip, oldminresactivity, minresactivity);
               }

               /* check maxresactivity for reliability */
               if( !ismaxsettoinfinity && SCIPisUpdateUnreliable(scip, maxresactivity, consdata->lastmaxactivity) )
               {
                  consdataGetReliableResidualActivity(scip, consdata, var, &maxresactivity, FALSE, FALSE);
                  recalculated = recalculated || !SCIPisEQ(scip, oldmaxresactivity, maxresactivity);

               }

               /* minresactivity or maxresactivity wasn't reliable so recalculate min- and maxval*/
               if( recalculated )
               {
                  /* check again if rhs/a_i - \sum_{j \neq i} a_j/a_i * x_j is always inside the bounds of x_i */
                  calculateMinvalAndMaxval(scip, consdata->rhs, val, minresactivity, maxresactivity, &minval, &maxval);
                  assert(SCIPisLE(scip,minval,maxval));
               }

               if( !recalculated || (SCIPisFeasGE(scip, minval, lb) && SCIPisFeasLE(scip, maxval, ub)) )
               {
                  /* if the variable is integer, we have to check whether the integrality condition would always be satisfied
                   * in the multi-aggregation
                   */
                  if( !isint || (SCIPisIntegral(scip, consdata->rhs/val) && consdataIsResidualIntegral(scip, consdata, i, val)) )
                  {
                     bestpos = i;
                     bestisint = isint;
                     bestislhs = FALSE;
                  }
               }
            }
         }
      }
   }

   if( bestpos >= 0 )
   {
      SCIP_VAR** aggrvars;
      SCIP_Real* aggrcoefs;
      SCIP_Real aggrconst;
      SCIP_VAR* bestvar;
      SCIP_Real bestval;
      int naggrs;
      int j;
      SCIP_Bool infeasible;
      SCIP_Bool aggregated;
      SCIP_Bool supinf;                      /* might the supremum of the multi-aggregation be infinite? */
      SCIP_Bool infinf;                      /* might the infimum of the multi-aggregation be infinite? */

      assert(!bestislhs || lhsexists);
      assert(bestislhs || rhsexists);

      bestvar = consdata->vars[bestpos];
      bestval = consdata->vals[bestpos];
      assert(bestisint ==
         (SCIPvarGetType(bestvar) == SCIP_VARTYPE_BINARY || SCIPvarGetType(bestvar) == SCIP_VARTYPE_INTEGER));

      /* allocate temporary memory */
      SCIP_CALL( SCIPallocBufferArray(scip, &aggrvars, consdata->nvars-1) );
      SCIP_CALL( SCIPallocBufferArray(scip, &aggrcoefs, consdata->nvars-1) );
            
      /* set up the multi-aggregation */
      SCIPdebug( SCIP_CALL( SCIPprintCons(scip, cons, NULL) ) );
      SCIPdebugMessage("linear constraint <%s> (dual): multi-aggregate <%s> ==", SCIPconsGetName(cons), SCIPvarGetName(bestvar));
      naggrs = 0;
      supinf = FALSE;
      infinf = FALSE;

      for( j = 0; j < consdata->nvars; ++j )
      {
         if( j != bestpos )
         {
            aggrvars[naggrs] = consdata->vars[j];
            aggrcoefs[naggrs] = -consdata->vals[j]/consdata->vals[bestpos];
            SCIPdebugPrintf(" %+.15g<%s>", aggrcoefs[naggrs], SCIPvarGetName(aggrvars[naggrs]));
            if( bestisint )
            {
               /* coefficient must be integral: round it to exact integral value */
               assert(SCIPisIntegral(scip, aggrcoefs[naggrs]));
               aggrcoefs[naggrs] = SCIPfloor(scip, aggrcoefs[naggrs]+0.5);
            }
     
            if( SCIPisGT(scip, aggrcoefs[naggrs], 0.0) )
            {
               supinf = supinf || SCIPisInfinity(scip, SCIPvarGetUbGlobal(consdata->vars[j]));
               infinf = infinf || SCIPisInfinity(scip, -SCIPvarGetLbGlobal(consdata->vars[j]));
            }
            else if( SCIPisLT(scip, aggrcoefs[naggrs], 0.0) )
            {
               supinf = supinf || SCIPisInfinity(scip, -SCIPvarGetLbGlobal(consdata->vars[j]));
               infinf = infinf || SCIPisInfinity(scip, SCIPvarGetUbGlobal(consdata->vars[j]));
            }

            naggrs++;
         }
      }
      aggrconst = (bestislhs ? consdata->lhs/bestval : consdata->rhs/bestval);
      SCIPdebugPrintf(" %+.15g, bounds of <%s>: [%.15g,%.15g]\n", aggrconst, SCIPvarGetName(bestvar),
         SCIPvarGetLbGlobal(bestvar), SCIPvarGetUbGlobal(bestvar));
      assert(naggrs == consdata->nvars-1);

      /* right hand side must be integral: round it to exact integral value */
      if( bestisint )
      {
         assert(SCIPisIntegral(scip, aggrconst));
         aggrconst = SCIPfloor(scip, aggrconst+0.5);
      }

      aggregated = FALSE;
      infeasible = FALSE;

      /* perform the multi-aggregation */
      if( !supinf || !infinf )
      {
         SCIP_CALL( SCIPmultiaggregateVar(scip, bestvar, naggrs, aggrvars, aggrcoefs, aggrconst, &infeasible, &aggregated) );
      }
      else
      {
         /* If the infimum and the supremum of a multi-aggregation are both infinite, then the multi-aggregation might not be resolvable.
          * E.g., consider the equality z = x-y. If x and y are both fixed to +infinity, the value for z is not determined */
         SCIPdebugMessage("do not perform multi-aggregation: infimum and supremum are both infinite\n");
      }
      /* free temporary memory */
      SCIPfreeBufferArray(scip, &aggrcoefs);
      SCIPfreeBufferArray(scip, &aggrvars);
            
      /* check for infeasible aggregation */
      if( infeasible )
      {
         SCIPdebugMessage("linear constraint <%s>: infeasible multi-aggregation\n", SCIPconsGetName(cons));
         *cutoff = TRUE;
         return SCIP_OKAY;
      }

      /* delete the constraint, if the aggregation was successful */
      if( aggregated )
      {
         SCIP_CALL( SCIPdelCons(scip, cons) );
         
         if( !consdata->upgraded )
            (*ndelconss)++;
         (*naggrvars)++;
      }
      else
      {
         SCIPdebugMessage("aggregation non successful!\n");
      }
   }

   return SCIP_OKAY;
}

/** converts all variables with fixed domain into FIXED variables */
static
SCIP_RETCODE fixVariables(
   SCIP*                 scip,               /**< SCIP data structure */
   SCIP_CONS*            cons,               /**< linear constraint */
   SCIP_Bool*            cutoff,             /**< pointer to store TRUE, if a cutoff was found */
   int*                  nfixedvars          /**< pointer to count the total number of fixed variables */
   )
{
   SCIP_CONSDATA* consdata;
   SCIP_VAR* var;
   SCIP_VARSTATUS varstatus;
   SCIP_Real lb;
   SCIP_Real ub;
   SCIP_Bool fixed;
   SCIP_Bool infeasible;
   int v;

   assert(scip != NULL);
   assert(cons != NULL);
   assert(cutoff != NULL);
   assert(nfixedvars != NULL);

   consdata = SCIPconsGetData(cons);
   assert(consdata != NULL);

   for( v = 0; v < consdata->nvars; ++v )
   {
      assert(consdata->vars != NULL);
      var = consdata->vars[v];
      varstatus = SCIPvarGetStatus(var);

      if( varstatus != SCIP_VARSTATUS_FIXED )
      {
         lb = SCIPvarGetLbGlobal(var);
         ub = SCIPvarGetUbGlobal(var);
         if( SCIPisEQ(scip, lb, ub) )
         {
            SCIP_Real fixval;

            fixval = SCIPselectSimpleValue(lb - SCIPepsilon(scip), ub + SCIPepsilon(scip), MAXDNOM);
            SCIPdebugMessage("converting variable <%s> with fixed bounds [%.15g,%.15g] into fixed variable fixed at %.15g\n",
               SCIPvarGetName(var), lb, ub, fixval);
            SCIP_CALL( SCIPfixVar(scip, var, fixval, &infeasible, &fixed) );
            if( infeasible )
            {
               SCIPdebugMessage(" -> infeasible fixing\n");
               *cutoff = TRUE;
               return SCIP_OKAY;
            }
            if( fixed )
               (*nfixedvars)++;
         }
      }
   }

   SCIP_CALL( applyFixings(scip, cons, &infeasible) );

   if( infeasible )
   {
      SCIPdebugMessage(" -> infeasible fixing\n");
      *cutoff = TRUE;
      return SCIP_OKAY;
   }

   assert(consdata->removedfixings);

   return SCIP_OKAY;
}

#define BINWEIGHT  1
#define INTWEIGHT  4
#define CONTWEIGHT 8

/** gets weight for variable in a "weighted number of variables" sum */
static
int getVarWeight(
   SCIP_VAR*             var                 /**< variable to get weight for */
   )
{
   switch( SCIPvarGetType(var) )
   {
   case SCIP_VARTYPE_BINARY:
      return BINWEIGHT;
   case SCIP_VARTYPE_INTEGER:
   case SCIP_VARTYPE_IMPLINT:
      return INTWEIGHT;
   case SCIP_VARTYPE_CONTINUOUS:
      return CONTWEIGHT;
   default:
      SCIPerrorMessage("invalid variable type\n");
      SCIPABORT();
      return 0; /*lint !e527*/
   }
}

/** tries to aggregate variables in equations a^Tx = lhs
 *  in case there are at most two binary variables with an odd coefficient and all other
 *  variables are not continuous and have an even coefficient then:
 *  - exactly one odd binary variables 
 *    this binary variables y can be fixed to 0 if the lhs is even and to 1 if the lhs is odd    
 *     - lhs is odd ->  y = 1
 *     - lhs is even -> y = 0
 *  - exactly two odd binary variables 
 *    aggregate the two binary variables with odd coefficient 
 *     - lhs is odd -> exactly one of the variable has to be 1 -> var1 + var2 = 1
 *     - lhs is even -> both have to take the same value -> var1 - var2 = 0
 */
static
SCIP_RETCODE aggregateVariables(
   SCIP*                 scip,               /**< SCIP data structure */
   SCIP_CONS*            cons,               /**< linear constraint */
   SCIP_Bool*            cutoff,             /**< pointer to store TRUE, if a cutoff was found */
   int*                  nfixedvars,         /**< pointer to count number of fixed variables */
   int*                  naggrvars,          /**< pointer to count number of aggregated variables */
   int*                  ndelconss           /**< pointer to count number of deleted constraints */
   )
{  /*lint --e{715}*/
   SCIP_CONSDATA* consdata;
   SCIP_Bool success;

   assert( scip != NULL );
   assert( cons != NULL );
   
   consdata = SCIPconsGetData(cons);
   assert( consdata != NULL );

   /* check if the linear constraint is an equation with integral right hand side */
   if( !SCIPisEQ(scip, consdata->lhs, consdata->rhs) || !SCIPisIntegral(scip, consdata->lhs) )
      return SCIP_OKAY;
   
   /* try to fix and aggregated variables until nothing is possible anymore */
   do
   {
      int v;
      int nvars;
      SCIP_VAR** vars;
      SCIP_Real* vals;
      SCIP_Real lhs;
      SCIP_Bool lhsodd;
   
      SCIP_Bool infeasible;
      SCIP_Bool fixed;
      SCIP_Bool aggregated;
      SCIP_Bool redundant;

      SCIP_VAR* var1;
      SCIP_VAR* var2;
      int noddvars;

      success = FALSE;
    
      lhs = consdata->lhs;
      vars = consdata->vars;
      vals = consdata->vals;
      nvars = consdata->nvars;
    
      assert( !SCIPisInfinity(scip, ABS(lhs)) );
   
      var1 = NULL;
      var2 = NULL;
      noddvars = 0;
      
      /* search for binary variables with an odd coefficient */
      for( v = 0; v < nvars && noddvars < 3; ++v )
      {
         SCIP_Longint val;
         
         /* all coefficients and variables have to be integral */
         if( !SCIPisIntegral(scip, vals[v]) || SCIPvarGetType(vars[v]) == SCIP_VARTYPE_CONTINUOUS )
            return SCIP_OKAY;
         
         val = (SCIP_Longint)SCIPfeasFloor(scip, vals[v]);
         if( val % 2 != 0 )
         {
            /* the odd values have to belong to binary variables */
            if( !SCIPvarIsBinary(vars[v]) )
               return SCIP_OKAY;
            
            if( noddvars == 0 )
               var1 = vars[v];
            else
               var2 = vars[v];
            
            noddvars++;
         }
      }
    
      /* check lhs is odd or even */
      lhsodd = (((SCIP_Longint)SCIPfeasFloor(scip, lhs)) % 2 != 0);
      
      if( noddvars == 1 )
      {
         assert( var1 != NULL );
         
         SCIPdebugMessage("linear constraint <%s>: try fixing variable <%s> to <%g>\n", 
            SCIPconsGetName(cons), SCIPvarGetName(var1), lhsodd ? 1.0 : 0.0);
         
         SCIP_CALL( SCIPfixVar(scip, var1, lhsodd? 1.0 : 0.0, &infeasible, &fixed) );
         
         /* check for infeasibility of fixing */
         if( infeasible )
         {
            SCIPdebugMessage(" -> infeasible fixing\n");
            *cutoff = TRUE;
            return SCIP_OKAY;
         }
         
         if( fixed )
         {
            SCIPdebugMessage(" -> feasible fixing\n");
            (*nfixedvars)++;
            success = TRUE;
         }
      }
      else if( noddvars == 2 )
      {
         assert( var1 != NULL );
         assert( var2 != NULL );
         
         /* aggregate the two variables with odd coefficient 
          * - lhs is odd -> exactly one of the variable has to be 1 -> var1 + var2 = 1
          * - lhs is even -> both have to take the same value -> var1 - var2 = 0
          */
         SCIPdebugMessage("linear constraint <%s>: try aggregation of variables <%s> and <%s>\n", 
            SCIPconsGetName(cons), SCIPvarGetName(var1), SCIPvarGetName(var2));
         
         SCIP_CALL( SCIPaggregateVars(scip, var1, var2, 1.0, lhsodd ? 1.0 : -1.0,
               lhsodd ? 1.0 : 0.0, &infeasible, &redundant, &aggregated) );
      
         /* check for infeasibility of aggregation */
         if( infeasible )
         {
            SCIPdebugMessage(" -> infeasible aggregation\n");
            *cutoff = TRUE;
            return SCIP_OKAY;
         }
         
         /* count the aggregation */
         if( aggregated )
         {
            SCIPdebugMessage(" -> feasible aggregation\n");
            (*naggrvars)++;
            success = TRUE;
         }
      }
      
      if( success )
      {
         /* apply fixings and aggregation to successfully rerun this presolving step */
         SCIP_CALL( applyFixings(scip, cons, &infeasible) );

         if( infeasible )
         {
            SCIPdebugMessage(" -> infeasible fixing\n");
            *cutoff = TRUE;
            return SCIP_OKAY;
         }
         
         /* normalize constraint */
         SCIP_CALL( normalizeCons(scip, cons) );
      }
   }
   while( success );
   
   return SCIP_OKAY;
}



/*  tries to simplify coefficients and delete variables in inequalities lhs <= a^Tx <= rhs
 *  in case there is only one binary variable with an odd coefficient, all other
 *  variables are not continuous and have an even coefficient, and only one of the left and right 
 *  hand-sides is odd, then:
 *  1. the right hand-side is odd and the left hand-side is even or minus infinity then:
 *    - if the odd coefficient is equal to 1, delete the variable and decrease rhs by 1
 *    - otherwise, decrease coefficient and rhs by 1
 *  2. the left hand-side is odd and the right hand-side is even or infinity then:
 *    - if the odd coefficient equal to -1, delete the variable and increase lhs by 1
 *    - otherwise, increase coefficient and lhs by 1
 *  Afterwards we us the normalize method to further simplify the inequality 
 */
static
SCIP_RETCODE simplifyInequalities(
   SCIP*                 scip,               /**< SCIP data structure */
   SCIP_CONS*            cons,               /**< linear constraint */
   int*                  nchgcoefs,          /**< pointer to store the amount of changed coefficients */
   int*                  nchgsides           /**< pointer to store the amount of changed sides */
   )
{
   SCIP_CONSDATA* consdata;
   SCIP_Bool success;
   int v;
   int nvars;
   SCIP_VAR** vars;
   SCIP_Real* vals;
   SCIP_Real oddbinval;
   SCIP_Bool lhsodd;
   SCIP_Real lhs;
   SCIP_Real rhs;
   SCIP_Real val;
   
   SCIP_VAR* oddbinvar;
   int noddvals = 0;
   int pos = 0;

   assert( scip != NULL );
   assert( cons != NULL );
   assert( nchgcoefs != NULL );
   assert( nchgsides != NULL );

   consdata = SCIPconsGetData(cons);
   assert( consdata != NULL );

   /* try to delete variables and simplify constraint */
   do
   {
      lhs = consdata->lhs;
      rhs = consdata->rhs;

      assert( !SCIPisInfinity(scip, -lhs) || !SCIPisInfinity(scip, rhs) );
      
      /* check if right and left hand-side are both integral */
      if( !SCIPisIntegral(scip, rhs) || !SCIPisIntegral(scip, lhs) )
         return SCIP_OKAY;

      /* check if both sides are not even or odd together */
      if( SCIPisIntegral(scip, rhs / 2.0) == SCIPisIntegral(scip, lhs / 2.0))    
         return SCIP_OKAY;

      /* in case the left hand side is minus infinity and the right hand side is even, then there nothing to simplify */
      if( SCIPisInfinity(scip, -lhs) && SCIPisIntegral(scip, rhs / 2.0))    
         return SCIP_OKAY;
      
      /* in case the right hand side is infinity and the left hand side is even, then there nothing to simplify */
      if( SCIPisInfinity(scip, rhs) && SCIPisIntegral(scip, lhs / 2.0))    
         return SCIP_OKAY;

      oddbinvar = NULL;
      oddbinval = 0;
      success = FALSE;
      noddvals = 0;
      vars = consdata->vars;
      vals = consdata->vals;
      nvars = consdata->nvars;
      
      /* search for binary variables with an odd coefficient */
      for( v = 0; v < nvars; ++v )
      {
         /* all coefficients have to be integral and all variables not of continuous type */
         if( !SCIPisIntegral(scip, vals[v]) || SCIPvarGetType(vars[v]) == SCIP_VARTYPE_CONTINUOUS )
            return SCIP_OKAY;
         
         /* check if the coefficient is odd */
         val = vals[v] / 2.0;
         if( !SCIPisIntegral(scip, val) )
         {
            /* the odd values have to belong to binary variables */
            if( !SCIPvarIsBinary(vars[v]) )
               return SCIP_OKAY;
            
            oddbinvar = vars[v];
            oddbinval = vals[v];
            pos = v;
            noddvals++;
            if (noddvals >= 2)
               return SCIP_OKAY;
         }
      }
      
      /* now we found exactly one binary variables with an odd coefficient and all other variables have even
       * coefficients and are not of continuous type; furthermore, only one side is odd */
      if( noddvals)
      {
         assert(noddvals == 1);
         assert( oddbinvar != NULL );
         lhsodd = FALSE;
         
         /* check if lhs is odd or even */
         if ( !SCIPisInfinity(scip, -lhs) )
         {
            lhsodd = !SCIPisIntegral(scip, lhs / 2.0);
         }
         
         if ( lhsodd )
         {
            oddbinval++;
            SCIP_CALL( chgLhs(scip, cons, lhs + 1) );
            SCIPdebugMessage("linear constraint <%s>: increasing coefficient for variable <%s> to <%g> and lhs to <%g>\n",
               SCIPconsGetName(cons), SCIPvarGetName(oddbinvar), oddbinval, lhs + 1);
         }
         else
         {
            oddbinval--;
            SCIP_CALL( chgRhs(scip, cons, rhs - 1) );
            SCIPdebugMessage("linear constraint <%s>: decreasing coefficient for variable <%s> to <%g> and rhs to <%g>\n", 
               SCIPconsGetName(cons), SCIPvarGetName(oddbinvar), oddbinval , rhs - 1);
         }
         
         if ( SCIPisZero(scip, oddbinval) )
         {
            SCIP_CALL( delCoefPos( scip, cons, pos ) );
         }
         else
         {
            SCIP_CALL( chgCoefPos(scip, cons, pos, oddbinval) );
         }

         (*nchgcoefs)++;
         (*nchgsides)++;

         /* normalize constraint */
         SCIP_CALL( normalizeCons(scip, cons) );
         
         /* if only one var is left abort loop */
         if( consdata->nvars == 1 )
            success = FALSE;
         else
            success = TRUE;
      }
   }
   while( success );
   
   return SCIP_OKAY;
}


/* tries to aggregate an (in)equality and an equality in order to decrease the number of variables in the (in)equality:
 *   cons0 := a * cons0 + b * cons1,
 * where a = val1[v] and b = -val0[v] for common variable v which removes most variable weight;
 * for numerical stability, we will only accept integral a and b;
 * the variable weight is a weighted sum over all included variables, where each binary variable weighs BINWEIGHT,
 * each integer or implicit integer variable weighs INTWEIGHT and each continuous variable weighs CONTWEIGHT
 */
static
SCIP_RETCODE aggregateConstraints(
   SCIP*                 scip,               /**< SCIP data structure */
   SCIP_CONS*            cons0,              /**< (in)equality to modify */
   SCIP_CONS*            cons1,              /**< equality to use for aggregation of cons0 */
   int*                  commonidx0,         /**< array with indices of variables in cons0, that appear also in cons1 */
   int*                  commonidx1,         /**< array with indices of variables in cons1, that appear also in cons0 */
   int*                  diffidx0minus1,     /**< array with indices of variables in cons0, that don't appear in cons1 */
   int*                  diffidx1minus0,     /**< array with indices of variables in cons1, that don't appear in cons0 */
   int                   nvarscommon,        /**< number of variables, that appear in both constraints */
   int                   commonidxweight,    /**< variable weight sum of common variables */
   int                   diffidx0minus1weight, /**< variable weight sum of variables in cons0, that don't appear in cons1 */
   int                   diffidx1minus0weight, /**< variable weight sum of variables in cons1, that don't appear in cons0 */
   SCIP_Real             maxaggrnormscale,   /**< maximal allowed relative gain in maximum norm for constraint aggregation */
   int*                  nchgcoefs,          /**< pointer to count the number of changed coefficients */
   SCIP_Bool*            aggregated          /**< pointer to store whether an aggregation was made */
   )
{
   SCIP_CONSDATA* consdata0;
   SCIP_CONSDATA* consdata1;
   SCIP_Real a;
   SCIP_Real b;
   SCIP_Real aggrcoef;
   SCIP_Real scalarsum;
   SCIP_Real bestscalarsum;
   SCIP_Bool betterscalarsum;
   SCIP_Bool commonvarlindependent;  /* indicates whether coefficient vector of common variables in linearly dependent */
   int varweight;
   int nvars;
   int bestvarweight;
   int bestnvars;
   int bestv;
   int v;
   int i;

   assert(scip != NULL);
   assert(cons0 != NULL);
   assert(cons1 != NULL);
   assert(commonidx0 != NULL);
   assert(commonidx1 != NULL);
   assert(diffidx0minus1 != NULL);
   assert(diffidx1minus0 != NULL);
   assert(nvarscommon >= 1);
   assert(commonidxweight >= nvarscommon);
   assert(nchgcoefs != NULL);
   assert(aggregated != NULL);

   assert(SCIPconsIsActive(cons0));
   assert(SCIPconsIsActive(cons1));

   SCIPdebugMessage("try aggregation of <%s> and <%s>\n", SCIPconsGetName(cons0), SCIPconsGetName(cons1));

   /* cons0 is an (in)equality */
   consdata0 = SCIPconsGetData(cons0);
   assert(consdata0 != NULL);
   assert(consdata0->nvars >= 1);
   assert(SCIPisLE(scip, consdata0->lhs, consdata0->rhs));
   assert(diffidx0minus1weight >= consdata0->nvars - nvarscommon);

   /* cons1 is an equality */
   consdata1 = SCIPconsGetData(cons1);
   assert(consdata1 != NULL);
   assert(consdata1->nvars >= 1);
   assert(SCIPisEQ(scip, consdata1->lhs, consdata1->rhs));
   assert(diffidx1minus0weight >= consdata1->nvars - nvarscommon);

   *aggregated = FALSE;

   /* search for the best common variable such that
    *   val1[var] * consdata0 - val0[var] * consdata1
    * has least weighted number of variables
    */
   bestvarweight = commonidxweight + diffidx0minus1weight;
   bestnvars = consdata0->nvars;
   bestv = -1;
   bestscalarsum = 0.0;
   commonvarlindependent = TRUE;
   for( v = 0; v < nvarscommon; ++v )
   {
      assert(consdata0->vars[commonidx0[v]] == consdata1->vars[commonidx1[v]]);
      a = consdata1->vals[commonidx1[v]];
      b = -consdata0->vals[commonidx0[v]];

      /* only try aggregation, if coefficients are integral (numerical stability) */
      if( SCIPisIntegral(scip, a) && SCIPisIntegral(scip, b) )
      {
         /* count the number of variables in the potential new constraint  a * consdata0 + b * consdata1 */
         varweight = diffidx0minus1weight + diffidx1minus0weight;
         nvars = consdata0->nvars + consdata1->nvars - 2*nvarscommon;
         scalarsum = REALABS(a) + REALABS(b);
         betterscalarsum = (scalarsum < bestscalarsum);
         for( i = 0; i < nvarscommon
                 && (varweight < bestvarweight || (varweight == bestvarweight && betterscalarsum)); ++i )
         {
            aggrcoef = a * consdata0->vals[commonidx0[i]] + b * consdata1->vals[commonidx1[i]];
            if( !SCIPisZero(scip, aggrcoef) )
            {
               varweight += getVarWeight(consdata0->vars[commonidx0[i]]);
               nvars++;
            }
         }
         if( varweight < bestvarweight || (varweight == bestvarweight && betterscalarsum) )
         {
            bestv = v;
            bestvarweight = varweight;
            bestnvars = nvars;
            bestscalarsum = scalarsum;
         }
      }
      
      /* update commonvarlindependent flag, if still TRUE:
       * v's common coefficient in cons1 / v's common coefficient in cons0 should be constant, i.e., equal 0's common coefficient in cons1 / 0's common coefficient in cons0
       */
      if( commonvarlindependent && v > 0 )
         commonvarlindependent = SCIPisEQ(scip,
            consdata1->vals[commonidx1[v]] * consdata0->vals[commonidx0[0]],
            consdata1->vals[commonidx1[0]] * consdata0->vals[commonidx0[v]]);
   }

   /* if better aggregation was found, create new constraint and delete old one */
   if( bestv != -1 || commonvarlindependent )
   {
      SCIP_CONS* newcons;
      SCIP_CONSDATA* newconsdata;
      SCIP_VAR** newvars;
      SCIP_Real* newvals;
      SCIP_Real newlhs;
      SCIP_Real newrhs;
      int newnvars;

      if( bestv != -1 )
      {
         /* choose multipliers such that the multiplier for the (in)equality cons0 is positive */
         if( consdata1->vals[commonidx1[bestv]] > 0.0 )
         {
            a = consdata1->vals[commonidx1[bestv]];
            b = -consdata0->vals[commonidx0[bestv]];
         }
         else
         {
            a = -consdata1->vals[commonidx1[bestv]];
            b = consdata0->vals[commonidx0[bestv]];
         }
         assert(SCIPisIntegral(scip, a));
         assert(SCIPisPositive(scip, a));
         assert(SCIPisIntegral(scip, b));
         assert(!SCIPisZero(scip, b));
      }
      else
      {
         assert(commonvarlindependent);
         if( consdata1->vals[commonidx1[0]] > 0.0 )
         {
            a =  consdata1->vals[commonidx1[0]];
            b = -consdata0->vals[commonidx0[0]];
         }
         else
         {
            a = -consdata1->vals[commonidx1[0]];
            b =  consdata0->vals[commonidx0[0]];
         }
         assert(SCIPisPositive(scip, a));
         assert(!SCIPisZero(scip, b));

         /* if a/b is integral, then we can easily choose integer multipliers */
         if( SCIPisIntegral(scip, a/b) )
         {
            if( a/b > 0 )
            {
               a /= b;
               b = 1.0;
            }
            else
            {
               a /= -b;
               b = -1.0;
            }
         }

         /* setup best* variables that were not setup above because we are in the commonvarlindependent case */
         bestvarweight = diffidx0minus1weight + diffidx1minus0weight;
         bestnvars = consdata0->nvars + consdata1->nvars - 2*nvarscommon;
      }

      SCIPdebugMessage("aggregate linear constraints <%s> := %.15g*<%s> + %.15g*<%s>  ->  nvars: %d -> %d, weight: %d -> %d\n",
         SCIPconsGetName(cons0), a, SCIPconsGetName(cons0), b, SCIPconsGetName(cons1),
         consdata0->nvars, bestnvars, commonidxweight + diffidx0minus1weight, bestvarweight);
      SCIPdebug(SCIP_CALL( SCIPprintCons(scip, cons0, NULL) ));
      SCIPdebug(SCIP_CALL( SCIPprintCons(scip, cons1, NULL) ));

      /* get temporary memory for creating the new linear constraint */
      SCIP_CALL( SCIPallocBufferArray(scip, &newvars, bestnvars) );
      SCIP_CALL( SCIPallocBufferArray(scip, &newvals, bestnvars) );

      /* calculate the common coefficients, if we have not recognized linear dependency */
      newnvars = 0;
      if( !commonvarlindependent )
      {
         for( i = 0; i < nvarscommon; ++i )
         {
            assert(0 <= commonidx0[i] && commonidx0[i] < consdata0->nvars);
            assert(0 <= commonidx1[i] && commonidx1[i] < consdata1->nvars);

            aggrcoef = a * consdata0->vals[commonidx0[i]] + b * consdata1->vals[commonidx1[i]];
            if( !SCIPisZero(scip, aggrcoef) )
            {
               assert(newnvars < bestnvars);
               newvars[newnvars] = consdata0->vars[commonidx0[i]];
               newvals[newnvars] = aggrcoef;
               newnvars++;
            }
         }
      }
      else
      {
         /* if we recognized linear dependency of the common coefficients, then the aggregation coefficient should be 0.0 for every common variable */
#ifndef NDEBUG
         for( i = 0; i < nvarscommon; ++i )
         {
            assert(0 <= commonidx0[i] && commonidx0[i] < consdata0->nvars);
            assert(0 <= commonidx1[i] && commonidx1[i] < consdata1->nvars);

            aggrcoef = a * consdata0->vals[commonidx0[i]] + b * consdata1->vals[commonidx1[i]];
            assert(SCIPisZero(scip, aggrcoef));
         }
#endif
      }

      /* calculate the coefficients appearing in cons0 but not in cons1 */
      for( i = 0; i < consdata0->nvars - nvarscommon; ++i )
      {
         assert(0 <= diffidx0minus1[i] && diffidx0minus1[i] < consdata0->nvars);

         aggrcoef = a * consdata0->vals[diffidx0minus1[i]];
         assert(!SCIPisZero(scip, aggrcoef));
         assert(newnvars < bestnvars);
         newvars[newnvars] = consdata0->vars[diffidx0minus1[i]];
         newvals[newnvars] = aggrcoef;
         newnvars++;
      }

      /* calculate the coefficients appearing in cons1 but not in cons0 */
      for( i = 0; i < consdata1->nvars - nvarscommon; ++i )
      {
         assert(0 <= diffidx1minus0[i] && diffidx1minus0[i] < consdata1->nvars);

         aggrcoef = b * consdata1->vals[diffidx1minus0[i]];
         assert(!SCIPisZero(scip, aggrcoef));
         assert(newnvars < bestnvars);
         newvars[newnvars] = consdata1->vars[diffidx1minus0[i]];
         newvals[newnvars] = aggrcoef;
         newnvars++;
      }
      assert(newnvars == bestnvars);

      /* calculate the new left and right hand side of the (in)equality */
      assert(!SCIPisInfinity(scip, -consdata1->lhs));
      assert(!SCIPisInfinity(scip, consdata1->rhs));
      if( SCIPisInfinity(scip, -consdata0->lhs) )
         newlhs = -SCIPinfinity(scip);
      else
         newlhs = a * consdata0->lhs + b * consdata1->lhs;
      if( SCIPisInfinity(scip, consdata0->rhs) )
         newrhs = SCIPinfinity(scip);
      else
         newrhs = a * consdata0->rhs + b * consdata1->rhs;

      /* create the new linear constraint */
      SCIP_CALL( SCIPcreateConsLinear(scip, &newcons, SCIPconsGetName(cons0), newnvars, newvars, newvals, newlhs, newrhs,
            SCIPconsIsInitial(cons0), SCIPconsIsSeparated(cons0), SCIPconsIsEnforced(cons0),
            SCIPconsIsChecked(cons0), SCIPconsIsPropagated(cons0),
            SCIPconsIsLocal(cons0), SCIPconsIsModifiable(cons0),
            SCIPconsIsDynamic(cons0), SCIPconsIsRemovable(cons0), SCIPconsIsStickingAtNode(cons0)) );

      newconsdata = SCIPconsGetData(newcons);
      assert(newconsdata != NULL);

      /* copy the upgraded flag from the old cons0 to the new constraint */
      newconsdata->upgraded = consdata0->upgraded;
      newconsdata->donotupgrade = consdata0->donotupgrade;

      /* normalize the new constraint */
      SCIP_CALL( normalizeCons(scip, newcons) );

      /* check, if we really want to use the new constraint instead of the old one:
       * use the new one, if the maximum norm doesn't grow too much
       */
      if( consdataGetMaxAbsval(SCIPconsGetData(newcons)) <= maxaggrnormscale * consdataGetMaxAbsval(consdata0) )
      {
         SCIPdebugMessage(" -> aggregated to <%s>\n", SCIPconsGetName(newcons));
         SCIPdebug(SCIP_CALL( SCIPprintCons(scip, newcons, NULL) ));

         /* update the statistics: we changed all coefficients */
         if( !consdata0->upgraded )
            (*nchgcoefs) += consdata0->nvars + consdata1->nvars - nvarscommon;
         *aggregated = TRUE;

         /* delete the old constraint, and add the new linear constraint to the problem */
         SCIP_CALL( SCIPdelCons(scip, cons0) );
         SCIP_CALL( SCIPaddCons(scip, newcons) );
      }

      /* release the new constraint */
      SCIP_CALL( SCIPreleaseCons(scip, &newcons) );

      /* free temporary memory */
      SCIPfreeBufferArray(scip, &newvals);
      SCIPfreeBufferArray(scip, &newvars);
   }

   return SCIP_OKAY;
}

/** gets the key of the given element */
static
SCIP_DECL_HASHGETKEY(hashGetKeyLinearcons)
{  /*lint --e{715}*/
   /* the key is the element itself */ 
   return elem;
}

/** returns TRUE iff both keys are equal; two constraints are equal if they have the same variables and the 
 * coefficients are either equal or negated
 */
static
SCIP_DECL_HASHKEYEQ(hashKeyEqLinearcons)
{
   SCIP* scip;
   SCIP_CONSDATA* consdata1;
   SCIP_CONSDATA* consdata2;
   SCIP_Bool coefsequal;
   SCIP_Bool coefsnegated;
   int i;

   assert(key1 != NULL);
   assert(key2 != NULL);
   consdata1 = SCIPconsGetData((SCIP_CONS*)key1);
   consdata2 = SCIPconsGetData((SCIP_CONS*)key2);
   assert(consdata1->sorted);
   assert(consdata2->sorted);
   scip = (SCIP*)userptr; 
   assert(scip != NULL);
   
   /* checks trivial case */
   if( consdata1->nvars != consdata2->nvars )
      return FALSE;

   coefsequal = TRUE;
   coefsnegated = TRUE;

   for( i = 0; i < consdata1->nvars && (coefsequal || coefsnegated); ++i )
   {
      SCIP_Real val1;
      SCIP_Real val2;
      
      /* tests if variables are equal */
      if( consdata1->vars[i] != consdata2->vars[i] )
      {
         assert(SCIPvarCompare(consdata1->vars[i], consdata2->vars[i]) == 1 || 
            SCIPvarCompare(consdata1->vars[i], consdata2->vars[i]) == -1);
         coefsequal = FALSE;
         coefsnegated = FALSE;
         break;
      }
      assert(SCIPvarCompare(consdata1->vars[i], consdata2->vars[i]) == 0); 
      
      /* tests if coefficients are either equal or negated */  
      val1 = consdata1->vals[i];
      val2 = consdata2->vals[i];
      coefsequal = coefsequal && SCIPisEQ(scip, val1, val2);
      coefsnegated = coefsnegated && SCIPisEQ(scip, val1, -val2);
   } 
   
   return (coefsequal || coefsnegated);
}

#define MULTIPLIER 2048
/** returns the hash value of the key */
static
SCIP_DECL_HASHKEYVAL(hashKeyValLinearcons)
{
   SCIP* scip;
   SCIP_CONSDATA* consdata;
   SCIP_Real maxabsrealval;
   unsigned int hashval;
   int minidx;
   int mididx;
   int maxidx;
   int maxabsval;

   assert(key != NULL);
   consdata = SCIPconsGetData((SCIP_CONS*)key);
   assert(consdata != NULL);
   assert(consdata->nvars > 0);

   scip = (SCIP*)userptr; 
   assert(scip != NULL);

   /* sorts the constraints */
   SCIP_CALL_ABORT( consdataSort(scip, consdata) );

   minidx = SCIPvarGetIndex(consdata->vars[0]);
   mididx = SCIPvarGetIndex(consdata->vars[consdata->nvars / 2]);
   maxidx = SCIPvarGetIndex(consdata->vars[consdata->nvars - 1]);
   assert(minidx >= 0 && minidx <= maxidx);

   maxabsrealval = consdataGetMaxAbsval(consdata);
   /* hash value depends on vectors of variable indices */
   if( maxabsrealval > INT_MAX )
      maxabsval = 0;
   else if( maxabsrealval < 1.0 )
      maxabsval = (int) (MULTIPLIER * maxabsrealval);
   else
      maxabsval = (int) maxabsrealval;

   hashval = (consdata->nvars << 29) + (minidx << 22) + (mididx << 11) + maxidx + maxabsval; /*lint !e701*/

   return hashval;
}

/** updates the flags of the first constraint according to the ones of the second constraint */
static
SCIP_RETCODE updateFlags(
   SCIP*                 scip,               /**< SCIP data structure */
   SCIP_CONS*            cons0,              /**< constraint that should stay */
   SCIP_CONS*            cons1               /**< constraint that should be deleted */
   )
{
   if( SCIPconsIsInitial(cons1) )
   {
      SCIP_CALL( SCIPsetConsInitial(scip, cons0, TRUE) );
   }
   if( SCIPconsIsSeparated(cons1) )
   {
      SCIP_CALL( SCIPsetConsSeparated(scip, cons0, TRUE) );
   }
   if( SCIPconsIsEnforced(cons1) )
   {
      SCIP_CALL( SCIPsetConsEnforced(scip, cons0, TRUE) );
   }
   if( SCIPconsIsChecked(cons1) )
   {
      SCIP_CALL( SCIPsetConsChecked(scip, cons0, TRUE) );
   }
   if( SCIPconsIsPropagated(cons1) )
   {
      SCIP_CALL( SCIPsetConsPropagated(scip, cons0, TRUE) );
   }
   if( !SCIPconsIsDynamic(cons1) )
   {
      SCIP_CALL( SCIPsetConsDynamic(scip, cons0, FALSE) );
   }
   if( !SCIPconsIsRemovable(cons1) )
   {
      SCIP_CALL( SCIPsetConsRemovable(scip, cons0, FALSE) );
   }
   if( SCIPconsIsStickingAtNode(cons1) )
   {
      SCIP_CALL( SCIPsetConsStickingAtNode(scip, cons0, TRUE) );
   }

   return SCIP_OKAY;
}

/** compares each constraint with all other constraints for possible redundancy and removes or changes constraint 
 *  accordingly; in contrast to preprocessConstraintPairs(), it uses a hash table 
 */
static
SCIP_RETCODE detectRedundantConstraints(
   SCIP*                 scip,               /**< SCIP data structure */
   BMS_BLKMEM*           blkmem,             /**< block memory */
   SCIP_CONS**           conss,              /**< constraint set */
   int                   nconss,             /**< number of constraints in constraint set */
   int*                  firstchange,        /**< pointer to store first changed constraint */
   SCIP_Bool*            cutoff,             /**< pointer to store TRUE, if a cutoff was found */
   int*                  ndelconss,          /**< pointer to count number of deleted constraints */
   int*                  nchgsides           /**< pointer to count number of changed left/right hand sides */
   )
{
   SCIP_HASHTABLE* hashtable;
   int hashtablesize;
   int c;

   assert(scip != NULL);
   assert(blkmem != NULL);
   assert(conss != NULL);
   assert(firstchange != NULL);
   assert(cutoff != NULL);
   assert(ndelconss != NULL);
   assert(nchgsides != NULL);

   /* create a hash table for the constraint set */
   hashtablesize = SCIPcalcHashtableSize(10*nconss);
   hashtablesize = MAX(hashtablesize, HASHSIZE_LINEARCONS);
   SCIP_CALL( SCIPhashtableCreate(&hashtable, blkmem, hashtablesize,
         hashGetKeyLinearcons, hashKeyEqLinearcons, hashKeyValLinearcons, (void*) scip) );

   /* check all constraints in the given set for redundancy */
   for( c = 0; c < nconss; ++c )
   {
      SCIP_CONS* cons0;
      SCIP_CONS* cons1;

      cons0 = conss[c];

      if( !SCIPconsIsActive(cons0) || SCIPconsIsModifiable(cons0) )
         continue;

      /* get constraint from current hash table with same variables as cons0 and with coefficients either equal or negated
       * to the ones of cons0 */
      cons1 = (SCIP_CONS*)(SCIPhashtableRetrieve(hashtable, (void*)cons0));
 
      if( cons1 != NULL )
      {
         SCIP_CONS* consstay;
         SCIP_CONS* consdel;
         SCIP_CONSDATA* consdatastay;
         SCIP_CONSDATA* consdatadel;
         SCIP_CONSDATA* consdata0;
         SCIP_CONSDATA* consdata1;

         SCIP_Real lhs;
         SCIP_Real rhs;

         assert(SCIPconsIsActive(cons1));
         assert(!SCIPconsIsModifiable(cons1));
      
         /* constraint found: create a new constraint with same coefficients and best left and right hand side; 
          * delete old constraints afterwards
          */
         consdata0 = SCIPconsGetData(cons0);
         consdata1 = SCIPconsGetData(cons1);
         
         assert(consdata0 != NULL && consdata1 != NULL);
         assert(consdata0->nvars >= 1 && consdata0->nvars == consdata1->nvars);
         
         assert(consdata0->sorted && consdata1->sorted);
         assert(consdata0->vars[0] == consdata1->vars[0]);

         if( SCIPisEQ(scip, consdata0->vals[0], consdata1->vals[0]) )
         {
            /* the coefficients of both constraints are equal */
            assert(consdata0->nvars < 2 || SCIPisEQ(scip, consdata0->vals[1], consdata1->vals[1]));
            SCIPdebugMessage("aggregate linear constraints <%s> and <%s> with equal coefficients into single ranged row\n",
               SCIPconsGetName(cons0), SCIPconsGetName(cons1));
            SCIPdebug(SCIP_CALL( SCIPprintCons(scip, cons0, NULL) ));
            SCIPdebug(SCIP_CALL( SCIPprintCons(scip, cons1, NULL) ));

            lhs = MAX(consdata1->lhs, consdata0->lhs);
            rhs = MIN(consdata1->rhs, consdata0->rhs);
         }
         else
         {
            /* the coefficients of both rows are negations */
            assert(SCIPisEQ(scip, consdata0->vals[0], -(consdata1->vals[0])));
            assert(consdata0->nvars < 2 || SCIPisEQ(scip, consdata0->vals[1], -(consdata1->vals[1])));
            SCIPdebugMessage("aggregate linear constraints <%s> and <%s> with negated coefficients into single ranged row\n",
               SCIPconsGetName(cons0), SCIPconsGetName(cons1));
            SCIPdebug(SCIP_CALL( SCIPprintCons(scip, cons0, NULL) ));
            SCIPdebug(SCIP_CALL( SCIPprintCons(scip, cons1, NULL) ));

            lhs = MAX(consdata1->lhs, -consdata0->rhs);
            rhs = MIN(consdata1->rhs, -consdata0->lhs);
         }

         if( SCIPisFeasLT(scip, rhs, lhs) )
         {
            SCIPdebugMessage("aggregated linear constraint <%s> is infeasible\n", SCIPconsGetName(cons1));
            *cutoff = TRUE;
            break;
         }

         /* ensure that lhs <= rhs holds without tolerances as we only allow such rows to enter the LP */
         if( lhs > rhs )
         {
            rhs = (lhs + rhs)/2;
            lhs = rhs;
         }

         /* check which constraint has to stay; 
          * changes applied to an upgraded constraint will not be considered in the instance */
         if( consdata1->upgraded && !consdata0->upgraded )
         {
            consstay = cons0;
            consdatastay = consdata0;
            consdel = cons1;
            consdatadel = consdata1;
            
            /* exchange consdel with consstay in hashtable */
            SCIP_CALL( SCIPhashtableRemove(hashtable, (void*) consdel) );
            SCIP_CALL( SCIPhashtableInsert(hashtable, (void*) consstay) );
         }
         else
         {
            consstay = cons1; 
            consdatastay = consdata1; 
            consdel = cons0; 
            consdatadel = consdata0; 
         }
        
         /* update lhs and rhs of consstay */
         SCIP_CALL( chgLhs(scip, consstay, lhs) );
         SCIP_CALL( chgRhs(scip, consstay, rhs) );

         /* update flags of constraint which caused the redundancy s.t. nonredundant information doesn't get lost */
         SCIP_CALL( updateFlags(scip, consstay, consdel) ); 

         /* delete consdel */
         assert(!consdatastay->upgraded || (consdatastay->upgraded && consdatadel->upgraded));
         SCIP_CALL( SCIPdelCons(scip, consdel) );
         if( !consdatadel->upgraded )
            (*ndelconss)++;

         /* update the first changed constraint to begin the next aggregation round with */
         if( consdatastay->changed && SCIPconsGetPos(consstay) < *firstchange )
            *firstchange = SCIPconsGetPos(consstay);

         assert(SCIPconsIsActive(consstay));
      }
      else
      {
         /* no such constraint in current hash table: insert cons0 into hash table */  
         SCIP_CALL( SCIPhashtableInsert(hashtable, (void*) cons0) );
      }
   }

   /* free hash table */
   SCIPhashtableFree(&hashtable);

   return SCIP_OKAY;
}

/** compares constraint with all prior constraints for possible redundancy or aggregation,
 *  and removes or changes constraint accordingly
 */
static
SCIP_RETCODE preprocessConstraintPairs(
   SCIP*                 scip,               /**< SCIP data structure */
   SCIP_CONS**           conss,              /**< constraint set */
   int                   firstchange,        /**< first constraint that changed since last pair preprocessing round */
   int                   chkind,             /**< index of constraint to check against all prior indices upto startind */
   SCIP_Real             maxaggrnormscale,   /**< maximal allowed relative gain in maximum norm for constraint aggregation */
   SCIP_Bool*            cutoff,             /**< pointer to store TRUE, if a cutoff was found */
   int*                  ndelconss,          /**< pointer to count number of deleted constraints */
   int*                  nchgsides,          /**< pointer to count number of changed left/right hand sides */
   int*                  nchgcoefs           /**< pointer to count number of changed coefficients */
   )
{
   SCIP_CONS* cons0;
   SCIP_CONSDATA* consdata0;
   int* commonidx0;
   int* commonidx1;
   int* diffidx0minus1;
   int* diffidx1minus0;
   SCIP_Longint possignature0;
   SCIP_Longint negsignature0;
   SCIP_Bool cons0changed;
   SCIP_Bool cons0isequality;
   int diffidx1minus0size;
   int c;
   SCIP_Real cons0lhs;
   SCIP_Real cons0rhs;
   SCIP_Bool cons0upgraded;

   assert(scip != NULL);
   assert(conss != NULL);
   assert(firstchange <= chkind);
   assert(cutoff != NULL);
   assert(ndelconss != NULL);
   assert(nchgsides != NULL);
   assert(nchgcoefs != NULL);

   /* get the constraint to be checked against all prior constraints */
   cons0 = conss[chkind];
   assert(cons0 != NULL);
   assert(SCIPconsIsActive(cons0));
   assert(!SCIPconsIsModifiable(cons0));

   consdata0 = SCIPconsGetData(cons0);
   assert(consdata0 != NULL);
   assert(consdata0->nvars >= 1);
   cons0isequality = SCIPisEQ(scip, consdata0->lhs, consdata0->rhs);

   /* sort the constraint */
   SCIP_CALL( consdataSort(scip, consdata0) );

   /* calculate bit signatures of cons0 for potentially positive and negative coefficients */
   consdataCalcSignatures(consdata0);
   possignature0 = consdata0->possignature;
   negsignature0 = consdata0->negsignature;

   /* get temporary memory for indices of common variables */
   SCIP_CALL( SCIPallocBufferArray(scip, &commonidx0, consdata0->nvars) );
   SCIP_CALL( SCIPallocBufferArray(scip, &commonidx1, consdata0->nvars) );
   SCIP_CALL( SCIPallocBufferArray(scip, &diffidx0minus1, consdata0->nvars) );
   SCIP_CALL( SCIPallocBufferArray(scip, &diffidx1minus0, consdata0->nvars) );
   diffidx1minus0size = consdata0->nvars;

   cons0lhs = consdata0->lhs;
   cons0rhs = consdata0->rhs;
   cons0upgraded = consdata0->upgraded;

   /* check constraint against all prior constraints */
   cons0changed = consdata0->changed;
   consdata0->changed = FALSE;
   for( c = (cons0changed ? 0 : firstchange); c < chkind && !(*cutoff) && conss[chkind] != NULL; ++c )
   {
      SCIP_CONS* cons1;
      SCIP_CONSDATA* consdata1;
      SCIP_Longint possignature1;
      SCIP_Longint negsignature1;
      SCIP_Bool cons0dominateslhs;
      SCIP_Bool cons1dominateslhs;
      SCIP_Bool cons0dominatesrhs;
      SCIP_Bool cons1dominatesrhs;
      SCIP_Bool cons1isequality;
      SCIP_Bool coefsequal;
      SCIP_Bool coefsnegated;
      SCIP_Bool tryaggregation;
      int nvarscommon;
      int nvars0minus1;
      int nvars1minus0;
      int commonidxweight;
      int diffidx0minus1weight;
      int diffidx1minus0weight;
      int v0;
      int v1;

      assert(cons0lhs == consdata0->lhs);  /*lint !e777*/
      assert(cons0rhs == consdata0->rhs);  /*lint !e777*/
      assert(cons0upgraded == consdata0->upgraded);

      cons1 = conss[c];

      /* cons1 has become inactive during presolving of constraint pairs */
      if( cons1 == NULL )
         continue;
      
      assert(SCIPconsIsActive(cons0) && !SCIPconsIsModifiable(cons0));
      assert(SCIPconsIsActive(cons1) && !SCIPconsIsModifiable(cons1));

      consdata1 = SCIPconsGetData(cons1);
      assert(consdata1 != NULL);

      /* SCIPdebugMessage("preprocess linear constraint pair <%s>[chgd:%d, upgd:%d] and <%s>[chgd:%d, upgd:%d]\n",
         SCIPconsGetName(cons0), cons0changed, cons0upgraded,
         SCIPconsGetName(cons1), consdata1->changed, consdata1->upgraded); */

      /* if both constraints didn't change since last pair processing, we can ignore the pair */
      if( !cons0changed && !consdata1->changed )
         continue;
      
      /* if both constraints are already upgraded, skip the pair; 
       * because changes on these constraints cannot be applied to the instance anymore */
      if( cons0upgraded && consdata1->upgraded )
         continue;

      assert(consdata1->nvars >= 1);

      /* sort the constraint */
      SCIP_CALL( consdataSort(scip, consdata1) );

      /* calculate bit signatures of cons1 for potentially positive and negative coefficients */
      consdataCalcSignatures(consdata1);
      possignature1 = consdata1->possignature;
      negsignature1 = consdata1->negsignature;

      /* the signatures give a quick test to check for domination and equality of coefficients */
      coefsequal = (possignature0 == possignature1) && (negsignature0 == negsignature1);
      coefsnegated = (possignature0 == negsignature1) && (negsignature0 == possignature1);
      cons0dominateslhs = SCIPisGE(scip, cons0lhs, consdata1->lhs)
         && ((possignature0 | possignature1) == possignature1)  /* possignature0 <= possignature1 (as bit vector) */
         && ((negsignature0 | negsignature1) == negsignature0); /* negsignature0 >= negsignature1 (as bit vector) */
      cons1dominateslhs = SCIPisGE(scip, consdata1->lhs, cons0lhs)
         && ((possignature0 | possignature1) == possignature0)  /* possignature0 >= possignature1 (as bit vector) */
         && ((negsignature0 | negsignature1) == negsignature1); /* negsignature0 <= negsignature1 (as bit vector) */
      cons0dominatesrhs = SCIPisLE(scip, cons0rhs, consdata1->rhs)
         && ((possignature0 | possignature1) == possignature0)  /* possignature0 >= possignature1 (as bit vector) */
         && ((negsignature0 | negsignature1) == negsignature1); /* negsignature0 <= negsignature1 (as bit vector) */
      cons1dominatesrhs = SCIPisLE(scip, consdata1->rhs, cons0rhs)
         && ((possignature0 | possignature1) == possignature1)  /* possignature0 <= possignature1 (as bit vector) */
         && ((negsignature0 | negsignature1) == negsignature0); /* negsignature0 >= negsignature1 (as bit vector) */
      cons1isequality = SCIPisEQ(scip, consdata1->lhs, consdata1->rhs);
      tryaggregation = (cons0isequality || cons1isequality) && (maxaggrnormscale > 0.0);
      if( !cons0dominateslhs && !cons1dominateslhs && !cons0dominatesrhs && !cons1dominatesrhs
         && !coefsequal && !coefsnegated && !tryaggregation )
         continue;

      /* make sure, we have enough memory for the index set of V_1 \ V_0 */
      if( tryaggregation && consdata1->nvars > diffidx1minus0size )
      {
         SCIP_CALL( SCIPreallocBufferArray(scip, &diffidx1minus0, consdata1->nvars) );
         diffidx1minus0size = consdata1->nvars;
      }

      /* check consdata0 against consdata1:
       * - if lhs0 >= lhs1 and for each variable v and each solution value x_v val0[v]*x_v <= val1[v]*x_v,
       *   consdata0 dominates consdata1 w.r.t. left hand side
       * - if rhs0 <= rhs1 and for each variable v and each solution value x_v val0[v]*x_v >= val1[v]*x_v,
       *   consdata0 dominates consdata1 w.r.t. right hand side
       * - if val0[v] == -val1[v] for all variables v, the two inequalities can be replaced by a single
       *   ranged row (or equality)
       * - if at least one constraint is an equality, count the weighted number of common variables W_c
       *   and the weighted number of variable in the difference sets W_0 = w(V_0 \ V_1), W_1 = w(V_1 \ V_0),
       *   where the weight of each variable depends on its type, such that aggregations in order to remove the
       *   number of continuous and integer variables are preferred:
       *   - if W_c > W_1, try to aggregate  consdata0 := a * consdata0 + b * consdata1  in order to decrease the
       *     variable weight in consdata0, where a = +/- val1[v] and b = -/+ val0[v] for common v which leads to
       *     the smallest weight; for numerical stability, we will only accept integral a and b; the sign of a has
       *     to be positive to not switch the sense of the (in)equality cons0
       *   - if W_c > W_0, try to aggregate  consdata1 := a * consdata1 + b * consdata0  in order to decrease the
       *     variable weight in consdata1, where a = +/- val0[v] and b = -/+ val1[v] for common v which leads to
       *     the smallest weight; for numerical stability, we will only accept integral a and b; the sign of a has
       *     to be positive to not switch the sense of the (in)equality cons1
       */

      /* check consdata0 against consdata1 for redundancy, or ranged row accumulation */
      nvarscommon = 0;
      commonidxweight = 0;
      nvars0minus1 = 0;
      diffidx0minus1weight = 0;
      nvars1minus0 = 0;
      diffidx1minus0weight = 0;
      v0 = 0;
      v1 = 0;
      while( (v0 < consdata0->nvars || v1 < consdata1->nvars)
         && (cons0dominateslhs || cons1dominateslhs || cons0dominatesrhs || cons1dominatesrhs
            || coefsequal || coefsnegated || tryaggregation) )
      {
         SCIP_VAR* var;
         SCIP_Real val0;
         SCIP_Real val1;
         int varcmp;

         /* test, if variable appears in only one or in both constraints */
         if( v0 < consdata0->nvars && v1 < consdata1->nvars )
            varcmp = SCIPvarCompare(consdata0->vars[v0], consdata1->vars[v1]);
         else if( v0 < consdata0->nvars )
            varcmp = -1;
         else
            varcmp = +1;

         switch( varcmp )
         {
         case -1:
            /* variable doesn't appear in consdata1 */
            var = consdata0->vars[v0];
            val0 = consdata0->vals[v0];
            val1 = 0.0;
            if( tryaggregation )
            {
               diffidx0minus1[nvars0minus1] = v0;
               nvars0minus1++;
               diffidx0minus1weight += getVarWeight(var);
            }
            v0++;
            coefsequal = FALSE;
            coefsnegated = FALSE;
            break;

         case +1:
            /* variable doesn't appear in consdata0 */
            var = consdata1->vars[v1];
            val0 = 0.0;
            val1 = consdata1->vals[v1];
            if( tryaggregation )
            {
               diffidx1minus0[nvars1minus0] = v1;
               nvars1minus0++;
               diffidx1minus0weight += getVarWeight(var);
            }
            v1++;
            coefsequal = FALSE;
            coefsnegated = FALSE;
            break;

         case 0:
            /* variable appears in both constraints */
            assert(consdata0->vars[v0] == consdata1->vars[v1]);
            var = consdata0->vars[v0];
            val0 = consdata0->vals[v0];
            val1 = consdata1->vals[v1];
            if( tryaggregation )
            {
               commonidx0[nvarscommon] = v0;
               commonidx1[nvarscommon] = v1;
               nvarscommon++;
               commonidxweight += getVarWeight(var);
            }
            v0++;
            v1++;
            coefsequal = coefsequal && (SCIPisEQ(scip, val0, val1));
            coefsnegated = coefsnegated && (SCIPisEQ(scip, val0, -val1));
            break;

         default:
            SCIPerrorMessage("invalid comparison result\n");
            var = NULL;
            val0 = 0.0;
            val1 = 0.0;
            SCIPABORT();
         }
         assert(var != NULL);

         /* update domination criteria w.r.t. the coefficient and the variable's bounds */
         if( SCIPisGT(scip, val0, val1) )
         {
            if( SCIPisNegative(scip, SCIPvarGetLbGlobal(var)) )
            {
               cons0dominatesrhs = FALSE;
               cons1dominateslhs = FALSE;
            }
            if( SCIPisPositive(scip, SCIPvarGetUbGlobal(var)) )
            {
               cons0dominateslhs = FALSE;
               cons1dominatesrhs = FALSE;
            }
         }
         else if( SCIPisLT(scip, val0, val1) )
         {
            if( SCIPisNegative(scip, SCIPvarGetLbGlobal(var)) )
            {
               cons0dominateslhs = FALSE;
               cons1dominatesrhs = FALSE;
            }
            if( SCIPisPositive(scip, SCIPvarGetUbGlobal(var)) )
            {
               cons0dominatesrhs = FALSE;
               cons1dominateslhs = FALSE;
            }
         }
      }

      /* check for disaggregated ranged rows */
      if( coefsequal || coefsnegated )
      {
         SCIP_CONS* consstay;
         SCIP_CONS* consdel;
#ifndef NDEBUG
         SCIP_CONSDATA* consdatastay;
#endif
         SCIP_CONSDATA* consdatadel;
         SCIP_Real lhs;
         SCIP_Real rhs;
         int consinddel;
         

         /* the coefficients in both rows are either equal or negated: create a new constraint with same coefficients and
          * best left and right hand sides; delete the old constraints afterwards
          */
         SCIPdebugMessage("aggregate linear constraints <%s> and <%s> with %s coefficients into single ranged row\n",
            SCIPconsGetName(cons0), SCIPconsGetName(cons1), coefsequal ? "equal" : "negated");
         SCIPdebug(SCIP_CALL( SCIPprintCons(scip, cons0, NULL) ));
         SCIPdebug(SCIP_CALL( SCIPprintCons(scip, cons1, NULL) ));

         if( coefsequal )
         {
            /* the coefficients of both rows are equal */
            lhs = MAX(consdata0->lhs, consdata1->lhs);
            rhs = MIN(consdata0->rhs, consdata1->rhs);
         }
         else
         {
            /* the coefficients of both rows are negations */
            lhs = MAX(consdata0->lhs, -consdata1->rhs);
            rhs = MIN(consdata0->rhs, -consdata1->lhs);
         }
         if( SCIPisFeasLT(scip, rhs, lhs) )
         {
            SCIPdebugMessage("aggregated linear constraint <%s> is infeasible\n", SCIPconsGetName(cons0));
            *cutoff = TRUE;
            break;
         }

         /* check which constraint has to stay; 
          * changes applied to an upgraded constraint will not be considered in the instance */
         if( consdata0->upgraded )
         {
            assert(!consdata1->upgraded);
            consstay = cons1;
#ifndef NDEBUG
            consdatastay = consdata1;
#endif

            consdel = cons0;
            consdatadel = consdata0;
            consinddel = chkind;
         }
         else
         {
            consstay = cons0;
#ifndef NDEBUG
            consdatastay = consdata0;
#endif

            consdel = cons1;
            consdatadel = consdata1;
            consinddel = c;
         }

         /* update the sides of consstay */
         SCIP_CALL( chgLhs(scip, consstay, lhs) );
         SCIP_CALL( chgRhs(scip, consstay, rhs) );
         if( !consdata0->upgraded )
         {
            assert(consstay == cons0);
            cons0lhs = consdata0->lhs;
            cons0rhs = consdata0->rhs;
         }

         /* update flags of constraint which caused the redundancy s.t. nonredundant information doesn't get lost */
         SCIP_CALL( updateFlags(scip, consstay, consdel) ); 

         assert( !consdatastay->upgraded );
         /* delete consdel */
         SCIP_CALL( SCIPdelCons(scip, consdel) );
         conss[consinddel] = NULL;
         if( !consdatadel->upgraded )
            (*ndelconss)++;
         continue;
      }

      /* check for domination: remove dominated sides, but don't touch equalities as long as they are not totally
       * redundant
       */
      if( cons1dominateslhs && (!cons0isequality || cons1dominatesrhs || SCIPisInfinity(scip, consdata0->rhs) ) )
      {
         /* left hand side is dominated by consdata1: delete left hand side of consdata0 */
         SCIPdebugMessage("left hand side of linear constraint <%s> is dominated by <%s>:\n",
            SCIPconsGetName(cons0), SCIPconsGetName(cons1));
         SCIPdebug(SCIP_CALL( SCIPprintCons(scip, cons0, NULL) ));
         SCIPdebug(SCIP_CALL( SCIPprintCons(scip, cons1, NULL) ));

         /* check for infeasibility */
         if( SCIPisFeasGT(scip, consdata1->lhs, consdata0->rhs) )
         {
            SCIPdebugMessage("linear constraints <%s> and <%s> are infeasible\n", SCIPconsGetName(cons0), SCIPconsGetName(cons1));
            *cutoff = TRUE;
            break;
         }

         /* remove redundant left hand side */
         if( !SCIPisInfinity(scip, -consdata0->lhs) )
         {
            SCIP_CALL( chgLhs(scip, cons0, -SCIPinfinity(scip)) );
            cons0lhs = consdata0->lhs;
            cons0isequality = FALSE;
            if( !consdata0->upgraded )
            {
               /* update flags of constraint which caused the redundancy s.t. nonredundant information doesn't get lost */
               SCIP_CALL( updateFlags(scip, cons1, cons0) ); 

               (*nchgsides)++;
            }
         }
      }
      else if( cons0dominateslhs && (!cons1isequality || cons0dominatesrhs || SCIPisInfinity(scip, consdata1->rhs)) )
      {
         /* left hand side is dominated by consdata0: delete left hand side of consdata1 */
         SCIPdebugMessage("left hand side of linear constraint <%s> is dominated by <%s>:\n",
            SCIPconsGetName(cons1), SCIPconsGetName(cons0));
         SCIPdebug(SCIP_CALL( SCIPprintCons(scip, cons1, NULL) ));
         SCIPdebug(SCIP_CALL( SCIPprintCons(scip, cons0, NULL) ));

         /* check for infeasibility */
         if( SCIPisFeasGT(scip, consdata0->lhs, consdata1->rhs) )
         {
            SCIPdebugMessage("linear constraints <%s> and <%s> are infeasible\n", SCIPconsGetName(cons0), SCIPconsGetName(cons1));
            *cutoff = TRUE;
            break;
         }

         /* remove redundant left hand side */
         if( !SCIPisInfinity(scip, -consdata1->lhs) )
         {
            SCIP_CALL( chgLhs(scip, cons1, -SCIPinfinity(scip)) );
            cons1isequality = FALSE;
            if( !consdata1->upgraded )
            {
               /* update flags of constraint which caused the redundancy s.t. nonredundant information doesn't get lost */
               SCIP_CALL( updateFlags(scip, cons0, cons1) ); 

               (*nchgsides)++;
            }
         }
      }
      if( cons1dominatesrhs && (!cons0isequality || cons1dominateslhs || SCIPisInfinity(scip, -consdata0->lhs)) )
      {
         /* right hand side is dominated by consdata1: delete right hand side of consdata0 */
         SCIPdebugMessage("right hand side of linear constraint <%s> is dominated by <%s>:\n",
            SCIPconsGetName(cons0), SCIPconsGetName(cons1));
         SCIPdebug(SCIP_CALL( SCIPprintCons(scip, cons0, NULL) ));
         SCIPdebug(SCIP_CALL( SCIPprintCons(scip, cons1, NULL) ));

         /* check for infeasibility */
         if( SCIPisFeasLT(scip, consdata1->rhs, consdata0->lhs) )
         {
            SCIPdebugMessage("linear constraints <%s> and <%s> are infeasible\n", SCIPconsGetName(cons0), SCIPconsGetName(cons1));
            *cutoff = TRUE;
            break;
         }

         /* remove redundant right hand side */
         if( !SCIPisInfinity(scip, consdata0->rhs) )
         {
            SCIP_CALL( chgRhs(scip, cons0, SCIPinfinity(scip)) );
            cons0rhs = consdata0->rhs;
            cons0isequality = FALSE;
            if( !consdata0->upgraded )
            {
               /* update flags of constraint which caused the redundancy s.t. nonredundant information doesn't get lost */
               SCIP_CALL( updateFlags(scip, cons1, cons0) ); 

               (*nchgsides)++;
            }
         }
      }
      else if( cons0dominatesrhs && (!cons1isequality || cons0dominateslhs || SCIPisInfinity(scip, -consdata1->lhs)) )
      {
         /* right hand side is dominated by consdata0: delete right hand side of consdata1 */
         SCIPdebugMessage("right hand side of linear constraint <%s> is dominated by <%s>:\n",
            SCIPconsGetName(cons1), SCIPconsGetName(cons0));
         SCIPdebug(SCIP_CALL( SCIPprintCons(scip, cons1, NULL) ));
         SCIPdebug(SCIP_CALL( SCIPprintCons(scip, cons0, NULL) ));

         /* check for infeasibility */
         if( SCIPisFeasLT(scip, consdata0->rhs, consdata1->lhs) )
         {
            SCIPdebugMessage("linear constraints <%s> and <%s> are infeasible\n", SCIPconsGetName(cons0), SCIPconsGetName(cons1));
            *cutoff = TRUE;
            break;
         }

         /* remove redundant right hand side */
         if( !SCIPisInfinity(scip, consdata1->rhs) )
         {
            SCIP_CALL( chgRhs(scip, cons1, SCIPinfinity(scip)) );
            cons1isequality = FALSE;
            if( !consdata1->upgraded )
            {
               /* update flags of constraint which caused the redundancy s.t. nonredundant information doesn't get lost */
               SCIP_CALL( updateFlags(scip, cons0, cons1) ); 

               (*nchgsides)++;
            }
         }
      }

      /* check for now redundant constraints */
      if( SCIPisInfinity(scip, -consdata0->lhs) && SCIPisInfinity(scip, consdata0->rhs) )
      {
         /* consdata0 became redundant */
         SCIPdebugMessage("linear constraint <%s> is redundant\n", SCIPconsGetName(cons0));
         SCIP_CALL( SCIPdelCons(scip, cons0) );
         conss[chkind] = NULL;
         if( !consdata0->upgraded )
         {
            /* update flags of constraint which caused the redundancy s.t. nonredundant information doesn't get lost */
            SCIP_CALL( updateFlags(scip, cons1, cons0) ); 
            
            (*ndelconss)++;
         }
         continue;
      }
      if( SCIPisInfinity(scip, -consdata1->lhs) && SCIPisInfinity(scip, consdata1->rhs) )
      {
         /* consdata1 became redundant */
         SCIPdebugMessage("linear constraint <%s> is redundant\n", SCIPconsGetName(cons1));
         SCIP_CALL( SCIPdelCons(scip, cons1) );
         conss[c] = NULL;
         if( !consdata1->upgraded )
         {
            /* update flags of constraint which caused the redundancy s.t. nonredundant information doesn't get lost */
            SCIP_CALL( updateFlags(scip, cons0, cons1) ); 

            (*ndelconss)++;
         }
         continue;
      }

      /* check, if we want to aggregate an (in)equality with an equality:
       *   consdata0 := a * consdata0 + b * consdata1  or  consdata1 := a * consdata1 + b * consdata0
       */
      if( tryaggregation )
      {
         SCIP_Bool aggregated;

         assert(consdata0->nvars == nvarscommon + nvars0minus1);
         assert(consdata1->nvars == nvarscommon + nvars1minus0);
         
         aggregated = FALSE;
         if( cons1isequality && !consdata0->upgraded && commonidxweight > diffidx1minus0weight )
         {
            /* W_c > W_1: try to aggregate  consdata0 := a * consdata0 + b * consdata1 */
            SCIP_CALL( aggregateConstraints(scip, cons0, cons1, commonidx0, commonidx1, diffidx0minus1, diffidx1minus0,
                  nvarscommon, commonidxweight, diffidx0minus1weight, diffidx1minus0weight, maxaggrnormscale,
                  nchgcoefs, &aggregated) );

            /* update array of active constraints */
            if( aggregated )
            {
               assert(!SCIPconsIsActive(cons0));
               assert(SCIPconsIsActive(cons1));
               conss[chkind] = NULL;
            }
         }
         if( !aggregated && cons0isequality && !consdata1->upgraded && commonidxweight > diffidx0minus1weight )
         {
            /* W_c > W_0: try to aggregate  consdata1 := a * consdata1 + b * consdata0 */
            SCIP_CALL( aggregateConstraints(scip, cons1, cons0, commonidx1, commonidx0, diffidx1minus0, diffidx0minus1,
                  nvarscommon, commonidxweight, diffidx1minus0weight, diffidx0minus1weight, maxaggrnormscale,
                  nchgcoefs, &aggregated) );

            /* update array of active constraints */
            if( aggregated )
            {
               assert(!SCIPconsIsActive(cons1));
               assert(SCIPconsIsActive(cons0));
               conss[c] = NULL;
            }
         }
      }
   }

   /* free temporary memory */
   SCIPfreeBufferArray(scip, &diffidx1minus0);
   SCIPfreeBufferArray(scip, &diffidx0minus1);
   SCIPfreeBufferArray(scip, &commonidx1);
   SCIPfreeBufferArray(scip, &commonidx0);

   return SCIP_OKAY;
}

/** applies full dual presolving on variables that only appear in linear constraints */
static
SCIP_RETCODE fullDualPresolve(
   SCIP*                 scip,               /**< SCIP data structure */
   SCIP_CONS**           conss,              /**< constraint set */
   int                   nconss,             /**< number of constraints */
   SCIP_Bool*            cutoff,             /**< pointer to store TRUE, if a cutoff was found */
   int*                  nchgbds             /**< pointer to count the number of bound changes */
   )
{
   SCIP_Real* redlb;
   SCIP_Real* redub;
   int* nlocksdown;
   int* nlocksup;
   SCIP_Bool* isimplint;
   SCIP_VAR** origvars;
   SCIP_VAR** vars;
   SCIP_VAR** conscontvars;
   int nvars;
   int nbinvars;
   int nintvars;
   int ncontvars;
   int v;
   int c;

   /* we calculate redundancy bounds with the following meaning:
    *   redlb[v] == k : if x_v >= k, we can always round x_v down to x_v == k without violating any constraint
    *   redub[v] == k : if x_v <= k, we can always round x_v up to x_v == k without violating any constraint
    * then:
    *   c_v >= 0 : x_v <= redlb[v] is feasible due to optimality
    *   c_v <= 0 : x_v >= redub[v] is feasible due to optimality
    */

   /* Additionally, we detect continuous variables that are implicitly integral.
    * A continuous variable j is implicit integral if it only has only +/-1 coefficients,
    * and all constraints (including the bounds as trivial constraints) in which:
    *   c_j > 0: the variable is down-locked,
    *   c_j < 0: the variable is up-locked,
    *   c_j = 0: the variable appears
    * have, apart from j, only integer variables with integral coefficients and integral sides.
    * This is because then, the value of the variable is either determined by one of its bounds or
    * by one of these constraints, and in all cases, the value of the variable is integral.
    */

   assert(scip != NULL);
   assert(nconss == 0 || conss != NULL);
   assert(nchgbds != NULL);
   assert(!SCIPinProbing(scip));

   /* get active variables */
   nvars = SCIPgetNVars(scip);
   origvars = SCIPgetVars(scip);

   /* if the problem is a pure binary program, nothing can be achieved by full dual presolve */
   nbinvars = SCIPgetNBinVars(scip);
   if( nbinvars == nvars )
      return SCIP_OKAY;

   /* get number of continuous variables */
   ncontvars = SCIPgetNContVars(scip);
   nintvars = nvars - ncontvars;

   /* copy the variable array since this array might change during the curse of this algorithm */
   nvars = nvars - nbinvars;
   SCIP_CALL( SCIPduplicateBufferArray(scip, &vars, &(origvars[nbinvars]), nvars) );

   /* allocate temporary memory */
   SCIP_CALL( SCIPallocBufferArray(scip, &redlb, nvars) );
   SCIP_CALL( SCIPallocBufferArray(scip, &redub, nvars) );
   SCIP_CALL( SCIPallocBufferArray(scip, &nlocksdown, nvars) );
   SCIP_CALL( SCIPallocBufferArray(scip, &nlocksup, nvars) );
   SCIP_CALL( SCIPallocBufferArray(scip, &isimplint, ncontvars) );
   SCIP_CALL( SCIPallocBufferArray(scip, &conscontvars, ncontvars) );

   /* initialize redundancy bounds */
   for( v = 0; v < nvars; ++v )
   {
      assert(SCIPvarGetType(vars[v]) != SCIP_VARTYPE_BINARY);
      redlb[v] = SCIPvarGetLbGlobal(vars[v]);
      redub[v] = SCIPvarGetUbGlobal(vars[v]);
   }
   BMSclearMemoryArray(nlocksdown, nvars);
   BMSclearMemoryArray(nlocksup, nvars);

   /* Initialize isimplint array: variable may be implied integer if both bounds are integral.
    * We better not use SCIPisFeasIntegral() in these checks.
    */
   for( v = 0; v < ncontvars; v++ )
   {
      SCIP_VAR* var;
      SCIP_Real lb;
      SCIP_Real ub;
      
      var = vars[v + nintvars - nbinvars];
      lb = SCIPvarGetLbGlobal(var);
      ub = SCIPvarGetUbGlobal(var);
      isimplint[v] = (SCIPisInfinity(scip, -lb) || SCIPisIntegral(scip, lb))
         && (SCIPisInfinity(scip, ub) || SCIPisIntegral(scip, ub));
   }

   /* scan all constraints */
   for( c = 0; c < nconss; ++c )
   {
      /* we only need to consider constraints that have been locked (i.e., checked constraints or constraints that are
       * part of checked disjunctions)
       */
      if( SCIPconsIsLocked(conss[c]) )
      {
         SCIP_CONSDATA* consdata;
         SCIP_Bool lhsexists;
         SCIP_Bool rhsexists;
         SCIP_Bool hasimpliedpotential;
         SCIP_Bool integralcoefs;
         int nlockspos;
         int contvarpos;
         int nconscontvars;
         int i;

         consdata = SCIPconsGetData(conss[c]);
         assert(consdata != NULL);

         /* get number of times the constraint was locked */
         nlockspos = SCIPconsGetNLocksPos(conss[c]);

         /* we do not want to include constraints with locked negation (this would be too weird) */
         if( SCIPconsGetNLocksNeg(conss[c]) > 0 )
         {
            /* mark all continuous variables as not being implicit integral */
            for( i = 0; i < consdata->nvars; ++i )
            {
               SCIP_VAR* var;

               var = consdata->vars[i];
               if( SCIPvarGetType(var) == SCIP_VARTYPE_CONTINUOUS )
               {
                  int contv;
                  contv = SCIPvarGetProbindex(var) - nintvars;
                  assert(0 <= contv && contv < ncontvars); /* variable should be active due to applyFixings() */
                  isimplint[contv] = FALSE;
               }
            }
            continue;
         }

         /* check for existing sides */
         lhsexists = !SCIPisInfinity(scip, -consdata->lhs);
         rhsexists = !SCIPisInfinity(scip, consdata->rhs);

         /* count locks and update redundancy bounds */
         contvarpos = -1;
         nconscontvars = 0;
         hasimpliedpotential = FALSE;
         integralcoefs = !SCIPconsIsModifiable(conss[c]);
         
         for( i = 0; i < consdata->nvars; ++i )
         {
            SCIP_VAR* var;
            SCIP_Real val;
            SCIP_Real minresactivity;
            SCIP_Real maxresactivity;
            SCIP_Real newredlb;
            SCIP_Real newredub;
            SCIP_Bool isminsettoinfinity;
            SCIP_Bool ismaxsettoinfinity;
            int arrayindex;

            var = consdata->vars[i];
            val = consdata->vals[i];

            /* check if still all integer variables have integral coefficients */
            if( SCIPvarIsIntegral(var) )
               integralcoefs = integralcoefs && SCIPisIntegral(scip, val);

            /* we do not need to process binary variables */
            if( SCIPvarIsBinary(var) )
               continue;

            if( SCIPconsIsModifiable(conss[c]) )
            {
               minresactivity = -SCIPinfinity(scip);
               maxresactivity =  SCIPinfinity(scip);
            }
            else
            {
               /* calculate residual activity bounds if variable would be fixed to zero */
               consdataGetGlbActivityResiduals(scip, consdata, var, val, &minresactivity, &maxresactivity, &isminsettoinfinity, &ismaxsettoinfinity);

               /* check minresactivity for reliability */
               if( !isminsettoinfinity && SCIPisUpdateUnreliable(scip, minresactivity, consdata->lastglbminactivity) )
                  consdataGetReliableResidualActivity(scip, consdata, var, &minresactivity, TRUE, TRUE);

               /* check maxresactivity for reliability */
               if( !ismaxsettoinfinity && SCIPisUpdateUnreliable(scip, maxresactivity, consdata->lastglbmaxactivity) )
                  consdataGetReliableResidualActivity(scip, consdata, var, &maxresactivity, FALSE, TRUE);
            }

            arrayindex = SCIPvarGetProbindex(var) - nbinvars;

            assert(0 <= arrayindex && arrayindex < nvars); /* variable should be active due to applyFixings() */

            newredlb = redlb[arrayindex];
            newredub = redub[arrayindex];
            if( val > 0.0 )
            {
               if( lhsexists )
               {
                  /* lhs <= d*x + a*y, d > 0  ->  redundant in y if  x >= (lhs - min{a*y})/d */
                  nlocksdown[arrayindex] += nlockspos;
                  newredlb = (SCIPisInfinity(scip, -minresactivity) ? SCIPinfinity(scip)
                     : (consdata->lhs - minresactivity)/val);
               }
               if( rhsexists )
               {
                  /* d*x + a*y <= rhs, d > 0  ->  redundant in y if  x <= (rhs - max{a*y})/d */
                  nlocksup[arrayindex] += nlockspos;
                  newredub = (SCIPisInfinity(scip, maxresactivity) ? -SCIPinfinity(scip)
                     : (consdata->rhs - maxresactivity)/val);
               }
            }
            else
            {
               if( lhsexists )
               {
                  /* lhs <= d*x + a*y, d < 0  ->  redundant in y if  x <= (lhs - min{a*y})/d */
                  nlocksup[arrayindex] += nlockspos;
                  newredub = (SCIPisInfinity(scip, -minresactivity) ? -SCIPinfinity(scip)
                     : (consdata->lhs - minresactivity)/val);
               }
               if( rhsexists )
               {
                  /* d*x + a*y <= rhs, d < 0  ->  redundant in y if  x >= (rhs - max{a*y})/d */
                  nlocksdown[arrayindex] += nlockspos;
                  newredlb = (SCIPisInfinity(scip, maxresactivity) ? SCIPinfinity(scip)
                     : (consdata->rhs - maxresactivity)/val);
               }
            }

            /* if the variable is integer, we have to round the value to the next integral value */
            if( SCIPvarIsIntegral(var) )
            {
               if( !SCIPisInfinity(scip, newredlb) )
                  newredlb = SCIPceil(scip, newredlb);
               if( !SCIPisInfinity(scip, -newredub) )
                  newredub = SCIPfloor(scip, newredub);
            }

            /* update redundancy bounds */
            redlb[arrayindex] = MAX(redlb[arrayindex], newredlb);
            redub[arrayindex] = MIN(redub[arrayindex], newredub);

            /* collect the continuous variables of the constraint */
            if( SCIPvarGetType(var) == SCIP_VARTYPE_CONTINUOUS )
            {
               int contv;

               assert(nconscontvars < ncontvars);
               contvarpos = i;
               conscontvars[nconscontvars] = var;
               nconscontvars++;

               contv = SCIPvarGetProbindex(var) - nintvars;
               assert(0 <= contv && contv < ncontvars);
               hasimpliedpotential = hasimpliedpotential || isimplint[contv];
            }
         }

         /* update implied integer status of continuous variables */
         if( hasimpliedpotential )
         {
            if( nconscontvars > 1 || !integralcoefs )
            {
               /* there is more than one continuous variable or the integer variables have fractional coefficients:
                * none of the continuous variables is implied integer
                */
               for( i = 0; i < nconscontvars; i++ )
               {
                  int contv;
                  contv = SCIPvarGetProbindex(conscontvars[i]) - nintvars;
                  assert(0 <= contv && contv < ncontvars);
                  isimplint[contv] = FALSE;
               }
            }
            else
            {
               SCIP_VAR* var;
               SCIP_Real val;
               SCIP_Real absval;
               int contv;

               /* there is exactly one continuous variable and the integer variables have integral coefficients:
                * this is the interesting case, and we have to check whether the coefficient is +/-1 and the corresponding
                * side(s) of the constraint is integral
                */
               assert(nconscontvars == 1);
               assert(0 <= contvarpos && contvarpos < consdata->nvars);
               var = consdata->vars[contvarpos];
               val = consdata->vals[contvarpos];
               contv = SCIPvarGetProbindex(var) - nintvars;
               assert(0 <= contv && contv < ncontvars);
               assert(isimplint[contv]);
               
               absval = REALABS(val);
               if( !SCIPisEQ(scip, absval, 1.0) )
                  isimplint[contv] =  FALSE;
               else
               {
                  SCIP_Real obj;
                  
                  obj = SCIPvarGetObj(var);
                  if( obj * val >= 0.0 && lhsexists )
                  {
                     /* the variable may be blocked by the constraint's left hand side */
                     isimplint[contv] = isimplint[contv] && SCIPisIntegral(scip, consdata->lhs);
                  }
                  if( obj * val <= 0.0 && rhsexists )
                  {
                     /* the variable may be blocked by the constraint's left hand side */
                     isimplint[contv] = isimplint[contv] && SCIPisIntegral(scip, consdata->rhs);
                  }
               }
            }
         }
      }
   }

   /* check if any bounds can be tightened due to optimality */
   for( v = 0; v < nvars; ++v )
   {
      SCIP_VAR* var;
      SCIP_Real obj;
      SCIP_Bool infeasible;
      SCIP_Bool tightened;

      assert(SCIPvarGetType(vars[v]) != SCIP_VARTYPE_BINARY);
      assert(SCIPvarGetNLocksDown(vars[v]) >= nlocksdown[v]);
      assert(SCIPvarGetNLocksUp(vars[v]) >= nlocksup[v]);

      var = vars[v];
      obj = SCIPvarGetObj(var);
      if( obj >= 0.0 )
      {
         /* making the variable as small as possible does not increase the objective:
          * check if all down locks of the variables are due to linear constraints;
          * if largest bound to make constraints redundant is -infinity, we better do nothing for numerical reasons
          */
         if( SCIPvarGetNLocksDown(var) == nlocksdown[v]
            && !SCIPisInfinity(scip, -redlb[v])
            && redlb[v] < SCIPvarGetUbGlobal(var) )
         {
            SCIP_Real ub;

            /* if x_v >= redlb[v], we can always round x_v down to x_v == redlb[v] without violating any constraint
             *  -> tighten upper bound to x_v <= redlb[v]
             */
            SCIPdebugMessage("variable <%s> only locked down in linear constraints: dual presolve <%s>[%.15g,%.15g] <= %.15g\n",
               SCIPvarGetName(var), SCIPvarGetName(var), SCIPvarGetLbGlobal(var), SCIPvarGetUbGlobal(var),
               redlb[v]);
            SCIP_CALL( SCIPtightenVarUb(scip, var, redlb[v], FALSE, &infeasible, &tightened) );
            assert(!infeasible);

            ub = SCIPvarGetUbGlobal(var);
            redub[v] = MIN(redub[v], ub);
            if( tightened )
               (*nchgbds)++;
         }
      }
      if( obj <= 0.0 )
      {
         /* making the variable as large as possible does not increase the objective:
          * check if all up locks of the variables are due to linear constraints;
          * if smallest bound to make constraints redundant is +infinity, we better do nothing for numerical reasons
          */
         if( SCIPvarGetNLocksUp(var) == nlocksup[v]
            && !SCIPisInfinity(scip, redub[v])
            && redub[v] > SCIPvarGetLbGlobal(var) )
         {
            SCIP_Real lb;

            /* if x_v <= redub[v], we can always round x_v up to x_v == redub[v] without violating any constraint
             *  -> tighten lower bound to x_v >= redub[v]
             */
            SCIPdebugMessage("variable <%s> only locked up in linear constraints: dual presolve <%s>[%.15g,%.15g] >= %.15g\n",
               SCIPvarGetName(var), SCIPvarGetName(var), SCIPvarGetLbGlobal(var), SCIPvarGetUbGlobal(var),
               redub[v]);
            SCIP_CALL( SCIPtightenVarLb(scip, var, redub[v], FALSE, &infeasible, &tightened) );
            assert(!infeasible);

            lb = SCIPvarGetLbGlobal(var);
            redlb[v] = MAX(redlb[v], lb);
            if( tightened )
               (*nchgbds)++;
         }
      }
   }

   /* upgrade continuous variables to implied integers */
   for( v = nintvars - nbinvars; v < nvars; ++v )
   {
      SCIP_VAR* var;
      SCIP_Bool infeasible;

      var = vars[v];
      assert(var != NULL);

      assert(SCIPvarGetType(var) == SCIP_VARTYPE_CONTINUOUS);
      assert(SCIPvarGetNLocksDown(var) >= nlocksdown[v]);
      assert(SCIPvarGetNLocksUp(var) >= nlocksup[v]);
      assert(0 <= v - nintvars + nbinvars && v - nintvars + nbinvars < ncontvars);

      /* we can only conclude implied integrality if the variable appears in no other constraint */
      if( isimplint[v - nintvars + nbinvars]
         && SCIPvarGetNLocksDown(var) == nlocksdown[v]
         && SCIPvarGetNLocksUp(var) == nlocksup[v] )
      {

         /* since we locally copied the variable array we can change the variable type immediately */
         SCIP_CALL( SCIPchgVarType(scip, var, SCIP_VARTYPE_IMPLINT, &infeasible) );

         if( infeasible )
         {
            SCIPdebugMessage("infeasible upgrade of variable <%s> to integral type, domain is empty\n", SCIPvarGetName(var));
            *cutoff = TRUE;

            break;
         }
         
         SCIPdebugMessage("dual presolve: converting continuous variable <%s>[%g,%g] to implicit integer\n",
            SCIPvarGetName(var), SCIPvarGetLbGlobal(var), SCIPvarGetUbGlobal(var));
      }
   }

   /* free temporary memory */
   SCIPfreeBufferArray(scip, &conscontvars);
   SCIPfreeBufferArray(scip, &isimplint);
   SCIPfreeBufferArray(scip, &nlocksup);
   SCIPfreeBufferArray(scip, &nlocksdown);
   SCIPfreeBufferArray(scip, &redub);
   SCIPfreeBufferArray(scip, &redlb);

   SCIPfreeBufferArray(scip, &vars);

   return SCIP_OKAY;
}


/*
 * Callback methods of constraint handler
 */

/** copy method for constraint handler plugins (called when SCIP copies plugins) */
static
SCIP_DECL_CONSHDLRCOPY(conshdlrCopyLinear)
{  /*lint --e{715}*/
   assert(scip != NULL);
   assert(conshdlr != NULL);
   assert(strcmp(SCIPconshdlrGetName(conshdlr), CONSHDLR_NAME) == 0);

   /* call inclusion method of constraint handler */
   SCIP_CALL( SCIPincludeConshdlrLinear(scip) );
 
   *valid = TRUE;

   return SCIP_OKAY;
}

/** destructor of constraint handler to free constraint handler data (called when SCIP is exiting) */
static
SCIP_DECL_CONSFREE(consFreeLinear)
{  /*lint --e{715}*/
   SCIP_CONSHDLRDATA* conshdlrdata;

   assert(scip != NULL);
   assert(conshdlr != NULL);
   assert(strcmp(SCIPconshdlrGetName(conshdlr), CONSHDLR_NAME) == 0);

   /* free constraint handler data */
   conshdlrdata = SCIPconshdlrGetData(conshdlr);
   assert(conshdlrdata != NULL);

   conshdlrdataFree(scip, &conshdlrdata);

   SCIPconshdlrSetData(conshdlr, NULL);

   return SCIP_OKAY;
}


/** initialization method of constraint handler (called after problem was transformed) */
static
SCIP_DECL_CONSINIT(consInitLinear)
{
   SCIP_CONSHDLRDATA* conshdlrdata;
   int c;

   assert(scip != NULL);

   /* get event handler */
   conshdlrdata = SCIPconshdlrGetData(conshdlr);
   assert(conshdlrdata != NULL);
   assert(conshdlrdata->eventhdlr != NULL);
   assert(nconss == 0 || conss != NULL);

   /* catch events for the constraints */
   for( c = 0; c < nconss; ++c )
   {
      SCIP_CONSDATA* consdata;

      consdata = SCIPconsGetData(conss[c]);
      assert(consdata != NULL);
      assert(consdata->eventdatas == NULL);

      /* catch all events */
      SCIP_CALL( consdataCatchAllEvents(scip, consdata, conshdlrdata->eventhdlr) );
      assert(consdata->eventdatas != NULL);
   }

   return SCIP_OKAY;
}


/** deinitialization method of constraint handler (called before transformed problem is freed) */
static
SCIP_DECL_CONSEXIT(consExitLinear)
{
   SCIP_CONSHDLRDATA* conshdlrdata;
   int c;

   assert(scip != NULL);

   /* get event handler */
   conshdlrdata = SCIPconshdlrGetData(conshdlr);
   assert(conshdlrdata != NULL);
   assert(conshdlrdata->eventhdlr != NULL);

   /* drop events for the constraints */
   for( c = 0; c < nconss; ++c )
   {
      SCIP_CONSDATA* consdata;

      consdata = SCIPconsGetData(conss[c]);
      assert(consdata != NULL);

      if( consdata->eventdatas != NULL )
      {
         /* drop all events */
         SCIP_CALL( consdataDropAllEvents(scip, consdata, conshdlrdata->eventhdlr) );
         assert(consdata->eventdatas == NULL);
      }
   }

   return SCIP_OKAY;

}


#ifndef WITH_PRINTORIGCONSTYPES

/** presolving initialization method of constraint handler (called when presolving is about to begin) */
#define consInitpreLinear NULL

#else

/** is constraint ranged row, i.e., -inf < lhs < rhs < inf? */
static
SCIP_Bool isRangedRow(
   SCIP*                 scip,               /**< SCIP data structure */
   SCIP_CONS*            cons                /**< constraint */
   )
{
   assert(scip != NULL);
   assert(cons != NULL);
   assert(SCIPconsGetData(cons) != NULL);

   return !(SCIPisEQ(scip, SCIPconsGetData(cons)->lhs, SCIPconsGetData(cons)->rhs)
      || SCIPisInfinity(scip, -SCIPconsGetData(cons)->lhs) || SCIPisInfinity(scip, SCIPconsGetData(cons)->rhs) );
}

/** is constraint ranged row, i.e., -inf < lhs < rhs < inf? */
static
SCIP_Bool isFiniteNonnegativeIntegral(
   SCIP*                 scip,               /**< SCIP data structure */
   SCIP_Real             x                   /**< value */
   )
{
   assert(scip != NULL);

   return (!SCIPisInfinity(scip, x) && !SCIPisNegative(scip, x) && SCIPisIntegral(scip, x));
}

/** presolving initialization method of constraint handler (called when presolving is about to begin) */
static
SCIP_DECL_CONSINITPRE(consInitpreLinear)
{  /*lint --e{715}*/
   int counter[SCIP_CONSTYPE_GENERAL + 1];
   int c;

   assert(scip != NULL);
   assert(result != NULL);

   *result = SCIP_CUTOFF;

   /* initialize counter for constraint types to zero */
   BMSclearMemoryArray(counter, SCIP_CONSTYPE_GENERAL + 1);

   /* loop through all constraints */
   for( c = 0; c < nconss; c++ )
   {
      SCIP_CONS* cons;
      SCIP_CONSDATA* consdata;
      int i;

      /* get constraint */
      cons = conss[c];
      assert(cons != NULL);

      /* get constraint data */
      consdata = SCIPconsGetData(cons);
      assert(consdata != NULL);

      /* merge multiples and delete variables with zero coefficient */
      SCIP_CALL( mergeMultiples(scip, cons) );
      for( i = 0; i < consdata->nvars; i++ )
      {
         assert(!SCIPisZero(scip, consdata->vals[i]));
      }

      /* is constraint of type SCIP_CONSTYPE_EMPTY? */
      if( consdata->nvars == 0 )
      {
         SCIPdebugMessage("classified as EMPTY: ");
         SCIPdebug( SCIP_CALL( SCIPprintCons(scip, cons, NULL) ) );
         counter[SCIP_CONSTYPE_EMPTY]++;
         continue;
      }

      /* is constraint of type SCIP_CONSTYPE_FREE? */
      if( SCIPisInfinity(scip, consdata->rhs) && SCIPisInfinity(scip, -consdata->lhs) )
      {
         SCIPdebugMessage("classified as FREE: ");
         SCIPdebug( SCIP_CALL( SCIPprintCons(scip, cons, NULL) ) );
         counter[SCIP_CONSTYPE_FREE]++;
         continue;
      }

      /* is constraint of type SCIP_CONSTYPE_SINGLETON? */
      if( consdata->nvars == 1 )
      {
         SCIPdebugMessage("classified as SINGLETON: ");
         SCIPdebug( SCIP_CALL( SCIPprintCons(scip, cons, NULL) ) );
         counter[SCIP_CONSTYPE_SINGLETON] += isRangedRow(scip, cons) ? 2 : 1;
         continue;
      }

      /* is constraint of type SCIP_CONSTYPE_AGGREGATION? */
      if( consdata->nvars == 2 && SCIPisEQ(scip, consdata->lhs, consdata->rhs) )
      {
         SCIPdebugMessage("classified as AGGREGATION: ");
         SCIPdebug( SCIP_CALL( SCIPprintCons(scip, cons, NULL) ) );
         counter[SCIP_CONSTYPE_AGGREGATION]++;
         continue;
      }

      /* is constraint of type SCIP_CONSTYPE_{VARBOUND}? */
      if( consdata->nvars == 2 )
      {
         SCIPdebugMessage("classified as VARBOUND: ");
         SCIPdebug( SCIP_CALL( SCIPprintCons(scip, cons, NULL) ) );
         counter[SCIP_CONSTYPE_VARBOUND] += isRangedRow(scip, cons) ? 2 : 1;
         continue;
      }

      /* is constraint of type SCIP_CONSTYPE_{SETPARTITION, SETPACKING, SETCOVERING, CARDINALITY, INVKNAPSACK}? */
      {
         SCIP_Real scale;
         SCIP_Real b;
         SCIP_Bool unmatched;
         int nnegbinvars;

         unmatched = FALSE;
         nnegbinvars = 0;

         scale = REALABS(consdata->vals[0]);
         for( i = 0; i < consdata->nvars && !unmatched; i++ )
         {
            unmatched = unmatched || SCIPvarGetType(consdata->vars[i]) == SCIP_VARTYPE_CONTINUOUS;
            unmatched = unmatched || SCIPisLE(scip, SCIPvarGetLbGlobal(consdata->vars[i]), -1.0);
            unmatched = unmatched || SCIPisGE(scip, SCIPvarGetUbGlobal(consdata->vars[i]), 2.0);
            unmatched = unmatched || !SCIPisEQ(scip, REALABS(consdata->vals[i]), scale);

            if( consdata->vals[i] < 0.0 )
               nnegbinvars++;
         }

         if( !unmatched )
         {
            if( SCIPisEQ(scip, consdata->lhs, consdata->rhs) )
            {
               b = consdata->rhs/scale + nnegbinvars;
               if( SCIPisEQ(scip, 1.0, b) )
               {
                  SCIPdebugMessage("classified as SETPARTITION: ");
                  SCIPdebug( SCIP_CALL( SCIPprintCons(scip, cons, NULL) ) );
                  counter[SCIP_CONSTYPE_SETPARTITION]++;
                  continue;
               }
               else if( SCIPisIntegral(scip, b) && !SCIPisNegative(scip, b) )
               {
                  SCIPdebugMessage("classified as CARDINALITY: ");
                  SCIPdebug( SCIP_CALL( SCIPprintCons(scip, cons, NULL) ) );
                  counter[SCIP_CONSTYPE_CARDINALITY]++;
                  continue;
               }
            }

            b = consdata->rhs/scale + nnegbinvars;
            if( SCIPisEQ(scip, 1.0, b) )
            {
               SCIPdebugMessage("classified as SETPACKING: ");
               SCIPdebug( SCIP_CALL( SCIPprintCons(scip, cons, NULL) ) );
               counter[SCIP_CONSTYPE_SETPACKING]++;
               consdata->rhs = SCIPinfinity(scip);
            }
            else if( SCIPisIntegral(scip, b) && !SCIPisNegative(scip, b) )
            {
               SCIPdebugMessage("classified as INVKNAPSACK: ");
               SCIPdebug( SCIP_CALL( SCIPprintCons(scip, cons, NULL) ) );
               counter[SCIP_CONSTYPE_INVKNAPSACK]++;
               consdata->rhs = SCIPinfinity(scip);
            }

            b = consdata->lhs/scale + nnegbinvars;
            if( SCIPisEQ(scip, 1.0, b) )
            {
               SCIPdebugMessage("classified as SETCOVERING: ");
               SCIPdebug( SCIP_CALL( SCIPprintCons(scip, cons, NULL) ) );
               counter[SCIP_CONSTYPE_SETCOVERING]++;
               consdata->lhs = -SCIPinfinity(scip);
            }

            if( SCIPisInfinity(scip, -consdata->lhs) && SCIPisInfinity(scip, consdata->rhs) )
               continue;
         }
      }

      /* is constraint of type SCIP_CONSTYPE_{EQKNAPSACK, BINPACKING, KNAPSACK}? */
      /* @todo If coefficients or rhs are not integral, we currently do not check
       * if the constraint could be scaled (finitely), such that they are.
       */
      {
         SCIP_Real b;
         SCIP_Bool unmatched;

         b = consdata->rhs;
         unmatched = FALSE;
         for( i = 0; i < consdata->nvars && !unmatched; i++ )
         {
            unmatched = unmatched || SCIPvarGetType(consdata->vars[i]) == SCIP_VARTYPE_CONTINUOUS;
            unmatched = unmatched || SCIPisLE(scip, SCIPvarGetLbGlobal(consdata->vars[i]), -1.0);
            unmatched = unmatched || SCIPisGE(scip, SCIPvarGetUbGlobal(consdata->vars[i]), 2.0);
            unmatched = unmatched || !SCIPisIntegral(scip, consdata->vals[i]);

            if( SCIPisNegative(scip, consdata->vals[i]) )
               b -= consdata->vals[i];
         }
         unmatched = unmatched || !isFiniteNonnegativeIntegral(scip, b);

         if( !unmatched )
         {
            if( SCIPisEQ(scip, consdata->lhs, consdata->rhs) )
            {
               SCIPdebugMessage("classified as EQKNAPSACK: ");
               SCIPdebug( SCIP_CALL( SCIPprintCons(scip, cons, NULL) ) );
               counter[SCIP_CONSTYPE_EQKNAPSACK]++;
               continue;
            }
            else
            {
               SCIP_Bool matched;

               matched = FALSE;
               for( i = 0; i < consdata->nvars && !matched; i++ )
               {
                  matched = matched || SCIPisEQ(scip, b, REALABS(consdata->vals[i]));
               }

               SCIPdebugMessage("classified as %s: ", matched ? "BINPACKING" : "KNAPSACK");
               SCIPdebug( SCIP_CALL( SCIPprintCons(scip, cons, NULL) ) );
               counter[matched ? SCIP_CONSTYPE_BINPACKING : SCIP_CONSTYPE_KNAPSACK]++;
            }

            if( SCIPisInfinity(scip, -consdata->lhs) )
               continue;
            else
               consdata->rhs = SCIPinfinity(scip);
         }
      }

      /* is constraint of type SCIP_CONSTYPE_{INTKNAPSACK}? */
      {
         SCIP_Real b;
         SCIP_Bool unmatched;

         unmatched = FALSE;

         b = consdata->rhs;
         unmatched = unmatched || !isFiniteNonnegativeIntegral(scip, b);

         for( i = 0; i < consdata->nvars && !unmatched; i++ )
         {
            unmatched = unmatched || SCIPvarGetType(consdata->vars[i]) == SCIP_VARTYPE_CONTINUOUS;
            unmatched = unmatched || SCIPisNegative(scip, SCIPvarGetLbGlobal(consdata->vars[i]));
            unmatched = unmatched || !SCIPisIntegral(scip, consdata->vals[i]);
            unmatched = unmatched || SCIPisNegative(scip, consdata->vals[i]);
         }

         if( !unmatched )
         {
            SCIPdebugMessage("classified as INTKNAPSACK: ");
            SCIPdebug( SCIP_CALL( SCIPprintCons(scip, cons, NULL) ) );
            counter[SCIP_CONSTYPE_INTKNAPSACK]++;

            if( SCIPisInfinity(scip, -consdata->lhs) )
               continue;
            else
               consdata->rhs = SCIPinfinity(scip);
         }
      }

      /* is constraint of type SCIP_CONSTYPE_{MIXEDBINARY}? */
      {
         SCIP_Bool unmatched;

         unmatched = FALSE;
         for( i = 0; i < consdata->nvars && !unmatched; i++ )
         {
            if( SCIPvarGetType(consdata->vars[i]) != SCIP_VARTYPE_CONTINUOUS
               && (SCIPisLE(scip, SCIPvarGetLbGlobal(consdata->vars[i]), -1.0)
                  || SCIPisGE(scip, SCIPvarGetUbGlobal(consdata->vars[i]), 2.0)) )
               unmatched = TRUE;
         }

         if( !unmatched )
         {
            SCIPdebugMessage("classified as MIXEDBINARY (%d): ", isRangedRow(scip, cons) ? 2 : 1);
            SCIPdebug( SCIP_CALL( SCIPprintCons(scip, cons, NULL) ) );
            counter[SCIP_CONSTYPE_MIXEDBINARY] += isRangedRow(scip, cons) ? 2 : 1;
            continue;
         }
      }

      /* no special structure detected */
      SCIPdebugMessage("classified as GENERAL: ");
      SCIPdebug( SCIP_CALL( SCIPprintCons(scip, cons, NULL) ) );
      counter[SCIP_CONSTYPE_GENERAL] += isRangedRow(scip, cons) ? 2 : 1;
   }

   /* print statistics */
   SCIPinfoMessage(scip, NULL, "\nNumber of constraints according to type:\n");
   SCIPinfoMessage(scip, NULL, "----------------------------------------\n");
   SCIPinfoMessage(scip, NULL, "%2d SCIP_CONSTYPE_EMPTY        %6d\n",  0, counter[ 0]);
   SCIPinfoMessage(scip, NULL, "%2d SCIP_CONSTYPE_FREE         %6d\n",  1, counter[ 1]);
   SCIPinfoMessage(scip, NULL, "%2d SCIP_CONSTYPE_SINGLETON    %6d\n",  2, counter[ 2]);
   SCIPinfoMessage(scip, NULL, "%2d SCIP_CONSTYPE_AGGREGATION  %6d\n",  3, counter[ 3]);
   SCIPinfoMessage(scip, NULL, "%2d SCIP_CONSTYPE_VARBOUND     %6d\n",  4, counter[ 4]);
   SCIPinfoMessage(scip, NULL, "%2d SCIP_CONSTYPE_SETPARTITION %6d\n",  5, counter[ 5]);
   SCIPinfoMessage(scip, NULL, "%2d SCIP_CONSTYPE_SETPACKING   %6d\n",  6, counter[ 6]);
   SCIPinfoMessage(scip, NULL, "%2d SCIP_CONSTYPE_SETCOVERING  %6d\n",  7, counter[ 7]);
   SCIPinfoMessage(scip, NULL, "%2d SCIP_CONSTYPE_CARDINALITY  %6d\n",  8, counter[ 8]);
   SCIPinfoMessage(scip, NULL, "%2d SCIP_CONSTYPE_INVKNAPSACK  %6d\n",  9, counter[ 9]);
   SCIPinfoMessage(scip, NULL, "%2d SCIP_CONSTYPE_EQKNAPSACK   %6d\n", 10, counter[10]);
   SCIPinfoMessage(scip, NULL, "%2d SCIP_CONSTYPE_BINPACKING   %6d\n", 11, counter[11]);
   SCIPinfoMessage(scip, NULL, "%2d SCIP_CONSTYPE_KNAPSACK     %6d\n", 12, counter[12]);
   SCIPinfoMessage(scip, NULL, "%2d SCIP_CONSTYPE_INTKNAPSACK  %6d\n", 13, counter[13]);
   SCIPinfoMessage(scip, NULL, "%2d SCIP_CONSTYPE_MIXEDBINARY  %6d\n", 14, counter[14]);
   SCIPinfoMessage(scip, NULL, "%2d SCIP_CONSTYPE_GENERAL      %6d\n", 15, counter[15]);
   SCIPinfoMessage(scip, NULL, "----------------------------------------\n\n");

   SCIPinfoMessage(scip, NULL, "    EMPTY");
   SCIPinfoMessage(scip, NULL, "     FREE");
   SCIPinfoMessage(scip, NULL, "     SING");
   SCIPinfoMessage(scip, NULL, "     AGGR");
   SCIPinfoMessage(scip, NULL, "    VARBD");
   SCIPinfoMessage(scip, NULL, "  SETPART");
   SCIPinfoMessage(scip, NULL, "  SETPACK");
   SCIPinfoMessage(scip, NULL, "   SETCOV");
   SCIPinfoMessage(scip, NULL, "     CARD");
   SCIPinfoMessage(scip, NULL, "  INVKNAP");
   SCIPinfoMessage(scip, NULL, "   EQKNAP");
   SCIPinfoMessage(scip, NULL, "  BINPACK");
   SCIPinfoMessage(scip, NULL, "     KNAP");
   SCIPinfoMessage(scip, NULL, "  INTKNAP");
   SCIPinfoMessage(scip, NULL, "   MIXBIN");
   SCIPinfoMessage(scip, NULL, "      GEN\n");
   for( c = 0; c <= SCIP_CONSTYPE_GENERAL; c++ )
   {
      SCIPinfoMessage(scip, NULL, "%9d", counter[c]);
   }

   SCIPinfoMessage(scip, NULL, "\n\n");
   SCIPinfoMessage(scip, NULL, "----------------------------------------\n\n");

   return SCIP_OKAY;
}
#endif


/** presolving deinitialization method of constraint handler (called after presolving has been finished) */
static
SCIP_DECL_CONSEXITPRE(consExitpreLinear)
{  /*lint --e{715}*/
   int c;

   /* delete all linear constraints that were upgraded to a more specific constraint type;
    * make sure, only active variables remain in the remaining constraints
    */
   assert(scip != NULL);
   assert(result != NULL);

   *result = SCIP_FEASIBLE;

   for( c = 0; c < nconss; ++c )
   {
      SCIP_CONSDATA* consdata;
      SCIP_Bool infeasible;

      consdata = SCIPconsGetData(conss[c]);
      assert(consdata != NULL);

      if( consdata->upgraded )
      {
         SCIP_CALL( SCIPdelCons(scip, conss[c]) );
      }
      else
      {
         SCIP_CALL( applyFixings(scip, conss[c], &infeasible) );

         if( infeasible )
         {
            SCIPdebugMessage(" -> infeasible fixing\n");
            *result = SCIP_CUTOFF;
            return SCIP_OKAY;
         }
      }
   }

   return SCIP_OKAY;
}


/** solving process initialization method of constraint handler (called when branch and bound process is about to begin) */
#define consInitsolLinear NULL


/** solving process deinitialization method of constraint handler (called before branch and bound process data is freed) */
static
SCIP_DECL_CONSEXITSOL(consExitsolLinear)
{  /*lint --e{715}*/
   int c;

   assert(scip != NULL);

   /* release the rows of all constraints */
   for( c = 0; c < nconss; ++c )
   {
      SCIP_CONSDATA* consdata;

      consdata = SCIPconsGetData(conss[c]);
      assert(consdata != NULL);

      if( consdata->row != NULL )
      {
         SCIP_CALL( SCIPreleaseRow(scip, &consdata->row) );
      }
   }

   /* if this is a restart, convert cutpool rows into linear constraints */
   if( restart )
   {
      int ncutsadded;

      ncutsadded = 0;

      /* create out of all active cuts in cutpool linear constraints */
      SCIP_CALL( SCIPconvertCutsToConss(scip, scip, NULL, NULL, TRUE, &ncutsadded) );

      if( ncutsadded > 0 )
      {
         SCIPverbMessage(scip, SCIP_VERBLEVEL_HIGH, NULL,
            "(restart) converted %d cuts from the global cut pool into linear constraints\n", ncutsadded);
         /* an extra blank line should be printed separately since the buffer message handler only handle up to one line
          * correctly 
          */
         SCIPverbMessage(scip, SCIP_VERBLEVEL_HIGH, NULL, "\n");
      }
   }

   return SCIP_OKAY;
}


/** frees specific constraint data */
static
SCIP_DECL_CONSDELETE(consDeleteLinear)
{  /*lint --e{715}*/
   SCIP_CONSHDLRDATA* conshdlrdata;

   assert(scip != NULL);
   assert(conshdlr != NULL);
   assert(strcmp(SCIPconshdlrGetName(conshdlr), CONSHDLR_NAME) == 0);

   /* get event handler */
   conshdlrdata = SCIPconshdlrGetData(conshdlr);
   assert(conshdlrdata != NULL);
   assert(conshdlrdata->eventhdlr != NULL);

   /* free linear constraint */
   SCIP_CALL( consdataFree(scip, consdata, conshdlrdata->eventhdlr) );

   return SCIP_OKAY;
}


/** transforms constraint data into data belonging to the transformed problem */
static
SCIP_DECL_CONSTRANS(consTransLinear)
{  /*lint --e{715}*/
   SCIP_CONSHDLRDATA* conshdlrdata;
   SCIP_CONSDATA* sourcedata;
   SCIP_CONSDATA* targetdata;

   /*debugMessage("Trans method of linear constraints\n");*/

   assert(scip != NULL);
   assert(conshdlr != NULL);
   assert(strcmp(SCIPconshdlrGetName(conshdlr), CONSHDLR_NAME) == 0);
   assert(SCIPgetStage(scip) == SCIP_STAGE_TRANSFORMING);
   assert(sourcecons != NULL);
   assert(targetcons != NULL);

   sourcedata = SCIPconsGetData(sourcecons);
   assert(sourcedata != NULL);
   assert(sourcedata->row == NULL);  /* in original problem, there cannot be LP rows */

   /* get event handler */
   conshdlrdata = SCIPconshdlrGetData(conshdlr);
   assert(conshdlrdata != NULL);
   assert(conshdlrdata->eventhdlr != NULL);

   /* create linear constraint data for target constraint */
   SCIP_CALL( consdataCreate(scip, &targetdata, conshdlrdata->eventhdlr,
         sourcedata->nvars, sourcedata->vars, sourcedata->vals, sourcedata->lhs, sourcedata->rhs) );

   /* copy the donotupgrade mark */
   targetdata->donotupgrade = sourcedata->donotupgrade;

   /* create target constraint */
   SCIP_CALL( SCIPcreateCons(scip, targetcons, SCIPconsGetName(sourcecons), conshdlr, targetdata,
         SCIPconsIsInitial(sourcecons), SCIPconsIsSeparated(sourcecons), SCIPconsIsEnforced(sourcecons),
         SCIPconsIsChecked(sourcecons), SCIPconsIsPropagated(sourcecons),
         SCIPconsIsLocal(sourcecons), SCIPconsIsModifiable(sourcecons),
         SCIPconsIsDynamic(sourcecons), SCIPconsIsRemovable(sourcecons), SCIPconsIsStickingAtNode(sourcecons)) );

   return SCIP_OKAY;
}


/** LP initialization method of constraint handler (called before the initial LP relaxation at a node is solved) */
static
SCIP_DECL_CONSINITLP(consInitlpLinear)
{  /*lint --e{715}*/
   int c;

   assert(scip != NULL);
   assert(strcmp(SCIPconshdlrGetName(conshdlr), CONSHDLR_NAME) == 0);

   for( c = 0; c < nconss; ++c )
   {
      assert(SCIPconsIsInitial(conss[c]));
      SCIP_CALL( addRelaxation(scip, conss[c], NULL) );
   }

   return SCIP_OKAY;
}


/** separation method of constraint handler for LP solutions */
static
SCIP_DECL_CONSSEPALP(consSepalpLinear)
{  /*lint --e{715}*/
   SCIP_CONSHDLRDATA* conshdlrdata;
   SCIP_Real loclowerbound;
   SCIP_Real glblowerbound;
   SCIP_Real cutoffbound;
   SCIP_Real maxbound;
   SCIP_Bool separatecards;
   SCIP_Bool cutoff;
   int c;
   int depth;
   int nrounds;
   int maxsepacuts;
   int ncuts;

   assert(scip != NULL);
   assert(conshdlr != NULL);
   assert(strcmp(SCIPconshdlrGetName(conshdlr), CONSHDLR_NAME) == 0);
   assert(result != NULL);

   conshdlrdata = SCIPconshdlrGetData(conshdlr);
   assert(conshdlrdata != NULL);
   depth = SCIPgetDepth(scip);
   nrounds = SCIPgetNSepaRounds(scip);

   /*debugMessage("Sepa method of linear constraints\n");*/

   *result = SCIP_DIDNOTRUN;

   /* only call the separator a given number of times at each node */
   if( (depth == 0 && conshdlrdata->maxroundsroot >= 0 && nrounds >= conshdlrdata->maxroundsroot)
      || (depth > 0 && conshdlrdata->maxrounds >= 0 && nrounds >= conshdlrdata->maxrounds) )
      return SCIP_OKAY;

   /* get the maximal number of cuts allowed in a separation round */
   maxsepacuts = (depth == 0 ? conshdlrdata->maxsepacutsroot : conshdlrdata->maxsepacuts);

   /* check if we want to produce knapsack cardinality cuts at this node */
   loclowerbound = SCIPgetLocalLowerbound(scip);
   glblowerbound = SCIPgetLowerbound(scip);
   cutoffbound = SCIPgetCutoffbound(scip);
   maxbound = glblowerbound + conshdlrdata->maxcardbounddist * (cutoffbound - glblowerbound);
   separatecards = SCIPisLE(scip, loclowerbound, maxbound);
   separatecards = separatecards && (SCIPgetNLPBranchCands(scip) > 0);

   *result = SCIP_DIDNOTFIND;
   ncuts = 0;
   cutoff = FALSE;

   /* check all useful linear constraints for feasibility */
   for( c = 0; c < nusefulconss && ncuts < maxsepacuts && !cutoff; ++c )
   {
      /*debugMessage("separating linear constraint <%s>\n", SCIPconsGetName(conss[c]));*/
      SCIP_CALL( separateCons(scip, conss[c], NULL, separatecards, conshdlrdata->separateall, &ncuts, &cutoff) );
   }
   
   /* adjust return value */
   if( cutoff )
      *result = SCIP_CUTOFF;
   else if( ncuts > 0 )
      *result = SCIP_SEPARATED;

   /* combine linear constraints to get more cuts */
   /**@todo further cuts of linear constraints */

   return SCIP_OKAY;
}


/** separation method of constraint handler for arbitrary primal solutions */
static
SCIP_DECL_CONSSEPASOL(consSepasolLinear)
{  /*lint --e{715}*/
   SCIP_CONSHDLRDATA* conshdlrdata;
   int c;
   int depth;
   int nrounds;
   int maxsepacuts;
   int ncuts;
   SCIP_Bool cutoff;

   assert(scip != NULL);
   assert(conshdlr != NULL);
   assert(strcmp(SCIPconshdlrGetName(conshdlr), CONSHDLR_NAME) == 0);
   assert(result != NULL);

   conshdlrdata = SCIPconshdlrGetData(conshdlr);
   assert(conshdlrdata != NULL);
   depth = SCIPgetDepth(scip);
   nrounds = SCIPgetNSepaRounds(scip);

   /*debugMessage("Sepa method of linear constraints\n");*/

   *result = SCIP_DIDNOTRUN;

   /* only call the separator a given number of times at each node */
   if( (depth == 0 && conshdlrdata->maxroundsroot >= 0 && nrounds >= conshdlrdata->maxroundsroot)
      || (depth > 0 && conshdlrdata->maxrounds >= 0 && nrounds >= conshdlrdata->maxrounds) )
      return SCIP_OKAY;

   /* get the maximal number of cuts allowed in a separation round */
   maxsepacuts = (depth == 0 ? conshdlrdata->maxsepacutsroot : conshdlrdata->maxsepacuts);

   *result = SCIP_DIDNOTFIND;
   ncuts = 0;
   cutoff = FALSE;

   /* check all useful linear constraints for feasibility */
   for( c = 0; c < nusefulconss && ncuts < maxsepacuts && !cutoff; ++c )
   {
      /*debugMessage("separating linear constraint <%s>\n", SCIPconsGetName(conss[c]));*/
      SCIP_CALL( separateCons(scip, conss[c], sol, TRUE, conshdlrdata->separateall, &ncuts, &cutoff) );
   }

   /* adjust return value */
   if( cutoff )
      *result = SCIP_CUTOFF;
   else if( ncuts > 0 )
      *result = SCIP_SEPARATED;

   /* combine linear constraints to get more cuts */
   /**@todo further cuts of linear constraints */

   return SCIP_OKAY;
}


/** constraint enforcing method of constraint handler for LP solutions */
static
SCIP_DECL_CONSENFOLP(consEnfolpLinear)
{  /*lint --e{715}*/
   SCIP_Bool violated;
   int c;

   assert(scip != NULL);
   assert(conshdlr != NULL);
   assert(strcmp(SCIPconshdlrGetName(conshdlr), CONSHDLR_NAME) == 0);
   assert(result != NULL);

   /*debugMessage("Enfolp method of linear constraints\n");*/

   /* check for violated constraints
    * LP is processed at current node -> we can add violated linear constraints to the SCIP_LP
    */
   *result = SCIP_FEASIBLE;

   /* check all useful linear constraints for feasibility */
   for( c = 0; c < nusefulconss; ++c )
   {
      SCIP_CALL( checkCons(scip, conss[c], NULL, FALSE, &violated) );

      if( violated )
      {
         /* insert LP row as cut */
         SCIP_CALL( addRelaxation(scip, conss[c], NULL) );
         *result = SCIP_SEPARATED;
      }
   }

   /* check all obsolete linear constraints for feasibility */
   for( c = nusefulconss; c < nconss && *result == SCIP_FEASIBLE; ++c )
   {
      SCIP_CALL( checkCons(scip, conss[c], NULL, FALSE, &violated) );

      if( violated )
      {
         /* insert LP row as cut */
         SCIP_CALL( addRelaxation(scip, conss[c], NULL) );
         *result = SCIP_SEPARATED;
      }
   }

   return SCIP_OKAY;
}


/** constraint enforcing method of constraint handler for pseudo solutions */
static
SCIP_DECL_CONSENFOPS(consEnfopsLinear)
{  /*lint --e{715}*/
   SCIP_Bool violated;
   int c;

   assert(scip != NULL);
   assert(conshdlr != NULL);
   assert(strcmp(SCIPconshdlrGetName(conshdlr), CONSHDLR_NAME) == 0);
   assert(result != NULL);

   /* if the solution is infeasible anyway due to objective value, skip the enforcement */
   if( objinfeasible )
   {
      *result = SCIP_DIDNOTRUN;
      return SCIP_OKAY;
   }

   /* check all linear constraints for feasibility */
   violated = FALSE;
   for( c = 0; c < nconss && !violated; ++c )
   {
      SCIP_CALL( checkCons(scip, conss[c], NULL, TRUE, &violated) );
   }

   if( violated )
      *result = SCIP_INFEASIBLE;
   else
      *result = SCIP_FEASIBLE;

   return SCIP_OKAY;
}


/** feasibility check method of constraint handler for integral solutions */
static
SCIP_DECL_CONSCHECK(consCheckLinear)
{  /*lint --e{715}*/
   SCIP_Bool violated;
   int c;

   assert(scip != NULL);
   assert(conshdlr != NULL);
   assert(strcmp(SCIPconshdlrGetName(conshdlr), CONSHDLR_NAME) == 0);
   assert(result != NULL);

   /*debugMessage("Check method of linear constraints\n");*/

   /* check all linear constraints for feasibility */
   violated = FALSE;
   for( c = 0; c < nconss && !violated; ++c )
   {
      SCIP_CALL( checkCons(scip, conss[c], sol, checklprows, &violated) );
   }

   if( violated )
   {
      *result = SCIP_INFEASIBLE;

      if( printreason )
      {
         SCIP_Real activity;
         SCIP_CONSDATA* consdata;
         
         consdata = SCIPconsGetData(conss[c-1]);
         assert( consdata != NULL);

         activity = consdataGetActivity(scip, consdata, sol);

         SCIP_CALL( consPrintConsSol(scip, conss[c-1], sol, NULL) );
         if( SCIPisFeasLT(scip, activity, consdata->lhs) )
            SCIPinfoMessage(scip, NULL, "violation: left hand side is violated by %.15g\n", consdata->lhs - activity);

         if( SCIPisFeasGT(scip, activity, consdata->rhs) )
            SCIPinfoMessage(scip, NULL, "violation: right hand side is violated by %.15g\n", activity - consdata->rhs);
      }
   }
   else
      *result = SCIP_FEASIBLE;

   return SCIP_OKAY;
}


/** domain propagation method of constraint handler */
static
SCIP_DECL_CONSPROP(consPropLinear)
{  /*lint --e{715}*/
   SCIP_CONSHDLRDATA* conshdlrdata;
   SCIP_Bool tightenbounds;
   SCIP_Bool cutoff;
   int nchgbds;
   int c;

   assert(scip != NULL);
   assert(conshdlr != NULL);
   assert(strcmp(SCIPconshdlrGetName(conshdlr), CONSHDLR_NAME) == 0);
   assert(result != NULL);

   conshdlrdata = SCIPconshdlrGetData(conshdlr);
   assert(conshdlrdata != NULL);

   /*debugMessage("Prop method of linear constraints\n");*/

   /* check, if we want to tighten variable's bounds (in probing, we always want to tighten the bounds) */
   if( SCIPinProbing(scip) )
      tightenbounds = TRUE;
   else
   {
      int depth;
      int propfreq;
      int tightenboundsfreq;

      depth = SCIPgetDepth(scip);
      propfreq = SCIPconshdlrGetPropFreq(conshdlr);
      tightenboundsfreq = propfreq * conshdlrdata->tightenboundsfreq;
      tightenbounds = (conshdlrdata->tightenboundsfreq >= 0)
         && ((tightenboundsfreq == 0 && depth == 0) || (tightenboundsfreq >= 1 && (depth % tightenboundsfreq == 0)));
   }

   cutoff = FALSE;
   nchgbds = 0;

   /* process useful constraints */
   for( c = 0; c < nusefulconss && !cutoff; ++c )
   {
      SCIP_CALL( propagateCons(scip, conss[c], tightenbounds, conshdlrdata->sortvars, &cutoff, &nchgbds) );
   }
   
   /* adjust result code */
   if( cutoff )
      *result = SCIP_CUTOFF;
   else if( nchgbds > 0 )
      *result = SCIP_REDUCEDDOM;
   else
      *result = SCIP_DIDNOTFIND;

   return SCIP_OKAY;
}


#define MAXCONSPRESOLROUNDS 10
/** presolving method of constraint handler */
static
SCIP_DECL_CONSPRESOL(consPresolLinear)
{  /*lint --e{715}*/
   SCIP_CONSHDLRDATA* conshdlrdata;
   SCIP_CONS* cons;
   SCIP_CONSDATA* consdata;
   SCIP_Real minactivity;
   SCIP_Real maxactivity;
   SCIP_Bool cutoff;
   SCIP_Bool delay;
   int oldnfixedvars;
   int oldnaggrvars;
   int oldnchgbds;
   int oldndelconss;
   int oldnupgdconss;
   int oldnchgcoefs;
   int oldnchgsides;
   int firstchange;
   int firstupgradetry;
   int c;

   assert(scip != NULL);
   assert(conshdlr != NULL);
   assert(strcmp(SCIPconshdlrGetName(conshdlr), CONSHDLR_NAME) == 0);
   assert(result != NULL);

   /*debugMessage("Presol method of linear constraints\n");*/

   /* remember old preprocessing counters */
   cutoff = FALSE;
   delay = FALSE;
   oldnfixedvars = *nfixedvars;
   oldnaggrvars = *naggrvars;
   oldnchgbds = *nchgbds;
   oldndelconss = *ndelconss;
   oldnupgdconss = *nupgdconss;
   oldnchgcoefs = *nchgcoefs;
   oldnchgsides = *nchgsides;

   /* get constraint handler data */
   conshdlrdata = SCIPconshdlrGetData(conshdlr);
   assert(conshdlrdata != NULL);

   /* process single constraints */
   firstchange = INT_MAX;
   firstupgradetry = INT_MAX;
   for( c = 0; c < nconss && !cutoff && !SCIPisStopped(scip); ++c )
   {
      int npresolrounds;
      SCIP_Bool infeasible;

      infeasible = FALSE;

      cons = conss[c];
      assert(SCIPconsIsActive(cons));
      consdata = SCIPconsGetData(cons);
      assert(consdata != NULL);

      /* constraint should not be already presolved in the initial round */
      assert(SCIPgetNRuns(scip) > 0 || nrounds > 0 || !consdata->propagated);
      assert(SCIPgetNRuns(scip) > 0 || nrounds > 0 || !consdata->boundstightened);
      assert(SCIPgetNRuns(scip) > 0 || nrounds > 0 || !consdata->presolved);
      assert(consdata->propagated || !consdata->presolved);

      /* incorporate fixings and aggregations in constraint */
      SCIP_CALL( applyFixings(scip, cons, &infeasible) );

      if( infeasible )
      {
         SCIPdebugMessage(" -> infeasible fixing\n");
         cutoff = TRUE;
         break;
      }

      assert(consdata->removedfixings);

      /* we can only presolve linear constraints, that are not modifiable */
      if( SCIPconsIsModifiable(cons) )
         continue;

      /* remember the first changed constraint to begin the next aggregation round with */
      if( firstchange == INT_MAX && consdata->changed )
         firstchange = c;

      /* remember the first constraint that was not yet tried to be upgraded, to begin the next upgrading round with */
      if( firstupgradetry == INT_MAX && !consdata->upgradetried )
         firstupgradetry = c;

      /* check, if constraint is already preprocessed */
      if( consdata->presolved )
         continue;

      assert(SCIPconsIsActive(cons));

      SCIPdebugMessage("presolving linear constraint <%s>\n", SCIPconsGetName(cons));
      SCIPdebug(SCIP_CALL( SCIPprintCons(scip, cons, NULL) ));

      /* apply presolving as long as possible on the single constraint (however, abort after a certain number of rounds
       * to avoid nearly infinite cycling due to very small bound changes)
       */
      npresolrounds = 0;
      while( !consdata->presolved && npresolrounds < MAXCONSPRESOLROUNDS && !SCIPisStopped(scip) )
      {
         assert(!cutoff);
         npresolrounds++;

         /* mark constraint being presolved and propagated */
         consdata->presolved = TRUE;
         consdata->propagated = TRUE;

         /* normalize constraint */
         SCIP_CALL( normalizeCons(scip, cons) );

         /* tighten left and right hand side due to integrality */
         SCIP_CALL( tightenSides(scip, cons, nchgsides) );

         /* check bounds */
         if( SCIPisFeasGT(scip, consdata->lhs, consdata->rhs) )
         {
            SCIPdebugMessage("linear constraint <%s> is infeasible: sides=[%.15g,%.15g]\n",
               SCIPconsGetName(cons), consdata->lhs, consdata->rhs);
            cutoff = TRUE;
            break;
         }

         /* tighten variable's bounds */
         SCIP_CALL( tightenBounds(scip, cons, conshdlrdata->sortvars, &cutoff, nchgbds) );
         if( cutoff )
            break;

         /* check for fixed variables */
         SCIP_CALL( fixVariables(scip, cons, &cutoff, nfixedvars) );
         if( cutoff )
            break;

         /* check constraint for infeasibility and redundancy */
         consdataGetActivityBounds(scip, consdata, &minactivity, &maxactivity);
         if( SCIPisFeasGT(scip, minactivity, consdata->rhs) || SCIPisFeasLT(scip, maxactivity, consdata->lhs) )
         {
            SCIPdebugMessage("linear constraint <%s> is infeasible: activitybounds=[%.15g,%.15g], sides=[%.15g,%.15g]\n",
               SCIPconsGetName(cons), minactivity, maxactivity, consdata->lhs, consdata->rhs);
            cutoff = TRUE;
            break;
         }
         else if( SCIPisFeasGE(scip, minactivity, consdata->lhs) && SCIPisFeasLE(scip, maxactivity, consdata->rhs) )
         {
            SCIPdebugMessage("linear constraint <%s> is redundant: activitybounds=[%.15g,%.15g], sides=[%.15g,%.15g]\n",
               SCIPconsGetName(cons), minactivity, maxactivity, consdata->lhs, consdata->rhs);
            SCIP_CALL( SCIPdelCons(scip, cons) );
            assert(!SCIPconsIsActive(cons));

            if( !consdata->upgraded )
               (*ndelconss)++;
            break;
         }
         else if( !SCIPisInfinity(scip, -consdata->lhs) && SCIPisFeasGE(scip, minactivity, consdata->lhs) )
         {
            SCIPdebugMessage("linear constraint <%s> left hand side is redundant: activitybounds=[%.15g,%.15g], sides=[%.15g,%.15g]\n",
               SCIPconsGetName(cons), minactivity, maxactivity, consdata->lhs, consdata->rhs);
            SCIP_CALL( chgLhs(scip, cons, -SCIPinfinity(scip)) );
            if( !consdata->upgraded )
               (*nchgsides)++;
         }
         else if( !SCIPisInfinity(scip, consdata->rhs) && SCIPisFeasLE(scip, maxactivity, consdata->rhs) )
         {
            SCIPdebugMessage("linear constraint <%s> right hand side is redundant: activitybounds=[%.15g,%.15g], sides=[%.15g,%.15g]\n",
               SCIPconsGetName(cons), minactivity, maxactivity, consdata->lhs, consdata->rhs);
            SCIP_CALL( chgRhs(scip, cons, SCIPinfinity(scip)) );
            if( !consdata->upgraded )
               (*nchgsides)++;
         }
         assert(consdata->nvars >= 1); /* otherwise, it should be redundant or infeasible */

         /* extract cliques from constraint */
         SCIP_CALL( extractCliques(scip, cons, &cutoff, nchgbds) );
         if( cutoff )
            break;

         /* reduce big-M coefficients, that make the constraint redundant if the variable is on a bound */
         SCIP_CALL( consdataTightenCoefs(scip, cons, nchgcoefs, nchgsides) );

         /* try to simplify inequalities */
         if( conshdlrdata->simplifyinequalities )
         {
            SCIP_CALL( simplifyInequalities(scip, cons, nchgcoefs, nchgsides) );
         }
         
         /* aggregation variable in equations */
         if( conshdlrdata->aggregatevariables )
         {
            SCIP_CALL( aggregateVariables(scip, cons, &cutoff, nfixedvars, naggrvars, ndelconss) );
            if( cutoff )
               break;
         }
      }

      /* convert special equalities */
      if( !cutoff && SCIPconsIsActive(cons) )
      {
         SCIP_CALL( convertEquality(scip, cons, &cutoff, nfixedvars, naggrvars, ndelconss) );
      }

      /* apply dual presolving for variables that appear in only one constraint */
      if( !cutoff && SCIPconsIsActive(cons) && conshdlrdata->dualpresolving )
      {
         SCIP_CALL( dualPresolve(scip, cons, &cutoff, nfixedvars, naggrvars, ndelconss) );
      }

      /* check if an inequality is parallel to the objective function */
      if( !cutoff && SCIPconsIsActive(cons) )
      {
         SCIP_CALL( checkParallelObjective(scip, cons) );
      }

      /* remember the first changed constraint to begin the next aggregation round with */
      if( firstchange == INT_MAX && consdata->changed )
         firstchange = c;

      /* remember the first constraint that was not yet tried to be upgraded, to begin the next upgrading round with */
      if( firstupgradetry == INT_MAX && !consdata->upgradetried )
         firstupgradetry = c;
   }

   /* process pairs of constraints: check them for redundancy and try to aggregate them;
    * only apply this expensive procedure, if the single constraint preprocessing did not find any reductions
    * (otherwise, we delay the presolving to be called again next time)
    */
   if( !cutoff && (conshdlrdata->presolusehashing || conshdlrdata->presolpairwise) )
   {
      if( *nfixedvars == oldnfixedvars && *naggrvars == oldnaggrvars && *nchgbds == oldnchgbds && *ndelconss == oldndelconss
         && *nupgdconss == oldnupgdconss && *nchgcoefs == oldnchgcoefs && *nchgsides == oldnchgsides )
      {
         assert(firstchange >= 0);

         if( firstchange < nconss && conshdlrdata->presolusehashing ) 
         {
            /* detect redundant constraints; fast version with hash table instead of pairwise comparison */
            SCIP_CALL( detectRedundantConstraints(scip, SCIPblkmem(scip), conss, nconss, &firstchange, &cutoff,
                  ndelconss, nchgsides) );
         }
         
         if( firstchange < nconss && conshdlrdata->presolpairwise )
         {
            SCIP_CONS** usefulconss;
            int nusefulconss;
            int firstchangenew;
            SCIP_Longint npaircomparisons;

            npaircomparisons = 0;
            oldndelconss = *ndelconss;
            oldnchgsides = *nchgsides;
            oldnchgcoefs = *nchgcoefs;

            /* allocate temporary memory */
            SCIP_CALL( SCIPallocBufferArray(scip, &usefulconss, nconss) );
      
            nusefulconss = 0;
            firstchangenew = -1;
            for( c = 0; c < nconss; ++c )
            {
               /* update firstchange */
               if( c == firstchange )
                  firstchangenew = nusefulconss;

               /* ignore inactive and modifiable constraints */
               if( !SCIPconsIsActive(conss[c]) || SCIPconsIsModifiable(conss[c]) )
                  continue;

               usefulconss[nusefulconss] = conss[c];
               nusefulconss++;     
            }
            firstchange = firstchangenew;
            assert(firstchangenew >= 0 && firstchangenew <= nusefulconss);

            for( c = firstchange; c < nusefulconss && !cutoff && !SCIPisStopped(scip); ++c )
            {
               /* constraint has become inactive or modifiable during pairwise presolving */
               if( usefulconss[c] == NULL )
                  continue;
              
               npaircomparisons += (SCIPconsGetData(conss[c])->changed) ? c : (c - firstchange); /*lint !e776*/

               assert(SCIPconsIsActive(usefulconss[c]) && !SCIPconsIsModifiable(usefulconss[c]));
               SCIP_CALL( preprocessConstraintPairs(scip, usefulconss, firstchange, c, conshdlrdata->maxaggrnormscale,
                     &cutoff, ndelconss, nchgsides, nchgcoefs) );

               if( npaircomparisons > conshdlrdata->nmincomparisons )
               {
                  assert(npaircomparisons > 0);
                  if( ((*ndelconss - oldndelconss) + (*nchgsides - oldnchgsides)/2.0 + (*nchgcoefs - oldnchgcoefs)/10.0) / ((SCIP_Real) npaircomparisons) < conshdlrdata->mingainpernmincomp )
                     break;
                  oldndelconss = *ndelconss;
                  oldnchgsides = *nchgsides;
                  oldnchgcoefs = *nchgcoefs;
                  npaircomparisons = 0;
               }
            }
            /* free temporary memory */
            SCIPfreeBufferArray(scip, &usefulconss);
         }
      }
      else
         delay = TRUE;
   }

   /* before upgrading, check whether we can apply some additional dual presolving, because a variable only appears
    * in linear constraints and we therefore have full information about it
    */
   if( !cutoff && firstupgradetry < nconss
      && *nfixedvars == oldnfixedvars && *naggrvars == oldnaggrvars && *nchgbds == oldnchgbds && *ndelconss == oldndelconss
      && *nupgdconss == oldnupgdconss && *nchgcoefs == oldnchgcoefs && *nchgsides == oldnchgsides
      )
   {
      if( conshdlrdata->dualpresolving )
      {
         SCIP_CALL( fullDualPresolve(scip, conss, nconss, &cutoff, nchgbds) );
      }
   }

   /* try to upgrade constraints into a more specific constraint type;
    * only upgrade constraints, if no reductions were found in this round (otherwise, the linear constraint handler
    * may find additional reductions before giving control away to other (less intelligent?) constraint handlers)
    */
   if( !cutoff
      && *nfixedvars == oldnfixedvars && *naggrvars == oldnaggrvars && *nchgbds == oldnchgbds && *ndelconss == oldndelconss
      && *nupgdconss == oldnupgdconss && *nchgcoefs == oldnchgcoefs && *nchgsides == oldnchgsides
      )
   {
      for( c = firstupgradetry; c < nconss && !SCIPisStopped(scip); ++c )
      {
         cons = conss[c];

         /* don't upgrade modifiable constraints */
         if( SCIPconsIsModifiable(cons) )
            continue;

         consdata = SCIPconsGetData(cons);
         assert(consdata != NULL);

         /* only upgrade completely presolved constraints, that changed since the last upgrading call */
         if( consdata->upgradetried )
            continue;
         if( !consdata->presolved )
         {
            delay = TRUE;
            continue;
         }

         consdata->upgradetried = TRUE;
         if( SCIPconsIsActive(cons) )
         {
            SCIP_CONS* upgdcons;

            SCIP_CALL( SCIPupgradeConsLinear(scip, cons, &upgdcons) );
            if( upgdcons != NULL )
            {
               /* add the upgraded constraint to the problem */
               SCIP_CALL( SCIPaddCons(scip, upgdcons) );
               SCIP_CALL( SCIPreleaseCons(scip, &upgdcons) );
               (*nupgdconss)++;

               /* mark the linear constraint being upgraded and to be removed after presolving;
                * don't delete it directly, because it may help to preprocess other linear constraints
                */
               assert(!consdata->upgraded);
               consdata->upgraded = TRUE;

               /* delete upgraded inequalities immediately;
                * delete upgraded equalities, if we don't need it anymore for aggregation and redundancy checking
                */
               if( SCIPisLT(scip, consdata->lhs, consdata->rhs)
                  || !conshdlrdata->presolpairwise
                  || (conshdlrdata->maxaggrnormscale == 0.0) )
               {
                  SCIP_CALL( SCIPdelCons(scip, cons) );
               }
            }
         }
      }
   }
   else
      delay = TRUE;

   /* return the correct result code */
   if( cutoff )
      *result = SCIP_CUTOFF;
   else if( delay )
      *result = SCIP_DELAYED;
   else if( *nfixedvars > oldnfixedvars || *naggrvars > oldnaggrvars || *nchgbds > oldnchgbds || *ndelconss > oldndelconss
      || *nupgdconss > oldnupgdconss || *nchgcoefs > oldnchgcoefs || *nchgsides > oldnchgsides )
      *result = SCIP_SUCCESS;
   else
      *result = SCIP_DIDNOTFIND;

   return SCIP_OKAY;
}


/** propagation conflict resolving method of constraint handler */
static
SCIP_DECL_CONSRESPROP(consRespropLinear)
{  /*lint --e{715}*/

   assert(scip != NULL);
   assert(cons != NULL);
   assert(result != NULL);

   SCIP_CALL( resolvePropagation(scip, cons, infervar, intToInferInfo(inferinfo), boundtype, bdchgidx, result) );

   return SCIP_OKAY;
}


/** variable rounding lock method of constraint handler */
static
SCIP_DECL_CONSLOCK(consLockLinear)
{  /*lint --e{715}*/
   SCIP_CONSDATA* consdata;
   SCIP_Bool haslhs;
   SCIP_Bool hasrhs;
   int i;

   assert(scip != NULL);
   assert(cons != NULL);
   consdata = SCIPconsGetData(cons);
   assert(consdata != NULL);

   haslhs = !SCIPisInfinity(scip, -consdata->lhs);
   hasrhs = !SCIPisInfinity(scip, consdata->rhs);

   /* update rounding locks of every single variable */
   for( i = 0; i < consdata->nvars; ++i )
   {
      if( SCIPisPositive(scip, consdata->vals[i]) )
      {
         if( haslhs )
         {
            SCIP_CALL( SCIPaddVarLocks(scip, consdata->vars[i], nlockspos, nlocksneg) );
         }
         if( hasrhs )
         {
            SCIP_CALL( SCIPaddVarLocks(scip, consdata->vars[i], nlocksneg, nlockspos) );
         }
      }
      else
      {
         if( haslhs )
         {
            SCIP_CALL( SCIPaddVarLocks(scip, consdata->vars[i], nlocksneg, nlockspos) );
         }
         if( hasrhs )
         {
            SCIP_CALL( SCIPaddVarLocks(scip, consdata->vars[i], nlockspos, nlocksneg) );
         }
      }
   }

   return SCIP_OKAY;
}


/** constraint activation notification method of constraint handler */
#define consActiveLinear NULL


/** constraint deactivation notification method of constraint handler */
#define consDeactiveLinear NULL


/** constraint enabling notification method of constraint handler */
#define consEnableLinear NULL


/** constraint disabling notification method of constraint handler */
#define consDisableLinear NULL

/** variable deletion method of constraint handler */
static
SCIP_DECL_CONSDELVARS(consDelvarsLinear)
{
   assert(scip != NULL);
   assert(conshdlr != NULL);
   assert(conss != NULL || nconss == 0);

   if( nconss > 0 )
   {
      SCIP_CALL( performVarDeletions(scip, conshdlr, conss, nconss) );
   }

   return SCIP_OKAY;
}

/** constraint display method of constraint handler */
static
SCIP_DECL_CONSPRINT(consPrintLinear)
{  /*lint --e{715}*/
   assert(scip != NULL);
   assert(conshdlr != NULL);
   assert(cons != NULL);
   
   SCIP_CALL( consdataPrint(scip, SCIPconsGetData(cons), file) );
    
   return SCIP_OKAY;
}

/** constraint copying method of constraint handler */
static
SCIP_DECL_CONSCOPY(consCopyLinear)
{  /*lint --e{715}*/
   SCIP_VAR** sourcevars;
   SCIP_Real* sourcecoefs;
   const char* consname;
   int nvars;

   assert(scip != NULL);
   assert(sourcescip != NULL);
   assert(sourcecons != NULL);

   /* get variables and coefficients of the source constraint */
   sourcevars = SCIPgetVarsLinear(sourcescip, sourcecons);
   sourcecoefs = SCIPgetValsLinear(sourcescip, sourcecons); 
   nvars = SCIPgetNVarsLinear(sourcescip, sourcecons);
   
   if( name != NULL )
      consname = name;
   else
      consname = SCIPconsGetName(sourcecons);

   SCIP_CALL( SCIPcopyConsLinear(scip, cons, sourcescip, consname, nvars, sourcevars, sourcecoefs,
         SCIPgetLhsLinear(sourcescip, sourcecons), SCIPgetRhsLinear(sourcescip, sourcecons), varmap, consmap, 
         initial, separate, enforce, check, propagate, local, modifiable, dynamic, removable, stickingatnode, global, valid) );
   assert(cons != NULL || *valid == FALSE);

   return SCIP_OKAY;
}   

/** constraint parsing method of constraint handler */
static
SCIP_DECL_CONSPARSE(consParseLinear)
{  /*lint --e{715}*/
   SCIP_VAR** vars;
   SCIP_Real* coefs;
   int        nvars;
   int        coefssize;
   int        requsize;
   SCIP_Real  lhs;
   SCIP_Real  rhs;
   char*      endptr;

   assert(scip != NULL);
   assert(success != NULL);
   assert(str != NULL);
   assert(name != NULL);
   assert(cons != NULL);

   /* set left and right hand side to their default values */
   lhs = -SCIPinfinity(scip);
   rhs =  SCIPinfinity(scip);

   (*success) = FALSE;

   /* return of string empty */
   if( !*str )
      return SCIP_OKAY;

   /* ignore whitespace */
   while( isspace((unsigned char)*str) )
      ++str;

   /* check for left hand side */
   if( isdigit((unsigned char)str[0]) || ((str[0] == '-' || str[0] == '+') && isdigit((unsigned char)str[1])) )
   {
      /* there is a number coming, maybe it is a left-hand-side */
      if( !SCIPstrToRealValue(str, &lhs, &endptr) )
      {
         SCIPerrorMessage("error parsing number from <%s>\n", str);
         return SCIP_OKAY;
      }

      /* ignore whitespace */
      while( isspace((unsigned char)*endptr) )
         ++endptr;

      if( endptr[0] != '<' || endptr[1] != '=' )
      {
         /* no '<=' coming, so it was the first coefficient, but not a left-hand-side */
         lhs = -SCIPinfinity(scip);
      }
      else
      {
         /* it was indeed a left-hand-side, so continue parsing after it */
         str = endptr + 2;

         /* ignore whitespace */
         while( isspace((unsigned char)*str) )
            ++str;
      }
   }

   /* initialize buffers for storing the variables and coefficients */
   coefssize = 100;
   SCIP_CALL( SCIPallocBufferArray(scip, &vars,  coefssize) );
   SCIP_CALL( SCIPallocBufferArray(scip, &coefs, coefssize) );

   /* parse linear sum to get variables and coefficients */
   SCIP_CALL( SCIPparseVarsLinearsum(scip, str, vars, coefs, &nvars, coefssize, &requsize, &endptr, success) );

   if( *success && requsize > coefssize )
   {
      /* realloc buffers and try again */
      coefssize = requsize;
      SCIP_CALL( SCIPreallocBufferArray(scip, &vars,  coefssize) );
      SCIP_CALL( SCIPreallocBufferArray(scip, &coefs, coefssize) );

      SCIP_CALL( SCIPparseVarsLinearsum(scip, str, vars, coefs, &nvars, coefssize, &requsize, &endptr, success) );
      assert(!*success || requsize <= coefssize); /* if successful, then should have had enough space now */
   }

   if( !*success )
   {
      SCIPerrorMessage("no luck in parsing linear sum '%s'\n", str);
   }
   else
   {
      (*success) = FALSE;
      str = endptr;

      /* check for left or right hand side */
      while( isspace((unsigned char)*str) )
         ++str;

      /* check for free constraint */
      if( strncmp(str, "[free]", 6) == 0 )
      {
         if( !SCIPisInfinity(scip, -lhs) )
         {
            SCIPerrorMessage("cannot have left hand side and [free] status \n");
            return SCIP_OKAY;
         }
         (*success) = TRUE;
      }
      else
      {
         switch( *str )
         {
         case '<':
            *success = SCIPstrToRealValue(str+2, &rhs, &endptr);
            break;
         case '=':
            if( !SCIPisInfinity(scip, -lhs) )
            {
               SCIPerrorMessage("cannot have == on rhs if there was a <= on lhs\n");
               return SCIP_OKAY;
            }
            else
            {
               *success = SCIPstrToRealValue(str+2, &rhs, &endptr);
               lhs = rhs;
            }
            break;
         case '>':
            if( !SCIPisInfinity(scip, -lhs) )
            {
               SCIPerrorMessage("cannot have => on rhs if there was a <= on lhs\n");
               return SCIP_OKAY;
            }
            else
            {
               *success = SCIPstrToRealValue(str+2, &lhs, &endptr);
               break;
            }
         case '\0':
            *success = TRUE;
            break;
         default:
            SCIPerrorMessage("unexpected character %c\n", *str);
            return SCIP_OKAY;
         }
      }

      if( *success )
      {
         SCIP_CALL( SCIPcreateConsLinear(scip, cons, name, nvars, vars, coefs, lhs, rhs,
               initial, separate, enforce, check, propagate, local, modifiable, dynamic, removable, stickingatnode) );
      }
   }

   SCIPfreeBufferArray(scip, &coefs);
   SCIPfreeBufferArray(scip, &vars);

   return SCIP_OKAY;
}


/** constraint method of constraint handler which returns the variables (if possible) */
static
SCIP_DECL_CONSGETVARS(consGetVarsLinear)
{  /*lint --e{715}*/
   SCIP_CONSDATA* consdata;

   consdata = SCIPconsGetData(cons);
   assert(consdata != NULL);

   if( varssize < consdata->nvars )
      (*success) = FALSE;
   else
   {
      assert(vars != NULL);

      BMScopyMemoryArray(vars, consdata->vars, consdata->nvars);
      (*success) = TRUE;
   }

   return SCIP_OKAY;
}

/** constraint method of constraint handler which returns the number of variables (if possible) */
static
SCIP_DECL_CONSGETNVARS(consGetNVarsLinear)
{  /*lint --e{715}*/
   SCIP_CONSDATA* consdata;

   consdata = SCIPconsGetData(cons);
   assert(consdata != NULL);

   (*nvars) = consdata->nvars;
   (*success) = TRUE;

   return SCIP_OKAY;
}

/*
 * Callback methods of event handler
 */

static
SCIP_DECL_EVENTEXEC(eventExecLinear)
{  /*lint --e{715}*/
   SCIP_CONSDATA* consdata;
   SCIP_VAR* var;
   SCIP_EVENTTYPE eventtype;

   assert(scip != NULL);
   assert(eventhdlr != NULL);
   assert(eventdata != NULL);
   assert(strcmp(SCIPeventhdlrGetName(eventhdlr), EVENTHDLR_NAME) == 0);
   assert(event != NULL);

   consdata = eventdata->consdata;
   assert(consdata != NULL);

   eventtype = SCIPeventGetType(event);
   var = SCIPeventGetVar(event);

   if( (eventtype & SCIP_EVENTTYPE_BOUNDCHANGED) != 0 )
   {
      SCIP_Real oldbound;
      SCIP_Real newbound;
      SCIP_Real val;
      int varpos;

      varpos = eventdata->varpos;
      assert(0 <= varpos && varpos < consdata->nvars);
      oldbound = SCIPeventGetOldbound(event);
      newbound = SCIPeventGetNewbound(event);
      assert(var != NULL);
      assert(consdata->vars[varpos] == var);
      val = consdata->vals[varpos];

      /* update the activity values */
      if( (eventtype & SCIP_EVENTTYPE_LBCHANGED) != 0 )
         consdataUpdateActivitiesLb(scip, consdata, var, oldbound, newbound, val, TRUE);
      else
      {
         assert((eventtype & SCIP_EVENTTYPE_UBCHANGED) != 0);
         consdataUpdateActivitiesUb(scip, consdata, var, oldbound, newbound, val, TRUE);
      }

      consdata->presolved = FALSE;

      /* bound change can turn the constraint infeasible or redundant only if it was a tightening */
      if( (eventtype & SCIP_EVENTTYPE_BOUNDTIGHTENED) != 0 )
         consdata->propagated = FALSE;

      /* check whether bound tightening might now be successful (if the current bound was relaxed, it might be
       * that it can be tightened again)
       */
      if( consdata->boundstightened )
      {
         switch( eventtype )
         {
         case SCIP_EVENTTYPE_LBTIGHTENED:
         case SCIP_EVENTTYPE_UBRELAXED:
            consdata->boundstightened = (val > 0.0 && SCIPisInfinity(scip, consdata->rhs))
               || (val < 0.0 && SCIPisInfinity(scip, -consdata->lhs));
            break;
         case SCIP_EVENTTYPE_LBRELAXED:
         case SCIP_EVENTTYPE_UBTIGHTENED:
            consdata->boundstightened = (val > 0.0 && SCIPisInfinity(scip, -consdata->lhs))
               || (val < 0.0 && SCIPisInfinity(scip, consdata->rhs));
            break;
         default:
            SCIPerrorMessage("invalid event type %d\n", eventtype);
            return SCIP_INVALIDDATA;
         }
      }
   }
   else if( (eventtype & SCIP_EVENTTYPE_VARFIXED) != 0 )
   {
      /* we want to remove the fixed variable */
      consdata->presolved = FALSE;
      consdata->removedfixings = FALSE;
   }

   else if( (eventtype & SCIP_EVENTTYPE_VARUNLOCKED) != 0 )
   {
      /* there is only one lock left: we may multi-aggregate the variable as slack of an equation */
      assert(SCIPvarGetNLocksDown(var) <= 1);
      assert(SCIPvarGetNLocksUp(var) <= 1);
      consdata->presolved = FALSE;
   }
   else if( (eventtype & SCIP_EVENTTYPE_GBDCHANGED) != 0 )
   {
      SCIP_Real oldbound;
      SCIP_Real newbound;
      SCIP_Real val;
      int varpos;

      varpos = eventdata->varpos;
      assert(0 <= varpos && varpos < consdata->nvars);
      oldbound = SCIPeventGetOldbound(event);
      newbound = SCIPeventGetNewbound(event);
      assert(var != NULL);
      assert(consdata->vars[varpos] == var);
      val = consdata->vals[varpos];

      /* update the activity values */
      if( (eventtype & SCIP_EVENTTYPE_GLBCHANGED) != 0 )
         consdataUpdateActivitiesGlbLb(scip, consdata, oldbound, newbound, val, TRUE);
      else
      {
         assert((eventtype & SCIP_EVENTTYPE_GUBCHANGED) != 0);
         consdataUpdateActivitiesGlbUb(scip, consdata, oldbound, newbound, val, TRUE);
      }
   }
   else if( (eventtype & SCIP_EVENTTYPE_OBJCHANGED) != 0 )
   {
      /* old and new objective value */
      SCIP_Real oldobj;
      SCIP_Real newobj;

      /* get old and new objective value */
      oldobj = SCIPeventGetOldobj(event);
      newobj = SCIPeventGetNewobj(event);

      if( (oldobj >= 0.0 && newobj < 0.0) || (oldobj < 0.0 && newobj >= 0.0) )
         consdataInvalidateActivities(consdata);
   }
   else
   {
      assert((eventtype & SCIP_EVENTTYPE_VARDELETED) != 0);
      consdata->varsdeleted = TRUE;
   }

   return SCIP_OKAY;
}




/*
 * Callback methods of conflict handler
 */

static
SCIP_DECL_CONFLICTEXEC(conflictExecLinear)
{  /*lint --e{715}*/
   SCIP_VAR** vars;
   SCIP_Real* vals;
   SCIP_Real lhs;
   int i;

   assert(scip != NULL);
   assert(conflicthdlr != NULL);
   assert(strcmp(SCIPconflicthdlrGetName(conflicthdlr), CONFLICTHDLR_NAME) == 0);
   assert(bdchginfos != NULL || nbdchginfos == 0);
   assert(result != NULL);

   /* don't process already resolved conflicts */
   if( resolved )
   {
      *result = SCIP_DIDNOTRUN;
      return SCIP_OKAY;
   }

   *result = SCIP_DIDNOTFIND;

   /* create array of variables and coefficients: sum_{i \in P} x_i - sum_{i \in N} x_i >= 1 - |N| */
   SCIP_CALL( SCIPallocBufferArray(scip, &vars, nbdchginfos) );
   SCIP_CALL( SCIPallocBufferArray(scip, &vals, nbdchginfos) );
   lhs = 1.0;
   for( i = 0; i < nbdchginfos; ++i )
   {
      assert(bdchginfos != NULL);

      vars[i] = SCIPbdchginfoGetVar(bdchginfos[i]);

      /* we can only treat binary variables */
      /**@todo extend linear conflict constraints to some non-binary cases */
      if( !SCIPvarIsBinary(vars[i]) )
         break;

      /* check whether the variable is fixed to zero (P) or one (N) in the conflict set */
      if( SCIPbdchginfoGetNewbound(bdchginfos[i]) < 0.5 )
         vals[i] = 1.0;
      else
      {
         vals[i] = -1.0;
         lhs -= 1.0;
      }
   }

   if( i == nbdchginfos )
   {
      SCIP_CONS* cons;
      SCIP_CONS* upgdcons;
      char consname[SCIP_MAXSTRLEN];

      /* create a constraint out of the conflict set */
      (void) SCIPsnprintf(consname, SCIP_MAXSTRLEN, "cf%"SCIP_LONGINT_FORMAT, SCIPgetNConflictConssApplied(scip));
      SCIP_CALL( SCIPcreateConsLinear(scip, &cons, consname, nbdchginfos, vars, vals, lhs, SCIPinfinity(scip),
            FALSE, separate, FALSE, FALSE, TRUE, local, FALSE, dynamic, removable, FALSE) );

      /** try to automatically convert a linear constraint into a more specific and more specialized constraint */
      SCIP_CALL( SCIPupgradeConsLinear(scip, cons, &upgdcons) );
      if( upgdcons != NULL )
      {
         SCIP_CALL( SCIPreleaseCons(scip, &cons) );
         cons = upgdcons;
      }
      
      /* add constraint to SCIP */
      SCIP_CALL( SCIPaddConsNode(scip, node, cons, validnode) );
      SCIP_CALL( SCIPreleaseCons(scip, &cons) );
      
      *result = SCIP_CONSADDED;
   }

   /* free temporary memory */
   SCIPfreeBufferArray(scip, &vals);
   SCIPfreeBufferArray(scip, &vars);

   return SCIP_OKAY;
}




/*
 * Quadratic constraint upgrading
 */


/** upgrades quadratic constraints with only and at least one linear variables into a linear constraint
 */
static
SCIP_DECL_QUADCONSUPGD(upgradeConsQuadratic)
{  /*lint --e{715}*/
   assert(scip != NULL);
   assert(cons != NULL);
   assert(nupgdconss != NULL);
   assert(upgdconss  != NULL);

   *nupgdconss = 0;

   SCIPdebugMessage("upgradeConsQuadratic called for constraint <%s>\n", SCIPconsGetName(cons));
   SCIPdebug( SCIP_CALL( SCIPprintCons(scip, cons, NULL) ) );

   if( SCIPgetNQuadVarTermsQuadratic(scip, cons) > 0 )
      return SCIP_OKAY;
   if( SCIPgetNLinearVarsQuadratic(scip, cons) == 0 )
      return SCIP_OKAY;

   if( upgdconsssize < 1 )
   {
      /* signal that we need more memory */
      *nupgdconss = -1;
      return SCIP_OKAY;
   }

   *nupgdconss = 1;
   SCIP_CALL( SCIPcreateConsLinear(scip, &upgdconss[0], SCIPconsGetName(cons),
         SCIPgetNLinearVarsQuadratic(scip, cons),
         SCIPgetLinearVarsQuadratic(scip, cons),
         SCIPgetCoefsLinearVarsQuadratic(scip, cons),
         SCIPgetLhsQuadratic(scip, cons), SCIPgetRhsQuadratic(scip, cons),
         SCIPconsIsInitial(cons), SCIPconsIsSeparated(cons), SCIPconsIsEnforced(cons),
         SCIPconsIsChecked(cons), SCIPconsIsPropagated(cons),  SCIPconsIsLocal(cons),
         SCIPconsIsModifiable(cons), SCIPconsIsDynamic(cons), SCIPconsIsRemovable(cons),
         SCIPconsIsStickingAtNode(cons)) );
   SCIPdebugMessage("created linear constraint:\n");
   SCIPdebug( SCIP_CALL( SCIPprintCons(scip, upgdconss[0], NULL)) );

   return SCIP_OKAY;
}

/** tries to upgrade a nonlinear constraint into a linear constraint */
static
SCIP_DECL_NONLINCONSUPGD(upgradeConsNonlinear)
{
   assert(nupgdconss != NULL);
   assert(upgdconss != NULL);

   *nupgdconss = 0;

   /* no interest in nonlinear constraints */
   if( SCIPgetExprgraphNodeNonlinear(scip, cons) != NULL )
      return SCIP_OKAY;

   /* no interest in constant constraints */
   if( SCIPgetNLinearVarsNonlinear(scip, cons) == 0 )
      return SCIP_OKAY;

   if( upgdconsssize < 1 )
   {
      /* request larger upgdconss array */
      *nupgdconss = -1;
      return SCIP_OKAY;
   }

   *nupgdconss = 1;
   SCIP_CALL( SCIPcreateConsLinear(scip, &upgdconss[0], SCIPconsGetName(cons),
         SCIPgetNLinearVarsNonlinear(scip, cons), SCIPgetLinearVarsNonlinear(scip, cons), SCIPgetLinearCoefsNonlinear(scip, cons),
         SCIPgetLhsNonlinear(scip, cons), SCIPgetRhsNonlinear(scip, cons),
         SCIPconsIsInitial(cons), SCIPconsIsSeparated(cons), SCIPconsIsEnforced(cons),
         SCIPconsIsChecked(cons), SCIPconsIsPropagated(cons), SCIPconsIsLocal(cons),
         SCIPconsIsModifiable(cons), SCIPconsIsDynamic(cons), SCIPconsIsRemovable(cons),
         SCIPconsIsStickingAtNode(cons)) );

   return SCIP_OKAY;
}

/*
 * constraint specific interface methods
 */

/** creates the handler for linear constraints and includes it in SCIP */
SCIP_RETCODE SCIPincludeConshdlrLinear(
   SCIP*                 scip                /**< SCIP data structure */
   )
{
   SCIP_CONSHDLRDATA* conshdlrdata;

   assert(scip != NULL);

   /* create event handler for bound change events */
   SCIP_CALL( SCIPincludeEventhdlr(scip, EVENTHDLR_NAME, EVENTHDLR_DESC,
         NULL, NULL, NULL, NULL, NULL, NULL, NULL, eventExecLinear, NULL) );

   /* create conflict handler for linear constraints */
   SCIP_CALL( SCIPincludeConflicthdlr(scip, CONFLICTHDLR_NAME, CONFLICTHDLR_DESC, CONFLICTHDLR_PRIORITY,
         NULL, NULL, NULL, NULL, NULL, NULL, conflictExecLinear, NULL) );

   /* create constraint handler data */
   SCIP_CALL( conshdlrdataCreate(scip, &conshdlrdata) );

   /* include constraint handler in SCIP */
   SCIP_CALL( SCIPincludeConshdlr(scip, CONSHDLR_NAME, CONSHDLR_DESC,
         CONSHDLR_SEPAPRIORITY, CONSHDLR_ENFOPRIORITY, CONSHDLR_CHECKPRIORITY,
         CONSHDLR_SEPAFREQ, CONSHDLR_PROPFREQ, CONSHDLR_EAGERFREQ, CONSHDLR_MAXPREROUNDS,
         CONSHDLR_DELAYSEPA, CONSHDLR_DELAYPROP, CONSHDLR_DELAYPRESOL, CONSHDLR_NEEDSCONS,
         CONSHDLR_PROP_TIMING,
         conshdlrCopyLinear,
         consFreeLinear, consInitLinear, consExitLinear,
         consInitpreLinear, consExitpreLinear, consInitsolLinear, consExitsolLinear,
         consDeleteLinear, consTransLinear, consInitlpLinear,
         consSepalpLinear, consSepasolLinear, consEnfolpLinear, consEnfopsLinear, consCheckLinear,
         consPropLinear, consPresolLinear, consRespropLinear, consLockLinear,
         consActiveLinear, consDeactiveLinear,
         consEnableLinear, consDisableLinear, consDelvarsLinear,
         consPrintLinear, consCopyLinear, consParseLinear,
         consGetVarsLinear, consGetNVarsLinear, conshdlrdata) );

   if( SCIPfindConshdlr(scip, "quadratic") != NULL )
   {
      /* include function that upgrades quadratic constraint to linear constraints */
      SCIP_CALL( SCIPincludeQuadconsUpgrade(scip, upgradeConsQuadratic, QUADCONSUPGD_PRIORITY, TRUE, CONSHDLR_NAME) );
   }

   if( SCIPfindConshdlr(scip, "nonlinear") != NULL )
   {
      /* include the linear constraint upgrade in the nonlinear constraint handler */
      SCIP_CALL( SCIPincludeNonlinconsUpgrade(scip, upgradeConsNonlinear, NULL, NONLINCONSUPGD_PRIORITY, TRUE, CONSHDLR_NAME) );
   }

   /* add linear constraint handler parameters */
   SCIP_CALL( SCIPaddIntParam(scip,
         "constraints/linear/tightenboundsfreq",
         "multiplier on propagation frequency, how often the bounds are tightened (-1: never, 0: only at root)",
         &conshdlrdata->tightenboundsfreq, TRUE, DEFAULT_TIGHTENBOUNDSFREQ, -1, INT_MAX, NULL, NULL) );
   SCIP_CALL( SCIPaddIntParam(scip,
         "constraints/linear/maxrounds",
         "maximal number of separation rounds per node (-1: unlimited)",
         &conshdlrdata->maxrounds, FALSE, DEFAULT_MAXROUNDS, -1, INT_MAX, NULL, NULL) );
   SCIP_CALL( SCIPaddIntParam(scip,
         "constraints/linear/maxroundsroot",
         "maximal number of separation rounds per node in the root node (-1: unlimited)",
         &conshdlrdata->maxroundsroot, FALSE, DEFAULT_MAXROUNDSROOT, -1, INT_MAX, NULL, NULL) );
   SCIP_CALL( SCIPaddIntParam(scip,
         "constraints/linear/maxsepacuts",
         "maximal number of cuts separated per separation round",
         &conshdlrdata->maxsepacuts, FALSE, DEFAULT_MAXSEPACUTS, 0, INT_MAX, NULL, NULL) );
   SCIP_CALL( SCIPaddIntParam(scip,
         "constraints/linear/maxsepacutsroot",
         "maximal number of cuts separated per separation round in the root node",
         &conshdlrdata->maxsepacutsroot, FALSE, DEFAULT_MAXSEPACUTSROOT, 0, INT_MAX, NULL, NULL) );
   SCIP_CALL( SCIPaddBoolParam(scip,
         "constraints/linear/presolpairwise",
         "should pairwise constraint comparison be performed in presolving?",
         &conshdlrdata->presolpairwise, TRUE, DEFAULT_PRESOLPAIRWISE, NULL, NULL) );
   SCIP_CALL( SCIPaddBoolParam(scip,
         "constraints/linear/presolusehashing",
         "should hash table be used for detecting redundant constraints in advance", 
         &conshdlrdata->presolusehashing, TRUE, DEFAULT_PRESOLUSEHASHING, NULL, NULL) );
   SCIP_CALL( SCIPaddIntParam(scip,
         "constraints/linear/nmincomparisons",
         "number for minimal pairwise presolve comparisons",
         &conshdlrdata->nmincomparisons, TRUE, DEFAULT_NMINCOMPARISONS, 1, INT_MAX, NULL, NULL) );
   SCIP_CALL( SCIPaddRealParam(scip,
         "constraints/linear/mingainpernmincomparisons",
         "minimal gain per minimal pairwise presolve comparisons to repeat pairwise comparison round",
         &conshdlrdata->mingainpernmincomp, TRUE, DEFAULT_MINGAINPERNMINCOMP, 0.0, SCIP_REAL_MAX, NULL, NULL) );
   SCIP_CALL( SCIPaddRealParam(scip,
         "constraints/linear/maxaggrnormscale",
         "maximal allowed relative gain in maximum norm for constraint aggregation (0.0: disable constraint aggregation)",
         &conshdlrdata->maxaggrnormscale, TRUE, DEFAULT_MAXAGGRNORMSCALE, 0.0, SCIP_REAL_MAX, NULL, NULL) );
   SCIP_CALL( SCIPaddRealParam(scip,
         "constraints/linear/maxcardbounddist",
         "maximal relative distance from current node's dual bound to primal bound compared to best node's dual bound for separating knapsack cardinality cuts",
         &conshdlrdata->maxcardbounddist, TRUE, DEFAULT_MAXCARDBOUNDDIST, 0.0, 1.0, NULL, NULL) );
   SCIP_CALL( SCIPaddBoolParam(scip,
         "constraints/linear/separateall",
         "should all constraints be subject to cardinality cut generation instead of only the ones with non-zero dual value?",
         &conshdlrdata->separateall, FALSE, DEFAULT_SEPARATEALL, NULL, NULL) );
   SCIP_CALL( SCIPaddBoolParam(scip,
         "constraints/linear/aggregatevariables",
         "should presolving search for aggregations in equations",
         &conshdlrdata->aggregatevariables, TRUE, DEFAULT_AGGREGATEVARIABLES, NULL, NULL) );
   SCIP_CALL( SCIPaddBoolParam(scip,
         "constraints/linear/simplifyinequalities",
         "should presolving try to simplify inequalities",
         &conshdlrdata->simplifyinequalities, TRUE, DEFAULT_SIMPLIFYINEQUALITIES, NULL, NULL) );
   SCIP_CALL( SCIPaddBoolParam(scip,
         "constraints/linear/dualpresolving",
         "should dual presolving steps be performed?",
         &conshdlrdata->dualpresolving, TRUE, DEFAULT_DUALPRESOLVING, NULL, NULL) );
   SCIP_CALL( SCIPaddBoolParam(scip, "constraints/linear/sortvars", "apply binaries sorting in decr. order of coeff abs value?",
         &conshdlrdata->sortvars, TRUE, DEFAULT_SORTVARS, NULL, NULL) );

   return SCIP_OKAY;
}

/** includes a linear constraint update method into the linear constraint handler */
SCIP_RETCODE SCIPincludeLinconsUpgrade(
   SCIP*                 scip,               /**< SCIP data structure */
   SCIP_DECL_LINCONSUPGD((*linconsupgd)),    /**< method to call for upgrading linear constraint */
   int                   priority,           /**< priority of upgrading method */
   const char*           conshdlrname        /**< name of the constraint handler */
   )
{
   SCIP_CONSHDLR* conshdlr;
   SCIP_CONSHDLRDATA* conshdlrdata;
   SCIP_LINCONSUPGRADE* linconsupgrade;
   char paramname[SCIP_MAXSTRLEN];
   char paramdesc[SCIP_MAXSTRLEN];
   
   assert(scip != NULL);
   assert(linconsupgd != NULL);
   assert(conshdlrname != NULL );

   /* find the linear constraint handler */
   conshdlr = SCIPfindConshdlr(scip, CONSHDLR_NAME);
   if( conshdlr == NULL )
   {
      SCIPerrorMessage("linear constraint handler not found\n");
      return SCIP_PLUGINNOTFOUND;
   }

   conshdlrdata = SCIPconshdlrGetData(conshdlr);
   assert(conshdlrdata != NULL);

   /* check if linear constraint update method already exists in constraint handler data */
   if( !conshdlrdataHasUpgrade(scip, conshdlrdata, linconsupgd, conshdlrname) )
   {
      /* create a linear constraint upgrade data object */
      SCIP_CALL( linconsupgradeCreate(scip, &linconsupgrade, linconsupgd, priority) );
      
      /* insert linear constraint update method into constraint handler data */
      SCIP_CALL( conshdlrdataIncludeUpgrade(scip, conshdlrdata, linconsupgrade) );
    
      /* adds parameter to turn on and off the upgrading step */
      (void) SCIPsnprintf(paramname, SCIP_MAXSTRLEN, "constraints/linear/upgrade/%s", conshdlrname);
      (void) SCIPsnprintf(paramdesc, SCIP_MAXSTRLEN, "enable linear upgrading for constraint handler <%s>", conshdlrname);
      SCIP_CALL( SCIPaddBoolParam(scip,
            paramname, paramdesc,
            &linconsupgrade->active, FALSE, TRUE, NULL, NULL) );
   }

   return SCIP_OKAY;
}

/** creates and captures a linear constraint
 *
 *  @note the constraint gets captured, hence at one point you have to release it using the method SCIPreleaseCons()
 */
SCIP_RETCODE SCIPcreateConsLinear(
   SCIP*                 scip,               /**< SCIP data structure */
   SCIP_CONS**           cons,               /**< pointer to hold the created constraint */
   const char*           name,               /**< name of constraint */
   int                   nvars,              /**< number of nonzeros in the constraint */
   SCIP_VAR**            vars,               /**< array with variables of constraint entries */
   SCIP_Real*            vals,               /**< array with coefficients of constraint entries */
   SCIP_Real             lhs,                /**< left hand side of constraint */
   SCIP_Real             rhs,                /**< right hand side of constraint */
   SCIP_Bool             initial,            /**< should the LP relaxation of constraint be in the initial LP?
                                              *   Usually set to TRUE. Set to FALSE for 'lazy constraints'. */
   SCIP_Bool             separate,           /**< should the constraint be separated during LP processing?
                                              *   Usually set to TRUE. */
   SCIP_Bool             enforce,            /**< should the constraint be enforced during node processing?
                                              *   TRUE for model constraints, FALSE for additional, redundant constraints. */
   SCIP_Bool             check,              /**< should the constraint be checked for feasibility?
                                              *   TRUE for model constraints, FALSE for additional, redundant constraints. */
   SCIP_Bool             propagate,          /**< should the constraint be propagated during node processing?
                                              *   Usually set to TRUE. */
   SCIP_Bool             local,              /**< is constraint only valid locally?
                                              *   Usually set to FALSE. Has to be set to TRUE, e.g., for branching constraints. */
   SCIP_Bool             modifiable,         /**< is constraint modifiable (subject to column generation)?
                                              *   Usually set to FALSE. In column generation applications, set to TRUE if pricing
                                              *   adds coefficients to this constraint. */
   SCIP_Bool             dynamic,            /**< Is constraint subject to aging?
                                              *   Usually set to FALSE. Set to TRUE for own cuts which 
                                              *   are separated as constraints. */
   SCIP_Bool             removable,          /**< should the relaxation be removed from the LP due to aging or cleanup?
                                              *   Usually set to FALSE. Set to TRUE for 'lazy constraints' and 'user cuts'. */
   SCIP_Bool             stickingatnode      /**< should the constraint always be kept at the node where it was added, even
                                              *   if it may be moved to a more global node?
                                              *   Usually set to FALSE. Set to TRUE to for constraints that represent node data. */
   )
{
   SCIP_CONSHDLRDATA* conshdlrdata;
   SCIP_CONSHDLR* conshdlr;
   SCIP_CONSDATA* consdata;

   assert(scip != NULL);
   assert(cons != NULL);

   /* find the linear constraint handler */
   conshdlr = SCIPfindConshdlr(scip, CONSHDLR_NAME);
   if( conshdlr == NULL )
   {
      SCIPerrorMessage("linear constraint handler not found\n");
      return SCIP_PLUGINNOTFOUND;
   }

   /* get event handler */
   conshdlrdata = SCIPconshdlrGetData(conshdlr);
   assert(conshdlrdata != NULL);
   assert(conshdlrdata->eventhdlr != NULL);

   /* create constraint data */
   SCIP_CALL( consdataCreate(scip, &consdata, conshdlrdata->eventhdlr, nvars, vars, vals, lhs, rhs) );
   assert(consdata != NULL);

   /* create constraint */
   SCIP_CALL( SCIPcreateCons(scip, cons, name, conshdlr, consdata, initial, separate, enforce, check, propagate,
         local, modifiable, dynamic, removable, stickingatnode) );

   return SCIP_OKAY;
}

/** creates by copying and captures a linear constraint */
SCIP_RETCODE SCIPcopyConsLinear(
   SCIP*                 scip,               /**< target SCIP data structure */
   SCIP_CONS**           cons,               /**< pointer to store the created target constraint */
   SCIP*                 sourcescip,         /**< source SCIP data structure */
   const char*           name,               /**< name of constraint */
   int                   nvars,              /**< number of variables in source variable array */
   SCIP_VAR**            sourcevars,         /**< source variables of the linear constraints */
   SCIP_Real*            sourcecoefs,        /**< coefficient array of the linear constraint, or NULL if all coefficients are one */
   SCIP_Real             lhs,                /**< left hand side of the linear constraint */
   SCIP_Real             rhs,                /**< right hand side of the linear constraint */
   SCIP_HASHMAP*         varmap,             /**< a SCIP_HASHMAP mapping variables of the source SCIP to corresponding
                                              *   variables of the target SCIP */
   SCIP_HASHMAP*         consmap,            /**< a hashmap to store the mapping of source constraints to the corresponding
                                              *   target constraints */
   SCIP_Bool             initial,            /**< should the LP relaxation of constraint be in the initial LP? */
   SCIP_Bool             separate,           /**< should the constraint be separated during LP processing? */
   SCIP_Bool             enforce,            /**< should the constraint be enforced during node processing? */
   SCIP_Bool             check,              /**< should the constraint be checked for feasibility? */
   SCIP_Bool             propagate,          /**< should the constraint be propagated during node processing? */
   SCIP_Bool             local,              /**< is constraint only valid locally? */
   SCIP_Bool             modifiable,         /**< is constraint modifiable (subject to column generation)? */
   SCIP_Bool             dynamic,            /**< is constraint subject to aging? */
   SCIP_Bool             removable,          /**< should the relaxation be removed from the LP due to aging or cleanup? */
   SCIP_Bool             stickingatnode,     /**< should the constraint always be kept at the node where it was added, even
                                              *   if it may be moved to a more global node? */
   SCIP_Bool             global,             /**< create a global or a local copy? */
   SCIP_Bool*            valid               /**< pointer to store if the copying was valid */
   )
{
   SCIP_VAR** vars;
   SCIP_Real* coefs;
   
   SCIP_Real constant;
   int requiredsize;
   int v;

   if( SCIPisGT(scip, lhs, rhs) )
   {
      *valid = FALSE;
      return SCIP_OKAY;
   }

   (*valid) = TRUE;

   if( nvars == 0 )
   {
      SCIP_CALL( SCIPcreateConsLinear(scip, cons, name, 0, NULL, NULL, lhs, rhs,
            initial, separate, enforce, check, propagate, local, modifiable, dynamic, removable, stickingatnode) );
      return SCIP_OKAY;
   }
   
   /* duplicate variable array */
   SCIP_CALL( SCIPduplicateBufferArray(scip, &vars, sourcevars, nvars) );

   /* duplicate coefficient array */
   if( sourcecoefs != NULL )
   {
      SCIP_CALL( SCIPduplicateBufferArray(scip, &coefs, sourcecoefs, nvars) );
   }
   else 
   {
      SCIP_CALL( SCIPallocBufferArray(scip, &coefs, nvars) );
      for( v = 0; v < nvars; ++v )
         coefs[v] = 1.0;      
   }

   constant = 0.0;
   
   /* transform source variable to active variables of the source SCIP since only these can be mapped to variables of
    * the target SCIP */
   if( SCIPisTransformed(sourcescip) )
   {
      SCIP_CALL( SCIPgetProbvarLinearSum(sourcescip, vars, coefs, &nvars, nvars, &constant, &requiredsize, TRUE) );
      
      if( requiredsize > nvars )
      {
         SCIP_CALL( SCIPreallocBufferArray(scip, &vars, requiredsize) );
         SCIP_CALL( SCIPreallocBufferArray(scip, &coefs, requiredsize) );
         
         SCIP_CALL( SCIPgetProbvarLinearSum(sourcescip, vars, coefs, &nvars, requiredsize, &constant, &requiredsize, TRUE) );
         assert(requiredsize <= nvars);
      }
   }
   else
   {
      for( v = 0; v < nvars; ++v )
      {
         SCIP_CALL( SCIPvarGetOrigvarSum(&vars[v], &coefs[v], &constant) );
      }
   }
   
   /* map variables of the source constraint to variables of the target SCIP */
   for( v = 0; v < nvars && *valid; ++v )
   {
      SCIP_VAR* var;
      var = vars[v];
      
      SCIP_CALL( SCIPgetVarCopy(sourcescip, scip, var, &vars[v], varmap, consmap, global, valid) );
      assert(!(*valid) || vars[v] != NULL);
   }

   /* only create the target constraint, if all variables could be copied */
   if( *valid )
   {
      if( !SCIPisInfinity(scip, -lhs) )
         lhs -= constant;
      
      if( !SCIPisInfinity(scip, rhs) )
         rhs -= constant;
      
      SCIP_CALL( SCIPcreateConsLinear(scip, cons, name, nvars, vars, coefs, lhs, rhs, 
            initial, separate, enforce, check, propagate, local, modifiable, dynamic, removable, stickingatnode) );
   }
      
   /* free buffer array */
   SCIPfreeBufferArray(scip, &coefs);
   SCIPfreeBufferArray(scip, &vars);
   
   return SCIP_OKAY;
}

/** adds coefficient to linear constraint (if it is not zero) */
SCIP_RETCODE SCIPaddCoefLinear(
   SCIP*                 scip,               /**< SCIP data structure */
   SCIP_CONS*            cons,               /**< constraint data */
   SCIP_VAR*             var,                /**< variable of constraint entry */
   SCIP_Real             val                 /**< coefficient of constraint entry */
   )
{
   assert(scip != NULL);
   assert(cons != NULL);
   assert(var != NULL);

   if( strcmp(SCIPconshdlrGetName(SCIPconsGetHdlr(cons)), CONSHDLR_NAME) != 0 )
   {
      SCIPerrorMessage("constraint is not linear\n");
      return SCIP_INVALIDDATA;
   }

   SCIP_CALL( addCoef(scip, cons, var, val) );

   return SCIP_OKAY;
}

/** gets left hand side of linear constraint */
SCIP_Real SCIPgetLhsLinear(
   SCIP*                 scip,               /**< SCIP data structure */
   SCIP_CONS*            cons                /**< constraint data */
   )
{
   SCIP_CONSDATA* consdata;

   assert(scip != NULL);
   assert(cons != NULL);

   if( strcmp(SCIPconshdlrGetName(SCIPconsGetHdlr(cons)), CONSHDLR_NAME) != 0 )
   {
      SCIPerrorMessage("constraint is not linear\n");
      SCIPABORT();
   }

   consdata = SCIPconsGetData(cons);
   assert(consdata != NULL);

   return consdata->lhs;
}

/** gets right hand side of linear constraint */
SCIP_Real SCIPgetRhsLinear(
   SCIP*                 scip,               /**< SCIP data structure */
   SCIP_CONS*            cons                /**< constraint data */
   )
{
   SCIP_CONSDATA* consdata;

   assert(scip != NULL);
   assert(cons != NULL);

   if( strcmp(SCIPconshdlrGetName(SCIPconsGetHdlr(cons)), CONSHDLR_NAME) != 0 )
   {
      SCIPerrorMessage("constraint is not linear\n");
      SCIPABORT();
   }

   consdata = SCIPconsGetData(cons);
   assert(consdata != NULL);

   return consdata->rhs;
}

/** changes left hand side of linear constraint */
SCIP_RETCODE SCIPchgLhsLinear(
   SCIP*                 scip,               /**< SCIP data structure */
   SCIP_CONS*            cons,               /**< constraint data */
   SCIP_Real             lhs                 /**< new left hand side */
   )
{
   assert(scip != NULL);
   assert(cons != NULL);

   if( strcmp(SCIPconshdlrGetName(SCIPconsGetHdlr(cons)), CONSHDLR_NAME) != 0 )
   {
      SCIPerrorMessage("constraint is not linear\n");
      return SCIP_INVALIDDATA;
   }

   SCIP_CALL( chgLhs(scip, cons, lhs) );

   return SCIP_OKAY;
}

/** changes right hand side of linear constraint */
SCIP_RETCODE SCIPchgRhsLinear(
   SCIP*                 scip,               /**< SCIP data structure */
   SCIP_CONS*            cons,               /**< constraint data */
   SCIP_Real             rhs                 /**< new right hand side */
   )
{
   if( strcmp(SCIPconshdlrGetName(SCIPconsGetHdlr(cons)), CONSHDLR_NAME) != 0 )
   {
      SCIPerrorMessage("constraint is not linear\n");
      return SCIP_INVALIDDATA;
   }

   SCIP_CALL( chgRhs(scip, cons, rhs) );

   return SCIP_OKAY;
}

/** gets the number of variables in the linear constraint */
int SCIPgetNVarsLinear(
   SCIP*                 scip,               /**< SCIP data structure */
   SCIP_CONS*            cons                /**< constraint data */
   )
{
   SCIP_CONSDATA* consdata;

   assert(scip != NULL);
   assert(cons != NULL);

   if( strcmp(SCIPconshdlrGetName(SCIPconsGetHdlr(cons)), CONSHDLR_NAME) != 0 )
   {
      SCIPerrorMessage("constraint is not linear\n");
      SCIPABORT();
   }

   consdata = SCIPconsGetData(cons);
   assert(consdata != NULL);

   return consdata->nvars;
}

/** gets the array of variables in the linear constraint; the user must not modify this array! */
SCIP_VAR** SCIPgetVarsLinear(
   SCIP*                 scip,               /**< SCIP data structure */
   SCIP_CONS*            cons                /**< constraint data */
   )
{
   SCIP_CONSDATA* consdata;

   assert(scip != NULL);
   assert(cons != NULL);

   if( strcmp(SCIPconshdlrGetName(SCIPconsGetHdlr(cons)), CONSHDLR_NAME) != 0 )
   {
      SCIPerrorMessage("constraint is not linear\n");
      SCIPABORT();
   }

   consdata = SCIPconsGetData(cons);
   assert(consdata != NULL);

   return consdata->vars;
}

/** gets the array of coefficient values in the linear constraint; the user must not modify this array! */
SCIP_Real* SCIPgetValsLinear(
   SCIP*                 scip,               /**< SCIP data structure */
   SCIP_CONS*            cons                /**< constraint data */
   )
{
   SCIP_CONSDATA* consdata;

   assert(scip != NULL);
   assert(cons != NULL);

   if( strcmp(SCIPconshdlrGetName(SCIPconsGetHdlr(cons)), CONSHDLR_NAME) != 0 )
   {
      SCIPerrorMessage("constraint is not linear\n");
      SCIPABORT();
   }

   consdata = SCIPconsGetData(cons);
   assert(consdata != NULL);

   return consdata->vals;
}

/** gets the activity of the linear constraint in the given solution */
SCIP_Real SCIPgetActivityLinear(
   SCIP*                 scip,               /**< SCIP data structure */
   SCIP_CONS*            cons,               /**< constraint data */
   SCIP_SOL*             sol                 /**< solution, or NULL to use current node's solution */
   )
{
   SCIP_CONSDATA* consdata;

   assert(scip != NULL);
   assert(cons != NULL);

   if( strcmp(SCIPconshdlrGetName(SCIPconsGetHdlr(cons)), CONSHDLR_NAME) != 0 )
   {
      SCIPerrorMessage("constraint is not linear\n");
      SCIPABORT();
   }

   consdata = SCIPconsGetData(cons);
   assert(consdata != NULL);

   if( consdata->row != NULL )
      return SCIPgetRowSolActivity(scip, consdata->row, sol);
   else
      return consdataGetActivity(scip, consdata, sol);
}

/** gets the feasibility of the linear constraint in the given solution */
SCIP_Real SCIPgetFeasibilityLinear(
   SCIP*                 scip,               /**< SCIP data structure */
   SCIP_CONS*            cons,               /**< constraint data */
   SCIP_SOL*             sol                 /**< solution, or NULL to use current node's solution */
   )
{
   SCIP_CONSDATA* consdata;

   assert(scip != NULL);
   assert(cons != NULL);

   if( strcmp(SCIPconshdlrGetName(SCIPconsGetHdlr(cons)), CONSHDLR_NAME) != 0 )
   {
      SCIPerrorMessage("constraint is not linear\n");
      SCIPABORT();
   }

   consdata = SCIPconsGetData(cons);
   assert(consdata != NULL);

   if( consdata->row != NULL )
      return SCIPgetRowSolFeasibility(scip, consdata->row, sol);
   else
      return consdataGetFeasibility(scip, consdata, sol);
}

/** gets the dual solution of the linear constraint in the current LP */
SCIP_Real SCIPgetDualsolLinear(
   SCIP*                 scip,               /**< SCIP data structure */
   SCIP_CONS*            cons                /**< constraint data */
   )
{
   SCIP_CONSDATA* consdata;

   assert(scip != NULL);
   assert(cons != NULL);

   if( strcmp(SCIPconshdlrGetName(SCIPconsGetHdlr(cons)), CONSHDLR_NAME) != 0 )
   {
      SCIPerrorMessage("constraint is not linear\n");
      SCIPABORT();
   }

   consdata = SCIPconsGetData(cons);
   assert(consdata != NULL);

   if( consdata->row != NULL )
      return SCIProwGetDualsol(consdata->row);
   else
      return 0.0;
}

/** gets the dual Farkas value of the linear constraint in the current infeasible LP */
SCIP_Real SCIPgetDualfarkasLinear(
   SCIP*                 scip,               /**< SCIP data structure */
   SCIP_CONS*            cons                /**< constraint data */
   )
{
   SCIP_CONSDATA* consdata;

   assert(scip != NULL);
   assert(cons != NULL);

   if( strcmp(SCIPconshdlrGetName(SCIPconsGetHdlr(cons)), CONSHDLR_NAME) != 0 )
   {
      SCIPerrorMessage("constraint is not linear\n");
      SCIPABORT();
   }

   consdata = SCIPconsGetData(cons);
   assert(consdata != NULL);

   if( consdata->row != NULL )
      return SCIProwGetDualfarkas(consdata->row);
   else
      return 0.0;
}

/** returns the linear relaxation of the given linear constraint; may return NULL if no LP row was yet created;
 *  the user must not modify the row!
 */
SCIP_ROW* SCIPgetRowLinear(
   SCIP*                 scip,               /**< SCIP data structure */
   SCIP_CONS*            cons                /**< constraint data */
   )
{
   SCIP_CONSDATA* consdata;

   assert(scip != NULL);
   assert(cons != NULL);

   if( strcmp(SCIPconshdlrGetName(SCIPconsGetHdlr(cons)), CONSHDLR_NAME) != 0 )
   {
      SCIPerrorMessage("constraint is not linear\n");
      SCIPABORT();
   }

   consdata = SCIPconsGetData(cons);
   assert(consdata != NULL);

   return consdata->row;
}

/** tries to automatically convert a linear constraint into a more specific and more specialized constraint */
SCIP_RETCODE SCIPupgradeConsLinear(
   SCIP*                 scip,               /**< SCIP data structure */
   SCIP_CONS*            cons,               /**< source constraint to try to convert */
   SCIP_CONS**           upgdcons            /**< pointer to store upgraded constraint, or NULL if not successful */
   )
{
   SCIP_CONSHDLR* conshdlr;
   SCIP_CONSHDLRDATA* conshdlrdata;
   SCIP_CONSDATA* consdata;
   SCIP_VAR* var;
   SCIP_Real val;
   SCIP_Real lb;
   SCIP_Real ub;
   SCIP_Real poscoeffsum;
   SCIP_Real negcoeffsum;
   SCIP_Bool integral;
   int nposbin;
   int nnegbin;
   int nposint;
   int nnegint;
   int nposimpl;
   int nnegimpl;
   int nposcont;
   int nnegcont;
   int ncoeffspone;
   int ncoeffsnone;
   int ncoeffspint;
   int ncoeffsnint;
   int ncoeffspfrac;
   int ncoeffsnfrac;
   int i;

   assert(scip != NULL);
   assert(cons != NULL);
   assert(upgdcons != NULL);

   *upgdcons = NULL;

   /* we cannot upgrade a modifiable linear constraint, since we don't know what additional coefficients to expect */
   if( SCIPconsIsModifiable(cons) )
      return SCIP_OKAY;

   /* get the constraint handler and check, if it's really a linear constraint */
   conshdlr = SCIPconsGetHdlr(cons);
   if( strcmp(SCIPconshdlrGetName(conshdlr), CONSHDLR_NAME) != 0 )
   {
      SCIPerrorMessage("constraint is not linear\n");
      return SCIP_INVALIDDATA;
   }

   /* get constraint handler data and constraint data */
   conshdlrdata = SCIPconshdlrGetData(conshdlr);
   assert(conshdlrdata != NULL);
   consdata = SCIPconsGetData(cons);
   assert(consdata != NULL);

   /* check, if the constraint was already upgraded and will be deleted anyway after preprocessing */
   if( consdata->upgraded )
      return SCIP_OKAY;

   /* do not upgrade marked constraints */
   if ( consdata->donotupgrade )
      return SCIP_OKAY;

   /* check, if the constraint is already stored as LP row */
   if( consdata->row != NULL )
   {
      if( SCIProwIsInLP(consdata->row) )
      {
         SCIPerrorMessage("cannot upgrade linear constraint that is already stored as row in the LP\n");
         return SCIP_INVALIDDATA;
      }
      else
      {
         SCIP_CALL( SCIPreleaseRow(scip, &consdata->row) );
      }
   }

   /* normalize constraint */
   SCIP_CALL( normalizeCons(scip, cons) );


   /*
    * calculate some statistics on linear constraint
    */

   nposbin = 0;
   nnegbin = 0;
   nposint = 0;
   nnegint = 0;
   nposimpl = 0;
   nnegimpl = 0;
   nposcont = 0;
   nnegcont = 0;
   ncoeffspone = 0;
   ncoeffsnone = 0;
   ncoeffspint = 0;
   ncoeffsnint = 0;
   ncoeffspfrac = 0;
   ncoeffsnfrac = 0;
   integral = TRUE;
   poscoeffsum = 0.0;
   negcoeffsum = 0.0;
   for( i = 0; i < consdata->nvars; ++i )
   {
      var = consdata->vars[i];
      val = consdata->vals[i];
      lb = SCIPvarGetLbLocal(var);
      ub = SCIPvarGetUbLocal(var);
      assert(!SCIPisZero(scip, val));

      switch( SCIPvarGetType(var) )
      {
      case SCIP_VARTYPE_BINARY:
         if( !SCIPisZero(scip, lb) || !SCIPisZero(scip, ub) )
            integral = integral && SCIPisIntegral(scip, val);
         if( val >= 0.0 )
            nposbin++;
         else
            nnegbin++;
         break;
      case SCIP_VARTYPE_INTEGER:
         if( !SCIPisZero(scip, lb) || !SCIPisZero(scip, ub) )
            integral = integral && SCIPisIntegral(scip, val);
         if( val >= 0.0 )
            nposint++;
         else
            nnegint++;
         break;
      case SCIP_VARTYPE_IMPLINT:
         if( !SCIPisZero(scip, lb) || !SCIPisZero(scip, ub) )
            integral = integral && SCIPisIntegral(scip, val);
         if( val >= 0.0 )
            nposimpl++;
         else
            nnegimpl++;
         break;
      case SCIP_VARTYPE_CONTINUOUS:
         integral = integral && SCIPisEQ(scip, lb, ub) && SCIPisIntegral(scip, val * lb);
         if( val >= 0.0 )
            nposcont++;
         else
            nnegcont++;
         break;
      default:
         SCIPerrorMessage("unknown variable type\n");
         return SCIP_INVALIDDATA;
      }
      if( SCIPisEQ(scip, val, 1.0) )
         ncoeffspone++;
      else if( SCIPisEQ(scip, val, -1.0) )
         ncoeffsnone++;
      else if( SCIPisIntegral(scip, val) )
      {
         if( SCIPisPositive(scip, val) )
            ncoeffspint++;
         else
            ncoeffsnint++;
      }
      else
      {
         if( SCIPisPositive(scip, val) )
            ncoeffspfrac++;
         else
            ncoeffsnfrac++;
      }
      if( SCIPisPositive(scip, val) )
         poscoeffsum += val;
      else
         negcoeffsum += val;
   }



   /*
    * call the upgrading methods
    */

   SCIPdebugMessage("upgrading linear constraint <%s> (%d upgrade methods):\n",
      SCIPconsGetName(cons), conshdlrdata->nlinconsupgrades);
   SCIPdebugMessage(" +bin=%d -bin=%d +int=%d -int=%d +impl=%d -impl=%d +cont=%d -cont=%d +1=%d -1=%d +I=%d -I=%d +F=%d -F=%d possum=%.15g negsum=%.15g integral=%u\n",
      nposbin, nnegbin, nposint, nnegint, nposimpl, nnegimpl, nposcont, nnegcont,
      ncoeffspone, ncoeffsnone, ncoeffspint, ncoeffsnint, ncoeffspfrac, ncoeffsnfrac,
      poscoeffsum, negcoeffsum, integral);

   /* try all upgrading methods in priority order in case the upgrading step is enable  */
   for( i = 0; i < conshdlrdata->nlinconsupgrades && *upgdcons == NULL; ++i )
   {
      if( conshdlrdata->linconsupgrades[i]->active )
      {
         SCIP_CALL( conshdlrdata->linconsupgrades[i]->linconsupgd(scip, cons, consdata->nvars,
               consdata->vars, consdata->vals, consdata->lhs, consdata->rhs,
               nposbin, nnegbin, nposint, nnegint, nposimpl, nnegimpl, nposcont, nnegcont,
               ncoeffspone, ncoeffsnone, ncoeffspint, ncoeffsnint, ncoeffspfrac, ncoeffsnfrac,
               poscoeffsum, negcoeffsum, integral,
               upgdcons) );
      }
   }

#ifdef SCIP_DEBUG
   if( *upgdcons != NULL )
   {
      SCIP_CALL( SCIPprintCons(scip, cons, NULL) );
      SCIPdebugMessage(" -> upgraded to constraint type <%s>\n", SCIPconshdlrGetName(SCIPconsGetHdlr(*upgdcons)));
      SCIP_CALL( SCIPprintCons(scip, *upgdcons, NULL) );
   }
#endif

   return SCIP_OKAY;
}


/** forbids upgrading of constraint */
SCIP_RETCODE SCIPmarkDoNotUpgradeConsLinear(
   SCIP*                 scip,               /**< SCIP data structure */
   SCIP_CONS*            cons                /**< linear constraint to mark */
   )
{
   SCIP_CONSHDLR* conshdlr;
   SCIP_CONSDATA* consdata;

   /* get the constraint handler and check, if it's really a linear constraint */
   conshdlr = SCIPconsGetHdlr(cons);
   if ( strcmp(SCIPconshdlrGetName(conshdlr), CONSHDLR_NAME) != 0 )
   {
      SCIPerrorMessage("constraint is not linear\n");
      return SCIP_INVALIDDATA;
   }

   /* get data */
   consdata = SCIPconsGetData(cons);
   assert(consdata != NULL);

   consdata->donotupgrade = TRUE;

   return SCIP_OKAY;
}

/** sets upgrading flag of linear constraint 
 *
 *  @note the donotupgrade flag should only be changed from TRUE to FALSE, by the caller who set it to TRUE
 */
SCIP_RETCODE SCIPsetUpgradeConsLinear(
   SCIP*                 scip,               /**< SCIP data structure */
   SCIP_CONS*            cons,               /**< linear constraint to mark */
   SCIP_Bool             upgradeallowed      /**< allow upgrading? */
   )
{
   SCIP_CONSHDLR* conshdlr;
   SCIP_CONSDATA* consdata;

   assert(cons != NULL);

   /* get the constraint handler and check, if it's really a linear constraint */
   conshdlr = SCIPconsGetHdlr(cons);
   if ( strcmp(SCIPconshdlrGetName(conshdlr), CONSHDLR_NAME) != 0 )
   {
      SCIPerrorMessage("constraint is not linear\n");
      return SCIP_INVALIDDATA;
   }

   /* get data */
   consdata = SCIPconsGetData(cons);
   assert(consdata != NULL);
   assert(!consdata->upgraded);

   if( upgradeallowed && consdata->donotupgrade )
   {
      consdata->donotupgrade = FALSE;

      /* update the upgrade flag to try again */
      consdata->upgradetried = FALSE;
   }
   else if( !upgradeallowed )
   {
      if( consdata->donotupgrade )
      {
         /* @todo: change donotupgrade flag to a counter */
<<<<<<< HEAD
         SCIPwarningMessage("constraint is already marked not to be upgraded\n");
=======
         SCIPwarningMessage(scip, "constraint is already marked not to be upgraded\n");
>>>>>>> 70dc277f
      }
      consdata->donotupgrade = TRUE;
   }
   return SCIP_OKAY;
}<|MERGE_RESOLUTION|>--- conflicted
+++ resolved
@@ -960,7 +960,6 @@
       SCIP_CALL( SCIPwriteVarsLinearsum(scip, file, consdata->vars, consdata->vals, consdata->nvars, TRUE) );
    }
 
-<<<<<<< HEAD
    /* print right hand side */
    if( SCIPisEQ(scip, consdata->lhs, consdata->rhs) )
       SCIPinfoMessage(scip, file, " == %.15g", consdata->rhs);
@@ -991,7 +990,7 @@
    consdata = SCIPconsGetData(cons);
    assert(consdata != NULL);
 
-   SCIPmessageFPrintInfo(file, "  [%s] <%s>: ", SCIPconshdlrGetName(SCIPconsGetHdlr(cons)), SCIPconsGetName(cons));
+   SCIPmessageFPrintInfo(SCIPgetMessagehdlr(scip), file, "  [%s] <%s>: ", SCIPconshdlrGetName(SCIPconsGetHdlr(cons)), SCIPconsGetName(cons));
 
    /* print left hand side for ranged rows */
    if( !SCIPisInfinity(scip, -consdata->lhs)
@@ -1031,8 +1030,6 @@
       }
    }
 
-=======
->>>>>>> 70dc277f
    /* print right hand side */
    if( SCIPisEQ(scip, consdata->lhs, consdata->rhs) )
       SCIPinfoMessage(scip, file, " == %.15g", consdata->rhs);
@@ -1189,7 +1186,6 @@
 }
 
 /** recompute the global maxactivity of a constraint */
-<<<<<<< HEAD
 static
 void consdataRecomputeGlbMaxactivity(
    SCIP*                 scip,               /**< SCIP data structure */
@@ -1219,37 +1215,6 @@
 
 /** updates activities for a change in a bound */
 static
-=======
-static
-void consdataRecomputeGlbMaxactivity(
-   SCIP*                 scip,               /**< SCIP data structure */
-   SCIP_CONSDATA*        consdata            /**< linear constraint data */
-   )
-{
-   int i;
-   SCIP_Real bound;
-
-   consdata->glbmaxactivity = 0;
-
-   for( i = consdata->nvars - 1; i >= 0; --i )
-   {
-      bound = (consdata->vals[i] > 0.0 ) ? SCIPvarGetUbGlobal(consdata->vars[i]) : SCIPvarGetLbGlobal(consdata->vars[i]);
-      if( !SCIPisInfinity(scip, bound) && !SCIPisInfinity(scip, -bound) )
-         consdata->glbmaxactivity += consdata->vals[i] * bound;
-   }
-
-   /* the activity was just computed from scratch and is valid now */
-   consdata->validglbmaxact = TRUE;
-
-   /* the activity was just computed from scratch, mark it to be reliable */
-   consdata->lastglbmaxactivity = consdata->glbmaxactivity;
-}
-
-
-
-/** updates activities for a change in a bound */
-static
->>>>>>> 70dc277f
 void consdataUpdateActivities(
    SCIP*                 scip,               /**< SCIP data structure */
    SCIP_CONSDATA*        consdata,           /**< linear constraint data */
@@ -1396,7 +1361,6 @@
          else
          {
             if( val > 0.0 )
-<<<<<<< HEAD
             {
                activity = &(consdata->maxactivity);
                lastactivity = &(consdata->lastmaxactivity);
@@ -1547,175 +1511,6 @@
    assert(scip != NULL);
    assert(consdata != NULL);
    assert(var != NULL);
-=======
-            {
-               activity = &(consdata->maxactivity);
-               lastactivity = &(consdata->lastmaxactivity);
-               activityposinf = &(consdata->maxactivityposinf);
-               activityneginf = &(consdata->maxactivityneginf);
-               validact = consdata->validmaxact;
-            }
-            else
-            {
-               activity = &(consdata->minactivity);
-               lastactivity = &(consdata->lastminactivity);
-               activityposinf = &(consdata->minactivityneginf);
-               activityneginf = &(consdata->minactivityposinf);
-               validact = consdata->validminact;
-            }
-         }
-      }
-   }
->>>>>>> 70dc277f
-
-   /* old bound was +infinity */
-   if( SCIPisInfinity(scip, oldbound) )
-   {
-<<<<<<< HEAD
-      consdataUpdateActivities(scip, consdata, var, oldub, newub, val, SCIP_BOUNDTYPE_UPPER, FALSE, FALSE, checkreliability);
-
-      assert(!SCIPisInfinity(scip, -consdata->minactivity) && !SCIPisInfinity(scip, consdata->minactivity));
-      assert(!SCIPisInfinity(scip, -consdata->maxactivity) && !SCIPisInfinity(scip, consdata->maxactivity));
-   }
-}
-
-/** updates minimum and maximum global activity for a change in the global lower bound */
-static
-void consdataUpdateActivitiesGlbLb(
-=======
-      assert((*activityposinf) >= 1);
-      if( !SCIPisInfinity(scip, newbound) )
-      {
-         (*activityposinf)--;
-         if( SCIPisInfinity(scip, -newbound) )
-            (*activityneginf)++;
-         else
-            delta = val * newbound;
-      }
-   }
-   /* old bound was -infinity */
-   else if( SCIPisInfinity(scip, -oldbound) )
-   {
-      assert((*activityneginf) >= 1);
-      if( !SCIPisInfinity(scip, -newbound) )
-      {
-         (*activityneginf)--;
-         if( SCIPisInfinity(scip, newbound) )
-            (*activityposinf)++;
-         else
-            delta = val * newbound;
-      }
-   }
-   /* old bound was finite */
-   else
-   {
-      if( SCIPisInfinity(scip, newbound) )
-      {
-         (*activityposinf)++;
-         delta = -val * oldbound;
-      }
-      else if( SCIPisInfinity(scip, -newbound) )
-      {
-         (*activityneginf)++;
-         delta = -val * oldbound;
-      }
-      else
-         delta = val * (newbound - oldbound);
-   }
-
-   /* update the activity, if the current value is valid and there was a change in the finite part */
-   if( validact && (delta != 0.0) )
-   {
-      /* if the absolute value of the activity is increased, this is regarded as reliable,
-       * otherwise, we check whether we can still trust the updated value
-       */
-      newactivity = (*activity) + delta;
-      assert(!SCIPisInfinity(scip, -newactivity) && !SCIPisInfinity(scip, newactivity));
-
-      if( REALABS((*activity)) < REALABS(newactivity) )
-      {
-         (*activity) = newactivity;
-         (*lastactivity) = newactivity;
-      }
-      else
-      {
-         (*activity) = newactivity;
-
-         if( checkreliability && SCIPisUpdateUnreliable(scip, (*activity), (*lastactivity)) )
-         {
-            SCIPdebugMessage("%s%s activity of linear constraint unreliable after update: %16.9g\n", (global ? "global " : ""),
-               (pseudo ? "pseudo" : ((boundtype == SCIP_BOUNDTYPE_LOWER) == (val > 0.0) ? "min" : "max")), (*activity));
-
-            /* mark the activity that was just changed and is not reliable anymore to be invalid */
-            if( global )
-            {
-               if( (boundtype == SCIP_BOUNDTYPE_LOWER) == (val > 0.0) )
-                  consdata->validglbminact = FALSE;
-               else
-                  consdata->validglbmaxact = FALSE;
-            }
-            else
-            {
-               if( pseudo )
-                  consdata->validpseudoact = FALSE;
-               else
-               {
-                  if( (boundtype == SCIP_BOUNDTYPE_LOWER) == (val > 0.0) )
-                     consdata->validminact = FALSE;
-                  else
-                     consdata->validmaxact = FALSE;
-               }
-            }
-         }
-      }
-   }
-}
-
-/** updates minimum and maximum activity for a change in lower bound */
-static
-void consdataUpdateActivitiesLb(
->>>>>>> 70dc277f
-   SCIP*                 scip,               /**< SCIP data structure */
-   SCIP_CONSDATA*        consdata,           /**< linear constraint data */
-   SCIP_VAR*             var,                /**< variable that has been changed */
-   SCIP_Real             oldlb,              /**< old lower bound of variable */
-   SCIP_Real             newlb,              /**< new lower bound of variable */
-   SCIP_Real             val,                /**< coefficient of constraint entry */
-   SCIP_Bool             checkreliability    /**< should the reliability of the recalculated activity be checked? */
-   )
-{
-   assert(scip != NULL);
-   assert(consdata != NULL);
-   assert(var != NULL);
-
-   if( consdata->validactivities )
-   {
-<<<<<<< HEAD
-      consdataUpdateActivities(scip, consdata, NULL, oldlb, newlb, val, SCIP_BOUNDTYPE_LOWER, TRUE, FALSE, checkreliability);
-
-=======
-      consdataUpdateActivities(scip, consdata, var, oldlb, newlb, val, SCIP_BOUNDTYPE_LOWER, FALSE, FALSE, checkreliability);
-
-      assert(!SCIPisInfinity(scip, -consdata->minactivity) && !SCIPisInfinity(scip, consdata->minactivity));
-      assert(!SCIPisInfinity(scip, -consdata->maxactivity) && !SCIPisInfinity(scip, consdata->maxactivity));
-   }
-}
-
-/** updates minimum and maximum activity for a change in upper bound */
-static
-void consdataUpdateActivitiesUb(
-   SCIP*                 scip,               /**< SCIP data structure */
-   SCIP_CONSDATA*        consdata,           /**< linear constraint data */
-   SCIP_VAR*             var,                /**< variable that has been changed */
-   SCIP_Real             oldub,              /**< old upper bound of variable */
-   SCIP_Real             newub,              /**< new upper bound of variable */
-   SCIP_Real             val,                /**< coefficient of constraint entry */
-   SCIP_Bool             checkreliability    /**< should the reliability of the recalculated activity be checked? */
-   )
-{
-   assert(scip != NULL);
-   assert(consdata != NULL);
-   assert(var != NULL);
 
    if( consdata->validactivities )
    {
@@ -1744,7 +1539,6 @@
    {
       consdataUpdateActivities(scip, consdata, NULL, oldlb, newlb, val, SCIP_BOUNDTYPE_LOWER, TRUE, FALSE, checkreliability);
 
->>>>>>> 70dc277f
       assert(!SCIPisInfinity(scip, -consdata->glbminactivity) && !SCIPisInfinity(scip, consdata->glbminactivity));
       assert(!SCIPisInfinity(scip, -consdata->glbmaxactivity) && !SCIPisInfinity(scip, consdata->glbmaxactivity));
    }
@@ -12301,11 +12095,7 @@
       if( consdata->donotupgrade )
       {
          /* @todo: change donotupgrade flag to a counter */
-<<<<<<< HEAD
-         SCIPwarningMessage("constraint is already marked not to be upgraded\n");
-=======
          SCIPwarningMessage(scip, "constraint is already marked not to be upgraded\n");
->>>>>>> 70dc277f
       }
       consdata->donotupgrade = TRUE;
    }
