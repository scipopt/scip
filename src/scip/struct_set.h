--- conflicted
+++ resolved
@@ -317,11 +317,8 @@
    SCIP_Real             lp_resolveiterfac;  /**< factor of average LP iterations that is used as LP iteration limit
                                               *   for LP resolve (-1: unlimited) */
    int                   lp_resolveitermin;  /**< minimum number of iterations that are allowed for LP resolve */
-<<<<<<< HEAD
+   int                   lp_solutionpolishing;/**< LP solution polishing method (0: disabled, 1: only root, 2: always) */
    SCIP_Bool             lp_persistentscaling;/**< use persistent LP scaling during branch and bound */
-=======
-   int                   lp_solutionpolishing;/**< LP solution polishing method (0: disabled, 1: only root, 2: always) */
->>>>>>> 21b1f0b9
 
    /* NLP settings */
    SCIP_Bool             nlp_disable;        /**< should the NLP be disabled even if a constraint handler enabled it? */
