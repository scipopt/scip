/* * * * * * * * * * * * * * * * * * * * * * * * * * * * * * * * * * * * * * */
/*                                                                           */
/*                  This file is part of the program and library             */
/*         SCIP --- Solving Constraint Integer Programs                      */
/*                                                                           */
/*  Copyright (c) 2002-2023 Zuse Institute Berlin (ZIB)                      */
/*                                                                           */
/*  Licensed under the Apache License, Version 2.0 (the "License");          */
/*  you may not use this file except in compliance with the License.         */
/*  You may obtain a copy of the License at                                  */
/*                                                                           */
/*      http://www.apache.org/licenses/LICENSE-2.0                           */
/*                                                                           */
/*  Unless required by applicable law or agreed to in writing, software      */
/*  distributed under the License is distributed on an "AS IS" BASIS,        */
/*  WITHOUT WARRANTIES OR CONDITIONS OF ANY KIND, either express or implied. */
/*  See the License for the specific language governing permissions and      */
/*  limitations under the License.                                           */
/*                                                                           */
/*  You should have received a copy of the Apache-2.0 license                */
/*  along with SCIP; see the file LICENSE. If not visit scipopt.org.         */
/*                                                                           */
/* * * * * * * * * * * * * * * * * * * * * * * * * * * * * * * * * * * * * * */

/**@file   struct_set.h
 * @ingroup INTERNALAPI
 * @brief  datastructures for global SCIP settings
 * @author Tobias Achterberg
 */

/*---+----1----+----2----+----3----+----4----+----5----+----6----+----7----+----8----+----9----+----0----+----1----+----2*/

#ifndef __SCIP_STRUCT_SET_H__
#define __SCIP_STRUCT_SET_H__


#include "scip/def.h"
#include "scip/message.h"
#include "scip/type_bandit.h"
#include "scip/type_set.h"
#include "scip/type_clock.h"
#include "scip/type_paramset.h"
#include "scip/type_event.h"
#include "scip/type_scip.h"
#include "scip/type_branch.h"
#include "scip/type_conflict.h"
#include "scip/type_cons.h"
#include "scip/type_disp.h"
#include "scip/type_dialog.h"
#include "scip/type_heur.h"
#include "scip/type_compr.h"
#include "scip/type_nodesel.h"
#include "scip/type_presol.h"
#include "scip/type_pricer.h"
#include "scip/type_reader.h"
#include "scip/type_relax.h"
#include "scip/type_sepa.h"
#include "scip/type_cutsel.h"
#include "scip/type_table.h"
#include "scip/type_prop.h"
#include "scip/type_nlpi.h"
#include "scip/type_concsolver.h"
#include "scip/type_benders.h"
#include "scip/type_expr.h"
#include "scip/debug.h"

#ifdef __cplusplus
extern "C" {
#endif

/** global SCIP settings */
struct SCIP_Set
{
   SCIP_STAGE            stage;              /**< SCIP operation stage */
   SCIP*                 scip;               /**< very ugly: pointer to scip main data structure for callback methods */
   SCIP_PARAMSET*        paramset;           /**< set of parameters */
   BMS_BUFMEM*           buffer;             /**< memory buffers for short living temporary objects */
   BMS_BUFMEM*           cleanbuffer;        /**< memory buffers for short living temporary objects init. to all zero */
   SCIP_READER**         readers;            /**< file readers */
   SCIP_PRICER**         pricers;            /**< variable pricers */
   SCIP_CONSHDLR**       conshdlrs;          /**< constraint handlers (sorted by check priority) */
   SCIP_CONSHDLR**       conshdlrs_sepa;     /**< constraint handlers (sorted by separation priority) */
   SCIP_CONSHDLR**       conshdlrs_enfo;     /**< constraint handlers (sorted by enforcement priority) */
   SCIP_CONSHDLR**       conshdlrs_include;  /**< constraint handlers (sorted by inclusion order) */
   SCIP_CONFLICTHDLR**   conflicthdlrs;      /**< conflict handlers */
   SCIP_PRESOL**         presols;            /**< presolvers */
   SCIP_RELAX**          relaxs;             /**< relaxators */
   SCIP_SEPA**           sepas;              /**< separators */
   SCIP_CUTSEL**         cutsels;            /**< cut selectors */
   SCIP_PROP**           props;              /**< propagators */
   SCIP_PROP**           props_presol;       /**< propagators (sorted by presol priority) */
   SCIP_HEUR**           heurs;              /**< primal heuristics */
   SCIP_COMPR**          comprs;             /**< tree compressions */
   SCIP_EVENTHDLR**      eventhdlrs;         /**< event handlers */
   SCIP_NODESEL**        nodesels;           /**< node selectors */
   SCIP_NODESEL*         nodesel;            /**< currently used node selector, or NULL if invalid */
   SCIP_BRANCHRULE**     branchrules;        /**< branching rules */
   SCIP_DISP**           disps;              /**< display columns */
   SCIP_TABLE**          tables;             /**< statistics tables */
   SCIP_DIALOG**         dialogs;            /**< dialogs */
   SCIP_EXPRHDLR**       exprhdlrs;          /**< expression handlers */
   SCIP_EXPRHDLR*        exprhdlrvar;        /**< expression handler for variables (for quick access) */
   SCIP_EXPRHDLR*        exprhdlrval;        /**< expression handler for constant values (for quick access) */
   SCIP_EXPRHDLR*        exprhdlrsum;        /**< expression handler for sums (for quick access) */
   SCIP_EXPRHDLR*        exprhdlrproduct;    /**< expression handler for products (for quick access) */
   SCIP_EXPRHDLR*        exprhdlrpow;        /**< expression handler for power (for quick access) */
   SCIP_NLPI**           nlpis;              /**< interfaces to NLP solvers */
   SCIP_CONCSOLVERTYPE** concsolvertypes;    /**< concurrent solver types */
   SCIP_CONCSOLVER**     concsolvers;        /**< the concurrent solvers used for solving */
   SCIP_BENDERS**        benders;            /**< the data structures managing the Benders' decomposition algorithm */
   SCIP_DEBUGSOLDATA*    debugsoldata;       /**< data for debug solutions */
   SCIP_BANDITVTABLE**   banditvtables;      /**< virtual function tables for bandit algorithms */
   char**                extcodenames;       /**< names of externals codes */
   char**                extcodedescs;       /**< descriptions of external codes */
   int                   nreaders;           /**< number of file readers */
   int                   readerssize;        /**< size of readers array */
   int                   npricers;           /**< number of variable pricers */
   int                   nactivepricers;     /**< number of variable pricers used in the current problem */
   int                   pricerssize;        /**< size of pricers array */
   int                   nconshdlrs;         /**< number of constraint handlers */
   int                   conshdlrssize;      /**< size of conshdlrs array */
   int                   nconflicthdlrs;     /**< number of conflict handlers */
   int                   conflicthdlrssize;  /**< size of conflicthdlrs array */
   int                   npresols;           /**< number of presolvers */
   int                   presolssize;        /**< size of presols array */
   int                   nrelaxs;            /**< number of relaxators */
   int                   relaxssize;         /**< size of relaxs array */
   int                   nsepas;             /**< number of separators */
   int                   sepassize;          /**< size of sepas array */
   int                   ncutsels;           /**< number of cut selectors */
   int                   cutselssize;        /**< size of cutsels array */
   int                   nprops;             /**< number of propagators */
   int                   propssize;          /**< size of props array */
   int                   nheurs;             /**< number of primal heuristics */
   int                   heurssize;          /**< size of heurs array */
   int                   ncomprs;            /**< number of tree compressions */
   int                   comprssize;         /**< size of comprs array */
   int                   neventhdlrs;        /**< number of event handlers */
   int                   eventhdlrssize;     /**< size of eventhdlrs array */
   int                   nnodesels;          /**< number of node selectors */
   int                   nodeselssize;       /**< size of nodesels array */
   int                   nbranchrules;       /**< number of branching rules */
   int                   branchrulessize;    /**< size of branchrules array */
   int                   ndisps;             /**< number of display columns */
   int                   dispssize;          /**< size of disps array */
   int                   ntables;            /**< number of statistics tables */
   int                   tablessize;         /**< size of tables array */
   int                   ndialogs;           /**< number of dialogs */
   int                   dialogssize;        /**< size of dialogs array */
   int                   nexprhdlrs;         /**< number of expression handlers */
   int                   exprhdlrssize;      /**< size of expression handlers array */
   int                   nnlpis;             /**< number of NLPIs */
   int                   nlpissize;          /**< size of NLPIs array */
   int                   nconcsolvertypes;   /**< number of concurrent solver types */
   int                   concsolvertypessize;/**< size of concurrent solver types array */
   int                   nconcsolvers;       /**< number of concurrent solvers used for solving */
   int                   concsolverssize;    /**< size of concurrent solvers array */
   int                   nbenders;           /**< number of Benders' decomposition algorithms */
   int                   nactivebenders;     /**< number of Benders' decomposition algorithms that are used */
   int                   benderssize;        /**< size of Benders' decomposition algorithms array */
   int                   nextcodes;          /**< number of external codes */
   int                   extcodessize;       /**< size of external code arrays */
   int                   nbanditvtables;     /**< number of bandit algorithm virtual function tables */
   int                   banditvtablessize;  /**< size of banditvtables array */
   SCIP_Bool             pricerssorted;      /**< are the pricers sorted by activity and priority? */
   SCIP_Bool             pricersnamesorted;  /**< are the pricers sorted by name? */
   SCIP_Bool             conflicthdlrssorted;/**< are the conflict handlers sorted by priority? */
   SCIP_Bool             conflicthdlrsnamesorted;/**< are the conflict handlers sorted by name? */
   SCIP_Bool             presolssorted;      /**< are the presolvers sorted by priority? */
   SCIP_Bool             presolsnamesorted;  /**< are the presolvers sorted by name? */
   SCIP_Bool             relaxssorted;       /**< are the relaxators sorted by priority? */
   SCIP_Bool             relaxsnamesorted;   /**< are the relaxators sorted by name? */
   SCIP_Bool             sepassorted;        /**< are the separators sorted by priority? */
   SCIP_Bool             sepasnamesorted;    /**< are the separators sorted by name? */
   SCIP_Bool             cutselssorted;      /**< are the cutsels sorted by priority? */
   SCIP_Bool             propssorted;        /**< are the propagators sorted by priority? */
   SCIP_Bool             propspresolsorted;  /**< are the propagators in prop_presol sorted? */
   SCIP_Bool             propsnamesorted;    /**< are the propagators sorted by name? */
   SCIP_Bool             heurssorted;        /**< are the heuristics sorted by priority? */
   SCIP_Bool             heursnamesorted;    /**< are the heuristics sorted by name? */
   SCIP_Bool             comprssorted;       /**< are the compressions sorted by priority? */
   SCIP_Bool             comprsnamesorted;   /**< are the compressions sorted by name? */
   SCIP_Bool             branchrulessorted;  /**< are the branching rules sorted by priority? */
   SCIP_Bool             branchrulesnamesorted;/**< are the branching rules sorted by name? */
   SCIP_Bool             tablessorted;       /**< are the tables sorted by position? */
   SCIP_Bool             exprhdlrssorted;    /**< are the expression handlers sorted by name? */
   SCIP_Bool             nlpissorted;        /**< are the NLPIs sorted by priority? */
   SCIP_Bool             benderssorted;      /**< are the Benders' algorithms sorted by activity and priority? */
   SCIP_Bool             bendersnamesorted;  /**< are the Benders' algorithms sorted by name? */
   SCIP_Bool             limitchanged;       /**< marks whether any of the limit parameters was changed */
   SCIP_Bool             subscipsoff;        /**< marks whether the sub-SCIPs have been deactivated */

   /* branching settings */
   char                  branch_scorefunc;   /**< branching score function ('s'um, 'p'roduct, 'q'uotient) */
   char                  branch_firstsbchild;/**< child node to be regarded first during strong branching (only with propagation): 'u'p child, 'd'own child, 'h'istory-based, or 'a'utomatic */
   SCIP_Real             branch_scorefac;    /**< branching score factor to weigh downward and upward gain prediction
                                              *   in sum score function */
   SCIP_Bool             branch_preferbinary;/**< should branching on binary variables be preferred? */
   SCIP_Real             branch_clamp;       /**< minimal fractional distance of branching point to a continuous variable' bounds; a value of 0.5 leads to branching always in the middle of a bounded domain */
   SCIP_Real             branch_midpull;     /**< fraction by which to move branching point of a continuous variable towards the middle of the domain; a value of 1.0 leads to branching always in the middle of the domain */
   SCIP_Real             branch_midpullreldomtrig; /**< multiply midpull by relative domain width if the latter is below this value */
   char                  branch_lpgainnorm;  /**< strategy for normalizing LP gain when updating pseudo costs of continuous variables */
   SCIP_Bool             branch_delaypscost; /**< whether to delay pseudo costs updates for continuous variables to after separation */
   SCIP_Bool             branch_divingpscost;/**< should pseudo costs be updated also in diving and probing mode? */
   SCIP_Bool             branch_forceall;    /**< should all strong branching children be regarded even if
                                              *   one is detected to be infeasible? (only with propagation) */
   SCIP_Bool             branch_checksbsol;  /**< should LP solutions during strong branching with propagation be checked for feasibility? */
   SCIP_Bool             branch_roundsbsol;  /**< should LP solutions during strong branching with propagation be rounded? (only when checksbsol=TRUE) */
   SCIP_Bool             branch_sumadjustscore; /**< score adjustment near zero by \b adding epsilon (TRUE) or using maximum (FALSE) */

   /* conflict analysis settings */
   SCIP_Real             conf_maxvarsfac;    /**< maximal fraction of variables involved in a conflict constraint */
   SCIP_Real             conf_maxvarsfracres;/**< maximal fraction of variables involved in a resolution conflict constraint */
   int                   conf_minmaxvars;    /**< minimal absolute maximum of variables involved in a conflict constraint */
   int                   conf_maxlploops;    /**< maximal number of LP resolving loops during conflict analysis
                                              *   (-1: no limit) */
   int                   conf_lpiterations;  /**< maximal number of LP iterations in each LP resolving loop
                                              *   (-1: no limit) */
   int                   conf_fuiplevels;    /**< number of depth levels up to which first UIP's are used in conflict
                                              *   analysis (-1: use All-FirstUIP rule) */
   int                   conf_resfuiplevels; /**< number of depth levels up to which first UIP's are used in resolution
                                              *   conflict analysis (-1: use All-FirstUIP rule) */
   int                   conf_interconss;    /**< maximal number of intermediate conflict constraints generated in conflict
                                              *   graph (-1: use every intermediate constraint) */
   int                   conf_maxconss;      /**< maximal number of conflict constraints accepted at an infeasible node
                                              *   (-1: use all generated conflict constraints) */
   int                   conf_maxstoresize;  /**< maximal size of conflict store */
   int                   conf_maxresstoresize;/**< maximal size of resolution conflict store */
   int                   conf_reconvlevels;  /**< number of depth levels up to which UIP reconvergence constraints are
                                              *   generated (-1: generate reconvergence constraints in all depth levels) */
   int                   conf_maxnumressteps;/**< maximal number of resolution steps in generalized resolution
                                              *   (-1: resolve till (All) FirstUIP) */
   int                   conf_weakenmax;      /**< maximal number of weakening steps for the reason constraint */
   int                   conf_batchcoeftight;/**< number of weakening steps for the reason before applying coef tightening
                                              *   (-1: apply once after the weakening loop) */
   int                   conf_resolutioncons;/**< number of resolution constraints to add (-1: add every conflict constraint) */
   SCIP_Bool             conf_enable;        /**< should conflict analysis be enabled? */
   SCIP_Bool             conf_cleanbnddepend;/**< should conflicts related to an old cutoff bound be removed? */
   SCIP_Bool             conf_useprop;       /**< should propagation conflict analysis be used? (uses conflict graph only) */
   SCIP_Bool             conf_usegeneralres; /**< should generalized resolution conflict analysis be used? */
   SCIP_Bool             conf_clausegenres;  /**< should the clause version of generalized resolution conflict analysis be used? */
   char                  conf_useinflp;      /**< should infeasible LP conflict analysis be used?
                                              *   ('o'ff, 'c'onflict graph, 'd'ual ray, 'b'oth conflict graph and dual ray, 'g'eneralized resolution
                                              and dual ray)
                                              */
   char                  conf_useboundlp;    /**< should bound exceeding LP conflict analysis be used?
                                              *   ('o'ff, 'c'onflict graph, 'd'ual ray, 'b'oth conflict graph and dual ray)
                                              */
   SCIP_Bool             conf_usesb;         /**< should infeasible/bound exceeding strong branching conflict analysis be
                                              *   used? */
   char                  conf_reductiontechnique;/**< which reduction should be used?
                                                  * ('o'ff, 'm'ir, 'd'ivision, 'c'oefficient tightening, complemented mi'r',
                                                  * complemented divi's'ion)
                                                  */
   SCIP_Bool             conf_usepseudo;     /**< should pseudo solution conflict analysis be used? */
   SCIP_Bool             conf_prefinfproof;  /**< prefer infeasibility proof to boundexceeding proof */
   SCIP_Bool             conf_preferbinary;  /**< should binary conflicts be preferred? */
   SCIP_Bool             conf_allowlocal;    /**< should conflict constraints be generated that are only valid locally? */
   SCIP_Bool             conf_resallowlocal; /**< should resolution conflict constraints be generated that are only valid locally? */
   SCIP_Bool             conf_settlelocal;   /**< should conflict constraints be attached only to the local subtree where
                                              *   they can be useful? */
   SCIP_Bool             conf_repropagate;   /**< should earlier nodes be repropagated in order to replace branching
                                              *   decisions by deductions? */
   SCIP_Bool             conf_keepreprop;    /**< should constraints be kept for repropagation even if they are too long? */
   SCIP_Bool             conf_separate;      /**< should the conflict constraints be separated? */
   SCIP_Bool             conf_separesolution;/**< should the resolution conflict constraints be separated? */
   SCIP_Bool             conf_dynamic;       /**< should the conflict constraints be subject to aging? */
   SCIP_Bool             conf_upgrade;       /**< should we try upgrading the conflict constraints? */
   SCIP_Bool             conf_removable;     /**< should the conflict's relaxations be subject to LP aging and cleanup? */
   SCIP_Real             conf_depthscorefac; /**< score factor for depth level in bound relaxation heuristic */
   SCIP_Real             conf_proofscorefac; /**< score factor for contribution to infeasibility proof in bound relaxation heuristic */
   SCIP_Real             conf_uplockscorefac;/**< score factor for number of up locks in bound relaxation heuristic */
   SCIP_Real             conf_downlockscorefac;/**< score factor for number of down locks in bound relaxation heuristic */
   SCIP_Real             conf_scorefac;      /**< factor to decrease importance of variables' earlier conflict scores */
   int                   conf_restartnum;    /**< number of successful conflict analysis calls that trigger a restart
                                              *   (0: disable conflict restarts) */
   SCIP_Bool             conf_linearhdlronly;/**< use only the linear conflict handler to add conflict constraints? */
   SCIP_Real             conf_restartfac;    /**< factor to increase restartnum with after each restart */
   SCIP_Bool             conf_ignorerelaxedbd;/**< should relaxed bounds be ignored? */
   int                   conf_maxvarsdetectimpliedbounds;/**< maximal number of variables to try to detect global bound
                                                          *   implications and shorten the whole conflict set (0:
                                                          *   disabled )
                                                          */
   SCIP_Bool             conf_fullshortenconflict;/**< try to shorten the whole conflict set or terminate early
                                                   *   (depending on the 'maxvarsdetectimpliedbounds' parameter)
                                                   */
   SCIP_Real             conf_conflictweight;/**< the weight the VSIDS score is weight by updating the VSIDS for a
                                              *   variable if it is part of a conflict
                                              */
   SCIP_Real             conf_conflictgraphweight; /**< the weight the VSIDS score is weight by updating the VSIDS for a
                                                    *   variable if it is part of a conflict graph
                                                    */
   SCIP_Real             conf_weightsize;    /**< weight of the size of a conflict used in score calculation */
   SCIP_Real             conf_weightrepropdepth;/**< weight of the prepropagtion depth of a conflict used in score calculation */
   SCIP_Real             conf_weightvaliddepth;/**< weight of the valid depth of a conflict used in score calculation */
   SCIP_Bool             conf_sepaaltproofs;      /**< separate valid inequalities from dualray proofs */
   SCIP_Real             conf_minimprove;    /**< minimal improvement of primal bound to remove conflicts depending on
                                              *   a previous incumbent.
                                              */
   SCIP_Bool             conf_uselocalrows;  /**< use local rows to construct infeasibility proofs */
   SCIP_Real             conf_generalresminmaxquot; /**< largest allowed quotient of max, min coefficient in a conflict
                                                     *   constraint generated by generalized resolution.
                                                     */
   SCIP_Bool             conf_weakenconflict;/**< should the conflict constraint be weakened? */
   SCIP_Bool             conf_weakenreason;  /**< should the reason constraint be weakened? */
   SCIP_Bool             conf_weakenreasonall;/**< should all variables at bounds in the reason be weakened at once? */
   SCIP_Bool             conf_applysimplemir;/**< should we apply mir with scaling 1.0 to strengthen the conflict constraints? */
   SCIP_Bool             conf_applycmir;     /**< should we apply cmir to strengthen the conflict constraints? */
   SCIP_Bool             conf_applycmirreason;/**< should we apply cmir to strengthen the reason constraints? */
   SCIP_Bool             conf_applyresdualproof;/**< should we apply resolution initiated with the dual proof? */
   SCIP_Bool             conf_applyrespseudoobj;/**< should we apply resolution initiated with the violated pseudo-objective? */
   SCIP_Bool             conf_fixandcontinue;/**< should we fix unresolvable bound changes and continue? */
   SCIP_Bool             conf_addnonfuip;/**< should we add a conflict even if we stopped before the first UIP? */
   SCIP_Bool             conf_addclauseonly; /**< should we add only the clause? */
   SCIP_Bool             conf_favorresolution;/**< should we apply graph conflict analysis only when resolution is unsuccessful? */
   /* constraint settings */
   int                   cons_agelimit;      /**< maximum age an unnecessary constraint can reach before it is deleted
                                              *   (0: dynamic, -1: disable aging) */
   int                   cons_obsoleteage;   /**< age of a constraint after which it is marked obsolete
                                              *   (0: dynamic, -1: disable obsoletion) */
   SCIP_Bool             cons_disableenfops; /**< should enforcement of pseudo solution be disabled? */

   /* display settings */
   SCIP_VERBLEVEL        disp_verblevel;     /**< verbosity level of output */
   int                   disp_width;         /**< maximal number of characters in a node information line */
   int                   disp_freq;          /**< frequency for displaying node information lines */
   int                   disp_headerfreq;    /**< frequency for displaying header lines (every n'th node information line) */
   SCIP_Bool             disp_lpinfo;        /**< should the LP solver display status messages? */
   SCIP_Bool             disp_allviols;      /**< display all violations of the best solution after the solving process finished? */
   SCIP_Bool             disp_relevantstats; /**< should the relevant statistics be displayed at the end of solving? */

   /* heuristics settings */
   SCIP_Bool             heur_useuctsubscip; /**< should setting of common subscip parameters include the activation of the UCT node selector? */

   /* history settings */
   SCIP_Bool             history_valuebased; /**< should statistics be collected for variable domain value pairs? */
   SCIP_Bool             history_allowmerge; /**< should variable histories be merged from sub-SCIPs whenever possible? */
   SCIP_Bool             history_allowtransfer; /**< should variable histories be transferred to initialize SCIP copies? */

   /* limit settings */
   SCIP_Real             limit_time;         /**< maximal time in seconds to run */
   SCIP_Real             limit_memory;       /**< maximal memory usage in MB */
   SCIP_Real             limit_gap;          /**< solving stops, if the given gap is reached */
   SCIP_Real             limit_absgap;       /**< solving stops, if the absolute difference between primal and dual bound
                                              *   reaches this value */
   SCIP_Real             limit_objstop;      /**< solving stops, if solution is found that is at least as good as given value */
   SCIP_Longint          limit_nodes;        /**< maximal number of nodes to process (-1: no limit) */
   SCIP_Longint          limit_totalnodes;   /**< maximal number of total nodes (incl. restarts) to process (-1: no limit) */
   SCIP_Longint          limit_stallnodes;   /**< solving stops, if the given number of nodes was processed since the
                                              *   last improvement of the primal solution value (-1: no limit) */
   int                   limit_solutions;    /**< solving stops, if the given number of solutions were found; this limit is first checked in presolving (-1: no limit) */
   int                   limit_bestsol;      /**< solving stops, if the given number of solution improvements were found
                                              *   (-1: no limit) */
   int                   limit_maxsol;       /**< maximal number of solutions to store in the solution storage */
   int                   limit_maxorigsol;   /**< maximal number of solutions candidates to store in the solution storage of the original problem */
   int                   limit_restarts;     /**< solving stops, if the given number of restarts was triggered (-1: no limit) */
   int                   limit_autorestartnodes;/**< nodes to trigger automatic restart */

   SCIP_Bool             istimelimitfinite;  /**< is the time limit finite */

   /* LP settings */
   int                   lp_solvefreq;       /**< frequency for solving LP at the nodes (-1: never; 0: only root LP) */
   SCIP_Longint          lp_iterlim;         /**< iteration limit for each single LP solve; -1: no limit */
   SCIP_Longint          lp_rootiterlim;     /**< iteration limit for initial root LP solve; -1: no limit */
   int                   lp_solvedepth;      /**< maximal depth for solving LP at the nodes (-1: no depth limit) */
   char                  lp_initalgorithm;   /**< LP algorithm for solving initial LP relaxations ('s'implex, 'b'arrier,
                                              *   barrier with 'c'rossover) */
   char                  lp_resolvealgorithm;/**< LP algorithm for resolving LP relaxations if a starting basis exists
                                              *   ('s'implex, 'b'arrier, barrier with 'c'rossover) */
   char                  lp_pricing;         /**< LP pricing strategy ('a'uto, 'f'ull pricing, 's'teepest edge pricing,
                                              *   'q'uickstart steepest edge pricing, 'd'evex pricing) */
   SCIP_Bool             lp_clearinitialprobinglp;/**< should lp state be cleared at the end of probing mode when LP
                                              *   was initially unsolved, e.g., when called right after presolving? */
   SCIP_Bool             lp_resolverestore;  /**< should the LP be resolved to restore the state at start of diving (if
                                              *   FALSE we buffer the solution values)? */
   SCIP_Bool             lp_freesolvalbuffers; /**< should the buffers for storing LP solution values during diving be
                                              *   freed at end of diving? */
   int                   lp_colagelimit;     /**< maximum age a column can reach before it is deleted from the SCIP_LP
                                              *   (-1: don't delete columns due to aging) */
   int                   lp_rowagelimit;     /**< maximum age a row can reach before it is deleted from the LP
                                              *   (-1: don't delete rows due to aging) */
   SCIP_Bool             lp_cleanupcols;     /**< should new non-basic columns be removed after LP solving? */
   SCIP_Bool             lp_cleanupcolsroot; /**< should new non-basic columns be removed after root LP solving? */
   SCIP_Bool             lp_cleanuprows;     /**< should new basic rows be removed after LP solving? */
   SCIP_Bool             lp_cleanuprowsroot; /**< should new basic rows be removed after root LP solving? */
   SCIP_Bool             lp_checkstability;  /**< should LP solver's return status be checked for stability? */
   SCIP_Real             lp_conditionlimit;  /**< maximum condition number of LP basis counted as stable (-1.0: no check) */
   SCIP_Real             lp_markowitz;       /**< minimal Markowitz threshold to control sparsity/stability in LU factorization */
   SCIP_Bool             lp_checkprimfeas;   /**< should LP solutions be checked for primal feasibility, resolving LP when numerical troubles occur? */
   SCIP_Bool             lp_checkdualfeas;   /**< should LP solutions be checked for dual feasibility, resolving LP when numerical troubles occur? */
   SCIP_Bool             lp_checkfarkas;     /**< should infeasibility proofs from the LP be checked? */
   int                   lp_fastmip;         /**< which FASTMIP setting of LP solver should be used? 0: off, 1: medium, 2: full */
   int                   lp_scaling;         /**< LP scaling (0: none, 1: normal, 2: aggressive) */
   SCIP_Bool             lp_presolving;      /**< should presolving of LP solver be used? */
   SCIP_Bool             lp_lexdualalgo;     /**< should the lexicographic dual algorithm be used? */
   SCIP_Bool             lp_lexdualrootonly; /**< should the lexicographic dual algorithm be applied only at the root node */
   int                   lp_lexdualmaxrounds;/**< maximum number of rounds in the lexicographic dual algorithm */
   SCIP_Bool             lp_lexdualbasic;    /**< choose fractional basic variables in lexicographic dual algorithm */
   SCIP_Bool             lp_lexdualstalling; /**< turn on the lex dual algorithm only when stalling? */
   int                   lp_disablecutoff;   /**< disable the cutoff bound in the LP solver? (0: enabled, 1: disabled, 2: auto) */
   SCIP_Real             lp_rowrepswitch;    /**< simplex algorithm shall use row representation of the basis
                                              *   if number of rows divided by number of columns exceeds this value */
   int                   lp_threads;         /**< number of threads used for solving the LP (0: automatic) */
   SCIP_Real             lp_resolveiterfac;  /**< factor of average LP iterations that is used as LP iteration limit
                                              *   for LP resolve (-1: unlimited) */
   int                   lp_resolveitermin;  /**< minimum number of iterations that are allowed for LP resolve */
   int                   lp_solutionpolishing;/**< LP solution polishing method (0: disabled, 1: only root, 2: always, 3: auto) */
   int                   lp_refactorinterval;/**< LP refactorization interval (0: automatic) */
   SCIP_Bool             lp_alwaysgetduals;  /**< should the dual solution always be collected for LP solutions. */

   /* NLP settings */
   SCIP_Bool             nlp_disable;        /**< should the NLP be disabled even if a constraint handler enabled it? */
   char*                 nlp_solver;         /**< name of NLP solver to use */

   /* memory settings */
   SCIP_Real             mem_savefac;        /**< fraction of maximal memory usage resulting in switch to memory saving mode */
   SCIP_Real             mem_arraygrowfac;   /**< memory growing factor for dynamically allocated arrays */
   SCIP_Real             mem_treegrowfac;    /**< memory growing factor for tree array */
   SCIP_Real             mem_pathgrowfac;    /**< memory growing factor for path array */
   int                   mem_arraygrowinit;  /**< initial size of dynamically allocated arrays */
   int                   mem_treegrowinit;   /**< initial size of tree array */
   int                   mem_pathgrowinit;   /**< initial size of path array */

   /* miscellaneous settings */
   SCIP_Bool             misc_catchctrlc;    /**< should the CTRL-C interrupt be caught by SCIP? */
   SCIP_Bool             misc_usevartable;   /**< should a hashtable be used to map from variable names to variables? */
   SCIP_Bool             misc_useconstable;  /**< should a hashtable be used to map from constraint names to constraints? */
   SCIP_Bool             misc_usesmalltables;/**< should smaller hashtables be used? yields better performance for small problems with about 100 variables */
   SCIP_Bool             misc_exactsolve;    /**< should the problem be solved exactly (with proven dual bounds)? */
   SCIP_Bool             misc_resetstat;     /**< should the statistics be reset if the transformed problem is freed
                                              *   otherwise the statistics get reset after original problem is freed (in
                                              *   case of bender decomposition this parameter should be set to FALSE and
                                              *   therefore can be used to collect statistics over all runs) */
   SCIP_Bool             misc_improvingsols; /**< should only solutions be checked which improve the primal bound */
   SCIP_Bool             misc_printreason;   /**< should the reason be printed if a given start solution is infeasible? */
   SCIP_Bool             misc_estimexternmem;/**< should the usage of external memory be estimated? */
   SCIP_Bool             misc_avoidmemout;   /**< try to avoid running into memory limit by restricting plugins like heuristics? */
   SCIP_Bool             misc_transorigsols; /**< should SCIP try to transfer original solutions to the transformed space (after presolving)? */
   SCIP_Bool             misc_transsolsorig; /**< should SCIP try to transfer transformed solutions to the original space (after solving)? */
   SCIP_Bool             misc_calcintegral;  /**< should SCIP calculate the primal dual integral value which may require
                                              *   a large number of additional clock calls (and decrease the performance)? */
   SCIP_Bool             misc_finitesolstore;/**< should SCIP try to remove infinite fixings from solutions copied to the solution store? */
   SCIP_Bool             misc_outputorigsol; /**< should the best solution be transformed to the orignal space and be output in command line run? */
   SCIP_Bool             misc_allowstrongdualreds; /**< should strong dual reductions be allowed in propagation and presolving? */
   SCIP_Bool             misc_allowweakdualreds;  /**< should weak dual reductions be allowed in propagation and presolving? */
   SCIP_Real             misc_referencevalue;/**< objective value for reference purposes */
   int                   misc_usesymmetry;   /**< bitset describing used symmetry handling technique (0: off; 1: polyhedral (orbitopes and/or symresacks);
                                              *   2: orbital fixing; 3: orbitopes and orbital fixing; 4: Schreier Sims cuts; 5: Schreier Sims cuts and
                                              *   symresacks) */
   char*                 misc_debugsol;      /**< path to a debug solution */
   SCIP_Bool             misc_scaleobj;      /**< should the objective function be scaled? */
   SCIP_Bool             misc_showdivingstats;/**< should detailed statistics for diving heuristics be shown? */

   /* randomization parameters */
   int                   random_randomseedshift;/**< global shift of all random seeds in the plugins, this will have no impact on the permutation and LP seeds */
   int                   random_permutationseed;/**< seed value for permuting the problem after reading/transformation
                                                 *   (0: no permutation) */
   int                   random_randomseed;     /**< random seed for LP solver, e.g. for perturbations in the simplex (0: LP default) */
   SCIP_Bool             random_permuteconss;   /**< should order of constraints be permuted (depends on permutationseed)? */
   SCIP_Bool             random_permutevars;    /**< should order of variables be permuted (depends on permutationseed)? */

   /* node selection settings */
   char                  nodesel_childsel;   /**< child selection rule ('d'own, 'u'p, 'p'seudo costs, 'i'nference, 'l'p value,
                                              *   'r'oot LP value difference, 'h'brid inference/root LP value difference) */

   /* numerical settings */
   SCIP_Real             num_infinity;       /**< values larger than this are considered infinity */
   SCIP_Real             num_epsilon;        /**< absolute values smaller than this are considered zero */
   SCIP_Real             num_sumepsilon;     /**< absolute values of sums smaller than this are considered zero */
   SCIP_Real             num_feastol;        /**< feasibility tolerance for constraints */
   SCIP_Real             num_checkfeastolfac;/**< factor to change the feasibility tolerance when testing the best
                                              *   solution for feasibility (after solving process) */
   SCIP_Real             num_lpfeastolfactor;/**< factor w.r.t. primal feasibility tolerance that determines default (and maximal) primal feasibility tolerance of LP solver (user parameter, see also num_relaxfeastol) */
   SCIP_Real             num_dualfeastol;    /**< feasibility tolerance for reduced costs */
   SCIP_Real             num_barrierconvtol; /**< convergence tolerance used in barrier algorithm */
   SCIP_Real             num_boundstreps;    /**< minimal improve for strengthening bounds */
   SCIP_Real             num_pseudocosteps;  /**< minimal variable distance value to use for pseudo cost updates */
   SCIP_Real             num_pseudocostdelta;/**< minimal objective distance value to use for pseudo cost updates */
   SCIP_Real             num_recompfac;      /**< minimal decrease factor that causes the recomputation of a value
                                              *   (e.g., pseudo objective) instead of an update */
   SCIP_Real             num_hugeval;        /**< values larger than this are considered huge and should be handled
                                              *   separately (e.g., in activity computation) */
   SCIP_Real             num_relaxfeastol;   /**< primal feasibility tolerance for relaxations (set by core or plugins, not a parameter) */

   /* presolving settings */
   SCIP_Real             presol_abortfac;    /**< abort presolve, if l.t. this frac of the problem was changed in last round */
   int                   presol_maxrounds;   /**< maximal number of presolving rounds (-1: unlimited) */
   int                   presol_maxrestarts; /**< maximal number of restarts (-1: unlimited) */
   SCIP_Real             presol_clqtablefac; /**< limit on number of entries in clique table relative to number of problem nonzeros */
   SCIP_Real             presol_restartfac;  /**< fraction of integer variables that were fixed in the root node
                                              *   triggering a restart with preprocessing after root node evaluation */
   SCIP_Real             presol_immrestartfac;/**< fraction of integer variables that were fixed in the root node triggering an
                                               *   immediate restart with preprocessing */
   SCIP_Real             presol_subrestartfac;/**< fraction of integer variables that were globally fixed during the
                                               *   solving process triggering a restart with preprocessing */
   SCIP_Real             presol_restartminred;/**< minimal fraction of integer variables removed after restart to allow for
                                               *   an additional restart */
   SCIP_Bool             presol_donotmultaggr;/**< should multi-aggregation of variables be forbidden? */
   SCIP_Bool             presol_donotaggr;    /**< should aggregation of variables be forbidden? */

   /* pricing settings */
   SCIP_Real             price_abortfac;     /**< pricing is aborted, if fac * maxpricevars pricing candidates were found */
   int                   price_maxvars;      /**< maximal number of variables priced in per pricing round */
   int                   price_maxvarsroot;  /**< maximal number of priced variables at the root node */
   SCIP_Bool             price_delvars;      /**< should variables created at the current node be deleted when the node is solved
                                              *   in case they are not present in the LP anymore? */
   SCIP_Bool             price_delvarsroot;  /**< should variables created at the root node be deleted when the root is solved
                                              *   in case they are not present in the LP anymore? */

   /* Decomposition settings */
   SCIP_Bool             decomp_benderslabels; /**< should the variables be labeled for the application of Benders'
                                                *   decomposition */
   SCIP_Bool             decomp_applybenders;  /**< if a decomposition exists, should Benders' decomposition be applied*/
   int                   decomp_maxgraphedge;  /**< maximum number of edges in block graph computation (-1: no limit, 0: disable block graph computation) */
   SCIP_Bool             decomp_disablemeasures; /**< disable expensive measures */

   /* Benders' decomposition settings */
   SCIP_Real             benders_soltol;     /**< the tolerance for checking optimality in Benders' decomposition */
   SCIP_Bool             benders_cutlpsol;   /**< should cuts be generated from the solution to the LP relaxation? */
   SCIP_Bool             benders_copybenders;/**< should Benders' decomposition be copied for sub-SCIPs? */

   /* propagation settings */
   int                   prop_maxrounds;     /**< maximal number of propagation rounds per node (-1: unlimited) */
   int                   prop_maxroundsroot; /**< maximal number of propagation rounds in the root node (-1: unlimited) */
   SCIP_Bool             prop_abortoncutoff; /**< should propagation be aborted immediately? setting this to FALSE could
                                              *   help conflict analysis to produce more conflict constraints */

   /* reoptimization settings */
   SCIP_Real             reopt_objsimsol;    /**< similarity of two objective functions to reuse stored solutions. */
   SCIP_Real             reopt_objsimrootlp; /**< similarity of two sequential objective function to disable solving the
                                              *   root LP.
                                              */
   SCIP_Real             reopt_objsimdelay;  /**< minimum similarity for using reoptimization of the search tree. */
   char                  reopt_varorderinterdiction; /** use the 'd'efault or a 'r'andom variable order for interdiction
                                                      *  branching when applying the reoptimization
                                                      */
   int                   reopt_forceheurrestart; /**< force a restart if the last n optimal solutions were found by
                                                  *   heuristic reoptsols
                                                  */
   int                   reopt_maxcutage;    /**< maximal age of cuts to use them in reoptimization */
   int                   reopt_maxdiffofnodes;/**< maximal number of bound changes between two stored nodes on one path */
   int                   reopt_maxsavednodes;/**< maximal number of saved nodes */
   int                   reopt_solvelp;      /**< strategy for solving the LP at nodes from reoptimization */
   int                   reopt_solvelpdiff;  /**< maximal number of bound changes at node to skip solving the LP */
   int                   reopt_savesols;     /**< number of best solutions which should be saved for the following runs.
                                              *   (-1: save all)
                                              */
   SCIP_Bool             reopt_commontimelimit;/**< time limit over all reoptimization rounds? */
   SCIP_Bool             reopt_enable;       /**< enable reoptimization */
   SCIP_Bool             reopt_reducetofrontier; /**< delete stored nodes which were not reoptimized */
   SCIP_Bool             reopt_saveconsprop; /**< save constraint propagations */
   SCIP_Bool             reopt_sbinit;       /**< try to fix variables before reoptimizing by probing like strong
                                              *   branching
                                              */
   SCIP_Bool             reopt_shrinkinner;  /**< replace branched inner nodes by their child nodes, if the number of
                                              *   bound changes is not to large
                                              */
   SCIP_Bool             reopt_sepaglbinfsubtrees;/**< save global constraints to separate infeasible subtrees */
   SCIP_Bool             reopt_sepabestsol;  /**< separate only the best solution, i.e., for constrained shortest path */
   SCIP_Bool             reopt_storevarhistory;/**< use variable history of the previous solve if the objective function
                                                *   has changed only slightly
                                                */
   SCIP_Bool             reopt_usepscost;    /**< reuse pseudo costs if the objective function changed only slightly */
   SCIP_Bool             reopt_usecuts;      /**< reoptimize cuts found at the root node */
   SCIP_Bool             reopt_usesplitcons; /**< use constraints to reconstruct the subtree pruned be dual reduction
                                              *   when reactivating the node
                                              */

   /* separation settings */
   SCIP_Real             sepa_maxbounddist;  /**< maximal relative distance from current node's dual bound to primal bound
                                              *   compared to best node's dual bound for applying separation
                                              *   (0.0: only on current best node, 1.0: on all nodes) */
   SCIP_Real             sepa_maxlocalbounddist;/**< maximal relative distance from current node's dual bound to primal bound
                                              *   compared to best node's dual bound for applying local separation
                                              *   (0.0: only on current best node, 1.0: on all nodes) */
   SCIP_Real             sepa_maxcoefratio;  /**< maximal ratio between coefficients in strongcg, cmir, and flowcover cuts */
   SCIP_Real             sepa_maxcoefratiofacrowprep; /**< maximal ratio between coefficients (as factor of 1/feastol) to ensure in rowprep cleanup */
   SCIP_Real             sepa_minefficacy;   /**< minimal efficacy for a cut to enter the LP */
   SCIP_Real             sepa_minefficacyroot; /**< minimal efficacy for a cut to enter the LP in the root node */
   SCIP_Real             sepa_minortho;      /**< minimal orthogonality for a cut to enter the LP */
   SCIP_Real             sepa_minorthoroot;  /**< minimal orthogonality for a cut to enter the LP in the root node */
   SCIP_Real             sepa_minactivityquot; /**< minimum cut activity quotient to convert cuts into constraints
                                                *   during a restart (0.0: all cuts are converted) */
   char                  sepa_orthofunc;     /**< function used for calc. scalar prod. in orthogonality test ('e'uclidean, 'd'iscrete) */
   char                  sepa_efficacynorm;  /**< row norm to use for efficacy calculation ('e'uclidean, 'm'aximum, 's'um,
                                              *   'd'iscrete) */
   char                  sepa_cutselrestart; /**< cut selection during restart ('a'ge, activity 'q'uotient) */
   char                  sepa_cutselsubscip; /**< cut selection for sub SCIPs  ('a'ge, activity 'q'uotient) */
   SCIP_Bool             sepa_filtercutpoolrel; /**< should cutpool separate only cuts with high relative efficacy? */
   int                   sepa_maxruns;       /**< maximal number of runs for which separation is enabled (-1: unlimited) */
   int                   sepa_maxrounds;     /**< maximal number of separation rounds per node (-1: unlimited) */
   int                   sepa_maxroundsroot; /**< maximal number of separation rounds in the root node (-1: unlimited) */
   int                   sepa_maxroundsrootsubrun; /**< maximal number of separation rounds in the root node of a subsequent run (-1: unlimited) */
   int                   sepa_maxaddrounds;  /**< maximal additional number of separation rounds in subsequent price-and-cut
                                              *   loops (-1: no additional restriction) */
   int                   sepa_maxstallrounds;/**< maximal number of consecutive separation rounds without objective
                                              *   or integrality improvement (-1: no additional restriction) */
   int                   sepa_maxstallroundsroot;/**< maximal number of consecutive separation rounds without objective
                                              *   or integrality improvement (-1: no additional restriction) */
<<<<<<< HEAD
   int                   sepa_maxcutsgen;     /**< maximal number of cuts generated per separation round */
   int                   sepa_maxcutsrootgen; /**< maximal number of generated cuts at the root node */
=======
   SCIP_Real             sepa_maxcutsgenfactor; /**< factor w.r.t. maxcuts for maximal number of cuts generated per
                                                 * separation round (-1.0: no limit, >= 0.0: valid finite limit) */
   SCIP_Real             sepa_maxcutsrootgenfactor; /**< factor w.r.t. maxcutsroot for maximal number of generated cuts
                                                     * at the root node (-1.0: no limit, >= 0.0: valid finite limit) */
>>>>>>> c1df9ead
   int                   sepa_maxcuts;       /**< maximal number of cuts separated per separation round */
   int                   sepa_maxcutsroot;   /**< maximal number of separated cuts at the root node */
   int                   sepa_cutagelimit;   /**< maximum age a cut can reach before it is deleted from the global cut pool */
   int                   sepa_poolfreq;      /**< separation frequency for the global cut pool */

   /* parallel settings */
   int                   parallel_mode;      /**< the mode for the parallel implementation. 0: opportunistic or
                                              *   1: deterministic */
   int                   parallel_minnthreads;/**< the minimum number of threads used for parallel code */
   int                   parallel_maxnthreads;/**< the maximum number of threads used for parallel code */

   /* concurrent solver settings */
   SCIP_Bool             concurrent_changeseeds;    /**< change the seeds in the different solvers? */
   SCIP_Bool             concurrent_changechildsel; /**< change the child selection rule in different solvers? */
   SCIP_Bool             concurrent_commvarbnds;    /**< should the concurrent solvers communicate global variable bound changes? */
   SCIP_Bool             concurrent_presolvebefore; /**< should the problem be presolved before it is copied to the concurrent solvers? */
   int                   concurrent_initseed;       /**< the seed for computing the concurrent solver seeds */
   SCIP_Real             concurrent_freqinit;       /**< initial frequency of synchronization */
   SCIP_Real             concurrent_freqmax;        /**< maximal frequency of synchronization */
   SCIP_Real             concurrent_freqfactor;     /**< factor by which the frequency of synchronization changes */
   SCIP_Real             concurrent_targetprogress; /**< when adapting the synchronization frequency this value is the targeted
                                                     *   relative difference by which the absolute gap decreases per synchronization */
   int                   concurrent_maxnsols;       /**< maximum number of solutions that will get stored in one synchronization */
   int                   concurrent_nbestsols;      /**< number of best solutions that should be considered for synchronization */
   int                   concurrent_maxnsyncdelay;  /**< max number of synchronizations before data is used */
   SCIP_Real             concurrent_minsyncdelay;   /**< min offset before synchronization data is used */
   char*                 concurrent_paramsetprefix; /**< path prefix for parameter setting files of concurrent solver scip-custom */

   /* timing settings */
   SCIP_CLOCKTYPE        time_clocktype;     /**< default clock type to use */
   SCIP_Bool             time_enabled;       /**< is timing enabled? */
   SCIP_Bool             time_reading;       /**< belongs reading time to solving time? */
   SCIP_Bool             time_rareclockcheck;/**< should clock checks of solving time be performed less frequently (might exceed time limit slightly) */
   SCIP_Bool             time_statistictiming;  /**< should timing for statistic output be enabled? */
   SCIP_Bool             time_nlpieval;      /**< should time for evaluation in NLP solves be measured? */

   /* tree compression parameters (for reoptimization) */
   SCIP_Bool             compr_enable;       /**< should automatic tree compression after presolving be enabled? (only for reoptimization) */
   SCIP_Real             compr_time;         /**< maximum time to run tree compression heuristics */

   /* visualization settings */
   char*                 visual_vbcfilename; /**< name of the VBC tool output file, or - if no VBC output should be created */
   char*                 visual_bakfilename; /**< name of the BAK tool output file, or - if no BAK output should be created */
   SCIP_Bool             visual_realtime;    /**< should the real solving time be used instead of time step counter in visualization? */
   SCIP_Bool             visual_dispsols;    /**< should the node where solutions are found be visualized? */
   SCIP_Bool             visual_displb;      /**< should lower bound information be visualized? */
   SCIP_Bool             visual_objextern;   /**< should be output the external value of the objective? */

   /* Reading */
   SCIP_Bool             read_initialconss;  /**< should model constraints be marked as initial? */
   SCIP_Bool             read_dynamicconss;  /**< should model constraints be subject to aging? */
   SCIP_Bool             read_dynamiccols;   /**< should columns be added and removed dynamically to the LP? */
   SCIP_Bool             read_dynamicrows;   /**< should rows be added and removed dynamically to the LP? */

   /* Writing */
   SCIP_Bool             write_allconss;     /**< should all constraints be written (including the redundant constraints)? */
   SCIP_Bool             write_printzeros;   /**< should variables set to zero be printed? */
   int                   write_genoffset;    /**< when writing the problem with generic names, we start with index
                                              *   0; using this parameter we can change the starting index to be
                                              *   different */
};

#ifdef __cplusplus
}
#endif

#endif<|MERGE_RESOLUTION|>--- conflicted
+++ resolved
@@ -597,15 +597,10 @@
                                               *   or integrality improvement (-1: no additional restriction) */
    int                   sepa_maxstallroundsroot;/**< maximal number of consecutive separation rounds without objective
                                               *   or integrality improvement (-1: no additional restriction) */
-<<<<<<< HEAD
-   int                   sepa_maxcutsgen;     /**< maximal number of cuts generated per separation round */
-   int                   sepa_maxcutsrootgen; /**< maximal number of generated cuts at the root node */
-=======
    SCIP_Real             sepa_maxcutsgenfactor; /**< factor w.r.t. maxcuts for maximal number of cuts generated per
                                                  * separation round (-1.0: no limit, >= 0.0: valid finite limit) */
    SCIP_Real             sepa_maxcutsrootgenfactor; /**< factor w.r.t. maxcutsroot for maximal number of generated cuts
                                                      * at the root node (-1.0: no limit, >= 0.0: valid finite limit) */
->>>>>>> c1df9ead
    int                   sepa_maxcuts;       /**< maximal number of cuts separated per separation round */
    int                   sepa_maxcutsroot;   /**< maximal number of separated cuts at the root node */
    int                   sepa_cutagelimit;   /**< maximum age a cut can reach before it is deleted from the global cut pool */
