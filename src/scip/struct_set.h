--- conflicted
+++ resolved
@@ -375,13 +375,10 @@
    SCIP_Real             sepa_minorthoroot;  /**< minimal orthogonality for a cut to enter the LP in the root node */
    SCIP_Real             sepa_objparalfac;   /**< factor to scale objective parallelism of cut in separation score calc. */
    SCIP_Real             sepa_orthofac;      /**< factor to scale orthogonality of cut in separation score calculation */
-<<<<<<< HEAD
-   SCIP_Real             sepa_minactivityquot; /**< minimum cut activity quotient to convert cuts into constraints
+   SCIP_Real             sepa_minactivityquot;/**< minimum cut activity quotient to convert cuts into constraints
                                                 *   during a restart (0.0: all cuts are converted) */
-=======
    SCIP_Real             sepa_feastolfac;    /**< factor on cut infeasibility to limit feasibility tolerance for relaxation solver (-1: off) */
    SCIP_Real             sepa_primfeastol;   /**< primal feasibility tolerance derived from cut feasibility (set by sepastore, not a parameter) */
->>>>>>> 03d07cce
    char                  sepa_orthofunc;     /**< function used for calc. scalar prod. in orthogonality test ('e'uclidean, 'd'iscrete) */
    char                  sepa_efficacynorm;  /**< row norm to use for efficacy calculation ('e'uclidean, 'm'aximum, 's'um,
                                               *   'd'iscrete) */
