/* * * * * * * * * * * * * * * * * * * * * * * * * * * * * * * * * * * * * * */
/*                                                                           */
/*                  This file is part of the program and library             */
/*         SCIP --- Solving Constraint Integer Programs                      */
/*                                                                           */
/*    Copyright (C) 2002-2019 Konrad-Zuse-Zentrum                            */
/*                            fuer Informationstechnik Berlin                */
/*                                                                           */
/*  SCIP is distributed under the terms of the ZIB Academic License.         */
/*                                                                           */
/*  You should have received a copy of the ZIB Academic License              */
/*  along with SCIP; see the file COPYING. If not visit scip.zib.de.         */
/*                                                                           */
/* * * * * * * * * * * * * * * * * * * * * * * * * * * * * * * * * * * * * * */

/**@file   scip_general.h
 * @ingroup PUBLICCOREAPI
 * @brief  general public methods
 * @author Tobias Achterberg
 * @author Timo Berthold
 * @author Thorsten Koch
 * @author Alexander Martin
 * @author Marc Pfetsch
 * @author Kati Wolter
 * @author Gregor Hendel
 * @author Robert Lion Gottwald
 */

/*---+----1----+----2----+----3----+----4----+----5----+----6----+----7----+----8----+----9----+----0----+----1----+----2*/

#ifndef __SCIP_SCIP_GENERAL_H__
#define __SCIP_SCIP_GENERAL_H__


#include "scip/def.h"
#include "scip/type_retcode.h"
#include "scip/type_scip.h"
#include "scip/type_set.h"
#include "scip/type_stat.h"

/* In debug mode, we include the SCIP's structure in scip.c, such that no one can access
 * this structure except the interface methods in scip.c.
 * In optimized mode, the structure is included in scip.h, because some of the methods
 * are implemented as defines for performance reasons (e.g. the numerical comparisons).
 * Additionally, the internal "set.h" is included, such that the defines in set.h are
 * available in optimized mode.
 */
#ifdef NDEBUG
#include "scip/struct_scip.h"
#include "scip/struct_stat.h"
#include "scip/struct_set.h"
#include "scip/solve.h"
#endif

#ifdef __cplusplus
extern "C" {
#endif

/**@addtogroup MiscellaneousMethods
 *
 * @{
 */

/** returns complete SCIP version number in the format "major . minor tech"
 *
 *  @return complete SCIP version
 */
SCIP_EXPORT
SCIP_Real SCIPversion(
   void
   );

/** returns SCIP major version
 *
 *  @return major SCIP version
 */
SCIP_EXPORT
int SCIPmajorVersion(
   void
   );

/** returns SCIP minor version
 *
 *  @return minor SCIP version
 */
SCIP_EXPORT
int SCIPminorVersion(
   void
   );

/** returns SCIP technical version
 *
 *  @return technical SCIP version
 */
SCIP_EXPORT
int SCIPtechVersion(
   void
   );

/** returns SCIP sub version number
 *
 *  @return subversion SCIP version
 */
SCIP_EXPORT
int SCIPsubversion(
   void
   );

/** prints a version information line to a file stream via the message handler system
 *
 *  @note If the message handler is set to a NULL pointer nothing will be printed
 */
SCIP_EXPORT
void SCIPprintVersion(
   SCIP*                 scip,               /**< SCIP data structure */
   FILE*                 file                /**< output file (or NULL for standard output) */
   );

/** prints detailed information on the compile-time flags
 *
 *  @note If the message handler is set to a NULL pointer nothing will be printed
 */
SCIP_EXPORT
void SCIPprintBuildOptions(
   SCIP*                 scip,               /**< SCIP data structure */
   FILE*                 file                /**< output file (or NULL for standard output) */
   );

/** prints error message for the given SCIP_RETCODE via the error prints method */
SCIP_EXPORT
void SCIPprintError(
   SCIP_RETCODE          retcode             /**< SCIP return code causing the error */
   );

/**@} */

/**@addtogroup GeneralSCIPMethods
 *
 * @{
 */

/** creates and initializes SCIP data structures
 *
 *  @note The SCIP default message handler is installed. Use the method SCIPsetMessagehdlr() to install your own
 *        message handler or SCIPsetMessagehdlrLogfile() and SCIPsetMessagehdlrQuiet() to write into a log
 *        file and turn off/on the display output, respectively.
 *
 *  @return \ref SCIP_OKAY is returned if everything worked. Otherwise a suitable error code is passed. See \ref
 *          SCIP_Retcode "SCIP_RETCODE" for a complete list of error codes.
 *
 *  @post After calling this method @p scip reached the solving stage \ref SCIP_STAGE_INIT
 *
 *  See \ref SCIP_Stage "SCIP_STAGE" for a complete list of all possible solving stages.
 */
SCIP_EXPORT
SCIP_RETCODE SCIPcreate(
   SCIP**                scip                /**< pointer to SCIP data structure */
   );

/** frees SCIP data structures
 *
 *  @return \ref SCIP_OKAY is returned if everything worked. Otherwise a suitable error code is passed. See \ref
 *          SCIP_Retcode "SCIP_RETCODE" for a complete list of error codes.
 *
 *  @pre This method can be called if @p scip is in one of the following stages:
 *       - \ref SCIP_STAGE_INIT
 *       - \ref SCIP_STAGE_PROBLEM
 *       - \ref SCIP_STAGE_TRANSFORMED
 *       - \ref SCIP_STAGE_INITPRESOLVE
 *       - \ref SCIP_STAGE_PRESOLVING
 *       - \ref SCIP_STAGE_PRESOLVED
 *       - \ref SCIP_STAGE_EXITPRESOLVE
 *       - \ref SCIP_STAGE_SOLVING
 *       - \ref SCIP_STAGE_SOLVED
 *       - \ref SCIP_STAGE_FREE
 *
 *  @post After calling this method \SCIP reached the solving stage \ref SCIP_STAGE_FREE
 *
 *  See \ref SCIP_Stage "SCIP_STAGE" for a complete list of all possible solving stages.
 */
SCIP_EXPORT
SCIP_RETCODE SCIPfree(
   SCIP**                scip                /**< pointer to SCIP data structure */
   );

/** returns current stage of SCIP
 *
 *  @return the current SCIP stage
 *
 *  See \ref SCIP_Stage "SCIP_STAGE" for a complete list of all possible solving stages.
 */
SCIP_EXPORT
SCIP_STAGE SCIPgetStage(
   SCIP*                 scip                /**< SCIP data structure */
   );

/** outputs SCIP stage and solution status if applicable via the message handler
 *
 *  @note If the message handler is set to a NULL pointer nothing will be printed
 *
 *  @note If limits have been changed between the solution and the call to this function, the status is recomputed and
 *        thus may to correspond to the original status.
 *
 *  @return \ref SCIP_OKAY is returned if everything worked. Otherwise a suitable error code is passed. See \ref
 *          SCIP_Retcode "SCIP_RETCODE" for a complete list of error codes.
 *
 *  See \ref SCIP_Stage "SCIP_STAGE" for a complete list of all possible solving stages.
 */
SCIP_EXPORT
SCIP_RETCODE SCIPprintStage(
   SCIP*                 scip,               /**< SCIP data structure */
   FILE*                 file                /**< output file (or NULL for standard output) */
   );

/** gets solution status
 *
 *  @return SCIP solution status
 *
 *  See \ref SCIP_Status "SCIP_STATUS" for a complete list of all possible solving status.
 */
SCIP_EXPORT
SCIP_STATUS SCIPgetStatus(
   SCIP*                 scip                /**< SCIP data structure */
   );

/** outputs solution status
 *
 *  @return \ref SCIP_OKAY is returned if everything worked. Otherwise a suitable error code is passed. See \ref
 *          SCIP_Retcode "SCIP_RETCODE" for a complete list of error codes.
 *
 *  See \ref SCIP_Status "SCIP_STATUS" for a complete list of all possible solving status.
 */
SCIP_EXPORT
SCIP_RETCODE SCIPprintStatus(
   SCIP*                 scip,               /**< SCIP data structure */
   FILE*                 file                /**< output file (or NULL for standard output) */
   );

/** returns whether the current stage belongs to the transformed problem space
 *
 *  @return Returns TRUE if the \SCIP instance is transformed, otherwise FALSE
 */
SCIP_EXPORT
SCIP_Bool SCIPisTransformed(
   SCIP*                 scip                /**< SCIP data structure */
   );

<<<<<<< HEAD
=======
/** returns whether the solution process is arithmetically exact, i.e., not subject to roundoff errors
 *
 *  @note This feature is not supported yet!
 *
 *  @return Returns TRUE if \SCIP is exact solving mode, otherwise FALSE
 */
SCIP_EXPORT
SCIP_Bool SCIPisExactSolve(
   SCIP*                 scip                /**< SCIP data structure */
   );

>>>>>>> a52f4a31
/** returns whether the presolving process would be finished given no more presolving reductions are found in this
 *  presolving round
 *
 *  Checks whether the number of presolving rounds is not exceeded and the presolving reductions found in the current
 *  presolving round suffice to trigger another presolving round.
 *
 *  @note if subsequent presolvers find more reductions, presolving might continue even if the method returns FALSE
 *  @note does not check whether infeasibility or unboundedness was already detected in presolving (which would result
 *        in presolving being stopped although the method returns TRUE)
 *
 *  @return Returns TRUE if presolving is finished if no further reductions are detected
 */
SCIP_EXPORT
SCIP_Bool SCIPisPresolveFinished(
   SCIP*                 scip                /**< SCIP data structure */
   );

/** returns whether SCIP has performed presolving during the last solve
 *
 *  @return Returns TRUE if presolving was performed during the last solve
 */
SCIP_EXPORT
SCIP_Bool SCIPhasPerformedPresolve(
   SCIP*                 scip                /**< SCIP data structure */
   );

/** returns whether the user pressed CTRL-C to interrupt the solving process
 *
 *  @return Returns TRUE if Ctrl-C was pressed, otherwise FALSE.
 */
SCIP_EXPORT
SCIP_Bool SCIPpressedCtrlC(
   SCIP*                 scip                /**< SCIP data structure */
   );

/** returns whether the solving process should be / was stopped before proving optimality;
 *  if the solving process should be / was stopped, the status returned by SCIPgetStatus() yields
 *  the reason for the premature abort
 *
 *  @return Returns TRUE if solving process is stopped/interrupted, otherwise FALSE.
 */
SCIP_EXPORT
SCIP_Bool SCIPisStopped(
   SCIP*                 scip                /**< SCIP data structure */
   );

/**@} */

/**@addtogroup PublicExternalCodeMethods
 *
 * @{
 */



/** includes information about an external code linked into the SCIP library */
SCIP_EXPORT
SCIP_RETCODE SCIPincludeExternalCodeInformation(
   SCIP*                 scip,               /**< SCIP data structure */
   const char*           name,               /**< name of external code */
   const char*           description         /**< description of external code, or NULL */
   );

/** returns an array of names of currently included external codes */
SCIP_EXPORT
char** SCIPgetExternalCodeNames(
   SCIP*                 scip                /**< SCIP data structure */
   );

/** returns an array of the descriptions of currently included external codes
 *
 *  @note some descriptions may be NULL
 */
SCIP_EXPORT
char** SCIPgetExternalCodeDescriptions(
   SCIP*                 scip                /**< SCIP data structure */
   );

/** returns the number of currently included information on external codes */
SCIP_EXPORT
int SCIPgetNExternalCodes(
   SCIP*                 scip                /**< SCIP data structure */
   );

/** prints information on external codes to a file stream via the message handler system
 *
 *  @note If the message handler is set to a NULL pointer nothing will be printed
 */
SCIP_EXPORT
void SCIPprintExternalCodes(
   SCIP*                 scip,               /**< SCIP data structure */
   FILE*                 file                /**< output file (or NULL for standard output) */
   );

/* In optimized mode, the function calls are overwritten by defines to reduce the number of function calls and
 * speed up the algorithms.
 */
#ifdef NDEBUG

#define SCIPgetStage(scip)                        (((scip)->set)->stage)
#define SCIPhasPerformedPresolve(scip)            ((scip)->stat->performpresol)
#define SCIPisStopped(scip)                       SCIPsolveIsStopped((scip)->set, (scip)->stat, 0)

#endif

/* @} */

#ifdef __cplusplus
}
#endif

#endif<|MERGE_RESOLUTION|>--- conflicted
+++ resolved
@@ -245,22 +245,8 @@
    SCIP*                 scip                /**< SCIP data structure */
    );
 
-<<<<<<< HEAD
-=======
-/** returns whether the solution process is arithmetically exact, i.e., not subject to roundoff errors
- *
- *  @note This feature is not supported yet!
- *
- *  @return Returns TRUE if \SCIP is exact solving mode, otherwise FALSE
- */
-SCIP_EXPORT
-SCIP_Bool SCIPisExactSolve(
-   SCIP*                 scip                /**< SCIP data structure */
-   );
-
->>>>>>> a52f4a31
 /** returns whether the presolving process would be finished given no more presolving reductions are found in this
- *  presolving round
+ *  presolving round 
  *
  *  Checks whether the number of presolving rounds is not exceeded and the presolving reductions found in the current
  *  presolving round suffice to trigger another presolving round.
