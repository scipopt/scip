--- conflicted
+++ resolved
@@ -2633,11 +2633,6 @@
  *       conflict->count); however the (x >= 3) only has be explained if conflictlb matches that one; that is
  *       (var->conflictlb == bdchginfo->newbound); otherwise it redundant/invalid.
  */
-<<<<<<< HEAD
-
-=======
-static
->>>>>>> 0b015d85
 SCIP_Bool bdchginfoIsInvalid(
    SCIP_CONFLICT*        conflict,           /**< conflict analysis data */
    SCIP_BDCHGINFO*       bdchginfo           /**< bound change information */
