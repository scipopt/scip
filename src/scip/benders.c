--- conflicted
+++ resolved
@@ -65,13 +65,10 @@
 #define SCIP_DEFAULT_STRENGTHENPERTURB    1e-06  /** the amount by which the cut strengthening solution is perturbed */
 #define SCIP_DEFAULT_STRENGTHENENABLED    FALSE  /** enable the core point cut strengthening approach */
 #define SCIP_DEFAULT_STRENGTHENINTPOINT     'r'  /** where should the strengthening interior point be sourced from ('l'p relaxation, 'f'irst solution, 'i'ncumbent solution, 'r'elative interior point, vector of 'o'nes, vector of 'z'eros) */
-<<<<<<< HEAD
+#define SCIP_DEFAULT_NUMTHREADS               1  /** the number of parallel threads to use when solving the subproblems */
 #define SCIP_DEFAULT_EXECFEASPHASE        FALSE  /** should a feasibility phase be executed during the root node processing */
 #define SCIP_DEFAULT_SLACKVARCOEF          1e+6  /** the objective coefficient of the slack variables in the subproblem */
 #define SCIP_DEFAULT_CHECKCONSCONVEXITY    TRUE  /** should the constraints of the subproblem be checked for convexity? */
-=======
-#define SCIP_DEFAULT_NUMTHREADS               1  /** the number of parallel threads to use when solving the subproblems */
->>>>>>> bf76ffad
 
 #define BENDERS_MAXPSEUDOSOLS                 5  /** the maximum number of pseudo solutions checked before suggesting
                                                      merge candidates */
@@ -1135,7 +1132,11 @@
          "where should the strengthening interior point be sourced from ('l'p relaxation, 'f'irst solution, 'i'ncumbent solution, 'r'elative interior point, vector of 'o'nes, vector of 'z'eros)",
          &(*benders)->strengthenintpoint, FALSE, SCIP_DEFAULT_STRENGTHENINTPOINT, "lfiroz", NULL, NULL) ); /*lint !e740*/
 
-<<<<<<< HEAD
+   (void) SCIPsnprintf(paramname, SCIP_MAXSTRLEN, "benders/%s/numthreads", name);
+   SCIP_CALL( SCIPsetAddIntParam(set, messagehdlr, blkmem, paramname,
+         "the number of threads to use when solving the subproblems", &(*benders)->numthreads, TRUE,
+         SCIP_DEFAULT_NUMTHREADS, 1, INT_MAX, NULL, NULL) );
+
    (void) SCIPsnprintf(paramname, SCIP_MAXSTRLEN, "benders/%s/execfeasphase", name);
    SCIP_CALL( SCIPsetAddBoolParam(set, messagehdlr, blkmem, paramname,
          "should a feasibility phase be executed during the root node, i.e. adding slack variables to constraints to ensure feasibility",
@@ -1150,12 +1151,6 @@
    SCIP_CALL( SCIPsetAddBoolParam(set, messagehdlr, blkmem, paramname,
          "should the constraints of the subproblems be checked for convexity?", &(*benders)->checkconsconvexity, FALSE,
          SCIP_DEFAULT_CHECKCONSCONVEXITY, NULL, NULL) ); /*lint !e740*/
-=======
-   (void) SCIPsnprintf(paramname, SCIP_MAXSTRLEN, "benders/%s/numthreads", name);
-   SCIP_CALL( SCIPsetAddIntParam(set, messagehdlr, blkmem, paramname,
-         "the number of threads to use when solving the subproblems", &(*benders)->numthreads, TRUE,
-         SCIP_DEFAULT_NUMTHREADS, 1, INT_MAX, NULL, NULL) );
->>>>>>> bf76ffad
 
    return SCIP_OKAY;
 }
@@ -3167,16 +3162,12 @@
       for( j = 0; j < nsolveidx; j++ )
       {
          SCIP_Bool subinfeas = FALSE;
-<<<<<<< HEAD
-         SCIP_Bool convexsub = SCIPbendersGetSubproblemType(benders, i) == SCIP_BENDERSSUBTYPE_CONVEXCONT;
-=======
          SCIP_Bool convexsub;
->>>>>>> bf76ffad
          SCIP_Bool solvesub = TRUE;
          SCIP_Bool solved;
 
          i = solveidx[j];
-         convexsub = SCIPbendersSubproblemIsConvex(benders, i);
+         convexsub = SCIPbendersGetSubproblemType(benders, i) == SCIP_BENDERSSUBTYPE_CONVEXCONT;;
 
          /* the subproblem is initially flagged as not solved for this solving loop */
          (*subprobsolved)[i] = FALSE;
@@ -3254,19 +3245,13 @@
             /* the solution for the subproblem is only processed if the return code is SCIP_OKAY */
             if( retcode == SCIP_OKAY )
             {
-<<<<<<< HEAD
-               SCIPsetDebugMsg(set, "Enfo LP: Subproblem %d Type %d (%f < %f)\n", i,
-                  SCIPbendersGetSubproblemType(benders, i), SCIPbendersGetAuxiliaryVarVal(benders, set, sol, i),
-                  SCIPbendersGetSubproblemObjval(benders, i));
-            }
-=======
 #ifdef SCIP_DEBUG
                if( type == SCIP_BENDERSENFOTYPE_LP )
                {
-                  SCIPsetDebugMsg(set, "LP: Subproblem %d (%f < %f)\n", i, SCIPbendersGetAuxiliaryVarVal(benders, set, sol, i),
+               SCIPsetDebugMsg(set, "Enfo LP: Subproblem %d Type %d (%f < %f)\n", i,
+                  SCIPbendersGetSubproblemType(benders, i), SCIPbendersGetAuxiliaryVarVal(benders, set, sol, i),
                      SCIPbendersGetSubproblemObjval(benders, i));
                }
->>>>>>> bf76ffad
 #endif
                (*subprobsolved)[i] = solved;
 
@@ -3427,16 +3412,12 @@
       for( k = 0; k < nsolveidx; k++ )
       {
          SCIP_RESULT subprobresult;
-<<<<<<< HEAD
-         SCIP_Bool convexsub = SCIPbendersGetSubproblemType(benders, i) == SCIP_BENDERSSUBTYPE_CONVEXCONT;
-=======
          SCIP_Bool convexsub;
 
          i = solveidx[k];
 
-         convexsub = SCIPbendersSubproblemIsConvex(benders, i);
-
->>>>>>> bf76ffad
+         convexsub = SCIPbendersGetSubproblemType(benders, i) == SCIP_BENDERSSUBTYPE_CONVEXCONT;
+
 
          /* cuts can only be generated if the subproblem is not independent and if it has been solved. Additionally, the
           * status of the subproblem solving must not be INFEASIBLE while in a cut strengthening round.
@@ -4027,17 +4008,11 @@
    SCIPclockStop(benders->bendersclock, set);
 
    /* freeing memory */
-<<<<<<< HEAD
-   SCIPfreeBufferArray(set->scip, &mergecands);
-   SCIPfreeBufferArray(set->scip, &substatus);
-   SCIPfreeBufferArray(set->scip, &subprobsolved);
-=======
    SCIPfreeBlockMemoryArray(set->scip, &executedidx, nsubproblems);
    SCIPfreeBlockMemoryArray(set->scip, &solveidx, nsubproblems);
    SCIPfreeBlockMemoryArray(set->scip, &mergecands, nsubproblems);
    SCIPfreeBlockMemoryArray(set->scip, &substatus, nsubproblems);
    SCIPfreeBlockMemoryArray(set->scip, &subprobsolved, nsubproblems);
->>>>>>> bf76ffad
 
    /* if there was an error in generating cuts and merging was not performed, then the solution is perturbed in an
     * attempt to generate a cut and correct the infeasibility
@@ -4061,7 +4036,12 @@
       success = skipsolve;
    }
 
-<<<<<<< HEAD
+   /* if the Benders' decomposition subproblem check stopped, then we don't have a valid result. In this case, the
+    * safest thing to do is report INFEASIBLE.
+    */
+   if( stopped )
+      (*result) = SCIP_INFEASIBLE;
+
    /* if the subproblem verification identifies the solution as feasible, then a check whether slack variables have been
     * used is necessary. If any slack variables are non-zero, then the solution is reverified after the objective
     * coefficient for the slack variables is increased.
@@ -4100,13 +4080,6 @@
          }
       }
    }
-=======
-   /* if the Benders' decomposition subproblem check stopped, then we don't have a valid result. In this case, the
-    * safest thing to do is report INFEASIBLE.
-    */
-   if( stopped )
-      (*result) = SCIP_INFEASIBLE;
->>>>>>> bf76ffad
 
    if( !success )
       return SCIP_ERROR;
