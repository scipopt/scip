/* * * * * * * * * * * * * * * * * * * * * * * * * * * * * * * * * * * * * * */
/*                                                                           */
/*                  This file is part of the program and library             */
/*         SCIP --- Solving Constraint Integer Programs                      */
/*                                                                           */
/*    Copyright (C) 2002-2018 Konrad-Zuse-Zentrum                            */
/*                            fuer Informationstechnik Berlin                */
/*                                                                           */
/*  SCIP is distributed under the terms of the ZIB Academic License.         */
/*                                                                           */
/*  You should have received a copy of the ZIB Academic License              */
/*  along with SCIP; see the file COPYING. If not visit scip.zib.de.         */
/*                                                                           */
/* * * * * * * * * * * * * * * * * * * * * * * * * * * * * * * * * * * * * * */

/**@file   scip/src/scip/benders.c
 * @brief  methods for Benders' decomposition
 * @author Stephen J. Maher
 */

/*---+----1----+----2----+----3----+----4----+----5----+----6----+----7----+----8----+----9----+----0----+----1----+----2*/

#include <assert.h>
#include <string.h>

#include "scip/def.h"
#include "scip/set.h"
#include "scip/clock.h"
#include "scip/paramset.h"
#include "scip/lp.h"
#include "scip/prob.h"
#include "scip/pricestore.h"
#include "scip/scip.h"
#include "scip/benders.h"
#include "scip/pub_message.h"
#include "scip/pub_misc.h"
#include "scip/cons_linear.h"
#include "scip/cons_nonlinear.h"
#include "scip/cons_quadratic.h"
#include "scip/cons_abspower.h"

#include "scip/struct_benders.h"
#include "scip/struct_benderscut.h"

#include "scip/benderscut.h"

/* Defaults for parameters */
#define SCIP_DEFAULT_TRANSFERCUTS         FALSE  /** should Benders' cuts generated in LNS heuristics be transferred to the main SCIP instance? */
#define SCIP_DEFAULT_CUTSASCONSS           TRUE  /** should the transferred cuts be added as constraints? */
#define SCIP_DEFAULT_LNSCHECK              TRUE  /** should the Benders' decomposition be used in LNS heuristics */
#define SCIP_DEFAULT_LNSMAXDEPTH             -1  /** maximum depth at which the LNS check is performed */
#define SCIP_DEFAULT_LNSMAXCALLS             10  /** the maximum number of Benders' decomposition calls in LNS heuristics */
#define SCIP_DEFAULT_LNSMAXCALLSROOT          0  /** the maximum number of root node Benders' decomposition calls in LNS heuristics */
#define SCIP_DEFAULT_SUBPROBFRAC            1.0  /** fraction of subproblems that are solved in each iteration */
<<<<<<< HEAD
#define SCIP_DEFAULT_UPDATEAUXVARBOUND    FALSE  /** should the auxiliary variable lower bound be updated by solving the subproblem */
#define SCIP_DEFAULT_AUXVARSIMPLINT        TRUE  /** set the auxiliary variables as implint if the subproblem objective is integer */
=======
#define SCIP_DEFAULT_UPDATEAUXVARBOUND     TRUE  /** should the auxiliary variable lower bound be updated by solving the subproblem */
#define SCIP_DEFAULT_AUXVARSIMPLINT       FALSE  /** set the auxiliary variables as implint if the subproblem objective is integer */
>>>>>>> 87494509
#define SCIP_DEFAULT_CUTCHECK              TRUE  /** should cuts be generated during the checking of solutions? */
#define SCIP_DEFAULT_STRENGTHENMULT         0.5  /** the convex combination multiplier for the cut strengthening */
#define SCIP_DEFAULT_NOIMPROVELIMIT           5  /** the maximum number of cut strengthening without improvement */
#define SCIP_DEFAULT_STRENGTHENPERTURB    1e-06  /** the amount by which the cut strengthening solution is perturbed */
#define SCIP_DEFAULT_STRENGTHENENABLED    FALSE  /** enable the core point cut strengthening approach */

#define BENDERS_MAXPSEUDOSOLS                 5  /** the maximum number of pseudo solutions checked before suggesting
                                                     merge candidates */

#define BENDERS_ARRAYSIZE        1000    /**< the initial size of the added constraints/cuts arrays */

#define AUXILIARYVAR_NAME     "##bendersauxiliaryvar" /** the name for the Benders' auxiliary variables in the master problem */

/* event handler properties */
#define NODEFOCUS_EVENTHDLR_NAME         "bendersnodefocus"
#define NODEFOCUS_EVENTHDLR_DESC         "node focus event handler for Benders' decomposition"

#define MIPNODEFOCUS_EVENTHDLR_NAME      "bendersmipsolvenodefocus"
#define MIPNODEFOCUS_EVENTHDLR_DESC      "node focus event handler for the MIP solve method for Benders' decomposition"

#define UPPERBOUND_EVENTHDLR_NAME        "bendersupperbound"
#define UPPERBOUND_EVENTHDLR_DESC        "found solution event handler to terminate subproblem solve for a given upper bound"

#define NODESOLVED_EVENTHDLR_NAME        "bendersnodesolved"
#define NODESOLVED_EVENTHDLR_DESC        "node solved event handler for the Benders' integer cuts"


/** event handler data */
struct SCIP_EventhdlrData
{
   int                   filterpos;          /**< the event filter entry */
   int                   numruns;            /**< the number of times that the problem has been solved */
   SCIP_Real             upperbound;         /**< an upper bound for the problem */
   SCIP_Bool             solvecip;           /**< is the event called from a MIP subproblem solve*/
};


/* ---------------- Local methods for event handlers ---------------- */

/** initialises the members of the eventhandler data */
static
SCIP_RETCODE initEventhandlerData(
   SCIP*                 scip,               /**< the SCIP data structure */
   SCIP_EVENTHDLRDATA*   eventhdlrdata       /**< the event handler data */
   )
{
   assert(scip != NULL);
   assert(eventhdlrdata != NULL);

   eventhdlrdata->filterpos = -1;
   eventhdlrdata->numruns = 0;
   eventhdlrdata->upperbound = -SCIPinfinity(scip);
   eventhdlrdata->solvecip = FALSE;

   return SCIP_OKAY;
}

/** initsol method for the event handlers */
static
SCIP_RETCODE initsolEventhandler(
   SCIP*                 scip,               /**< the SCIP data structure */
   SCIP_EVENTHDLR*       eventhdlr,          /**< the event handlers data structure */
   SCIP_EVENTTYPE        eventtype           /**< event type mask to select events to catch */
   )
{
   SCIP_EVENTHDLRDATA* eventhdlrdata;

   assert(scip != NULL);
   assert(eventhdlr != NULL);

   eventhdlrdata = SCIPeventhdlrGetData(eventhdlr);

   SCIP_CALL(SCIPcatchEvent(scip, eventtype, eventhdlr, NULL, &eventhdlrdata->filterpos));

   return SCIP_OKAY;
}

/** the exit sol method for the event handlers */
static
SCIP_RETCODE exitsolEventhandler(
   SCIP*                 scip,               /**< the SCIP data structure */
   SCIP_EVENTHDLR*       eventhdlr,          /**< the event handlers data structure */
   SCIP_EVENTTYPE        eventtype           /**< event type mask to select events to catch */
   )
{
   SCIP_EVENTHDLRDATA* eventhdlrdata;

   assert(scip != NULL);
   assert(eventhdlr != NULL);

   eventhdlrdata = SCIPeventhdlrGetData(eventhdlr);

   if( eventhdlrdata->filterpos >= 0 )
   {
      SCIP_CALL(SCIPdropEvent(scip, eventtype, eventhdlr, NULL, eventhdlrdata->filterpos));
      eventhdlrdata->filterpos = -1;
   }

   return SCIP_OKAY;
}

/** the exit method for the event handlers */
static
SCIP_RETCODE exitEventhandler(
   SCIP*                 scip,               /**< the SCIP data structure */
   SCIP_EVENTHDLR*       eventhdlr           /**< the event handlers data structure */
   )
{
   SCIP_EVENTHDLRDATA* eventhdlrdata;

   assert(scip != NULL);
   assert(eventhdlr != NULL);

   eventhdlrdata = SCIPeventhdlrGetData(eventhdlr);

   /* reinitialise the event handler data */
   SCIP_CALL( initEventhandlerData(scip, eventhdlrdata) );

   return SCIP_OKAY;
}

/** free method for the event handler */
static
SCIP_RETCODE freeEventhandler(
   SCIP*                 scip,               /**< the SCIP data structure */
   SCIP_EVENTHDLR*       eventhdlr           /**< the event handlers data structure */
   )
{
   SCIP_EVENTHDLRDATA* eventhdlrdata;

   assert(scip != NULL);
   assert(eventhdlr != NULL);

   eventhdlrdata = SCIPeventhdlrGetData(eventhdlr);
   assert(eventhdlrdata != NULL);

   SCIPfreeBlockMemory(scip, &eventhdlrdata);

   SCIPeventhdlrSetData(eventhdlr, NULL);

   return SCIP_OKAY;
}



/* ---------------- Callback methods of node focus event handler ---------------- */

/** exec the event handler */
static
SCIP_DECL_EVENTEXEC(eventExecBendersNodefocus)
{  /*lint --e{715}*/
   SCIP_EVENTHDLRDATA* eventhdlrdata;

   assert(scip != NULL);
   assert(eventhdlr != NULL);
   assert(strcmp(SCIPeventhdlrGetName(eventhdlr), NODEFOCUS_EVENTHDLR_NAME) == 0);

   eventhdlrdata = SCIPeventhdlrGetData(eventhdlr);

   /* sending an interrupt solve signal to return the control back to the Benders' decomposition plugin.
    * This will ensure the SCIP stage is SCIP_STAGE_SOLVING, allowing the use of probing mode. */
   SCIP_CALL( SCIPinterruptSolve(scip) );

   SCIP_CALL(SCIPdropEvent(scip, SCIP_EVENTTYPE_NODEFOCUSED, eventhdlr, NULL, eventhdlrdata->filterpos));
   eventhdlrdata->filterpos = -1;

   return SCIP_OKAY;
}

/** solving process initialization method of event handler (called when branch and bound process is about to begin) */
static
SCIP_DECL_EVENTINITSOL(eventInitsolBendersNodefocus)
{
   assert(scip != NULL);
   assert(eventhdlr != NULL);
   assert(strcmp(SCIPeventhdlrGetName(eventhdlr), NODEFOCUS_EVENTHDLR_NAME) == 0);

   SCIP_CALL( initsolEventhandler(scip, eventhdlr, SCIP_EVENTTYPE_NODEFOCUSED) );

   return SCIP_OKAY;
}

/** solving process deinitialization method of event handler (called before branch and bound process data is freed) */
static
SCIP_DECL_EVENTEXITSOL(eventExitsolBendersNodefocus)
{
   assert(scip != NULL);
   assert(eventhdlr != NULL);
   assert(strcmp(SCIPeventhdlrGetName(eventhdlr), NODEFOCUS_EVENTHDLR_NAME) == 0);

   SCIP_CALL( exitsolEventhandler(scip, eventhdlr, SCIP_EVENTTYPE_NODEFOCUSED) );

   return SCIP_OKAY;
}

/** deinitialization method of event handler (called before transformed problem is freed) */
static
SCIP_DECL_EVENTEXIT(eventExitBendersNodefocus)
{
   assert(scip != NULL);
   assert(eventhdlr != NULL);
   assert(strcmp(SCIPeventhdlrGetName(eventhdlr), NODEFOCUS_EVENTHDLR_NAME) == 0);

   SCIP_CALL( exitEventhandler(scip, eventhdlr) );

   return SCIP_OKAY;
}

/** deinitialization method of event handler (called before transformed problem is freed) */
static
SCIP_DECL_EVENTFREE(eventFreeBendersNodefocus)
{
   assert(scip != NULL);
   assert(eventhdlr != NULL);
   assert(strcmp(SCIPeventhdlrGetName(eventhdlr), NODEFOCUS_EVENTHDLR_NAME) == 0);

   SCIP_CALL( freeEventhandler(scip, eventhdlr) );

   return SCIP_OKAY;
}


/* ---------------- Callback methods of MIP solve node focus event handler ---------------- */

/** exec the event handler */
static
SCIP_DECL_EVENTEXEC(eventExecBendersMipnodefocus)
{  /*lint --e{715}*/
   SCIP_EVENTHDLRDATA* eventhdlrdata;

   assert(scip != NULL);
   assert(eventhdlr != NULL);
   assert(strcmp(SCIPeventhdlrGetName(eventhdlr), MIPNODEFOCUS_EVENTHDLR_NAME) == 0);

   eventhdlrdata = SCIPeventhdlrGetData(eventhdlr);

   /* interrupting the solve so that the control is returned back to the Benders' core. */
   if( eventhdlrdata->numruns == 0 && !eventhdlrdata->solvecip )
   {
      SCIP_CALL( SCIPinterruptSolve(scip) );
   }

   SCIP_CALL(SCIPdropEvent(scip, SCIP_EVENTTYPE_NODEFOCUSED, eventhdlr, NULL, eventhdlrdata->filterpos));
   eventhdlrdata->filterpos = -1;

   eventhdlrdata->numruns++;

   return SCIP_OKAY;
}

/** solving process initialization method of event handler (called when branch and bound process is about to begin) */
static
SCIP_DECL_EVENTINITSOL(eventInitsolBendersMipnodefocus)
{
   assert(scip != NULL);
   assert(eventhdlr != NULL);
   assert(strcmp(SCIPeventhdlrGetName(eventhdlr), MIPNODEFOCUS_EVENTHDLR_NAME) == 0);

   SCIP_CALL( initsolEventhandler(scip, eventhdlr, SCIP_EVENTTYPE_NODEFOCUSED) );

   return SCIP_OKAY;
}

/** solving process deinitialization method of event handler (called before branch and bound process data is freed) */
static
SCIP_DECL_EVENTEXITSOL(eventExitsolBendersMipnodefocus)
{
   assert(scip != NULL);
   assert(eventhdlr != NULL);
   assert(strcmp(SCIPeventhdlrGetName(eventhdlr), MIPNODEFOCUS_EVENTHDLR_NAME) == 0);

   SCIP_CALL( exitsolEventhandler(scip, eventhdlr, SCIP_EVENTTYPE_NODEFOCUSED) );

   return SCIP_OKAY;
}

/** deinitialization method of event handler (called before transformed problem is freed) */
static
SCIP_DECL_EVENTEXIT(eventExitBendersMipnodefocus)
{
   assert(scip != NULL);
   assert(eventhdlr != NULL);
   assert(strcmp(SCIPeventhdlrGetName(eventhdlr), MIPNODEFOCUS_EVENTHDLR_NAME) == 0);

   SCIP_CALL( exitEventhandler(scip, eventhdlr) );

   return SCIP_OKAY;
}

/** deinitialization method of event handler (called before transformed problem is freed) */
static
SCIP_DECL_EVENTFREE(eventFreeBendersMipnodefocus)
{
   assert(scip != NULL);
   assert(eventhdlr != NULL);
   assert(strcmp(SCIPeventhdlrGetName(eventhdlr), MIPNODEFOCUS_EVENTHDLR_NAME) == 0);

   SCIP_CALL( freeEventhandler(scip, eventhdlr) );

   return SCIP_OKAY;
}

/* ---------------- Callback methods of solution found event handler ---------------- */

/** exec the event handler */
static
SCIP_DECL_EVENTEXEC(eventExecBendersUpperbound)
{  /*lint --e{715}*/
   SCIP_EVENTHDLRDATA* eventhdlrdata;
   SCIP_SOL* bestsol;

   assert(scip != NULL);
   assert(eventhdlr != NULL);
   assert(strcmp(SCIPeventhdlrGetName(eventhdlr), UPPERBOUND_EVENTHDLR_NAME) == 0);

   eventhdlrdata = SCIPeventhdlrGetData(eventhdlr);
   assert(eventhdlrdata != NULL);

   bestsol = SCIPgetBestSol(scip);

   if( SCIPisLT(scip, SCIPgetSolOrigObj(scip, bestsol)*(int)SCIPgetObjsense(scip), eventhdlrdata->upperbound) )
   {
      SCIP_CALL( SCIPinterruptSolve(scip) );
   }

   return SCIP_OKAY;
}

/** solving process initialization method of event handler (called when branch and bound process is about to begin) */
static
SCIP_DECL_EVENTINITSOL(eventInitsolBendersUpperbound)
{
   assert(scip != NULL);
   assert(eventhdlr != NULL);
   assert(strcmp(SCIPeventhdlrGetName(eventhdlr), UPPERBOUND_EVENTHDLR_NAME) == 0);

   SCIP_CALL( initsolEventhandler(scip, eventhdlr, SCIP_EVENTTYPE_BESTSOLFOUND) );

   return SCIP_OKAY;
}

/** solving process deinitialization method of event handler (called before branch and bound process data is freed) */
static
SCIP_DECL_EVENTEXITSOL(eventExitsolBendersUpperbound)
{
   assert(scip != NULL);
   assert(eventhdlr != NULL);
   assert(strcmp(SCIPeventhdlrGetName(eventhdlr), UPPERBOUND_EVENTHDLR_NAME) == 0);

   SCIP_CALL( exitsolEventhandler(scip, eventhdlr, SCIP_EVENTTYPE_BESTSOLFOUND) );

   return SCIP_OKAY;
}

/** deinitialization method of event handler (called before transformed problem is freed) */
static
SCIP_DECL_EVENTEXIT(eventExitBendersUpperbound)
{
   assert(scip != NULL);
   assert(eventhdlr != NULL);
   assert(strcmp(SCIPeventhdlrGetName(eventhdlr), UPPERBOUND_EVENTHDLR_NAME) == 0);

   SCIP_CALL( exitEventhandler(scip, eventhdlr) );

   return SCIP_OKAY;
}

/** deinitialization method of event handler (called before transformed problem is freed) */
static
SCIP_DECL_EVENTFREE(eventFreeBendersUpperbound)
{
   assert(scip != NULL);
   assert(eventhdlr != NULL);
   assert(strcmp(SCIPeventhdlrGetName(eventhdlr), UPPERBOUND_EVENTHDLR_NAME) == 0);

   SCIP_CALL( freeEventhandler(scip, eventhdlr) );

   return SCIP_OKAY;
}

/** updates the upper bound in the event handler data */
static
SCIP_RETCODE updateEventhdlrUpperbound(
   SCIP_BENDERS*         benders,            /**< Benders' decomposition */
   int                   probnumber,         /**< the subproblem number */
   SCIP_Real             upperbound          /**< the upper bound value */
   )
{
   SCIP_EVENTHDLR* eventhdlr;
   SCIP_EVENTHDLRDATA* eventhdlrdata;

   assert(benders != NULL);
   assert(probnumber >= 0 && probnumber < benders->nsubproblems);

   eventhdlr = SCIPfindEventhdlr(SCIPbendersSubproblem(benders, probnumber), UPPERBOUND_EVENTHDLR_NAME);
   assert(eventhdlr != NULL);

   eventhdlrdata = SCIPeventhdlrGetData(eventhdlr);
   assert(eventhdlrdata != NULL);

   eventhdlrdata->upperbound = upperbound;

   return SCIP_OKAY;
}

/* ---------------- Callback methods of the node solved event handler ---------------- */

/** Updates the cut constant of the Benders' cuts data.
 *  This function solves the master problem with only the auxiliary variables in the objective function.
 */
static
SCIP_RETCODE updateSubproblemLowerbound(
   SCIP*                 masterprob,         /**< the SCIP instance of the master problem */
   SCIP_BENDERS*         benders             /**< Benders' decomposition */
   )
{
   SCIP_VAR** vars;
   int nvars;
   int nsubproblems;
   int i;
   SCIP_Bool lperror;
   SCIP_Bool cutoff;

   assert(masterprob != NULL);
   assert(benders != NULL);

   /* don't run in probing or in repropagation */
   if( SCIPinProbing(masterprob) || SCIPinRepropagation(masterprob) || SCIPinDive(masterprob) )
      return SCIP_OKAY;

   nsubproblems = SCIPbendersGetNSubproblems(benders);

   SCIP_CALL( SCIPstartProbing(masterprob) );

   /* change the master problem variables to 0 */
   nvars = SCIPgetNVars(masterprob);
   vars = SCIPgetVars(masterprob);

   /* setting the objective function coefficient to 0 for all variables */
   for( i = 0; i < nvars; i++ )
   {
      if( SCIPvarGetStatus(vars[i]) == SCIP_VARSTATUS_COLUMN )
      {
         SCIP_CALL( SCIPchgVarObjProbing(masterprob, vars[i], 0.0) );
      }
   }

   /* solving an LP for all subproblems to find the lower bound */
   for( i = 0; i < nsubproblems; i++)
   {
      SCIP_VAR* auxiliaryvar;

      auxiliaryvar = SCIPbendersGetAuxiliaryVar(benders, i);

      if( SCIPvarGetStatus(auxiliaryvar) != SCIP_VARSTATUS_COLUMN )
         continue;

      SCIP_CALL( SCIPchgVarObjProbing(masterprob, auxiliaryvar, 1.0) );

      /* solving the probing LP to get a lower bound on the auxiliary variables */
      SCIP_CALL( SCIPsolveProbingLP(masterprob, -1, &lperror, &cutoff) );

      if( !SCIPisInfinity(masterprob, -SCIPgetSolTransObj(masterprob, NULL)) )
         SCIPbendersUpdateSubproblemLowerbound(benders, i, SCIPgetSolTransObj(masterprob, NULL));

      SCIPdebugMsg(masterprob, "Cut constant for subproblem %d: %g\n", i,
         SCIPbendersGetSubproblemLowerbound(benders, i));

      SCIP_CALL( SCIPchgVarObjProbing(masterprob, auxiliaryvar, 0.0) );
   }

   SCIP_CALL( SCIPendProbing(masterprob) );

   return SCIP_OKAY;
}

/** exec the event handler */
static
SCIP_DECL_EVENTEXEC(eventExecBendersNodesolved)
{  /*lint --e{715}*/
   SCIP_BENDERS* benders;

   assert(scip != NULL);
   assert(eventhdlr != NULL);
   assert(strcmp(SCIPeventhdlrGetName(eventhdlr), NODESOLVED_EVENTHDLR_NAME) == 0);

   benders = (SCIP_BENDERS*)SCIPeventhdlrGetData(eventhdlr);   /*lint !e826*/

   if( SCIPbendersGetNSubproblems(benders) > 0
      && SCIPbendersGetNSubproblems(benders) > SCIPbendersGetNConvexSubproblems(benders) )
   {
      SCIP_CALL( updateSubproblemLowerbound(scip, benders) );
   }

   SCIP_CALL( SCIPdropEvent(scip, SCIP_EVENTTYPE_NODESOLVED, eventhdlr, NULL, -1) );

   return SCIP_OKAY;
}

/** solving process initialization method of event handler (called when branch and bound process is about to begin) */
static
SCIP_DECL_EVENTINITSOL(eventInitsolBendersNodesolved)
{
   SCIP_BENDERS* benders;

   assert(scip != NULL);
   assert(eventhdlr != NULL);
   assert(strcmp(SCIPeventhdlrGetName(eventhdlr), NODESOLVED_EVENTHDLR_NAME) == 0);

   /* getting the Benders' decomposition data structure */
   benders = (SCIP_BENDERS*)SCIPeventhdlrGetData(eventhdlr);   /*lint !e826*/

   /* The event is only caught if there is an active Benders' decomposition, the integer subproblem are solved and
    * the Benders' decomposition has not been copied in thread safe mode
    */
   if( SCIPbendersIsActive(benders) && !SCIPbendersOnlyCheckConvexRelax(benders, SCIPgetSubscipsOff(scip))
      && !benders->threadsafe )
   {
      SCIP_CALL( SCIPcatchEvent(scip, SCIP_EVENTTYPE_NODESOLVED, eventhdlr, NULL, NULL) );
   }

   return SCIP_OKAY;
}



/* Local methods */

/** A workaround for GCG. This is a temp vardata that is set for the auxiliary variables */
struct SCIP_VarData
{
   int                   vartype;             /**< the variable type. In GCG this indicates whether the variable is a
                                               *   master problem or subproblem variable. */
};

/** adds the auxiliary variables to the Benders' decomposition master problem */
static
SCIP_RETCODE addAuxiliaryVariablesToMaster(
   SCIP*                 scip,               /**< SCIP data structure */
   SCIP_BENDERS*         benders             /**< Benders' decomposition structure */
   )
{
   SCIP_BENDERS* topbenders;        /* the highest priority Benders' decomposition */
   SCIP_VAR* auxiliaryvar;
   SCIP_VARDATA* vardata;
   char varname[SCIP_MAXSTRLEN];    /* the name of the auxiliary variable */
   SCIP_Bool shareauxvars;
   int i;

   /* this is a workaround for GCG. GCG expects that the variable has vardata when added. So a dummy vardata is created */
   SCIP_CALL( SCIPallocBlockMemory(scip, &vardata) );
   vardata->vartype = -1;

   /* getting the highest priority Benders' decomposition */
   topbenders = SCIPgetBenders(scip)[0];

   /* if the current Benders is the highest priority Benders, then we need to create the auxiliary variables.
    * Otherwise, if the shareauxvars flag is set, then the auxiliary variables from the highest priority Benders' are
    * stored with this Benders. */
   shareauxvars = FALSE;
   if( topbenders != benders && SCIPbendersShareAuxVars(benders) )
      shareauxvars = TRUE;

   for( i = 0; i < SCIPbendersGetNSubproblems(benders); i++ )
   {
      /* if the auxiliary variables are shared, then a pointer to the variable is retrieved from topbenders,
       * otherwise the auxiliaryvariable is created. */
      if( shareauxvars )
      {
         auxiliaryvar = SCIPbendersGetAuxiliaryVar(topbenders, i);

         SCIP_CALL( SCIPcaptureVar(scip, auxiliaryvar) );
      }
      else
      {
         SCIP_VARTYPE vartype;

         /* set the variable type of the auxiliary variables to implied integer if the objective function of the
          * subproblem is guaranteed to be integer. This behaviour is controlled through a user parameter.
          */
         if( benders->auxvarsimplint && SCIPisObjIntegral(SCIPbendersSubproblem(benders, i)) )
            vartype = SCIP_VARTYPE_IMPLINT;
         else
            vartype = SCIP_VARTYPE_CONTINUOUS;

         (void) SCIPsnprintf(varname, SCIP_MAXSTRLEN, "%s_%d_%s", AUXILIARYVAR_NAME, i, SCIPbendersGetName(benders) );
         SCIP_CALL( SCIPcreateVarBasic(scip, &auxiliaryvar, varname, benders->subproblowerbound[i], SCIPinfinity(scip),
               1.0, vartype) );

         SCIPvarSetData(auxiliaryvar, vardata);

         SCIP_CALL( SCIPaddVar(scip, auxiliaryvar) );

         /* adding the down lock for the Benders' decomposition constraint handler */
         SCIP_CALL( SCIPaddVarLocksType(scip, auxiliaryvar, SCIP_LOCKTYPE_MODEL, 1, 0) );
      }

      benders->auxiliaryvars[i] = auxiliaryvar;
   }

   SCIPfreeBlockMemory(scip, &vardata);

   return SCIP_OKAY;
}

/** assigns the copied auxiliary variables in the target SCIP to the target Benders' decomposition data */
static
SCIP_RETCODE assignAuxiliaryVariables(
   SCIP*                 scip,               /**< SCIP data structure, the target scip */
   SCIP_BENDERS*         benders             /**< Benders' decomposition */
   )
{
   SCIP_BENDERS* topbenders;        /* the highest priority Benders' decomposition */
   SCIP_VAR* targetvar;
   SCIP_VARDATA* vardata;
   char varname[SCIP_MAXSTRLEN];    /* the name of the auxiliary variable */
   SCIP_Bool shareauxvars;
   int subscipdepth;
   int i;
   int j;

   assert(scip != NULL);
   assert(benders != NULL);

   /* this is a workaround for GCG. GCG expects that the variable has vardata when added. So a dummy vardata is created */
   SCIP_CALL( SCIPallocBlockMemory(scip, &vardata) );
   vardata->vartype = -1;

   /* getting the highest priority Benders' decomposition */
   topbenders = SCIPgetBenders(scip)[0];

   /* if the auxiliary variable are shared, then the variable name will have a suffix of the highest priority Benders'
    * name. So the shareauxvars flag indicates how to search for the auxiliary variables */
   shareauxvars = FALSE;
   if( topbenders != benders && SCIPbendersShareAuxVars(benders) )
      shareauxvars = TRUE;

   subscipdepth = SCIPgetSubscipDepth(scip);

   for( i = 0; i < SCIPbendersGetNSubproblems(benders); i++ )
   {
      char prefix[SCIP_MAXSTRLEN];
      char tmpprefix[SCIP_MAXSTRLEN];
      int len = 1;

      j = 0;
      targetvar = NULL;

      /* the prefix is required for UG, since we don't know how many copies have been made. */
      prefix[0] = '\0';
      while( targetvar == NULL && j <= subscipdepth )
      {
         if( shareauxvars )
            (void) SCIPsnprintf(varname, SCIP_MAXSTRLEN, "%s%s_%d_%s", prefix, AUXILIARYVAR_NAME, i, SCIPbendersGetName(topbenders));
         else
            (void) SCIPsnprintf(varname, SCIP_MAXSTRLEN, "%s%s_%d_%s", prefix, AUXILIARYVAR_NAME, i, SCIPbendersGetName(benders));

         /* finding the variable in the copied problem that has the same name as the auxiliary variable */
         targetvar = SCIPfindVar(scip, varname);

         (void) SCIPsnprintf(tmpprefix, len, "t_%s", prefix);
         strcpy(prefix, tmpprefix);
         len += 2;

         j++;
      }
      assert(targetvar != NULL);

      SCIPvarSetData(targetvar, vardata);

      benders->auxiliaryvars[i] = SCIPvarGetTransVar(targetvar);

      SCIP_CALL( SCIPcaptureVar(scip, benders->auxiliaryvars[i]) );
   }

   SCIPfreeBlockMemory(scip, &vardata);

   return SCIP_OKAY;
}

/** sets the subproblem objective value array to -infinity */
static
void resetSubproblemObjectiveValue(
   SCIP_BENDERS*         benders             /**< the Benders' decomposition structure */
   )
{
   SCIP* subproblem;
   int nsubproblems;
   int i;

   assert(benders != NULL);

   nsubproblems = SCIPbendersGetNSubproblems(benders);

   for( i = 0; i < nsubproblems; i++ )
   {
      subproblem = SCIPbendersSubproblem(benders, i);
      SCIPbendersSetSubproblemObjval(benders, i, SCIPinfinity(subproblem));
   }
}

/** compares two Benders' decompositions w. r. to their priority */
SCIP_DECL_SORTPTRCOMP(SCIPbendersComp)
{  /*lint --e{715}*/
   return ((SCIP_BENDERS*)elem2)->priority - ((SCIP_BENDERS*)elem1)->priority;
}

/** comparison method for sorting Benders' decompositions w.r.t. to their name */
SCIP_DECL_SORTPTRCOMP(SCIPbendersCompName)
{
   return strcmp(SCIPbendersGetName((SCIP_BENDERS*)elem1), SCIPbendersGetName((SCIP_BENDERS*)elem2));
}

/** method to call, when the priority of a Benders' decomposition was changed */
static
SCIP_DECL_PARAMCHGD(paramChgdBendersPriority)
{  /*lint --e{715}*/
   SCIP_PARAMDATA* paramdata;

   paramdata = SCIPparamGetData(param);
   assert(paramdata != NULL);

   /* use SCIPsetBendersPriority() to mark the Benders' decompositions as unsorted */
   SCIPsetBendersPriority(scip, (SCIP_BENDERS*)paramdata, SCIPparamGetInt(param)); /*lint !e740*/

   return SCIP_OKAY;
}

/** creates a variable mapping between the master problem variables of the source scip and the sub scip */
static
SCIP_RETCODE createMasterVarMapping(
   SCIP_BENDERS*         benders,            /**< Benders' decomposition of the target SCIP instance */
   SCIP_SET*             sourceset,          /**< global SCIP settings from the source SCIP */
   SCIP_HASHMAP*         varmap              /**< a hashmap to store the mapping of source variables corresponding
                                              *   target variables; must not be NULL */
   )
{
   SCIP_VAR** vars;
   SCIP_VAR* targetvar;
   int nvars;
   int i;

   assert(benders != NULL);
   assert(sourceset != NULL);
   assert(benders->iscopy);
   assert(benders->mastervarsmap == NULL);

   /* getting the master problem variable data */
   vars = SCIPgetVars(sourceset->scip);
   nvars = SCIPgetNVars(sourceset->scip);

   /* creating the hashmap for the mapping between the master variable of the target and source scip */
   SCIP_CALL( SCIPhashmapCreate(&benders->mastervarsmap, SCIPblkmem(sourceset->scip), nvars) );

   for( i = 0; i < nvars; i++ )
   {
      /* getting the variable pointer for the target SCIP variables. The variable mapping returns the target SCIP
       * varibale for a given source SCIP variable. */
      targetvar = (SCIP_VAR*) SCIPhashmapGetImage(varmap, vars[i]);
      if( targetvar != NULL )
      {
         SCIP_CALL( SCIPhashmapInsert(benders->mastervarsmap, targetvar, vars[i]) );
         SCIP_CALL( SCIPcaptureVar(sourceset->scip, vars[i]) );
      }
   }

   return SCIP_OKAY;
}

/** copies the given Benders' decomposition to a new SCIP */
SCIP_RETCODE SCIPbendersCopyInclude(
   SCIP_BENDERS*         benders,            /**< Benders' decomposition */
   SCIP_SET*             sourceset,          /**< SCIP_SET of SCIP to copy from */
   SCIP_SET*             targetset,          /**< SCIP_SET of SCIP to copy to */
   SCIP_HASHMAP*         varmap,             /**< a hashmap to store the mapping of source variables corresponding
                                              *   target variables; if NULL, then the transfer of cuts is not possible */
   SCIP_Bool             threadsafe,         /**< must the Benders' decomposition copy be thread safe */
   SCIP_Bool*            valid               /**< was the copying process valid? */
   )
{
   SCIP_BENDERS* targetbenders;  /* the copy of the Benders' decomposition struct in the target set */
   int i;

   assert(benders != NULL);
   assert(targetset != NULL);
   assert(valid != NULL);
   assert(targetset->scip != NULL);

   (*valid) = FALSE;

   if( benders->benderscopy != NULL && targetset->benders_copybenders && SCIPbendersIsActive(benders) )
   {
      SCIPsetDebugMsg(targetset, "including Benders' decomposition %s in subscip %p\n", SCIPbendersGetName(benders), (void*)targetset->scip);
      SCIP_CALL( benders->benderscopy(targetset->scip, benders, threadsafe) );

      /* copying the Benders' cuts */
      targetbenders = SCIPsetFindBenders(targetset, SCIPbendersGetName(benders));

      /* storing the pointer to the source scip instance */
      targetbenders->sourcescip = sourceset->scip;

      /* the flag is set to indicate that the Benders' decomposition is a copy */
      targetbenders->iscopy = TRUE;

      /* storing whether the lnscheck should be performed */
      targetbenders->lnscheck = benders->lnscheck;
      targetbenders->lnsmaxdepth = benders->lnsmaxdepth;
      targetbenders->lnsmaxcalls = benders->lnsmaxcalls;
      targetbenders->lnsmaxcallsroot = benders->lnsmaxcallsroot;

      /* storing whether the Benders' copy required thread safety */
      targetbenders->threadsafe = threadsafe;

      /* calling the copy method for the Benders' cuts */
      SCIPbendersSortBenderscuts(benders);
      for( i = 0; i < benders->nbenderscuts; i++ )
      {
         SCIP_CALL( SCIPbenderscutCopyInclude(targetbenders, benders->benderscuts[i], targetset) );
      }

      /* When the Benders' decomposition is copied then a variable mapping between the master problem variables is
       * required. This variable mapping is used to transfer the cuts generated in the target SCIP to the source SCIP.
       * The variable map is stored in the target Benders' decomposition. This will be freed when the sub-SCIP is freed.
       */
      if( varmap != NULL )
      {
         SCIP_CALL( createMasterVarMapping(targetbenders, sourceset, varmap) );
      }

      assert((varmap != NULL && targetbenders->mastervarsmap != NULL)
         || (varmap == NULL && targetbenders->mastervarsmap == NULL));
   }

   /* if the Benders' decomposition is active, then copy is not valid. */
   (*valid) = !SCIPbendersIsActive(benders);

   return SCIP_OKAY;
}

/** internal method for creating a Benders' decomposition structure */
static
SCIP_RETCODE doBendersCreate(
   SCIP_BENDERS**        benders,            /**< pointer to Benders' decomposition data structure */
   SCIP_SET*             set,                /**< global SCIP settings */
   SCIP_MESSAGEHDLR*     messagehdlr,        /**< message handler */
   BMS_BLKMEM*           blkmem,             /**< block memory for parameter settings */
   const char*           name,               /**< name of Benders' decomposition */
   const char*           desc,               /**< description of Benders' decomposition */
   int                   priority,           /**< priority of the Benders' decomposition */
   SCIP_Bool             cutlp,              /**< should Benders' cuts be generated for LP solutions */
   SCIP_Bool             cutpseudo,          /**< should Benders' cuts be generated for pseudo solutions */
   SCIP_Bool             cutrelax,           /**< should Benders' cuts be generated for relaxation solutions */
   SCIP_Bool             shareauxvars,       /**< should this Benders' use the highest priority Benders aux vars */
   SCIP_DECL_BENDERSCOPY ((*benderscopy)),   /**< copy method of Benders' decomposition or NULL if you don't want to copy your plugin into sub-SCIPs */
   SCIP_DECL_BENDERSFREE ((*bendersfree)),   /**< destructor of Benders' decomposition */
   SCIP_DECL_BENDERSINIT ((*bendersinit)),   /**< initialize Benders' decomposition */
   SCIP_DECL_BENDERSEXIT ((*bendersexit)),   /**< deinitialize Benders' decomposition */
   SCIP_DECL_BENDERSINITPRE((*bendersinitpre)),/**< presolving initialization method for Benders' decomposition */
   SCIP_DECL_BENDERSEXITPRE((*bendersexitpre)),/**< presolving deinitialization method for Benders' decomposition */
   SCIP_DECL_BENDERSINITSOL((*bendersinitsol)),/**< solving process initialization method of Benders' decomposition */
   SCIP_DECL_BENDERSEXITSOL((*bendersexitsol)),/**< solving process deinitialization method of Benders' decomposition */
   SCIP_DECL_BENDERSGETVAR((*bendersgetvar)),/**< returns the master variable for a given subproblem variable */
   SCIP_DECL_BENDERSCREATESUB((*benderscreatesub)),/**< creates a Benders' decomposition subproblem */
   SCIP_DECL_BENDERSPRESUBSOLVE((*benderspresubsolve)),/**< called prior to the subproblem solving loop */
   SCIP_DECL_BENDERSSOLVESUBCONVEX((*benderssolvesubconvex)),/**< the solving method for convex Benders' decomposition subproblems */
   SCIP_DECL_BENDERSSOLVESUB((*benderssolvesub)),/**< the solving method for the Benders' decomposition subproblems */
   SCIP_DECL_BENDERSPOSTSOLVE((*benderspostsolve)),/**< called after the subproblems are solved. */
   SCIP_DECL_BENDERSFREESUB((*bendersfreesub)),/**< the freeing method for the Benders' decomposition subproblems */
   SCIP_BENDERSDATA*     bendersdata         /**< Benders' decomposition data */
   )
{
   char paramname[SCIP_MAXSTRLEN];
   char paramdesc[SCIP_MAXSTRLEN];

   assert(benders != NULL);
   assert(name != NULL);
   assert(desc != NULL);

   /* Checking whether the benderssolvesub and the bendersfreesub are both implemented or both are not implemented */
   if( (benderssolvesubconvex == NULL && benderssolvesub == NULL && bendersfreesub != NULL)
      || ((benderssolvesubconvex != NULL || benderssolvesub != NULL) && bendersfreesub == NULL) )
   {
      SCIPerrorMessage("Benders' decomposition <%s> requires that if bendersFreesub%s is implemented, then at least "
         "one of bendersSolvesubconvex%s or bendersSolvesub%s are implemented.\n", name, name, name, name);
      return SCIP_INVALIDCALL;
   }

   SCIP_ALLOC( BMSallocMemory(benders) );
   BMSclearMemory(*benders);
   SCIP_ALLOC( BMSduplicateMemoryArray(&(*benders)->name, name, strlen(name)+1) );
   SCIP_ALLOC( BMSduplicateMemoryArray(&(*benders)->desc, desc, strlen(desc)+1) );
   (*benders)->priority = priority;
   (*benders)->cutlp = cutlp;
   (*benders)->cutpseudo = cutpseudo;
   (*benders)->cutrelax = cutrelax;
   (*benders)->shareauxvars = shareauxvars;
   (*benders)->benderscopy = benderscopy;
   (*benders)->bendersfree = bendersfree;
   (*benders)->bendersinit = bendersinit;
   (*benders)->bendersexit = bendersexit;
   (*benders)->bendersinitpre = bendersinitpre;
   (*benders)->bendersexitpre = bendersexitpre;
   (*benders)->bendersinitsol = bendersinitsol;
   (*benders)->bendersexitsol = bendersexitsol;
   (*benders)->bendersgetvar = bendersgetvar;
   (*benders)->benderscreatesub = benderscreatesub;
   (*benders)->benderspresubsolve = benderspresubsolve;
   (*benders)->benderssolvesubconvex = benderssolvesubconvex;
   (*benders)->benderssolvesub = benderssolvesub;
   (*benders)->benderspostsolve = benderspostsolve;
   (*benders)->bendersfreesub = bendersfreesub;
   (*benders)->bendersdata = bendersdata;
   SCIP_CALL( SCIPclockCreate(&(*benders)->setuptime, SCIP_CLOCKTYPE_DEFAULT) );
   SCIP_CALL( SCIPclockCreate(&(*benders)->bendersclock, SCIP_CLOCKTYPE_DEFAULT) );

   /* add parameters */
   (void) SCIPsnprintf(paramname, SCIP_MAXSTRLEN, "benders/%s/priority", name);
   (void) SCIPsnprintf(paramdesc, SCIP_MAXSTRLEN, "priority of Benders' decomposition <%s>", name);
   SCIP_CALL( SCIPsetAddIntParam(set, messagehdlr, blkmem, paramname, paramdesc,
         &(*benders)->priority, FALSE, priority, INT_MIN/4, INT_MAX/4,
         paramChgdBendersPriority, (SCIP_PARAMDATA*)(*benders)) ); /*lint !e740*/

   (void) SCIPsnprintf(paramname, SCIP_MAXSTRLEN, "benders/%s/cutlp", name);
   SCIP_CALL( SCIPsetAddBoolParam(set, messagehdlr, blkmem, paramname,
         "should Benders' cuts be generated for LP solutions?", &(*benders)->cutlp, FALSE, cutlp, NULL, NULL) ); /*lint !e740*/

   (void) SCIPsnprintf(paramname, SCIP_MAXSTRLEN, "benders/%s/cutpseudo", name);
   SCIP_CALL( SCIPsetAddBoolParam(set, messagehdlr, blkmem, paramname,
         "should Benders' cuts be generated for pseudo solutions?", &(*benders)->cutpseudo, FALSE, cutpseudo, NULL, NULL) ); /*lint !e740*/

   (void) SCIPsnprintf(paramname, SCIP_MAXSTRLEN, "benders/%s/cutrelax", name);
   SCIP_CALL( SCIPsetAddBoolParam(set, messagehdlr, blkmem, paramname,
         "should Benders' cuts be generated for relaxation solutions?", &(*benders)->cutrelax, FALSE, cutrelax, NULL, NULL) ); /*lint !e740*/

   /* These parameters are left for the user to decide in a settings file. This departs from the usual SCIP convention
    * where the settings available at the creation of the plugin can be set in the function call.
    */
   (void) SCIPsnprintf(paramname, SCIP_MAXSTRLEN, "benders/%s/transfercuts", name);
   SCIP_CALL( SCIPsetAddBoolParam(set, messagehdlr, blkmem, paramname,
         "should Benders' cuts from LNS heuristics be transferred to the main SCIP instance?", &(*benders)->transfercuts,
         FALSE, SCIP_DEFAULT_TRANSFERCUTS, NULL, NULL) ); /*lint !e740*/

   (void) SCIPsnprintf(paramname, SCIP_MAXSTRLEN, "benders/%s/lnscheck", name);
   SCIP_CALL( SCIPsetAddBoolParam(set, messagehdlr, blkmem, paramname,
         "should Benders' decomposition be used in LNS heurisics?", &(*benders)->lnscheck, FALSE, SCIP_DEFAULT_LNSCHECK,
         NULL, NULL) ); /*lint !e740*/

   (void) SCIPsnprintf(paramname, SCIP_MAXSTRLEN, "benders/%s/lnsmaxdepth", name);
   SCIP_CALL( SCIPsetAddIntParam(set, messagehdlr, blkmem, paramname,
         "maximum depth at which the LNS check is performed (-1: no limit)", &(*benders)->lnsmaxdepth, TRUE,
         SCIP_DEFAULT_LNSMAXDEPTH, -1, SCIP_MAXTREEDEPTH, NULL, NULL) );

   (void) SCIPsnprintf(paramname, SCIP_MAXSTRLEN, "benders/%s/lnsmaxcalls", name);
   SCIP_CALL( SCIPsetAddIntParam(set, messagehdlr, blkmem, paramname,
         "the maximum number of Benders' decomposition calls in LNS heuristics (-1: no limit)", &(*benders)->lnsmaxcalls,
         TRUE, SCIP_DEFAULT_LNSMAXCALLS, -1, INT_MAX, NULL, NULL) );

   (void) SCIPsnprintf(paramname, SCIP_MAXSTRLEN, "benders/%s/lnsmaxcallsroot", name);
   SCIP_CALL( SCIPsetAddIntParam(set, messagehdlr, blkmem, paramname,
         "the maximum number of root node Benders' decomposition calls in LNS heuristics (-1: no limit)",
         &(*benders)->lnsmaxcallsroot, TRUE, SCIP_DEFAULT_LNSMAXCALLSROOT, -1, INT_MAX, NULL, NULL) );

   (void) SCIPsnprintf(paramname, SCIP_MAXSTRLEN, "benders/%s/cutsasconss", name);
   SCIP_CALL( SCIPsetAddBoolParam(set, messagehdlr, blkmem, paramname,
         "should the transferred cuts be added as constraints?", &(*benders)->cutsasconss, FALSE,
         SCIP_DEFAULT_CUTSASCONSS, NULL, NULL) ); /*lint !e740*/

   (void) SCIPsnprintf(paramname, SCIP_MAXSTRLEN, "benders/%s/subprobfrac", name);
   SCIP_CALL( SCIPsetAddRealParam(set, messagehdlr, blkmem, paramname,
         "fraction of subproblems that are solved in each iteration", &(*benders)->subprobfrac, FALSE,
         SCIP_DEFAULT_SUBPROBFRAC, 0.0, 1.0, NULL, NULL) ); /*lint !e740*/

   (void) SCIPsnprintf(paramname, SCIP_MAXSTRLEN, "benders/%s/updateauxvarbound", name);
   SCIP_CALL( SCIPsetAddBoolParam(set, messagehdlr, blkmem, paramname,
         "should the auxiliary variable bound be updated by solving the subproblem?", &(*benders)->updateauxvarbound,
         FALSE, SCIP_DEFAULT_UPDATEAUXVARBOUND, NULL, NULL) ); /*lint !e740*/

   (void) SCIPsnprintf(paramname, SCIP_MAXSTRLEN, "benders/%s/auxvarsimplint", name);
   SCIP_CALL( SCIPsetAddBoolParam(set, messagehdlr, blkmem, paramname,
         "if the subproblem objective is integer, then define the auxiliary variables as implied integers?",
         &(*benders)->auxvarsimplint, FALSE, SCIP_DEFAULT_AUXVARSIMPLINT, NULL, NULL) ); /*lint !e740*/

   (void) SCIPsnprintf(paramname, SCIP_MAXSTRLEN, "benders/%s/cutcheck", name);
   SCIP_CALL( SCIPsetAddBoolParam(set, messagehdlr, blkmem, paramname,
         "should Benders' cuts be generated while checking solutions?",
         &(*benders)->cutcheck, FALSE, SCIP_DEFAULT_CUTCHECK, NULL, NULL) ); /*lint !e740*/

   (void) SCIPsnprintf(paramname, SCIP_MAXSTRLEN, "benders/%s/cutstrengthenmult", name);
   SCIP_CALL( SCIPsetAddRealParam(set, messagehdlr, blkmem, paramname,
         "the convex combination multiplier for the cut strengthening", &(*benders)->convexmult, FALSE,
         SCIP_DEFAULT_STRENGTHENMULT, 0.0, 1.0, NULL, NULL) ); /*lint !e740*/

   (void) SCIPsnprintf(paramname, SCIP_MAXSTRLEN, "benders/%s/noimprovelimit", name);
   SCIP_CALL( SCIPsetAddIntParam(set, messagehdlr, blkmem, paramname,
         "the maximum number of cut strengthening without improvement", &(*benders)->noimprovelimit, TRUE,
         SCIP_DEFAULT_NOIMPROVELIMIT, 0, INT_MAX, NULL, NULL) );

   (void) SCIPsnprintf(paramname, SCIP_MAXSTRLEN, "benders/%s/corepointperturb", name);
   SCIP_CALL( SCIPsetAddRealParam(set, messagehdlr, blkmem, paramname,
         "the constant use to perturb the cut strengthening core point", &(*benders)->perturbeps, FALSE,
         SCIP_DEFAULT_STRENGTHENPERTURB, 0.0, 1.0, NULL, NULL) ); /*lint !e740*/

   (void) SCIPsnprintf(paramname, SCIP_MAXSTRLEN, "benders/%s/cutstrengthenenabled", name);
   SCIP_CALL( SCIPsetAddBoolParam(set, messagehdlr, blkmem, paramname,
         "should the core point cut strengthening be employed (only applied to fractional solutions or continuous subproblems)?",
         &(*benders)->strengthenenabled, FALSE, SCIP_DEFAULT_STRENGTHENENABLED, NULL, NULL) ); /*lint !e740*/

   return SCIP_OKAY;
}

/** creates a Benders' decomposition structure
 *
 *  To use the Benders' decomposition for solving a problem, it first has to be activated with a call to SCIPactivateBenders().
 */
SCIP_RETCODE SCIPbendersCreate(
   SCIP_BENDERS**        benders,            /**< pointer to Benders' decomposition data structure */
   SCIP_SET*             set,                /**< global SCIP settings */
   SCIP_MESSAGEHDLR*     messagehdlr,        /**< message handler */
   BMS_BLKMEM*           blkmem,             /**< block memory for parameter settings */
   const char*           name,               /**< name of Benders' decomposition */
   const char*           desc,               /**< description of Benders' decomposition */
   int                   priority,           /**< priority of the Benders' decomposition */
   SCIP_Bool             cutlp,              /**< should Benders' cuts be generated for LP solutions */
   SCIP_Bool             cutpseudo,          /**< should Benders' cuts be generated for pseudo solutions */
   SCIP_Bool             cutrelax,           /**< should Benders' cuts be generated for relaxation solutions */
   SCIP_Bool             shareauxvars,       /**< should this Benders' use the highest priority Benders aux vars */
   SCIP_DECL_BENDERSCOPY ((*benderscopy)),   /**< copy method of Benders' decomposition or NULL if you don't want to copy your plugin into sub-SCIPs */
   SCIP_DECL_BENDERSFREE ((*bendersfree)),   /**< destructor of Benders' decomposition */
   SCIP_DECL_BENDERSINIT ((*bendersinit)),   /**< initialize Benders' decomposition */
   SCIP_DECL_BENDERSEXIT ((*bendersexit)),   /**< deinitialize Benders' decomposition */
   SCIP_DECL_BENDERSINITPRE((*bendersinitpre)),/**< presolving initialization method for Benders' decomposition */
   SCIP_DECL_BENDERSEXITPRE((*bendersexitpre)),/**< presolving deinitialization method for Benders' decomposition */
   SCIP_DECL_BENDERSINITSOL((*bendersinitsol)),/**< solving process initialization method of Benders' decomposition */
   SCIP_DECL_BENDERSEXITSOL((*bendersexitsol)),/**< solving process deinitialization method of Benders' decomposition */
   SCIP_DECL_BENDERSGETVAR((*bendersgetvar)),/**< returns the master variable for a given subproblem variable */
   SCIP_DECL_BENDERSCREATESUB((*benderscreatesub)),/**< creates a Benders' decomposition subproblem */
   SCIP_DECL_BENDERSPRESUBSOLVE((*benderspresubsolve)),/**< called prior to the subproblem solving loop */
   SCIP_DECL_BENDERSSOLVESUBCONVEX((*benderssolvesubconvex)),/**< the solving method for convex Benders' decomposition subproblems */
   SCIP_DECL_BENDERSSOLVESUB((*benderssolvesub)),/**< the solving method for the Benders' decomposition subproblems */
   SCIP_DECL_BENDERSPOSTSOLVE((*benderspostsolve)),/**< called after the subproblems are solved. */
   SCIP_DECL_BENDERSFREESUB((*bendersfreesub)),/**< the freeing method for the Benders' decomposition subproblems */
   SCIP_BENDERSDATA*     bendersdata         /**< Benders' decomposition data */
   )
{
   assert(benders != NULL);
   assert(name != NULL);
   assert(desc != NULL);

   SCIP_CALL_FINALLY( doBendersCreate(benders, set, messagehdlr, blkmem, name, desc, priority, cutlp, cutpseudo,
         cutrelax, shareauxvars, benderscopy, bendersfree, bendersinit, bendersexit, bendersinitpre, bendersexitpre,
         bendersinitsol, bendersexitsol, bendersgetvar, benderscreatesub, benderspresubsolve, benderssolvesubconvex,
         benderssolvesub, benderspostsolve, bendersfreesub, bendersdata), (void) SCIPbendersFree(benders, set) );

   return SCIP_OKAY;
}


/** releases the variables that have been captured in the hashmap */
static
SCIP_RETCODE releaseVarMappingHashmapVars(
   SCIP*                 scip,               /**< the SCIP data structure */
   SCIP_BENDERS*         benders             /**< Benders' decomposition */
   )
{
   int nentries;
   int i;

   assert(scip != NULL);
   assert(benders != NULL);

   assert(benders->mastervarsmap != NULL);

   nentries = SCIPhashmapGetNEntries(benders->mastervarsmap);

   for( i = 0; i < nentries; ++i )
   {
      SCIP_HASHMAPENTRY* entry;
      entry = SCIPhashmapGetEntry(benders->mastervarsmap, i);

      if( entry != NULL )
      {
         SCIP_VAR* var;
         var = (SCIP_VAR*) SCIPhashmapEntryGetImage(entry);

         SCIP_CALL( SCIPreleaseVar(scip, &var) );
      }
   }

   return SCIP_OKAY;
}


/** calls destructor and frees memory of Benders' decomposition */
SCIP_RETCODE SCIPbendersFree(
   SCIP_BENDERS**        benders,            /**< pointer to Benders' decomposition data structure */
   SCIP_SET*             set                 /**< global SCIP settings */
   )
{
   int i;

   assert(benders != NULL);
   assert(*benders != NULL);
   assert(!(*benders)->initialized);
   assert(set != NULL);

   /* call destructor of Benders' decomposition */
   if( (*benders)->bendersfree != NULL )
   {
      SCIP_CALL( (*benders)->bendersfree(set->scip, *benders) );
   }

   /* if the Benders' decomposition is a copy and a varmap has been passed to SCIP_BENDERS, then the variable map
    * between the source and the target SCIP needs to be freed.
    */
   if( (*benders)->iscopy && (*benders)->mastervarsmap != NULL )
   {
      SCIP_CALL( releaseVarMappingHashmapVars((*benders)->sourcescip, (*benders)) );
      SCIPhashmapFree(&(*benders)->mastervarsmap);
   }

   /* freeing the Benders' cuts */
   for( i = 0; i < (*benders)->nbenderscuts; i++ )
   {
      SCIP_CALL( SCIPbenderscutFree(&((*benders)->benderscuts[i]), set) );
   }
   BMSfreeMemoryArrayNull(&(*benders)->benderscuts);

   SCIPclockFree(&(*benders)->bendersclock);
   SCIPclockFree(&(*benders)->setuptime);
   BMSfreeMemoryArray(&(*benders)->name);
   BMSfreeMemoryArray(&(*benders)->desc);
   BMSfreeMemory(benders);

   return SCIP_OKAY;
}

/** initialises a MIP subproblem by putting the problem into SCIP_STAGE_SOLVING. This is achieved by calling SCIPsolve
 *  and then interrupting the solve in a node focus event handler.
 *  The LP subproblem is also initialised using this method; however, a different event handler is added. This event
 *  handler will put the LP subproblem into probing mode.
 *  The MIP solving function is called to initialise the subproblem because this function calls SCIPsolve with the
 *  appropriate parameter settings for Benders' decomposition.
 */
static
SCIP_RETCODE initialiseSubproblem(
   SCIP_BENDERS*         benders,            /**< Benders' decomposition */
   SCIP_SET*             set,                /**< global SCIP settings */
   int                   probnumber,         /**< the subproblem number */
   SCIP_Bool*            success             /**< was the initialisation process successful */
   )
{
   SCIP* subproblem;
   SCIP_STATUS solvestatus;
   SCIP_Bool cutoff;

   assert(benders != NULL);
   assert(probnumber >= 0 && probnumber < SCIPbendersGetNSubproblems(benders));
   assert(success != NULL);

   (*success) = FALSE;

   subproblem = SCIPbendersSubproblem(benders, probnumber);
   assert(subproblem != NULL);

   /* Getting the problem into the right SCIP stage for solving */
   SCIP_CALL( SCIPbendersSolveSubproblemCIP(set->scip, benders, probnumber, &solvestatus, FALSE) );

   /* Constructing the LP that can be solved in later iterations */
   if( solvestatus != SCIP_STATUS_BESTSOLLIMIT && solvestatus != SCIP_STATUS_TIMELIMIT
      && solvestatus != SCIP_STATUS_MEMLIMIT )
   {
      assert(SCIPgetStage(subproblem) == SCIP_STAGE_SOLVING);

      SCIP_CALL( SCIPconstructLP(subproblem, &cutoff) );
      (*success) = TRUE;
   }

   return SCIP_OKAY;
}


/** initialises an LP subproblem by putting the problem into probing mode. The probing mode is invoked in a node focus
 *  event handler. This event handler is added just prior to calling the initialise subproblem function.
 */
static
SCIP_RETCODE initialiseLPSubproblem(
   SCIP_BENDERS*         benders,            /**< Benders' decomposition */
   SCIP_SET*             set,                /**< global SCIP settings */
   int                   probnumber          /**< the subproblem number */
   )
{
   SCIP* subproblem;
   SCIP_EVENTHDLR* eventhdlr;
   SCIP_EVENTHDLRDATA* eventhdlrdata;
   SCIP_Bool success;

   assert(benders != NULL);
   assert(probnumber >= 0 && probnumber < SCIPbendersGetNSubproblems(benders));

   subproblem = SCIPbendersSubproblem(benders, probnumber);
   assert(subproblem != NULL);

   /* include event handler into SCIP */
   SCIP_CALL( SCIPallocBlockMemory(subproblem, &eventhdlrdata) );

   SCIP_CALL( initEventhandlerData(subproblem, eventhdlrdata) );

   SCIP_CALL( SCIPincludeEventhdlrBasic(subproblem, &eventhdlr, NODEFOCUS_EVENTHDLR_NAME, NODEFOCUS_EVENTHDLR_DESC,
         eventExecBendersNodefocus, eventhdlrdata) );
   SCIP_CALL( SCIPsetEventhdlrInitsol(subproblem, eventhdlr, eventInitsolBendersNodefocus) );
   SCIP_CALL( SCIPsetEventhdlrExitsol(subproblem, eventhdlr, eventExitsolBendersNodefocus) );
   SCIP_CALL( SCIPsetEventhdlrExit(subproblem, eventhdlr, eventExitBendersNodefocus) );
   SCIP_CALL( SCIPsetEventhdlrFree(subproblem, eventhdlr, eventFreeBendersNodefocus) );
   assert(eventhdlr != NULL);

   /* calling an initial solve to put the problem into probing mode */
   SCIP_CALL( initialiseSubproblem(benders, set, probnumber, &success) );

   return SCIP_OKAY;
}

/** checks whether the convex relaxation of the subproblem is sufficient to solve the original problem to optimality
 *
 * We check whether we can conclude that the CIP is actually an LP or a convex NLP.
 * To do this, we check that all variables are of continuous type and that every constraint is either handled by known
 * linear constraint handler (knapsack, linear, logicor, setppc, varbound) or a known nonlinear constraint handler
 * (nonlinear, quadratic, abspower). In the latter case, we also check whether the nonlinear constraint is convex.
 * Further, nonlinear constraints are only considered if an NLP solver interface is available, i.e., and NLP could
 * be solved.
 * If constraints are present that cannot be identified as linear or convex nonlinear, then we assume that the
 * problem is not convex, thus solving its LP or NLP relaxation will not be sufficient.
 */
static
SCIP_RETCODE checkSubproblemConvexity(
   SCIP_BENDERS*         benders,            /**< Benders' decomposition */
   SCIP_SET*             set,                /**< global SCIP settings */
   int                   probnumber          /**< the subproblem number */
   )
{
   SCIP* subproblem;
   SCIP_CONSHDLR* conshdlr;
   SCIP_CONS* cons;
   int nvars;
   int nbinvars;
   int nintvars;
   int nimplintvars;
   int i;
   int j;
   SCIP_Bool isconvex;
#define NLINEARCONSHDLRS 5
   SCIP_CONSHDLR* linearconshdlrs[NLINEARCONSHDLRS];
   SCIP_CONSHDLR* conshdlr_nonlinear = NULL;
   SCIP_CONSHDLR* conshdlr_quadratic = NULL;
   SCIP_CONSHDLR* conshdlr_abspower = NULL;

   assert(benders != NULL);
   assert(set != NULL);
   assert(probnumber >= 0 && probnumber < SCIPbendersGetNSubproblems(benders));

   subproblem = SCIPbendersSubproblem(benders, probnumber);

   isconvex = FALSE;

   /* getting the number of integer and binary variables to determine the problem type */
   SCIP_CALL( SCIPgetVarsData(subproblem, NULL, &nvars, &nbinvars, &nintvars, &nimplintvars, NULL) );

   /* if there are any binary, integer or implied integer variables, then the subproblems is marked as non-convex */
   if( nbinvars != 0 || nintvars != 0 || nimplintvars != 0 )
      goto TERMINATE;

   /* get pointers to linear constraints handlers, so can avoid string comparisons */
   linearconshdlrs[0] = SCIPfindConshdlr(subproblem, "knapsack");
   linearconshdlrs[1] = SCIPfindConshdlr(subproblem, "linear");
   linearconshdlrs[2] = SCIPfindConshdlr(subproblem, "logicor");
   linearconshdlrs[3] = SCIPfindConshdlr(subproblem, "setppc");
   linearconshdlrs[4] = SCIPfindConshdlr(subproblem, "varbound");

   /* Get pointers to interesting nonlinear constraint handlers, if we also have an NLP solver to solve NLPs.
    * If there is no NLP solver, but there are (convex) nonlinear constraints, then the LP relaxation of subproblems
    * will (currently) not be sufficient to solve subproblems to optimality. Thus, we also take the presence of convex
    * nonlinear constraints as signal for having to solve the CIP eventually, thus, by abuse of notation,
    * return not-convex here. In summary, we do not need to have a special look onto non-linear constraints
    * if no NLP solver is present, and can treat them as any other constraint that is not of linear type.
    */
   if( SCIPgetNNlpis(subproblem) > 0 )
   {
      conshdlr_nonlinear = SCIPfindConshdlr(subproblem, "nonlinear");
      conshdlr_quadratic = SCIPfindConshdlr(subproblem, "quadratic");
      conshdlr_abspower = SCIPfindConshdlr(subproblem, "abspower");
   }

   for( i = 0; i < SCIPgetNOrigConss(subproblem); ++i )
   {
      cons = SCIPgetOrigConss(subproblem)[i];
      conshdlr = SCIPconsGetHdlr(cons);

      for( j = 0; j < NLINEARCONSHDLRS; ++j )
         if( conshdlr == linearconshdlrs[j] )
            break;

      /* if linear constraint, then we are good */
      if( j < NLINEARCONSHDLRS )
      {
#ifdef SCIP_MOREDEBUG
         SCIPdebugMsg(subproblem, "subproblem <%s>: constraint <%s> is linear\n", SCIPgetProbName(subproblem), SCIPconsGetName(cons));
#endif
         continue;
      }

      /* if cons_nonlinear (and conshdlr_nonlinear != NULL), then check whether convex */
      if( conshdlr == conshdlr_nonlinear )
      {
         SCIP_EXPRCURV curvature;

         SCIP_CALL( SCIPgetCurvatureNonlinear(subproblem, cons, TRUE, &curvature) );
         if( ((SCIPisInfinity(subproblem, -SCIPgetLhsNonlinear(subproblem, cons)) || (curvature & SCIP_EXPRCURV_CONCAVE) == SCIP_EXPRCURV_CONCAVE)) &&
             ((SCIPisInfinity(subproblem,  SCIPgetRhsNonlinear(subproblem, cons)) || (curvature & SCIP_EXPRCURV_CONVEX) == SCIP_EXPRCURV_CONVEX)) )
         {
#ifdef SCIP_MOREDEBUG
            SCIPdebugMsg(subproblem, "subproblem <%s>: nonlinear constraint <%s> is convex\n", SCIPgetProbName(subproblem), SCIPconsGetName(cons));
#endif
            continue;
         }
         else
         {
#ifdef SCIP_MOREDEBUG
            SCIPdebugMsg(subproblem, "subproblem <%s>: nonlinear constraint <%s> is not convex\n", SCIPgetProbName(subproblem), SCIPconsGetName(cons));
#endif
            goto TERMINATE;
         }
      }

      /* if cons_quadratic (and conshdlr_quadratic != NULL), then check whether convex */
      if( conshdlr == conshdlr_quadratic )
      {
         SCIP_CALL( SCIPcheckCurvatureQuadratic(subproblem, cons) );

         if( (SCIPisInfinity(subproblem, -SCIPgetLhsQuadratic(subproblem, cons)) || SCIPisConcaveQuadratic(subproblem, cons)) &&
             (SCIPisInfinity(subproblem,  SCIPgetRhsQuadratic(subproblem, cons)) || SCIPisConvexQuadratic(subproblem, cons)) )
         {
#ifdef SCIP_MOREDEBUG
            SCIPdebugMsg(subproblem, "subproblem <%s>: quadratic constraint <%s> is convex\n", SCIPgetProbName(subproblem), SCIPconsGetName(cons));
#endif
            continue;
         }
         else
         {
#ifdef SCIP_MOREDEBUG
            SCIPdebugMsg(subproblem, "subproblem <%s>: quadratic constraint <%s> not convex\n", SCIPgetProbName(subproblem), SCIPconsGetName(cons));
#endif
            goto TERMINATE;
         }
      }

      /* if cons_abspower (and conshdlr_abspower != NULL), then check whether convex */
      if( conshdlr == conshdlr_abspower )
      {
         if( SCIPisConvexAbspower(subproblem, cons) )
         {
#ifdef SCIP_MOREDEBUG
            SCIPdebugMsg(subproblem, "subproblem <%s>: abspower constraint <%s> is convex\n", SCIPgetProbName(subproblem), SCIPconsGetName(cons));
#endif
            continue;
         }
         else
         {
#ifdef SCIP_MOREDEBUG
            SCIPdebugMsg(subproblem, "subproblem <%s>: abspower constraint <%s> not convex\n", SCIPgetProbName(subproblem), SCIPconsGetName(cons));
#endif
            goto TERMINATE;
         }
      }

      /* skip bivariate constraints: they are typically nonconvex
       * skip soc constraints: it would depend how these are represented in the NLP eventually, which could be nonconvex
       */

#ifdef SCIP_MOREDEBUG
      SCIPdebugMsg(subproblem, "subproblem <%s>: potentially nonconvex constraint <%s>\n", SCIPgetProbName(subproblem), SCIPconsGetName(cons));
#endif
      goto TERMINATE;
   }

   /* if we made it until here, then all constraints are known and convex */
   isconvex = TRUE;

TERMINATE:
   /* setting the flag for the convexity of the subproblem */
   SCIPbendersSetSubproblemIsConvex(benders, probnumber, isconvex);

   SCIPdebugMsg(subproblem, "subproblem <%s> has been found %sconvex\n", SCIPgetProbName(subproblem), isconvex ? "" : "not");

   return SCIP_OKAY;
}

/** creates the subproblems and registers it with the Benders' decomposition struct */
static
SCIP_RETCODE createSubproblems(
   SCIP_BENDERS*         benders,            /**< Benders' decomposition */
   SCIP_SET*             set                 /**< global SCIP settings */
   )
{
   SCIP* subproblem;
   SCIP_EVENTHDLR* eventhdlr;
   SCIP_VAR* mastervar;
   SCIP_VAR** vars;
   int nvars;
   int nsubproblems;
   int i;
   int j;

   assert(benders != NULL);
   assert(set != NULL);

   /* if the subproblems have already been created, then they will not be created again. This is the case if the
    * transformed problem has been freed and then retransformed. The subproblems should only be created when the problem
    * is first transformed. */
   if( benders->subprobscreated )
      return SCIP_OKAY;

   nsubproblems = SCIPbendersGetNSubproblems(benders);

   /* creating all subproblems */
   for( i = 0; i < nsubproblems; i++ )
   {
      /* calling the create subproblem call back method */
      SCIP_CALL( benders->benderscreatesub(set->scip, benders, i) );

      subproblem = SCIPbendersSubproblem(benders, i);

      assert(subproblem != NULL);

      /* setting global limits for the subproblems. This overwrites the limits set by the user */
      SCIP_CALL( SCIPsetIntParam(subproblem, "limits/maxorigsol", 0) );

      /* getting the number of integer and binary variables to determine the problem type */
      SCIP_CALL( SCIPgetVarsData(subproblem, &vars, &nvars, NULL, NULL, NULL, NULL) );

      /* The objective function coefficients of the master problem are set to zero. This is necessary for the Benders'
       * decomposition algorithm, since the cut methods and the objective function check assumes that the objective
       * coefficients of the master problem variables are zero.
       *
       * This only occurs if the Benders' decomposition is not a copy. It is assumed that the correct objective
       * coefficients are given during the first subproblem creation.
       *
       * If the subproblems were copied, then the master variables will be checked to ensure that they have a zero
       * objective value.
       */
      if( !benders->iscopy || benders->threadsafe )
      {
         SCIP_Bool objchanged = FALSE;

         assert(SCIPgetStage(subproblem) == SCIP_STAGE_PROBLEM);
         for( j = 0; j < nvars; j++ )
         {
            /* retrieving the master problem variable */
            SCIP_CALL( SCIPbendersGetVar(benders, set, vars[j], &mastervar, -1) );

            /* if mastervar is not NULL, then the subproblem variable has a corresponding master problem variable */
            if( mastervar != NULL && !SCIPisZero(subproblem, SCIPvarGetObj(vars[j])) )
            {
               SCIPverbMessage(subproblem, SCIP_VERBLEVEL_FULL, NULL, "Benders' decomposition: Changing the objective "
                  "coefficient of copy of master problem variable <%s> in subproblem %d to zero.\n",
                  SCIPvarGetName(mastervar), i);
               /* changing the subproblem variable objective coefficient to zero */
               SCIP_CALL( SCIPchgVarObj(subproblem, vars[j], 0.0) );

               objchanged = TRUE;
            }
         }

         if( objchanged )
         {
            SCIPverbMessage(subproblem, SCIP_VERBLEVEL_HIGH, NULL, "Benders' decomposition: Objective coefficients of "
               "copied of master problem variables has been changed to zero.\n");
         }
      }

      /* checking the convexity of the subproblem. The convexity of the subproblem indicates whether the convex
       * relaxation is a valid relaxation for the problem
       */
      SCIP_CALL( checkSubproblemConvexity(benders, set, i) );

      /* after checking the subproblem for convexity, if the subproblem is convex, then the problem is entered into
       * probing mode. Otherwise, it is initialised as a CIP
       */
      if( SCIPbendersSubproblemIsConvex(benders, i) )
      {
         /* if the user has not implemented a solve subproblem callback, then the subproblem solves are performed
          * internally. To be more efficient the subproblem is put into probing mode. */
         if( benders->benderssolvesubconvex == NULL && benders->benderssolvesub == NULL
            && SCIPgetStage(subproblem) <= SCIP_STAGE_PROBLEM )
         {
            SCIP_CALL( initialiseLPSubproblem(benders, set, i) );
         }
      }
      else
      {
         SCIP_EVENTHDLRDATA* eventhdlrdata_mipnodefocus;
         SCIP_EVENTHDLRDATA* eventhdlrdata_upperbound;

         /* because the subproblems could be reused in the copy, the event handler is not created again. If the
          * threadsafe is TRUE, then it is assumed that the subproblems are not reused.
          * NOTE: This currently works with the benders_default implementation. It may not be very general. */
         if( benders->benderssolvesubconvex == NULL && benders->benderssolvesub == NULL
            && (!benders->iscopy || benders->threadsafe) )
         {
            SCIP_CALL( SCIPallocBlockMemory(subproblem, &eventhdlrdata_mipnodefocus) );
            SCIP_CALL( SCIPallocBlockMemory(subproblem, &eventhdlrdata_upperbound) );

            SCIP_CALL( initEventhandlerData(subproblem, eventhdlrdata_mipnodefocus) );
            SCIP_CALL( initEventhandlerData(subproblem, eventhdlrdata_upperbound) );

            /* include the first LP solved event handler into the subproblem */
            SCIP_CALL( SCIPincludeEventhdlrBasic(subproblem, &eventhdlr, MIPNODEFOCUS_EVENTHDLR_NAME,
                  MIPNODEFOCUS_EVENTHDLR_DESC, eventExecBendersMipnodefocus, eventhdlrdata_mipnodefocus) );
            SCIP_CALL( SCIPsetEventhdlrInitsol(subproblem, eventhdlr, eventInitsolBendersMipnodefocus) );
            SCIP_CALL( SCIPsetEventhdlrExitsol(subproblem, eventhdlr, eventExitsolBendersMipnodefocus) );
            SCIP_CALL( SCIPsetEventhdlrExit(subproblem, eventhdlr, eventExitBendersMipnodefocus) );
            SCIP_CALL( SCIPsetEventhdlrFree(subproblem, eventhdlr, eventFreeBendersMipnodefocus) );
            assert(eventhdlr != NULL);

            /* include the upper bound interrupt event handler into the subproblem */
            SCIP_CALL( SCIPincludeEventhdlrBasic(subproblem, &eventhdlr, UPPERBOUND_EVENTHDLR_NAME,
                  UPPERBOUND_EVENTHDLR_DESC, eventExecBendersUpperbound, eventhdlrdata_upperbound) );
            SCIP_CALL( SCIPsetEventhdlrInitsol(subproblem, eventhdlr, eventInitsolBendersUpperbound) );
            SCIP_CALL( SCIPsetEventhdlrExitsol(subproblem, eventhdlr, eventExitsolBendersUpperbound) );
            SCIP_CALL( SCIPsetEventhdlrExit(subproblem, eventhdlr, eventExitBendersUpperbound) );
            SCIP_CALL( SCIPsetEventhdlrFree(subproblem, eventhdlr, eventFreeBendersUpperbound) );
            assert(eventhdlr != NULL);
         }
      }
   }

   benders->subprobscreated = TRUE;

   return SCIP_OKAY;
}


/** initializes Benders' decomposition */
SCIP_RETCODE SCIPbendersInit(
   SCIP_BENDERS*         benders,            /**< Benders' decomposition */
   SCIP_SET*             set                 /**< global SCIP settings */
   )
{
   int i;

   assert(benders != NULL);
   assert(set != NULL);

   if( benders->initialized )
   {
      SCIPerrorMessage("Benders' decomposition <%s> already initialized\n", benders->name);
      return SCIP_INVALIDCALL;
   }

   if( set->misc_resetstat )
   {
      SCIPclockReset(benders->setuptime);
      SCIPclockReset(benders->bendersclock);

      benders->ncalls = 0;
      benders->ncutsfound = 0;
      benders->ntransferred = 0;
   }

   /* start timing */
   SCIPclockStart(benders->setuptime, set);

   if( benders->bendersinit != NULL )
   {
      SCIP_CALL( benders->bendersinit(set->scip, benders) );
   }

   benders->initialized = TRUE;

   /* if the Benders' decomposition is a copy, then the auxiliary variables already exist. So they are registered with
    * the Benders' decomposition struct during the init stage. If the Benders' decomposition is not a copy, then the
    * auxiliary variables need to be created, which occurs in the initpre stage
    */
   if( benders->iscopy )
   {
      /* the copied auxiliary variables must be assigned to the target Benders' decomposition */
      SCIP_CALL( assignAuxiliaryVariables(set->scip, benders) );
   }

   /* creates the subproblems and sets up the probing mode for LP subproblems. This function calls the benderscreatesub
    * callback. */
   SCIP_CALL( createSubproblems(benders, set) );

   /* allocating memory for the stored constraints array */
   if( benders->storedcutssize == 0 )
   {
      SCIP_ALLOC( BMSallocBlockMemoryArray(SCIPblkmem(set->scip), &benders->storedcuts, BENDERS_ARRAYSIZE) );
      benders->storedcutssize = BENDERS_ARRAYSIZE;
      benders->nstoredcuts = 0;
   }

   /* initialising the Benders' cuts */
   SCIPbendersSortBenderscuts(benders);
   for( i = 0; i < benders->nbenderscuts; i++ )
   {
      SCIP_CALL( SCIPbenderscutInit(benders->benderscuts[i], set) );
   }

   /* stop timing */
   SCIPclockStop(benders->setuptime, set);

   return SCIP_OKAY;
}


/** Transfers Benders' cuts that were generated while solving a sub-SCIP to the original SCIP instance. This involves
 *  creating a constraint/cut that is equivalent to the generated cut in the sub-SCIP. This new constraint/cut is then
 *  added to the original SCIP instance.
 */
static
SCIP_RETCODE createAndAddTransferredCut(
   SCIP*                 sourcescip,         /**< the source SCIP from when the Benders' decomposition was copied */
   SCIP_BENDERS*         benders,            /**< the Benders' decomposition structure of the sub SCIP */
   SCIP_VAR**            vars,               /**< the variables from the source constraint */
   SCIP_Real*            vals,               /**< the coefficients of the variables in the source constriant */
   SCIP_Real             lhs,                /**< the LHS of the source constraint */
   SCIP_Real             rhs,                /**< the RHS of the source constraint */
   int                   nvars               /**< the number of variables in the source constraint */
   )
{
   SCIP_BENDERS* sourcebenders;     /* the Benders' decomposition of the source SCIP */
   SCIP_CONSHDLR* consbenders;      /* a helper variable for the Benders' decomposition constraint handler */
   SCIP_CONS* transfercons;         /* the constraint that is generated to transfer the constraints/cuts */
   SCIP_ROW* transfercut;           /* the cut that is generated to transfer the constraints/cuts */
   SCIP_VAR* sourcevar;             /* the source variable that will be added to the transferred cut */
   SCIP_VAR* origvar;
   SCIP_Real scalar;
   SCIP_Real constant;
   char cutname[SCIP_MAXSTRLEN];    /* the name of the transferred cut */
   int i;
   SCIP_Bool fail;

   assert(sourcescip != NULL);
   assert(benders != NULL);
   assert(vars != NULL);
   assert(vals != NULL);

   /* retrieving the source Benders' decomposition structure */
   sourcebenders = SCIPfindBenders(sourcescip, SCIPbendersGetName(benders));

   /* retrieving the Benders' decomposition constraint handler */
   consbenders = SCIPfindConshdlr(sourcescip, "benders");

   /* setting the name of the transferred cut */
   (void) SCIPsnprintf(cutname, SCIP_MAXSTRLEN, "transferredcut_%d",
      SCIPbendersGetNTransferredCuts(sourcebenders) );

   /* TODO: It could be more efficient to pass an updated vars array with the vals array to the
    * SCIPcreateConsBasicLinear/SCIPcreateEmptyRowCons. This should be implemented to improve the performance of the
    * Large Neighbourhood Benders Search.
    */

   /* creating an empty row/constraint for the transferred cut */
   if( sourcebenders->cutsasconss )
   {
      SCIP_CALL( SCIPcreateConsBasicLinear(sourcescip, &transfercons, cutname, 0, NULL, NULL, lhs, rhs) );
      SCIP_CALL( SCIPsetConsRemovable(sourcescip, transfercons, TRUE) );
   }
   else
   {
      SCIP_CALL( SCIPcreateEmptyRowCons(sourcescip, &transfercut, consbenders, cutname, lhs, rhs, FALSE,
            FALSE, TRUE) );
   }

   fail = FALSE;
   for( i = 0; i < nvars; i++ )
   {
      /* getting the original variable for the transformed variable */
      origvar = vars[i];
      scalar = 1.0;
      constant = 0.0;
      SCIP_CALL( SCIPvarGetOrigvarSum(&origvar, &scalar, &constant) );

      /* getting the source var from the hash map */
      sourcevar = (SCIP_VAR*) SCIPhashmapGetImage(benders->mastervarsmap, origvar);

      /* if the source variable is not found, then the mapping in incomplete. So the constraint can not be
       * transferred. */
      if( sourcevar == NULL )
      {
         fail = TRUE;
         break;
      }

      if( sourcebenders->cutsasconss )
      {
         SCIP_CALL( SCIPaddCoefLinear(sourcescip, transfercons, sourcevar, vals[i]) );    /*lint !e644*/
      }
      else
      {
         SCIP_CALL( SCIPaddVarToRow(sourcescip, transfercut, sourcevar, vals[i]) );       /*lint !e644*/
      }
   }

   /* if all of the source variables were found to generate the cut */
   if( !fail )
   {
      if( sourcebenders->cutsasconss )
      {
         SCIP_CALL( SCIPaddCons(sourcescip, transfercons) );
      }
      else
      {
         SCIP_CALL( SCIPaddPoolCut(sourcescip, transfercut) );
      }

      sourcebenders->ntransferred++;
   }

   /* release the row/constraint */
   if( sourcebenders->cutsasconss )
   {
      /* only release if the creation of the constraint failed. */
      SCIP_CALL( SCIPreleaseCons(sourcescip, &transfercons) );
   }
   else
   {
      SCIP_CALL( SCIPreleaseRow(sourcescip, &transfercut) );
   }

   return SCIP_OKAY;
}


/** transfers the cuts generated in a subscip to the source scip */
static
SCIP_RETCODE transferBendersCuts(
   SCIP*                 sourcescip,         /**< the source SCIP from when the Benders' decomposition was copied */
   SCIP*                 subscip,            /**< the sub SCIP where the Benders' cuts were generated */
   SCIP_BENDERS*         benders             /**< the Benders' decomposition structure of the sub SCIP */
   )
{
   SCIP_BENDERS* sourcebenders;     /* the Benders' decomposition of the source SCIP */
   SCIP_VAR** vars;                 /* the variables of the added constraint/row */
   SCIP_Real* vals;                 /* the values of the added constraint/row */
   SCIP_Real lhs;                   /* the LHS of the added constraint/row */
   SCIP_Real rhs;                   /* the RHS of the added constraint/row */
   int naddedcuts;
   int nvars;
   int i;

   assert(subscip != NULL);
   assert(benders != NULL);

   /* retrieving the source Benders' decomposition structure */
   sourcebenders = SCIPfindBenders(sourcescip, SCIPbendersGetName(benders));

   /* exit if the cuts should not be transferred from the sub SCIP to the source SCIP. */
   if( !sourcebenders->transfercuts || benders->mastervarsmap == NULL )
      return SCIP_OKAY;

   /* retrieving the number of stored Benders' cuts */
   naddedcuts =  SCIPbendersGetNStoredCuts(benders);

   /* looping over all added cuts to construct the cut for the source scip */
   for( i = 0; i < naddedcuts; i++ )
   {
      /* collecting the variable information from the constraint */
      SCIP_CALL( SCIPbendersGetStoredCutData(benders, i, &vars, &vals, &lhs, &rhs, &nvars) );

      if( nvars > 0 )
      {
         /* create and add the cut to be transferred from the sub SCIP to the source SCIP */
         SCIP_CALL( createAndAddTransferredCut(sourcescip, benders, vars, vals, lhs, rhs, nvars) );
      }
   }

   return SCIP_OKAY;
}


/** calls exit method of Benders' decomposition */
SCIP_RETCODE SCIPbendersExit(
   SCIP_BENDERS*         benders,            /**< Benders' decomposition */
   SCIP_SET*             set                 /**< global SCIP settings */
   )
{
   int nsubproblems;
   int i;

   assert(benders != NULL);
   assert(set != NULL);

   if( !benders->initialized )
   {
      SCIPerrorMessage("Benders' decomposition <%s> not initialized\n", benders->name);
      return SCIP_INVALIDCALL;
   }

   /* start timing */
   SCIPclockStart(benders->setuptime, set);

   if( benders->bendersexit != NULL )
   {
      SCIP_CALL( benders->bendersexit(set->scip, benders) );
   }

   /* if the Benders' decomposition is a copy, then is a variable mapping was provided, then the generated cuts will
    * be transferred to the source scip
    */
   if( benders->iscopy && benders->mastervarsmap != NULL )
   {
      SCIP_CALL( transferBendersCuts(benders->sourcescip, set->scip, benders) );
   }

   /* releasing the stored constraints */
   for( i = benders->nstoredcuts - 1; i >= 0; i-- )
   {
      SCIPfreeBlockMemoryArray(set->scip, &benders->storedcuts[i]->vals, benders->storedcuts[i]->nvars);
      SCIPfreeBlockMemoryArray(set->scip, &benders->storedcuts[i]->vars, benders->storedcuts[i]->nvars);
      SCIPfreeBlockMemory(set->scip, &benders->storedcuts[i]); /*lint !e866*/
   }

   BMSfreeBlockMemoryArray(SCIPblkmem(set->scip), &benders->storedcuts, benders->storedcutssize);
   benders->storedcutssize = 0;
   benders->nstoredcuts = 0;

   /* releasing all of the auxiliary variables */
   nsubproblems = SCIPbendersGetNSubproblems(benders);
   for( i = 0; i < nsubproblems; i++ )
   {
      /* it is possible that the master problem is not solved. As such, the auxiliary variables will not be created. So
       * we don't need to release the variables
       */
      if( benders->auxiliaryvars[i] != NULL )
      {
         SCIP_CALL( SCIPreleaseVar(set->scip, &benders->auxiliaryvars[i]) );
      }
   }

   /* if a corepoint has been used for cut strengthening, then this needs to be freed */
   if( benders->corepoint != NULL )
   {
      SCIP_CALL( SCIPfreeSol(set->scip, &benders->corepoint) );
   }

   /* calling the exit method for the Benders' cuts */
   SCIPbendersSortBenderscuts(benders);
   for( i = 0; i < benders->nbenderscuts; i++ )
   {
      SCIP_CALL( SCIPbenderscutExit(benders->benderscuts[i], set) );
   }

   benders->initialized = FALSE;

   /* stop timing */
   SCIPclockStop(benders->setuptime, set);

   return SCIP_OKAY;
}

/** Checks whether a subproblem is independent. */
static
SCIP_RETCODE checkSubproblemIndependence(
   SCIP*                 scip,               /**< the SCIP data structure */
   SCIP_BENDERS*         benders             /**< Benders' decomposition */
   )
{
   SCIP_VAR** vars;
   int nvars;
   int nsubproblems;
   int i;
   int j;

   assert(scip != NULL);
   assert(benders != NULL);

   /* retrieving the master problem variables */
   SCIP_CALL( SCIPgetVarsData(scip, &vars, &nvars, NULL, NULL, NULL, NULL) );

   nsubproblems = SCIPbendersGetNSubproblems(benders);

   /* looping over all subproblems to check whether there exists at least one master problem variable */
   for( i = 0; i < nsubproblems; i++ )
   {
      SCIP_Bool independent = FALSE;

      /* if there are user defined solving or freeing functions, then it is not possible to declare the independence of
       * the subproblems.
       */
      if( benders->benderssolvesubconvex == NULL && benders->benderssolvesub == NULL
         && benders->bendersfreesub == NULL )
      {
         independent = TRUE;

         for( j = 0; j < nvars; j++ )
         {
            SCIP_VAR* subprobvar;

            /* getting the subproblem problem variable corresponding to the master problem variable */
            SCIP_CALL( SCIPgetBendersSubproblemVar(scip, benders, vars[j], &subprobvar, i) );

            /* if the subporblem variable is not NULL, then the subproblem depends on the master problem */
            if( subprobvar != NULL )
            {
               independent = FALSE;
               break;
            }
         }

         /* setting the independent flag */
         SCIPbendersSetSubproblemIsIndependent(benders, i, independent);
      }
   }

   return SCIP_OKAY;
}

/** informs the Benders' decomposition that the presolving process is being started */
SCIP_RETCODE SCIPbendersInitpre(
   SCIP_BENDERS*         benders,            /**< Benders' decomposition */
   SCIP_SET*             set,                /**< global SCIP settings */
   SCIP_STAT*            stat                /**< dynamic problem statistics */
   )
{
   assert(benders != NULL);
   assert(set != NULL);
   assert(stat != NULL);

   /* if the Benders' decomposition is the original, then the auxiliary variables need to be created. If the Benders'
    * decomposition is a copy, then the auxiliary variables already exist. The assignment of the auxiliary variables
    * occurs in bendersInit
    */
   if( !benders->iscopy )
   {
      /* check the subproblem independence. This check is only performed if the user has not implemented a solve
       * subproblem function.
       */
      if( benders->benderssolvesubconvex == NULL && benders->benderssolvesub == NULL )
        SCIP_CALL( checkSubproblemIndependence(set->scip, benders) );

      /* adding the auxiliary variables to the master problem */
      SCIP_CALL( addAuxiliaryVariablesToMaster(set->scip, benders) );
   }

   /* call presolving initialization method of Benders' decomposition */
   if( benders->bendersinitpre != NULL )
   {
      /* start timing */
      SCIPclockStart(benders->setuptime, set);

      SCIP_CALL( benders->bendersinitpre(set->scip, benders) );

      /* stop timing */
      SCIPclockStop(benders->setuptime, set);
   }

   return SCIP_OKAY;
}


/** informs the Benders' decomposition that the presolving process has completed */
SCIP_RETCODE SCIPbendersExitpre(
   SCIP_BENDERS*         benders,            /**< Benders' decomposition */
   SCIP_SET*             set,                /**< global SCIP settings */
   SCIP_STAT*            stat                /**< dynamic problem statistics */
   )
{
   assert(benders != NULL);
   assert(set != NULL);
   assert(stat != NULL);

   /* call presolving  deinitialization method of Benders' decomposition */
   if( benders->bendersexitpre != NULL )
   {
      /* start timing */
      SCIPclockStart(benders->setuptime, set);

      SCIP_CALL( benders->bendersexitpre(set->scip, benders) );

      /* stop timing */
      SCIPclockStop(benders->setuptime, set);
   }

   return SCIP_OKAY;
}

/** informs Benders' decomposition that the branch and bound process is being started */
SCIP_RETCODE SCIPbendersInitsol(
   SCIP_BENDERS*         benders,            /**< Benders' decomposition */
   SCIP_SET*             set                 /**< global SCIP settings */
   )
{
   int i;

   assert(benders != NULL);
   assert(set != NULL);

   /* call solving process initialization method of Benders' decomposition */
   if( benders->bendersinitsol != NULL )
   {
      /* start timing */
      SCIPclockStart(benders->setuptime, set);

      SCIP_CALL( benders->bendersinitsol(set->scip, benders) );

      /* stop timing */
      SCIPclockStop(benders->setuptime, set);
   }

   /* calling the initsol method for the Benders' cuts */
   SCIPbendersSortBenderscuts(benders);
   for( i = 0; i < benders->nbenderscuts; i++ )
   {
      SCIP_CALL( SCIPbenderscutInitsol(benders->benderscuts[i], set) );
   }

   return SCIP_OKAY;
}

/** informs Benders' decomposition that the branch and bound process data is being freed */
SCIP_RETCODE SCIPbendersExitsol(
   SCIP_BENDERS*         benders,            /**< Benders' decomposition */
   SCIP_SET*             set                 /**< global SCIP settings */
   )
{
   int nsubproblems;
   int i;

   assert(benders != NULL);
   assert(set != NULL);

   nsubproblems = SCIPbendersGetNSubproblems(benders);
   /* freeing all subproblems that are independent, this is because they have not bee freed during the subproblem
    * solving loop.
    */
   for( i = 0; i < nsubproblems; i++ )
   {
      if( SCIPbendersSubproblemIsIndependent(benders, i) )
      {
         /* disabling the independence of the subproblem so that it can be freed */
         SCIPbendersSetSubproblemIsIndependent(benders, i, FALSE);

         /* freeing the independent subproblem */
         SCIP_CALL( SCIPbendersFreeSubproblem(benders, set, i) );
      }
   }

   /* call solving process deinitialization method of Benders' decomposition */
   if( benders->bendersexitsol != NULL )
   {
      /* start timing */
      SCIPclockStart(benders->setuptime, set);

      SCIP_CALL( benders->bendersexitsol(set->scip, benders) );

      /* stop timing */
      SCIPclockStop(benders->setuptime, set);
   }

   /* sorting the Benders' decomposition cuts in order of priority. Only a single cut is generated for each subproblem
    * per solving iteration. This is particularly important in the case of the optimality and feasibility cuts. Since
    * these work on two different solutions to the subproblem, it is not necessary to generate both cuts. So, once the
    * feasibility cut is generated, then no other cuts will be generated.
    */
   SCIPbendersSortBenderscuts(benders);

   /* calling the exitsol method for the Benders' cuts */
   for( i = 0; i < benders->nbenderscuts; i++ )
   {
      SCIP_CALL( SCIPbenderscutExitsol(benders->benderscuts[i], set) );
   }

   return SCIP_OKAY;
}

/** activates Benders' decomposition such that it is called in LP solving loop */
SCIP_RETCODE SCIPbendersActivate(
   SCIP_BENDERS*         benders,            /**< the Benders' decomposition structure */
   SCIP_SET*             set,                /**< global SCIP settings */
   int                   nsubproblems        /**< the number subproblems used in this decomposition */
   )
{
   SCIP_EVENTHDLR* eventhdlr;
   SCIP_EVENTHDLRDATA* eventhdlrdata;
   int i;

   assert(benders != NULL);
   assert(set != NULL);
   assert(set->stage == SCIP_STAGE_INIT || set->stage == SCIP_STAGE_PROBLEM);

   if( !benders->active )
   {
      benders->active = TRUE;
      set->nactivebenders++;
      set->benderssorted = FALSE;

      benders->nsubproblems = nsubproblems;
      benders->nactivesubprobs = nsubproblems;
      benders->prevlowerbound = -SCIPsetInfinity(set);
      benders->strengthenround = FALSE;

      /* allocating memory for the subproblems arrays */
      SCIP_ALLOC( BMSallocMemoryArray(&benders->subproblems, benders->nsubproblems) );
      SCIP_ALLOC( BMSallocMemoryArray(&benders->auxiliaryvars, benders->nsubproblems) );
      SCIP_ALLOC( BMSallocMemoryArray(&benders->subprobobjval, benders->nsubproblems) );
      SCIP_ALLOC( BMSallocMemoryArray(&benders->bestsubprobobjval, benders->nsubproblems) );
      SCIP_ALLOC( BMSallocMemoryArray(&benders->subproblowerbound, benders->nsubproblems) );
      SCIP_ALLOC( BMSallocMemoryArray(&benders->subprobisconvex, benders->nsubproblems) );
      SCIP_ALLOC( BMSallocMemoryArray(&benders->subprobsetup, benders->nsubproblems) );
      SCIP_ALLOC( BMSallocMemoryArray(&benders->indepsubprob, benders->nsubproblems) );
      SCIP_ALLOC( BMSallocMemoryArray(&benders->subprobenabled, benders->nsubproblems) );
      SCIP_ALLOC( BMSallocMemoryArray(&benders->mastervarscont, benders->nsubproblems) );

      for( i = 0; i < benders->nsubproblems; i++ )
      {
         benders->subproblems[i] = NULL;
         benders->auxiliaryvars[i] = NULL;
         benders->subprobobjval[i] = SCIPsetInfinity(set);
         benders->bestsubprobobjval[i] = SCIPsetInfinity(set);
         benders->subproblowerbound[i] = -SCIPsetInfinity(set);
         benders->subprobisconvex[i] = FALSE;
         benders->subprobsetup[i] = FALSE;
         benders->indepsubprob[i] = FALSE;
         benders->subprobenabled[i] = TRUE;
         benders->mastervarscont[i] = FALSE;
      }

      /* adding an eventhandler for updating the lower bound when the root node is solved. */
      eventhdlrdata = (SCIP_EVENTHDLRDATA*)benders;

      /* include event handler into SCIP */
      SCIP_CALL( SCIPincludeEventhdlrBasic(set->scip, &eventhdlr, NODESOLVED_EVENTHDLR_NAME, NODESOLVED_EVENTHDLR_DESC,
            eventExecBendersNodesolved, eventhdlrdata) );
      SCIP_CALL( SCIPsetEventhdlrInitsol(set->scip, eventhdlr, eventInitsolBendersNodesolved) );
      assert(eventhdlr != NULL);
   }

   return SCIP_OKAY;
}

/** deactivates Benders' decomposition such that it is no longer called in LP solving loop */
void SCIPbendersDeactivate(
   SCIP_BENDERS*         benders,            /**< the Benders' decomposition structure */
   SCIP_SET*             set                 /**< global SCIP settings */
   )
{
   assert(benders != NULL);
   assert(set != NULL);
   assert(set->stage == SCIP_STAGE_INIT || set->stage == SCIP_STAGE_PROBLEM);

   if( benders->active )
   {
#ifndef NDEBUG
      int nsubproblems;
      int i;

      nsubproblems = SCIPbendersGetNSubproblems(benders);

      /* checking whether the auxiliary variables and subproblems are all NULL */
      for( i = 0; i < nsubproblems; i++ )
         assert(benders->auxiliaryvars[i] == NULL);
#endif

      benders->active = FALSE;
      set->nactivebenders--;
      set->benderssorted = FALSE;

      /* freeing the memory allocated during the activation of the Benders' decomposition */
      BMSfreeMemoryArray(&benders->mastervarscont);
      BMSfreeMemoryArray(&benders->subprobenabled);
      BMSfreeMemoryArray(&benders->indepsubprob);
      BMSfreeMemoryArray(&benders->subprobsetup);
      BMSfreeMemoryArray(&benders->subprobisconvex);
      BMSfreeMemoryArray(&benders->subproblowerbound);
      BMSfreeMemoryArray(&benders->bestsubprobobjval);
      BMSfreeMemoryArray(&benders->subprobobjval);
      BMSfreeMemoryArray(&benders->auxiliaryvars);
      BMSfreeMemoryArray(&benders->subproblems);
   }
}

/** returns whether the given Benders' decomposition is in use in the current problem */
SCIP_Bool SCIPbendersIsActive(
   SCIP_BENDERS*         benders             /**< the Benders' decomposition structure */
   )
{
   assert(benders != NULL);

   return benders->active;
}

/** updates the lower bound for all auxiliary variables. This is called if the first LP enforced is unbounded. */
static
SCIP_RETCODE updateAuxiliaryVarLowerbound(
   SCIP_BENDERS*         benders,            /**< Benders' decomposition */
   SCIP_SET*             set,                /**< global SCIP settings */
   SCIP_RESULT*          result              /**< the result from updating the auxiliary variable lower bound */
   )
{
   int nsubproblems;
   int i;

   assert(benders != NULL);
   assert(set != NULL);

   (*result) = SCIP_DIDNOTRUN;

   nsubproblems = SCIPbendersGetNSubproblems(benders);

   for( i = 0; i < nsubproblems; i++ )
   {
      SCIP_VAR* auxiliaryvar;
      SCIP_Real lowerbound;
      SCIP_Bool infeasible;

      infeasible = FALSE;

      /* computing the lower bound of the subproblem by solving it without any variable fixings */
      SCIP_CALL( SCIPbendersComputeSubproblemLowerbound(benders, set, i, &lowerbound, &infeasible) );

      /* if the subproblem is infeasible, then the original problem is infeasible */
      if( infeasible )
      {
         (*result) = SCIP_INFEASIBLE;
         break;
      }

      /* retrieving the auxiliary variable */
      auxiliaryvar = SCIPbendersGetAuxiliaryVar(benders, i);

      /* only update the lower bound if it is greater than the current lower bound */
      if( SCIPsetIsGT(set, lowerbound, SCIPvarGetLbGlobal(auxiliaryvar)) )
      {
         SCIPsetDebugMsg(set, "Tightened lower bound of <%s> to %g\n", SCIPvarGetName(auxiliaryvar), lowerbound);
         /* updating the lower bound of the auxiliary variable */
         SCIP_CALL( SCIPchgVarLb(set->scip, auxiliaryvar, lowerbound) );
         (*result) = SCIP_REDUCEDDOM;
      }

      /* stores the lower bound for the subproblem */
      SCIPbendersUpdateSubproblemLowerbound(benders, i, lowerbound);
   }

   return SCIP_OKAY;
}

/** performs cut strengthening by using an interior solution to generate cuts */
static
SCIP_RETCODE performInteriorSolCutStrenghtening(
   SCIP_BENDERS*         benders,            /**< Benders' decomposition */
   SCIP_SET*             set,                /**< global SCIP settings */
   SCIP_SOL*             sol,                /**< primal CIP solution */
   SCIP_BENDERSENFOTYPE  type,               /**< the type of solution being enforced */
   SCIP_Bool             checkint,           /**< are the subproblems called during a check/enforce of integer sols? */
   SCIP_Bool             perturbsol,         /**< should the solution be perturbed to escape infeasibility? */
   SCIP_Bool*            auxviol,            /**< set to TRUE only if the solution is feasible but the aux vars are violated */
   SCIP_Bool*            infeasible,         /**< is the master problem infeasible with respect to the Benders' cuts? */
   SCIP_Bool*            skipsolve,          /**< should the main solve be skipped as a result of this strengthening? */
   SCIP_RESULT*          result              /**< result of the pricing process */
   )
{
   SCIP_SOL* sepapoint;
   SCIP_VAR** vars;
   int prevcutsfound;
   int nvars;
   int i;

   assert(benders != NULL);
   assert(set != NULL);

   (*result) = SCIP_DIDNOTRUN;
   (*skipsolve) = FALSE;

   /* the cut stabilisation is only performed when enforcing LP solutions. The solution is not NULL if the stabilisation
    * is currently being performed. It is important to avoid recursion
    */
   if( type != SCIP_BENDERSENFOTYPE_LP || sol != NULL )
      return SCIP_OKAY;

   /* checking if a change to the lower bound has occurred */
   if( SCIPsetIsGT(set, SCIPgetLowerbound(set->scip), benders->prevlowerbound) )
   {
      benders->prevlowerbound = SCIPgetLowerbound(set->scip);
      benders->noimprovecount = 0;
   }
   else
      benders->noimprovecount++;

   /* if the number of iterations without improvement exceeds 3*noimprovelimit, then the no stabilisation is performed
    */
   if( benders->noimprovecount > 3*benders->noimprovelimit )
      return SCIP_OKAY;

   /* if no LP iterations have been performed since the last call of the cut strenghtening, then the strengthening is
    * aborted
    */
   if( benders->prevnlpiter == SCIPgetNLPIterations(set->scip) )
      return SCIP_OKAY;

   benders->prevnlpiter = SCIPgetNLPIterations(set->scip);

   /* if the separation point solution is NULL, then we create the solution using the current LP relaxation. */
   if( benders->corepoint == NULL )
   {
      SCIP_CALL( SCIPcreateLPSol(set->scip, &benders->corepoint, NULL) );
      SCIP_CALL( SCIPunlinkSol(set->scip, benders->corepoint) );
   }

   /* creating the separation point
    * TODO: This could be a little to memory heavy, it may be better just to create the separation point once and then
    * update it each time.
    */
   SCIP_CALL( SCIPcreateLPSol(set->scip, &sepapoint, NULL) );
   SCIP_CALL( SCIPunlinkSol(set->scip, sepapoint) );

   SCIP_CALL( SCIPgetVarsData(set->scip, &vars, &nvars, NULL, NULL, NULL, NULL) );
   assert(vars != NULL);

   /* creating a solution that is a convex combination of the LP solution and the separation point */
   for( i = 0; i < nvars; i++ )
   {
      SCIP_VAR* subvar;
      SCIP_Real corepointval;
      SCIP_Real lpsolval;
      SCIP_Real newsolval;
      int j;

      corepointval = SCIPgetSolVal(set->scip, benders->corepoint, vars[i]);
      lpsolval = SCIPgetSolVal(set->scip, sol, vars[i]);
      newsolval = lpsolval;

      /* checking whether the master variable is mapped to any subproblem variables */
      subvar = NULL;
      j = 0;
      while( subvar == NULL && j < SCIPgetBendersNSubproblems(set->scip, benders)  )
      {
         SCIP_CALL( SCIPgetBendersSubproblemVar(set->scip, benders, vars[i], &subvar, j) );
         j++;
      }


      /* if the variable is a linking variable and it is not fixed, then a convex combination with the corepoint is
       * computed.
       */
      if( subvar != NULL && SCIPvarGetStatus(vars[i]) != SCIP_VARSTATUS_FIXED )
      {
         /* if the number of iterations without improvement exceeds noimprovelimit, then no convex combination is
          * created
          */
         if( !perturbsol && benders->noimprovecount <= benders->noimprovelimit )
         {
            newsolval = lpsolval*benders->convexmult + corepointval*(1 - benders->convexmult);

            /* updating the core point */
            SCIP_CALL( SCIPsetSolVal(set->scip, benders->corepoint, vars[i], newsolval) );
         }

         /* if the number of iterations without improvement exceeds 2*noimprovelimit, then perturbation is performed */
         if( perturbsol || benders->noimprovecount <= 2*benders->noimprovelimit )
            newsolval += benders->perturbeps;
      }

      /* updating the separation point */
      SCIP_CALL( SCIPsetSolVal(set->scip, sepapoint, vars[i], newsolval) );
   }

   /* storing the number of cuts found */
   prevcutsfound = SCIPbendersGetNCutsFound(benders);

   /* calling the subproblem solving method to generate cuts from the separation solution */
   SCIP_CALL( SCIPsolveBendersSubproblems(set->scip, benders, sepapoint, result, infeasible, auxviol, type, checkint) );

   SCIPsetDebugMsg(set, "solved Benders' decomposition subproblems with stabilised point. noimprovecount %d result %d\n",
      benders->noimprovecount, (*result));

   /* if constraints were added, then the main Benders' solving loop is skipped. */
   if( !infeasible && ((*result) == SCIP_CONSADDED || (*result) == SCIP_SEPARATED) )
      (*skipsolve) = TRUE;

   /* capturing cut strengthening statistics */
   benders->nstrengthencalls++;
   benders->nstrengthencuts += (SCIPbendersGetNCutsFound(benders) - prevcutsfound);

   /* if no cuts were added, then the strengthening round is marked as failed */
   if( SCIPbendersGetNCutsFound(benders) == prevcutsfound )
      benders->nstrengthenfails++;

   /* freeing the sepapoint solution */
   SCIP_CALL( SCIPfreeSol(set->scip, &sepapoint) );

   return SCIP_OKAY;
}


/** Returns whether only the convex relaxations will be checked in this solve loop
 *  when Benders' is used in the LNS heuristics, only the convex relaxations of the master/subproblems are checked,
 *  i.e. no integer cuts are generated. In this case, then Benders' decomposition is performed under the assumption
 *  that all subproblems are convex relaxations.
 */
SCIP_Bool SCIPbendersOnlyCheckConvexRelax(
   SCIP_BENDERS*         benders,            /**< Benders' decomposition */
   SCIP_Bool             subscipsoff         /**< flag indicating whether plugins using sub-SCIPs are deactivated */
   )
{
   return benders->iscopy && benders->lnscheck && !subscipsoff;
}

/** returns the number of subproblems that will be checked in this iteration */
static
int numSubproblemsToCheck(
   SCIP_BENDERS*         benders,            /**< Benders' decomposition */
   SCIP_SET*             set,                /**< global SCIP settings */
   SCIP_BENDERSENFOTYPE  type                /**< the type of solution being enforced */
   )
{
   if( benders->ncalls == 0 || type == SCIP_BENDERSENFOTYPE_CHECK
      || SCIPbendersOnlyCheckConvexRelax(benders, SCIPsetGetSubscipsOff(set)) )
      return SCIPbendersGetNSubproblems(benders);
   else
      return (int) SCIPsetCeil(set, (SCIP_Real) SCIPbendersGetNSubproblems(benders)*benders->subprobfrac);
}

/** returns whether the solving of the given subproblem needs to be executed */
static
SCIP_Bool subproblemIsActive(
   SCIP_BENDERS*         benders,            /**< Benders' decomposition */
   int                   probnumber          /**< the subproblem index */
   )
{
   return (!SCIPbendersSubproblemIsIndependent(benders, probnumber)
      && SCIPbendersSubproblemIsEnabled(benders, probnumber));
}

/** Solves each of the Benders' decomposition subproblems for the given solution. All, or a fraction, of subproblems are
 *  solved before the Benders' decomposition cuts are generated.
 *  Since a convex relaxation of the subproblem could be solved to generate cuts, a parameter nverified is used to
 *  identified the number of subproblems that have been solved in their "original" form. For example, if the subproblem
 *  is a MIP, then if the LP is solved to generate cuts, this does not constitute a verification. The verification is
 *  only performed when the MIP is solved.
 */
static
SCIP_RETCODE solveBendersSubproblems(
   SCIP_BENDERS*         benders,            /**< Benders' decomposition */
   SCIP_SET*             set,                /**< global SCIP settings */
   SCIP_SOL*             sol,                /**< primal CIP solution */
   SCIP_BENDERSENFOTYPE  type,               /**< the type of solution being enforced */
   SCIP_BENDERSSOLVELOOP solveloop,          /**< the current solve loop */
   SCIP_Bool             checkint,           /**< are the subproblems called during a check/enforce of integer sols? */
   int*                  nchecked,           /**< the number of subproblems checked in this solve loop, they may not be solved */
   int*                  nverified,          /**< the number of subproblems verified in the current loop */
   SCIP_Bool**           subprobsolved,      /**< an array indicating the subproblems that were solved in this loop. */
   SCIP_BENDERSSUBSTATUS** substatus,        /**< array to store the status of the subsystem */
   SCIP_Bool*            infeasible,         /**< is the master problem infeasible with respect to the Benders' cuts? */
   SCIP_Bool*            optimal,            /**< is the current solution optimal? */
   SCIP_Bool*            stopped             /**< was the solving process stopped? */
   )
{
   SCIP_Bool onlyconvexcheck;
   int nsubproblems;
   int numtocheck;
   int numnotopt;
   int subproblemcount;
   int i;

   assert(benders != NULL);
   assert(set != NULL);

   (*stopped) = FALSE;

   /* getting the number of subproblems in the Benders' decompsition */
   nsubproblems = SCIPbendersGetNSubproblems(benders);

   /* in the case of an LNS check, only the convex relaxations of the subproblems will be solved. This is a performance
    * feature, since solving the convex relaxation is typically much faster than solving the corresponding CIP. While
    * the CIP is not solved during the LNS check, the solutions are still of higher quality than when Benders' is not
    * employed.
    */
   onlyconvexcheck = SCIPbendersOnlyCheckConvexRelax(benders, SCIPsetGetSubscipsOff(set));

   /* it is possible to only solve a subset of subproblems. This is given by a parameter. */
   numtocheck = numSubproblemsToCheck(benders, set, type);

   SCIPsetDebugMsg(set, "Performing the subproblem solving process. Number of subproblems to check %d\n", numtocheck);

   SCIPsetDebugMsg(set, "Benders' decomposition - solve loop %d\n", solveloop);
   numnotopt = 0;
   subproblemcount = 0;

   if( type == SCIP_BENDERSENFOTYPE_CHECK && sol == NULL )
   {
      /* TODO: Check whether this is absolutely necessary. I think that this if statment can be removed. */
      (*infeasible) = TRUE;
   }
   else
   {
      /* solving each of the subproblems for Benders' decomposition */
      /* TODO: ensure that the each of the subproblems solve and update the parameters with the correct return values
       */
      i = benders->firstchecked;
      /*for( i = 0; i < nsubproblems; i++ )*/
      while( subproblemcount < nsubproblems && numnotopt < numtocheck && !(*stopped) )
      {
         SCIP_Bool subinfeas = FALSE;
         SCIP_Bool convexsub = SCIPbendersSubproblemIsConvex(benders, i);
         SCIP_Bool solvesub = TRUE;
         SCIP_Bool solved;

         /* the subproblem is initially flagged as not solved for this solving loop */
         (*subprobsolved)[i] = FALSE;

         /* setting the subsystem status to UNKNOWN at the start of each solve loop */
         (*substatus)[i] = SCIP_BENDERSSUBSTATUS_UNKNOWN;

         /* for the second solving loop, if the problem is an LP, it is not solved again. If the problem is a MIP,
          * then the subproblem objective function value is set to infinity. However, if the subproblem is proven
          * infeasible from the LP, then the IP loop is not performed.
          * If the solve loop is SCIP_BENDERSSOLVELOOP_USERCIP, then nothing is done. It is assumed that the user will
          * correctly update the objective function within the user-defined solving function.
          */
         if( solveloop == SCIP_BENDERSSOLVELOOP_CIP )
         {
            if( convexsub || (*substatus)[i] == SCIP_BENDERSSUBSTATUS_INFEAS )
               solvesub = FALSE;
            else
               SCIPbendersSetSubproblemObjval(benders, i, SCIPinfinity(SCIPbendersSubproblem(benders, i)));
         }

         /* if the subproblem is independent, then it does not need to be solved. In this case, the nverified flag will
          * increase by one. When the subproblem is not independent, then it needs to be checked.
          */
         if( !subproblemIsActive(benders, i) )
         {
            /* NOTE: There is no need to update the optimal flag. This is because optimal is always TRUE until a
             * non-optimal subproblem is found.
             */
            /* if the auxiliary variable value is infinity, then the subproblem has not been solved yet. Currently the
             * subproblem statue is unknown. */
            if( SCIPsetIsInfinity(set, SCIPbendersGetAuxiliaryVarVal(benders, set, sol, i))
               || SCIPsetIsInfinity(set, -SCIPbendersGetAuxiliaryVarVal(benders, set, sol, i))
               || SCIPsetIsInfinity(set, -SCIPbendersGetSubproblemLowerbound(benders, i)) )
            {
               SCIPbendersSetSubproblemObjval(benders, i, SCIPinfinity(SCIPbendersSubproblem(benders, i)));
               (*substatus)[i] = SCIP_BENDERSSUBSTATUS_UNKNOWN;
               (*optimal) = FALSE;

               SCIPsetDebugMsg(set, "Benders' decomposition: subproblem %d is not active, but has not been solved."
                 " setting status to UNKNOWN\n", i);
            }
            else
            {
               SCIP_Real soltol;

               SCIP_CALL( SCIPsetGetRealParam(set, "benders/solutiontol", &soltol) );

               if( SCIPrelDiff(SCIPbendersGetSubproblemLowerbound(benders, i),
                     SCIPbendersGetAuxiliaryVarVal(benders, set, sol, i)) < soltol )
               {
                  SCIPbendersSetSubproblemObjval(benders, i, SCIPbendersGetAuxiliaryVarVal(benders, set, sol, i));
                  (*substatus)[i] = SCIP_BENDERSSUBSTATUS_OPTIMAL;
               }
               else
               {
                  SCIPbendersSetSubproblemObjval(benders, i, SCIPbendersGetSubproblemLowerbound(benders, i));
                  (*substatus)[i] = SCIP_BENDERSSUBSTATUS_AUXVIOL;
               }

               SCIPsetDebugMsg(set, "Benders' decomposition: subproblem %d is not active, setting status to OPTIMAL\n", i);
            }

            (*subprobsolved)[i] = TRUE;

            /* the nverified counter is only increased in the convex solving loop */
            if( solveloop == SCIP_BENDERSSOLVELOOP_CONVEX || solveloop == SCIP_BENDERSSOLVELOOP_USERCONVEX )
               (*nverified)++;
         }
         else if( solvesub )
         {
            SCIP_CALL( SCIPbendersExecSubproblemSolve(benders, set, sol, i, solveloop, FALSE, &solved, &subinfeas, type) );

#ifdef SCIP_DEBUG
            if( type == SCIP_BENDERSENFOTYPE_LP )
            {
               SCIPsetDebugMsg(set, "LP: Subproblem %d (%f < %f)\n", i, SCIPbendersGetAuxiliaryVarVal(benders, set, sol, i),
                  SCIPbendersGetSubproblemObjval(benders, i));
            }
#endif
            (*subprobsolved)[i] = solved;

            (*infeasible) = (*infeasible) || subinfeas;
            if( subinfeas )
               (*substatus)[i] = SCIP_BENDERSSUBSTATUS_INFEAS;

            /* if the subproblems are solved to check integer feasibility, then the optimality check must be performed.
             * This will only be performed if checkint is TRUE and the subproblem was solved. The subproblem may not be
             * solved if the user has defined a solving function
             */
            if( checkint && (*subprobsolved)[i] )
            {
               /* if the subproblem is feasible, then it is necessary to update the value of the auxiliary variable to the
                * objective function value of the subproblem.
                */
               if( !subinfeas )
               {
                  SCIP_Bool subproboptimal = FALSE;

                  SCIP_CALL( SCIPbendersCheckSubproblemOptimality(benders, set, sol, i, &subproboptimal) );

                  if( subproboptimal )
                     (*substatus)[i] = SCIP_BENDERSSUBSTATUS_OPTIMAL;
                  else
                     (*substatus)[i] = SCIP_BENDERSSUBSTATUS_AUXVIOL;

                  /* It is only possible to determine the optimality of a solution within a given subproblem in four
                   * different cases:
                   * i) solveloop == SCIP_BENDERSSOLVELOOP_CONVEX or USERCONVEX and the subproblem is convex.
                   * ii) solveloop == SCIP_BENDERSOLVELOOP_CONVEX  and only the convex relaxations will be checked.
                   * iii) solveloop == SCIP_BENDERSSOLVELOOP_USERCIP and the subproblem was solved, since the user has
                   * defined a solve function, it is expected that the solving is correctly executed.
                   * iv) solveloop == SCIP_BENDERSSOLVELOOP_CIP and the MIP for the subproblem has been solved.
                   */
                  if( convexsub || onlyconvexcheck
                     || solveloop == SCIP_BENDERSSOLVELOOP_CIP
                     || solveloop == SCIP_BENDERSSOLVELOOP_USERCIP )
                     (*optimal) = (*optimal) && subproboptimal;

#ifdef SCIP_DEBUG
                  if( convexsub || solveloop >= SCIP_BENDERSSOLVELOOP_CIP )
                  {
                     if( subproboptimal )
                     {
                        SCIPsetDebugMsg(set, "Subproblem %d is Optimal (%f >= %f)\n", i,
                           SCIPbendersGetAuxiliaryVarVal(benders, set, sol, i), SCIPbendersGetSubproblemObjval(benders, i));
                     }
                     else
                     {
                        SCIPsetDebugMsg(set, "Subproblem %d is NOT Optimal (%f < %f)\n", i,
                           SCIPbendersGetAuxiliaryVarVal(benders, set, sol, i), SCIPbendersGetSubproblemObjval(benders, i));
                     }
                  }
#endif

                  /* the nverified variable is only incremented when the original form of the subproblem has been solved.
                   * What is meant by "original" is that the LP relaxation of CIPs are solved to generate valid cuts. So
                   * if the subproblem is defined as a CIP, then it is only classified as checked if the CIP is solved.
                   * There are three cases where the "original" form is solved are:
                   * i) solveloop == SCIP_BENDERSSOLVELOOP_CONVEX or USERCONVEX and the subproblem is an LP
                   *    - the original form has been solved.
                   * ii) solveloop == SCIP_BENDERSSOLVELOOP_CIP or USERCIP and the CIP for the subproblem has been
                   *    solved.
                   * iii) or, only a convex check is performed.
                   */
                  if( ((solveloop == SCIP_BENDERSSOLVELOOP_CONVEX || solveloop == SCIP_BENDERSSOLVELOOP_USERCONVEX)
                        && convexsub)
                     || ((solveloop == SCIP_BENDERSSOLVELOOP_CIP || solveloop == SCIP_BENDERSSOLVELOOP_USERCIP)
                        && !convexsub)
                     || onlyconvexcheck )
                     (*nverified)++;

                  if( !subproboptimal )
                  {
                     numnotopt++;
                     assert(numnotopt <= nsubproblems);
                  }
               }
               else
               {
                  numnotopt++;
                  assert(numnotopt <= nsubproblems);
               }
            }
         }

         subproblemcount++;
         i++;
         if( i >= nsubproblems )
            i = 0;
         benders->lastchecked = i;

         /* checking whether the limits have been exceeded in the master problem */
         (*stopped) = SCIPisStopped(set->scip);
      }
   }

   (*nchecked) = subproblemcount;

   return SCIP_OKAY;
}

/** Calls the Benders' decompsition cuts for the given solve loop. There are four cases:
 *  i) solveloop == SCIP_BENDERSSOLVELOOP_CONVEX - only the LP Benders' cuts are called
 *  ii) solveloop == SCIP_BENDERSSOLVELOOP_CIP - only the CIP Benders' cuts are called
 *  iii) solveloop == SCIP_BENDERSSOLVELOOP_USERCONVEX - only the LP Benders' cuts are called
 *  iv) solveloop == SCIP_BENDERSSOLVELOOP_USERCIP - only the CIP Benders' cuts are called
 *
 *  The priority of the results are: SCIP_CONSADDED (SCIP_SEPARATED), SCIP_DIDNOTFIND, SCIP_FEASIBLE, SCIP_DIDNOTRUN. In
 *  this function, there are four levels of results that need to be assessed. These are:
 *  i) The result from the individual cut for the subproblem
 *  ii) The overall result for the subproblem from all cuts
 *  iii) the overall result for the solve loop from all cuts
 *  iv) the over all result from all solve loops.
 *  In each level, the priority of results must be adhered to.
 */
static
SCIP_RETCODE generateBendersCuts(
   SCIP_BENDERS*         benders,            /**< Benders' decomposition */
   SCIP_SET*             set,                /**< global SCIP settings */
   SCIP_SOL*             sol,                /**< primal CIP solution */
   SCIP_RESULT*          result,             /**< result of the pricing process */
   SCIP_BENDERSENFOTYPE  type,               /**< the type of solution being enforced */
   SCIP_BENDERSSOLVELOOP solveloop,          /**< the current solve loop */
   SCIP_Bool             checkint,           /**< are the subproblems called during a check/enforce of integer sols? */
   int                   nchecked,           /**< the number of subproblems checked in this solve loop, they may not be solved */
   SCIP_Bool*            subprobsolved,      /**< an array indicating the subproblems that were solved in this loop. */
   SCIP_BENDERSSUBSTATUS* substatus,         /**< array to store the status of the subsystem */
   int**                 mergecands,         /**< the subproblems that are merge candidates */
   int*                  npriomergecands,    /**< the number of priority merge candidates. */
   int*                  nmergecands,        /**< the number of merge candidates. */
   int*                  nsolveloops         /**< the number of solve loops, is updated w.r.t added cuts */
   )
{
   SCIP_BENDERSCUT** benderscuts;
   SCIP_RESULT solveloopresult;
   int nbenderscuts;
   int nsubproblems;
   int subproblemcount;
   SCIP_Longint addedcuts = 0;
   int i;
   int j;
   SCIP_Bool onlyconvexcheck;

   assert(benders != NULL);
   assert(set != NULL);

   /* getting the Benders' decomposition cuts */
   benderscuts = SCIPbendersGetBenderscuts(benders);
   nbenderscuts = SCIPbendersGetNBenderscuts(benders);

   solveloopresult = SCIP_DIDNOTRUN;

   /* getting the number of subproblems in the Benders' decomposition */
   nsubproblems = SCIPbendersGetNSubproblems(benders);

   /* in the case of an LNS check, only the convex relaxations of the subproblems will be solved. This is a performance
    * feature, since solving the convex relaxation is typically much faster than solving the corresponding CIP. While
    * the CIP is not solved during the LNS check, the solutions are still of higher quality than when Benders' is not
    * employed.
    */
   onlyconvexcheck = SCIPbendersOnlyCheckConvexRelax(benders, SCIPsetGetSubscipsOff(set));

   /* It is only possible to add cuts to the problem if it has not already been solved */
   if( SCIPsetGetStage(set) < SCIP_STAGE_SOLVED
      && (benders->cutcheck || type != SCIP_BENDERSENFOTYPE_CHECK) )
   {
      /* This is done in two loops. The first is by subproblem and the second is by cut type. */
      i = benders->firstchecked;
      subproblemcount = 0;
      while( subproblemcount < nchecked )
      {
         SCIP_RESULT subprobresult;
         SCIP_Bool convexsub = SCIPbendersSubproblemIsConvex(benders, i);

         /* cuts can only be generated if the subproblem is not independent and if it has been solved. The subproblem
          * solved flag is important for the user-defined subproblem solving methods
          */
         if( subproblemIsActive(benders, i) && subprobsolved[i] )
         {
            subprobresult = SCIP_DIDNOTRUN;
            for( j = 0; j < nbenderscuts; j++ )
            {
               SCIP_RESULT cutresult;
               SCIP_Longint prevaddedcuts;

               assert(benderscuts[j] != NULL);

               prevaddedcuts = SCIPbenderscutGetNFound(benderscuts[j]);
               cutresult = SCIP_DIDNOTRUN;

               /* the result is updated only if a Benders' cut is generated or one was not found. However, if a cut has
                * been found in a previous iteration, then the result is returned as SCIP_CONSADDED or SCIP_SEPARATED.
                * This result is permitted because if a constraint was added, the solution that caused the error in the cut
                * generation will be cutoff from the master problem.
                */
               if( (SCIPbenderscutIsLPCut(benderscuts[j]) && (solveloop == SCIP_BENDERSSOLVELOOP_CONVEX
                        || solveloop == SCIP_BENDERSSOLVELOOP_USERCONVEX))
                  || (!SCIPbenderscutIsLPCut(benderscuts[j]) && ((solveloop == SCIP_BENDERSSOLVELOOP_CIP && !convexsub)
                        || solveloop == SCIP_BENDERSSOLVELOOP_USERCIP)) )
                  SCIP_CALL( SCIPbenderscutExec(benderscuts[j], set, benders, sol, i, type, &cutresult) );

               addedcuts += (SCIPbenderscutGetNFound(benderscuts[j]) - prevaddedcuts);

               /* the result is updated only if a Benders' cut is generated */
               if( cutresult == SCIP_CONSADDED || cutresult == SCIP_SEPARATED )
               {
                  subprobresult = cutresult;

                  benders->ncutsfound++;

                  /* at most a single cut is generated for each subproblem */
                  break;
               }
               else
               {
                  /* checking from lowest priority result */
                  if( subprobresult == SCIP_DIDNOTRUN )
                     subprobresult = cutresult;
                  else if( subprobresult == SCIP_FEASIBLE && cutresult == SCIP_DIDNOTFIND )
                     subprobresult = cutresult;
                  /* if the subprobresult is SCIP_DIDNOTFIND, then it can't be updated. */
               }
            }

            /* the highest priority for the results is CONSADDED and SEPARATED. The solveloopresult will always be
             * updated if the subprobresult is either of these.
             */
            if( subprobresult == SCIP_CONSADDED || subprobresult == SCIP_SEPARATED )
            {
               solveloopresult = subprobresult;
            }
            else if( subprobresult == SCIP_FEASIBLE )
            {
               /* updating the solve loop result based upon the priority */
               if( solveloopresult == SCIP_DIDNOTRUN )
                  solveloopresult = subprobresult;
            }
            else if( subprobresult == SCIP_DIDNOTFIND )
            {
               /* updating the solve loop result based upon the priority */
               if( solveloopresult == SCIP_DIDNOTRUN || solveloopresult == SCIP_FEASIBLE )
                  solveloopresult = subprobresult;

               /* since a cut was not found, then merging could be useful to avoid this in subsequent iterations. The
                * candidate is labelled as a non-priority merge candidate
                */
               if( substatus[i] != SCIP_BENDERSSUBSTATUS_OPTIMAL )
               {
                  (*mergecands)[(*nmergecands)] = i;
                  (*nmergecands)++;
               }
            }
            else if( subprobresult == SCIP_DIDNOTRUN )
            {
               /* if the subproblem is infeasible and no cut generation methods were run, then the infeasibility will
                * never be resolved. As such, the subproblem will be merged into the master problem. If the subproblem
                * was not infeasible, then it is added as a possible merge candidate
                */
               if( substatus[i] == SCIP_BENDERSSUBSTATUS_INFEAS )
               {
                  (*mergecands)[(*nmergecands)] = (*mergecands)[(*npriomergecands)];
                  (*mergecands)[(*npriomergecands)] = i;
                  (*npriomergecands)++;
                  (*nmergecands)++;
               }
               else if( substatus[i] != SCIP_BENDERSSUBSTATUS_OPTIMAL )
               {
                  (*mergecands)[(*nmergecands)] = i;
                  (*nmergecands)++;
               }
            }
         }

         subproblemcount++;
         i++;
         if( i >= nsubproblems )
            i = 0;
      }
   }

   /* updating the overall result based upon the priorities */
   if( solveloopresult == SCIP_CONSADDED || solveloopresult == SCIP_SEPARATED )
   {
      (*result) = solveloopresult;
   }
   else if( solveloopresult == SCIP_FEASIBLE )
   {
      /* updating the solve loop result based upon the priority */
      if( (*result) == SCIP_DIDNOTRUN )
         (*result) = solveloopresult;
   }
   else if( solveloopresult == SCIP_DIDNOTFIND )
   {
      /* updating the solve loop result based upon the priority */
      if( (*result) == SCIP_DIDNOTRUN || (*result) == SCIP_FEASIBLE )
         (*result) = solveloopresult;
   }

   /* if no cuts were added, then the number of solve loops is increased */
   if( addedcuts == 0 && SCIPbendersGetNConvexSubproblems(benders) < SCIPbendersGetNSubproblems(benders)
      && checkint && !onlyconvexcheck )
      (*nsolveloops) = 2;

   return SCIP_OKAY;
}

/** Solves the subproblem using the current master problem solution.
 *
 *  The checkint flag indicates whether integer feasibility can be assumed. If it is not assumed, i.e. checkint ==
 *  FALSE, then only the convex relaxations of the subproblems are solved. If integer feasibility is assumed, i.e.
 *  checkint == TRUE, then the convex relaxations and the full CIP are solved to generate Benders' cuts and check
 *  solution feasibility.
 *
 *  TODO: consider allowing the possibility to pass solution information back from the subproblems instead of the scip
 *  instance. This would allow the use of different solvers for the subproblems, more importantly allowing the use of an
 *  LP solver for LP subproblems.
 */
SCIP_RETCODE SCIPbendersExec(
   SCIP_BENDERS*         benders,            /**< Benders' decomposition */
   SCIP_SET*             set,                /**< global SCIP settings */
   SCIP_SOL*             sol,                /**< primal CIP solution */
   SCIP_RESULT*          result,             /**< result of the pricing process */
   SCIP_Bool*            infeasible,         /**< is the master problem infeasible with respect to the Benders' cuts? */
   SCIP_Bool*            auxviol,            /**< set to TRUE only if the solution is feasible but the aux vars are violated */
   SCIP_BENDERSENFOTYPE  type,               /**< the type of solution being enforced */
   SCIP_Bool             checkint            /**< should the integer solution be checked by the subproblems */
   )
{
   int nsubproblems;
   int subproblemcount;
   int nchecked;
   int nsolveloops;
   int nverified;
   int* mergecands;
   int npriomergecands;
   int nmergecands;
   SCIP_Bool* subprobsolved;
   SCIP_BENDERSSUBSTATUS* substatus;
   SCIP_Bool optimal;
   SCIP_Bool allverified;
   SCIP_Bool success;
   SCIP_Bool stopped;
   int i;
   int l;

   success = TRUE;
   stopped = FALSE;

   SCIPsetDebugMsg(set, "Starting Benders' decomposition subproblem solving. type %d checkint %d\n", type, checkint);

   /* start timing */
   SCIPclockStart(benders->bendersclock, set);

   nsubproblems = SCIPbendersGetNSubproblems(benders);

   (*auxviol) = FALSE;
   (*infeasible) = FALSE;

   /* It is assumed that the problem is optimal, until a subproblem is found not to be optimal. However, not all
    * subproblems could be checked in each iteration. As such, it is not possible to state that the problem is optimal
    * if not all subproblems are checked. Situations where this may occur is when a subproblem is a MIP and only the LP
    * is solved. Also, in a distributed computation, then it may be advantageous to only solve some subproblems before
    * resolving the master problem. As such, for a problem to be optimal, then (optimal && allverified) == TRUE
    */
   optimal = TRUE;
   nverified = 0;

   assert(benders != NULL);
   assert(result != NULL);
   assert(infeasible != NULL);
   assert(auxviol != NULL);

   /* if the Benders' decomposition is called from a sub-SCIP and the sub-SCIPs have been deactivated, then it is
    * assumed that this is an LNS heuristic. As such, the check is not performed and the solution is assumed to be
    * feasible
    */
   if( benders->iscopy && set->subscipsoff
      && (!benders->lnscheck
         || (benders->lnsmaxdepth > -1 && SCIPgetDepth(benders->sourcescip) >= benders->lnsmaxdepth)
         || (benders->lnsmaxcalls > -1 && SCIPbendersGetNCalls(benders) >= benders->lnsmaxcalls)
         || (type != SCIP_BENDERSENFOTYPE_CHECK && SCIPgetDepth(set->scip) == 0 && benders->lnsmaxcallsroot > -1
            && SCIPbendersGetNCalls(benders) >= benders->lnsmaxcallsroot)) )
   {
      (*result) = SCIP_DIDNOTRUN;
      return SCIP_OKAY;
   }

   /* it is not necessary to check all primal solutions by solving the Benders' decomposition subproblems.
    * Only the improving solutions are checked to improve efficiency of the algorithm.
    * If the solution is non-improving, the result FEASIBLE is returned. While this may be incorrect w.r.t to the
    * Benders' subproblems, this solution will never be the optimal solution. A non-improving solution may be used
    * within LNS primal heuristics. If this occurs, the improving solution, if found, will be checked by the solving
    * the Benders' decomposition subproblems.
    * TODO: Add a parameter to control this behaviour.
    */
   if( checkint && SCIPsetIsFeasLE(set, SCIPgetPrimalbound(set->scip)*(int)SCIPgetObjsense(set->scip),
         SCIPgetSolOrigObj(set->scip, sol)*(int)SCIPgetObjsense(set->scip)) )
   {
      (*result) = SCIP_DIDNOTRUN;
      return SCIP_OKAY;
   }

   /* if the enforcement type is SCIP_BENDERSENFOTYPE_LP and the LP is currently unbounded. This could mean that there
    * is no lower bound on the auxiliary variables. In this case, we try to update the lower bound for the auxiliary
    * variables.
    */
   if( type == SCIP_BENDERSENFOTYPE_LP && SCIPgetLPSolstat(set->scip) == SCIP_LPSOLSTAT_UNBOUNDEDRAY
      && benders->updateauxvarbound )
   {
      SCIP_CALL( updateAuxiliaryVarLowerbound(benders, set, result) );

      /* the auxiliary variable bound will only be updated once. */
      benders->updateauxvarbound = FALSE;
   }

   /* setting the first subproblem to check in this round of subproblem checks */
   benders->firstchecked = benders->lastchecked;

   /* sets the stored objective function values of the subproblems to infinity */
   resetSubproblemObjectiveValue(benders);

   *result = SCIP_DIDNOTRUN;

   if( benders->benderspresubsolve != NULL && !benders->strengthenround )
   {
      SCIP_Bool skipsolve;

      skipsolve = FALSE;
      SCIP_CALL( benders->benderspresubsolve(set->scip, benders, sol, type, checkint, infeasible, auxviol, &skipsolve,
            result) );

      /* evaluate result */
      if( (*result) != SCIP_DIDNOTRUN
         && (*result) != SCIP_FEASIBLE
         && (*result) != SCIP_INFEASIBLE
         && (*result) != SCIP_CONSADDED
         && (*result) != SCIP_SEPARATED )
      {
         SCIPerrorMessage("the user-defined pre subproblem solving method for the Benders' decomposition <%s> returned "
            "invalid result <%d>\n", benders->name, *result);
         return SCIP_INVALIDRESULT;
      }

      /* if the solve must be skipped, then the solving loop is exited and the user defined result is returned */
      if( skipsolve )
      {
         SCIPsetDebugMsg(set, "skipping the subproblem solving for Benders' decomposition <%s>. "
            "returning result <%d>\n", benders->name, *result);
         return SCIP_OKAY;
      }
   }

   /* the cut strengthening is performed before the regular subproblem solve is called. To avoid recursion, the flag
    * strengthenround is set to TRUE when the cut strengthening is performed. The cut strengthening is not performed as
    * part of the large neighbourhood Benders' search.
    *
    * NOTE: cut strengthening is only applied for fraction solutions and integer solutions if there are no CIP
    * subproblems.
    */
   if( benders->strengthenenabled && !benders->strengthenround && !benders->iscopy
      && (!checkint || SCIPbendersGetNConvexSubproblems(benders) == SCIPbendersGetNSubproblems(benders)) )
   {
      SCIP_Bool skipsolve;

      benders->strengthenround = TRUE;
      /* if the user has not requested the solve to be skipped, then the cut strengthening is performed */
      SCIP_CALL( performInteriorSolCutStrenghtening(benders, set, sol, type, checkint, FALSE, infeasible, auxviol,
            &skipsolve, result) );
      benders->strengthenround = FALSE;

      /* if the solve must be skipped, then the solving loop is exited and the user defined result is returned */
      if( skipsolve )
      {
         SCIPsetDebugMsg(set, "skipping the subproblem solving because cut strengthening found a cut "
            "for Benders' decomposition <%s>. Returning result <%d>\n", benders->name, *result);
         return SCIP_OKAY;
      }

      /* the result flag need to be reset to DIDNOTRUN for the main subproblem solve */
      (*result) = SCIP_DIDNOTRUN;
   }

   /* allocating memory for the infeasible subproblem array */
   SCIP_CALL( SCIPallocClearBlockMemoryArray(set->scip, &subprobsolved, nsubproblems) );
   SCIP_CALL( SCIPallocClearBlockMemoryArray(set->scip, &substatus, nsubproblems) );
   SCIP_CALL( SCIPallocClearBlockMemoryArray(set->scip, &mergecands, nsubproblems) );
   npriomergecands = 0;
   nmergecands = 0;

   /* by default the number of solve loops is 1. This is the case if all subproblems are LP or the user has defined a
    * benderssolvesub callback. If there is a subproblem that is not an LP, then 2 solve loops are performed. The first
    * loop is the LP solving loop, the second solves the subproblem to integer optimality.
    */
   nsolveloops = 1;

   for( l = 0; l < nsolveloops; l++ )
   {
      SCIP_BENDERSSOLVELOOP solveloop;    /* identifies what problem type is solve in this solve loop */

      /* if either benderssolvesubconvex or benderssolvesub are implemented, then the user callbacks are invoked */
      if( benders->benderssolvesubconvex != NULL || benders->benderssolvesub != NULL )
      {
         if( l == 0 )
            solveloop = SCIP_BENDERSSOLVELOOP_USERCONVEX;
         else
            solveloop = SCIP_BENDERSSOLVELOOP_USERCIP;
      }
      else
         solveloop = (SCIP_BENDERSSOLVELOOP) l;

      /* solving the subproblems for this round of enforcement/checking. */
      SCIP_CALL( solveBendersSubproblems(benders, set, sol, type, solveloop, checkint, &nchecked, &nverified,
            &subprobsolved, &substatus, infeasible, &optimal, &stopped) );

      /* if the solving has been stopped, then the subproblem solving and cut generation must terminate */
      if( stopped )
         goto TERMINATE;

      /* Generating cuts for the subproblems. Cuts are only generated when the solution is from primal heuristics,
       * relaxations or the LP
       */
      if( type != SCIP_BENDERSENFOTYPE_PSEUDO )
      {
         SCIP_CALL( generateBendersCuts(benders, set, sol, result, type, solveloop, checkint, nchecked,
            subprobsolved, substatus, &mergecands, &npriomergecands, &nmergecands, &nsolveloops) );
      }
      else
      {
         /* The first solving loop solves the convex subproblems and the convex relaxations of the CIP subproblems. The
          * second solving loop solves the CIP subproblems. The second solving loop is only called if the integer
          * feasibility is being checked and if the convex subproblems and convex relaxations are not infeasible.
          */
         if( !(*infeasible) && checkint && !SCIPbendersOnlyCheckConvexRelax(benders, SCIPsetGetSubscipsOff(set))
            && SCIPbendersGetNConvexSubproblems(benders) < SCIPbendersGetNSubproblems(benders))
            nsolveloops = 2;
      }
   }

   allverified = (nverified == nsubproblems);

   SCIPsetDebugMsg(set, "End Benders' decomposition subproblem solve. result %d infeasible %d auxviol %d nverified %d\n",
      *result, *infeasible, *auxviol, nverified);

#ifdef SCIP_DEBUG
   if( (*result) == SCIP_CONSADDED )
   {
      SCIPsetDebugMsg(set, "Benders' decomposition: Cut added\n");
   }
#endif

   /* if the number of checked pseudo solutions exceeds a set limit, then all subproblems are passed as merge
    * candidates. Currently, merging subproblems into the master problem is the only method for resolving numerical
    * troubles.
    *
    * We are only interested in the pseudo solutions that have been checked completely for integrality. This is
    * identified by checkint == TRUE. This means that the Benders' decomposition constraint is one of the last
    * constraint handlers that must resolve the infeasibility. If the Benders' decomposition framework can't resolve the
    * infeasibility, then this will result in an error.
    */
   if( type == SCIP_BENDERSENFOTYPE_PSEUDO && checkint )
   {
      benders->npseudosols++;

      if( benders->npseudosols > BENDERS_MAXPSEUDOSOLS )
      {
         /* if a priority merge candidate already exists, then no other merge candidates need to be added.*/
         if( npriomergecands == 0 )
         {
            /* all subproblems are added to the merge candidate list. The first active subproblem is added as a
             * priority merge candidate
             */
            nmergecands = 0;
            npriomergecands = 1;
            for( i = 0; i < nsubproblems; i++ )
            {
               /* only active subproblems are added to the merge candidate list */
               if( subproblemIsActive(benders, i) )
               {
                  mergecands[nmergecands] = i;
                  nmergecands++;
               }
            }

            SCIPverbMessage(set->scip, SCIP_VERBLEVEL_HIGH, NULL, "   The number of checked pseudo solutions exceeds the "
              "limit of %d. All active subproblems are merge candidates, with subproblem %d a priority candidate.\n",
              BENDERS_MAXPSEUDOSOLS, mergecands[0]);
         }
      }
   }
   else
      benders->npseudosols = 0;

   /* if the result is SCIP_DIDNOTFIND, then there was a error in generating cuts in all subproblems that are not
    * optimal. This result does not cutoff any solution, so the Benders' decomposition algorithm will fail.
    *
    * It could happen that the cut strengthening approach causes an error the cut generation. In this case, an error
    * should not be thrown. So, this check will be skipped when in a strengthening round.
    * TODO: Work out a way to ensure Benders' decomposition does not terminate due to a SCIP_DIDNOTFIND result.
    */
   if( (*result) == SCIP_DIDNOTFIND && !benders->strengthenround )
   {
      if( type == SCIP_BENDERSENFOTYPE_PSEUDO )
         (*result) = SCIP_SOLVELP;
      else
         (*result) = SCIP_INFEASIBLE;

      SCIPerrorMessage("An error was found when generating cuts for non-optimal subproblems of Benders' "
         "decomposition <%s>. Consider merging the infeasible subproblems into the master problem.\n", SCIPbendersGetName(benders));

      /* since no other cuts are generated, then this error will result in a crash. It is possible to avoid the error,
       * by merging the affected subproblem into the master problem.
       */
      success = FALSE;

      goto POSTSOLVE;
   }

   if( type == SCIP_BENDERSENFOTYPE_PSEUDO )
   {
      if( (*infeasible) || !allverified )
         (*result) = SCIP_SOLVELP;
      else
      {
         (*result) = SCIP_FEASIBLE;

         /* if the subproblems are not infeasible, but they are also not optimal. This means that there is a violation
          * in the auxiliary variable values. In this case, a feasible result is returned with the auxviol flag set to
          * TRUE.
          */
         (*auxviol) = !optimal;
      }
   }
   else if( checkint && (type == SCIP_BENDERSENFOTYPE_CHECK || (*result) != SCIP_CONSADDED) )
   {
      /* if the subproblems are being solved as part of conscheck, then the results flag must be returned after the solving
       * has completed.
       */
      if( (*infeasible) || !allverified )
         (*result) = SCIP_INFEASIBLE;
      else
      {
         (*result) = SCIP_FEASIBLE;

         /* if the subproblems are not infeasible, but they are also not optimal. This means that there is a violation
          * in the auxiliary variable values. In this case, a feasible result is returned with the auxviol flag set to
          * TRUE.
          */
         (*auxviol) = !optimal;
      }
   }

POSTSOLVE:
   /* calling the post-solve call back for the Benders' decomposition algorithm. This allows the user to work directly
    * with the solved subproblems and the master problem */
   if( benders->benderspostsolve != NULL )
   {
      SCIP_Bool merged;

      merged = FALSE;

      SCIP_CALL( benders->benderspostsolve(set->scip, benders, sol, type, mergecands, npriomergecands, nmergecands,
            checkint, (*infeasible), &merged) );

      if( merged )
      {
         (*result) = SCIP_CONSADDED;

         /* since subproblems have been merged, then constraints have been added. This could resolve the unresolved
          * infeasibility, so the error has been corrected.
          */
         success = TRUE;
      }
      else if( !success )
      {
         SCIPerrorMessage("An error occurred during Benders' decomposition cut generations and no merging had been "
            "performed. It is not possible to continue solving the problem by Benders' decomposition\n");
      }
   }

TERMINATE:
   /* freeing the subproblems after the cuts are generated */
   i = benders->firstchecked;
   subproblemcount = 0;

   /* if the solving process has stopped, then all subproblems need to be freed */
   if( stopped )
      nchecked = nsubproblems;

   while( subproblemcount < nchecked )
   {
      SCIP_CALL( SCIPbendersFreeSubproblem(benders, set, i) );

      subproblemcount++;
      i++;
      if( i >= nsubproblems )
         i = 0;
   }

#ifndef NDEBUG
   for( i = 0; i < nsubproblems; i++ )
      assert(SCIPgetStage(SCIPbendersSubproblem(benders, i)) < SCIP_STAGE_TRANSFORMED
         || !SCIPinProbing(SCIPbendersSubproblem(benders, i)) || !subproblemIsActive(benders, i));
#endif

   /* increment the number of calls to the Benders' decomposition subproblem solve */
   benders->ncalls++;

   SCIPsetDebugMsg(set, "End Benders' decomposition execution method. result %d infeasible %d auxviol %d\n", *result,
      *infeasible, *auxviol);

   /* end timing */
   SCIPclockStop(benders->bendersclock, set);

   /* freeing memory */
   SCIPfreeBlockMemoryArray(set->scip, &mergecands, nsubproblems);
   SCIPfreeBlockMemoryArray(set->scip, &substatus, nsubproblems);
   SCIPfreeBlockMemoryArray(set->scip, &subprobsolved, nsubproblems);

   /* if there was an error in generating cuts and merging was not performed, then the solution is perturbed in an
    * attempt to generate a cut and correct the infeasibility
    */
   if( !success )
   {
      SCIP_Bool skipsolve;
      SCIP_RESULT perturbresult;

      skipsolve = FALSE;

      benders->strengthenround = TRUE;
      /* if the user has not requested the solve to be skipped, then the cut strengthening is performed */
      SCIP_CALL( performInteriorSolCutStrenghtening(benders, set, sol, type, checkint, TRUE, infeasible, auxviol,
            &skipsolve, &perturbresult) );
      benders->strengthenround = FALSE;

      if( perturbresult == SCIP_CONSADDED || perturbresult == SCIP_SEPARATED )
         (*result) = perturbresult;

      success = skipsolve;
   }

   if( !success )
      return SCIP_ERROR;
   else
      return SCIP_OKAY;
}

/** solves the user-defined subproblem solving function */
static
SCIP_RETCODE executeUserDefinedSolvesub(
   SCIP_BENDERS*         benders,            /**< Benders' decomposition */
   SCIP_SET*             set,                /**< global SCIP settings */
   SCIP_SOL*             sol,                /**< primal CIP solution */
   int                   probnumber,         /**< the subproblem number */
   SCIP_BENDERSSOLVELOOP solveloop,          /**< the solve loop iteration. The first iter is for LP, the second for IP */
   SCIP_Bool*            infeasible,         /**< returns whether the current subproblem is infeasible */
   SCIP_Real*            objective,          /**< the objective function value of the subproblem */
   SCIP_RESULT*          result              /**< the result from solving the subproblem */
   )
{
   assert(benders != NULL);
   assert(probnumber >= 0 && probnumber < benders->nsubproblems);
   assert(benders->benderssolvesubconvex != NULL || benders->benderssolvesub != NULL);

   assert(solveloop == SCIP_BENDERSSOLVELOOP_USERCONVEX || solveloop == SCIP_BENDERSSOLVELOOP_USERCIP);

   (*objective) = -SCIPsetInfinity(set);

   /* calls the user defined subproblem solving method. Only the convex relaxations are solved during the Large
    * Neighbourhood Benders' Search. */
   if( solveloop == SCIP_BENDERSSOLVELOOP_USERCONVEX )
   {
      if( benders->benderssolvesubconvex != NULL )
      {
         SCIP_CALL( benders->benderssolvesubconvex(set->scip, benders, sol, probnumber,
               SCIPbendersOnlyCheckConvexRelax(benders, SCIPsetGetSubscipsOff(set)), objective, result) );
      }
      else
         (*result) = SCIP_DIDNOTRUN;
   }
   else if( solveloop == SCIP_BENDERSSOLVELOOP_USERCIP )
   {
      if( benders->benderssolvesub != NULL )
      {
         SCIP_CALL( benders->benderssolvesub(set->scip, benders, sol, probnumber, objective, result) );
      }
      else
         (*result) = SCIP_DIDNOTRUN;
   }

   /* evaluate result */
   if( (*result) != SCIP_DIDNOTRUN
      && (*result) != SCIP_FEASIBLE
      && (*result) != SCIP_INFEASIBLE
      && (*result) != SCIP_UNBOUNDED )
   {
      SCIPerrorMessage("the user-defined solving method for the Benders' decomposition <%s> returned invalid result <%d>\n",
         benders->name, *result);
      return SCIP_INVALIDRESULT;
   }

   if( (*result) == SCIP_INFEASIBLE )
      (*infeasible) = TRUE;

   if( (*result) == SCIP_FEASIBLE
      && (SCIPsetIsInfinity(set, -(*objective)) || SCIPsetIsInfinity(set, (*objective))) )
   {
      SCIPerrorMessage("the user-defined solving method for the Benders' decomposition <%s> returned objective value %g\n",
         benders->name, (*objective));
      return SCIP_ERROR;
   }

   /* if the result is SCIP_DIDNOTFIND, then an error is returned and SCIP will terminate. */
   if( (*result) == SCIP_DIDNOTFIND )
      return SCIP_ERROR;
   else
      return SCIP_OKAY;
}

/** executes the subproblem solving process */
SCIP_RETCODE SCIPbendersExecSubproblemSolve(
   SCIP_BENDERS*         benders,            /**< Benders' decomposition */
   SCIP_SET*             set,                /**< global SCIP settings */
   SCIP_SOL*             sol,                /**< primal CIP solution */
   int                   probnumber,         /**< the subproblem number */
   SCIP_BENDERSSOLVELOOP solveloop,          /**< the solve loop iteration. The first iter is for LP, the second for IP */
   SCIP_Bool             enhancement,        /**< is the solve performed as part of and enhancement? */
   SCIP_Bool*            solved,             /**< flag to indicate whether the subproblem was solved */
   SCIP_Bool*            infeasible,         /**< returns whether the current subproblem is infeasible */
   SCIP_BENDERSENFOTYPE  type                /**< the enforcement type calling this function */
   )
{  /*lint --e{715}*/
   SCIP* subproblem;
   SCIP_RESULT result;
   SCIP_Real objective;
   SCIP_STATUS solvestatus = SCIP_STATUS_UNKNOWN;

   assert(benders != NULL);
   assert(probnumber >= 0 && probnumber < benders->nsubproblems);

   SCIPsetDebugMsg(set, "Benders' decomposition: solving subproblem %d\n", probnumber);

   result = SCIP_DIDNOTRUN;
   objective = SCIPsetInfinity(set);

   subproblem = SCIPbendersSubproblem(benders, probnumber);

   /* initially setting the solved flag to FALSE */
   (*solved) = FALSE;

   /* if the subproblem solve callback is implemented, then that is used instead of the default setup */
   if( solveloop == SCIP_BENDERSSOLVELOOP_USERCONVEX || solveloop == SCIP_BENDERSSOLVELOOP_USERCIP )
   {
      /* calls the user defined subproblem solving method. Only the convex relaxations are solved during the Large
       * Neighbourhood Benders' Search. */
      SCIP_CALL( executeUserDefinedSolvesub(benders, set, sol, probnumber, solveloop, infeasible, &objective, &result) );

      /* if the result is DIDNOTRUN, then the subproblem was not solved */
      (*solved) = (result != SCIP_DIDNOTRUN);
   }
   else
   {
      /* setting up the subproblem */
      if( solveloop == SCIP_BENDERSSOLVELOOP_CONVEX )
      {
         SCIP_CALL( SCIPbendersSetupSubproblem(benders, set, sol, probnumber) );

         /* if the limits of the master problem were hit during the setup process, then the subproblem will not have
          * been setup. In this case, the solving function must be exited.
          */
         if( !SCIPbendersSubproblemIsSetup(benders, probnumber) )
         {
            SCIPbendersSetSubproblemObjval(benders, probnumber, SCIPsetInfinity(set));
            (*solved) = FALSE;
            return SCIP_OKAY;
         }
      }
      else
      {
         SCIP_CALL( updateEventhdlrUpperbound(benders, probnumber, SCIPbendersGetAuxiliaryVarVal(benders, set, sol, probnumber)) );
      }

      /* solving the subproblem
       * the LP of the subproblem is solved in the first solveloop.
       * In the second solve loop, the MIP problem is solved */
      if( solveloop == SCIP_BENDERSSOLVELOOP_CONVEX || SCIPbendersSubproblemIsConvex(benders, probnumber) )
      {
         SCIP_CALL( SCIPbendersSolveSubproblemLP(set->scip, benders, probnumber, &solvestatus, &objective) );

         /* if the (N)LP was solved without error, then the subproblem is labelled as solved */
         if( solvestatus == SCIP_STATUS_OPTIMAL || solvestatus == SCIP_STATUS_INFEASIBLE )
            (*solved) = TRUE;

         if( solvestatus == SCIP_STATUS_INFEASIBLE )
            (*infeasible) = TRUE;
      }
      else
      {
         SCIP_SOL* bestsol;

         SCIP_CALL( SCIPbendersSolveSubproblemCIP(set->scip, benders, probnumber, &solvestatus, FALSE) );

         if( solvestatus == SCIP_STATUS_INFEASIBLE )
            (*infeasible) = TRUE;

         /* if the generic subproblem solving methods are used, then the CIP subproblems are always solved. */
         (*solved) = TRUE;

         bestsol = SCIPgetBestSol(subproblem);
         if( bestsol != NULL )
            objective = SCIPgetSolOrigObj(subproblem, bestsol)*(int)SCIPgetObjsense(set->scip);
         else
            objective = SCIPsetInfinity(set);
      }
   }


   if( !enhancement )
   {
      /* The following handles the cases when the subproblem is OPTIMAL, INFEASIBLE and UNBOUNDED.
       * If a subproblem is unbounded, then the auxiliary variables are set to -infinity and the unbounded flag is
       * returned as TRUE. No cut will be generated, but the result will be set to SCIP_FEASIBLE.
       */
      if( solveloop == SCIP_BENDERSSOLVELOOP_CONVEX || solveloop == SCIP_BENDERSSOLVELOOP_CIP )
      {
         /* TODO: Consider whether other solutions status should be handled */
         if( solvestatus == SCIP_STATUS_OPTIMAL )
            SCIPbendersSetSubproblemObjval(benders, probnumber, objective);
         else if( solvestatus == SCIP_STATUS_INFEASIBLE )
            SCIPbendersSetSubproblemObjval(benders, probnumber, SCIPsetInfinity(set));
         else if( solvestatus == SCIP_STATUS_USERINTERRUPT || solvestatus == SCIP_STATUS_BESTSOLLIMIT )
            SCIPbendersSetSubproblemObjval(benders, probnumber, objective);
         else if( solvestatus == SCIP_STATUS_MEMLIMIT || solvestatus == SCIP_STATUS_TIMELIMIT
            || solvestatus == SCIP_STATUS_UNKNOWN )
         {
            SCIPverbMessage(set->scip, SCIP_VERBLEVEL_FULL, NULL, "   Benders' decomposition: Error solving "
               "subproblem %d. No cut will be generated for this subproblem.\n", probnumber);
            SCIPbendersSetSubproblemObjval(benders, probnumber, SCIPsetInfinity(set));
         }
         else if( solvestatus == SCIP_STATUS_UNBOUNDED )
         {
            SCIPerrorMessage("The Benders' decomposition subproblem %d is unbounded. This should not happen.\n",
               probnumber);
            SCIPABORT();
         }
         else
         {
            SCIPerrorMessage("Invalid status returned from solving Benders' decomposition subproblem %d. Solution status: %d\n",
               probnumber, solvestatus);
            SCIPABORT();
         }
      }
      else
      {
         assert(solveloop == SCIP_BENDERSSOLVELOOP_USERCONVEX || solveloop == SCIP_BENDERSSOLVELOOP_USERCIP);
         if( result == SCIP_FEASIBLE )
            SCIPbendersSetSubproblemObjval(benders, probnumber, objective);
         else if( result == SCIP_INFEASIBLE )
            SCIPbendersSetSubproblemObjval(benders, probnumber, SCIPsetInfinity(set));
         else if( result == SCIP_UNBOUNDED )
         {
            SCIPerrorMessage("The Benders' decomposition subproblem %d is unbounded. This should not happen.\n",
               probnumber);
            SCIPABORT();
         }
         else if( result != SCIP_DIDNOTRUN )
         {
            SCIPerrorMessage("Invalid result <%d> from user-defined subproblem solving method. This should not happen.\n",
               result);
         }
      }
   }

   return SCIP_OKAY;
}

/** sets up the subproblem using the solution to the master problem  */
SCIP_RETCODE SCIPbendersSetupSubproblem(
   SCIP_BENDERS*         benders,            /**< Benders' decomposition */
   SCIP_SET*             set,                /**< global SCIP settings */
   SCIP_SOL*             sol,                /**< primal CIP solution */
   int                   probnumber          /**< the subproblem number */
   )
{
   SCIP* subproblem;
   SCIP_VAR** vars;
   SCIP_VAR* mastervar;
   SCIP_Real solval;
   int nvars;
   int i;

   assert(benders != NULL);
   assert(set != NULL);
   assert(probnumber >= 0 && probnumber < SCIPbendersGetNSubproblems(benders));

   /* changing all of the master problem variable to continuous. */
   SCIP_CALL( SCIPbendersChgMastervarsToCont(benders, set, probnumber) );

   subproblem = SCIPbendersSubproblem(benders, probnumber);

   /* if the Benders' decomposition subproblem is an LP, then probing mode must be started.
    * If the subproblem is a MIP, the problem must be initialised, put into SCIP_STAGE_SOLVING to be able to change the
    * variable bounds. The probing mode is entered once the variable bounds are set.
    * In the MIP case, the transformed problem is freed after each subproblem solve round. */
   if( SCIPbendersSubproblemIsConvex(benders, probnumber) )
   {
      SCIP_CALL( SCIPstartProbing(subproblem) );
   }
   else
   {
      SCIP_Bool success;

      SCIP_CALL( initialiseSubproblem(benders, set, probnumber, &success) );

      if( !success )
      {
         /* set the flag to indicate that the subproblems have been set up */
         SCIPbendersSetSubproblemIsSetup(benders, probnumber, FALSE);

         return SCIP_OKAY;
      }
   }

   vars = SCIPgetVars(subproblem);
   nvars = SCIPgetNVars(subproblem);

   /* looping over all variables in the subproblem to find those corresponding to the master problem variables. */
   /* TODO: It should be possible to store the pointers to the master variables to speed up the subproblem setup */
   for( i = 0; i < nvars; i++ )
   {
      SCIP_CALL( SCIPbendersGetVar(benders, set, vars[i], &mastervar, -1) );

      if( mastervar != NULL )
      {
         /* It is possible due to numerics that the solution value exceeds the upper or lower bounds. When this
          * happens, it causes an error in the LP solver as a result of inconsistent bounds. So the following statements
          * are used to ensure that the bounds are not exceeded when applying the fixings for the Benders'
          * decomposition subproblems
          */
         solval = SCIPgetSolVal(set->scip, sol, mastervar);
         if( !SCIPisLT(set->scip, solval, SCIPvarGetUbLocal(vars[i])) )
            solval = SCIPvarGetUbLocal(vars[i]);
         else if( !SCIPisGT(set->scip, solval, SCIPvarGetLbLocal(vars[i])) )
            solval = SCIPvarGetLbLocal(vars[i]);

         /* fixing the variable in the subproblem */
         if( !SCIPisEQ(subproblem, SCIPvarGetLbLocal(vars[i]), SCIPvarGetUbLocal(vars[i])) )
         {
            if( SCIPisGT(subproblem, solval, SCIPvarGetLbLocal(vars[i])) )
            {
               SCIP_CALL( SCIPchgVarLb(subproblem, vars[i], solval) );
            }
            if( SCIPisLT(subproblem, solval, SCIPvarGetUbLocal(vars[i])) )
            {
               SCIP_CALL( SCIPchgVarUb(subproblem, vars[i], solval) );
            }
         }

         assert(SCIPisEQ(subproblem, SCIPvarGetLbLocal(vars[i]), SCIPvarGetUbLocal(vars[i])));
      }
   }

   /* if the subproblem is a MIP, the probing mode is entered after setting up the subproblem */
   if( !SCIPbendersSubproblemIsConvex(benders, probnumber) )
   {
      SCIP_CALL( SCIPstartProbing(subproblem) );
   }

   /* set the flag to indicate that the subproblems have been set up */
   SCIPbendersSetSubproblemIsSetup(benders, probnumber, TRUE);

   return SCIP_OKAY;
}

/** Solve a Benders' decomposition subproblems. This will either call the user defined method or the generic solving
 *  methods. If the generic method is called, then the subproblem must be set up before calling this method. */
SCIP_RETCODE SCIPbendersSolveSubproblem(
   SCIP_BENDERS*         benders,            /**< Benders' decomposition */
   SCIP_SET*             set,                /**< global SCIP settings */
   SCIP_SOL*             sol,                /**< primal CIP solution, can be NULL */
   int                   probnumber,         /**< the subproblem number */
   SCIP_Bool*            infeasible,         /**< returns whether the current subproblem is infeasible */
   SCIP_Bool             solvecip,           /**< directly solve the CIP subproblem */
   SCIP_Real*            objective           /**< the objective function value of the subproblem, can be NULL */
   )
{
   assert(benders != NULL);
   assert(set != NULL);
   assert(probnumber >= 0 && probnumber < SCIPbendersGetNSubproblems(benders));

   /* the subproblem must be set up before this function is called. */
   if( !SCIPbendersSubproblemIsSetup(benders, probnumber) && !SCIPbendersSubproblemIsIndependent(benders, probnumber) )
   {
      SCIPerrorMessage("Benders' decomposition subproblem %d must be set up before calling SCIPbendersSolveSubproblem(). Call SCIPsetupSubproblem() first.\n", probnumber);
      return SCIP_ERROR;
   }

   /* if the subproblem solve callback is implemented, then that is used instead of the default setup */
   if( benders->benderssolvesubconvex != NULL ||  benders->benderssolvesub != NULL)
   {
      SCIP_BENDERSSOLVELOOP solveloop;
      SCIP_RESULT result;
      SCIP_Real subobj;

      if( solvecip )
         solveloop = SCIP_BENDERSSOLVELOOP_USERCIP;
      else
         solveloop = SCIP_BENDERSSOLVELOOP_USERCONVEX;

      SCIP_CALL( executeUserDefinedSolvesub(benders, set, sol, probnumber, solveloop, infeasible, &subobj, &result) );

      if( objective != NULL )
         (*objective) = subobj;
   }
   else
   {
      SCIP* subproblem;

      subproblem = SCIPbendersSubproblem(benders, probnumber);

      /* solving the subproblem */
      if( solvecip && !SCIPbendersSubproblemIsConvex(benders, probnumber) )
      {
         SCIP_STATUS solvestatus;

         SCIP_CALL( SCIPbendersSolveSubproblemCIP(set->scip, benders, probnumber, &solvestatus, solvecip) );

         if( solvestatus == SCIP_STATUS_INFEASIBLE )
            (*infeasible) = TRUE;
         if( objective != NULL )
            (*objective) = SCIPgetSolOrigObj(subproblem, SCIPgetBestSol(subproblem))*(int)SCIPgetObjsense(subproblem);
      }
      else
      {
         SCIP_Bool success;

         /* if the subproblem is an LP, then it should have been initialised and in SCIP_STAGE_SOLVING.
          * in this case, the subproblem only needs to be put into probing mode. */
         if( SCIPbendersSubproblemIsConvex(benders, probnumber) )
         {
            /* if the subproblem is not in probing mode, then it must be put into that mode for the LP solve. */
            if( !SCIPinProbing(subproblem) )
            {
               SCIP_CALL( SCIPstartProbing(subproblem) );
            }

            success = TRUE;
         }
         else
         {
            SCIP_CALL( initialiseSubproblem(benders, set, probnumber, &success) );
         }

         /* if setting up the subproblem was successful */
         if( success )
         {
            SCIP_STATUS solvestatus;
            SCIP_Real lpobjective;

            SCIP_CALL( SCIPbendersSolveSubproblemLP(set->scip, benders, probnumber, &solvestatus, &lpobjective) );

            if( solvestatus == SCIP_STATUS_INFEASIBLE )
               (*infeasible) = TRUE;
            else if( objective != NULL )
               (*objective) = lpobjective;
         }
         else
         {
            if( objective != NULL )
               (*objective) = SCIPinfinity(subproblem);
         }
      }
   }

   return SCIP_OKAY;
}

/** copies the time and memory limit from the master problem to the subproblem */
static
SCIP_RETCODE copyMemoryAndTimeLimits(
   SCIP*                 scip,               /**< the SCIP data structure */
   SCIP*                 subproblem          /**< the Benders' decomposition subproblem */
   )
{
   SCIP_Real mastertimelimit;
   SCIP_Real subtimelimit;
   SCIP_Real maxsubtimelimit;
   SCIP_Real mastermemorylimit;
   SCIP_Real submemorylimit;
   SCIP_Real maxsubmemorylimit;

   assert(scip != NULL);

   /* setting the time limit for the Benders' decomposition subproblems. It is set to 102% of the remaining time. */
   SCIP_CALL( SCIPgetRealParam(scip, "limits/time", &mastertimelimit) );
   maxsubtimelimit = SCIPparamGetRealMax(SCIPgetParam(subproblem, "limits/time"));
   subtimelimit = (mastertimelimit - SCIPgetSolvingTime(scip)) * 1.02;
   subtimelimit = MIN(subtimelimit, maxsubtimelimit);
   SCIP_CALL( SCIPsetRealParam(subproblem, "limits/time", MAX(0.0, subtimelimit)) );

   /* setting the memory limit for the Benders' decomposition subproblems. */
   SCIP_CALL( SCIPgetRealParam(scip, "limits/memory", &mastermemorylimit) );
   maxsubmemorylimit = SCIPparamGetRealMax(SCIPgetParam(subproblem, "limits/memory"));
   submemorylimit = mastermemorylimit - (SCIPgetMemUsed(scip) + SCIPgetMemExternEstim(scip))/1048576.0;
   submemorylimit = MIN(submemorylimit, maxsubmemorylimit);
   SCIP_CALL( SCIPsetRealParam(subproblem, "limits/memory", MAX(0.0, submemorylimit)) );

   return SCIP_OKAY;
}

/** stores the original parameters from the subproblem */
static
SCIP_RETCODE storeOrigSubproblemParams(
   SCIP*                 subproblem,         /**< the SCIP data structure */
   SCIP_SUBPROBPARAMS*   origparams          /**< the original subproblem parameters */
   )
{
   assert(subproblem != NULL);
   assert(origparams != NULL);

   SCIP_CALL( SCIPgetRealParam(subproblem, "limits/memory", &origparams->limits_memory) );
   SCIP_CALL( SCIPgetRealParam(subproblem, "limits/time", &origparams->limits_time) );
   SCIP_CALL( SCIPgetBoolParam(subproblem, "conflict/enable", &origparams->conflict_enable) );
   SCIP_CALL( SCIPgetIntParam(subproblem, "lp/disablecutoff", &origparams->lp_disablecutoff) );
   SCIP_CALL( SCIPgetIntParam(subproblem, "lp/scaling", &origparams->lp_scaling) );
   SCIP_CALL( SCIPgetCharParam(subproblem, "lp/initalgorithm", &origparams->lp_initalg) );
   SCIP_CALL( SCIPgetCharParam(subproblem, "lp/resolvealgorithm", &origparams->lp_resolvealg) );
   SCIP_CALL( SCIPgetBoolParam(subproblem, "lp/alwaysgetduals", &origparams->lp_alwaysgetduals) );
   SCIP_CALL( SCIPgetBoolParam(subproblem, "misc/scaleobj", &origparams->misc_scaleobj) );
   SCIP_CALL( SCIPgetBoolParam(subproblem, "misc/catchctrlc", &origparams->misc_catchctrlc) );
   SCIP_CALL( SCIPgetIntParam(subproblem, "propagating/maxrounds", &origparams->prop_maxrounds) );
   SCIP_CALL( SCIPgetIntParam(subproblem, "propagating/maxroundsroot", &origparams->prop_maxroundsroot) );
   SCIP_CALL( SCIPgetIntParam(subproblem, "constraints/linear/propfreq", &origparams->cons_linear_propfreq) );

   return SCIP_OKAY;
}

/** sets the parameters for the subproblem */
static
SCIP_RETCODE setSubproblemParams(
   SCIP*                 scip,               /**< the SCIP data structure */
   SCIP*                 subproblem          /**< the subproblem SCIP instance */
   )
{
   assert(scip != NULL);
   assert(subproblem != NULL);

   /* copying memory and time limits */
   SCIP_CALL( copyMemoryAndTimeLimits(scip, subproblem) );

   /* Do we have to disable presolving? If yes, we have to store all presolving parameters. */
   SCIP_CALL( SCIPsetPresolving(subproblem, SCIP_PARAMSETTING_OFF, TRUE) );

   /* Disabling heuristics so that the problem is not trivially solved */
   SCIP_CALL( SCIPsetHeuristics(subproblem, SCIP_PARAMSETTING_OFF, TRUE) );

   /* store parameters that are changed for the generation of the subproblem cuts */
   SCIP_CALL( SCIPsetParam(subproblem, "conflict/enable", FALSE) );

   SCIP_CALL( SCIPsetIntParam(subproblem, "lp/disablecutoff", 1) );
   SCIP_CALL( SCIPsetIntParam(subproblem, "lp/scaling", 0) );

   SCIP_CALL( SCIPsetCharParam(subproblem, "lp/initalgorithm", 'd') );
   SCIP_CALL( SCIPsetCharParam(subproblem, "lp/resolvealgorithm", 'd') );

   SCIP_CALL( SCIPsetBoolParam(subproblem, "lp/alwaysgetduals", TRUE) );
   SCIP_CALL( SCIPsetBoolParam(subproblem, "misc/scaleobj", FALSE) );

   /* do not abort subproblem on CTRL-C */
   SCIP_CALL( SCIPsetBoolParam(subproblem, "misc/catchctrlc", FALSE) );

   SCIP_CALL( SCIPsetIntParam(subproblem, "display/verblevel", (int)SCIP_VERBLEVEL_NONE) );

   SCIP_CALL( SCIPsetIntParam(subproblem, "propagating/maxrounds", 0) );
   SCIP_CALL( SCIPsetIntParam(subproblem, "propagating/maxroundsroot", 0) );

   SCIP_CALL( SCIPsetIntParam(subproblem, "constraints/linear/propfreq", -1) );

   SCIP_CALL( SCIPsetIntParam(subproblem, "heuristics/alns/freq", -1) );

   SCIP_CALL( SCIPsetIntParam(subproblem, "separating/aggregation/freq", -1) );
   SCIP_CALL( SCIPsetIntParam(subproblem, "separating/gomory/freq", -1) );

   return SCIP_OKAY;
}

/** resets the original parameters from the subproblem */
static
SCIP_RETCODE resetOrigSubproblemParams(
   SCIP*                 subproblem,         /**< the SCIP data structure */
   SCIP_SUBPROBPARAMS*   origparams          /**< the original subproblem parameters */
   )
{
   assert(subproblem != NULL);
   assert(origparams != NULL);

   SCIP_CALL( SCIPsetRealParam(subproblem, "limits/memory", origparams->limits_memory) );
   SCIP_CALL( SCIPsetRealParam(subproblem, "limits/time", origparams->limits_time) );
   SCIP_CALL( SCIPsetBoolParam(subproblem, "conflict/enable", origparams->conflict_enable) );
   SCIP_CALL( SCIPsetIntParam(subproblem, "lp/disablecutoff", origparams->lp_disablecutoff) );
   SCIP_CALL( SCIPsetIntParam(subproblem, "lp/scaling", origparams->lp_scaling) );
   SCIP_CALL( SCIPsetCharParam(subproblem, "lp/initalgorithm", origparams->lp_initalg) );
   SCIP_CALL( SCIPsetCharParam(subproblem, "lp/resolvealgorithm", origparams->lp_resolvealg) );
   SCIP_CALL( SCIPsetBoolParam(subproblem, "lp/alwaysgetduals", origparams->lp_alwaysgetduals) );
   SCIP_CALL( SCIPsetBoolParam(subproblem, "misc/scaleobj", origparams->misc_scaleobj) );
   SCIP_CALL( SCIPsetBoolParam(subproblem, "misc/catchctrlc", origparams->misc_catchctrlc) );
   SCIP_CALL( SCIPsetIntParam(subproblem, "propagating/maxrounds", origparams->prop_maxrounds) );
   SCIP_CALL( SCIPsetIntParam(subproblem, "propagating/maxroundsroot", origparams->prop_maxroundsroot) );
   SCIP_CALL( SCIPsetIntParam(subproblem, "constraints/linear/propfreq", origparams->cons_linear_propfreq) );

   return SCIP_OKAY;
}

/** solves the LP of the Benders' decomposition subproblem
 *
 *  This requires that the subproblem is in probing mode.
 */
SCIP_RETCODE SCIPbendersSolveSubproblemLP(
   SCIP*                 scip,               /**< the SCIP data structure */
   SCIP_BENDERS*         benders,            /**< the Benders' decomposition data structure */
   int                   probnumber,         /**< the subproblem number */
   SCIP_STATUS*          solvestatus,        /**< status of subproblem solve */
   SCIP_Real*            objective           /**< optimal value of subproblem, if solved to optimality */
   )
{
   SCIP* subproblem;
   SCIP_SUBPROBPARAMS* origparams;

   assert(benders != NULL);
   assert(solvestatus != NULL);
   assert(objective != NULL);
   assert(SCIPbendersSubproblemIsSetup(benders, probnumber));

   /* TODO: This should be solved just as an LP, so as a MIP. There is too much overhead with the MIP.
    * Need to change status check for checking the LP. */
   subproblem = SCIPbendersSubproblem(benders, probnumber);

   *objective = SCIPinfinity(subproblem);

   assert(SCIPisNLPConstructed(subproblem) || SCIPisLPConstructed(subproblem));
   assert(SCIPinProbing(subproblem));

   /* allocating memory for the parameter storage */
   SCIP_CALL( SCIPallocBlockMemory(subproblem, &origparams) );

   /* store the original parameters of the subproblem */
   SCIP_CALL( storeOrigSubproblemParams(subproblem, origparams) );

   /* setting the subproblem parameters */
   SCIP_CALL( setSubproblemParams(scip, subproblem) );

   /* only solve the NLP relaxation if the NLP has been constructed and there exists an NLPI. If it is not possible to
    * solve the NLP relaxation, then the LP relaxation is used to generate Benders' cuts
    */
   if( SCIPisNLPConstructed(subproblem) && SCIPgetNNlpis(subproblem) > 0 )
   {
      SCIP_NLPSOLSTAT nlpsolstat;
      SCIP_NLPTERMSTAT nlptermstat;

#ifdef SCIP_MOREDEBUG
      SCIP_CALL( SCIPsetNLPIntPar(subproblem, SCIP_NLPPAR_VERBLEVEL, 1) );
#endif

      SCIP_CALL( SCIPsolveNLP(subproblem) );

      nlpsolstat = SCIPgetNLPSolstat(subproblem);
      nlptermstat = SCIPgetNLPTermstat(subproblem);
      SCIPdebugMsg(scip, "NLP solstat %d termstat %d\n", nlpsolstat, nlptermstat);

      if( nlptermstat == SCIP_NLPTERMSTAT_OKAY && (nlpsolstat == SCIP_NLPSOLSTAT_LOCINFEASIBLE || nlpsolstat == SCIP_NLPSOLSTAT_GLOBINFEASIBLE) )
      {
         /* trust infeasible only if terminated "okay" */
         (*solvestatus) = SCIP_STATUS_INFEASIBLE;
      }
      else if( nlpsolstat == SCIP_NLPSOLSTAT_LOCOPT || nlpsolstat == SCIP_NLPSOLSTAT_GLOBOPT )
      {
         (*solvestatus) = SCIP_STATUS_OPTIMAL;
         (*objective) = SCIPretransformObj(subproblem, SCIPgetNLPObjval(subproblem));
      }
      else if( nlpsolstat == SCIP_NLPSOLSTAT_UNBOUNDED )
      {
         (*solvestatus) = SCIP_STATUS_UNBOUNDED;
         SCIPerrorMessage("The NLP of Benders' decomposition subproblem %d is unbounded. This should not happen.\n",
            probnumber);
         SCIPABORT();
      }
      else if( nlptermstat == SCIP_NLPTERMSTAT_TILIM )
      {
         (*solvestatus) = SCIP_STATUS_TIMELIMIT;
      }
      else
      {
         SCIPerrorMessage("Invalid solution status: %d. Termination status: %d. Solving the NLP relaxation of Benders' decomposition subproblem %d.\n",
            nlpsolstat, nlptermstat, probnumber);
         SCIPABORT();
      }
   }
   else
   {
      SCIP_Bool lperror;
      SCIP_Bool cutoff;

      SCIP_CALL( SCIPsolveProbingLP(subproblem, -1, &lperror, &cutoff) );

      switch( SCIPgetLPSolstat(subproblem) )
      {
         case SCIP_LPSOLSTAT_INFEASIBLE:
         {
            (*solvestatus) = SCIP_STATUS_INFEASIBLE;
            break;
         }

         case SCIP_LPSOLSTAT_OPTIMAL :
         {
            (*solvestatus) = SCIP_STATUS_OPTIMAL;
            (*objective) = SCIPgetSolOrigObj(subproblem, NULL)*(int)SCIPgetObjsense(scip);
            break;
         }

         case SCIP_LPSOLSTAT_UNBOUNDEDRAY :
         {
            (*solvestatus) = SCIP_STATUS_UNBOUNDED;
            SCIPerrorMessage("The LP of Benders' decomposition subproblem %d is unbounded. This should not happen.\n",
               probnumber);
            SCIPABORT();
            break;
         }

         case SCIP_LPSOLSTAT_ERROR :
         case SCIP_LPSOLSTAT_NOTSOLVED :
         case SCIP_LPSOLSTAT_TIMELIMIT :
         {
            if( SCIPgetLPSolstat(subproblem) == SCIP_LPSOLSTAT_TIMELIMIT )
               (*solvestatus) = SCIP_STATUS_TIMELIMIT;
            else
               (*solvestatus) = SCIP_STATUS_UNKNOWN;

            SCIPverbMessage(scip, SCIP_VERBLEVEL_FULL, NULL, "   Benders' decomposition: Error solving LP "
               "relaxation of subproblem %d. No cut will be generated for this subproblem.\n", probnumber);
            break;
         }

         case SCIP_LPSOLSTAT_OBJLIMIT:
         case SCIP_LPSOLSTAT_ITERLIMIT:
         default:
         {
            SCIPerrorMessage("Invalid status: %d. Solving the LP relaxation of Benders' decomposition subproblem %d.\n",
               SCIPgetLPSolstat(subproblem), probnumber);
            SCIPABORT();
            break;
         }
      }
   }

   /* resetting the subproblem parameters */
   SCIP_CALL( resetOrigSubproblemParams(subproblem, origparams) );

   /* freeing the parameter storage */
   SCIPfreeBlockMemory(subproblem, &origparams);

   return SCIP_OKAY;
}

/** solves the Benders' decomposition subproblem */
SCIP_RETCODE SCIPbendersSolveSubproblemCIP(
   SCIP*                 scip,               /**< the SCIP data structure */
   SCIP_BENDERS*         benders,            /**< the Benders' decomposition data structure */
   int                   probnumber,         /**< the subproblem number */
   SCIP_STATUS*          solvestatus,        /**< status of subproblem solve */
   SCIP_Bool             solvecip            /**< directly solve the CIP subproblem */
   )
{
   SCIP* subproblem;
   SCIP_SUBPROBPARAMS* origparams;

   assert(benders != NULL);
   assert(solvestatus != NULL);

   subproblem = SCIPbendersSubproblem(benders, probnumber);

   /* allocating memory for the parameter storage */
   SCIP_CALL( SCIPallocBlockMemory(subproblem, &origparams) );

   /* store the original parameters of the subproblem */
   SCIP_CALL( storeOrigSubproblemParams(subproblem, origparams) );

   /* If the solve has been stopped for the subproblem, then we need to restart it to complete the solve. The subproblem
    * is stopped when it is a MIP so that LP cuts and IP cuts can be generated. */
   if( SCIPgetStage(subproblem) == SCIP_STAGE_SOLVING )
   {
      /* the subproblem should be in probing mode. Otherwise, the event handler did not work correctly */
      assert( SCIPinProbing(subproblem) );

      /* the probing mode needs to be stopped so that the MIP can be solved */
      SCIP_CALL( SCIPendProbing(subproblem) );

      /* the problem was interrupted in the event handler, so SCIP needs to be informed that the problem is to be restarted */
      SCIP_CALL( SCIPrestartSolve(subproblem) );
   }
   else if( solvecip )
   {
      /* if the MIP will be solved directly, then the probing mode needs to be skipped.
       * This is achieved by setting the solvecip flag in the event handler data to TRUE
       */
      SCIP_EVENTHDLR* eventhdlr;
      SCIP_EVENTHDLRDATA* eventhdlrdata;

      eventhdlr = SCIPfindEventhdlr(subproblem, MIPNODEFOCUS_EVENTHDLR_NAME);
      eventhdlrdata = SCIPeventhdlrGetData(eventhdlr);

      eventhdlrdata->solvecip = TRUE;
   }
   else
   {
      /* if the problem is not in probing mode, then we need to solve the LP. That requires all methods that will
       * modify the structure of the problem need to be deactivated */

      /* setting the subproblem parameters */
      SCIP_CALL( setSubproblemParams(scip, subproblem) );

#ifdef SCIP_EVENMOREDEBUG
      SCIP_CALL( SCIPsetBoolParam(subproblem, "display/lpinfo", TRUE) );
#endif
   }

#ifdef SCIP_MOREDEBUG
      SCIP_CALL( SCIPsetIntParam(subproblem, "display/verblevel", (int)SCIP_VERBLEVEL_FULL) );
      SCIP_CALL( SCIPsetIntParam(subproblem, "display/freq", 1) );
#endif

   SCIP_CALL( SCIPsolve(subproblem) );

   *solvestatus = SCIPgetStatus(subproblem);

   if( *solvestatus != SCIP_STATUS_OPTIMAL && *solvestatus != SCIP_STATUS_UNBOUNDED
      && *solvestatus != SCIP_STATUS_USERINTERRUPT && *solvestatus != SCIP_STATUS_BESTSOLLIMIT
      && *solvestatus != SCIP_STATUS_TIMELIMIT && *solvestatus != SCIP_STATUS_MEMLIMIT )
   {
      SCIPerrorMessage("Invalid status: %d. Solving the CIP of Benders' decomposition subproblem %d.\n",
         *solvestatus, probnumber);
      SCIPABORT();
   }

   /* resetting the subproblem parameters */
   SCIP_CALL( resetOrigSubproblemParams(subproblem, origparams) );

   /* freeing the parameter storage */
   SCIPfreeBlockMemory(subproblem, &origparams);

   return SCIP_OKAY;
}

/** frees the subproblems */
SCIP_RETCODE SCIPbendersFreeSubproblem(
   SCIP_BENDERS*         benders,            /**< Benders' decomposition */
   SCIP_SET*             set,                /**< global SCIP settings */
   int                   probnumber          /**< the subproblem number */
   )
{
   assert(benders != NULL);
   assert(benders->bendersfreesub != NULL
      || (benders->bendersfreesub == NULL && benders->benderssolvesubconvex == NULL && benders->benderssolvesub == NULL));
   assert(probnumber >= 0 && probnumber < benders->nsubproblems);

   if( benders->bendersfreesub != NULL )
   {
      SCIP_CALL( benders->bendersfreesub(set->scip, benders, probnumber) );
   }
   else
   {
      /* the subproblem is only freed if it is not independent */
      if( subproblemIsActive(benders, probnumber) )
      {
         SCIP* subproblem = SCIPbendersSubproblem(benders, probnumber);

         if( SCIPbendersSubproblemIsConvex(benders, probnumber) )
         {
            /* ending probing mode to reset the current node. The probing mode will be restarted at the next solve */
            if( SCIPinProbing(subproblem) )
            {
               SCIP_CALL( SCIPendProbing(subproblem) );
            }
         }
         else
         {
            /* if the subproblems were solved as part of an enforcement stage, then they will still be in probing mode. The
             * probing mode must first be finished and then the problem can be freed */
            if( SCIPgetStage(subproblem) >= SCIP_STAGE_TRANSFORMED && SCIPinProbing(subproblem) )
            {
               SCIP_CALL( SCIPendProbing(subproblem) );
            }

            SCIP_CALL( SCIPfreeTransform(subproblem) );
         }
      }
   }

   /* setting the setup flag for the subproblem to FALSE */
   SCIPbendersSetSubproblemIsSetup(benders, probnumber, FALSE);
   return SCIP_OKAY;
}

/** compares the subproblem objective value with the auxiliary variable value for optimality */
SCIP_RETCODE SCIPbendersCheckSubproblemOptimality(
   SCIP_BENDERS*         benders,            /**< the benders' decomposition structure */
   SCIP_SET*             set,                /**< global SCIP settings */
   SCIP_SOL*             sol,                /**< primal CIP solution */
   int                   probnumber,         /**< the subproblem number */
   SCIP_Bool*            optimal             /**< flag to indicate whether the current subproblem is optimal for the master */
   )
{
   SCIP_Real auxiliaryvarval;
   SCIP_Real soltol;

   assert(benders != NULL);
   assert(set != NULL);
   assert(probnumber >= 0 && probnumber < benders->nsubproblems);

   (*optimal) = FALSE;

   auxiliaryvarval = SCIPbendersGetAuxiliaryVarVal(benders, set, sol, probnumber);

   SCIP_CALL( SCIPsetGetRealParam(set, "benders/solutiontol", &soltol) );

   SCIPsetDebugMsg(set, "Subproblem %d - Auxiliary Variable: %g Subproblem Objective: %g Reldiff: %g Soltol: %g\n",
      probnumber, auxiliaryvarval, SCIPbendersGetSubproblemObjval(benders, probnumber),
      SCIPrelDiff(SCIPbendersGetSubproblemObjval(benders, probnumber), auxiliaryvarval), soltol);

   if( SCIPrelDiff(SCIPbendersGetSubproblemObjval(benders, probnumber), auxiliaryvarval) < soltol )
      (*optimal) = TRUE;

   return SCIP_OKAY;
}

/** returns the value of the auxiliary variable value in a master problem solution */
SCIP_Real SCIPbendersGetAuxiliaryVarVal(
   SCIP_BENDERS*         benders,            /**< the benders' decomposition structure */
   SCIP_SET*             set,                /**< global SCIP settings */
   SCIP_SOL*             sol,                /**< primal CIP solution */
   int                   probnumber          /**< the subproblem number */
   )
{
   SCIP_VAR* auxiliaryvar;

   assert(benders != NULL);
   assert(set != NULL);

   auxiliaryvar = SCIPbendersGetAuxiliaryVar(benders, probnumber);
   assert(auxiliaryvar != NULL);

   return SCIPgetSolVal(set->scip, sol, auxiliaryvar);
}

/** Solves an independent subproblem to identify its lower bound. The lower bound is then used to update the bound on
 *  the auxiliary variable.
 */
SCIP_RETCODE SCIPbendersComputeSubproblemLowerbound(
   SCIP_BENDERS*         benders,            /**< Benders' decomposition */
   SCIP_SET*             set,                /**< global SCIP settings */
   int                   probnumber,         /**< the subproblem to be evaluated */
   SCIP_Real*            lowerbound,         /**< the lowerbound for the subproblem */
   SCIP_Bool*            infeasible          /**< was the subproblem found to be infeasible? */
   )
{
   SCIP* subproblem;
   SCIP_Real memorylimit;
   SCIP_Real timelimit;
   SCIP_Longint totalnodes;
   int disablecutoff;
   int verblevel;
   SCIP_Bool lperror;
   SCIP_Bool cutoff;

   assert(benders != NULL);
   assert(set != NULL);

   /* getting the subproblem to evaluate */
   subproblem = SCIPbendersSubproblem(benders, probnumber);

   (*lowerbound) = -SCIPinfinity(subproblem);
   (*infeasible) = FALSE;

   SCIPverbMessage(set->scip, SCIP_VERBLEVEL_FULL, NULL, "Benders' decomposition: Computing a lower bound for"
      " subproblem %d\n", probnumber);

   SCIP_CALL( SCIPgetIntParam(subproblem, "display/verblevel", &verblevel) );
   SCIP_CALL( SCIPsetIntParam(subproblem, "display/verblevel", (int)SCIP_VERBLEVEL_NONE) );
#ifdef SCIP_MOREDEBUG
   SCIP_CALL( SCIPsetIntParam(subproblem, "display/verblevel", (int)SCIP_VERBLEVEL_HIGH) );
#endif

   /* copying memory and time limits */
   SCIP_CALL( SCIPgetRealParam(subproblem, "limits/time", &timelimit) );
   SCIP_CALL( SCIPgetRealParam(subproblem, "limits/memory", &memorylimit) );
   SCIP_CALL( copyMemoryAndTimeLimits(set->scip, subproblem) );

   /* if the subproblem is independent, then the default SCIP settings are used. Otherwise, only the root node is solved
    * to compute a lower bound on the subproblem
    */
   SCIP_CALL( SCIPgetLongintParam(subproblem, "limits/totalnodes", &totalnodes) );
   SCIP_CALL( SCIPgetIntParam(subproblem, "lp/disablecutoff", &disablecutoff) );
   if( !SCIPbendersSubproblemIsIndependent(benders, probnumber) )
   {
      SCIP_CALL( SCIPsetLongintParam(subproblem, "limits/totalnodes", 1LL) );
      SCIP_CALL( SCIPsetIntParam(subproblem, "lp/disablecutoff", 1) );
   }

   /* if the subproblem not independent and is convex, then the probing LP is solved. Otherwise, the MIP is solved */
   if( SCIPbendersSubproblemIsConvex(benders, probnumber) )
   {
      assert(SCIPisLPConstructed(subproblem));

      SCIP_CALL( SCIPstartProbing(subproblem) );
      SCIP_CALL( SCIPsolveProbingLP(subproblem, -1, &lperror, &cutoff) );

      if( SCIPgetLPSolstat(subproblem) == SCIP_LPSOLSTAT_INFEASIBLE )
         (*infeasible) = TRUE;
   }
   else
   {
      SCIP_EVENTHDLRDATA* eventhdlrdata;

      /* if the subproblem is not convex, then event handlers have been added to interrupt the solve. These must be
       * disabled
       */
      eventhdlrdata = SCIPeventhdlrGetData(SCIPfindEventhdlr(subproblem, MIPNODEFOCUS_EVENTHDLR_NAME));
      eventhdlrdata->solvecip = TRUE;

      SCIP_CALL( SCIPsolve(subproblem) );

      if( SCIPgetStatus(subproblem) == SCIP_STATUS_INFEASIBLE )
         (*infeasible) = TRUE;
   }

   /* getting the lower bound value */
   if( !(*infeasible) )
      (*lowerbound) = SCIPgetDualbound(subproblem);
   else
      (*lowerbound) = -SCIPinfinity(subproblem);

   if( !SCIPbendersSubproblemIsIndependent(benders, probnumber) )
   {
      SCIP_CALL( SCIPsetLongintParam(subproblem, "limits/totalnodes", totalnodes) );
      SCIP_CALL( SCIPsetIntParam(subproblem, "lp/disablecutoff", disablecutoff) );
   }
   SCIP_CALL( SCIPsetIntParam(subproblem, "display/verblevel", verblevel) );
   SCIP_CALL( SCIPsetRealParam(subproblem, "limits/memory", memorylimit) );
   SCIP_CALL( SCIPsetRealParam(subproblem, "limits/time", timelimit) );

   /* the subproblem must be freed so that it is reset for the subsequent Benders' decomposition solves. If the
    * subproblems are independent, they are not freed. SCIPfreeBendersSubproblem must still be called, but in this
    * function the independent subproblems are not freed. However, they will still be freed at the end of the
    * solving process for the master problem.
    */
   SCIP_CALL( SCIPbendersFreeSubproblem(benders, set, probnumber) );

   return SCIP_OKAY;
}

/** Merges a subproblem into the master problem. This process just adds a copy of the subproblem variables and
 *  constraints to the master problem, but keeps the subproblem stored in the Benders' decomposition data structure. The reason for
 *  keeping the subproblem available is for when it is queried for solutions after the problem is solved.
 *
 *  Once the subproblem is merged into the master problem, then the subproblem is flagged as disabled. This means that
 *  it will not be solved in the subsequent subproblem solving loops.
 *
 *  The associated auxiliary variables are kept in the master problem. The objective function of the merged subproblem
 *  is added as an underestimator constraint.
 */
SCIP_RETCODE SCIPbendersMergeSubproblemIntoMaster(
   SCIP_BENDERS*         benders,            /**< Benders' decomposition */
   SCIP_SET*             set,                /**< global SCIP settings */
   SCIP_HASHMAP*         varmap,             /**< a hashmap to store the mapping of subproblem variables corresponding
                                              *   to the newly created master variables, or NULL */
   SCIP_HASHMAP*         consmap,            /**< a hashmap to store the mapping of subproblem constraints to the
                                                  corresponding newly created constraints, or NULL */
   int                   probnumber          /**< the number of the subproblem that will be merged into the master problem*/
   )
{
   SCIP* subproblem;
   SCIP_HASHMAP* localvarmap;
   SCIP_HASHMAP* localconsmap;
   SCIP_VAR** vars;
   SCIP_VAR* auxiliaryvar;
   SCIP_CONS** conss;
   SCIP_CONS* objcons;
   int nvars;
   int nconss;
   int i;
   SCIP_Bool uselocalvarmap;
   SCIP_Bool uselocalconsmap;
   char varname[SCIP_MAXSTRLEN];
   char consname[SCIP_MAXSTRLEN];
   const char* origvarname;

   assert(benders != NULL);
   assert(set != NULL);
   assert(probnumber >= 0 && probnumber < benders->nsubproblems);

   SCIPverbMessage(set->scip, SCIP_VERBLEVEL_HIGH, NULL, "   Benders' decomposition: Infeasibility of subproblem %d can't "
      "be resolved. Subproblem %d is being merged into the master problem.\n", probnumber, probnumber);

   /* freeing the subproblem because it will be flagged as independent. Since the subproblem is flagged as independent,
    * it will no longer be solved or freed within the solving loop.
    */
   SCIP_CALL( SCIPbendersFreeSubproblem(benders, set, probnumber) );

   subproblem = SCIPbendersSubproblem(benders, probnumber);

   uselocalvarmap = (varmap == NULL);
   uselocalconsmap = (consmap == NULL);

   if( uselocalvarmap )
   {
      /* create the variable mapping hash map */
      SCIP_CALL( SCIPhashmapCreate(&localvarmap, SCIPblkmem(set->scip), SCIPgetNVars(subproblem)) );
   }
   else
      localvarmap = varmap;

   if( uselocalconsmap )
   {
      /* create the constraint mapping hash map */
      SCIP_CALL( SCIPhashmapCreate(&localconsmap, SCIPblkmem(set->scip), SCIPgetNConss(subproblem)) );
   }
   else
      localconsmap = consmap;

   /* retrieving the subproblem variable to build a subproblem mapping */
   vars = SCIPgetVars(subproblem);
   nvars = SCIPgetNVars(subproblem);

   /* creating the objective function constraint that will be added to the master problem */
   /* setting the name of the transferred cut */
   (void) SCIPsnprintf(consname, SCIP_MAXSTRLEN, "objectivecons_%d", probnumber );
   SCIP_CALL( SCIPcreateConsBasicLinear(set->scip, &objcons, consname, 0, NULL, NULL, -SCIPsetInfinity(set), 0.0) );
   SCIP_CALL( SCIPsetConsRemovable(set->scip, objcons, TRUE) );

   for( i = 0; i < nvars; i++ )
   {
      SCIP_VAR* mastervar = NULL;
      SCIP_Bool releasevar = FALSE;

      SCIP_CALL( SCIPgetBendersMasterVar(set->scip, benders, vars[i], &mastervar) );

      /* if the master problem variable is not NULL, then there is a corresponding variable in the master problem for
       * the given subproblem variable. In this case, the variable is added to the hashmap.
       */
      if( mastervar == NULL )
      {
         SCIP_VAR* origvar;
         SCIP_Real scalar;
         SCIP_Real constant;

         /* This is following the same process as in createVariableMappings. The original variable is used to map
          * between the subproblem and the master problem
          */
         origvar = vars[i];
         scalar = 1.0;
         constant = 0.0;
         SCIP_CALL( SCIPvarGetOrigvarSum(&origvar, &scalar, &constant) );

         /* retrieving the var name */
         origvarname = SCIPvarGetName(origvar);
         (void) SCIPsnprintf(varname, SCIP_MAXSTRLEN, "%s", origvarname);

         /* creating and adding the variable to the Benders' decomposition master problem */
         SCIP_CALL( SCIPcreateVarBasic(set->scip, &mastervar, varname, SCIPvarGetLbOriginal(origvar),
            SCIPvarGetUbOriginal(origvar), 0.0, SCIPvarGetType(origvar)) );

         /* adding the variable to the master problem */
         SCIP_CALL( SCIPaddVar(set->scip, mastervar) );

         /* adds the variable to the objective function constraint */
         SCIP_CALL( SCIPaddCoefLinear(set->scip, objcons, mastervar, SCIPvarGetObj(origvar)) );

         /* the variable must be released */
         releasevar = TRUE;
      }

      /* creating the mapping betwen the subproblem var and the master var for the constraint copying */
      SCIP_CALL( SCIPhashmapInsert(localvarmap, vars[i], mastervar) );

      /* releasing the variable */
      if( releasevar )
      {
         SCIP_CALL( SCIPreleaseVar(set->scip, &mastervar) );
      }
   }

   /* getting the constraints from the subproblem that will be added to the master problem */
   conss = SCIPgetConss(subproblem);
   nconss = SCIPgetNConss(subproblem);

   /* getting a copy of all constraints and adding it to the master problem */
   for( i = 0; i < nconss; i++ )
   {
      SCIP_CONS* targetcons;
      SCIP_Bool initial;
      SCIP_Bool valid;

      /* NOTE: adding all subproblem constraints appears to cause an error when resolving the LP, which results in the
       * current incumbent being reported as optimal. To avoid this, only half of the subproblem constraints are added
       * the master problem. The remaining half are marked as lazy and are separated as required.
       */
      initial = (i < nconss/2);

      SCIP_CALL( SCIPgetConsCopy(subproblem, set->scip, conss[i], &targetcons, SCIPconsGetHdlr(conss[i]),
         localvarmap, localconsmap, NULL, initial, SCIPconsIsSeparated(conss[i]),
         SCIPconsIsEnforced(conss[i]), SCIPconsIsChecked(conss[i]), SCIPconsIsPropagated(conss[i]), FALSE,
         SCIPconsIsModifiable(conss[i]), SCIPconsIsDynamic(conss[i]), SCIPconsIsRemovable(conss[i]),
         FALSE, TRUE, &valid) );
      assert(SCIPconsIsInitial(conss[i]));
      assert(valid);

      SCIP_CALL( SCIPaddCons(set->scip, targetcons) );

      SCIP_CALL( SCIPreleaseCons(set->scip, &targetcons) );
   }

   /* freeing the hashmaps */
   if( uselocalvarmap )
   {
      /* free hash map */
      SCIPhashmapFree(&localvarmap);
   }

   if( uselocalconsmap )
   {
      /* free hash map */
      SCIPhashmapFree(&localconsmap);
   }

   /* adding the auxiliary variable to the objective constraint */
   auxiliaryvar = SCIPbendersGetAuxiliaryVar(benders, probnumber);
   SCIP_CALL( SCIPaddCoefLinear(set->scip, objcons, auxiliaryvar, -1.0) );

   /* adding the objective function constraint to the master problem */
   SCIP_CALL( SCIPaddCons(set->scip, objcons) );

   SCIP_CALL( SCIPreleaseCons(set->scip, &objcons) );

   /* the merged subproblem is no longer solved. This is indicated by setting the subproblem as disabled. The
    * subproblem still exists, but it is not solved in the solving loop.
    */
   SCIPbendersSetSubproblemEnabled(benders, probnumber, FALSE);

   return SCIP_OKAY;
}

/** Returns the corresponding master or subproblem variable for the given variable.
 *  This provides a call back for the variable mapping between the master and subproblems. */
SCIP_RETCODE SCIPbendersGetVar(
   SCIP_BENDERS*         benders,            /**< Benders' decomposition */
   SCIP_SET*             set,                /**< global SCIP settings */
   SCIP_VAR*             var,                /**< the variable for which the corresponding variable is desired */
   SCIP_VAR**            mappedvar,          /**< the variable that is mapped to var */
   int                   probnumber          /**< the problem number for the desired variable, -1 for the master problem */
   )
{
   assert(benders != NULL);
   assert(set != NULL);
   assert(var != NULL);
   assert(mappedvar != NULL);
   assert(benders->bendersgetvar != NULL);

   (*mappedvar) = NULL;

   /* if the variable name matches the auxiliary variable, then the master variable is returned as NULL */
   if( strstr(SCIPvarGetName(var), AUXILIARYVAR_NAME) != NULL )
      return SCIP_OKAY;

   SCIP_CALL( benders->bendersgetvar(set->scip, benders, var, mappedvar, probnumber) );

   return SCIP_OKAY;
}

/** gets user data of Benders' decomposition */
SCIP_BENDERSDATA* SCIPbendersGetData(
   SCIP_BENDERS*         benders             /**< Benders' decomposition */
   )
{
   assert(benders != NULL);

   return benders->bendersdata;
}

/** sets user data of Benders' decomposition; user has to free old data in advance! */
void SCIPbendersSetData(
   SCIP_BENDERS*         benders,            /**< Benders' decomposition */
   SCIP_BENDERSDATA*     bendersdata         /**< new Benders' decomposition user data */
   )
{
   assert(benders != NULL);

   benders->bendersdata = bendersdata;
}

/** sets copy callback of Benders' decomposition */
void SCIPbendersSetCopy(
   SCIP_BENDERS*         benders,            /**< Benders' decomposition */
   SCIP_DECL_BENDERSCOPY ((*benderscopy))    /**< copy callback of Benders' decomposition */
   )
{
   assert(benders != NULL);

   benders->benderscopy = benderscopy;
}

/** sets destructor callback of Benders' decomposition */
void SCIPbendersSetFree(
   SCIP_BENDERS*         benders,            /**< Benders' decomposition */
   SCIP_DECL_BENDERSFREE ((*bendersfree))    /**< destructor of Benders' decomposition */
   )
{
   assert(benders != NULL);

   benders->bendersfree = bendersfree;
}

/** sets initialization callback of Benders' decomposition */
void SCIPbendersSetInit(
   SCIP_BENDERS*         benders,            /**< Benders' decomposition */
   SCIP_DECL_BENDERSINIT((*bendersinit))     /**< initialize the Benders' decomposition */
   )
{
   assert(benders != NULL);

   benders->bendersinit = bendersinit;
}

/** sets deinitialization callback of Benders' decomposition */
void SCIPbendersSetExit(
   SCIP_BENDERS*         benders,            /**< Benders' decomposition */
   SCIP_DECL_BENDERSEXIT((*bendersexit))     /**< deinitialize the Benders' decomposition */
   )
{
   assert(benders != NULL);

   benders->bendersexit = bendersexit;
}

/** sets presolving initialization callback of Benders' decomposition */
void SCIPbendersSetInitpre(
   SCIP_BENDERS*         benders,            /**< Benders' decomposition */
   SCIP_DECL_BENDERSINITPRE((*bendersinitpre))/**< initialize presolving for Benders' decomposition */
   )
{
   assert(benders != NULL);

   benders->bendersinitpre = bendersinitpre;
}

/** sets presolving deinitialization callback of Benders' decomposition */
void SCIPbendersSetExitpre(
   SCIP_BENDERS*         benders,            /**< Benders' decomposition */
   SCIP_DECL_BENDERSEXITPRE((*bendersexitpre))/**< deinitialize presolving for Benders' decomposition */
   )
{
   assert(benders != NULL);

   benders->bendersexitpre = bendersexitpre;
}

/** sets solving process initialization callback of Benders' decomposition */
void SCIPbendersSetInitsol(
   SCIP_BENDERS*         benders,            /**< Benders' decomposition */
   SCIP_DECL_BENDERSINITSOL((*bendersinitsol))/**< solving process initialization callback of Benders' decomposition */
   )
{
   assert(benders != NULL);

   benders->bendersinitsol = bendersinitsol;
}

/** sets solving process deinitialization callback of Benders' decomposition */
void SCIPbendersSetExitsol(
   SCIP_BENDERS*         benders,            /**< Benders' decomposition */
   SCIP_DECL_BENDERSEXITSOL((*bendersexitsol))/**< solving process deinitialization callback of Benders' decomposition */
   )
{
   assert(benders != NULL);

   benders->bendersexitsol = bendersexitsol;
}

/** sets the pre subproblem solve callback of Benders' decomposition */
void SCIPbendersSetPresubsolve(
   SCIP_BENDERS*         benders,            /**< Benders' decomposition */
   SCIP_DECL_BENDERSPRESUBSOLVE((*benderspresubsolve))/**< called prior to the subproblem solving loop */
   )
{
   assert(benders != NULL);

   benders->benderspresubsolve = benderspresubsolve;
}

/** sets convex solve callback of Benders' decomposition */
void SCIPbendersSetSolvesubconvex(
   SCIP_BENDERS*         benders,            /**< Benders' decomposition */
   SCIP_DECL_BENDERSSOLVESUBCONVEX((*benderssolvesubconvex))/**< solving method for the convex Benders' decomposition subproblem */
   )
{
   assert(benders != NULL);

   benders->benderssolvesubconvex = benderssolvesubconvex;
}

/** sets solve callback of Benders' decomposition */
void SCIPbendersSetSolvesub(
   SCIP_BENDERS*         benders,            /**< Benders' decomposition */
   SCIP_DECL_BENDERSSOLVESUB((*benderssolvesub))/**< solving method for a Benders' decomposition subproblem */
   )
{
   assert(benders != NULL);

   benders->benderssolvesub = benderssolvesub;
}

/** sets post-solve callback of Benders' decomposition */
void SCIPbendersSetPostsolve(
   SCIP_BENDERS*         benders,            /**< Benders' decomposition */
   SCIP_DECL_BENDERSPOSTSOLVE((*benderspostsolve))/**< solving process deinitialization callback of Benders' decomposition */
   )
{
   assert(benders != NULL);

   benders->benderspostsolve = benderspostsolve;
}

/** sets free subproblem callback of Benders' decomposition */
void SCIPbendersSetFreesub(
   SCIP_BENDERS*         benders,            /**< Benders' decomposition */
   SCIP_DECL_BENDERSFREESUB((*bendersfreesub))/**< the freeing callback for the subproblem */
   )
{
   assert(benders != NULL);

   benders->bendersfreesub = bendersfreesub;
}

/** gets name of Benders' decomposition */
const char* SCIPbendersGetName(
   SCIP_BENDERS*         benders             /**< Benders' decomposition */
   )
{
   assert(benders != NULL);

   return benders->name;
}

/** gets description of Benders' decomposition */
const char* SCIPbendersGetDesc(
   SCIP_BENDERS*         benders             /**< Benders' decomposition */
   )
{
   assert(benders != NULL);

   return benders->desc;
}

/** gets priority of Benders' decomposition */
int SCIPbendersGetPriority(
   SCIP_BENDERS*         benders             /**< Benders' decomposition */
   )
{
   assert(benders != NULL);

   return benders->priority;
}

/** sets priority of Benders' decomposition */
void SCIPbendersSetPriority(
   SCIP_BENDERS*         benders,            /**< Benders' decomposition */
   SCIP_SET*             set,                /**< global SCIP settings */
   int                   priority            /**< new priority of the Benders' decomposition */
   )
{
   assert(benders != NULL);
   assert(set != NULL);

   benders->priority = priority;
   set->benderssorted = FALSE;
}

/** gets the number of subproblems for the Benders' decomposition */
int SCIPbendersGetNSubproblems(
   SCIP_BENDERS*         benders             /**< the Benders' decomposition data structure */
   )
{
   assert(benders != NULL);

   return benders->nsubproblems;
}

/** returns the SCIP instance for a given subproblem */
SCIP* SCIPbendersSubproblem(
   SCIP_BENDERS*         benders,            /**< the Benders' decomposition data structure */
   int                   probnumber          /**< the subproblem number */
   )
{
   assert(benders != NULL);
   assert(probnumber >= 0 && probnumber < benders->nsubproblems);

   return benders->subproblems[probnumber];
}

/** gets the number of times, the Benders' decomposition was called and tried to find a variable with negative reduced costs */
int SCIPbendersGetNCalls(
   SCIP_BENDERS*         benders             /**< Benders' decomposition */
   )
{
   assert(benders != NULL);

   return benders->ncalls;
}

/** gets the number of optimality cuts found by the collection of Benders' decomposition subproblems */
int SCIPbendersGetNCutsFound(
   SCIP_BENDERS*         benders             /**< Benders' decomposition */
   )
{
   assert(benders != NULL);

   return benders->ncutsfound;
}

/** gets the number of cuts found from the strengthening round */
int SCIPbendersGetNStrengthenCutsFound(
   SCIP_BENDERS*         benders             /**< Benders' decomposition */
   )
{
   assert(benders != NULL);

   return benders->nstrengthencuts;
}

/** gets the number of calls to the strengthening round */
int SCIPbendersGetNStrengthenCalls(
   SCIP_BENDERS*         benders             /**< Benders' decomposition */
   )
{
   assert(benders != NULL);

   return benders->nstrengthencalls;
}

/** gets the number of calls to the strengthening round that fail */
int SCIPbendersGetNStrengthenFails(
   SCIP_BENDERS*         benders             /**< Benders' decomposition */
   )
{
   assert(benders != NULL);

   return benders->nstrengthenfails;
}

/** gets time in seconds used in this Benders' decomposition for setting up for next stages */
SCIP_Real SCIPbendersGetSetupTime(
   SCIP_BENDERS*         benders             /**< Benders' decomposition */
   )
{
   assert(benders != NULL);

   return SCIPclockGetTime(benders->setuptime);
}

/** gets time in seconds used in this Benders' decomposition */
SCIP_Real SCIPbendersGetTime(
   SCIP_BENDERS*         benders             /**< Benders' decomposition */
   )
{
   assert(benders != NULL);

   return SCIPclockGetTime(benders->bendersclock);
}

/** enables or disables all clocks of the Benders' decomposition, depending on the value of the flag */
void SCIPbendersEnableOrDisableClocks(
   SCIP_BENDERS*         benders,            /**< the Benders' decomposition for which all clocks should be enabled or disabled */
   SCIP_Bool             enable              /**< should the clocks of the Benders' decomposition be enabled? */
   )
{
   assert(benders != NULL);

   SCIPclockEnableOrDisable(benders->setuptime, enable);
   SCIPclockEnableOrDisable(benders->bendersclock, enable);
}

/** is Benders' decomposition initialized? */
SCIP_Bool SCIPbendersIsInitialized(
   SCIP_BENDERS*         benders             /**< Benders' decomposition */
   )
{
   assert(benders != NULL);

   return benders->initialized;
}

/** Are Benders' cuts generated from the LP solutions? */
SCIP_Bool SCIPbendersCutLP(
   SCIP_BENDERS*         benders             /**< Benders' decomposition */
   )
{
   assert(benders != NULL);

   return benders->cutlp;
}

/** Are Benders' cuts generated from the pseudo solutions? */
SCIP_Bool SCIPbendersCutPseudo(
   SCIP_BENDERS*         benders             /**< Benders' decomposition */
   )
{
   assert(benders != NULL);

   return benders->cutpseudo;
}

/** Are Benders' cuts generated from the relaxation solutions? */
SCIP_Bool SCIPbendersCutRelaxation(
   SCIP_BENDERS*         benders             /**< Benders' decomposition */
   )
{
   assert(benders != NULL);

   return benders->cutrelax;
}

/** should this Benders' use the auxiliary variables from the highest priority Benders' */
SCIP_Bool SCIPbendersShareAuxVars(
   SCIP_BENDERS*         benders             /**< Benders' decomposition */
   )
{
   assert(benders != NULL);

   return benders->shareauxvars;
}

/** adds a subproblem to the Benders' decomposition data */
SCIP_RETCODE SCIPbendersAddSubproblem(
   SCIP_BENDERS*         benders,            /**< Benders' decomposition */
   SCIP*                 subproblem          /**< subproblem to be added to the data storage */
   )
{
   assert(benders != NULL);
   assert(subproblem != NULL);
   assert(benders->subproblems != NULL);
   assert(benders->naddedsubprobs + 1 <= benders->nsubproblems);

   benders->subproblems[benders->naddedsubprobs] = subproblem;

   benders->naddedsubprobs++;

   return SCIP_OKAY;
}

/** removes the subproblems from the Benders' decomposition data */
void SCIPbendersRemoveSubproblems(
   SCIP_BENDERS*         benders             /**< Benders' decomposition */
   )
{
   assert(benders != NULL);
   assert(benders->subproblems != NULL);

   BMSclearMemoryArray(&benders->subproblems, benders->naddedsubprobs);
   benders->naddedsubprobs = 0;
}

/** returns the auxiliary variable for the given subproblem */
SCIP_VAR* SCIPbendersGetAuxiliaryVar(
   SCIP_BENDERS*         benders,            /**< Benders' decomposition */
   int                   probnumber          /**< the subproblem number */
   )
{
   assert(benders != NULL);
   assert(probnumber >= 0 && probnumber < SCIPbendersGetNSubproblems(benders));

   return benders->auxiliaryvars[probnumber];
}

/** returns all auxiliary variables */
SCIP_VAR** SCIPbendersGetAuxiliaryVars(
   SCIP_BENDERS*         benders             /**< Benders' decomposition */
   )
{
   assert(benders != NULL);

   return benders->auxiliaryvars;
}

/** stores the objective function value of the subproblem for use in cut generation */
void SCIPbendersSetSubproblemObjval(
   SCIP_BENDERS*         benders,            /**< the Benders' decomposition structure */
   int                   probnumber,         /**< the subproblem number */
   SCIP_Real             objval              /**< the objective function value for the subproblem */
   )
{
   assert(benders != NULL);
   assert(probnumber >= 0 && probnumber < SCIPbendersGetNSubproblems(benders));

   /* updating the best objval */
   if( objval < benders->bestsubprobobjval[probnumber] )
      benders->bestsubprobobjval[probnumber] = objval;

   benders->subprobobjval[probnumber] = objval;
}

/** returns the objective function value of the subproblem for use in cut generation */
SCIP_Real SCIPbendersGetSubproblemObjval(
   SCIP_BENDERS*         benders,            /**< Benders' decomposition */
   int                   probnumber          /**< the subproblem number */
   )
{
   assert(benders != NULL);
   assert(probnumber >= 0 && probnumber < SCIPbendersGetNSubproblems(benders));

   return benders->subprobobjval[probnumber];
}

/** sets the flag indicating whether a subproblem is convex
 *
 *  It is possible that this can change during the solving process. One example is when the three-phase method is
 *  employed, where the first phase solves the convex relaxation of both the master and subproblems, the second phase
 *  reintroduces the integrality constraints to the master problem and the third phase then reintroduces integrality
 *  constraints to the subproblems.
 */
void SCIPbendersSetSubproblemIsConvex(
   SCIP_BENDERS*         benders,            /**< Benders' decomposition */
   int                   probnumber,         /**< the subproblem number */
   SCIP_Bool             isconvex            /**< flag to indicate whether the subproblem is convex */
   )
{
   assert(benders != NULL);
   assert(probnumber >= 0 && probnumber < SCIPbendersGetNSubproblems(benders));

   if( isconvex && !benders->subprobisconvex[probnumber] )
      benders->nconvexsubprobs++;
   else if( !isconvex && benders->subprobisconvex[probnumber] )
      benders->nconvexsubprobs--;

   benders->subprobisconvex[probnumber] = isconvex;

   assert(benders->nconvexsubprobs >= 0 && benders->nconvexsubprobs <= benders->nsubproblems);
}

/** returns whether the subproblem is convex
 *
 *  This means that the dual solution can be used to generate cuts.
 */
SCIP_Bool SCIPbendersSubproblemIsConvex(
   SCIP_BENDERS*         benders,            /**< Benders' decomposition */
   int                   probnumber          /**< the subproblem number */
   )
{
   assert(benders != NULL);
   assert(probnumber >= 0 && probnumber < SCIPbendersGetNSubproblems(benders));

   return benders->subprobisconvex[probnumber];
}

/** returns the number of subproblems that are convex */
int SCIPbendersGetNConvexSubproblems(
   SCIP_BENDERS*         benders             /**< Benders' decomposition */
   )
{
   assert(benders != NULL);

   return benders->nconvexsubprobs;
}

/** changes all of the master problem variables in the given subproblem to continuous. */
SCIP_RETCODE SCIPbendersChgMastervarsToCont(
   SCIP_BENDERS*         benders,            /**< Benders' decomposition */
   SCIP_SET*             set,                /**< global SCIP settings */
   int                   probnumber          /**< the subproblem number */
   )
{
   SCIP* subproblem;
   SCIP_VAR** vars;
   int nbinvars;
   int nintvars;
   int nimplvars;
   int chgvarscount;
   int origintvars;
   int i;
   SCIP_Bool infeasible;

   assert(benders != NULL);
   assert(set != NULL);
   assert(probnumber >= 0 && probnumber < SCIPbendersGetNSubproblems(benders));

   subproblem = SCIPbendersSubproblem(benders, probnumber);
   assert(subproblem != NULL);

   /* only set the master problem variable to continuous if they have not already been changed. */
   if( !SCIPbendersGetMastervarsCont(benders, probnumber) )
   {
      SCIP_VAR* mastervar;

      /* retrieving the variable data */
      SCIP_CALL( SCIPgetVarsData(subproblem, &vars, NULL, &nbinvars, &nintvars, &nimplvars, NULL) );

      origintvars = nbinvars + nintvars + nimplvars;

      chgvarscount = 0;

      /* looping over all integer variables to change the master variables to continuous */
      i = 0;
      while( i < nbinvars + nintvars + nimplvars )
      {
         SCIP_CALL( SCIPbendersGetVar(benders, set, vars[i], &mastervar, -1) );

         if( SCIPvarGetType(vars[i]) != SCIP_VARTYPE_CONTINUOUS && mastervar != NULL )
         {
            /* changing the type of the subproblem variable corresponding to mastervar to CONTINUOUS */
            SCIP_CALL( SCIPchgVarType(subproblem, vars[i], SCIP_VARTYPE_CONTINUOUS, &infeasible) );

            assert(!infeasible);

            chgvarscount++;
            SCIP_CALL( SCIPgetVarsData(subproblem, NULL, NULL, &nbinvars, &nintvars, &nimplvars, NULL) );
         }
         else
            i++;
      }

      /* if all of the integer variables have been changed to continuous, then the subproblem could now be a convex
       * problem. This must be checked and if TRUE, then the LP subproblem is initialised and then put into probing
       * mode
       */
      if( chgvarscount > 0 && chgvarscount == origintvars )
      {
         /* checking the convexity of the subproblem */
         SCIP_CALL( checkSubproblemConvexity(benders, set, probnumber) );

         /* if the subproblem is convex, then it is initialised and put into probing mode */
         if( SCIPbendersSubproblemIsConvex(benders, probnumber) )
         {
            SCIP_CALL( initialiseLPSubproblem(benders, set, probnumber) );
         }
      }

      SCIP_CALL( SCIPbendersSetMastervarsCont(benders, probnumber, TRUE) );
   }

   return SCIP_OKAY;
}

/** sets the subproblem setup flag */
void SCIPbendersSetSubproblemIsSetup(
   SCIP_BENDERS*         benders,            /**< Benders' decomposition */
   int                   probnumber,         /**< the subproblem number */
   SCIP_Bool             issetup             /**< flag to indicate whether the subproblem has been setup */
   )
{
   assert(benders != NULL);
   assert(probnumber >= 0 && probnumber < SCIPbendersGetNSubproblems(benders));

   benders->subprobsetup[probnumber] = issetup;
}

/** returns the subproblem setup flag */
SCIP_Bool SCIPbendersSubproblemIsSetup(
   SCIP_BENDERS*         benders,            /**< Benders' decomposition */
   int                   probnumber          /**< the subproblem number */
   )
{
   assert(benders != NULL);
   assert(probnumber >= 0 && probnumber < SCIPbendersGetNSubproblems(benders));

   return benders->subprobsetup[probnumber];
}

/** sets the independent subproblem flag */
void SCIPbendersSetSubproblemIsIndependent(
   SCIP_BENDERS*         benders,            /**< Benders' decomposition */
   int                   probnumber,         /**< the subproblem number */
   SCIP_Bool             isindep             /**< flag to indicate whether the subproblem is independent */
   )
{
   assert(benders != NULL);
   assert(probnumber >= 0 && probnumber < SCIPbendersGetNSubproblems(benders));

   /* if the user has defined solving or freeing functions, then it is not possible to declare a subproblem as
    * independent. This is because declaring a subproblem as independent changes the solving loop, so it would change
    * the expected behaviour of the user defined plugin. If a user calls this function, then an error will be returned.
    */
   if( benders->benderssolvesubconvex != NULL || benders->benderssolvesub != NULL || benders->bendersfreesub != NULL )
   {
      SCIPerrorMessage("The user has defined either bendersSolvesubconvex%d, bendersSolvesub%d or bendersFreesub%s. "
         "Thus, it is not possible to declare the independence of a subproblem.\n", benders->name, benders->name,
         benders->name);
      SCIPABORT();
   }
   else
   {
      SCIP_Bool activesubprob;

      /* if the active status of the subproblem changes, then we must update the activesubprobs counter */
      activesubprob = subproblemIsActive(benders, probnumber);

      benders->indepsubprob[probnumber] = isindep;

      /* updating the activesubprobs counter */
      if( activesubprob && !subproblemIsActive(benders, probnumber) )
         benders->nactivesubprobs--;
      else if( !activesubprob && subproblemIsActive(benders, probnumber) )
         benders->nactivesubprobs++;

      assert(benders->nactivesubprobs >= 0 && benders->nactivesubprobs <= SCIPbendersGetNSubproblems(benders));
   }
}

/** returns whether the subproblem is independent */
SCIP_Bool SCIPbendersSubproblemIsIndependent(
   SCIP_BENDERS*         benders,            /**< Benders' decomposition */
   int                   probnumber          /**< the subproblem number */
   )
{
   assert(benders != NULL);
   assert(probnumber >= 0 && probnumber < SCIPbendersGetNSubproblems(benders));

   return benders->indepsubprob[probnumber];
}

/** Sets whether the subproblem is enabled or disabled. A subproblem is disabled if it has been merged into the master
 *  problem.
 */
void SCIPbendersSetSubproblemEnabled(
   SCIP_BENDERS*         benders,            /**< Benders' decomposition */
   int                   probnumber,         /**< the subproblem number */
   SCIP_Bool             enabled             /**< flag to indicate whether the subproblem is enabled */
   )
{
   SCIP_Bool activesubprob;

   assert(benders != NULL);
   assert(probnumber >= 0 && probnumber < SCIPbendersGetNSubproblems(benders));

   /* if the active status of the subproblem changes, then we must update the activesubprobs counter */
   activesubprob = subproblemIsActive(benders, probnumber);

   benders->subprobenabled[probnumber] = enabled;

   /* updating the activesubprobs counter */
   if( activesubprob && !subproblemIsActive(benders, probnumber) )
      benders->nactivesubprobs--;
   else if( !activesubprob && subproblemIsActive(benders, probnumber) )
      benders->nactivesubprobs++;

   assert(benders->nactivesubprobs >= 0 && benders->nactivesubprobs <= SCIPbendersGetNSubproblems(benders));
}

/** returns whether the subproblem is enabled, i.e. the subproblem is still solved in the solving loop. */
SCIP_Bool SCIPbendersSubproblemIsEnabled(
   SCIP_BENDERS*         benders,            /**< Benders' decomposition */
   int                   probnumber          /**< the subproblem number */
   )
{
   assert(benders != NULL);
   assert(probnumber >= 0 && probnumber < SCIPbendersGetNSubproblems(benders));

   return benders->subprobenabled[probnumber];
}

/** sets a flag to indicate whether the master variables are all set to continuous */
SCIP_RETCODE SCIPbendersSetMastervarsCont(
   SCIP_BENDERS*         benders,            /**< Benders' decomposition */
   int                   probnumber,         /**< the subproblem number */
   SCIP_Bool             arecont             /**< flag to indicate whether the master problem variables are continuous */
   )
{
   assert(benders != NULL);
   assert(probnumber >= 0 && probnumber < SCIPbendersGetNSubproblems(benders));

   /* if the master variables were all continuous and now are not, then the subproblem must exit probing mode and be
    * changed to non-LP subproblem */
   if( benders->mastervarscont[probnumber] && !arecont )
   {
      if( SCIPinProbing(SCIPbendersSubproblem(benders, probnumber)) )
      {
         SCIP_CALL( SCIPendProbing(SCIPbendersSubproblem(benders, probnumber)) );
      }

      SCIPbendersSetSubproblemIsConvex(benders, probnumber, FALSE);
   }

   benders->mastervarscont[probnumber] = arecont;

   return SCIP_OKAY;
}

/** returns whether the master variables are all set to continuous */
SCIP_Bool SCIPbendersGetMastervarsCont(
   SCIP_BENDERS*         benders,            /**< Benders' decomposition */
   int                   probnumber          /**< the subproblem number */
   )
{
   assert(benders != NULL);
   assert(probnumber >= 0 && probnumber < SCIPbendersGetNSubproblems(benders));

   return benders->mastervarscont[probnumber];
}

/** returns the number of cuts that have been transferred from sub SCIPs to the master SCIP */
int SCIPbendersGetNTransferredCuts(
   SCIP_BENDERS*         benders             /**< the Benders' decomposition data structure */
   )
{
   assert(benders != NULL);

   return benders->ntransferred;
}

/** updates the lower bound for the subproblem. If the lower bound is not greater than the previously stored lowerbound,
 *  then no update occurs.
 */
void SCIPbendersUpdateSubproblemLowerbound(
   SCIP_BENDERS*         benders,            /**< Benders' decomposition */
   int                   probnumber,         /**< the subproblem number */
   SCIP_Real             lowerbound          /**< the lower bound */
   )
{
   assert(benders != NULL);
   assert(probnumber >= 0 && probnumber < SCIPbendersGetNSubproblems(benders));

   if( lowerbound > benders->subproblowerbound[probnumber] )
      benders->subproblowerbound[probnumber] = lowerbound;
   else
   {
      SCIPdebugMessage("The lowerbound %g for subproblem %d is less than the currently stored lower bound %g\n",
         lowerbound, probnumber, benders->subproblowerbound[probnumber]);
   }
}

/** returns the stored lower bound for the given subproblem */
SCIP_Real SCIPbendersGetSubproblemLowerbound(
   SCIP_BENDERS*         benders,            /**< Benders' decomposition */
   int                   probnumber          /**< the subproblem number */
   )
{
   assert(benders != NULL);
   assert(probnumber >= 0 && probnumber < SCIPbendersGetNSubproblems(benders));

   return benders->subproblowerbound[probnumber];
}

/** returns the number of cuts that have been added for storage */
int SCIPbendersGetNStoredCuts(
   SCIP_BENDERS*         benders             /**< Benders' decomposition */
   )
{
   assert(benders != NULL);

   return benders->nstoredcuts;
}

/** returns the cuts that have been stored for transfer */
SCIP_RETCODE SCIPbendersGetStoredCutData(
   SCIP_BENDERS*         benders,            /**< Benders' decomposition */
   int                   cutidx,             /**< the index for the cut data that is requested */
   SCIP_VAR***           vars,               /**< the variables that have non-zero coefficients in the cut */
   SCIP_Real**           vals,               /**< the coefficients of the variables in the cut */
   SCIP_Real*            lhs,                /**< the left hand side of the cut */
   SCIP_Real*            rhs,                /**< the right hand side of the cut */
   int*                  nvars               /**< the number of variables with non-zero coefficients in the cut */
   )
{
   assert(benders != NULL);
   assert(vars != NULL);
   assert(vals != NULL);
   assert(lhs != NULL);
   assert(rhs != NULL);
   assert(nvars != NULL);
   assert(cutidx >= 0 && cutidx < benders->nstoredcuts);

   (*vars) = benders->storedcuts[cutidx]->vars;
   (*vals) = benders->storedcuts[cutidx]->vals;
   (*lhs) = benders->storedcuts[cutidx]->lhs;
   (*rhs) = benders->storedcuts[cutidx]->rhs;
   (*nvars) = benders->storedcuts[cutidx]->nvars;

   return SCIP_OKAY;
}

/** returns the original problem data for the cuts that have been added by the Benders' cut plugin. The stored
 *  variables and values will populate the input vars and vals arrays. Thus, memory must be allocated for the vars and
 *  vals arrays
 */
SCIP_RETCODE SCIPbendersGetStoredCutOrigData(
   SCIP_BENDERS*         benders,            /**< Benders' decomposition cut */
   int                   cutidx,             /**< the index for the cut data that is requested */
   SCIP_VAR***           vars,               /**< the variables that have non-zero coefficients in the cut */
   SCIP_Real**           vals,               /**< the coefficients of the variables in the cut */
   SCIP_Real*            lhs,                /**< the left hand side of the cut */
   SCIP_Real*            rhs,                /**< the right hand side of the cut */
   int*                  nvars,              /**< the number of variables with non-zero coefficients in the cut */
   int                   varssize            /**< the available slots in the array */
   )
{
   SCIP_VAR* origvar;
   SCIP_Real scalar;
   SCIP_Real constant;
   int i;

   assert(benders != NULL);
   assert(vars != NULL);
   assert(vals != NULL);
   assert(lhs != NULL);
   assert(rhs != NULL);
   assert(nvars != NULL);
   assert(cutidx >= 0 && cutidx < benders->nstoredcuts);

   (*lhs) = benders->storedcuts[cutidx]->lhs;
   (*rhs) = benders->storedcuts[cutidx]->rhs;
   (*nvars) = benders->storedcuts[cutidx]->nvars;

   /* if there are enough slots, then store the cut variables and values */
   if( varssize >= *nvars )
   {
      for( i = 0; i < *nvars; i++ )
      {
         /* getting the original variable for the transformed variable */
         origvar = benders->storedcuts[cutidx]->vars[i];
         scalar = 1.0;
         constant = 0.0;
         SCIP_CALL( SCIPvarGetOrigvarSum(&origvar, &scalar, &constant) );

         (*vars)[i] = origvar;
         (*vals)[i] = benders->storedcuts[cutidx]->vals[i];
      }
   }

   return SCIP_OKAY;
}

/** adds the data for the generated cuts to the Benders' cut storage */
SCIP_RETCODE SCIPbendersStoreCut(
   SCIP_BENDERS*         benders,            /**< Benders' decomposition cut */
   SCIP_SET*             set,                /**< global SCIP settings */
   SCIP_VAR**            vars,               /**< the variables that have non-zero coefficients in the cut */
   SCIP_Real*            vals,               /**< the coefficients of the variables in the cut */
   SCIP_Real             lhs,                /**< the left hand side of the cut */
   SCIP_Real             rhs,                /**< the right hand side of the cut */
   int                   nvars               /**< the number of variables with non-zero coefficients in the cut */
   )
{
   SCIP_BENDERSCUTCUT* cut;

   assert(benders != NULL);
   assert(set != NULL);
   assert(vars != NULL);
   assert(vals != NULL);

   /* allocating the block memory for the cut storage */
   SCIP_CALL( SCIPallocBlockMemory(set->scip, &cut) );

   /* storing the cut data */
   SCIP_CALL( SCIPduplicateBlockMemoryArray(set->scip, &cut->vars, vars, nvars) );
   SCIP_CALL( SCIPduplicateBlockMemoryArray(set->scip, &cut->vals, vals, nvars) );
   cut->lhs = lhs;
   cut->rhs = rhs;
   cut->nvars = nvars;

   /* ensuring the required memory is available for the stored cuts array */
   if( benders->storedcutssize < benders->nstoredcuts + 1 )
   {
      int newsize;

      newsize = SCIPsetCalcMemGrowSize(set, benders->nstoredcuts + 1);
      SCIP_ALLOC( BMSreallocBlockMemoryArray(SCIPblkmem(set->scip), &benders->storedcuts,
            benders->storedcutssize, newsize) );

      benders->storedcutssize = newsize;
   }
   assert(benders->storedcutssize >= benders->nstoredcuts + 1);

   /* adding the cuts to the Benders' cut storage */
   benders->storedcuts[benders->nstoredcuts] = cut;
   benders->nstoredcuts++;

   return SCIP_OKAY;
}

/** sets the sorted flags in the Benders' decomposition */
void SCIPbendersSetBenderscutsSorted(
   SCIP_BENDERS*         benders,            /**< Benders' decomposition structure */
   SCIP_Bool             sorted              /**< the value to set the sorted flag to */
   )
{
   assert(benders != NULL);

   benders->benderscutssorted = sorted;
   benders->benderscutsnamessorted = sorted;
}

/** inserts a Benders' cut into the Benders' cuts list */
SCIP_RETCODE SCIPbendersIncludeBenderscut(
   SCIP_BENDERS*         benders,            /**< Benders' decomposition structure */
   SCIP_SET*             set,                /**< global SCIP settings */
   SCIP_BENDERSCUT*      benderscut          /**< Benders' cut */
   )
{
   assert(benders != NULL);
   assert(benderscut != NULL);

   if( benders->nbenderscuts >= benders->benderscutssize )
   {
      benders->benderscutssize = SCIPsetCalcMemGrowSize(set, benders->nbenderscuts+1);
      SCIP_ALLOC( BMSreallocMemoryArray(&benders->benderscuts, benders->benderscutssize) );
   }
   assert(benders->nbenderscuts < benders->benderscutssize);

   benders->benderscuts[benders->nbenderscuts] = benderscut;
   benders->nbenderscuts++;
   benders->benderscutssorted = FALSE;

   return SCIP_OKAY;
}

/** returns the Benders' cut of the given name, or NULL if not existing */
SCIP_BENDERSCUT* SCIPfindBenderscut(
   SCIP_BENDERS*         benders,            /**< Benders' decomposition */
   const char*           name                /**< name of Benderscut' decomposition */
   )
{
   int i;

   assert(benders != NULL);
   assert(name != NULL);

   for( i = 0; i < benders->nbenderscuts; i++ )
   {
      if( strcmp(SCIPbenderscutGetName(benders->benderscuts[i]), name) == 0 )
         return benders->benderscuts[i];
   }

   return NULL;
}

/** returns the array of currently available Benders' cuts; active Benders' decomposition are in the first slots of
 * the array
 */
SCIP_BENDERSCUT** SCIPbendersGetBenderscuts(
   SCIP_BENDERS*         benders             /**< Benders' decomposition */
   )
{
   assert(benders != NULL);

   if( !benders->benderscutssorted )
   {
      SCIPsortPtr((void**)benders->benderscuts, SCIPbenderscutComp, benders->nbenderscuts);
      benders->benderscutssorted = TRUE;
      benders->benderscutsnamessorted = FALSE;
   }

   return benders->benderscuts;
}

/** returns the number of currently available Benders' cuts */
int SCIPbendersGetNBenderscuts(
   SCIP_BENDERS*         benders             /**< Benders' decomposition */
   )
{
   assert(benders != NULL);

   return benders->nbenderscuts;
}

/** sets the priority of a Benders' decomposition */
SCIP_RETCODE SCIPbendersSetBenderscutPriority(
   SCIP_BENDERS*         benders,            /**< Benders' decomposition */
   SCIP_BENDERSCUT*      benderscut,         /**< Benders' cut */
   int                   priority            /**< new priority of the Benders' decomposition */
   )
{
   assert(benders != NULL);
   assert(benderscut != NULL);

   benderscut->priority = priority;
   benders->benderscutssorted = FALSE;

   return SCIP_OKAY;
}

/** sorts Benders' decomposition cuts by priorities */
void SCIPbendersSortBenderscuts(
   SCIP_BENDERS*         benders             /**< Benders' decomposition */
   )
{
   assert(benders != NULL);

   if( !benders->benderscutssorted )
   {
      SCIPsortPtr((void**)benders->benderscuts, SCIPbenderscutComp, benders->nbenderscuts);
      benders->benderscutssorted = TRUE;
      benders->benderscutsnamessorted = FALSE;
   }
}

/** sorts Benders' decomposition cuts by name */
void SCIPbendersSortBenderscutsName(
   SCIP_BENDERS*         benders             /**< Benders' decomposition */
   )
{
   assert(benders != NULL);

   if( !benders->benderscutsnamessorted )
   {
      SCIPsortPtr((void**)benders->benderscuts, SCIPbenderscutCompName, benders->nbenderscuts);
      benders->benderscutssorted = FALSE;
      benders->benderscutsnamessorted = TRUE;
   }
}<|MERGE_RESOLUTION|>--- conflicted
+++ resolved
@@ -52,13 +52,8 @@
 #define SCIP_DEFAULT_LNSMAXCALLS             10  /** the maximum number of Benders' decomposition calls in LNS heuristics */
 #define SCIP_DEFAULT_LNSMAXCALLSROOT          0  /** the maximum number of root node Benders' decomposition calls in LNS heuristics */
 #define SCIP_DEFAULT_SUBPROBFRAC            1.0  /** fraction of subproblems that are solved in each iteration */
-<<<<<<< HEAD
 #define SCIP_DEFAULT_UPDATEAUXVARBOUND    FALSE  /** should the auxiliary variable lower bound be updated by solving the subproblem */
-#define SCIP_DEFAULT_AUXVARSIMPLINT        TRUE  /** set the auxiliary variables as implint if the subproblem objective is integer */
-=======
-#define SCIP_DEFAULT_UPDATEAUXVARBOUND     TRUE  /** should the auxiliary variable lower bound be updated by solving the subproblem */
 #define SCIP_DEFAULT_AUXVARSIMPLINT       FALSE  /** set the auxiliary variables as implint if the subproblem objective is integer */
->>>>>>> 87494509
 #define SCIP_DEFAULT_CUTCHECK              TRUE  /** should cuts be generated during the checking of solutions? */
 #define SCIP_DEFAULT_STRENGTHENMULT         0.5  /** the convex combination multiplier for the cut strengthening */
 #define SCIP_DEFAULT_NOIMPROVELIMIT           5  /** the maximum number of cut strengthening without improvement */
