/* * * * * * * * * * * * * * * * * * * * * * * * * * * * * * * * * * * * * * */
/*                                                                           */
/*                  This file is part of the program and library             */
/*         SCIP --- Solving Constraint Integer Programs                      */
/*                                                                           */
/*    Copyright (C) 2002-2017 Konrad-Zuse-Zentrum                            */
/*                            fuer Informationstechnik Berlin                */
/*                                                                           */
/*  SCIP is distributed under the terms of the ZIB Academic License.         */
/*                                                                           */
/*  You should have received a copy of the ZIB Academic License              */
/*  along with SCIP; see the file COPYING. If not email to scip@zib.de.      */
/*                                                                           */
/* * * * * * * * * * * * * * * * * * * * * * * * * * * * * * * * * * * * * * */

/**@file   benders.c
 * @brief  methods for Benders' decomposition
 * @author Stephen J. Maher
 */

/*---+----1----+----2----+----3----+----4----+----5----+----6----+----7----+----8----+----9----+----0----+----1----+----2*/
//#define SCIP_DEBUG
//#define SCIP_MOREDEBUG
#include <assert.h>
#include <string.h>

#include "scip/def.h"
#include "scip/set.h"
#include "scip/clock.h"
#include "scip/paramset.h"
#include "scip/lp.h"
#include "scip/prob.h"
#include "scip/pricestore.h"
#include "scip/scip.h"
#include "scip/benders.h"
#include "scip/pub_message.h"
#include "scip/pub_misc.h"
#include "scip/cons_linear.h"

#include "scip/struct_benders.h"
#include "scip/struct_benderscut.h"

#include "scip/benderscut.h"

/* Defaults for parameters */
#define SCIP_DEFAULT_TRANSFERCUTS          TRUE  /** Should Benders' cuts generated in LNS heuristics be transferred to the main SCIP instance? */
#define SCIP_DEFAULT_CUTSASCONSS           TRUE  /** Should the transferred cuts be added as constraints? */
#define SCIP_DEFAULT_MIPCHECKFREQ             5  /** the number of iterations that the MIP is checked, -1 for always. */
#define SCIP_DEFAULT_LNSCHECK              TRUE  /** should the Benders' decomposition be used in LNS heuristics */
#define SCIP_DEFAULT_LNSMAXDEPTH             -1  /** the maximum depth at which the LNS check is performed */
#define SCIP_DEFAULT_SUBPROBFRAC            1.0  /** the fraction of subproblems that are solved in each iteration */

#define AUXILIARYVAR_NAME     "##bendersauxiliaryvar" /** the name for the Benders' auxiliary variables in the master problem */

/* event handler properties */
#define NODEFOCUS_EVENTHDLR_NAME         "bendersnodefocus"
#define NODEFOCUS_EVENTHDLR_DESC         "node focus event handler for Benders' decomposition"
#define MIPNODEFOCUS_EVENTHDLR_NAME      "bendersmipsolvenodefocus"
#define MIPNODEFOCUS_EVENTHDLR_DESC      "node focus event handler for the MIP solve method for Benders' decomposition"
#define UPPERBOUND_EVENTHDLR_NAME        "bendersupperbound"
#define UPPERBOUND_EVENTHDLR_DESC        "found solution event handler to terminate subproblem solve for a given upper bound"


struct SCIP_EventhdlrData
{
   int                   filterpos;          /**< the event filter entry */
   int                   numruns;            /**< the number of times that the problem has been solved */
   SCIP_Real             upperbound;         /**< an upper bound for the problem */
   SCIP_Bool             solvemip;           /**< is the event called from a MIP subproblem solve*/
};


/* ---------------- Local methods for event handlers ---------------- */
/** init method for the event handlers */
static
SCIP_RETCODE initEventhandler(
   SCIP*                 scip,               /**< the SCIP data structure */
   SCIP_EVENTHDLR*       eventhdlr           /**< the event handlers data structure */
   )
{
   SCIP_EVENTHDLRDATA* eventhdlrdata;

   assert(scip != NULL);
   assert(eventhdlr != NULL);
   assert(strcmp(SCIPeventhdlrGetName(eventhdlr), MIPNODEFOCUS_EVENTHDLR_NAME) == 0);

   eventhdlrdata = SCIPeventhdlrGetData(eventhdlr);
   assert(eventhdlrdata != NULL);

   eventhdlrdata->filterpos = -1;
   eventhdlrdata->numruns = 0;
   eventhdlrdata->upperbound = -SCIPinfinity(scip);
   eventhdlrdata->solvemip = FALSE;

   return SCIP_OKAY;
}


/** initsol method for the event handlers */
static
SCIP_RETCODE initsolEventhandler(
   SCIP*                 scip,               /**< the SCIP data structure */
   SCIP_EVENTHDLR*       eventhdlr,          /**< the event handlers data structure */
   SCIP_EVENTTYPE        eventtype           /**< event type mask to select events to catch */
   )
{
   SCIP_EVENTHDLRDATA eventhdlrdata;

   assert(scip != NULL);
   assert(eventhdlr != NULL);

   eventhdlrdata = SCIPeventhdlrGetData(eventhdlr);

   SCIP_CALL(SCIPcatchEvent(scip, eventtype, eventhdlr, NULL, &eventhdlrdata->filterpos));

   return SCIP_OKAY;
}

/** the exit method for the event handlers */
static
SCIP_RETCODE exitsolEventhandler(
   SCIP*                 scip,               /**< the SCIP data structure */
   SCIP_EVENTHDLR*       eventhdlr,          /**< the event handlers data structure */
   SCIP_EVENTTYPE        eventtype           /**< event type mask to select events to catch */
   )
{
   SCIP_EVENTHDLRDATA eventhdlrdata;

   assert(scip != NULL);
   assert(eventhdlr != NULL);

   eventhdlrdata = SCIPeventhdlrGetData(eventhdlr);

   if( eventhdlrdata->filterpos >= 0 )
   {
      SCIP_CALL(SCIPdropEvent(scip, eventtype, eventhdlr, NULL, eventhdlrdata->filterpos));
      eventhdlrdata->filterpos = -1;
   }

   return SCIP_OKAY;
}

/** free method for the event handler */
static
SCIP_RETCODE freeEventhandler(
   SCIP*                 scip,               /**< the SCIP data structure */
   SCIP_EVENTHDLR*       eventhdlr           /**< the event handlers data structure */
   )
{
   SCIP_EVENTHDLRDATA* eventhdlrdata;

   assert(scip != NULL);
   assert(eventhdlr != NULL);

   eventhdlrdata = SCIPeventhdlrGetData(eventhdlr);
   assert(eventhdlrdata != NULL);

   SCIPfreeBlockMemory(scip, &eventhdlrdata);

   return SCIP_OKAY;
}



/* ---------------- Callback methods of node focus event handler ---------------- */

/** exec the event handler */
static
SCIP_DECL_EVENTEXEC(eventExecBendersNodefocus)
{  /*lint --e{715}*/
   SCIP_EVENTHDLRDATA eventhdlrdata;

   assert(scip != NULL);
   assert(eventhdlr != NULL);
   assert(strcmp(SCIPeventhdlrGetName(eventhdlr), NODEFOCUS_EVENTHDLR_NAME) == 0);

   eventhdlrdata = SCIPeventhdlrGetData(eventhdlr);

   /* sending an interrupt solve signal to return the control back to the Benders' decomposition plugin.
    * This will ensure the SCIP stage is SCIP_STAGE_SOLVING, allowing the use of probing mode. */
   SCIP_CALL( SCIPinterruptSolve(scip) );

   SCIP_CALL(SCIPdropEvent(scip, SCIP_EVENTTYPE_NODEFOCUSED, eventhdlr, NULL, eventhdlrdata->filterpos));
   eventhdlrdata->filterpos = -1;

   return SCIP_OKAY;
}

/** initialization method of event handler (called after problem was transformed) */
static
SCIP_DECL_EVENTINIT(eventInitBendersNodefocus)
{
   assert(scip != NULL);
   assert(eventhdlr != NULL);
   assert(strcmp(SCIPeventhdlrGetName(eventhdlr), NODEFOCUS_EVENTHDLR_NAME) == 0);

   SCIP_CALL( initEventhandler(scip, eventhdlr) );

   return SCIP_OKAY;
}

/** solving process initialization method of event handler (called when branch and bound process is about to begin) */
static
SCIP_DECL_EVENTINITSOL(eventInitsolBendersNodefocus)
{
   assert(scip != NULL);
   assert(eventhdlr != NULL);
   assert(strcmp(SCIPeventhdlrGetName(eventhdlr), NODEFOCUS_EVENTHDLR_NAME) == 0);

   SCIP_CALL( initsolEventhandler(scip, eventhdlr, SCIP_EVENTTYPE_NODEFOCUSED) );

   return SCIP_OKAY;
}

/** solving process deinitialization method of event handler (called before branch and bound process data is freed) */
static
SCIP_DECL_EVENTEXITSOL(eventExitsolBendersNodefocus)
{
   assert(scip != NULL);
   assert(eventhdlr != NULL);
   assert(strcmp(SCIPeventhdlrGetName(eventhdlr), NODEFOCUS_EVENTHDLR_NAME) == 0);

   SCIP_CALL( exitsolEventhandler(scip, eventhdlr, SCIP_EVENTTYPE_NODEFOCUSED) );

   return SCIP_OKAY;
}

/** deinitialization method of event handler (called before transformed problem is freed) */
static
SCIP_DECL_EVENTFREE(eventFreeBendersNodefocus)
{
   assert(scip != NULL);
   assert(eventhdlr != NULL);
   assert(strcmp(SCIPeventhdlrGetName(eventhdlr), NODEFOCUS_EVENTHDLR_NAME) == 0);

   SCIP_CALL( freeEventhandler(scip, eventhandler) );

   return SCIP_OKAY;
}


/* ---------------- Callback methods of MIP solve node focus event handler ---------------- */

/** exec the event handler */
static
SCIP_DECL_EVENTEXEC(eventExecBendersMipnodefocus)
{  /*lint --e{715}*/
   SCIP_EVENTHDLRDATA* eventhdlrdata;

   assert(scip != NULL);
   assert(eventhdlr != NULL);
   assert(strcmp(SCIPeventhdlrGetName(eventhdlr), MIPNODEFOCUS_EVENTHDLR_NAME) == 0);

   eventhdlrdata = SCIPeventhdlrGetData(eventhdlr);

   /* interrupting the solve so that the control is returned back to the Benders' core. */
   if( eventhdlrdata->numruns == 0 && !eventhdlrdata->solvemip )
      SCIP_CALL( SCIPinterruptSolve(scip) );

   SCIP_CALL(SCIPdropEvent(scip, SCIP_EVENTTYPE_NODEFOCUSED, eventhdlr, NULL, eventhdlrdata->filterpos));
   eventhdlrdata->filterpos = -1;

   eventhdlrdata->numruns++;

   return SCIP_OKAY;
}

/** initialization method of event handler (called after problem was transformed) */
static
SCIP_DECL_EVENTINIT(eventInitBendersMipnodefocus)
{
   assert(scip != NULL);
   assert(eventhdlr != NULL);
   assert(strcmp(SCIPeventhdlrGetName(eventhdlr), MIPNODEFOCUS_EVENTHDLR_NAME) == 0);

   SCIP_CALL( initEventhandler(scip, eventhdlr) );

   return SCIP_OKAY;
}

/** solving process initialization method of event handler (called when branch and bound process is about to begin) */
static
SCIP_DECL_EVENTINITSOL(eventInitsolBendersMipnodefocus)
{
   assert(scip != NULL);
   assert(eventhdlr != NULL);
   assert(strcmp(SCIPeventhdlrGetName(eventhdlr), MIPNODEFOCUS_EVENTHDLR_NAME) == 0);

   SCIP_CALL( initsolEventhandler(scip, eventhdlr, SCIP_EVENTTYPE_NODEFOCUSED) );

   return SCIP_OKAY;
}

/** solving process deinitialization method of event handler (called before branch and bound process data is freed) */
static
SCIP_DECL_EVENTEXITSOL(eventExitsolBendersMipnodefocus)
{
   assert(scip != NULL);
   assert(eventhdlr != NULL);
   assert(strcmp(SCIPeventhdlrGetName(eventhdlr), MIPNODEFOCUS_EVENTHDLR_NAME) == 0);

   SCIP_CALL( exitEventhandler(scip, eventhdlr, SCIP_EVENTTYPE_NODEFOCUSED) );

   return SCIP_OKAY;
}

/** deinitialization method of event handler (called before transformed problem is freed) */
static
SCIP_DECL_EVENTFREE(eventFreeBendersMipnodefocus)
{
   assert(scip != NULL);
   assert(eventhdlr != NULL);
   assert(strcmp(SCIPeventhdlrGetName(eventhdlr), MIPNODEFOCUS_EVENTHDLR_NAME) == 0);

   SCIP_CALL( freeEventhandler(scip, eventhandler) );

   return SCIP_OKAY;
}

/* ---------------- Callback methods of solution found event handler ---------------- */

/** exec the event handler */
static
SCIP_DECL_EVENTEXEC(eventExecBendersUpperbound)
{  /*lint --e{715}*/
   SCIP_EVENTHDLRDATA* eventhdlrdata;
   SCIP_SOL* bestsol;

   assert(scip != NULL);
   assert(eventhdlr != NULL);
   assert(strcmp(SCIPeventhdlrGetName(eventhdlr), UPPERBOUND_EVENTHDLR_NAME) == 0);

   eventhdlrdata = SCIPeventhdlrGetData(eventhdlr);
   assert(eventhdlrdata != NULL);

   bestsol = SCIPgetBestSol(scip);

   if( SCIPisLT(scip, SCIPgetSolOrigObj(scip, bestsol), eventhdlrdata->upperbound) )
      SCIP_CALL( SCIPinterruptSolve(scip) );

   return SCIP_OKAY;
}

/** initialization method of event handler (called after problem was transformed) */
static
SCIP_DECL_EVENTINIT(eventInitBendersUpperbound)
{
   assert(scip != NULL);
   assert(eventhdlr != NULL);
   assert(strcmp(SCIPeventhdlrGetName(eventhdlr), UPPERBOUND_EVENTHDLR_NAME) == 0);

   SCIP_CALL( initEventhandler(scip, eventhdlr) );

   return SCIP_OKAY;
}

/** solving process initialization method of event handler (called when branch and bound process is about to begin) */
static
SCIP_DECL_EVENTINITSOL(eventInitsolBendersUpperbound)
{
   assert(scip != NULL);
   assert(eventhdlr != NULL);
   assert(strcmp(SCIPeventhdlrGetName(eventhdlr), UPPERBOUND_EVENTHDLR_NAME) == 0);

   SCIP_CALL( initsolEventhdlr(scip, eventhdlr, SCIP_EVENTTYPE_BESTSOLFOUND) );

   return SCIP_OKAY;
}

/** solving process deinitialization method of event handler (called before branch and bound process data is freed) */
static
SCIP_DECL_EVENTEXITSOL(eventExitsolBendersUpperbound)
{
   assert(scip != NULL);
   assert(eventhdlr != NULL);
   assert(strcmp(SCIPeventhdlrGetName(eventhdlr), UPPERBOUND_EVENTHDLR_NAME) == 0);

   SCIP_CALL( exitsolEventhandler(scip, eventhdlr, SCIP_EVENTTYPE_BESTSOLFOUND) );

   return SCIP_OKAY;
}

/** deinitialization method of event handler (called before transformed problem is freed) */
static
SCIP_DECL_EVENTFREE(eventFreeBendersUpperbound)
{
   assert(scip != NULL);
   assert(eventhdlr != NULL);
   assert(strcmp(SCIPeventhdlrGetName(eventhdlr), UPPERBOUND_EVENTHDLR_NAME) == 0);

   SCIP_CALL( freeEventhandler(scip, eventhdlr) );

   return SCIP_OKAY;
}

/** updates the upper bound in the event handler data */
static
SCIP_RETCODE updateEventhdlrUpperbound(
   SCIP_BENDERS*         benders,            /**< Benders' decomposition */
   int                   probnumber,         /**< the subproblem number */
   SCIP_Real             upperbound          /**< the upper bound value */
   )
{
   SCIP_EVENTHDLR* eventhdlr;
   SCIP_EVENTHDLRDATA* eventhdlrdata;

   assert(benders != NULL);
   assert(probnumber >= 0 && probnumber < benders->nsubproblems);

   eventhdlr = SCIPfindEventhdlr(SCIPbendersSubproblem(benders, probnumber), UPPERBOUND_EVENTHDLR_NAME);
   assert(eventhdlr != NULL);

   eventhdlrdata = SCIPeventhdlrGetData(eventhdlr);
   assert(eventhdlrdata != NULL);

   eventhdlrdata->upperbound = upperbound;

   return SCIP_OKAY;
}

/* Local methods */

/** A workaround for GCG. This is a temp vardata that is set for the auxiliary variables */
struct SCIP_VarData
{
   int                   vartype;             /**< the variable type. In GCG this indicates whether the variable is a
                                                   master problem or subproblem variable. */
};


/** adds the auxiliary variables to the Benders' decomposition master problem */
static
SCIP_RETCODE addAuxiliaryVariablesToMaster(
   SCIP*                 scip,               /**< SCIP data structure */
   SCIP_BENDERS*         benders             /**< benders */
   )
{
   SCIP_VAR* auxiliaryvar;
   SCIP_VARDATA* vardata;
   char varname[SCIP_MAXSTRLEN];    /* the name of the auxiliary variable */
   int i;

   /* this is a workaround for GCG. GCG expects that the variable has vardata when added. So a dummy vardata is created */
   SCIP_CALL( SCIPallocBlockMemory(scip, &vardata) );
   vardata->vartype = -1;

   for( i = 0; i < SCIPbendersGetNSubproblems(benders); i++ )
   {
      /* if no optimality cuts have been added for this subproblem, then the auxiliary variable will be created and
       * added */
      (void) SCIPsnprintf(varname, SCIP_MAXSTRLEN, "%s_%d", AUXILIARYVAR_NAME, i );
      SCIP_CALL( SCIPcreateVarBasic(scip, &auxiliaryvar, varname, -SCIPinfinity(scip), SCIPinfinity(scip), 1.0,
            SCIP_VARTYPE_CONTINUOUS) );

      SCIPvarSetData(auxiliaryvar, vardata);

      SCIP_CALL( SCIPaddVar(scip, auxiliaryvar) );

      benders->auxiliaryvars[i] = auxiliaryvar;

      SCIP_CALL( SCIPreleaseVar(scip, &auxiliaryvar) );
   }

   SCIPfreeBlockMemory(scip, &vardata);

   return SCIP_OKAY;
}

/* sets the subproblem objective value array to -infinity */
static
void resetSubproblemObjectiveValue(
   SCIP_BENDERS*         benders             /**< the Benders' decomposition structure */
   )
{
   SCIP* subproblem;
   int nsubproblems;
   int i;

   assert(benders != NULL);

   nsubproblems = SCIPbendersGetNSubproblems(benders);

   for( i = 0; i < nsubproblems; i++ )
   {
      subproblem = SCIPbendersSubproblem(benders, i);
      SCIPbendersSetSubprobObjval(benders, i, SCIPinfinity(subproblem));
   }
}


/** compares two benders w. r. to their priority */
SCIP_DECL_SORTPTRCOMP(SCIPbendersComp)
{  /*lint --e{715}*/
   return ((SCIP_BENDERS*)elem2)->priority - ((SCIP_BENDERS*)elem1)->priority;
}

/** comparison method for sorting benders w.r.t. to their name */
SCIP_DECL_SORTPTRCOMP(SCIPbendersCompName)
{
   return strcmp(SCIPbendersGetName((SCIP_BENDERS*)elem1), SCIPbendersGetName((SCIP_BENDERS*)elem2));
}

/** method to call, when the priority of a benders was changed */
static
SCIP_DECL_PARAMCHGD(paramChgdBendersPriority)
{  /*lint --e{715}*/
   SCIP_PARAMDATA* paramdata;

   paramdata = SCIPparamGetData(param);
   assert(paramdata != NULL);

   /* use SCIPsetBendersPriority() to mark the benderss unsorted */
   SCIPsetBendersPriority(scip, (SCIP_BENDERS*)paramdata, SCIPparamGetInt(param)); /*lint !e740*/

   return SCIP_OKAY;
}

/** copies the given benders to a new scip */
SCIP_RETCODE SCIPbendersCopyInclude(
   SCIP_BENDERS*         benders,            /**< benders */
   SCIP_SET*             sourceset,          /**< SCIP_SET of SCIP to copy from */
   SCIP_SET*             targetset,          /**< SCIP_SET of SCIP to copy to */
   SCIP_Bool*            valid               /**< was the copying process valid? */
   )
{
   SCIP_BENDERS* targetbenders;  /* the copy of the Benders' decomposition struct in the target set */
   int i;

   assert(benders != NULL);
   assert(targetset != NULL);
   assert(valid != NULL);
   assert(targetset->scip != NULL);

   (*valid) = FALSE;

   if( benders->benderscopy != NULL && targetset->benders_copybenders )
   {
      SCIPsetDebugMsg(targetset, "including benders %s in subscip %p\n", SCIPbendersGetName(benders), (void*)targetset->scip);
      SCIP_CALL( benders->benderscopy(targetset->scip, benders) );

      /* if the Benders' decomposition is active, then copy is not valid. */
      (*valid) = !SCIPbendersIsActive(benders);

      /* copying the Benders' cuts */
      targetbenders = SCIPsetFindBenders(targetset, SCIPbendersGetName(benders));

<<<<<<< HEAD
         /* the flag is set to indicate that the Benders' decomposition is a copy */
         targetbenders->iscopy = TRUE;

         /* calling the copy method for the Benders' cuts */
         SCIPbendersSortBenderscuts(benders);
         for( i = 0; i < benders->nbenderscuts; i++ )
         {
            SCIP_CALL( SCIPbenderscutCopyInclude(targetbenders, benders->benderscuts[i], targetset) );
         }
      }
=======
      /* storing the pointer to the source scip instance */
      targetbenders->sourcescip = sourceset->scip;

      /* the flag is set to indicate that the Benders' decomposition is a copy */
      targetbenders->iscopy = TRUE;
>>>>>>> b6b7ba3a
   }

   return SCIP_OKAY;
}

/** creates a Benders' decomposition structure
 *  To use the Benders' decomposition for solving a problem, it first has to be activated with a call to SCIPactivateBenders().
 */
SCIP_RETCODE SCIPbendersCreate(
   SCIP_BENDERS**        benders,            /**< pointer to Benders' decomposition data structure */
   SCIP_SET*             set,                /**< global SCIP settings */
   SCIP_MESSAGEHDLR*     messagehdlr,        /**< message handler */
   BMS_BLKMEM*           blkmem,             /**< block memory for parameter settings */
   const char*           name,               /**< name of Benders' decomposition */
   const char*           desc,               /**< description of Benders' decomposition */
   int                   priority,           /**< priority of the Benders' decomposition */
   SCIP_Bool             cutlp,              /**< should Benders' cuts be generated for LP solutions */
   SCIP_Bool             cutpseudo,          /**< should Benders' cuts be generated for pseudo solutions */
   SCIP_Bool             cutrelax,           /**< should Benders' cuts be generated for relaxation solutions */
   SCIP_DECL_BENDERSCOPY ((*benderscopy)),   /**< copy method of benders or NULL if you don't want to copy your plugin into sub-SCIPs */
   SCIP_DECL_BENDERSFREE ((*bendersfree)),   /**< destructor of Benders' decomposition */
   SCIP_DECL_BENDERSINIT ((*bendersinit)),   /**< initialize Benders' decomposition */
   SCIP_DECL_BENDERSEXIT ((*bendersexit)),   /**< deinitialize Benders' decomposition */
   SCIP_DECL_BENDERSINITPRE((*bendersinitpre)),/**< presolving initialization method for Benders' decomposition */
   SCIP_DECL_BENDERSEXITPRE((*bendersexitpre)),/**< presolving deinitialization method for Benders' decomposition */
   SCIP_DECL_BENDERSINITSOL((*bendersinitsol)),/**< solving process initialization method of Benders' decomposition */
   SCIP_DECL_BENDERSEXITSOL((*bendersexitsol)),/**< solving process deinitialization method of Benders' decomposition */
   SCIP_DECL_BENDERSGETVAR((*bendersgetvar)),/**< returns the master variable for a given subproblem variable */
   SCIP_DECL_BENDERSCREATESUB((*benderscreatesub)),/**< creates a Benders' decomposition subproblem */
   SCIP_DECL_BENDERSPRESUBSOLVE((*benderspresubsolve)),/**< called prior to the subproblem solving loop */
   SCIP_DECL_BENDERSSOLVESUB((*benderssolvesub)),/**< the solving method for the Benders' decomposition subproblems */
   SCIP_DECL_BENDERSPOSTSOLVE((*benderspostsolve)),/**< called after the subproblems are solved. */
   SCIP_DECL_BENDERSFREESUB((*bendersfreesub)),/**< the freeing method for the Benders' decomposition subproblems */
   SCIP_BENDERSDATA*     bendersdata         /**< Benders' decomposition data */
   )
{
   char paramname[SCIP_MAXSTRLEN];
   char paramdesc[SCIP_MAXSTRLEN];

   assert(benders != NULL);
   assert(name != NULL);
   assert(desc != NULL);

   /* Checking whether the benderssolvesub and the bendersfreesub are both implemented or both are not implemented */
   if( (benderssolvesub == NULL && bendersfreesub != NULL) || (benderssolvesub != NULL && bendersfreesub == NULL) )
   {
      SCIPerrorMessage("Benders' decomposition <%s> requires that both bendersSolvesub%s and bendersFreesub%s are \
         implemented or neither\n", name, name, name);
      return SCIP_INVALIDCALL;
   }

   SCIP_ALLOC( BMSallocMemory(benders) );
   BMSclearMemory(benders);
   SCIP_ALLOC( BMSduplicateMemoryArray(&(*benders)->name, name, strlen(name)+1) );
   SCIP_ALLOC( BMSduplicateMemoryArray(&(*benders)->desc, desc, strlen(desc)+1) );
   (*benders)->priority = priority;
   (*benders)->cutlp = cutlp;
   (*benders)->cutpseudo = cutpseudo;
   (*benders)->cutrelax = cutrelax;
   (*benders)->benderscopy = benderscopy;
   (*benders)->bendersfree = bendersfree;
   (*benders)->bendersinit = bendersinit;
   (*benders)->bendersexit = bendersexit;
   (*benders)->bendersinitpre = bendersinitpre;
   (*benders)->bendersexitpre = bendersexitpre;
   (*benders)->bendersinitsol = bendersinitsol;
   (*benders)->bendersexitsol = bendersexitsol;
   (*benders)->bendersgetvar = bendersgetvar;
   (*benders)->benderscreatesub = benderscreatesub;
   (*benders)->benderspresubsolve = benderspresubsolve;
   (*benders)->benderssolvesub = benderssolvesub;
   (*benders)->benderspostsolve = benderspostsolve;
   (*benders)->bendersfreesub = bendersfreesub;
   (*benders)->bendersdata = bendersdata;
   SCIP_CALL( SCIPclockCreate(&(*benders)->setuptime, SCIP_CLOCKTYPE_DEFAULT) );
   SCIP_CALL( SCIPclockCreate(&(*benders)->bendersclock, SCIP_CLOCKTYPE_DEFAULT) );

   /* add parameters */
   (void) SCIPsnprintf(paramname, SCIP_MAXSTRLEN, "benders/%s/priority", name);
   (void) SCIPsnprintf(paramdesc, SCIP_MAXSTRLEN, "priority of benders <%s>", name);
   SCIP_CALL( SCIPsetAddIntParam(set, messagehdlr, blkmem, paramname, paramdesc,
                  &(*benders)->priority, FALSE, priority, INT_MIN/4, INT_MAX/4,
                  paramChgdBendersPriority, (SCIP_PARAMDATA*)(*benders)) ); /*lint !e740*/

   (void) SCIPsnprintf(paramname, SCIP_MAXSTRLEN, "benders/%s/cutlp", name);
   SCIP_CALL( SCIPsetAddBoolParam(set, messagehdlr, blkmem, paramname,
        "should Benders' cuts be generated for LP solutions?", &(*benders)->cutlp, FALSE, cutlp, NULL, NULL) ); /*lint !e740*/

   (void) SCIPsnprintf(paramname, SCIP_MAXSTRLEN, "benders/%s/cutpseudo", name);
   SCIP_CALL( SCIPsetAddBoolParam(set, messagehdlr, blkmem, paramname,
        "should Benders' cuts be generated for pseudo solutions?", &(*benders)->cutpseudo, FALSE, cutpseudo, NULL, NULL) ); /*lint !e740*/

   (void) SCIPsnprintf(paramname, SCIP_MAXSTRLEN, "benders/%s/cutrelax", name);
   SCIP_CALL( SCIPsetAddBoolParam(set, messagehdlr, blkmem, paramname,
        "should Benders' cuts be generated for relaxation solutions?", &(*benders)->cutrelax, FALSE, cutrelax, NULL, NULL) ); /*lint !e740*/

   /* These parameters are left for the user to decide in a settings file. This departs from the usual SCIP convention
    * where the settings available at the creation of the plugin can be set in the function call. */
   (void) SCIPsnprintf(paramname, SCIP_MAXSTRLEN, "benders/%s/transfercuts", name);
   SCIP_CALL( SCIPsetAddBoolParam(set, messagehdlr, blkmem, paramname,
        "Should Benders' cuts from LNS heuristics be transferred to the main SCIP instance?", &(*benders)->transfercuts,
        FALSE, SCIP_DEFAULT_TRANSFERCUTS, NULL, NULL) ); /*lint !e740*/

   (void) SCIPsnprintf(paramname, SCIP_MAXSTRLEN, "benders/%s/mipcheckfreq", name);
   SCIP_CALL( SCIPsetAddIntParam(set, messagehdlr, blkmem, paramname,
        "The frequency at which the MIP subproblems are checked, -1 for always", &(*benders)->mipcheckfreq, FALSE,
        SCIP_DEFAULT_MIPCHECKFREQ, -1, INT_MAX, NULL, NULL) ); /*lint !e740*/

   (void) SCIPsnprintf(paramname, SCIP_MAXSTRLEN, "benders/%s/lnscheck", name);
   SCIP_CALL( SCIPsetAddBoolParam(set, messagehdlr, blkmem, paramname,
        "Should Benders' decomposition be used in LNS heurisics?", &(*benders)->lnscheck, FALSE, SCIP_DEFAULT_LNSCHECK,
        NULL, NULL) ); /*lint !e740*/

   (void) SCIPsnprintf(paramname, SCIP_MAXSTRLEN, "benders/%s/lnsmaxdepth", name);
   SCIP_CALL( SCIPsetAddIntParam(set, messagehdlr, blkmem, paramname,
        "maximal depth level at which the LNS check is performed (-1: no limit)", &(*benders)->lnsmaxdepth, TRUE,
        SCIP_DEFAULT_LNSMAXDEPTH, -1, SCIP_MAXTREEDEPTH, NULL, NULL) );

   (void) SCIPsnprintf(paramname, SCIP_MAXSTRLEN, "benders/%s/cutsasconss", name);
   SCIP_CALL( SCIPsetAddBoolParam(set, messagehdlr, blkmem, paramname,
        "Should the transferred cuts be added as constraints?", &(*benders)->cutsasconss, FALSE,
        SCIP_DEFAULT_CUTSASCONSS, NULL, NULL) ); /*lint !e740*/

   (void) SCIPsnprintf(paramname, SCIP_MAXSTRLEN, "benders/%s/subprobfrac", name);
   SCIP_CALL( SCIPsetAddRealParam(set, messagehdlr, blkmem, paramname,
        "The fraction of subproblems that are solved in each iteration.", &(*benders)->subprobfrac, FALSE,
        SCIP_DEFAULT_SUBPROBFRAC, 0.0, 1.0, NULL, NULL) ); /*lint !e740*/

   return SCIP_OKAY;
}

/** calls destructor and frees memory of Benders' decomposition */
SCIP_RETCODE SCIPbendersFree(
   SCIP_BENDERS**        benders,            /**< pointer to Benders' decomposition data structure */
   SCIP_SET*             set                 /**< global SCIP settings */
   )
{
   int i;

   assert(benders != NULL);
   assert(*benders != NULL);
   assert(!(*benders)->initialized);
   assert(set != NULL);

   /* call destructor of Benders' decomposition */
   if( (*benders)->bendersfree != NULL )
   {
      SCIP_CALL( (*benders)->bendersfree(set->scip, *benders) );
   }

   /* freeing the Benders' cuts */
   for( i = 0; i < (*benders)->nbenderscuts; i++ )
   {
      SCIP_CALL( SCIPbenderscutFree(&((*benders)->benderscuts[i]), set) );
   }
   BMSfreeMemoryArrayNull(&(*benders)->benderscuts);

   SCIPclockFree(&(*benders)->bendersclock);
   SCIPclockFree(&(*benders)->setuptime);
   BMSfreeMemoryArray(&(*benders)->name);
   BMSfreeMemoryArray(&(*benders)->desc);
   BMSfreeMemory(benders);

   return SCIP_OKAY;
}

/** initialises a MIP subproblem by putting the problem into SCIP_STAGE_SOLVING. This is achieved by calling SCIPsolve
 *  and then interrupting the solve in a node focus event handler.
 *  The LP subproblem is also initialised using this method; however, a different event handler is added. This event
 *  handler will put the LP subproblem into probing mode.
 *  The MIP solving function is called to initialise the subproblem because this function calls SCIPsolve with the
 *  appropriate parameter settings for Benders' decomposition.
 */
static
SCIP_RETCODE initialiseSubproblem(
   SCIP_BENDERS*         benders,            /**< Benders' decomposition */
   int                   probnumber          /**< the subproblem number */
   )
{
   SCIP* subproblem;
   SCIP_Bool infeasible;
   SCIP_Bool cutoff;

   assert(benders != NULL);
   assert(probnumber >= 0 && probnumber < SCIPbendersGetNSubproblems(benders));

   subproblem = SCIPbendersSubproblem(benders, probnumber);
   assert(subproblem != NULL);

   /* Getting the problem into the right SCIP stage for solving */
   SCIP_CALL( SCIPbendersSolveSubproblemMIP(benders, probnumber, &infeasible, SCIP_BENDERSENFOTYPE_LP, FALSE) );

   assert(SCIPgetStage(subproblem) == SCIP_STAGE_SOLVING);

   /* Constructing the LP that can be solved in later iterations */
   SCIP_CALL( SCIPconstructLP(subproblem, &cutoff) );

   return SCIP_OKAY;
}


/** initialises an LP subproblem by putting the problem into probing mode. The probing mode is envoked in a node focus
 *  event handler. This event handler is added just prior to calling the initialise subproblem function.
 */
static
SCIP_RETCODE initialiseLPSubproblem(
   SCIP_BENDERS*         benders,            /**< Benders' decomposition */
   int                   probnumber          /**< the subproblem number */
   )
{
   SCIP* subproblem;
   SCIP_EVENTHDLR* eventhdlr;
   SCIP_EVENTHDLRDATA* eventhdlrdata;
   SCIP_Bool infeasible;
   SCIP_Bool cutoff;

   assert(benders != NULL);
   assert(probnumber >= 0 && probnumber < SCIPbendersGetNSubproblems(benders));

   subproblem = SCIPbendersSubproblem(benders, probnumber);
   assert(subproblem != NULL);

   /* include event handler into SCIP */
   SCIP_CALL( SCIPallocBlockMemory(subproblem, &eventhdlrdata) );
   SCIP_CALL( SCIPincludeEventhdlrBasic(subproblem, &eventhdlr, NODEFOCUS_EVENTHDLR_NAME, NODEFOCUS_EVENTHDLR_DESC,
         eventExecBendersNodefocus, eventhdlrdata) );
   SCIP_CALL( SCIPsetEventhdlrInit(subproblem, eventhdlr, eventInitBendersNodefocus) );
   SCIP_CALL( SCIPsetEventhdlrInitsol(subproblem, eventhdlr, eventInitsolBendersNodefocus) );
   SCIP_CALL( SCIPsetEventhdlrExitsol(subproblem, eventhdlr, eventExitsolBendersNodefocus) );
   SCIP_CALL( SCIPsetEventhdlrFree(subproblem, eventhdlr, eventFreeBendersNodefocus) );
   assert(eventhdlr != NULL);

   /* calling an initial solve to put the problem into probing mode */
   SCIP_CALL( initialiseSubproblem(benders, probnumber) );

   return SCIP_OKAY;
}


/** creates the subproblems and registers it with the Benders' decomposition struct */
static
SCIP_RETCODE createSubproblems(
   SCIP_BENDERS*         benders,            /**< Benders' decomposition */
   SCIP_SET*             set                 /**< global SCIP settings */
   )
{
   SCIP* subproblem;
   SCIP_EVENTHDLR* eventhdlr;
   int nbinvars;
   int nintvars;
   int nimplintvars;
   int nsubproblems;
   int i;

   assert(benders != NULL);
   assert(set != NULL);

   /* if the subproblems have already been created, then they will not be created again. This is the case if the
    * transformed problem has been freed and then retransformed. The subproblems should only be created when the problem
    * is first transformed. */
   if( benders->subprobscreated )
      return SCIP_OKAY;

   nsubproblems = SCIPbendersGetNSubproblems(benders);

   /* creating all subproblems */
   for( i = 0; i < nsubproblems; i++ )
   {
      /* calling the create subproblem call back method */
      SCIP_CALL( benders->benderscreatesub(set->scip, benders, i) );

      subproblem = SCIPbendersSubproblem(benders, i);

      assert(subproblem != NULL);

      /* setting global limits for the subproblems. This overwrites the limits set by the user */
      SCIP_CALL( SCIPsetIntParam(subproblem, "limits/maxorigsol", 0) );

      /* getting the number of integer and binary variables to determine the problem type */
      SCIP_CALL( SCIPgetVarsData(subproblem, NULL, NULL, &nbinvars, &nintvars, &nimplintvars, NULL) );

      /* if there are no binary and integer variables, then the subproblem is an LP.
       * In this case, the SCIP instance is put into probing mode via the use of an event handler. */
      if( nbinvars == 0 && nintvars == 0 && nimplintvars == 0 )
      {
         SCIPbendersSetSubprobIsLP(benders, i, TRUE);

         /* if the user has not implemented a solve subproblem callback, then the subproblem solves are performed
          * internally. To be more efficient the subproblem is put into probing mode. */
         if( benders->benderssolvesub == NULL && SCIPgetStage(subproblem) <= SCIP_STAGE_PROBLEM )
            SCIP_CALL( initialiseLPSubproblem(benders, i) );
      }
      else
      {
         SCIP_EVENTHDLRDATA* eventhdlrdata_mipnodefocus;
         SCIP_EVENTHDLRDATA* eventhdlrdata_upperbound;

         SCIPbendersSetSubprobIsLP(benders, i, FALSE);

         /* because the subproblems could be reused in the copy, the event handler is not created again.
          * NOTE: This currently works with the benders_default implementation. It may not be very general. */
         if( benders->benderssolvesub == NULL && !benders->iscopy )
         {
            SCIP_CALL( SCIPallocBlockMemory(subproblem, &eventhdlrdata_mipnodefocus) );
            SCIP_CALL( SCIPallocBlockMemory(subproblem, &eventhdlrdata_upperbound) );

            /* include the first LP solved event handler into the subproblem */
            SCIP_CALL( SCIPincludeEventhdlrBasic(subproblem, &eventhdlr, MIPNODEFOCUS_EVENTHDLR_NAME,
                  MIPNODEFOCUS_EVENTHDLR_DESC, eventExecBendersMipnodefocus, eventhdlrdata_mipnodefocus) );
            SCIP_CALL( SCIPsetEventhdlrInit(subproblem, eventhdlr, eventInitBendersMipnodefocus) );
            SCIP_CALL( SCIPsetEventhdlrInitsol(subproblem, eventhdlr, eventInitsolBendersMipnodefocus) );
            SCIP_CALL( SCIPsetEventhdlrExitsol(subproblem, eventhdlr, eventExitsolBendersMipnodefocus) );
            SCIP_CALL( SCIPsetEventhdlrFree(subproblem, eventhdlr, eventFreeBendersMipnodefocus) );
            assert(eventhdlr != NULL);


            /* include the upper bound interrupt event handler into the subproblem */
            SCIP_CALL( SCIPincludeEventhdlrBasic(subproblem, &eventhdlr, UPPERBOUND_EVENTHDLR_NAME,
                  UPPERBOUND_EVENTHDLR_DESC, eventExecBendersUpperbound, eventhdlrdata_upperbound) );
            SCIP_CALL( SCIPsetEventhdlrInit(subproblem, eventhdlr, eventInitBendersUpperbound) );
            SCIP_CALL( SCIPsetEventhdlrInitsol(subproblem, eventhdlr, eventInitsolBendersUpperbound) );
            SCIP_CALL( SCIPsetEventhdlrExitsol(subproblem, eventhdlr, eventExitsolBendersUpperbound) );
            SCIP_CALL( SCIPsetEventhdlrFree(subproblem, eventhdlr, eventFreeBendersUpperbound) );
            assert(eventhdlr != NULL);
         }
      }
   }

   benders->subprobscreated = TRUE;

   return SCIP_OKAY;

}


/** initializes Benders' decomposition */
SCIP_RETCODE SCIPbendersInit(
   SCIP_BENDERS*         benders,            /**< Benders' decomposition */
   SCIP_SET*             set                 /**< global SCIP settings */
   )
{
   int i;

   assert(benders != NULL);
   assert(set != NULL);

   if( benders->initialized )
   {
      SCIPerrorMessage("Benders' decomposition <%s> already initialized\n", benders->name);
      return SCIP_INVALIDCALL;
   }

   if( set->misc_resetstat )
   {
      SCIPclockReset(benders->setuptime);
      SCIPclockReset(benders->bendersclock);

      benders->ncalls = 0;
      benders->ncutsfound = 0;
      benders->ntransferred = 0;
   }

   /* start timing */
   SCIPclockStart(benders->setuptime, set);

   /* creates the subproblems and sets up the probing mode for LP subproblems. This function calls the benderscreatesub
    * callback. */
   SCIP_CALL( createSubproblems(benders, set) );

   if( benders->bendersinit != NULL )
      SCIP_CALL( benders->bendersinit(set->scip, benders) );

   /* initialising the Benders' cuts */
   SCIPbendersSortBenderscuts(benders);
   for( i = 0; i < benders->nbenderscuts; i++ )
   {
      SCIP_CALL( SCIPbenderscutInit(benders->benderscuts[i], set) );
   }

   benders->initialized = TRUE;

   /* stop timing */
   SCIPclockStop(benders->setuptime, set);

   return SCIP_OKAY;
}



/** calls exit method of Benders' decomposition */
SCIP_RETCODE SCIPbendersExit(
   SCIP_BENDERS*         benders,            /**< Benders' decomposition */
   SCIP_SET*             set                 /**< global SCIP settings */
   )
{
   int i;

   assert(benders != NULL);
   assert(set != NULL);

   if( !benders->initialized )
   {
      SCIPerrorMessage("Benders' decomposition <%s> not initialized\n", benders->name);
      return SCIP_INVALIDCALL;
   }

   /* start timing */
   SCIPclockStart(benders->setuptime, set);

   if( benders->bendersexit != NULL )
      SCIP_CALL( benders->bendersexit(set->scip, benders) );

   /* calling the exit method for the Benders' cuts */
   SCIPbendersSortBenderscuts(benders);
   for( i = 0; i < benders->nbenderscuts; i++ )
   {
      SCIP_CALL( SCIPbenderscutExit(benders->benderscuts[i], set) );
   }

   benders->initialized = FALSE;

   /* stop timing */
   SCIPclockStop(benders->setuptime, set);

   return SCIP_OKAY;
}

/** informs the Benders' decomposition that the presolving process is being started */
SCIP_RETCODE SCIPbendersInitpre(
   SCIP_BENDERS*         benders,            /**< Benders' decomposition */
   SCIP_SET*             set,                /**< global SCIP settings */
   SCIP_STAT*            stat                /**< dynamic problem statistics */
   )
{
   assert(benders != NULL);
   assert(set != NULL);
   assert(stat != NULL);

   if( !benders->iscopy )
   {
      /* adding the auxiliary variables to the master problem */
      SCIP_CALL( addAuxiliaryVariablesToMaster(set->scip, benders) );
   }

   /* call presolving initialization method of Benders' decomposition */
   if( benders->bendersinitpre != NULL )
   {
      /* start timing */
      SCIPclockStart(benders->setuptime, set);

      SCIP_CALL( benders->bendersinitpre(set->scip, benders) );

      /* stop timing */
      SCIPclockStop(benders->setuptime, set);
   }

   return SCIP_OKAY;
}


/** informs the Benders' decomposition that the presolving process has completed */
SCIP_RETCODE SCIPbendersExitpre(
   SCIP_BENDERS*         benders,            /**< Benders' decomposition */
   SCIP_SET*             set,                /**< global SCIP settings */
   SCIP_STAT*            stat                /**< dynamic problem statistics */
   )
{
   assert(benders != NULL);
   assert(set != NULL);
   assert(stat != NULL);

   /* call presolving  deinitialization method of Benders' decomposition */
   if( benders->bendersexitpre != NULL )
   {
      /* start timing */
      SCIPclockStart(benders->setuptime, set);

      SCIP_CALL( benders->bendersexitpre(set->scip, benders) );

      /* stop timing */
      SCIPclockStop(benders->setuptime, set);
   }

   return SCIP_OKAY;
}

/** informs Benders' decomposition that the branch and bound process is being started */
SCIP_RETCODE SCIPbendersInitsol(
   SCIP_BENDERS*         benders,            /**< Benders' decomposition */
   SCIP_SET*             set                 /**< global SCIP settings */
   )
{
   int i;

   assert(benders != NULL);
   assert(set != NULL);

   /* call solving process initialization method of Benders' decomposition */
   if( benders->bendersinitsol != NULL )
   {
      /* start timing */
      SCIPclockStart(benders->setuptime, set);

      SCIP_CALL( benders->bendersinitsol(set->scip, benders) );

      /* stop timing */
      SCIPclockStop(benders->setuptime, set);
   }

   /* calling the exitsol method for the Benders' cuts */
   SCIPbendersSortBenderscuts(benders);
   for( i = 0; i < benders->nbenderscuts; i++ )
   {
      SCIP_CALL( SCIPbenderscutExitsol(benders->benderscuts[i], set) );
   }

   return SCIP_OKAY;
}

/** informs Benders' decomposition that the branch and bound process data is being freed */
SCIP_RETCODE SCIPbendersExitsol(
   SCIP_BENDERS*         benders,            /**< Benders' decomposition */
   SCIP_SET*             set                 /**< global SCIP settings */
   )
{
   int i;

   assert(benders != NULL);
   assert(set != NULL);

   /* call solving process deinitialization method of Benders' decomposition */
   if( benders->bendersexitsol != NULL )
   {
      /* start timing */
      SCIPclockStart(benders->setuptime, set);

      SCIP_CALL( benders->bendersexitsol(set->scip, benders) );

      /* stop timing */
      SCIPclockStop(benders->setuptime, set);
   }

   /* calling the initsol method for the Benders' cuts */
   SCIPbendersSortBenderscuts(benders);
   for( i = 0; i < benders->nbenderscuts; i++ )
   {
      SCIP_CALL( SCIPbenderscutInitsol(benders->benderscuts[i], set) );
   }

   return SCIP_OKAY;
}

/** activates benders such that it is called in LP solving loop */
SCIP_RETCODE SCIPbendersActivate(
   SCIP_BENDERS*         benders,            /**< the Benders' decomposition structure */
   SCIP_SET*             set,                /**< global SCIP settings */
   int                   nsubproblems        /**< the number subproblems used in this decomposition */
   )
{
   int i;

   assert(benders != NULL);
   assert(set != NULL);
   assert(set->stage == SCIP_STAGE_INIT || set->stage == SCIP_STAGE_PROBLEM);

   if( !benders->active )
   {
      benders->active = TRUE;
      set->nactivebenders++;
      set->benderssorted = FALSE;

      benders->nsubproblems = nsubproblems;

      /* allocating memory for the subproblems arrays */
      SCIP_ALLOC( BMSallocMemoryArray(&benders->subproblems, benders->nsubproblems) );
      SCIP_ALLOC( BMSallocMemoryArray(&benders->auxiliaryvars, benders->nsubproblems) );
      SCIP_ALLOC( BMSallocMemoryArray(&benders->subprobobjval, benders->nsubproblems) );
      SCIP_ALLOC( BMSallocMemoryArray(&benders->bestsubprobobjval, benders->nsubproblems) );
      SCIP_ALLOC( BMSallocMemoryArray(&benders->subprobislp, benders->nsubproblems) );
      SCIP_ALLOC( BMSallocMemoryArray(&benders->mastervarscont, benders->nsubproblems) );

      for( i = 0; i < benders->nsubproblems; i++ )
      {
         benders->subproblems[i] = NULL;
         benders->auxiliaryvars[i] = NULL;
         benders->subprobobjval[i] = SCIPsetInfinity(set);
         benders->bestsubprobobjval[i] = SCIPsetInfinity(set);
         benders->subprobislp[i] = FALSE;
         benders->mastervarscont[i] = FALSE;
      }
   }

   return SCIP_OKAY;
}

/** deactivates benders such that it is no longer called in LP solving loop */
void SCIPbendersDeactivate(
   SCIP_BENDERS*         benders,            /**< the Benders' decomposition structure */
   SCIP_SET*             set                 /**< global SCIP settings */
   )
{
   assert(benders != NULL);
   assert(set != NULL);
   assert(set->stage == SCIP_STAGE_INIT || set->stage == SCIP_STAGE_PROBLEM);

   if( benders->active )
   {
#ifndef NDEBUG
      /* checking whether the auxiliary variables and subproblems are all NULL */
      int nsubproblems;
      int i;

      nsubproblems = SCIPbendersGetNSubproblems(benders);

      for( i = 0; i < nsubproblems; i++ )
      {
         assert(benders->auxiliaryvars[i] == NULL);
         assert(benders->subproblems[i] == NULL);
      }
#endif

      benders->active = FALSE;
      set->nactivebenders--;
      set->benderssorted = FALSE;

      /* freeing the memory allocated during the activation of the Benders' decomposition */
      BMSfreeMemoryArray(&benders->mastervarscont);
      BMSfreeMemoryArray(&benders->subprobislp);
      BMSfreeMemoryArray(&benders->bestsubprobobjval);
      BMSfreeMemoryArray(&benders->subprobobjval);
      BMSfreeMemoryArray(&benders->auxiliaryvars);
      BMSfreeMemoryArray(&benders->subproblems);
   }
}

/** returns whether the given Benders decomposition is in use in the current problem */
SCIP_Bool SCIPbendersIsActive(
   SCIP_BENDERS*         benders             /**< the Benders' decomposition structure */
   )
{
   assert(benders != NULL);

   return benders->active;
}

/** solves the subproblem using the current master problem solution. */
/*  TODO: consider allowing the possibility to pass solution information back from the subproblems instead of the scip
 *  instance. This would allow the use of different solvers for the subproblems, more importantly allowing the use of an
 *  LP solver for LP subproblems. */
SCIP_RETCODE SCIPbendersExec(
   SCIP_BENDERS*         benders,            /**< Benders' decomposition */
   SCIP_SET*             set,                /**< global SCIP settings */
   SCIP_SOL*             sol,                /**< primal CIP solution */
   SCIP_RESULT*          result,             /**< result of the pricing process */
   SCIP_Bool*            infeasible,         /**< is the master problem infeasible with respect to the Benders' cuts? */
   SCIP_Bool*            auxviol,            /**< set to TRUE only if the solution is feasible but the aux vars are violated */
   SCIP_BENDERSENFOTYPE  type,               /**< the type of solution being enforced */
   SCIP_Bool             checkint            /**< should the integer solution be checked by the subproblems */
   )
{
   int nsubproblems;
   int subproblemcount;
   int subprobssolved;
   int nbenderscuts;
   int nsolveloops;     /* the number of times the subproblems are solved. An additional loop is required when integer
                           variables are in the subproblem */
   int numnotopt;
   int numtocheck;
   int i;
   int j;
   int l;
   SCIP_Bool optimal;
   SCIP_Bool allchecked;      /* flag to indicate whether all subproblems have been checked */
   int nchecked;              /* the number of subproblems that have been checked */
   SCIP_Bool* subisinfeas;
   SCIP_Bool onlylpcheck;     /* should only the LP be checked in the presence of integer subproblems */

   /* start timing */
   SCIPclockStart(benders->bendersclock, set);

   (*auxviol) = FALSE;
   (*infeasible) = FALSE;

   /* It is assumed that the problem is optimal, until a subproblem is found not to be optimal. However, not all
    * subproblems could be checked in each iteration. As such, it is not possible to state that the problem is optimal
    * if not all subproblems are checked. Situations where this may occur is when a subproblem is a MIP and only the LP
    * is solved. Also, in a distributed computation, then it may be advantageous to only solve some subproblems before
    * resolving the master problem. As such, for a problem to be optimal, then (optimal && allchecked) == TRUE
    */
   optimal = TRUE;
   nchecked = 0;

   assert(benders != NULL);
   assert(result != NULL);

   /* if the Benders' decomposition is called from a sub-scip, it is assumed that this is an LNS heuristic. As such, the
    * check is not performed and the solution is assumed to be feasible
    */
   if( benders->iscopy
      && (!benders->lnscheck
         || (benders->lnsmaxdepth > -1 && SCIPgetDepth(benders->sourcescip) > benders->lnsmaxdepth)) )
   {
      (*result) = SCIP_DIDNOTRUN;
      return SCIP_OKAY;
   }

   /* it is not necessary to check all primal solutions by solving the Benders' decomposition subproblems.
    * Only the improving solutions are checked to improve efficiency of the algorithm.
    * If the solution is non-improving, the result FEASIBLE is returned. While this may be incorrect w.r.t to the
    * Benders' subproblems, this solution will never be the optimal solution. A non-improving solution may be used
    * within LNS primal heuristics. If this occurs, the improving solution, if found, will be checked by the solving
    * the Benders' decomposition subproblems.
    * TODO: Add a parameter to control this behaviour.
    */
   if( checkint && SCIPsetIsFeasLE(set, SCIPgetPrimalbound(set->scip), SCIPgetSolOrigObj(set->scip, sol)) )
   {
      (*result) = SCIP_DIDNOTRUN;
      return SCIP_OKAY;
   }

   /* when Benders' is used in the LNS heuristics, only the LP of the master/subproblems is checked, i.e. no integer
    * cuts are generated. In this case, then Benders' decomposition is performed under the assumption that all
    * subproblems are linear programs.
    */
   onlylpcheck = benders->iscopy && benders->lnscheck;

   nsubproblems = SCIPbendersGetNSubproblems(benders);
   if( benders->ncalls == 0 || type == SCIP_BENDERSENFOTYPE_CHECK || onlylpcheck )
      numtocheck = nsubproblems;
   else
      numtocheck = (int) SCIPsetCeil(set, (SCIP_Real) nsubproblems*benders->subprobfrac);
   benders->firstchecked = benders->lastchecked;

   /* allocating memory for the infeasible subproblem array */
   SCIP_CALL( SCIPsetAllocBufferArray(set, &subisinfeas, nsubproblems) );
   SCIP_CALL( SCIPsetAllocCleanBufferArray(set, &subisinfeas, nsubproblems) );

   /* sets the stored objective function values of the subproblems to infinity */
   resetSubproblemObjectiveValue(benders);

   SCIPdebugMessage("Performing the subproblem solving process. Number of subproblems to check %d\n", numtocheck);

   if( benders->benderspresubsolve != NULL )
      SCIP_CALL( benders->benderspresubsolve(set->scip, benders) );

   *result = SCIP_DIDNOTRUN;

   /* by default the number of solve loops is 1. This is the case if all subproblems are LP or the user has defined a
    * benderssolvesub callback. If there is a subproblem that is not an LP, then 2 solve loops are performed. The first
    * loop is the LP solving loop, the second solves the subproblem to integer optimality.
    */
   nsolveloops = 1;

   for( l = 0; l < nsolveloops; l++ )
   {
      SCIP_BENDERSSOLVELOOP solveloop;    /* identifies what problem type is solve in this solve loop */

      if( benders->benderssolvesub != NULL )
         solveloop = SCIP_BENDERSSOLVELOOP_USER;
      else
         solveloop = l;

      SCIPdebugMessage("Benders' decomposition - solve loop %d\n", solveloop);
      numnotopt = 0;
      subproblemcount = 0;

      if( type == SCIP_BENDERSENFOTYPE_CHECK && sol == NULL )
      {
         /* TODO: Check whether this is absolutely necessary. I think that this if statment can be removed. */
         (*infeasible) = TRUE;
      }
      else
      {
         /* solving each of the subproblems for Benders decomposition */
         /* TODO: ensure that the each of the subproblems solve and update the parameters with the correct return values */
         i = benders->firstchecked;
         /*for( i = 0; i < nsubproblems; i++ )*/
         while( subproblemcount < nsubproblems && numnotopt < numtocheck )
         {
            SCIP_Bool subinfeas = FALSE;
            SCIP_Bool lpsub = SCIPbendersSubprobIsLP(benders, i);
            SCIP_Bool solvesub = TRUE;

            /* for the second solving loop, if the problem is an LP, it is not solved again. If the problem is a MIP,
             * then the subproblem objective function value is set to infinity. However, if the subproblem is proven
             * infeasible from the LP, then the IP loop is not performed. */
            if( solveloop >= SCIP_BENDERSSOLVELOOP_CIP )
            {
               if( lpsub || subisinfeas[i] )
                  solvesub = FALSE;
               else
                  SCIPbendersSetSubprobObjval(benders, i, SCIPinfinity(SCIPbendersSubproblem(benders, i)));
            }

            if( solvesub )
            {
               SCIP_CALL( SCIPbendersExecSubproblemSolve(benders, set, sol, i, solveloop, FALSE, &subinfeas, type) );

#ifdef SCIP_DEBUG
               if( type == SCIP_BENDERSENFOTYPE_LP )
               {
                  SCIPdebugMessage("LP: Subproblem %d (%f < %f)\n", i, SCIPbendersGetAuxiliaryVarVal(benders, set, sol, i),
                     SCIPbendersGetSubprobObjval(benders, i));
               }
#endif
               (*infeasible) = (*infeasible) || subinfeas;
               subisinfeas[i] = subinfeas;

               /* if the subproblems are being solved as part of the conscheck, then we break once an infeasibility is found.
                * The result pointer is set to (*infeasible) and the execution is halted.
                */
               if( checkint )
               {
                  /* if the subproblem is feasible, then it is necessary to update the value of the auxiliary variable to the
                   * objective function value of the subproblem.
                   */
                  if( !subinfeas )
                  {
                     SCIP_Bool subproboptimal;

                     SCIP_CALL( SCIPbendersCheckSubprobOptimality(benders, set, sol, i, &subproboptimal) );

                     /* It is only possible to determine the optimality of a solution within a given subproblem in four
                      * different cases:
                      * i) solveloop == SCIP_BENDERSSOLVELOOP_LP and the subproblem is an LP.
                      * ii) solveloop == SCIP_BENDERSOLVELOOP_LP and only the LP relaxations will be checked.
                      * iii) solveloop == SCIP_BENDERSSOLVELOOP_USER, since the user has defined a solve function
                      * iv) solveloop == SCIP_BENDERSSOLVELOOP_CIP and the MIP for the subproblem has been solved.
                      */
                     if( lpsub || onlylpcheck
                        || solveloop == SCIP_BENDERSSOLVELOOP_CIP
                        || solveloop == SCIP_BENDERSSOLVELOOP_USER )
                        optimal = optimal && subproboptimal;

#ifdef SCIP_DEBUG
                     if( lpsub || solveloop >= SCIP_BENDERSSOLVELOOP_CIP )
                     {
                        if( subproboptimal )
                        {
                           SCIPdebugMessage("Subproblem %d is Optimal (%f >= %f)\n", i,
                              SCIPbendersGetAuxiliaryVarVal(benders, set, sol, i), SCIPbendersGetSubprobObjval(benders, i));
                        }
                        else
                        {
                           SCIPdebugMessage("Subproblem %d is NOT Optimal (%f < %f)\n", i,
                              SCIPbendersGetAuxiliaryVarVal(benders, set, sol, i), SCIPbendersGetSubprobObjval(benders, i));
                        }
                     }
#endif

                     /* only increment the checked count if the subproblem is not an LP, or the solve loop is the MIP
                      * solving loop. Hence, the LP are solved once and the MIPs are solved twice, one for the LP
                      * relaxation of the MIP and the other to solve the MIP itself.
                      * If the user has implemented a solving function, then it is expected that the user has
                      * completely checked a subproblem in the solving callback. So in this case, the check count is
                      * increased.
                      */
                     if( (solveloop == SCIP_BENDERSSOLVELOOP_LP && lpsub)
                        || (solveloop == SCIP_BENDERSSOLVELOOP_CIP && !lpsub)
                        || solveloop == SCIP_BENDERSSOLVELOOP_USER || onlylpcheck )
                        nchecked++;


                     if( !subproboptimal )
                     {
                        numnotopt++;
                        assert(numnotopt <= nsubproblems);
                     }
                  }
                  else
                  {
                     numnotopt++;
                     assert(numnotopt <= nsubproblems);
                  }
               }
            }

            subproblemcount++;
            i++;
            if( i >= nsubproblems )
               i = 0;
            benders->lastchecked = i;
         }
      }

      subprobssolved = subproblemcount;


      /* Generating cuts for the subproblems. */
      /* TODO: The cut generating loop will be added for later merge requests */
   }

   allchecked = (nchecked == nsubproblems);

#ifndef NDEBUG
   if( (*result) == SCIP_CONSADDED )
   {
      SCIPdebugMessage("Benders decomposition: Cut added\n");
   }
#endif

   if( checkint && (type == SCIP_BENDERSENFOTYPE_CHECK || (*result) != SCIP_CONSADDED) )
   {
      /* if the subproblems are being solved as part of conscheck, then the results flag must be returned after the solving
       * has completed.
       */
      if( (*infeasible) || !allchecked )
         (*result) = SCIP_INFEASIBLE;
      else
      {
         (*result) = SCIP_FEASIBLE;

         /* if the subproblems are not infeasible, but they are also not optimal. This means that there is a violation
          * in the auxiliary variable values. In this case, a feasible result is returned with the auxviol flag set to
          * TRUE.
          */
         (*auxviol) = !optimal;
      }
   }
#if 0
   /* The else branch existed when the if statement checked for type == CHECK. I think that the else is not needed.
    * Keeping it here to check whether it was needed  */
   else if( type == PSEUDO )
   {
      if( (*infeasible) || !(optimal && allchecked) )
         (*result) = SCIP_INFEASIBLE;
      else
         (*result) = SCIP_FEASIBLE;
   }
#endif

   /* calling the post-solve call back for the Benders' decomposition algorithm. This allows the user to work directly
    * with the solved subproblems and the master problem */
   if( benders->benderspostsolve != NULL )
   {
      SCIP_CALL( benders->benderspostsolve(set->scip, benders, sol, (*infeasible)) );
   }

   /* freeing the subproblems after the cuts are generated */
   i = benders->firstchecked;
   subproblemcount = 0;
   while( subproblemcount < subprobssolved )
   /*for( i = 0; i < benders->nsubproblems; i++ )*/
   {
      SCIP_CALL( SCIPbendersFreeSubproblem(benders, set, i) );

      subproblemcount++;
      i++;
      if( i >= nsubproblems )
         i = 0;
   }

   /* increment the number of calls to the Benders' decomposition subproblem solve */
   benders->ncalls++;

   /* end timing */
   SCIPclockStop(benders->bendersclock, set);

   /* freeing memory */
   SCIPsetFreeBufferArray(set, &subisinfeas);

   return SCIP_OKAY;
}

/** solves the subproblems. */
SCIP_RETCODE SCIPbendersExecSubproblemSolve(
   SCIP_BENDERS*         benders,            /**< Benders' decomposition */
   SCIP_SET*             set,                /**< global SCIP settings */
   SCIP_SOL*             sol,                /**< primal CIP solution */
   int                   probnum,            /**< the subproblem number */
   SCIP_BENDERSSOLVELOOP solveloop,          /**< the solve loop iteration. The first iter is for LP, the second for IP */
   SCIP_Bool             enhancement,        /**< is the solve performed as part of and enhancement? */
   SCIP_Bool*            infeasible,         /**< returns whether the current subproblem is infeasible */
   SCIP_BENDERSENFOTYPE  type                /**< the enforcement type calling this function */
   )
{
   /* This calls either the user defined solve method or the inbuilt solve methods.
    * The details of this function have been removed for the merge request. */

   return SCIP_OKAY;
}

/** frees the subproblems. */
SCIP_RETCODE SCIPbendersFreeSubproblem(
   SCIP_BENDERS*         benders,            /**< Benders' decomposition */
   SCIP_SET*             set,                /**< global SCIP settings */
   int                   probnumber          /**< the subproblem number */
   )
{
   assert(benders != NULL);
   assert(benders->bendersfreesub != NULL || (benders->bendersfreesub == NULL && benders->benderssolvesub == NULL));
   assert(probnumber >= 0 && probnum < benders->nsubproblems);

   if( benders->bendersfreesub != NULL )
      SCIP_CALL( benders->bendersfreesub(set->scip, benders, probnumber) );
   else
   {
   }

   return SCIP_OKAY;
}

/** compares the subproblem objective value with the auxiliary variable value for optimality */
SCIP_RETCODE SCIPbendersCheckSubprobOptimality(
   SCIP_BENDERS*         benders,            /**< the benders' decomposition structure */
   SCIP_SET*             set,                /**< global SCIP settings */
   SCIP_SOL*             sol,                /**< primal CIP solution */
   int                   probnumber,         /**< the subproblem number */
   SCIP_Bool*            optimal             /**< flag to indicate whether the current subproblem is optimal for the master */
   )
{
   SCIP_Real auxiliaryvarval;
   SCIP_Real soltol;

   assert(benders != NULL);
   assert(set != NULL);
   assert(probnumber >= 0 && probnumber < benders->nsubproblems);

   (*optimal) = FALSE;

   auxiliaryvarval = SCIPbendersGetAuxiliaryVarVal(benders, set, sol, probnumber);

   SCIP_CALL( SCIPsetGetRealParam(set, "benders/solutiontol", &soltol) );

   SCIPsetDebugMsg(set, "Subproblem %d - Auxiliary Variable: %g Subproblem Objective: %g\n", probnumber, auxiliaryvarval,
      SCIPbendersGetSubprobObjval(benders, probnumber));

   if( SCIPrelDiff(SCIPbendersGetSubprobObjval(benders, probnumber), auxiliaryvarval) < soltol )
      (*optimal) = TRUE;

   return SCIP_OKAY;
}

/** returns the value of the auxiliary variable value in a master problem solution */
SCIP_Real SCIPbendersGetAuxiliaryVarVal(
   SCIP_BENDERS*         benders,            /**< the benders' decomposition structure */
   SCIP_SET*             set,                /**< global SCIP settings */
   SCIP_SOL*             sol,                /**< primal CIP solution */
   int                   probnumber          /**< the subproblem number */
   )
{
   SCIP_VAR* auxiliaryvar;

   assert(benders != NULL);
   assert(set != NULL);

   auxiliaryvar = SCIPbendersGetAuxiliaryVar(benders, probnumber);
   assert(auxiliaryvar != NULL);

   return SCIPgetSolVal(set->scip, sol, auxiliaryvar);
}

/** returns the corresponding master or subproblem variable for the given variable.
 * This provides a call back for the variable mapping between the master and subproblems */
SCIP_RETCODE SCIPbendersGetVar(
   SCIP_BENDERS*         benders,            /**< Benders' decomposition */
   SCIP_SET*             set,                /**< global SCIP settings */
   SCIP_VAR*             var,                /**< the variable for which the corresponding variable is desired */
   SCIP_VAR**            mappedvar,          /**< the variable that is mapped to var */
   int                   probnumber          /**< the problem number for the desired variable, -1 for the master problem */
   )
{
   assert(benders != NULL);
   assert(set != NULL);
   assert(var != NULL);
   assert(mappedvar != NULL);
   assert(benders->bendersgetvar != NULL);

   (*mappedvar) = NULL;

   /* if the variable name matches the auxiliary variable, then the master variable is returned as NULL */
   if( strstr(SCIPvarGetName(var), AUXILIARYVAR_NAME) != NULL )
      return SCIP_OKAY;

   SCIP_CALL( benders->bendersgetvar(set->scip, benders, var, mappedvar, probnumber) );

   return SCIP_OKAY;
}

/** gets user data of Benders' decomposition */
SCIP_BENDERSDATA* SCIPbendersGetData(
   SCIP_BENDERS*         benders             /**< Benders' decomposition */
   )
{
   assert(benders != NULL);

   return benders->bendersdata;
}

/** sets user data of Benders' decomposition; user has to free old data in advance! */
void SCIPbendersSetData(
   SCIP_BENDERS*         benders,            /**< Benders' decomposition */
   SCIP_BENDERSDATA*     bendersdata         /**< new Benders' decomposition user data */
   )
{
   assert(benders != NULL);

   benders->bendersdata = bendersdata;
}

/** stores the original parameters from the subproblem */
static
SCIP_RETCODE storeOrigSubprobParams(
   SCIP*                 scip,               /**< the SCIP data structure */
   SCIP_SUBPROBPARAMS*   origparams          /**< the original subproblem parameters */
   )
{
   assert(scip != NULL);
   assert(origparams != NULL);

   SCIP_CALL( SCIPgetBoolParam(scip, "conflict/enable", &origparams->conflict_enable) );
   SCIP_CALL( SCIPgetIntParam(scip, "lp/disablecutoff", &origparams->lp_disablecutoff) );
   SCIP_CALL( SCIPgetIntParam(scip, "lp/scaling", &origparams->lp_scaling) );
   SCIP_CALL( SCIPgetCharParam(scip, "lp/initalgorithm", &origparams->lp_initalg) );
   SCIP_CALL( SCIPgetCharParam(scip, "lp/resolvealgorithm", &origparams->lp_resolvealg) );
   SCIP_CALL( SCIPgetBoolParam(scip, "misc/alwaysgetduals", &origparams->misc_alwaysgetduals) );
   SCIP_CALL( SCIPgetBoolParam(scip, "misc/scaleobj", &origparams->misc_scaleobj) );
   SCIP_CALL( SCIPgetBoolParam(scip, "misc/catchctrlc", &origparams->misc_catchctrlc) );
   SCIP_CALL( SCIPgetIntParam(scip, "propagating/maxrounds", &origparams->prop_maxrounds) );
   SCIP_CALL( SCIPgetIntParam(scip, "propagating/maxroundsroot", &origparams->prop_maxroundsroot) );
   SCIP_CALL( SCIPgetIntParam(scip, "constraints/linear/propfreq", &origparams->cons_linear_propfreq) );

   return SCIP_OKAY;
}

/** sets the parameters for the subproblem */
static
SCIP_RETCODE setSubprobParams(
   SCIP*                 scip                /**< the SCIP data structure */
   )
{
   assert(scip != NULL);

   /* Do we have to disable presolving? If yes, we have to store all presolving parameters. */
   SCIP_CALL( SCIPsetPresolving(scip, SCIP_PARAMSETTING_OFF, TRUE) );

   /* Disabling heuristics so that the problem is not trivially solved */
   SCIP_CALL( SCIPsetHeuristics(scip, SCIP_PARAMSETTING_OFF, TRUE) );

   /* store parameters that are changed for the generation of the subproblem cuts */
   SCIP_CALL( SCIPsetParam(scip, "conflict/enable", FALSE) );

   SCIP_CALL( SCIPsetIntParam(scip, "lp/disablecutoff", 1) );
   SCIP_CALL( SCIPsetIntParam(scip, "lp/scaling", 0) );

   SCIP_CALL( SCIPsetCharParam(scip, "lp/initalgorithm", 'd') );
   SCIP_CALL( SCIPsetCharParam(scip, "lp/resolvealgorithm", 'd') );

   SCIP_CALL( SCIPsetBoolParam(scip, "misc/alwaysgetduals", TRUE) );
   SCIP_CALL( SCIPsetBoolParam(scip, "misc/scaleobj", FALSE) );

   /* do not abort subproblem on CTRL-C */
   SCIP_CALL( SCIPsetBoolParam(scip, "misc/catchctrlc", FALSE) );

   SCIP_CALL( SCIPsetIntParam(scip, "display/verblevel", (int)SCIP_VERBLEVEL_NONE) );

   SCIP_CALL( SCIPsetIntParam(scip, "propagating/maxrounds", 0) );
   SCIP_CALL( SCIPsetIntParam(scip, "propagating/maxroundsroot", 0) );

   SCIP_CALL( SCIPsetIntParam(scip, "constraints/linear/propfreq", -1) );

   return SCIP_OKAY;
}

/** resets the original parameters from the subproblem */
static
SCIP_RETCODE resetOrigSubprobParams(
   SCIP*                 scip,               /**< the SCIP data structure */
   SCIP_SUBPROBPARAMS*   origparams          /**< the original subproblem parameters */
   )
{
   assert(scip != NULL);
   assert(origparams != NULL);

   SCIP_CALL( SCIPsetBoolParam(scip, "conflict/enable", origparams->conflict_enable) );
   SCIP_CALL( SCIPsetIntParam(scip, "lp/disablecutoff", origparams->lp_disablecutoff) );
   SCIP_CALL( SCIPsetIntParam(scip, "lp/scaling", origparams->lp_scaling) );
   SCIP_CALL( SCIPsetCharParam(scip, "lp/initalgorithm", origparams->lp_initalg) );
   SCIP_CALL( SCIPsetCharParam(scip, "lp/resolvealgorithm", origparams->lp_resolvealg) );
   SCIP_CALL( SCIPsetBoolParam(scip, "misc/alwaysgetduals", origparams->misc_alwaysgetduals) );
   SCIP_CALL( SCIPsetBoolParam(scip, "misc/scaleobj", origparams->misc_scaleobj) );
   SCIP_CALL( SCIPsetBoolParam(scip, "misc/catchctrlc", origparams->misc_catchctrlc) );
   SCIP_CALL( SCIPsetIntParam(scip, "propagating/maxrounds", origparams->prop_maxrounds) );
   SCIP_CALL( SCIPsetIntParam(scip, "propagating/maxroundsroot", origparams->prop_maxroundsroot) );
   SCIP_CALL( SCIPsetIntParam(scip, "constraints/linear/propfreq", origparams->cons_linear_propfreq) );

   return SCIP_OKAY;
}

/** solves the Benders' decomposition subproblem. */
SCIP_RETCODE SCIPbendersSolveSubproblemMIP(
   SCIP_BENDERS*         benders,            /**< the Benders' decomposition data structure */
   int                   probnumber,         /**< the subproblem number */
   SCIP_Bool*            infeasible,         /**< returns whether the current subproblem is infeasible */
   SCIP_BENDERSENFOTYPE  type,               /**< the enforcement type calling this function */
   SCIP_Bool             solvemip            /**< directly solve the MIP subproblem */
   )
{
   SCIP* subproblem;
   SCIP_SUBPROBPARAMS* origparams;
   SCIP_Bool mipchecksolve;         /* flag to indicate whether the MIP problem is solved during the CHECK.
                                       In this case, the subproblems may be interrupted because of the upper bound. */

   assert(benders != NULL);
   assert(infeasible != NULL);

   (*infeasible) = FALSE;

   subproblem = SCIPbendersSubproblem(benders, probnumber);

   /* allocating memory for the parameter storage */
   SCIP_CALL( SCIPallocBlockMemory(subproblem, &origparams) );

   /* store the original parameters of the subproblem */
   SCIP_CALL( storeOrigSubprobParams(subproblem, origparams) );

   /* If the solve has been stopped for the subproblem, then we need to restart it to complete the solve. The subproblem
    * is stopped when it is a MIP so that LP cuts and IP cuts can be generated. */
   if( SCIPgetStage(subproblem) == SCIP_STAGE_SOLVING )
   {
      /* the subproblem should be in probing mode. Otherwise, the eventhandler did not work correctly */
      assert( SCIPinProbing(subproblem) );

      /* the probing mode needs to be stopped so that the MIP can be solved */
      SCIP_CALL( SCIPendProbing(subproblem) );

      /* the problem was interrupted in the event handler, so SCIP needs to be informed that the problem is to be restarted */
      SCIP_CALL( SCIPrestartSolve(subproblem) );

      /* if the solve type is for CHECK, then the FEASIBILITY emphasis setting is used. */
      if( type == SCIP_BENDERSENFOTYPE_CHECK )
      {
         SCIP_CALL( SCIPsetHeuristics(subproblem, SCIP_PARAMSETTING_FAST, TRUE) );

         /* the number of solution improvements is limited to try and prove feasibility quickly */
         /* NOTE: This should be a parameter */
         /* SCIP_CALL( SCIPsetIntParam(subproblem, "limits/bestsol", 5) ); */
      }

      mipchecksolve = TRUE;
   }
   else if( solvemip )
   {
      /* if the MIP will be solved directly, then the probing mode needs to be skipped.
       * This is achieved by setting the solvemip flag in the event handler data to TRUE
       */
      SCIP_EVENTHDLR* eventhdlr;
      SCIP_EVENTHDLRDATA* eventhdlrdata;

      eventhdlr = SCIPfindEventhdlr(subproblem, MIPNODEFOCUS_EVENTHDLR_NAME);
      eventhdlrdata = SCIPeventhdlrGetData(eventhdlr);

      eventhdlrdata->solvemip = TRUE;
   }
   else
   {
      /* if the problem is not in probing mode, then we need to solve the LP. That requires all methods that will
       * modify the structure of the problem need to be deactivated */

      /* setting the subproblem parameters */
      SCIP_CALL( setSubprobParams(subproblem) );

#ifdef SCIP_MOREDEBUG
      SCIP_CALL( SCIPsetBoolParam(subproblem, "display/lpinfo", TRUE) );
#endif
   }

#ifdef SCIP_MOREDEBUG
      SCIP_CALL( SCIPsetIntParam(subproblem, "display/verblevel", (int)SCIP_VERBLEVEL_FULL) );
#endif

   SCIP_CALL( SCIPsolve(subproblem) );

   assert(SCIPgetStatus(subproblem) == SCIP_STATUS_INFEASIBLE || SCIPgetStatus(subproblem) == SCIP_STATUS_OPTIMAL
      || SCIPgetStatus(subproblem) == SCIP_STATUS_USERINTERRUPT || SCIPgetStatus(subproblem) === SCIP_STATUS_BESTSOLLIMIT)

   if( SCIPgetStatus(subproblem) == SCIP_STATUS_INFEASIBLE )
      (*infeasible) = TRUE;

   /* resetting the subproblem parameters */
   SCIP_CALL( resetOrigSubprobParams(subproblem, origparams) );

   /* freeing the parameter storage */
   SCIPfreeBlockMemory(subproblem, &origparams);

   return SCIP_OKAY;
}

/** sets copy callback of benders */
void SCIPbendersSetCopy(
   SCIP_BENDERS*         benders,            /**< Benders' decomposition */
   SCIP_DECL_BENDERSCOPY ((*benderscopy))    /**< copy callback of benders */
   )
{
   assert(benders != NULL);

   benders->benderscopy = benderscopy;
}

/** sets destructor callback of Benders' decomposition */
void SCIPbendersSetFree(
   SCIP_BENDERS*         benders,            /**< Benders' decomposition */
   SCIP_DECL_BENDERSFREE ((*bendersfree))    /**< destructor of Benders' decomposition */
   )
{
   assert(benders != NULL);

   benders->bendersfree = bendersfree;
}

/** sets initialization callback of Benders' decomposition */
void SCIPbendersSetInit(
   SCIP_BENDERS*         benders,            /**< Benders' decomposition */
   SCIP_DECL_BENDERSINIT((*bendersinit))     /**< initialize the Benders' decomposition */
   )
{
   assert(benders != NULL);

   benders->bendersinit = bendersinit;
}

/** sets deinitialization callback of Benders' decomposition */
void SCIPbendersSetExit(
   SCIP_BENDERS*         benders,            /**< Benders' decomposition */
   SCIP_DECL_BENDERSEXIT((*bendersexit))     /**< deinitialize the Benders' decomposition */
   )
{
   assert(benders != NULL);

   benders->bendersexit = bendersexit;
}

/** sets presolving initialization callback of Benders' decomposition */
void SCIPbendersSetInitpre(
   SCIP_BENDERS*         benders,            /**< Benders' decomposition */
   SCIP_DECL_BENDERSINITPRE((*bendersinitpre))/**< initialize presolving for Benders' decomposition */
   )
{
   assert(benders != NULL);

   benders->bendersinitpre = bendersinitpre;
}

/** sets presolving deinitialization callback of Benders' decomposition */
void SCIPbendersSetExitpre(
   SCIP_BENDERS*         benders,            /**< Benders' decomposition */
   SCIP_DECL_BENDERSEXITPRE((*bendersexitpre))/**< deinitialize presolving for Benders' decomposition */
   )
{
   assert(benders != NULL);

   benders->bendersexitpre = bendersexitpre;
}

/** sets solving process initialization callback of Benders' decomposition */
void SCIPbendersSetInitsol(
   SCIP_BENDERS*         benders,            /**< Benders' decomposition */
   SCIP_DECL_BENDERSINITSOL((*bendersinitsol))/**< solving process initialization callback of Benders' decomposition */
   )
{
   assert(benders != NULL);

   benders->bendersinitsol = bendersinitsol;
}

/** sets solving process deinitialization callback of Benders' decomposition */
void SCIPbendersSetExitsol(
   SCIP_BENDERS*         benders,            /**< Benders' decomposition */
   SCIP_DECL_BENDERSEXITSOL((*bendersexitsol))/**< solving process deinitialization callback of Benders' decomposition */
   )
{
   assert(benders != NULL);

   benders->bendersexitsol = bendersexitsol;
}

/** sets the pre subproblem solve callback of Benders' decomposition */
void SCIPbendersSetPresubsolve(
   SCIP_BENDERS*         benders,            /**< Benders' decomposition */
   SCIP_DECL_BENDERSPRESUBSOLVE((*benderspresubsolve))/**< called prior to the subproblem solving loop */
   )
{
   assert(benders != NULL);

   benders->benderspresubsolve = benderspresubsolve;
}

/** sets solve callback of Benders' decomposition */
void SCIPbendersSetSolvesub(
   SCIP_BENDERS*         benders,            /**< Benders' decomposition */
   SCIP_DECL_BENDERSSOLVESUB((*benderssolvesub))/**< solving method for a Benders' decomposition subproblem */
   )
{
   assert(benders != NULL);

   benders->benderssolvesub = benderssolvesub;
}

/** sets post-solve callback of Benders' decomposition */
void SCIPbendersSetPostsolve(
   SCIP_BENDERS*         benders,            /**< Benders' decomposition */
   SCIP_DECL_BENDERSPOSTSOLVE((*benderspostsolve))/**< solving process deinitialization callback of Benders' decomposition */
   )
{
   assert(benders != NULL);

   benders->benderspostsolve = benderspostsolve;
}

/** sets free subproblem callback of Benders' decomposition */
void SCIPbendersSetFreesub(
   SCIP_BENDERS*         benders,            /**< Benders' decomposition */
   SCIP_DECL_BENDERSFREESUB((*bendersfreesub))/**< the freeing callback for the subproblem */
   )
{
   assert(benders != NULL);

   benders->bendersfreesub = bendersfreesub;
}

/** gets name of Benders' decomposition */
const char* SCIPbendersGetName(
   SCIP_BENDERS*         benders             /**< Benders' decomposition */
   )
{
   assert(benders != NULL);

   return benders->name;
}

/** gets description of Benders' decomposition */
const char* SCIPbendersGetDesc(
   SCIP_BENDERS*         benders             /**< Benders' decomposition */
   )
{
   assert(benders != NULL);

   return benders->desc;
}

/** gets priority of Benders' decomposition */
int SCIPbendersGetPriority(
   SCIP_BENDERS*         benders             /**< Benders' decomposition */
   )
{
   assert(benders != NULL);

   return benders->priority;
}

/** sets priority of Benders' decomposition */
void SCIPbendersSetPriority(
   SCIP_BENDERS*         benders,            /**< Benders' decomposition */
   SCIP_SET*             set,                /**< global SCIP settings */
   int                   priority            /**< new priority of the Benders' decomposition */
   )
{
   assert(benders != NULL);
   assert(set != NULL);

   benders->priority = priority;
   set->benderssorted = FALSE;
}

/** gets the number of subproblems for the Benders' decomposition */
int SCIPbendersGetNSubproblems(
   SCIP_BENDERS*         benders             /**< the Benders' decomposition data structure */
   )
{
   assert(benders != NULL);

   return benders->nsubproblems;
}

/** returns the SCIP instance for a given subproblem */
SCIP* SCIPbendersSubproblem(
   SCIP_BENDERS*         benders,            /**< the Benders' decomposition data structure */
   int                   probnumber          /**< the subproblem number */
   )
{
   assert(benders != NULL);
   assert(probnumber >= 0 && probnumber < benders->nsubproblems);

   return benders->subproblems[probnumber];
}

/** gets the number of times, the benders was called and tried to find a variable with negative reduced costs */
int SCIPbendersGetNCalls(
   SCIP_BENDERS*         benders             /**< Benders' decomposition */
   )
{
   assert(benders != NULL);

   return benders->ncalls;
}

/** gets the number of optimality cuts found by the collection of Benders' decomposition subproblems */
int SCIPbendersGetNCutsFound(
   SCIP_BENDERS*         benders             /**< Benders' decomposition */
   )
{
   assert(benders != NULL);

   return benders->ncutsfound;
}

/** gets time in seconds used in this benders for setting up for next stages */
SCIP_Real SCIPbendersGetSetupTime(
   SCIP_BENDERS*         benders             /**< Benders' decomposition */
   )
{
   assert(benders != NULL);

   return SCIPclockGetTime(benders->setuptime);
}

/** gets time in seconds used in this benders */
SCIP_Real SCIPbendersGetTime(
   SCIP_BENDERS*         benders             /**< Benders' decomposition */
   )
{
   assert(benders != NULL);

   return SCIPclockGetTime(benders->bendersclock);
}

/** enables or disables all clocks of \p benders, depending on the value of the flag */
void SCIPbendersEnableOrDisableClocks(
   SCIP_BENDERS*         benders,            /**< the benders for which all clocks should be enabled or disabled */
   SCIP_Bool             enable              /**< should the clocks of the benders be enabled? */
   )
{
   assert(benders != NULL);

   SCIPclockEnableOrDisable(benders->setuptime, enable);
   SCIPclockEnableOrDisable(benders->bendersclock, enable);
}

/** is Benders' decomposition initialized? */
SCIP_Bool SCIPbendersIsInitialized(
   SCIP_BENDERS*         benders             /**< Benders' decomposition */
   )
{
   assert(benders != NULL);

   return benders->initialized;
}

/** are Benders' cuts generated from the LP solutions? */
SCIP_Bool SCIPbendersCutLP(
   SCIP_BENDERS*         benders             /**< Benders' decomposition */
   )
{
   assert(benders != NULL);

   return benders->cutlp;
}

/** are Benders' cuts generated from the pseudo solutions? */
SCIP_Bool SCIPbendersCutPseudo(
   SCIP_BENDERS*         benders             /**< Benders' decomposition */
   )
{
   assert(benders != NULL);

   return benders->cutpseudo;
}

/** are Benders' cuts generated from the relaxation solutions? */
SCIP_Bool SCIPbendersCutRelaxation(
   SCIP_BENDERS*         benders             /**< Benders' decomposition */
   )
{
   assert(benders != NULL);

   return benders->cutrelax;
}

<<<<<<< HEAD
/** sets the sorted flags in the Benders' decomposition */
void SCIPbendersSetBenderscutsSorted(
   SCIP_BENDERS*         benders,            /**< Benders' decomposition structure */
   SCIP_Bool             sorted              /**< the value to set the sorted flag to */
   )
{
   assert(benders != NULL);

   benders->benderscutssorted = sorted;
   benders->benderscutsnamessorted = sorted;
}

/** inserts a Benders' cut into the Benders' cuts list */
SCIP_RETCODE SCIPbendersIncludeBenderscut(
   SCIP_BENDERS*         benders,            /**< Benders' decomposition structure */
   SCIP_SET*             set,                /**< global SCIP settings */
   SCIP_BENDERSCUT*      benderscut          /**< Benders' cut */
   )
{
   assert(benders != NULL);
   assert(benderscut != NULL);

   if( benders->nbenderscuts >= benders->benderscutssize )
   {
      benders->benderscutssize = SCIPsetCalcMemGrowSize(set, benders->nbenderscuts+1);
      SCIP_ALLOC( BMSreallocMemoryArray(&benders->benderscuts, benders->benderscutssize) );
   }
   assert(benders->nbenderscuts < benders->benderscutssize);

   benders->benderscuts[benders->nbenderscuts] = benderscut;
   benders->nbenderscuts++;
   benders->benderscutssorted = FALSE;

   return SCIP_OKAY;
}

/** returns the Benders' cut of the given name, or NULL if not existing */
SCIP_BENDERSCUT* SCIPfindBenderscut(
   SCIP_BENDERS*         benders,            /**< Benders' decomposition */
   const char*           name                /**< name of Benderscut' decomposition */
   )
{
   int i;

   assert(benders != NULL);
   assert(name != NULL);

   for( i = 0; i < benders->nbenderscuts; i++ )
   {
      if( strcmp(SCIPbenderscutGetName(benders->benderscuts[i]), name) == 0 )
         return benders->benderscuts[i];
   }

   return NULL;
}

/** returns the array of currently available Benders' cuts; active benders are in the first slots of the array */
SCIP_BENDERSCUT** SCIPbendersGetBenderscuts(
   SCIP_BENDERS*         benders             /**< Benders' decomposition */
   )
{
   assert(benders != NULL);

   if( !benders->benderscutssorted )
   {
      SCIPsortPtr((void**)benders->benderscuts, SCIPbenderscutComp, benders->nbenderscuts);
      benders->benderscutssorted = TRUE;
      benders->benderscutsnamessorted = FALSE;
   }

   return benders->benderscuts;
}

/** returns the number of currently available Benders' cuts */
int SCIPbendersGetNBenderscuts(
   SCIP_BENDERS*         benders             /**< Benders' decomposition */
   )
{
   assert(benders != NULL);

   return benders->nbenderscuts;
}

/** sets the priority of a Benders' decomposition */
SCIP_RETCODE SCIPbendersSetBenderscutPriority(
   SCIP_BENDERS*         benders,            /**< Benders' decomposition */
   SCIP_BENDERSCUT*      benderscut,         /**< Benders' cut */
   int                   priority            /**< new priority of the Benders' decomposition */
   )
{
   assert(benders != NULL);
   assert(benderscut != NULL);

   benderscut->priority = priority;
   benders->benderscutssorted = FALSE;

   return SCIP_OKAY;
}

/** sorts benders cuts by priorities */
void SCIPbendersSortBenderscuts(
   SCIP_BENDERS*         benders             /**< benders */
   )
{
   assert(benders != NULL);

   if( !benders->benderscutssorted )
   {
      SCIPsortPtr((void**)benders->benderscuts, SCIPbenderscutComp, benders->nbenderscuts);
      benders->benderscutssorted = TRUE;
      benders->benderscutsnamessorted = FALSE;
   }
}

/** sorts benders cuts by name */
void SCIPbendersSortBenderscutsName(
   SCIP_BENDERS*         benders             /**< benders */
   )
{
   assert(benders != NULL);

   if( !benders->benderscutsnamessorted )
   {
      SCIPsortPtr((void**)benders->benderscuts, SCIPbenderscutCompName, benders->nbenderscuts);
      benders->benderscutssorted = FALSE;
      benders->benderscutsnamessorted = TRUE;
   }
=======

/** returns the auxiliary variable for the given subproblem */
SCIP_VAR* SCIPbendersGetAuxiliaryVar(
   SCIP_BENDERS*         benders,            /**< Benders' decomposition */
   int                   probnumber          /**< the subproblem number */
   )
{
   assert(benders != NULL);
   assert(probnumber >= 0 && probnumber < SCIPbendersGetNSubproblems(benders));

   return benders->auxiliaryvars[probnumber];
}

/** returns all auxiliary variables */
SCIP_VAR** SCIPbendersGetAuxiliaryVars(
   SCIP_BENDERS*         benders             /**< Benders' decomposition */
   )
{
   assert(benders != NULL);

   return benders->auxiliaryvars;
}
/** stores the objective function value of the subproblem for use in cut generation */
void SCIPbendersSetSubprobObjval(
   SCIP_BENDERS*         benders,            /**< variable benders */
   int                   probnumber,         /**< the subproblem number */
   SCIP_Real             objval              /**< the objective function value for the subproblem */
   )
{
   assert(benders != NULL);
   assert(probnumber >= 0 && probnumber < SCIPbendersGetNSubproblems(benders));

   /* updating the best objval */
   if( objval < benders->bestsubprobobjval[probnumber] )
      benders->bestsubprobobjval[probnumber] = objval;

   benders->subprobobjval[probnumber] = objval;
}

/** returns the objective function value of the subproblem for use in cut generation */
SCIP_Real SCIPbendersGetSubprobObjval(
   SCIP_BENDERS*         benders,            /**< variable benders */
   int                   probnumber          /**< the subproblem number */
   )
{
   assert(benders != NULL);
   assert(probnumber >= 0 && probnumber < SCIPbendersGetNSubproblems(benders));

   return benders->subprobobjval[probnumber];
}

/* returns whether the subproblem is an LP. This means that the dual solution can be trusted. */
SCIP_Bool SCIPbendersSubprobIsLP(
   SCIP_BENDERS*         benders,            /**< Benders' decomposition */
   int                   probnumber          /**< the subproblem number */
   )
{
   assert(benders != NULL);
   assert(probnumber >= 0 && probnumber < SCIPbendersGetNSubproblems(benders));

   return benders->subprobislp[probnumber];
}

/* sets the flag indicating whether a subproblem is an LP. It is possible that this can change during the solving
 * process. One example is when the three-phase method is employed, where the first phase solves the of both the master
 * and subproblems and by the third phase the integer subproblem is solved. */
void SCIPbendersSetSubprobIsLP(
   SCIP_BENDERS*         benders,            /**< Benders' decomposition */
   int                   probnumber,         /**< the subproblem number */
   SCIP_Bool             islp                /**< flag to indicate whether the subproblem is an LP */
   )
{
   assert(benders != NULL);
   assert(probnumber >= 0 && probnumber < SCIPbendersGetNSubproblems(benders));

   if( islp && !benders->subprobislp[probnumber] )
      benders->nlpsubprobs++;
   else if( !islp && benders->subprobislp[probnumber] )
      benders->nlpsubprobs--;

   benders->subprobislp[probnumber] = islp;

   assert(benders->nlpsubprobs >= 0 && benders->nlpsubprobs <= benders->nsubproblems);
>>>>>>> b6b7ba3a
}<|MERGE_RESOLUTION|>--- conflicted
+++ resolved
@@ -104,7 +104,7 @@
    SCIP_EVENTTYPE        eventtype           /**< event type mask to select events to catch */
    )
 {
-   SCIP_EVENTHDLRDATA eventhdlrdata;
+   SCIP_EVENTHDLRDATA* eventhdlrdata;
 
    assert(scip != NULL);
    assert(eventhdlr != NULL);
@@ -124,7 +124,7 @@
    SCIP_EVENTTYPE        eventtype           /**< event type mask to select events to catch */
    )
 {
-   SCIP_EVENTHDLRDATA eventhdlrdata;
+   SCIP_EVENTHDLRDATA* eventhdlrdata;
 
    assert(scip != NULL);
    assert(eventhdlr != NULL);
@@ -168,7 +168,7 @@
 static
 SCIP_DECL_EVENTEXEC(eventExecBendersNodefocus)
 {  /*lint --e{715}*/
-   SCIP_EVENTHDLRDATA eventhdlrdata;
+   SCIP_EVENTHDLRDATA* eventhdlrdata;
 
    assert(scip != NULL);
    assert(eventhdlr != NULL);
@@ -233,7 +233,7 @@
    assert(eventhdlr != NULL);
    assert(strcmp(SCIPeventhdlrGetName(eventhdlr), NODEFOCUS_EVENTHDLR_NAME) == 0);
 
-   SCIP_CALL( freeEventhandler(scip, eventhandler) );
+   SCIP_CALL( freeEventhandler(scip, eventhdlr) );
 
    return SCIP_OKAY;
 }
@@ -299,7 +299,7 @@
    assert(eventhdlr != NULL);
    assert(strcmp(SCIPeventhdlrGetName(eventhdlr), MIPNODEFOCUS_EVENTHDLR_NAME) == 0);
 
-   SCIP_CALL( exitEventhandler(scip, eventhdlr, SCIP_EVENTTYPE_NODEFOCUSED) );
+   SCIP_CALL( exitsolEventhandler(scip, eventhdlr, SCIP_EVENTTYPE_NODEFOCUSED) );
 
    return SCIP_OKAY;
 }
@@ -312,7 +312,7 @@
    assert(eventhdlr != NULL);
    assert(strcmp(SCIPeventhdlrGetName(eventhdlr), MIPNODEFOCUS_EVENTHDLR_NAME) == 0);
 
-   SCIP_CALL( freeEventhandler(scip, eventhandler) );
+   SCIP_CALL( freeEventhandler(scip, eventhdlr) );
 
    return SCIP_OKAY;
 }
@@ -362,7 +362,7 @@
    assert(eventhdlr != NULL);
    assert(strcmp(SCIPeventhdlrGetName(eventhdlr), UPPERBOUND_EVENTHDLR_NAME) == 0);
 
-   SCIP_CALL( initsolEventhdlr(scip, eventhdlr, SCIP_EVENTTYPE_BESTSOLFOUND) );
+   SCIP_CALL( initsolEventhandler(scip, eventhdlr, SCIP_EVENTTYPE_BESTSOLFOUND) );
 
    return SCIP_OKAY;
 }
@@ -544,9 +544,11 @@
       /* copying the Benders' cuts */
       targetbenders = SCIPsetFindBenders(targetset, SCIPbendersGetName(benders));
 
-<<<<<<< HEAD
-         /* the flag is set to indicate that the Benders' decomposition is a copy */
-         targetbenders->iscopy = TRUE;
+      /* storing the pointer to the source scip instance */
+      targetbenders->sourcescip = sourceset->scip;
+
+      /* the flag is set to indicate that the Benders' decomposition is a copy */
+      targetbenders->iscopy = TRUE;
 
          /* calling the copy method for the Benders' cuts */
          SCIPbendersSortBenderscuts(benders);
@@ -554,14 +556,6 @@
          {
             SCIP_CALL( SCIPbenderscutCopyInclude(targetbenders, benders->benderscuts[i], targetset) );
          }
-      }
-=======
-      /* storing the pointer to the source scip instance */
-      targetbenders->sourcescip = sourceset->scip;
-
-      /* the flag is set to indicate that the Benders' decomposition is a copy */
-      targetbenders->iscopy = TRUE;
->>>>>>> b6b7ba3a
    }
 
    return SCIP_OKAY;
@@ -1836,7 +1830,7 @@
    SCIP_CALL( SCIPsolve(subproblem) );
 
    assert(SCIPgetStatus(subproblem) == SCIP_STATUS_INFEASIBLE || SCIPgetStatus(subproblem) == SCIP_STATUS_OPTIMAL
-      || SCIPgetStatus(subproblem) == SCIP_STATUS_USERINTERRUPT || SCIPgetStatus(subproblem) === SCIP_STATUS_BESTSOLLIMIT)
+      || SCIPgetStatus(subproblem) == SCIP_STATUS_USERINTERRUPT || SCIPgetStatus(subproblem) === SCIP_STATUS_BESTSOLLIMIT);
 
    if( SCIPgetStatus(subproblem) == SCIP_STATUS_INFEASIBLE )
       (*infeasible) = TRUE;
@@ -2140,7 +2134,91 @@
    return benders->cutrelax;
 }
 
-<<<<<<< HEAD
+
+/** returns the auxiliary variable for the given subproblem */
+SCIP_VAR* SCIPbendersGetAuxiliaryVar(
+   SCIP_BENDERS*         benders,            /**< Benders' decomposition */
+   int                   probnumber          /**< the subproblem number */
+   )
+{
+   assert(benders != NULL);
+   assert(probnumber >= 0 && probnumber < SCIPbendersGetNSubproblems(benders));
+
+   return benders->auxiliaryvars[probnumber];
+}
+
+/** returns all auxiliary variables */
+SCIP_VAR** SCIPbendersGetAuxiliaryVars(
+   SCIP_BENDERS*         benders             /**< Benders' decomposition */
+   )
+{
+   assert(benders != NULL);
+
+   return benders->auxiliaryvars;
+}
+/** stores the objective function value of the subproblem for use in cut generation */
+void SCIPbendersSetSubprobObjval(
+   SCIP_BENDERS*         benders,            /**< variable benders */
+   int                   probnumber,         /**< the subproblem number */
+   SCIP_Real             objval              /**< the objective function value for the subproblem */
+   )
+{
+   assert(benders != NULL);
+   assert(probnumber >= 0 && probnumber < SCIPbendersGetNSubproblems(benders));
+
+   /* updating the best objval */
+   if( objval < benders->bestsubprobobjval[probnumber] )
+      benders->bestsubprobobjval[probnumber] = objval;
+
+   benders->subprobobjval[probnumber] = objval;
+}
+
+/** returns the objective function value of the subproblem for use in cut generation */
+SCIP_Real SCIPbendersGetSubprobObjval(
+   SCIP_BENDERS*         benders,            /**< variable benders */
+   int                   probnumber          /**< the subproblem number */
+   )
+{
+   assert(benders != NULL);
+   assert(probnumber >= 0 && probnumber < SCIPbendersGetNSubproblems(benders));
+
+   return benders->subprobobjval[probnumber];
+}
+
+/* returns whether the subproblem is an LP. This means that the dual solution can be trusted. */
+SCIP_Bool SCIPbendersSubprobIsLP(
+   SCIP_BENDERS*         benders,            /**< Benders' decomposition */
+   int                   probnumber          /**< the subproblem number */
+   )
+{
+   assert(benders != NULL);
+   assert(probnumber >= 0 && probnumber < SCIPbendersGetNSubproblems(benders));
+
+   return benders->subprobislp[probnumber];
+}
+
+/* sets the flag indicating whether a subproblem is an LP. It is possible that this can change during the solving
+ * process. One example is when the three-phase method is employed, where the first phase solves the of both the master
+ * and subproblems and by the third phase the integer subproblem is solved. */
+void SCIPbendersSetSubprobIsLP(
+   SCIP_BENDERS*         benders,            /**< Benders' decomposition */
+   int                   probnumber,         /**< the subproblem number */
+   SCIP_Bool             islp                /**< flag to indicate whether the subproblem is an LP */
+   )
+{
+   assert(benders != NULL);
+   assert(probnumber >= 0 && probnumber < SCIPbendersGetNSubproblems(benders));
+
+   if( islp && !benders->subprobislp[probnumber] )
+      benders->nlpsubprobs++;
+   else if( !islp && benders->subprobislp[probnumber] )
+      benders->nlpsubprobs--;
+
+   benders->subprobislp[probnumber] = islp;
+
+   assert(benders->nlpsubprobs >= 0 && benders->nlpsubprobs <= benders->nsubproblems);
+}
+
 /** sets the sorted flags in the Benders' decomposition */
 void SCIPbendersSetBenderscutsSorted(
    SCIP_BENDERS*         benders,            /**< Benders' decomposition structure */
@@ -2268,89 +2346,4 @@
       benders->benderscutssorted = FALSE;
       benders->benderscutsnamessorted = TRUE;
    }
-=======
-
-/** returns the auxiliary variable for the given subproblem */
-SCIP_VAR* SCIPbendersGetAuxiliaryVar(
-   SCIP_BENDERS*         benders,            /**< Benders' decomposition */
-   int                   probnumber          /**< the subproblem number */
-   )
-{
-   assert(benders != NULL);
-   assert(probnumber >= 0 && probnumber < SCIPbendersGetNSubproblems(benders));
-
-   return benders->auxiliaryvars[probnumber];
-}
-
-/** returns all auxiliary variables */
-SCIP_VAR** SCIPbendersGetAuxiliaryVars(
-   SCIP_BENDERS*         benders             /**< Benders' decomposition */
-   )
-{
-   assert(benders != NULL);
-
-   return benders->auxiliaryvars;
-}
-/** stores the objective function value of the subproblem for use in cut generation */
-void SCIPbendersSetSubprobObjval(
-   SCIP_BENDERS*         benders,            /**< variable benders */
-   int                   probnumber,         /**< the subproblem number */
-   SCIP_Real             objval              /**< the objective function value for the subproblem */
-   )
-{
-   assert(benders != NULL);
-   assert(probnumber >= 0 && probnumber < SCIPbendersGetNSubproblems(benders));
-
-   /* updating the best objval */
-   if( objval < benders->bestsubprobobjval[probnumber] )
-      benders->bestsubprobobjval[probnumber] = objval;
-
-   benders->subprobobjval[probnumber] = objval;
-}
-
-/** returns the objective function value of the subproblem for use in cut generation */
-SCIP_Real SCIPbendersGetSubprobObjval(
-   SCIP_BENDERS*         benders,            /**< variable benders */
-   int                   probnumber          /**< the subproblem number */
-   )
-{
-   assert(benders != NULL);
-   assert(probnumber >= 0 && probnumber < SCIPbendersGetNSubproblems(benders));
-
-   return benders->subprobobjval[probnumber];
-}
-
-/* returns whether the subproblem is an LP. This means that the dual solution can be trusted. */
-SCIP_Bool SCIPbendersSubprobIsLP(
-   SCIP_BENDERS*         benders,            /**< Benders' decomposition */
-   int                   probnumber          /**< the subproblem number */
-   )
-{
-   assert(benders != NULL);
-   assert(probnumber >= 0 && probnumber < SCIPbendersGetNSubproblems(benders));
-
-   return benders->subprobislp[probnumber];
-}
-
-/* sets the flag indicating whether a subproblem is an LP. It is possible that this can change during the solving
- * process. One example is when the three-phase method is employed, where the first phase solves the of both the master
- * and subproblems and by the third phase the integer subproblem is solved. */
-void SCIPbendersSetSubprobIsLP(
-   SCIP_BENDERS*         benders,            /**< Benders' decomposition */
-   int                   probnumber,         /**< the subproblem number */
-   SCIP_Bool             islp                /**< flag to indicate whether the subproblem is an LP */
-   )
-{
-   assert(benders != NULL);
-   assert(probnumber >= 0 && probnumber < SCIPbendersGetNSubproblems(benders));
-
-   if( islp && !benders->subprobislp[probnumber] )
-      benders->nlpsubprobs++;
-   else if( !islp && benders->subprobislp[probnumber] )
-      benders->nlpsubprobs--;
-
-   benders->subprobislp[probnumber] = islp;
-
-   assert(benders->nlpsubprobs >= 0 && benders->nlpsubprobs <= benders->nsubproblems);
->>>>>>> b6b7ba3a
 }