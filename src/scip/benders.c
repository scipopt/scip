--- conflicted
+++ resolved
@@ -3452,19 +3452,6 @@
    assert(benders != NULL);
    assert(set != NULL);
 
-<<<<<<< HEAD
-=======
-   /* getting the number of threads to use when solving the subproblems. This will be either be
-    * min(numthreads, maxnthreads).
-    * NOTE: This may not be correct. The Benders' decomposition parallelisation should not take all minimum threads if
-    * they are specified. The number of threads should be specified with the Benders' decomposition parameters.
-    */
-#ifdef _OPENMP
-   SCIP_CALL( SCIPsetGetIntParam(set, "parallel/maxnthreads", &maxnthreads) );
-   numthreads = MIN(benders->numthreads, maxnthreads);  /* cppcheck-suppress unreadVariable */
-#endif
-
->>>>>>> 152bcbcd
    /* in the case of an LNS check, only the convex relaxations of the subproblems will be solved. This is a performance
     * feature, since solving the convex relaxation is typically much faster than solving the corresponding CIP. While
     * the CIP is not solved during the LNS check, the solutions are still of higher quality than when Benders' is not
