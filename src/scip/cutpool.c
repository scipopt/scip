--- conflicted
+++ resolved
@@ -259,11 +259,7 @@
    if( SCIPsetIsInfinity(set, row->rhs) )
       scale = -scale;
 
-<<<<<<< HEAD
-   hash = row->len;
-=======
    hash = (uint64_t) (long) row->len;
->>>>>>> 92701fb2
 
    for( i = 0; i < row->len; ++i )
    {
