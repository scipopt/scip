/* * * * * * * * * * * * * * * * * * * * * * * * * * * * * * * * * * * * * * */
/*                                                                           */
/*                  This file is part of the program and library             */
/*         SCIP --- Solving Constraint Integer Programs                      */
/*                                                                           */
/*  Copyright (c) 2002-2024 Zuse Institute Berlin (ZIB)                      */
/*                                                                           */
/*  Licensed under the Apache License, Version 2.0 (the "License");          */
/*  you may not use this file except in compliance with the License.         */
/*  You may obtain a copy of the License at                                  */
/*                                                                           */
/*      http://www.apache.org/licenses/LICENSE-2.0                           */
/*                                                                           */
/*  Unless required by applicable law or agreed to in writing, software      */
/*  distributed under the License is distributed on an "AS IS" BASIS,        */
/*  WITHOUT WARRANTIES OR CONDITIONS OF ANY KIND, either express or implied. */
/*  See the License for the specific language governing permissions and      */
/*  limitations under the License.                                           */
/*                                                                           */
/*  You should have received a copy of the Apache-2.0 license                */
/*  along with SCIP; see the file LICENSE. If not visit scipopt.org.         */
/*                                                                           */
/* * * * * * * * * * * * * * * * * * * * * * * * * * * * * * * * * * * * * * */

/**@file   cons_pseudoboolean.c
 * @ingroup DEFPLUGINS_CONS
 * @brief  constraint handler for pseudo Boolean constraints
 * @author Gerald Gamrath
 * @author Stefan Heinz
 * @author Michael Winkler
 * @author Dominik Kamp
 *
 * The constraint handler deals with pseudo Boolean constraints. These are constraints of the form
 * \f[
 * \mbox{lhs} \leq \sum_{k=0}^m c_k \cdot x_k  +  \sum_{i=0}^n c_i \cdot \prod_{j \in I_i} x_j \leq \mbox{rhs}
 * \f]
 * where all x are binary and all c are integer
 *
 * @todo Add eventhandling.
 */

/*---+----1----+----2----+----3----+----4----+----5----+----6----+----7----+----8----+----9----+----0----+----1----+----2*/

#include "blockmemshell/memory.h"
#include "scip/cons_and.h"
#include "scip/cons_indicator.h"
#include "scip/cons_knapsack.h"
#include "scip/cons_linear.h"
#include "scip/cons_logicor.h"
#include "scip/cons_pseudoboolean.h"
#include "scip/cons_setppc.h"
#include "scip/cons_xor.h"
#include "scip/debug.h"
#include "scip/pub_cons.h"
#include "scip/pub_message.h"
#include "scip/pub_misc.h"
#include "scip/pub_misc_sort.h"
#include "scip/pub_var.h"
#include "scip/scip_cons.h"
#include "scip/scip_copy.h"
#include "scip/scip_general.h"
#include "scip/scip_mem.h"
#include "scip/scip_message.h"
#include "scip/scip_numerics.h"
#include "scip/scip_param.h"
#include "scip/scip_prob.h"
#include "scip/scip_sol.h"
#include "scip/scip_var.h"
#include "scip/symmetry_graph.h"
#include <string.h>

#ifdef WITHEQKNAPSACK
#include "scip/cons_eqknapsack.h"
#endif

/* constraint handler properties */
#define CONSHDLR_NAME          "pseudoboolean"
#define CONSHDLR_DESC          "constraint handler dealing with pseudo Boolean constraints"
#define CONSHDLR_ENFOPRIORITY  -1000000 /**< priority of the constraint handler for constraint enforcing */
#define CONSHDLR_CHECKPRIORITY -5000000 /**< priority of the constraint handler for checking feasibility */
#define CONSHDLR_EAGERFREQ          100 /**< frequency for using all instead of only the useful constraints in separation,
                                              *   propagation and enforcement, -1 for no eager evaluations, 0 for first only */
#define CONSHDLR_MAXPREROUNDS        -1 /**< maximal number of presolving rounds the constraint handler participates in (-1: no limit) */
#define CONSHDLR_NEEDSCONS         TRUE /**< should the constraint handler be skipped, if no constraints are available? */

#define CONSHDLR_PRESOLTIMING            SCIP_PRESOLTIMING_MEDIUM /**< presolving timing of the constraint handler (fast, medium, or exhaustive) */

#define DEFAULT_DECOMPOSENORMALPBCONS FALSE /**< decompose every normal pseudo boolean constraint into a "linear" constraint and "and" constraints */
#define DEFAULT_DECOMPOSEINDICATORPBCONS TRUE /**< decompose every soft pseudo boolean constraint into "indicator" constraints and "and" constraints */

#define DEFAULT_SEPARATENONLINEAR  TRUE /**< if decomposed, should the nonlinear constraints be separated during LP processing */
#define DEFAULT_PROPAGATENONLINEAR TRUE /**< if decomposed, should the nonlinear constraints be propagated during node processing */
#define DEFAULT_REMOVABLENONLINEAR TRUE /**< if decomposed, should the nonlinear constraints be removable */
#define NONLINCONSUPGD_PRIORITY   60000 /**< priority of upgrading nonlinear constraints */

/* remove this line to compile the upgrade from nonlinear to pseudoboolean constraints */
#undef NONLINCONSUPGD_PRIORITY  /*lint !e750*/

/*
 * Data structures
 */
#define HASHSIZE_PSEUDOBOOLEANNONLINEARTERMS 500 /**< minimal size of hash table in and constraint tables */


/* - create special linear(knapsack, setppc, logicor, (eqknapsack)) and and-constraints with check flags FALSE, to
 *   get smaller amount of locks on the term variables, do all presolving ...?! in these constraint handlers
 *
 * - do the checking here, lock and-resultants in both directions and all and-variables according to their
 *   coefficients and sides of the constraint,
 *   @note this only works if the and-resultant has no objective cofficient, otherwise we need to lock variables also in both directions
 *
 * - need to keep and constraint pointer for special propagations like if two ands are due to their variables in
 *   one clique, add this cliques of and-resultants
 *
 * - do special presolving like on instance :
 * check/IP/PseudoBoolean/normalized-PB07/OPT-SMALLINT-NLC/submittedPB07/manquinho/bsg/normalized-bsg_1000_25_1.opb.gz
 *
 *  there exist constraint like:        1 x1 x2 + 1 x1 x3 + 1 x1 x4 + 1 x1 x5 <= 1 ;
 *  which "equals" a linear constraint: 3 x1 + x2 + x3 + x4 + x5 <= 4 ;
 *
 *  in more general terms:                     1 x1 x2 x3 x4 + 1 x1 x2 x5 x6 x7 + 1 x1 x2 x8 x9 <= 1 ;
 *  which "equals" a pseudoboolean constraint: 2 x1 + 2 x2 + 1 x3 x4 + 1 x5 x6 x7 + 1 x8 x9 <= 5 ;
 *
 *  in an even more general terms:             5 x1 x2 x3 x4 + 1 x1 x2 x5 x6 x7 + 1 x1 x2 x8 x9 <= 6 ;
 *            equals(should the knapsack do)   1 x1 x2 x3 x4 + 1 x1 x2 x5 x6 x7 + 1 x1 x2 x8 x9 <= 2 ;
 *  which "equals" a pseudoboolean constraint: 2 x1 + 2 x2 + 1 x3 x4 + 1 x5 x6 x7 + 1 x8 x9 <= 6 ;
 *  (         without knapsack                 7 x1 + 7 x2 + 5 x3 x4 + 1 x5 x6 x7 + 1 x8 x9 <= 20 ; )
 *
 *  another special case :                     1 x1 x2 x3 + 1 x1 x2 x4 + 1 x5 x6 <= 1 ;
 *  which "equals" a pseudoboolean constraint: 2 x1 + 2 x2 + 1 x3 + 1 x4 + 1 x5 x6 <= 5 ;
 *  which "equals" a pseudoboolean constraint: 4 x1 + 4 x2 + 2 x3 + 2 x4 + 1 x5 + 1 x6 <= 10 ;
 *
 *  another special case :                     1 x1 x2 + 1 x1 x3 + 2 x4 x5 <= 3 ;
 *  which "equals" a pseudoboolean constraint: 2 x1 + 1 x2 + 1 x3 + 2 x4 x5 <= 5 ;
 *  which "equals" a pseudoboolean constraint: 2 x1 + 1 x2 + 1 x3 + 1 x4 + 1 x5 <= 5 ;
 */
/* @todo - in and-constraint better count nfixed zeros in both directions and maybe nfixedones for better propagation
 *
 *       - do better conflict analysis by choosing the earliest fixed variable which led to a conflict instead of maybe
 *         best coefficient or create more conflicts by using all to zero fixed variables one by one
 *
 *       - how to make sure that we aggregate in a right way, when aggregating a resultant and a "normal" variable,
 *         maybe add in SCIPaggregateVars a check for original variables, to prefer them if the variable type is the
 *         same; probably it would be better too if we would aggregate two resultants that the one with less variables
 *         inside the and-constraint will stay active
 *
 * @note since product resultants are artificial, we do not care for their solution value, but this can lead to fixation
 *       of the resultant not representing the product, in 'optimization mode' we do not care, but this might make
 *       solution debugging complicated
 */

/** and-constraint data object */
struct ConsAndData
{
   SCIP_CONS*            cons;                /**< pointer to the and-constraint of this 'term' of variables */
   SCIP_CONS*            origcons;            /**< pointer to the original and-constraint of this 'term' of variables
                                               *   only after problem was transformed, NULL otherwise */
   SCIP_VAR**            vars;                /**< all and-constraint variables */
   int                   nvars;               /**< number of all and-constraint variables */
   int                   svars;               /**< size for all and-constraint variables */
   SCIP_VAR**            newvars;             /**< new variables in this presolving round */
   int                   nnewvars;            /**< number of new variables in this presolving round */
   int                   snewvars;            /**< size of new variables in this presolving round */
   int                   noriguses;           /**< how often is this data in used by original constraints */
   int                   nuses;               /**< how often is this data in used by transformed constraints */
   unsigned int          istransformed:1;     /**< is transformed data active */
   unsigned int          isoriginal:1;        /**< is original data active */
};
typedef struct ConsAndData CONSANDDATA;

/** constraint data for pseudoboolean constraints */
struct SCIP_ConsData
{
   SCIP_Real             lhs;                /**< left hand side of constraint */
   SCIP_Real             rhs;                /**< right hand side of constraint */

   SCIP_CONS*            lincons;            /**< linear constraint which represents this pseudoboolean constraint */
   SCIP_LINEARCONSTYPE   linconstype;        /**< type of linear constraint which represents this pseudoboolean constraint */
   int                   nlinvars;           /**< number of linear variables (without and-resultants) */

   CONSANDDATA**         consanddatas;       /**< array of and-constraints-data-objects sorted after problem index of
                                              *   and-resultant of corresponding and-constraint */
   SCIP_Real*            andcoefs;           /**< array of coefficients for and-constraints of
                                              *   and-constraints-data-objects
                                              *   (changes during presolving, needs to be updated in every presolving
                                              *   round) */
   SCIP_Bool*            andnegs;            /**< array of negation status for and-constraints of
                                              *   and-constraints-data-objects
                                              *   (changes during presolving, needs to be updated in every presolving
                                              *   round) */
   int                   nconsanddatas;      /**< number of and-constraints-data-objects */
   int                   sconsanddatas;      /**< size of and-constraints-data-objects array */

   SCIP_VAR*             indvar;             /**< indicator variable if it's a soft constraint, or NULL */
   SCIP_Real             weight;             /**< weight of the soft constraint, if it is one */

   unsigned int          issoftcons:1;       /**< is this a soft constraint */
   unsigned int          changed:1;          /**< was constraint changed? */
   unsigned int          propagated:1;       /**< is constraint already propagated? */
   unsigned int          presolved:1;        /**< is constraint already presolved? */
   unsigned int          cliquesadded:1;     /**< were the cliques of the constraint already extracted? */
   unsigned int          upgradetried:1;     /**< was constraint upgrading already tried */
};

/** constraint handler data */
struct SCIP_ConshdlrData
{
   CONSANDDATA**         allconsanddatas;    /**< array of all and-constraint data objects inside the whole problem,
                                              *   created via this constraint handler */
   int                   nallconsanddatas;   /**< number of all and-constraint data objects inside the whole problem,
                                              *   created via this constraint handler */
   int                   sallconsanddatas;   /**< size of all and-constraint data objects inside the whole problem,
                                              *   created via this constraint handler */
   SCIP_HASHTABLE*       hashtable;          /**< hash table for all and-constraint data objects */
   int                   hashtablesize;      /**< size for hash table for all and-constraint data objects */

   SCIP_HASHMAP*         hashmap;            /**< hash map for mapping all resultant to and-constraint */
   int                   hashmapsize;        /**< size for hash map for mapping all resultant to and-constraint */

   SCIP_Bool             decomposenormalpbcons; /**< decompose every normal pseudo boolean constraint into a "linear" constraint and "and" constraints */
   SCIP_Bool             decomposeindicatorpbcons; /**< decompose every soft pseudo boolean constraint into "indicator" constraints and "and" constraints */
   SCIP_Bool             inithashmapandtable;/**< flag to store if the hashmap and -table is initialized */
   int                   nlinconss;          /**< for counting number of created linear constraints */
   int                   noriguses;          /**< how many consanddata objects are used by original constraints */
};


/*
 * Local methods
 */

/** comparison method for sorting and-resultants according to their problem index, which is used instead of the
 *  original index because the implicit resultants are shuffled when creating the constraints that otherwise results in
 *  shuffled problem copies,
 *  if an and-resultant is fixed, it will be put in front with respect to its original index
 *  if an and-resultant is negated, it will be put in front of its negation counterpart
 */
static
SCIP_DECL_SORTPTRCOMP(resvarComp)
{
   SCIP_VAR* var1 = elem1;
   SCIP_VAR* var2 = elem2;
   SCIP_Bool varneg1 = SCIPvarIsNegated(var1);
   SCIP_Bool varneg2 = SCIPvarIsNegated(var2);

   if( varneg1 )
      var1 = SCIPvarGetNegatedVar(var1);

   if( varneg2 )
      var2 = SCIPvarGetNegatedVar(var2);

   int varind1 = SCIPvarGetProbindex(var1);
   int varind2 = SCIPvarGetProbindex(var2);

   if( varind1 == -1 && varind2 == -1 )
   {
      varind1 = SCIPvarGetIndex(var1);
      varind2 = SCIPvarGetIndex(var2);
   }

   if( varind1 < varind2 )
      return -1;
   if( varind1 > varind2 )
      return +1;

   if( varneg1 && !varneg2 )
      return -1;
   if( !varneg1 && varneg2 )
      return +1;

   assert(elem1 == elem2);
   return 0;
}

/** comparison method for sorting consanddatas according to the problem index of their corresponding and-resultants,
 *  if a consanddata object is deleted, it is handled like it has an inactive resultant, so this will be put
 *  in front while sorting
 */
static
SCIP_DECL_SORTPTRCOMP(resvarCompWithInactive)
{
   CONSANDDATA* consanddata1 = (CONSANDDATA*)elem1;
   CONSANDDATA* consanddata2 = (CONSANDDATA*)elem2;

   assert(consanddata1 != NULL);
   assert(consanddata2 != NULL);

   /* consider that constraint data object can be only original */
   if( consanddata1->istransformed != consanddata2->istransformed )
      return consanddata1->istransformed ? +1 : -1;

   SCIP_CONS* consand1;
   SCIP_CONS* consand2;

   if( consanddata1->istransformed )
   {
      consand1 = consanddata1->cons;
      consand2 = consanddata2->cons;
   }
   else
   {
      consand1 = consanddata1->origcons;
      consand2 = consanddata2->origcons;
   }

   /* check if and-constraint is still active */
   if( SCIPconsIsDeleted(consand1) )
   {
      if( SCIPconsIsDeleted(consand2) )
         return 0;
      else
         return -1;
   }
   else if( SCIPconsIsDeleted(consand2) )
      return +1;

   /* hack with setting the scip pointer to NULL */
   return resvarComp((void*)SCIPgetResultantAnd(NULL, consand1), (void*)SCIPgetResultantAnd(NULL, consand2));
}

/** gets the key of the given element */
static
SCIP_DECL_HASHGETKEY(hashGetKeyAndConsDatas)
{  /*lint --e{715}*/
   /* the key is the element itself */
   return elem;
}

/** returns TRUE iff both keys are equal; two non-linear terms are equal if they have the same variables */
static
SCIP_DECL_HASHKEYEQ(hashKeyEqAndConsDatas)
{
#ifndef NDEBUG
   SCIP* scip;
#endif
   CONSANDDATA* cdata1;
   CONSANDDATA* cdata2;
   int v;

   cdata1 = (CONSANDDATA*)key1;
   cdata2 = (CONSANDDATA*)key2;

#ifndef NDEBUG
   scip = (SCIP*)userptr;
#endif
   assert(scip != NULL);
   assert(cdata1 != NULL);
   assert(cdata2 != NULL);
   assert(cdata1->vars != NULL);
   assert(cdata1->nvars > 1);
   assert(cdata2->vars != NULL);
   assert(cdata2->nvars > 1);

#ifndef NDEBUG
   /* check that cdata1 variables are sorted */
   for( v = cdata1->nvars - 1; v > 0; --v )
      assert(SCIPvarGetIndex(cdata1->vars[v]) >= SCIPvarGetIndex(cdata1->vars[v - 1]));
   /* check that cdata2 variables are sorted */
   for( v = cdata2->nvars - 1; v > 0; --v )
      assert(SCIPvarGetIndex(cdata2->vars[v]) >= SCIPvarGetIndex(cdata2->vars[v - 1]));
#endif

   /* checks trivial case */
   if( cdata1->nvars != cdata2->nvars )
      return FALSE;

   /* checks trivial case */
   if( cdata1->cons != NULL && cdata2->cons != NULL && cdata1->cons != cdata2->cons )
      return FALSE;

   /* check each variable in both cdatas for equality */
   for( v = cdata1->nvars - 1; v >= 0; --v )
   {
      assert(cdata1->vars[v] != NULL);
      assert(cdata2->vars[v] != NULL);

      /* tests if variables are equal */
      if( cdata1->vars[v] != cdata2->vars[v] )
      {
         assert(SCIPvarCompare(cdata1->vars[v], cdata2->vars[v]) == 1 ||
            SCIPvarCompare(cdata1->vars[v], cdata2->vars[v]) == -1);
         return FALSE;
      }
      assert(SCIPvarCompare(cdata1->vars[v], cdata2->vars[v]) == 0);
   }

   return TRUE;
}

/** returns the hash value of the key */
static
SCIP_DECL_HASHKEYVAL(hashKeyValAndConsDatas)
{  /*lint --e{715}*/
   CONSANDDATA* cdata;
   int minidx;
   int mididx;
   int maxidx;

   cdata = (CONSANDDATA*)key;

   assert(cdata != NULL);
   assert(cdata->vars != NULL);
   assert(cdata->nvars > 1);
#ifndef NDEBUG
   {
      /* check that these variables are sorted */
      int v;
      for( v = cdata->nvars - 1; v > 0; --v )
         assert(SCIPvarGetIndex(cdata->vars[v]) >= SCIPvarGetIndex(cdata->vars[v - 1]));
   }
#endif

   minidx = SCIPvarGetIndex(cdata->vars[0]);
   mididx = SCIPvarGetIndex(cdata->vars[cdata->nvars / 2]);
   maxidx = SCIPvarGetIndex(cdata->vars[cdata->nvars - 1]);
   assert(minidx >= 0 && minidx <= maxidx);

   return SCIPhashFour(cdata->nvars, minidx, mididx, maxidx);
}

/** initializes the hashmap and -table used in this constraint handler data for artificial variables and specific
 *  and-constraint data objects
 */
static
SCIP_RETCODE inithashmapandtable(
   SCIP*const            scip,               /**< SCIP data structure */
   SCIP_CONSHDLRDATA**   conshdlrdata        /**< pointer to store the constraint handler data */
   )
{
   if( ((*conshdlrdata)->inithashmapandtable) )
   {
      assert((*conshdlrdata)->hashtable != NULL);
      assert((*conshdlrdata)->hashmap != NULL);

      return SCIP_OKAY;
   }

   assert((*conshdlrdata)->hashtable == NULL);
   assert((*conshdlrdata)->hashmap == NULL);

   /* create a hash table for and-constraint data objects */
   (*conshdlrdata)->hashtablesize = HASHSIZE_PSEUDOBOOLEANNONLINEARTERMS;
   SCIP_CALL( SCIPhashtableCreate(&((*conshdlrdata)->hashtable), SCIPblkmem(scip), (*conshdlrdata)->hashtablesize,
         hashGetKeyAndConsDatas, hashKeyEqAndConsDatas, hashKeyValAndConsDatas, (void*) scip) );

   /* create a hash table for and-resultant to and-constraint data objects */
   (*conshdlrdata)->hashmapsize = HASHSIZE_PSEUDOBOOLEANNONLINEARTERMS;
   SCIP_CALL( SCIPhashmapCreate(&((*conshdlrdata)->hashmap), SCIPblkmem(scip), (*conshdlrdata)->hashmapsize) );

   (*conshdlrdata)->inithashmapandtable = TRUE;

   return SCIP_OKAY;
}

/** creates constraint handler data for pseudo boolean constraint handler */
static
SCIP_RETCODE conshdlrdataCreate(
   SCIP*const            scip,               /**< SCIP data structure */
   SCIP_CONSHDLRDATA**   conshdlrdata        /**< pointer to store the constraint handler data */
   )
{
   assert(scip != NULL);
   assert(conshdlrdata != NULL);

   SCIP_CALL( SCIPallocBlockMemory(scip, conshdlrdata) );

   (*conshdlrdata)->allconsanddatas = NULL;
   (*conshdlrdata)->nallconsanddatas = 0;
   (*conshdlrdata)->sallconsanddatas = 10;

   SCIP_CALL( SCIPallocBlockMemoryArray(scip, &((*conshdlrdata)->allconsanddatas), (*conshdlrdata)->sallconsanddatas ) );

   /* set hashmap and -table to NULL, mark them as uninitialized */
   (*conshdlrdata)->inithashmapandtable = FALSE;
   (*conshdlrdata)->hashtable = NULL;
   (*conshdlrdata)->hashtablesize = 0;
   (*conshdlrdata)->hashmap = NULL;
   (*conshdlrdata)->hashmapsize = 0;

   /* for constraint names count number of created constraints */
   (*conshdlrdata)->nlinconss = 0;

   /* initializes how many consanddata objects are used by original constraints */
   (*conshdlrdata)->noriguses = 0;

   return SCIP_OKAY;
}


/** frees constraint handler data for pseudo boolean constraint handler */
static
SCIP_RETCODE conshdlrdataFree(
   SCIP*const            scip,               /**< SCIP data structure */
   SCIP_CONSHDLRDATA**   conshdlrdata        /**< pointer to the constraint handler data */
   )
{
   assert(scip != NULL);
   assert(conshdlrdata != NULL);
   assert(*conshdlrdata != NULL);
   assert((*conshdlrdata)->nallconsanddatas == 0);

   /* free hash table if necessary */
   if( (*conshdlrdata)->inithashmapandtable )
   {
      SCIPhashmapFree(&((*conshdlrdata)->hashmap));
      (*conshdlrdata)->hashmapsize = 0;
      SCIPhashtableFree(&((*conshdlrdata)->hashtable));
      (*conshdlrdata)->hashtablesize = 0;
   }
   else
   {
      assert((*conshdlrdata)->hashmap == NULL);
      assert((*conshdlrdata)->hashtable == NULL);
   }
   (*conshdlrdata)->inithashmapandtable = FALSE;

   /* clear array for all consanddata objects */
   SCIPfreeBlockMemoryArray(scip, &((*conshdlrdata)->allconsanddatas), (*conshdlrdata)->sallconsanddatas );

   (*conshdlrdata)->allconsanddatas = NULL;
   (*conshdlrdata)->nallconsanddatas = 0;
   (*conshdlrdata)->sallconsanddatas = 0;

   SCIPfreeBlockMemory(scip, conshdlrdata);

   return SCIP_OKAY;
}

/** gets number of variables in linear constraint */
static
SCIP_RETCODE getLinearConsNVars(
   SCIP*const            scip,               /**< SCIP data structure */
   SCIP_CONS*const       cons,               /**< linear constraint */
   SCIP_LINEARCONSTYPE const constype,       /**< linear constraint type */
   int*const             nvars               /**< pointer to store number variables of linear constraint */
   )
{
   assert(scip != NULL);
   assert(cons != NULL);
   assert(nvars != NULL);

   /* determine for each special linear constranit all variables and coefficients */
   switch( constype )
   {
   case SCIP_LINEARCONSTYPE_LINEAR:
      *nvars = SCIPgetNVarsLinear(scip, cons);
      break;
   case SCIP_LINEARCONSTYPE_LOGICOR:
      *nvars = SCIPgetNVarsLogicor(scip, cons);
      break;
   case SCIP_LINEARCONSTYPE_KNAPSACK:
      *nvars = SCIPgetNVarsKnapsack(scip, cons);
      break;
   case SCIP_LINEARCONSTYPE_SETPPC:
      *nvars = SCIPgetNVarsSetppc(scip, cons);
      break;
#ifdef WITHEQKNAPSACK
   case SCIP_LINEARCONSTYPE_EQKNAPSACK:
      *nvars = SCIPgetNVarsEQKnapsack(scip, cons);
      break;
#endif
   case SCIP_LINEARCONSTYPE_INVALIDCONS:
   default:
      SCIPerrorMessage("unknown linear constraint type\n");
      return SCIP_INVALIDDATA;
   }

   return SCIP_OKAY;
}


/** gets sides of linear constraint */
static
SCIP_RETCODE getLinearConsSides(
   SCIP*const            scip,               /**< SCIP data structure */
   SCIP_CONS*const       cons,               /**< linear constraint */
   SCIP_LINEARCONSTYPE const constype,       /**< linear constraint type */
   SCIP_Real*const       lhs,                /**< pointer to store left hand side of linear constraint */
   SCIP_Real*const       rhs                 /**< pointer to store right hand side of linear constraint */
   )
{
   SCIP_SETPPCTYPE type;

   switch( constype )
   {
   case SCIP_LINEARCONSTYPE_LINEAR:
      *lhs = SCIPgetLhsLinear(scip, cons);
      *rhs = SCIPgetRhsLinear(scip, cons);
      break;
   case SCIP_LINEARCONSTYPE_LOGICOR:
      *lhs = 1.0;
      *rhs = SCIPinfinity(scip);
      break;
   case SCIP_LINEARCONSTYPE_KNAPSACK:
      *lhs = -SCIPinfinity(scip);
      *rhs = SCIPgetCapacityKnapsack(scip, cons);
      break;
   case SCIP_LINEARCONSTYPE_SETPPC:
      type = SCIPgetTypeSetppc(scip, cons);

      switch( type )
      {
      case SCIP_SETPPCTYPE_PARTITIONING:
         *lhs = 1.0;
         *rhs = 1.0;
         break;
      case SCIP_SETPPCTYPE_PACKING:
         *lhs = -SCIPinfinity(scip);
         *rhs = 1.0;
         break;
      case SCIP_SETPPCTYPE_COVERING:
         *lhs = 1.0;
         *rhs = SCIPinfinity(scip);
         break;
      default:
         SCIPerrorMessage("unknown setppc type\n");
         return SCIP_INVALIDDATA;
      }
      break;
#ifdef WITHEQKNAPSACK
   case SCIP_LINEARCONSTYPE_EQKNAPSACK:
      *lhs = SCIPgetCapacityEQKnapsack(scip, cons);
      *rhs = *lhs;
      break;
#endif
   case SCIP_LINEARCONSTYPE_INVALIDCONS:
   default:
      SCIPerrorMessage("unknown linear constraint type\n");
      return SCIP_INVALIDDATA;
   }

   return SCIP_OKAY;
}

/** gets variables and coefficients of linear constraint */
static
SCIP_RETCODE getLinearConsVarsData(
   SCIP*const            scip,               /**< SCIP data structure */
   SCIP_CONS*const       cons,               /**< linear constraint */
   SCIP_LINEARCONSTYPE const constype,       /**< linear constraint type */
   SCIP_VAR**const       vars,               /**< array to store variables of linear constraint */
   SCIP_Real*const       coefs,              /**< array to store coefficient of linear constraint, or NULL */
   int*const             nvars               /**< pointer to store number variables of linear constraint */
   )
{
   SCIP_VAR** linvars;
   int v;

   assert(scip != NULL);
   assert(cons != NULL);
   assert(vars != NULL);
   assert(nvars != NULL);

   /* determine for each special linear constrait all variables and coefficients */
   switch( constype )
   {
   case SCIP_LINEARCONSTYPE_LINEAR:
   {
      SCIP_Real* lincoefs;

      *nvars = SCIPgetNVarsLinear(scip, cons);
      linvars = SCIPgetVarsLinear(scip, cons);

      if( coefs != NULL )
      {
         lincoefs = SCIPgetValsLinear(scip, cons);

         for( v = 0; v < *nvars; ++v )
         {
            vars[v] = linvars[v];
            coefs[v] = lincoefs[v];
         }
      }
      else
      {
         for( v = 0; v < *nvars; ++v )
            vars[v] = linvars[v];
      }

      break;
   }
   case SCIP_LINEARCONSTYPE_LOGICOR:
      *nvars = SCIPgetNVarsLogicor(scip, cons);
      linvars = SCIPgetVarsLogicor(scip, cons);
      assert( linvars != NULL );

      if( coefs != NULL )
      {
         for( v = 0; v < *nvars; ++v )
         {
            vars[v] = linvars[v];
            coefs[v] = 1.0;
         }
      }
      else
      {
         for( v = 0; v < *nvars; ++v )
            vars[v] = linvars[v];
      }

      break;
   case SCIP_LINEARCONSTYPE_KNAPSACK:
   {
      SCIP_Longint* weights;

      *nvars = SCIPgetNVarsKnapsack(scip, cons);
      linvars = SCIPgetVarsKnapsack(scip, cons);
      assert( linvars != NULL );

      if( coefs != NULL )
      {
         weights = SCIPgetWeightsKnapsack(scip, cons);

         for( v = 0; v < *nvars; ++v )
         {
            vars[v] = linvars[v];
            coefs[v] = (SCIP_Real) weights[v];
         }
      }
      else
      {
         for( v = 0; v < *nvars; ++v )
            vars[v] = linvars[v];
      }

      break;
   }
   case SCIP_LINEARCONSTYPE_SETPPC:
      *nvars = SCIPgetNVarsSetppc(scip, cons);
      linvars = SCIPgetVarsSetppc(scip, cons);
      assert( linvars != NULL );

      if( coefs != NULL )
      {
         for( v = 0; v < *nvars; ++v )
         {
            vars[v] = linvars[v];
            coefs[v] = 1.0;
         }
      }
      else
      {
         for( v = 0; v < *nvars; ++v )
            vars[v] = linvars[v];
      }

      break;
#ifdef WITHEQKNAPSACK
   case SCIP_LINEARCONSTYPE_EQKNAPSACK:
   {
      SCIP_Longint* weights;

      *nvars = SCIPgetNVarsEQKnapsack(scip, cons);
      linvars = SCIPgetVarsEQKnapsack(scip, cons);
      assert( linvars != NULL );

      if( coefs != NULL )
      {
         weights = SCIPgetWeightsEQKnapsack(scip, cons);

         for( v = 0; v < *nvars; ++v )
         {
            vars[v] = linvars[v];
            coefs[v] = (SCIP_Real) weights[v];
         }
      }
      else
      {
         for( v = 0; v < *nvars; ++v )
            vars[v] = linvars[v];
      }

      break;
   }
#endif
   case SCIP_LINEARCONSTYPE_INVALIDCONS:
   default:
      SCIPerrorMessage("unknown linear constraint type\n");
      return SCIP_INVALIDDATA;
   }

   return SCIP_OKAY;
}

/** splits up into original linear variables and artificial and-resultants */
static
SCIP_RETCODE getLinVarsAndAndRess(
   SCIP*const            scip,               /**< SCIP data structure */
   SCIP_CONS*const       cons,               /**< pseudoboolean constraint */
   SCIP_VAR**const       vars,               /**< all variables of linear constraint */
   SCIP_Real*const       coefs,              /**< all coefficients of linear constraint, or NULL */
   int const             nvars,              /**< number of all variables of linear constraint */
   SCIP_VAR**const       linvars,            /**< array to store not and-resultant variables of linear constraint, or NULL */
   SCIP_Real*const       lincoefs,           /**< array to store coefficients of not and-resultant variables of linear
                                              *   constraint, or NULL */
   int*const             nlinvars,           /**< pointer to store number of not and-resultant variables, or NULL */
   SCIP_VAR**const       andress,            /**< array to store and-resultant variables of linear constraint, or NULL */
   SCIP_Real*const       andcoefs,           /**< array to store coefficients of and-resultant variables of linear
                                              *   constraint, or NULL */
   SCIP_Bool*const       andnegs,            /**< array to store negation status of and-resultant variables of linear
                                              *   constraint, or NULL */
   int*const             nandress            /**< pointer to store number of and-resultant variables, or NULL */
   )
{
   SCIP_CONSHDLR* conshdlr;
   SCIP_CONSHDLRDATA* conshdlrdata;
   int v;

   assert(scip != NULL);
   assert(cons != NULL);
   assert(vars != NULL);
   assert((linvars != NULL) == (nlinvars != NULL));
   assert((andress == NULL) || (nandress != NULL));
   assert((andcoefs != NULL) == (andnegs != NULL));
   assert((coefs != NULL) == ((lincoefs != NULL) || (andcoefs != NULL)));
   assert(linvars != NULL || andress != NULL);

   if( nlinvars != NULL )
      *nlinvars = 0;
   if( nandress != NULL )
      *nandress = 0;

   conshdlr = SCIPconsGetHdlr(cons);
   assert(conshdlr != NULL);
   conshdlrdata = SCIPconshdlrGetData(conshdlr);
   assert(conshdlrdata != NULL);
   assert(conshdlrdata->hashmap != NULL);

   /* split variables into original and artificial variables */
   for( v = 0; v < nvars; ++v )
   {
      SCIP_Bool hashmapentryexists;
      SCIP_VAR* hashmapvar;

      assert(vars[v] != NULL);

      hashmapentryexists = SCIPhashmapExists(conshdlrdata->hashmap, (void*)(vars[v]));

      if( !hashmapentryexists && SCIPvarIsNegated(vars[v]) )
      {
         hashmapvar = SCIPvarGetNegationVar(vars[v]);
         hashmapentryexists = SCIPhashmapExists(conshdlrdata->hashmap, (void*)(hashmapvar));
      }
      else
         hashmapvar = vars[v];

      /* if and resultant is not a resultant anymore (meaning the corresponding and-constraint was deleted/upgraded),
       * correct the flag and count this variable as normal linear variable
       */
      if( hashmapentryexists )
      {
         if( !SCIPconsIsOriginal(cons) )
         {
            CONSANDDATA* consanddata = (CONSANDDATA*) SCIPhashmapGetImage(conshdlrdata->hashmap, (void*)(hashmapvar));
            assert(consanddata != NULL);

            hashmapentryexists = (consanddata->istransformed);

            if( hashmapentryexists )
            {
               assert(consanddata->cons != NULL);
               hashmapentryexists = !SCIPconsIsDeleted(consanddata->cons);
            }
         }
      }

      if( !hashmapentryexists && linvars != NULL && nlinvars != NULL )
      {
         linvars[*nlinvars] = vars[v];
         if( lincoefs != NULL )
         {
            assert(coefs != NULL);
            lincoefs[*nlinvars] = coefs[v];
         }
         ++(*nlinvars);
      }
      else if( hashmapentryexists && nandress != NULL )
      {
         if( andress != NULL )
         {
            andress[*nandress] = hashmapvar;

            if( andcoefs != NULL )
            {
               assert(andnegs != NULL);
               assert(coefs != NULL);
               andcoefs[*nandress] = coefs[v];
               andnegs[*nandress] = (vars[v] != hashmapvar);
            }
         }
         ++(*nandress);
      }
   }

   return SCIP_OKAY;
}


#ifdef CHECK_CONSISTENCY
/** check constraint consistency */
static
void checkConsConsistency(
   SCIP*const            scip,               /**< SCIP data structure */
   SCIP_CONS*const       cons                /**< pseudoboolean constraint */
   )
{
   SCIP_CONSDATA* consdata;
   SCIP_VAR** vars;
   SCIP_Real* coefs;
   int nvars;
   SCIP_VAR** linvars;
   SCIP_Real* lincoefs;
   int nlinvars;
   SCIP_VAR** andress;
   SCIP_Real* andcoefs;
   SCIP_Bool* andnegs;
   int nandress;
   SCIP_Bool* alreadyfound;
   SCIP_VAR* res;
   int c;
   int v;
   SCIP_Real newlhs;
   SCIP_Real newrhs;

   assert(scip != NULL);
   assert(cons != NULL);

   if( SCIPgetStage(scip) == SCIP_STAGE_FREETRANS )
      return;

   consdata = SCIPconsGetData(cons);
   assert(consdata != NULL);

   /* check standard pointers and sizes */
   assert(consdata->lincons != NULL);
   assert(!SCIPconsIsDeleted(consdata->lincons));
   assert(consdata->linconstype > SCIP_LINEARCONSTYPE_INVALIDCONS);
   assert(consdata->consanddatas != NULL);
   assert(consdata->nconsanddatas > 0);
   assert(consdata->nconsanddatas <= consdata->sconsanddatas);

   /* get sides of linear constraint */
   SCIP_CALL_ABORT( getLinearConsSides(scip, consdata->lincons, consdata->linconstype, &newlhs, &newrhs) );
   assert(!SCIPisInfinity(scip, newlhs));
   assert(!SCIPisInfinity(scip, -newrhs));
   assert(SCIPisLE(scip, newlhs, newrhs));
   assert(SCIPisEQ(scip, newrhs, consdata->rhs) || SCIPisEQ(scip, newrhs, -consdata->lhs));
   assert(SCIPisEQ(scip, newlhs, consdata->lhs) || SCIPisEQ(scip, newlhs, -consdata->rhs));

   /* check number of linear variables */
   SCIP_CALL_ABORT( getLinearConsNVars(scip, consdata->lincons, consdata->linconstype, &nvars) );
   assert(nvars == consdata->nlinvars + consdata->nconsanddatas);

   /* get temporary memory */
   SCIP_CALL_ABORT( SCIPallocBufferArray(scip, &vars, nvars) );
   SCIP_CALL_ABORT( SCIPallocBufferArray(scip, &coefs, nvars) );
   SCIP_CALL_ABORT( SCIPallocBufferArray(scip, &linvars, nvars) );
   SCIP_CALL_ABORT( SCIPallocBufferArray(scip, &lincoefs, nvars) );
   SCIP_CALL_ABORT( SCIPallocBufferArray(scip, &andress, nvars) );
   SCIP_CALL_ABORT( SCIPallocBufferArray(scip, &andcoefs, nvars) );
   SCIP_CALL_ABORT( SCIPallocBufferArray(scip, &andnegs, nvars) );
   SCIP_CALL_ABORT( SCIPallocClearBufferArray(scip, &alreadyfound, nvars) );

   /* get variables and coefficients */
   SCIP_CALL_ABORT( getLinearConsVarsData(scip, consdata->lincons, consdata->linconstype, vars, coefs, &nvars) );
   assert(nvars == 0 || (coefs != NULL));

   /* calculate all not artificial linear variables and all artificial and-resultants */
   SCIP_CALL_ABORT( getLinVarsAndAndRess(scip, cons, vars, coefs, nvars, linvars, lincoefs, &nlinvars,
         andress, andcoefs, andnegs, &nandress) );
   assert(nlinvars == consdata->nlinvars);
   assert(nandress == consdata->nconsanddatas);

   for( v = nandress - 1; v >= 0; --v )
   {
      SCIP_VAR* andresultant = andress[v];
      int nfound = 0;

      for( c = consdata->nconsanddatas - 1; c >= 0; --c )
      {
         assert(consdata->consanddatas[c] != NULL);
         if( consdata->consanddatas[c]->cons != NULL )
         {
            res = SCIPgetResultantAnd(scip, consdata->consanddatas[c]->cons);
            assert(res != NULL);

            if( res == andresultant && consdata->andnegs[c] == andnegs[v] && consdata->andcoefs[c] == andcoefs[v] )
            {
               /* resultant should be either active or a negated variable of an active one */
               assert(SCIPvarIsActive(res) || (SCIPvarIsNegated(res) && SCIPvarIsActive(SCIPvarGetNegationVar(res))));
               assert(!alreadyfound[c]);

               /* all and-resultants should be merged, so it is only allowed that each variable exists one time */
               alreadyfound[c] = TRUE;
               ++nfound;
               break;
            }
         }
      }
      assert(nfound == 1);
   }

   for( c = consdata->nconsanddatas - 1; c >= 0; --c )
   {
      assert(alreadyfound[c]);
   }

   /* free temporary memory */
   SCIPfreeBufferArray(scip, &alreadyfound);
   SCIPfreeBufferArray(scip, &andnegs);
   SCIPfreeBufferArray(scip, &andcoefs);
   SCIPfreeBufferArray(scip, &andress);
   SCIPfreeBufferArray(scip, &lincoefs);
   SCIPfreeBufferArray(scip, &linvars);
   SCIPfreeBufferArray(scip, &coefs);
   SCIPfreeBufferArray(scip, &vars);
}
#else
#define checkConsConsistency(scip, cons) /**/
#endif


/** transforming transformed consanddata object back to original space, if an corresponding original constraint exists,
 *  also clearing all transformed data, i.e. releasing transformed variables
 */
static
SCIP_RETCODE transformToOrig(
   SCIP*const            scip,               /**< SCIP data structure */
   CONSANDDATA*          consanddata,        /**< consanddata object */
   SCIP_CONSHDLRDATA*    conshdlrdata        /**< constraint handler data */
   )
{
   SCIP_VAR** tmpvars;
   SCIP_Bool origdata;
   int ntmpvars;
   int v;

   assert(scip != NULL);
   assert(consanddata != NULL);
   assert(conshdlrdata != NULL);

   origdata = TRUE;

   tmpvars = consanddata->vars;
   ntmpvars = consanddata->nvars;

   /* release all transformed variables */
   for( v = ntmpvars - 1; v >= 0; --v )
   {
      assert(tmpvars[v] != NULL);
      if( SCIPvarIsTransformed(tmpvars[v]) )
      {
         SCIP_CALL( SCIPreleaseVar(scip, &tmpvars[v]) );
         origdata = FALSE;
      }
   }

   tmpvars = consanddata->newvars;
   ntmpvars = consanddata->nnewvars;

   /* release all variables */
   for( v = ntmpvars - 1; v >= 0; --v )
   {
      assert(tmpvars[v] != NULL);
      if( SCIPvarIsTransformed(tmpvars[v]) )
      {
         SCIP_CALL( SCIPreleaseVar(scip, &tmpvars[v]) );
         origdata = FALSE;
      }
   }

   /* reinstall original data */
   if( !origdata || consanddata->nvars == 0 )
   {
      SCIPfreeBlockMemoryArrayNull(scip, &(consanddata->vars), consanddata->svars);
      SCIPfreeBlockMemoryArrayNull(scip, &(consanddata->newvars), consanddata->snewvars);

      consanddata->nuses = 0;
      consanddata->nvars = 0;
      consanddata->svars = 0;
      consanddata->nnewvars = 0;
      consanddata->snewvars = 0;
      consanddata->istransformed = FALSE;

      if( consanddata->noriguses > 0 )
      {
         assert(consanddata->origcons != NULL);
         assert(consanddata->isoriginal);

         assert(SCIPgetNVarsAnd(scip, consanddata->origcons) > 0);
         assert(SCIPgetVarsAnd(scip, consanddata->origcons) != NULL);
         consanddata->nvars = SCIPgetNVarsAnd(scip, consanddata->origcons);
         consanddata->svars = consanddata->nvars;

         if( consanddata->nvars > 0 )
         {
            SCIP_VAR** andvars = SCIPgetVarsAnd(scip, consanddata->origcons);

            SCIP_CALL( SCIPduplicateBlockMemoryArray(scip, &(consanddata->vars), andvars, consanddata->nvars) );

            /* sort variables */
            SCIPsortPtr((void**)(consanddata->vars), SCIPvarComp, consanddata->nvars);
         }

         /* check that the hash map and tabkle are still having all information */
         if( conshdlrdata->inithashmapandtable )
         {
            assert(conshdlrdata->hashmap != NULL);
            assert(conshdlrdata->hashtable != NULL);
            assert(SCIPgetResultantAnd(scip, consanddata->origcons) != NULL);
            assert(SCIPhashtableExists(conshdlrdata->hashtable, (void*)consanddata));
            assert(consanddata == (CONSANDDATA*)(SCIPhashtableRetrieve(conshdlrdata->hashtable, (void*)consanddata)));
            assert(SCIPhashmapExists(conshdlrdata->hashmap, (void*)SCIPgetResultantAnd(scip, consanddata->origcons)));
            assert(consanddata == (CONSANDDATA*)(SCIPhashmapGetImage(conshdlrdata->hashmap, (void*)SCIPgetResultantAnd(scip, consanddata->origcons))));
         }
      }
      else
         assert(consanddata->origcons == NULL);
   }
   else
   {
      assert(consanddata->nuses == 0);
      assert(consanddata->nnewvars == 0);
      assert(consanddata->snewvars == 0);
      assert(consanddata->newvars == NULL);

      consanddata->istransformed = FALSE;

      if( consanddata->noriguses > 0 )
      {
         assert(consanddata->origcons != NULL);
         assert(consanddata->nvars > 0);
         assert(consanddata->svars > 0);
         assert(consanddata->vars != NULL);
         assert(consanddata->isoriginal);

         /* check that the hash map and tabkle are still having all information */
         if( conshdlrdata->inithashmapandtable )
         {
            assert(conshdlrdata->hashmap != NULL);
            assert(conshdlrdata->hashtable != NULL);
            assert(SCIPgetResultantAnd(scip, consanddata->origcons) != NULL);
            assert(SCIPhashtableExists(conshdlrdata->hashtable, (void*)consanddata));
            assert(consanddata == (CONSANDDATA*)(SCIPhashtableRetrieve(conshdlrdata->hashtable, (void*)consanddata)));
            assert(SCIPhashmapExists(conshdlrdata->hashmap, (void*)SCIPgetResultantAnd(scip, consanddata->origcons)));
            assert(consanddata == (CONSANDDATA*)(SCIPhashmapGetImage(conshdlrdata->hashmap, (void*)SCIPgetResultantAnd(scip, consanddata->origcons))));
         }
      }
   }

   return SCIP_OKAY;
}



/** creates a pseudo boolean constraint data */
static
SCIP_RETCODE consdataCreate(
   SCIP*const            scip,               /**< SCIP data structure */
   SCIP_CONSHDLR*const   conshdlr,           /**< pseudoboolean constraint handler */
   SCIP_CONSDATA**       consdata,           /**< pointer to linear constraint data */
   SCIP_CONS*const       lincons,            /**< linear constraint with artificial and-resultants representing this pseudoboolean constraint */
   SCIP_LINEARCONSTYPE const linconstype,    /**< type of linear constraint */
   SCIP_CONS**const      andconss,           /**< array of and-constraints which occur in this pseudoboolean constraint */
   SCIP_Real*const       andcoefs,           /**< coefficients of and-constraints */
   SCIP_Bool*const       andnegs,            /**< negation status of and-constraints (or NULL, if no negated resultants) */
   int const             nandconss,          /**< number of and-constraints */
   SCIP_VAR*const        indvar,             /**< indicator variable if it's a soft constraint, or NULL */
   SCIP_Real const       weight,             /**< weight of the soft constraint, if it is one */
   SCIP_Bool const       issoftcons,         /**< is this a soft constraint */
   SCIP_Real             lhs,                /**< left hand side of row */
   SCIP_Real             rhs,                /**< right hand side of row */
   SCIP_Bool             check,              /**< is the new constraint a check constraint? */
   SCIP_Bool             transforming        /**< are we called by CONSTRANS */
   )
{
   SCIP_Bool transformed;
   int nvars;

   assert(scip != NULL);
   assert(conshdlr != NULL);
   assert(consdata != NULL);
   assert(lincons != NULL && linconstype > SCIP_LINEARCONSTYPE_INVALIDCONS);
   assert(nandconss == 0 || (andconss != NULL && andcoefs != NULL));
   assert(!issoftcons || (!SCIPisZero(scip, weight) && indvar != NULL));

   /* adjust right hand side */
   if( SCIPisInfinity(scip, rhs) )
      rhs = SCIPinfinity(scip);
   else if( SCIPisInfinity(scip, -rhs) )
      rhs = -SCIPinfinity(scip);

   /* adjust left hand side */
   if( SCIPisInfinity(scip, -lhs) )
      lhs = -SCIPinfinity(scip);
   else if( SCIPisInfinity(scip, lhs) )
      lhs = SCIPinfinity(scip);

   /* check left and right side */
   if( SCIPisGT(scip, lhs, rhs) )
   {
      SCIPerrorMessage("left hand side of pseudo boolean constraint greater than right hand side\n");
      SCIPerrorMessage(" -> lhs=%g, rhs=%g\n", lhs, rhs);
      return SCIP_INVALIDDATA;
   }

   transformed = SCIPisTransformed(scip);

   /* allocate memory for the constraint data */
   SCIP_CALL( SCIPallocBlockMemory(scip, consdata) );

   /* initialize the weights for soft constraints */
   (*consdata)->issoftcons = issoftcons;
   if( issoftcons )
   {
      (*consdata)->weight = weight;
      if( transformed )
      {
         SCIP_CALL( SCIPgetTransformedVar(scip, indvar, &((*consdata)->indvar)) );
      }
      else
         (*consdata)->indvar = indvar;
   }
   else
      (*consdata)->indvar = NULL;

   /* copy linear constraint */
   (*consdata)->lincons = lincons;
   (*consdata)->linconstype = linconstype;

   /* get transformed linear constraint and capture it if necessary */
   if( transforming )
   {
      /* do not capture the and constraint when scip is in transformed mode; this automatically happens in
       * SCIPtransformCons()
       */
      SCIP_CALL( SCIPtransformCons(scip, (*consdata)->lincons, &((*consdata)->lincons)) );
      assert((*consdata)->lincons != NULL);
   }

   if( transforming || transformed )
   {
      assert(SCIPconsIsTransformed((*consdata)->lincons));

      /* we want to check all necessary transformed linear constraints */
      SCIP_CALL( SCIPsetConsChecked(scip, (*consdata)->lincons, check) );
   }

   /* get number of non-linear terms in pseudoboolean constraint */
   SCIP_CALL( getLinearConsNVars(scip, (*consdata)->lincons, (*consdata)->linconstype, &nvars) );
   (*consdata)->nlinvars = nvars - nandconss;

   /* copy and-constraints */
   if( nandconss > 0 )
   {
      SCIP_CONSHDLRDATA* conshdlrdata;
      SCIP_VAR** andress;
      int c;

      SCIP_CALL( SCIPallocBlockMemoryArray(scip, &((*consdata)->consanddatas), nandconss) );
      SCIP_CALL( SCIPduplicateBlockMemoryArray(scip, &((*consdata)->andcoefs), andcoefs, nandconss) );
      if( andnegs != NULL )
      {
         SCIP_CALL( SCIPduplicateBlockMemoryArray(scip, &((*consdata)->andnegs), andnegs, nandconss) );
      }
      else
      {
         SCIP_CALL( SCIPallocClearBlockMemoryArray(scip, &((*consdata)->andnegs), nandconss) );
      }
      (*consdata)->nconsanddatas = nandconss;
      (*consdata)->sconsanddatas = nandconss;

      /* allocate temporary memory */
      SCIP_CALL( SCIPallocBufferArray(scip, &andress, nandconss) );

      conshdlrdata = SCIPconshdlrGetData(conshdlr);
      assert(conshdlrdata != NULL);
      assert(conshdlrdata->hashmap != NULL);

      /* get all and-resultants for sorting */
      for( c = nandconss - 1; c >= 0; --c )
      {
         assert(andconss[c] != NULL);

         andress[c] = SCIPgetResultantAnd(scip, andconss[c]);
         assert(andress[c] != NULL);

         (*consdata)->consanddatas[c] = (CONSANDDATA*) SCIPhashmapGetImage(conshdlrdata->hashmap, (void*)andress[c]);
         assert((*consdata)->consanddatas[c] != NULL);
         assert((*consdata)->consanddatas[c]->origcons == andconss[c] || (*consdata)->consanddatas[c]->cons == andconss[c]);

         if( transforming )
         {
            /* if we perform a new transformation, we need to capture the transformed constraint */
            if( (*consdata)->consanddatas[c]->origcons != NULL && (*consdata)->consanddatas[c]->cons == NULL )
            {
               SCIP_VAR** vars;
               int ncvars;
               int v;

               /* do not capture the and constraint when scip is in transformed mode; this automatically happens in
                * SCIPtransformCons()
                */
               SCIP_CALL( SCIPtransformCons(scip, (*consdata)->consanddatas[c]->origcons, &((*consdata)->consanddatas[c]->cons)) );
               assert((*consdata)->consanddatas[c]->cons != NULL);
               assert((*consdata)->consanddatas[c]->newvars == NULL);
               assert((*consdata)->consanddatas[c]->isoriginal);

               (*consdata)->consanddatas[c]->istransformed = TRUE;

               vars = (*consdata)->consanddatas[c]->vars;
               ncvars = (*consdata)->consanddatas[c]->nvars;
               assert(vars != NULL || ncvars == 0);

               /* get transformed variables */
               SCIP_CALL( SCIPgetTransformedVars(scip, ncvars, vars, vars) );

               /* resort variables in transformed problem, because the order might change while tranforming */
               SCIPsortPtr((void**)vars, SCIPvarComp, ncvars);

               /* capture all transformed variables */
               for( v = ncvars - 1; v >= 0; --v )
               {
                  SCIP_CALL( SCIPcaptureVar(scip, vars[v]) ); /*lint !e613*/
               }
            }
            else if( (*consdata)->consanddatas[c]->cons != NULL )
               assert((*consdata)->consanddatas[c]->istransformed);

            ++((*consdata)->consanddatas[c]->nuses);
         }
         else if( transformed )
         {
            assert((*consdata)->consanddatas[c]->cons == andconss[c]);
            assert(SCIPconsIsTransformed(andconss[c]));
            assert((*consdata)->consanddatas[c]->istransformed);
         }
      }

      /* sort and-constraints after problem indices of corresponding and-resultants */
      SCIPsortPtrPtrRealBool((void**)andress, (void**)((*consdata)->consanddatas), (*consdata)->andcoefs, (*consdata)->andnegs, resvarComp, nandconss);

      /* free temporary memory */
      SCIPfreeBufferArray(scip, &andress);
   }
   else
   {
      (*consdata)->consanddatas = NULL;
      (*consdata)->andcoefs = NULL;
      (*consdata)->andnegs = NULL;
      (*consdata)->nconsanddatas = 0;
      (*consdata)->sconsanddatas = 0;
   }

   /* copy left and right hand side */
   (*consdata)->lhs = lhs;
   (*consdata)->rhs = rhs;

   (*consdata)->changed = TRUE;
   (*consdata)->propagated = FALSE;
   (*consdata)->presolved = FALSE;
   (*consdata)->cliquesadded = FALSE;
   (*consdata)->upgradetried = TRUE;

   /* count number of used consanddata objects in original problem */
   if( SCIPgetStage(scip) == SCIP_STAGE_PROBLEM )
   {
      SCIP_CONSHDLRDATA* conshdlrdata;
      conshdlrdata = SCIPconshdlrGetData(conshdlr);
      assert(conshdlrdata != NULL);

      conshdlrdata->noriguses += (*consdata)->nconsanddatas;
   }

   return SCIP_OKAY;
}

/** free a pseudo boolean constraint data */
static
SCIP_RETCODE consdataFree(
   SCIP*const            scip,               /**< SCIP data structure */
   SCIP_CONSDATA**       consdata,           /**< pointer to linear constraint data */
   SCIP_Bool             isorig,             /**< are we freeing an original constraint? */
   SCIP_CONSHDLRDATA*    conshdlrdata        /**< constraint handler data */
   )
{
   CONSANDDATA** consanddatas;
   int nconsanddatas;
   int c;

   assert(scip != NULL);
   assert(consdata != NULL);
   assert(*consdata != NULL);
   assert((*consdata)->nconsanddatas == 0 || (*consdata)->consanddatas != NULL);
   assert(conshdlrdata != NULL);

   /* release linear constraint */
   if( (*consdata)->lincons != NULL )
   {
      SCIP_CALL( SCIPreleaseCons(scip, &((*consdata)->lincons)) );
   }

   nconsanddatas = (*consdata)->nconsanddatas;
   consanddatas = (*consdata)->consanddatas;

   /* count down uses and if necessary release constraints and delete data from hashtable and -map */
   for( c = nconsanddatas - 1; c >= 0; --c )
   {
      assert((consanddatas[c]->origcons == NULL) == (consanddatas[c]->noriguses == 0));
      assert((consanddatas[c]->cons == NULL) == (consanddatas[c]->nuses == 0));
      assert(consanddatas[c]->nuses >= 0);
      assert(consanddatas[c]->noriguses >= 0);
      assert(isorig ? consanddatas[c]->cons == NULL : TRUE);

      /* are we deleteing a transformed constraint */
      if( !isorig && consanddatas[c]->cons != NULL )
      {
         assert(!SCIPconsIsOriginal(consanddatas[c]->cons));

         --(consanddatas[c]->nuses);

         /* if the consanddata is not used anymore, release the constraint and clear the hashmap- and table */
         if( consanddatas[c]->nuses == 0 )
         {
            if( conshdlrdata->inithashmapandtable )
            {
               assert(conshdlrdata->hashmap != NULL);
               assert(conshdlrdata->hashtable != NULL);

               /* remove consanddata from hashtable, if it existed only in transformed space */
               if( consanddatas[c]->origcons == NULL )
               {
                  assert(SCIPhashtableExists(conshdlrdata->hashtable, (void*)consanddatas[c]));
                  SCIP_CALL( SCIPhashtableRemove(conshdlrdata->hashtable, (void*)consanddatas[c]) );
               }
               assert(SCIPhashmapExists(conshdlrdata->hashmap, (void*)SCIPgetResultantAnd(scip, consanddatas[c]->cons)));
               SCIP_CALL( SCIPhashmapRemove(conshdlrdata->hashmap, (void*)SCIPgetResultantAnd(scip, consanddatas[c]->cons)) );
            }

            SCIP_CALL( SCIPreleaseCons(scip, &(consanddatas[c]->cons)) );

            /* if the consanddata object was only used in transformed space, delete the memory block */
            if( consanddatas[c]->origcons == NULL )
            {
               int d;

               assert(conshdlrdata->nallconsanddatas > 0);

               for( d = conshdlrdata->nallconsanddatas - 1; d >= 0; --d )
               {
                  if( conshdlrdata->allconsanddatas[d] == consanddatas[c] )
                  {
                     --conshdlrdata->nallconsanddatas;

                     SCIPfreeBlockMemory(scip, &(conshdlrdata->allconsanddatas[d])); /*lint !e866*/

                     conshdlrdata->allconsanddatas[d] = conshdlrdata->allconsanddatas[conshdlrdata->nallconsanddatas];
                     break;
                  }
               }
               assert(d >= 0);
               continue;
            }
         }
      }
      /* are we deleteing an original constraint */
      else if( isorig && consanddatas[c]->origcons != NULL )
      {
         assert(SCIPconsIsOriginal(consanddatas[c]->origcons));
         assert(consanddatas[c]->nuses == 0);
         assert(consanddatas[c]->nnewvars == 0);
         assert(consanddatas[c]->snewvars == 0);
         assert(consanddatas[c]->newvars == NULL);

         --(consanddatas[c]->noriguses);

         /* if the consanddata is not used anymore, release the constraint and clear the hashmap- and table */
         if( consanddatas[c]->noriguses == 0 )
         {
            int d;

            if( conshdlrdata->inithashmapandtable )
            {
               assert(conshdlrdata->hashmap != NULL);
               assert(conshdlrdata->hashtable != NULL);

               assert(SCIPhashtableExists(conshdlrdata->hashtable, (void*)consanddatas[c]));
               SCIP_CALL( SCIPhashtableRemove(conshdlrdata->hashtable, (void*)consanddatas[c]) );

               assert(SCIPhashmapExists(conshdlrdata->hashmap, (void*)SCIPgetResultantAnd(scip, consanddatas[c]->origcons)));
               SCIP_CALL( SCIPhashmapRemove(conshdlrdata->hashmap, (void*)SCIPgetResultantAnd(scip, consanddatas[c]->origcons)) );
            }

            if( consanddatas[c]->vars != NULL )
            {
               assert(consanddatas[c]->nvars > 0);
               assert(consanddatas[c]->svars > 0);
               assert(consanddatas[c]->svars >= consanddatas[c]->nvars);

               SCIPfreeBlockMemoryArrayNull(scip, &(consanddatas[c]->vars), consanddatas[c]->svars);
               consanddatas[c]->nvars = 0;
               consanddatas[c]->svars = 0;
            }
            else
            {
               assert(consanddatas[c]->nvars == 0);
               assert(consanddatas[c]->svars == 0);
            }

            SCIP_CALL( SCIPreleaseCons(scip, &(consanddatas[c]->origcons)) );
            assert(consanddatas[c]->origcons == NULL);

            /* delete consanddata object */
            assert(conshdlrdata->nallconsanddatas > 0);
            for( d = conshdlrdata->nallconsanddatas - 1; d >= 0; --d )
            {
               if( conshdlrdata->allconsanddatas[d] == consanddatas[c] )
               {
                  --conshdlrdata->nallconsanddatas;

                  SCIPfreeBlockMemory(scip, &(conshdlrdata->allconsanddatas[d])); /*lint !e866*/

                  conshdlrdata->allconsanddatas[d] = conshdlrdata->allconsanddatas[conshdlrdata->nallconsanddatas];
                  break;
               }
            }
            assert(d >= 0);

            continue;
         }
      }
      else
      {
         assert(!consanddatas[c]->istransformed);
         assert(consanddatas[c]->cons == NULL);
      }

      /* clear and remove capture of transformed consanddata */
      if( consanddatas[c]->nuses == 0 && consanddatas[c]->istransformed )
      {
         SCIP_CALL( transformToOrig(scip, consanddatas[c], conshdlrdata) );
      }
#ifndef NDEBUG
      else if( consanddatas[c]->nuses == 0 )
      {
         SCIP_VAR** tmpvars;
         int ntmpvars;
         int v;

         assert(consanddatas[c]->nnewvars == 0);
         assert(consanddatas[c]->snewvars == 0);
         assert(consanddatas[c]->newvars == NULL);

         tmpvars = consanddatas[c]->vars;
         ntmpvars = consanddatas[c]->nvars;

         /* release all variables */
         for( v = ntmpvars - 1; v >= 0; --v )
         {
            assert(tmpvars[v] != NULL);
            assert(SCIPvarIsOriginal(tmpvars[v]));
         }
      }
#endif

      /* restore original data */
      if( !consanddatas[c]->istransformed && consanddatas[c]->noriguses > 0 )
      {
         assert(consanddatas[c]->origcons != NULL);
         assert(consanddatas[c]->nuses == 0);
         assert(consanddatas[c]->nnewvars == 0);
         assert(consanddatas[c]->snewvars == 0);
         assert(consanddatas[c]->newvars == NULL);
         assert(consanddatas[c]->nvars > 0);
         assert(consanddatas[c]->svars > 0);
         assert(consanddatas[c]->svars >= consanddatas[c]->nvars);
         assert(consanddatas[c]->vars != NULL);
         assert(consanddatas[c]->isoriginal);

         assert(consanddatas[c]->nvars == SCIPgetNVarsAnd(scip, consanddatas[c]->origcons));
         assert(SCIPgetVarsAnd(scip, consanddatas[c]->origcons) != NULL);

         /* check that the hash map and tabkle are still having all information */
         if( conshdlrdata->inithashmapandtable )
         {
            assert(conshdlrdata->hashmap != NULL);
            assert(conshdlrdata->hashtable != NULL);
            assert(SCIPgetResultantAnd(scip, consanddatas[c]->origcons) != NULL);
            assert(SCIPhashtableExists(conshdlrdata->hashtable, (void*)consanddatas[c]));
            assert(consanddatas[c] == (CONSANDDATA*)(SCIPhashtableRetrieve(conshdlrdata->hashtable, (void*)consanddatas[c])));
            assert(SCIPhashmapExists(conshdlrdata->hashmap, (void*)SCIPgetResultantAnd(scip, consanddatas[c]->origcons)));
            assert(consanddatas[c] == (CONSANDDATA*)(SCIPhashmapGetImage(conshdlrdata->hashmap, (void*)SCIPgetResultantAnd(scip, consanddatas[c]->origcons))));
         }
      }
   }

   /* free array of and-constraints */
   SCIPfreeBlockMemoryArrayNull(scip, &((*consdata)->andnegs), (*consdata)->sconsanddatas);
   SCIPfreeBlockMemoryArrayNull(scip, &((*consdata)->andcoefs), (*consdata)->sconsanddatas);
   SCIPfreeBlockMemoryArrayNull(scip, &((*consdata)->consanddatas), (*consdata)->sconsanddatas);

   SCIPfreeBlockMemory(scip, consdata);

   return SCIP_OKAY;
}

/** check the locks of an AND resultant and removes it from all global structures if the resultant is not locked anymore */
static
SCIP_RETCODE checkLocksAndRes(
   SCIP*const            scip,               /**< SCIP data structure */
   SCIP_VAR*             res                 /**< resultant of AND constraint */
   )
{
   assert(scip != NULL);
   assert(res != NULL);

   /* the resultant has no locks left and might be dual fixed now, we need to delete all its cliques */
   if( SCIPvarIsActive(res) && SCIPvarGetNLocksDownType(res, SCIP_LOCKTYPE_MODEL) == 0
      && SCIPvarGetNLocksUpType(res, SCIP_LOCKTYPE_MODEL) == 0 && SCIPgetStage(scip) < SCIP_STAGE_FREETRANS )
   {
      SCIP_CALL( SCIPremoveVarFromGlobalStructures(scip, res) );
   }

   return SCIP_OKAY;
}

/** installs rounding locks for the given and-constraint associated with given coefficient */
static
SCIP_RETCODE lockRoundingAndCons(
   SCIP*const            scip,               /**< SCIP data structure */
   SCIP_CONS*const       cons,               /**< pseudoboolean constraint */
   CONSANDDATA*const     consanddata,        /**< CONSANDDATA object for which we want to add the locks */
   SCIP_Real const       coef,               /**< coefficient which led to old locks */
   SCIP_Real const       lhs,                /**< left hand side */
   SCIP_Real const       rhs                 /**< right hand side */
   )
{
   SCIP_VAR** vars;
   int nvars;
   SCIP_VAR* res;
   SCIP_Bool haslhs;
   SCIP_Bool hasrhs;
   int v;

   assert(scip != NULL);
   assert(cons != NULL);
   assert(!SCIPconsIsLockedType(cons, SCIP_LOCKTYPE_CONFLICT));
   assert(consanddata != NULL);
   assert(!SCIPisInfinity(scip, coef) && !SCIPisInfinity(scip, -coef));
   assert(!SCIPisInfinity(scip, lhs));
   assert(!SCIPisInfinity(scip, -rhs));
   assert(SCIPisLE(scip, lhs, rhs));

   /* choose correct variable array to add locks for, we only add locks for now valid variables */
   if( consanddata->nnewvars > 0 )
   {
      vars = consanddata->newvars;
      nvars = consanddata->nnewvars;
   }
   else
   {
      vars = consanddata->vars;
      nvars = consanddata->nvars;
   }

   res = SCIPgetResultantAnd(scip, consanddata->cons);
   assert(nvars == 0 || (vars != NULL && res != NULL));

   /* check which sites are infinity */
   haslhs = !SCIPisInfinity(scip, -lhs);
   hasrhs = !SCIPisInfinity(scip, rhs);

   if( SCIPconsIsLocked(cons) )
   {
      /* locking variables */
      if( SCIPisPositive(scip, coef) )
      {
         for( v = nvars - 1; v >= 0; --v )
         {
            SCIP_CALL( SCIPlockVarCons(scip, vars[v], cons, haslhs, hasrhs) );
         }
      }
      else
      {
         for( v = nvars - 1; v >= 0; --v )
         {
            SCIP_CALL( SCIPlockVarCons(scip, vars[v], cons, hasrhs, haslhs) );
         }
      }
      SCIP_CALL( SCIPlockVarCons(scip, res, cons, TRUE, TRUE) );
   }

   return SCIP_OKAY;
}

/** removes rounding locks for the given and-constraint associated with given coefficient */
static
SCIP_RETCODE unlockRoundingAndCons(
   SCIP*const            scip,               /**< SCIP data structure */
   SCIP_CONS*const       cons,               /**< pseudoboolean constraint */
   CONSANDDATA*const     consanddata,        /**< CONSANDDATA object for which we want to delete the locks */
   SCIP_Real const       coef,               /**< coefficient which led to old locks */
   SCIP_Real const       lhs,                /**< left hand side which led to old locks */
   SCIP_Real const       rhs                 /**< right hand side which led to old locks */
   )
{
   SCIP_VAR** vars;
   int nvars;
   SCIP_VAR* res;
   SCIP_Bool haslhs;
   SCIP_Bool hasrhs;
   int v;

   assert(scip != NULL);
   assert(cons != NULL);
   assert(!SCIPconsIsLockedType(cons, SCIP_LOCKTYPE_CONFLICT));
   assert(consanddata != NULL);
   assert(!SCIPisInfinity(scip, coef) && !SCIPisInfinity(scip, -coef));
   assert(!SCIPisInfinity(scip, lhs));
   assert(!SCIPisInfinity(scip, -rhs));
   assert(SCIPisLE(scip, lhs, rhs));

   vars = consanddata->vars;
   nvars = consanddata->nvars;

   if( consanddata->cons != NULL )
      res = SCIPgetResultantAnd(scip, consanddata->cons);
   else
      res = NULL;
   assert(nvars == 0 || vars != NULL);

   /* check which sites are infinity */
   haslhs = !SCIPisInfinity(scip, -lhs);
   hasrhs = !SCIPisInfinity(scip, rhs);

   if( SCIPconsIsLocked(cons) )
   {
      /* unlock variables */
      if( SCIPisPositive(scip, coef) )
      {
         for( v = nvars - 1; v >= 0; --v )
         {
            SCIP_CALL( SCIPunlockVarCons(scip, vars[v], cons, haslhs, hasrhs) );
         }
      }
      else
      {
         for( v = nvars - 1; v >= 0; --v )
         {
            SCIP_CALL( SCIPunlockVarCons(scip, vars[v], cons, hasrhs, haslhs) );
         }
      }

      if( res != NULL )
      {
         SCIP_CALL( SCIPunlockVarCons(scip, res, cons, TRUE, TRUE) );

         SCIP_CALL( checkLocksAndRes(scip, res) );
      }
   }

   return SCIP_OKAY;
}

/** prints pseudoboolean constraint in CIP format to file stream */
static
SCIP_RETCODE consdataPrint(
   SCIP*const            scip,               /**< SCIP data structure */
   SCIP_CONS*const       cons,               /**< pseudoboolean constraint */
   FILE*const            file                /**< output file (or NULL for standard output) */
   )
{
   SCIP_CONSHDLR* conshdlr;
   SCIP_CONSHDLRDATA* conshdlrdata;
   SCIP_CONSDATA* consdata;
   SCIP_VAR** vars;
   SCIP_Real* coefs;
   SCIP_Real lhs;
   SCIP_Real rhs;
   SCIP_Bool printed;
   int nvars;
   int v;

   assert(scip != NULL);
   assert(cons != NULL);

#ifdef WITHEQKNAPSACK
   if( SCIPconsIsDeleted(cons) )
      return SCIP_OKAY;
#endif

   consdata = SCIPconsGetData(cons);
   assert(consdata != NULL);
   assert(consdata->intvar == NULL);
   assert(consdata->lincons != NULL);
   /* more than one and-constraint is needed, otherwise this pseudoboolean constraint should be upgraded to a linear constraint */
   assert(consdata->nconsanddatas >= 0);

   /* gets number of variables in linear constraint */
   SCIP_CALL( getLinearConsNVars(scip, consdata->lincons, consdata->linconstype, &nvars) );

   /* allocate temporary memory */
   SCIP_CALL( SCIPallocBufferArray(scip, &vars, nvars) );
   SCIP_CALL( SCIPallocBufferArray(scip, &coefs, nvars) );

   /* get sides of linear constraint */
   SCIP_CALL( getLinearConsSides(scip, consdata->lincons, consdata->linconstype, &lhs, &rhs) );
   assert(!SCIPisInfinity(scip, lhs));
   assert(!SCIPisInfinity(scip, -rhs));
   assert(SCIPisLE(scip, lhs, rhs));

   /* get variables and coefficient of linear constraint */
   SCIP_CALL( getLinearConsVarsData(scip, consdata->lincons, consdata->linconstype, vars, coefs, &nvars) );
   assert(nvars == 0 || (coefs != NULL));

   /* every variable in the linear constraint is either a linear variable or a term variable
    * but there can be additional fixed or negation-paired and-resultants with relevant and-constraints
    * whose values are already resolved in the linear constraint
    */
   assert(consdata->nlinvars + consdata->nconsanddatas >= nvars);

   /* print left hand side for ranged rows */
   if( !SCIPisInfinity(scip, -lhs) && !SCIPisInfinity(scip, rhs) && !SCIPisEQ(scip, lhs, rhs) )
      SCIPinfoMessage(scip, file, "%.15g <= ", lhs);

   conshdlr = SCIPconsGetHdlr(cons);
   assert(conshdlr != NULL);

   conshdlrdata = SCIPconshdlrGetData(conshdlr);
   assert(conshdlrdata != NULL);
   assert(conshdlrdata->hashmap != NULL);

   printed = FALSE;

   /* print all terms */
   for( v = 0; v < nvars; ++v )
   {
      CONSANDDATA* consanddata = NULL;
      SCIP_VAR** andvars = NULL;
      SCIP_VAR* var = vars[v];
      int nandvars = 0;

      assert(SCIPvarIsBinary(var));

      /* find and-constraint to standard or negated and-resultant */
      do
      {
         consanddata = (CONSANDDATA*)SCIPhashmapGetImage(conshdlrdata->hashmap, (void*)var);

         if( consanddata != NULL )
         {
            SCIP_CONS* andcons = SCIPconsIsOriginal(cons) ? consanddata->origcons : consanddata->cons;

            andvars = SCIPgetVarsAnd(scip, andcons);
            nandvars = SCIPgetNVarsAnd(scip, andcons);
            assert(nandvars == 0 || andvars != NULL);

            break;
         }

         var = var == vars[v] ? SCIPvarGetNegatedVar(var) : vars[v];
      }
      while( var != vars[v] );

      /* print general coefficient */
      if( consanddata != NULL && nandvars == 0 )
      {
         if( var == vars[v] )
         {
            printed = TRUE;
            SCIPinfoMessage(scip, file, " %+.15g ", coefs[v]);
         }
         continue;
      }
      else if( coefs[v] == 1.0 )
      {
         if( v > 0 )
            SCIPinfoMessage(scip, file, " +");
      }
      else if( coefs[v] == -1.0 )
         SCIPinfoMessage(scip, file, " -");
      else
         SCIPinfoMessage(scip, file, " %+.15g", coefs[v]);

      printed = TRUE;

      /* print linear term */
      if( consanddata == NULL )
      {
         SCIP_CALL( SCIPwriteVarName(scip, file, var, TRUE) );
      }
      /* print non-linear term */
      else
      {
         SCIPinfoMessage(scip, file, "%s(", var == vars[v] ? "" : "~");

         /* @todo: better write new method SCIPwriteProduct */
         /* print variable list */
         SCIP_CALL( SCIPwriteVarsList(scip, file, andvars, nandvars, TRUE, '*') );

         SCIPinfoMessage(scip, file, ")");
      }
   }

   /* print zero value */
   if( !printed )
   {
      SCIPinfoMessage(scip, file, " 0 ");
   }

   /* free temporary memory */
   SCIPfreeBufferArray(scip, &coefs);
   SCIPfreeBufferArray(scip, &vars);

   /* print right hand side */
   if( SCIPisEQ(scip, lhs, rhs) )
      SCIPinfoMessage(scip, file, " == %.15g", rhs);
   else if( !SCIPisInfinity(scip, rhs) )
      SCIPinfoMessage(scip, file, " <= %.15g", rhs);
   else if( !SCIPisInfinity(scip, -lhs) )
      SCIPinfoMessage(scip, file, " >= %.15g", lhs);
   else
      SCIPinfoMessage(scip, file, " [free]");

   return SCIP_OKAY;
}

/** creates and/or adds the resultant for a given term */
static
SCIP_RETCODE createAndAddAndCons(
   SCIP*const            scip,               /**< SCIP data structure */
   SCIP_CONSHDLR*const   conshdlr,           /**< pseudoboolean constraint handler */
   SCIP_VAR**const       vars,               /**< array of variables to get and-constraints for */
   int const             nvars,              /**< number of variables to get and-constraints for */
   SCIP_Bool const       initial,            /**< should the LP relaxation of constraint be in the initial LP?
                                              *   Usually set to TRUE. Set to FALSE for 'lazy constraints'. */
   SCIP_Bool const       enforce,            /**< should the constraint be enforced during node processing?
                                              *   TRUE for model constraints, FALSE for additional, redundant
                                              *   constraints. */
   SCIP_Bool const       check,              /**< should the constraint be checked for feasibility?
                                              *   TRUE for model constraints, FALSE for additional, redundant
                                              *   constraints. */
   SCIP_Bool const       local,              /**< is constraint only valid locally?
                                              *   Usually set to FALSE. Has to be set to TRUE, e.g., for branching
                                              *   constraints. */
   SCIP_Bool const       modifiable,         /**< is constraint modifiable (subject to column generation)?
                                              *   Usually set to FALSE. In column generation applications, set to TRUE
                                              *   if pricing adds coefficients to this constraint. */
   SCIP_Bool const       dynamic,            /**< is constraint subject to aging?
                                              *   Usually set to FALSE. Set to TRUE for own cuts which
                                              *   are seperated as constraints. */
   SCIP_Bool const       stickingatnode,     /**< should the constraint always be kept at the node where it was added, even
                                              *   if it may be moved to a more global node?
                                              *   Usually set to FALSE. Set to TRUE to for constraints that represent
                                              *   node data. */
   SCIP_CONS**const      andcons             /**< pointer to store and-constraint */
   )
{
   CONSANDDATA* newdata;
   CONSANDDATA* tmpdata;
   SCIP_CONSHDLRDATA* conshdlrdata;
   char name[SCIP_MAXSTRLEN];
   SCIP_Bool separate;
   SCIP_Bool propagate;
   SCIP_Bool removable;
   SCIP_Bool transformed;

   assert(scip != NULL);
   assert(conshdlr != NULL);
   assert(vars != NULL);
   assert(nvars > 0);
   assert(andcons != NULL);

   conshdlrdata = SCIPconshdlrGetData(conshdlr);
   assert(conshdlrdata != NULL);
   assert(conshdlrdata->hashtable != NULL);

   transformed = SCIPisTransformed(scip);

   /* allocate memory for a possible new consanddata object */
   SCIP_CALL( SCIPallocBlockMemory(scip, &newdata) );
   SCIP_CALL( SCIPduplicateBlockMemoryArray(scip, &(newdata->vars), vars, nvars) );
   newdata->nvars = nvars;
   newdata->svars = nvars;
   newdata->newvars = NULL;
   newdata->nnewvars = 0;
   newdata->snewvars = 0;
   newdata->noriguses = 0;
   newdata->nuses = 0;
   newdata->istransformed = transformed;
   newdata->isoriginal = !transformed;
   newdata->cons = NULL;
   newdata->origcons = NULL;

   /* sort variables */
   SCIPsortPtr((void**)(newdata->vars), SCIPvarComp, nvars);

   /* get constraint from current hash table with same variables as cons0 */
   tmpdata = (CONSANDDATA*)(SCIPhashtableRetrieve(conshdlrdata->hashtable, (void*)newdata));

   /* if there is already the same and constraint created use this resultant */
   if( tmpdata != NULL )
   {
#ifndef NDEBUG
      SCIP_VAR* res;
#endif
      if( transformed )
      {
         assert(tmpdata->cons != NULL);
         *andcons = tmpdata->cons;

         assert(tmpdata->nuses > 0);
         /* increase usage of data object */
         ++(tmpdata->nuses);
      }
      else
      {
         assert(tmpdata->origcons != NULL);
         *andcons = tmpdata->origcons;

         assert(tmpdata->noriguses > 0);
         /* increase usage of data object */
         ++(tmpdata->noriguses);
      }
      assert(*andcons != NULL);

#ifndef NDEBUG
      res = SCIPgetResultantAnd(scip, *andcons);
      assert(res != NULL);

      /* check that we already have added this resultant to and-constraint entry */
      assert(SCIPhashmapExists(conshdlrdata->hashmap, (void*)res));
#endif
   }
   else
   {
      /* create new and-constraint */
      SCIP_CONS* newcons;
      SCIP_VAR* resultant;

      /* create auxiliary variable */
      (void)SCIPsnprintf(name, SCIP_MAXSTRLEN, ARTIFICIALVARNAMEPREFIX"%d", conshdlrdata->nallconsanddatas);
      SCIP_CALL( SCIPcreateVar(scip, &resultant, name, 0.0, 1.0, 0.0, SCIP_VARTYPE_BINARY,
            TRUE, TRUE, NULL, NULL, NULL, NULL, NULL) );

      /* @todo: branch on artificial variables, the test results show that it is of advantage */
      /* change branching priority of artificial variable to -1 */
      SCIP_CALL( SCIPchgVarBranchPriority(scip, resultant, -1) );

      /* add auxiliary variable to the problem */
      SCIP_CALL( SCIPaddVar(scip, resultant) );

      /* @todo: keep and-resultants defined to check debug solution */
#ifdef SCIP_DISABLED_CODE
#ifdef WITH_DEBUG_SOLUTION
      if( SCIPdebugIsMainscip(scip) )
      {
         SCIP_Real val;
         SCIP_Real debugsolval;
         int v;

         for( v = nvars - 1; v >= 0; --v )
         {
            SCIP_CALL( SCIPdebugGetSolVal(scip, vars[v], &val) );
            assert(SCIPisFeasZero(scip, val) || SCIPisFeasEQ(scip, val, 1.0));

            if( val < 0.5 )
               break;
         }
         val = ((val < 0.5) ? 0.0 : 1.0);

         SCIP_CALL( SCIPdebugGetSolVal(scip, resultant, &debugsolval) );
         if( (SCIPvarIsOriginal(resultant) || SCIPvarIsTransformedOrigvar(resultant)) && !SCIPisFeasEQ(scip, debugsolval, val) )
         {
            SCIPerrorMessage("computed solution value %g for resultant <%s> violates debug solution value %g\n", val, SCIPvarGetName(resultant), debugsolval);
            SCIPABORT();
            return SCIP_ERROR; /*lint !e527*/
         }
         else if( !SCIPvarIsOriginal(resultant) && !SCIPvarIsTransformedOrigvar(resultant) )
         {
            SCIP_CALL( SCIPdebugAddSolVal(scip, resultant, val) );
         }
      }
#endif
#endif

      SCIP_CALL( SCIPgetBoolParam(scip, "constraints/" CONSHDLR_NAME "/nlcseparate", &separate) );
      SCIP_CALL( SCIPgetBoolParam(scip, "constraints/" CONSHDLR_NAME "/nlcpropagate", &propagate) );
      SCIP_CALL( SCIPgetBoolParam(scip, "constraints/" CONSHDLR_NAME "/nlcremovable", &removable) );

      /* we do not want to check the and constraints, so the check flag will be FALSE */

      /* create and add "and" constraint for the multiplication of the binary variables */
      (void)SCIPsnprintf(name, SCIP_MAXSTRLEN, "andcons_%d", conshdlrdata->nallconsanddatas);
      SCIP_CALL( SCIPcreateConsAnd(scip, &newcons, name, resultant, newdata->nvars, newdata->vars,
            initial, separate, enforce, check && FALSE, propagate,
            local, modifiable, dynamic, removable, stickingatnode) ); /*lint !e506*/
      SCIP_CALL( SCIPaddCons(scip, newcons) );
      SCIPdebugPrintCons(scip, newcons, NULL);

      /* force all deriving constraint from this and constraint to be checked and not removable */
      SCIP_CALL( SCIPchgAndConsCheckFlagWhenUpgr(scip, newcons, TRUE) );
      SCIP_CALL( SCIPchgAndConsRemovableFlagWhenUpgr(scip, newcons, TRUE) );

      *andcons = newcons;
      assert(*andcons != NULL);

      /* resize data for all and-constraints if necessary */
      if( conshdlrdata->nallconsanddatas == conshdlrdata->sallconsanddatas )
      {
         SCIP_CALL( SCIPensureBlockMemoryArray(scip, &(conshdlrdata->allconsanddatas), &(conshdlrdata->sallconsanddatas), SCIPcalcMemGrowSize(scip, conshdlrdata->sallconsanddatas + 1)) );
      }

      /* add new data object to global hash table */
      conshdlrdata->allconsanddatas[conshdlrdata->nallconsanddatas] = newdata;
      ++(conshdlrdata->nallconsanddatas);

      if( transformed )
      {
         int v;

         newdata->cons = newcons;
         SCIP_CALL( SCIPcaptureCons(scip, newdata->cons) );

         /* initialize usage of data object */
         newdata->nuses = 1;

         /* capture all variables */
         for( v = newdata->nvars - 1; v >= 0; --v )
         {
            SCIP_CALL( SCIPcaptureVar(scip, newdata->vars[v]) ); /*lint !e613*/
         }
      }
      else
      {
         newdata->origcons = newcons;
         SCIP_CALL( SCIPcaptureCons(scip, newdata->origcons) );

         /* initialize usage of data object */
         newdata->noriguses = 1;
      }

      /* no such and-constraint in current hash table: insert the new object into hash table */
      SCIP_CALL( SCIPhashtableInsert(conshdlrdata->hashtable, (void*)newdata) );

      /* insert new mapping */
      assert(!SCIPhashmapExists(conshdlrdata->hashmap, (void*)resultant));
      SCIP_CALL( SCIPhashmapInsert(conshdlrdata->hashmap, (void*)resultant, (void*)newdata) );

      /* release and-resultant and -constraint */
      SCIP_CALL( SCIPreleaseVar(scip, &resultant) );
      SCIP_CALL( SCIPreleaseCons(scip, &newcons) );

      return SCIP_OKAY;
   }

   /* free memory */
   SCIPfreeBlockMemoryArray(scip, &(newdata->vars), newdata->svars);
   SCIPfreeBlockMemory(scip, &newdata);

   return SCIP_OKAY;
}

/** adds a term to the given pseudoboolean constraint */
static
SCIP_RETCODE addCoefTerm(
   SCIP*const            scip,               /**< SCIP data structure */
   SCIP_CONS*const       cons,               /**< pseudoboolean constraint */
   SCIP_VAR**const       vars,               /**< variables of the nonlinear term */
   int const             nvars,              /**< number of variables of the nonlinear term */
   SCIP_Real const       val                 /**< coefficient of constraint entry */
   )
{
   SCIP_CONSHDLR* conshdlr;
   SCIP_CONSHDLRDATA* conshdlrdata;
   SCIP_CONS* andcons;
   SCIP_CONSDATA* consdata;
   SCIP_VAR* res;

   assert(scip != NULL);
   assert(cons != NULL);
   assert(nvars == 0 || vars != NULL);

   if( nvars == 0 || SCIPisZero(scip, val) )
      return SCIP_OKAY;

   consdata = SCIPconsGetData(cons);
   assert(consdata != NULL);

   conshdlr = SCIPconsGetHdlr(cons);
   assert(conshdlr != NULL);

   conshdlrdata =  SCIPconshdlrGetData(conshdlr);
   assert(conshdlrdata != NULL);

   /* create (and add) and-constraint */
   SCIP_CALL( createAndAddAndCons(scip, conshdlr, vars, nvars,
         SCIPconsIsInitial(cons), SCIPconsIsEnforced(cons), SCIPconsIsChecked(cons), SCIPconsIsLocal(cons),
         SCIPconsIsModifiable(cons), SCIPconsIsDynamic(cons), SCIPconsIsStickingAtNode(cons),
         &andcons) );
   assert(andcons != NULL);

   /* ensure memory size */
   if( consdata->nconsanddatas == consdata->sconsanddatas )
   {
      SCIP_CALL( SCIPensureBlockMemoryArray(scip, &(consdata->consanddatas), &(consdata->sconsanddatas), consdata->sconsanddatas + 1) );
   }

   res = SCIPgetResultantAnd(scip, andcons);
   assert(res != NULL);
   assert(SCIPhashmapGetImage(conshdlrdata->hashmap, (void*)res) != NULL);

   consdata->consanddatas[consdata->nconsanddatas] = (CONSANDDATA*) SCIPhashmapGetImage(conshdlrdata->hashmap, (void*)res);
   ++(consdata->nconsanddatas);

   /* add auxiliary variables to linear constraint */
   switch( consdata->linconstype )
   {
   case SCIP_LINEARCONSTYPE_LINEAR:
      SCIP_CALL( SCIPaddCoefLinear(scip, consdata->lincons, res, val) );
      break;
   case SCIP_LINEARCONSTYPE_LOGICOR:
      if( !SCIPisEQ(scip, val, 1.0) )
         return SCIP_INVALIDDATA;

      SCIP_CALL( SCIPaddCoefLogicor(scip, consdata->lincons, res) );
      break;
   case SCIP_LINEARCONSTYPE_KNAPSACK:
      if( !SCIPisIntegral(scip, val) || !SCIPisPositive(scip, val) )
         return SCIP_INVALIDDATA;

      SCIP_CALL( SCIPaddCoefKnapsack(scip, consdata->lincons, res, (SCIP_Longint) val) );
      break;
   case SCIP_LINEARCONSTYPE_SETPPC:
      if( !SCIPisEQ(scip, val, 1.0) )
         return SCIP_INVALIDDATA;

      SCIP_CALL( SCIPaddCoefSetppc(scip, consdata->lincons, res) );
      break;
#ifdef WITHEQKNAPSACK
   case SCIP_LINEARCONSTYPE_EQKNAPSACK:
      if( !SCIPisIntegral(scip, val) || !SCIPisPositive(scip, val) )
         return SCIP_INVALIDDATA;

      SCIP_CALL( SCIPaddCoefEQKnapsack(scip, consdata->lincons, res, (SCIP_Longint) val) );
      break;
#endif
   case SCIP_LINEARCONSTYPE_INVALIDCONS:
   default:
      SCIPerrorMessage("unknown linear constraint type\n");
      return SCIP_INVALIDDATA;
   }

   /* install rounding locks for all new variable */
   SCIP_CALL( lockRoundingAndCons(scip, cons, consdata->consanddatas[consdata->nconsanddatas - 1], val, consdata->lhs, consdata->rhs) );

   /* change flags */
   consdata->changed = TRUE;
   consdata->propagated = FALSE;
   consdata->presolved = FALSE;
   consdata->cliquesadded = FALSE;
   consdata->upgradetried = FALSE;

   return SCIP_OKAY;
}

/** changes left hand side of linear constraint */
static
SCIP_RETCODE chgLhsLinearCons(
   SCIP*const            scip,               /**< SCIP data structure */
   SCIP_CONS*const       cons,               /**< linear constraint */
   SCIP_LINEARCONSTYPE const constype,       /**< linear constraint type */
   SCIP_Real const       lhs                 /**< new left hand side of linear constraint */
   )
{
   switch( constype )
   {
   case SCIP_LINEARCONSTYPE_LINEAR:
      SCIP_CALL( SCIPchgLhsLinear(scip, cons, lhs) );
      break;
   case SCIP_LINEARCONSTYPE_LOGICOR:
   case SCIP_LINEARCONSTYPE_KNAPSACK:
   case SCIP_LINEARCONSTYPE_SETPPC:
      SCIPerrorMessage("changing left hand side only allowed on standard lienar constraint \n");
      return SCIP_INVALIDDATA;
#ifdef WITHEQKNAPSACK
   case SCIP_LINEARCONSTYPE_EQKNAPSACK:
#endif
   case SCIP_LINEARCONSTYPE_INVALIDCONS:
   default:
      SCIPerrorMessage("unknown linear constraint type\n");
      return SCIP_INVALIDDATA;
   }

   return SCIP_OKAY;
}

/** changes right hand side of linear constraint */
static
SCIP_RETCODE chgRhsLinearCons(
   SCIP*const            scip,               /**< SCIP data structure */
   SCIP_CONS*const       cons,               /**< linear constraint */
   SCIP_LINEARCONSTYPE const constype,       /**< linear constraint type */
   SCIP_Real const       rhs                 /**< new right hand side of linear constraint */
   )
{
   switch( constype )
   {
   case SCIP_LINEARCONSTYPE_LINEAR:
      SCIP_CALL( SCIPchgRhsLinear(scip, cons, rhs) );
      break;
   case SCIP_LINEARCONSTYPE_LOGICOR:
   case SCIP_LINEARCONSTYPE_KNAPSACK:
   case SCIP_LINEARCONSTYPE_SETPPC:
      SCIPerrorMessage("changing left hand side only allowed on standard lienar constraint \n");
      return SCIP_INVALIDDATA;
#ifdef WITHEQKNAPSACK
   case SCIP_LINEARCONSTYPE_EQKNAPSACK:
#endif
   case SCIP_LINEARCONSTYPE_INVALIDCONS:
   default:
      SCIPerrorMessage("unknown linear constraint type\n");
      return SCIP_INVALIDDATA;
   }

   return SCIP_OKAY;
}

/** sets left hand side of linear constraint */
static
SCIP_RETCODE chgLhs(
   SCIP*const            scip,               /**< SCIP data structure */
   SCIP_CONS*const       cons,               /**< linear constraint */
   SCIP_Real             lhs                 /**< new left hand side */
   )
{
   SCIP_CONSDATA* consdata;
   SCIP_VAR** vars;
   SCIP_Real* coefs;
   int nvars;
   SCIP_VAR** linvars;
   SCIP_Real* lincoefs;
   int nlinvars;
   SCIP_VAR** andress;
   SCIP_Real* andcoefs;
   SCIP_Bool* andnegs;
   int nandress;
   SCIP_Real oldlhs;
   SCIP_Real oldrhs;

   assert(scip != NULL);
   assert(cons != NULL);
   assert(!SCIPconsIsLockedType(cons, SCIP_LOCKTYPE_CONFLICT));
   assert(!SCIPisInfinity(scip, lhs));

   /* adjust value to not be smaller than -inf */
   if ( SCIPisInfinity(scip, -lhs) )
      lhs = -SCIPinfinity(scip);

   consdata = SCIPconsGetData(cons);
   assert(consdata != NULL);

   /* get sides of linear constraint */
   SCIP_CALL( getLinearConsSides(scip, consdata->lincons, consdata->linconstype, &oldlhs, &oldrhs) );
   assert(!SCIPisInfinity(scip, oldlhs));
   assert(!SCIPisInfinity(scip, -oldrhs));
   assert(SCIPisLE(scip, oldlhs, oldrhs));

   /* check whether the side is not changed */
   if( SCIPisEQ(scip, oldlhs, lhs) )
      return SCIP_OKAY;

   /* gets number of variables in linear constraint */
   SCIP_CALL( getLinearConsNVars(scip, consdata->lincons, consdata->linconstype, &nvars) );

   /* allocate temporary memory */
   SCIP_CALL( SCIPallocBufferArray(scip, &vars, nvars) );
   SCIP_CALL( SCIPallocBufferArray(scip, &coefs, nvars) );
   SCIP_CALL( SCIPallocBufferArray(scip, &linvars, nvars) );
   SCIP_CALL( SCIPallocBufferArray(scip, &lincoefs, nvars) );
   SCIP_CALL( SCIPallocBufferArray(scip, &andress, nvars) );
   SCIP_CALL( SCIPallocBufferArray(scip, &andcoefs, nvars) );
   SCIP_CALL( SCIPallocBufferArray(scip, &andnegs, nvars) );

   /* get variables and coefficient of linear constraint */
   SCIP_CALL( getLinearConsVarsData(scip, consdata->lincons, consdata->linconstype, vars, coefs, &nvars) );
   assert(nvars == 0 || (coefs != NULL));

   /* calculate all not artificial linear variables and all artificial and-resultants */
   SCIP_CALL( getLinVarsAndAndRess(scip, cons, vars, coefs, nvars, linvars, lincoefs, &nlinvars, andress, andcoefs, andnegs, &nandress) );
   assert(consdata->nconsanddatas == nandress);

   /* if necessary, update the rounding locks of variables */
   if( SCIPconsIsLocked(cons) )
   {
      SCIP_VAR** andvars;
      int nandvars;
      SCIP_Real val;
      int v;
      int c;

      assert(SCIPconsIsTransformed(cons));

      if( SCIPisInfinity(scip, -oldlhs) && !SCIPisInfinity(scip, -lhs) )
      {
         /* non-linear part */
         for( c = consdata->nconsanddatas - 1; c >= 0; --c )
         {
            CONSANDDATA* consanddata;
            SCIP_CONS* andcons;

            consanddata = consdata->consanddatas[c];
            assert(consanddata != NULL);

            andcons = consanddata->cons;
            assert(andcons != NULL);

            andvars = SCIPgetVarsAnd(scip, andcons);
            nandvars = SCIPgetNVarsAnd(scip, andcons);
            val = andnegs[c] ? -andcoefs[c] : andcoefs[c];

            /* lock variables */
            if( SCIPisPositive(scip, val) )
            {
               for( v = nandvars - 1; v >= 0; --v )
               {
                  SCIP_CALL( SCIPlockVarCons(scip, andvars[v], cons, TRUE, FALSE) );
               }
            }
            else
            {
               for( v = nandvars - 1; v >= 0; --v )
               {
                  SCIP_CALL( SCIPlockVarCons(scip, andvars[v], cons, FALSE, TRUE) );
               }
            }
         }
      }
      else if( !SCIPisInfinity(scip, -oldlhs) && SCIPisInfinity(scip, -lhs) )
      {
         /* non-linear part */
         for( c = consdata->nconsanddatas - 1; c >= 0; --c )
         {
            CONSANDDATA* consanddata;
            SCIP_CONS* andcons;

            consanddata = consdata->consanddatas[c];
            assert(consanddata != NULL);

            andcons = consanddata->cons;
            assert(andcons != NULL);

            andvars = SCIPgetVarsAnd(scip, andcons);
            nandvars = SCIPgetNVarsAnd(scip, andcons);
            val = andnegs[c] ? -andcoefs[c] : andcoefs[c];

            /* lock variables */
            if( SCIPisPositive(scip, val) )
            {
               for( v = nandvars - 1; v >= 0; --v )
               {
                  SCIP_CALL( SCIPunlockVarCons(scip, andvars[v], cons, TRUE, FALSE) );
               }
            }
            else
            {
               for( v = nandvars - 1; v >= 0; --v )
               {
                  SCIP_CALL( SCIPunlockVarCons(scip, andvars[v], cons, FALSE, TRUE) );
               }
            }
         }
      }
   }

   /* check whether the left hand side is increased, if and only if that's the case we maybe can propagate, tighten and add more cliques */
   if( SCIPisLT(scip, oldlhs, lhs) )
   {
      consdata->propagated = FALSE;
   }

   /* set new left hand side and update constraint data */
   SCIP_CALL( chgLhsLinearCons(scip, consdata->lincons, consdata->linconstype, lhs) );
   consdata->lhs = lhs;
   consdata->presolved = FALSE;
   consdata->changed = TRUE;

   /* free temporary memory */
   SCIPfreeBufferArray(scip, &andnegs);
   SCIPfreeBufferArray(scip, &andcoefs);
   SCIPfreeBufferArray(scip, &andress);
   SCIPfreeBufferArray(scip, &lincoefs);
   SCIPfreeBufferArray(scip, &linvars);
   SCIPfreeBufferArray(scip, &coefs);
   SCIPfreeBufferArray(scip, &vars);

   return SCIP_OKAY;
}

/** sets right hand side of pseudoboolean constraint */
static
SCIP_RETCODE chgRhs(
   SCIP*const            scip,               /**< SCIP data structure */
   SCIP_CONS*const       cons,               /**< linear constraint */
   SCIP_Real             rhs                 /**< new right hand side */
   )
{
   SCIP_CONSDATA* consdata;
   SCIP_VAR** vars;
   SCIP_Real* coefs;
   int nvars;
   SCIP_VAR** linvars;
   SCIP_Real* lincoefs;
   int nlinvars;
   SCIP_VAR** andress;
   SCIP_Real* andcoefs;
   SCIP_Bool* andnegs;
   int nandress;
   SCIP_Real oldlhs;
   SCIP_Real oldrhs;

   assert(scip != NULL);
   assert(cons != NULL);
   assert(!SCIPconsIsLockedType(cons, SCIP_LOCKTYPE_CONFLICT));
   assert(!SCIPisInfinity(scip, -rhs));

   /* adjust value to not be larger than inf */
   if( SCIPisInfinity(scip, rhs) )
      rhs = SCIPinfinity(scip);

   consdata = SCIPconsGetData(cons);
   assert(consdata != NULL);

   /* get sides of linear constraint */
   SCIP_CALL( getLinearConsSides(scip, consdata->lincons, consdata->linconstype, &oldlhs, &oldrhs) );
   assert(!SCIPisInfinity(scip, oldlhs));
   assert(!SCIPisInfinity(scip, -oldrhs));
   assert(SCIPisLE(scip, oldlhs, oldrhs));

   /* check whether the side is not changed */
   if( SCIPisEQ(scip, oldrhs, rhs) )
      return SCIP_OKAY;

   /* gets number of variables in linear constraint */
   SCIP_CALL( getLinearConsNVars(scip, consdata->lincons, consdata->linconstype, &nvars) );

   /* allocate temporary memory */
   SCIP_CALL( SCIPallocBufferArray(scip, &vars, nvars) );
   SCIP_CALL( SCIPallocBufferArray(scip, &coefs, nvars) );
   SCIP_CALL( SCIPallocBufferArray(scip, &linvars, nvars) );
   SCIP_CALL( SCIPallocBufferArray(scip, &lincoefs, nvars) );
   SCIP_CALL( SCIPallocBufferArray(scip, &andress, nvars) );
   SCIP_CALL( SCIPallocBufferArray(scip, &andcoefs, nvars) );
   SCIP_CALL( SCIPallocBufferArray(scip, &andnegs, nvars) );

   /* get variables and coefficient of linear constraint */
   SCIP_CALL( getLinearConsVarsData(scip, consdata->lincons, consdata->linconstype, vars, coefs, &nvars) );
   assert(nvars == 0 || (coefs != NULL));

   /* calculate all not artificial linear variables and all artificial and-resultants */
   SCIP_CALL( getLinVarsAndAndRess(scip, cons, vars, coefs, nvars, linvars, lincoefs, &nlinvars, andress, andcoefs, andnegs, &nandress) );
   assert(consdata->nconsanddatas == nandress);

   /* if necessary, update the rounding locks of variables */
   if( SCIPconsIsLocked(cons) )
   {
      SCIP_VAR** andvars;
      int nandvars;
      SCIP_Real val;
      int v;
      int c;

      assert(SCIPconsIsTransformed(cons));

      if( SCIPisInfinity(scip, oldrhs) && !SCIPisInfinity(scip, rhs) )
      {
         /* non-linear part */
         for( c = consdata->nconsanddatas - 1; c >= 0; --c )
         {
            CONSANDDATA* consanddata;
            SCIP_CONS* andcons;

            consanddata = consdata->consanddatas[c];
            assert(consanddata != NULL);

            andcons = consanddata->cons;
            assert(andcons != NULL);

            andvars = SCIPgetVarsAnd(scip, andcons);
            nandvars = SCIPgetNVarsAnd(scip, andcons);
            val = andnegs[c] ? -andcoefs[c] : andcoefs[c];

            /* lock variables */
            if( SCIPisPositive(scip, val) )
            {
               for( v = nandvars - 1; v >= 0; --v )
               {
                  SCIP_CALL( SCIPlockVarCons(scip, andvars[v], cons, FALSE, TRUE) );
               }
            }
            else
            {
               for( v = nandvars - 1; v >= 0; --v )
               {
                  SCIP_CALL( SCIPlockVarCons(scip, andvars[v], cons, TRUE, FALSE) );
               }
            }
         }
      }
      else if( !SCIPisInfinity(scip, oldrhs) && SCIPisInfinity(scip, rhs) )
      {
         /* non-linear part */
         for( c = consdata->nconsanddatas - 1; c >= 0; --c )
         {
            CONSANDDATA* consanddata;
            SCIP_CONS* andcons;

            consanddata = consdata->consanddatas[c];
            assert(consanddata != NULL);

            andcons = consanddata->cons;
            assert(andcons != NULL);

            andvars = SCIPgetVarsAnd(scip, andcons);
            nandvars = SCIPgetNVarsAnd(scip, andcons);
            val = andnegs[c] ? -andcoefs[c] : andcoefs[c];

            /* lock variables */
            if( SCIPisPositive(scip, val) )
            {
               for( v = nandvars - 1; v >= 0; --v )
               {
                  SCIP_CALL( SCIPunlockVarCons(scip, andvars[v], cons, FALSE, TRUE) );
               }
            }
            else
            {
               for( v = nandvars - 1; v >= 0; --v )
               {
                  SCIP_CALL( SCIPunlockVarCons(scip, andvars[v], cons, TRUE, FALSE) );
               }
            }
         }
      }
   }

   /* check whether the right hand side is decreased, if and only if that's the case we maybe can propagate, tighten and add more cliques */
   if( SCIPisGT(scip, oldrhs, rhs) )
   {
      consdata->propagated = FALSE;
   }

   /* set new right hand side and update constraint data */
   SCIP_CALL( chgRhsLinearCons(scip, consdata->lincons, consdata->linconstype, rhs) );
   consdata->rhs = rhs;
   consdata->presolved = FALSE;
   consdata->changed = TRUE;

   /* free temporary memory */
   SCIPfreeBufferArray(scip, &andnegs);
   SCIPfreeBufferArray(scip, &andcoefs);
   SCIPfreeBufferArray(scip, &andress);
   SCIPfreeBufferArray(scip, &lincoefs);
   SCIPfreeBufferArray(scip, &linvars);
   SCIPfreeBufferArray(scip, &coefs);
   SCIPfreeBufferArray(scip, &vars);

   return SCIP_OKAY;
}

/** create and-constraints and get all and-resultants */
static
SCIP_RETCODE createAndAddAnds(
   SCIP*const            scip,               /**< SCIP data structure */
   SCIP_CONSHDLR*const   conshdlr,           /**< pseudoboolean constraint handler */
   SCIP_VAR**const*const terms,              /**< array of term variables to get and-constraints for */
   SCIP_Real*const       termcoefs,          /**< array of coefficients for and-constraints */
   int const             nterms,             /**< number of terms to get and-constraints for */
   int const*const       ntermvars,          /**< array of number of variable in each term */
   SCIP_Bool const       initial,            /**< should the LP relaxation of constraint be in the initial LP?
                                              *   Usually set to TRUE. Set to FALSE for 'lazy constraints'. */
   SCIP_Bool const       enforce,            /**< should the constraint be enforced during node processing?
                                              *   TRUE for model constraints, FALSE for additional, redundant
                                              *   constraints. */
   SCIP_Bool const       check,              /**< should the constraint be checked for feasibility?
                                              *   TRUE for model constraints, FALSE for additional, redundant
                                              *   constraints. */
   SCIP_Bool const       local,              /**< is constraint only valid locally?
                                              *   Usually set to FALSE. Has to be set to TRUE, e.g., for branching
                                              *   constraints. */
   SCIP_Bool const       modifiable,         /**< is constraint modifiable (subject to column generation)?
                                              *   Usually set to FALSE. In column generation applications, set to TRUE
                                              *   if pricing adds coefficients to this constraint. */
   SCIP_Bool const       dynamic,            /**< is constraint subject to aging?
                                              *   Usually set to FALSE. Set to TRUE for own cuts which
                                              *   are seperated as constraints. */
   SCIP_Bool const       stickingatnode,     /**< should the constraint always be kept at the node where it was added, even
                                              *   if it may be moved to a more global node?
                                              *   Usually set to FALSE. Set to TRUE to for constraints that represent
                                              *   node data. */
   SCIP_CONS**const      andconss,           /**< array to store all created and-constraints for given terms */
   SCIP_Real*const       andvals,            /**< array to store all coefficients of and-constraints */
   SCIP_Bool*const       andnegs,            /**< array to store negation status of and-constraints */
   int*const             nandconss           /**< number of created and constraints */
   )
{
   int t;

   assert(scip != NULL);
   assert(conshdlr != NULL);
   assert(nterms == 0 || (terms != NULL && ntermvars != NULL));
   assert(andconss != NULL);
   assert(andvals != NULL);
   assert(nandconss != NULL);

   (*nandconss) = 0;

   if( nterms == 0 )
      return SCIP_OKAY;

   /* loop over all terms and create/get all and constraints */
   for( t = 0; t < nterms; ++t )
   {
      if( !SCIPisZero(scip, termcoefs[t]) && ntermvars[t] > 0 )
      {
         SCIP_CALL( createAndAddAndCons(scip, conshdlr, terms[t], ntermvars[t],
               initial, enforce, check, local, modifiable, dynamic, stickingatnode,
               &(andconss[*nandconss])) );
         assert(andconss[*nandconss] != NULL);
         andvals[*nandconss] = termcoefs[t];
         andnegs[*nandconss] = FALSE;
         ++(*nandconss);
      }
   }

   return SCIP_OKAY;
}

/** created linear constraint of pseudo boolean constraint */
static
SCIP_RETCODE createAndAddLinearCons(
   SCIP*const            scip,               /**< SCIP data structure */
   SCIP_CONSHDLR*const   conshdlr,           /**< pseudoboolean constraint handler */
   SCIP_VAR**const       linvars,            /**< linear variables */
   int const             nlinvars,           /**< number of linear variables */
   SCIP_Real*const       linvals,            /**< linear coefficients */
   SCIP_VAR**const       andress,            /**< and-resultant variables */
   int const             nandress,           /**< number of and-resultant variables */
   SCIP_Real const*const andvals,            /**< and-resultant coefficients */
   SCIP_Bool*const       andnegs,            /**< and-resultant negation status */
   SCIP_Real*const       lhs,                /**< pointer to left hand side of linear constraint */
   SCIP_Real*const       rhs,                /**< pointer to right hand side of linear constraint */
   SCIP_Bool const       issoftcons,         /**< is this a soft constraint */
   SCIP_Bool const       initial,            /**< should the LP relaxation of constraint be in the initial LP?
                                              *   Usually set to TRUE. Set to FALSE for 'lazy constraints'. */
   SCIP_Bool const       separate,           /**< should the constraint be separated during LP processing?
                                              *   Usually set to TRUE. */
   SCIP_Bool const       enforce,            /**< should the constraint be enforced during node processing?
                                              *   TRUE for model constraints, FALSE for additional, redundant
                                              *   constraints. */
   SCIP_Bool const       check,              /**< should the constraint be checked for feasibility?
                                              *   TRUE for model constraints, FALSE for additional, redundant
                                              *   constraints. */
   SCIP_Bool const       propagate,          /**< should the constraint be propagated during node processing?
                                              *   Usually set to TRUE. */
   SCIP_Bool const       local,              /**< is constraint only valid locally?
                                              *   Usually set to FALSE. Has to be set to TRUE, e.g., for branching
                                              *   constraints. */
   SCIP_Bool const       modifiable,         /**< is constraint modifiable (subject to column generation)?
                                              *   Usually set to FALSE. In column generation applications, set to TRUE
                                              *   if pricing adds coefficients to this constraint. */
   SCIP_Bool const       dynamic,            /**< is constraint subject to aging?
                                              *   Usually set to FALSE. Set to TRUE for own cuts which
                                              *   are seperated as constraints. */
   SCIP_Bool const       removable,          /**< should the relaxation be removed from the LP due to aging or cleanup?
                                              *   Usually set to FALSE. Set to TRUE for 'lazy constraints' and 'user
                                              *   cuts'. */
   SCIP_Bool const       stickingatnode,     /**< should the constraint always be kept at the node where it was added, even
                                              *   if it may be moved to a more global node?
                                              *   Usually set to FALSE. Set to TRUE to for constraints that represent
                                              *   node data. */
   SCIP_CONS**const      lincons,            /**< pointer to store created linear constraint */
   SCIP_LINEARCONSTYPE*const linconstype     /**< pointer to store the type of the linear constraint */
   )
{
   SCIP_CONSHDLRDATA* conshdlrdata;
   SCIP_CONSHDLR* upgrconshdlr;
   SCIP_CONS* cons;
   char name[SCIP_MAXSTRLEN];
   int v;
   SCIP_Bool created;
   SCIP_Bool integral;
   int nzero;
   int ncoeffspone;
   int ncoeffsnone;
   int ncoeffspint;
   int ncoeffsnint;

   assert(scip != NULL);
   assert(conshdlr != NULL);
   assert(nlinvars == 0 || (linvars != NULL && linvals != NULL));
   assert(nandress == 0 || (andress != NULL && andvals != NULL));
   assert(lhs != NULL);
   assert(rhs != NULL);
   assert(lincons != NULL);
   assert(linconstype != NULL);
   assert(nlinvars > 0 || nandress > 0);

   conshdlrdata = SCIPconshdlrGetData(conshdlr);
   assert(conshdlrdata != NULL);

   (*linconstype) = SCIP_LINEARCONSTYPE_INVALIDCONS;
   (*lincons) = NULL;
   cons = NULL;

   (void)SCIPsnprintf(name, SCIP_MAXSTRLEN, "pseudoboolean_linear%d", conshdlrdata->nlinconss);
   ++(conshdlrdata->nlinconss);

   created = FALSE;

   if( !modifiable )
   {
      SCIP_Real val;
      int nvars;

      /* calculate some statistics for upgrading on linear constraint */
      nzero = 0;
      ncoeffspone = 0;
      ncoeffsnone = 0;
      ncoeffspint = 0;
      ncoeffsnint = 0;
      integral = TRUE;
      nvars = nlinvars + nandress;

      /* calculate information over linear part */
      for( v = nlinvars - 1; v >= 0; --v )
      {
         val = linvals[v];

         if( SCIPisZero(scip, val) )
         {
            ++nzero;
            continue;
         }
         if( SCIPisEQ(scip, val, 1.0) )
            ++ncoeffspone;
         else if( SCIPisEQ(scip, val, -1.0) )
            ++ncoeffsnone;
         else if( SCIPisIntegral(scip, val) )
         {
            if( SCIPisPositive(scip, val) )
               ++ncoeffspint;
            else
               ++ncoeffsnint;
         }
         else
         {
            integral = FALSE;
            break;
         }
      }

      if( integral )
      {
         /* calculate information over and-resultants */
         for( v = nandress - 1; v >= 0; --v )
         {
            val = andvals[v];

            if( SCIPisZero(scip, val) )
            {
               ++nzero;
               continue;
            }
            if( SCIPisEQ(scip, val, 1.0) )
               ++ncoeffspone;
            else if( SCIPisEQ(scip, val, -1.0) )
               ++ncoeffsnone;
            else if( SCIPisIntegral(scip, val) )
            {
               if( SCIPisPositive(scip, val) )
                  ++ncoeffspint;
               else
                  ++ncoeffsnint;
            }
            else
            {
               integral = FALSE;
               break;
            }
         }
      }

      SCIPdebugMsg(scip, "While creating the linear constraint of the pseudoboolean constraint we found %d zero coefficients that were removed\n", nzero);

      /* try to upgrade to a special linear constraint */
      if( integral )
      {
         upgrconshdlr = SCIPfindConshdlr(scip, "logicor");

         /* check, if linear constraint can be upgraded to logic or constraint
          * - logic or constraints consist only of binary variables with a
          *   coefficient of +1.0 or -1.0 (variables with -1.0 coefficients can be negated):
          *        lhs     <= x1 + ... + xp - y1 - ... - yn <= rhs
          * - negating all variables y = (1-Y) with negative coefficients gives:
          *        lhs + n <= x1 + ... + xp + Y1 + ... + Yn <= rhs + n
          * - negating all variables x = (1-X) with positive coefficients and multiplying with -1 gives:
          *        p - rhs <= X1 + ... + Xp + y1 + ... + yn <= p - lhs
          * - logic or constraints have left hand side of +1.0, and right hand side of +infinity: x(S) >= 1.0
          *    -> without negations:  (lhs == 1 - n  and  rhs == +inf)  or  (lhs == -inf  and  rhs = p - 1)
          */
         if( upgrconshdlr != NULL && nvars > 2 && ncoeffspone + ncoeffsnone == nvars
            && ((SCIPisEQ(scip, *lhs, 1.0 - ncoeffsnone) && SCIPisInfinity(scip, *rhs))
               || (SCIPisInfinity(scip, -*lhs) && SCIPisEQ(scip, *rhs, ncoeffspone - 1.0))) )
         {
            SCIP_VAR** transvars;
            int mult;

            SCIPdebugMsg(scip, "linear constraint will be logic-or constraint\n");

            /* check, if we have to multiply with -1 (negate the positive vars) or with +1 (negate the negative vars) */
            mult = SCIPisInfinity(scip, *rhs) ? +1 : -1;

            /* get temporary memory */
            SCIP_CALL( SCIPallocBufferArray(scip, &transvars, nvars) );

            /* negate positive or negative variables */
            for( v = 0; v < nlinvars; ++v )
            {
               if( mult * linvals[v] > 0.0 )
                  transvars[v] = linvars[v];
               else
               {
                  SCIP_CALL( SCIPgetNegatedVar(scip, linvars[v], &transvars[v]) );
               }
               assert(transvars[v] != NULL);
            }

            /* negate positive or negative variables */
            for( v = 0; v < nandress; ++v )
            {
               if( mult * andvals[v] > 0.0 )
                  transvars[nlinvars + v] = andress[v];
               else
               {
                  SCIP_CALL( SCIPgetNegatedVar(scip, andress[v], &transvars[nlinvars + v]) );
                  andnegs[v] = TRUE;
               }
               assert(transvars[nlinvars + v] != NULL);
            }

            assert(!modifiable);
            /* create the constraint */
            SCIP_CALL( SCIPcreateConsLogicor(scip, &cons, name, nvars, transvars,
                  initial, separate, enforce, check, propagate, local, modifiable, dynamic, removable, stickingatnode) );

            created = TRUE;
            (*linconstype) = SCIP_LINEARCONSTYPE_LOGICOR;

            /* free temporary memory */
            SCIPfreeBufferArray(scip, &transvars);

            *lhs = 1.0;
            *rhs = SCIPinfinity(scip);
         }

         upgrconshdlr = SCIPfindConshdlr(scip, "setppc");

         /* check, if linear constraint can be upgraded to set partitioning, packing, or covering constraint
          * - all set partitioning / packing / covering constraints consist only of binary variables with a
          *   coefficient of +1.0 or -1.0 (variables with -1.0 coefficients can be negated):
          *        lhs     <= x1 + ... + xp - y1 - ... - yn <= rhs
          * - negating all variables y = (1-Y) with negative coefficients gives:
          *        lhs + n <= x1 + ... + xp + Y1 + ... + Yn <= rhs + n
          * - negating all variables x = (1-X) with positive coefficients and multiplying with -1 gives:
          *        p - rhs <= X1 + ... + Xp + y1 + ... + yn <= p - lhs
          * - a set partitioning constraint has left hand side of +1.0, and right hand side of +1.0 : x(S) == 1.0
          *    -> without negations:  lhs == rhs == 1 - n  or  lhs == rhs == p - 1
          * - a set packing constraint has left hand side of -infinity, and right hand side of +1.0 : x(S) <= 1.0
          *    -> without negations:  (lhs == -inf  and  rhs == 1 - n)  or  (lhs == p - 1  and  rhs = +inf)
          * - a set covering constraint has left hand side of +1.0, and right hand side of +infinity: x(S) >= 1.0
          *    -> without negations:  (lhs == 1 - n  and  rhs == +inf)  or  (lhs == -inf  and  rhs = p - 1)
          */
         if( upgrconshdlr != NULL && !created && ncoeffspone + ncoeffsnone == nvars )
         {
            SCIP_VAR** transvars;
            int mult;

            if( SCIPisEQ(scip, *lhs, *rhs) && (SCIPisEQ(scip, *lhs, 1.0 - ncoeffsnone) || SCIPisEQ(scip, *lhs, ncoeffspone - 1.0)) )
            {
               SCIPdebugMsg(scip, "linear pseudoboolean constraint will be a set partitioning constraint\n");

               /* check, if we have to multiply with -1 (negate the positive vars) or with +1 (negate the negative vars) */
               mult = SCIPisEQ(scip, *lhs, 1.0 - ncoeffsnone) ? +1 : -1;

               /* get temporary memory */
               SCIP_CALL( SCIPallocBufferArray(scip, &transvars, nvars) );

               /* negate positive or negative variables for linear variables */
               for( v = 0; v < nlinvars; ++v )
               {
                  if( mult * linvals[v] > 0.0 )
                     transvars[v] = linvars[v];
                  else
                  {
                     SCIP_CALL( SCIPgetNegatedVar(scip, linvars[v], &transvars[v]) );
                  }
                  assert(transvars[v] != NULL);
               }

               /* negate positive or negative variables for and-resultants */
               for( v = 0; v < nandress; ++v )
               {
                  if( mult * andvals[v] > 0.0 )
                     transvars[nlinvars + v] = andress[v];
                  else
                  {
                     SCIP_CALL( SCIPgetNegatedVar(scip, andress[v], &transvars[nlinvars + v]) );
                     andnegs[v] = TRUE;
                  }
                  assert(transvars[nlinvars + v] != NULL);
               }

               /* create the constraint */
               assert(!modifiable);
               SCIP_CALL( SCIPcreateConsSetpart(scip, &cons, name, nvars, transvars,
                     initial, separate, enforce, check, propagate, local, modifiable, dynamic, removable, stickingatnode) );

               created = TRUE;
               (*linconstype) = SCIP_LINEARCONSTYPE_SETPPC;

               /* release temporary memory */
               SCIPfreeBufferArray(scip, &transvars);

               *lhs = 1.0;
               *rhs = 1.0;
            }
            else if( (SCIPisInfinity(scip, -*lhs) && SCIPisEQ(scip, *rhs, 1.0 - ncoeffsnone))
               || (SCIPisEQ(scip, *lhs, ncoeffspone - 1.0) && SCIPisInfinity(scip, *rhs)) )
            {
               SCIPdebugMsg(scip, "linear pseudoboolean constraint will be a set packing constraint\n");

               /* check, if we have to multiply with -1 (negate the positive vars) or with +1 (negate the negative vars) */
               mult = SCIPisInfinity(scip, -*lhs) ? +1 : -1;

               /* get temporary memory */
               SCIP_CALL( SCIPallocBufferArray(scip, &transvars, nvars) );

               /* negate positive or negative variables for linear variables */
               for( v = 0; v < nlinvars; ++v )
               {
                  if( mult * linvals[v] > 0.0 )
                     transvars[v] = linvars[v];
                  else
                  {
                     SCIP_CALL( SCIPgetNegatedVar(scip, linvars[v], &transvars[v]) );
                  }
                  assert(transvars[v] != NULL);
               }

               /* negate positive or negative variables for and-resultants*/
               for( v = 0; v < nandress; ++v )
               {
                  if( mult * andvals[v] > 0.0 )
                     transvars[nlinvars + v] = andress[v];
                  else
                  {
                     SCIP_CALL( SCIPgetNegatedVar(scip, andress[v], &transvars[nlinvars + v]) );
                     andnegs[v] = TRUE;
                  }
                  assert(transvars[nlinvars + v] != NULL);
               }

               /* create the constraint */
               assert(!modifiable);
               SCIP_CALL( SCIPcreateConsSetpack(scip, &cons, name, nvars, transvars,
                     initial, separate, enforce, check, propagate, local, modifiable, dynamic, removable, stickingatnode) );

               created = TRUE;
               (*linconstype) = SCIP_LINEARCONSTYPE_SETPPC;

               /* release temporary memory */
               SCIPfreeBufferArray(scip, &transvars);

               *lhs = -SCIPinfinity(scip);
               *rhs = 1.0;
            }
            else if( (SCIPisEQ(scip, *lhs, 1.0 - ncoeffsnone) && SCIPisInfinity(scip, *rhs))
               || (SCIPisInfinity(scip, -*lhs) && SCIPisEQ(scip, *rhs, ncoeffspone - 1.0)) )
            {
               if( nvars != 1 )
               {
                  if( nvars == 2 )
                  {
                     SCIPwarningMessage(scip, "Does not expect this, because this constraint should be a set packing constraint.\n");
                  }
                  else
                  {
                     SCIPwarningMessage(scip, "Does not expect this, because this constraint should be a logicor constraint.\n");
                  }
               }
               SCIPdebugMsg(scip, "linear pseudoboolean constraint will be a set covering constraint\n");

               /* check, if we have to multiply with -1 (negate the positive vars) or with +1 (negate the negative vars) */
               mult = SCIPisInfinity(scip, *rhs) ? +1 : -1;

               /* get temporary memory */
               SCIP_CALL( SCIPallocBufferArray(scip, &transvars, nvars) );

               /* negate positive or negative variables for linear variables */
               for( v = 0; v < nlinvars; ++v )
               {
                  if( mult * linvals[v] > 0.0 )
                     transvars[v] = linvars[v];
                  else
                  {
                     SCIP_CALL( SCIPgetNegatedVar(scip, linvars[v], &transvars[v]) );
                  }
                  assert(transvars[v] != NULL);
               }

               /* negate positive or negative variables for and-resultants*/
               for( v = 0; v < nandress; ++v )
               {
                  if( mult * andvals[v] > 0.0 )
                     transvars[nlinvars + v] = andress[v];
                  else
                  {
                     SCIP_CALL( SCIPgetNegatedVar(scip, andress[v], &transvars[nlinvars + v]) );
                     andnegs[v] = TRUE;
                  }
                  assert(transvars[nlinvars + v] != NULL);
               }

               /* create the constraint */
               assert(!modifiable);
               SCIP_CALL( SCIPcreateConsSetcover(scip, &cons, name, nvars, transvars,
                     initial, separate, enforce, check, propagate, local, modifiable, dynamic, removable, stickingatnode) );

               created = TRUE;
               (*linconstype) = SCIP_LINEARCONSTYPE_SETPPC;

               /* release temporary memory */
               SCIPfreeBufferArray(scip, &transvars);

               *lhs = 1.0;
               *rhs = SCIPinfinity(scip);
            }
         }

         upgrconshdlr = SCIPfindConshdlr(scip, "knapsack");

         /* check, if linear constraint can be upgraded to a knapsack constraint
          * - all variables must be binary
          * - all coefficients must be integral
          * - exactly one of the sides must be infinite
          */
         if( upgrconshdlr != NULL && !created && (ncoeffspone + ncoeffsnone + ncoeffspint + ncoeffsnint == nvars) && (SCIPisInfinity(scip, -*lhs) != SCIPisInfinity(scip, *rhs)) )
         {
            SCIP_VAR** transvars;
            SCIP_Longint* weights;
            SCIP_Longint capacity;
            SCIP_Longint weight;
            int mult;

            SCIPdebugMsg(scip, "linear pseudoboolean constraint will be a knapsack constraint\n");

            /* get temporary memory */
            SCIP_CALL( SCIPallocBufferArray(scip, &transvars, nvars) );
            SCIP_CALL( SCIPallocBufferArray(scip, &weights, nvars) );

            /* if the right hand side is non-infinite, we have to negate all variables with negative coefficient;
             * otherwise, we have to negate all variables with positive coefficient and multiply the row with -1
             */
            if( SCIPisInfinity(scip, *rhs) )
            {
               mult = -1;
               capacity = (SCIP_Longint)SCIPfeasFloor(scip, -*lhs);
            }
            else
            {
               mult = +1;
               capacity = (SCIP_Longint)SCIPfeasFloor(scip, *rhs);
            }

            /* negate positive or negative variables for linear variables */
            for( v = 0; v < nlinvars; ++v )
            {
               assert(SCIPisFeasIntegral(scip, linvals[v]));
               weight = mult * (SCIP_Longint)SCIPfeasFloor(scip, linvals[v]);
               if( weight > 0 )
               {
                  transvars[v] = linvars[v];
                  weights[v] = weight;
               }
               else
               {
                  SCIP_CALL( SCIPgetNegatedVar(scip, linvars[v], &transvars[v]) );
                  weights[v] = -weight;
                  capacity -= weight;
               }
               assert(transvars[v] != NULL);
            }
            /* negate positive or negative variables for and-resultants */
            for( v = 0; v < nandress; ++v )
            {
               assert(SCIPisFeasIntegral(scip, andvals[v]));
               weight = mult * (SCIP_Longint)SCIPfeasFloor(scip, andvals[v]);
               if( weight > 0 )
               {
                  transvars[nlinvars + v] = andress[v];
                  weights[nlinvars + v] = weight;
               }
               else
               {
                  SCIP_CALL( SCIPgetNegatedVar(scip, andress[v], &transvars[nlinvars + v]) );
                  andnegs[v] = TRUE;
                  weights[nlinvars + v] = -weight;
                  capacity -= weight;
               }
               assert(transvars[nlinvars + v] != NULL);
            }

            /* create the constraint */
            SCIP_CALL( SCIPcreateConsKnapsack(scip, &cons, name, nvars, transvars, weights, capacity,
                  initial, separate, enforce, check, propagate, local, modifiable, dynamic, removable, stickingatnode) );

            created = TRUE;
            (*linconstype) = SCIP_LINEARCONSTYPE_KNAPSACK;

            /* free temporary memory */
            SCIPfreeBufferArray(scip, &weights);
            SCIPfreeBufferArray(scip, &transvars);

            *lhs = -SCIPinfinity(scip);
            *rhs = capacity;
         }
#ifdef WITHEQKNAPSACK

         upgrconshdlr = SCIPfindConshdlr(scip, "eqknapsack");

         /* check, if linear constraint can be upgraded to a knapsack constraint
          * - all variables must be binary
          * - all coefficients must be integral
          * - both sides must be infinite
          */
         if( upgrconshdlr != NULL && !created && (ncoeffspone + ncoeffsnone + ncoeffspint + ncoeffsnint == nvars) && SCIPisEQ(scip, *lhs, *rhs) )
         {
            SCIP_VAR** transvars;
            SCIP_Longint* weights;
            SCIP_Longint capacity;
            SCIP_Longint weight;
            int mult;

            assert(!SCIPisInfinity(scip, *rhs));

            SCIPdebugMsg(scip, "linear pseudoboolean constraint will be a equality-knapsack constraint\n");

            /* get temporary memory */
            SCIP_CALL( SCIPallocBufferArray(scip, &transvars, nvars) );
            SCIP_CALL( SCIPallocBufferArray(scip, &weights, nvars) );

            if( SCIPisPositive(scip, *rhs) )
            {
               mult = +1;
               capacity = (SCIP_Longint)SCIPfeasFloor(scip, *rhs);
            }
            else
            {
               mult = -1;
               capacity = (SCIP_Longint)SCIPfeasFloor(scip, -*rhs);
            }

            /* negate positive or negative variables for linear variables */
            for( v = 0; v < nlinvars; ++v )
            {
               assert(SCIPisFeasIntegral(scip, linvals[v]));
               weight = mult * (SCIP_Longint)SCIPfeasFloor(scip, linvals[v]);
               if( weight > 0 )
               {
                  transvars[v] = linvars[v];
                  weights[v] = weight;
               }
               else
               {
                  SCIP_CALL( SCIPgetNegatedVar(scip, linvars[v], &transvars[v]) );
                  weights[v] = -weight;
                  capacity -= weight;
               }
               assert(transvars[v] != NULL);
            }
            /* negate positive or negative variables for and-resultants */
            for( v = 0; v < nandress; ++v )
            {
               assert(SCIPisFeasIntegral(scip, andvals[v]));
               weight = mult * (SCIP_Longint)SCIPfeasFloor(scip, andvals[v]);
               if( weight > 0 )
               {
                  transvars[nlinvars + v] = andress[v];
                  weights[nlinvars + v] = weight;
               }
               else
               {
                  SCIP_CALL( SCIPgetNegatedVar(scip, andress[v], &transvars[nlinvars + v]) );
                  andnegs[v] = TRUE;
                  weights[nlinvars + v] = -weight;
                  capacity -= weight;
               }
               assert(transvars[nlinvars + v] != NULL);
            }

            /* create the constraint */
            SCIP_CALL( SCIPcreateConsEqKnapsack(scip, &cons, name, nvars, transvars, weights, capacity,
                  initial, separate, enforce, check, propagate, local, modifiable, dynamic, removable, stickingatnode) );

            created = TRUE;
            (*linconstype) = SCIP_LINEARCONSTYPE_EQKNAPSACK;

            /* free temporary memory */
            SCIPfreeBufferArray(scip, &weights);
            SCIPfreeBufferArray(scip, &transvars);

            *lhs = capacity;
            *rhs = capacity;
         }
#endif
      }
   }

   upgrconshdlr = SCIPfindConshdlr(scip, "linear");
   assert(created || upgrconshdlr != NULL);

   if( !created )
   {
      SCIP_CALL( SCIPcreateConsLinear(scip, &cons, name, nlinvars, linvars, linvals, *lhs, *rhs,
            initial, separate, enforce, check, propagate, local, modifiable, dynamic, removable, stickingatnode) );

      (*linconstype) = SCIP_LINEARCONSTYPE_LINEAR;

      /* add all and-resultants */
      for( v = 0; v < nandress; ++v )
      {
         assert(andress[v] != NULL);

         /* add auxiliary variables to linear constraint */
         SCIP_CALL( SCIPaddCoefLinear(scip, cons, andress[v], andvals[v]) );
      }
   }

   assert(cons != NULL && *linconstype > SCIP_LINEARCONSTYPE_INVALIDCONS);
   SCIPdebugPrintCons(scip, cons, NULL);
   *lincons = cons;

   /* add hard constraint */
   if( !issoftcons )
   {
      SCIP_CALL( SCIPaddCons(scip, cons) );

      /* mark linear constraint not to be upgraded - otherwise we loose control over it */
      SCIP_CALL( SCIPcaptureCons(scip, cons) );
      SCIPconsAddUpgradeLocks(cons, 1);
      SCIP_CALL( SCIPreleaseCons(scip, &cons) );
   }

   return SCIP_OKAY;
}

/** checks one original pseudoboolean constraint for feasibility of given solution */
static
SCIP_RETCODE checkOrigPbCons(
   SCIP*const            scip,               /**< SCIP data structure */
   SCIP_CONS*const       cons,               /**< pseudo boolean constraint */
   SCIP_SOL*const        sol,                /**< solution to be checked, or NULL for current solution */
   SCIP_Bool*const       violated,           /**< pointer to store whether the constraint is violated */
   SCIP_Bool const       printreason         /**< should violation of constraint be printed */
   )
{
   SCIP_CONSDATA* consdata;
   SCIP_CONSHDLR* conshdlr;
   SCIP_CONSHDLRDATA* conshdlrdata;

   SCIP_VAR** vars;
   SCIP_Real* coefs;
   SCIP_Real lhs;
   SCIP_Real rhs;
   SCIP_Real activity;
   int nvars;
   int v;

   SCIP_Real lhsviol;
   SCIP_Real rhsviol;
   SCIP_Real absviol;
   SCIP_Real relviol;

   assert(scip != NULL);
   assert(cons != NULL);
   assert(SCIPconsIsOriginal(cons));
   assert(violated != NULL);

   *violated = FALSE;

   SCIPdebugMsg(scip, "checking original pseudo boolean constraint <%s>\n", SCIPconsGetName(cons));
   SCIPdebugPrintCons(scip, cons, NULL);

   consdata = SCIPconsGetData(cons);
   assert(consdata != NULL);
   assert(consdata->lincons != NULL);
   assert(consdata->linconstype > SCIP_LINEARCONSTYPE_INVALIDCONS);
   assert(SCIPconsIsOriginal(consdata->lincons));

   /* gets number of variables in linear constraint */
   SCIP_CALL( getLinearConsNVars(scip, consdata->lincons, consdata->linconstype, &nvars) );

   /* allocate temporary memory */
   SCIP_CALL( SCIPallocBufferArray(scip, &vars, nvars) );
   SCIP_CALL( SCIPallocBufferArray(scip, &coefs, nvars) );

   /* get sides of linear constraint */
   SCIP_CALL( getLinearConsSides(scip, consdata->lincons, consdata->linconstype, &lhs, &rhs) );
   assert(!SCIPisInfinity(scip, lhs));
   assert(!SCIPisInfinity(scip, -rhs));
   assert(SCIPisLE(scip, lhs, rhs));

   /* get variables and coefficient of linear constraint */
   SCIP_CALL( getLinearConsVarsData(scip, consdata->lincons, consdata->linconstype, vars, coefs, &nvars) );
   assert(nvars == 0 || (coefs != NULL));

   /* every variable in the linear constraint is either a linear variable or a term variable
    * but there can be additional fixed or negation-paired and-resultants with relevant and-constraints
    * whose values are already resolved in the linear constraint
    */
   assert(consdata->nlinvars + consdata->nconsanddatas >= nvars);

   conshdlr = SCIPconsGetHdlr(cons);
   assert(conshdlr != NULL);

   conshdlrdata = SCIPconshdlrGetData(conshdlr);
   assert(conshdlrdata != NULL);
   assert(conshdlrdata->hashmap != NULL);

   activity = 0.0;

   /* compute pseudoboolean activity */
   for( v = 0; v < nvars; ++v )
   {
      CONSANDDATA* consanddata = NULL;
      SCIP_VAR* var = vars[v];
      SCIP_Real solval;

      /* find and-constraint to standard or negated and-resultant */
      do
      {
         consanddata = (CONSANDDATA*)SCIPhashmapGetImage(conshdlrdata->hashmap, (void*)var);

         if( consanddata != NULL )
            break;

         var = var == vars[v] ? SCIPvarGetNegatedVar(var) : vars[v];
      }
      while( var != vars[v] );

      /* get linear solution */
      if( consanddata == NULL )
         solval = SCIPgetSolVal(scip, sol, vars[v]);
      /* get term solution */
      else
      {
         SCIP_CONS* andcons = consanddata->origcons;
         SCIP_VAR** andvars;
         int nandvars;
         int i;

         /* use transformed constraint if no original constraint exists */
         if( andcons == NULL )
            andcons = consanddata->cons;

         assert(SCIPgetResultantAnd(scip, andcons) == var);

         andvars = SCIPgetVarsAnd(scip, andcons);
         nandvars = SCIPgetNVarsAnd(scip, andcons);
         assert(nandvars == 0 || andvars != NULL);

         solval = 1.0;

         for( i = 0; i < nandvars; ++i )
            solval *= SCIPgetSolVal(scip, sol, andvars[i]);

         if( var != vars[v] )
            solval = 1.0 - solval;
      }

      /* add activity contribution */
      activity += coefs[v] * solval;
   }

   SCIPdebugMsg(scip, "lhs = %g, activity = %g, rhs = %g\n", lhs, activity, rhs);

   /* calculate absolute and relative violation */
   lhsviol = lhs - activity;
   rhsviol = activity - rhs;

   if(lhsviol > rhsviol)
   {
      absviol = lhsviol;
      relviol = SCIPrelDiff(lhs, activity);
   }
   else
   {
      absviol = rhsviol;
      relviol = SCIPrelDiff(activity, rhs);
   }

   /* update absolute and relative violation of the solution */
   if( sol != NULL )
      SCIPupdateSolConsViolation(scip, sol, absviol, relviol);

   /* check left hand side for violation */
   if( SCIPisFeasLT(scip, activity, lhs) )
   {
      if( printreason )
      {
         SCIP_CALL( SCIPprintCons(scip, cons, NULL ) );
         SCIPinfoMessage(scip, NULL, ";\n");
         SCIPinfoMessage(scip, NULL, "violation: left hand side is violated by %.15g\n", lhs - activity);

         /* print linear constraint in SCIP_DEBUG mode too */
         SCIPdebugPrintCons(scip, SCIPconsGetData(cons)->lincons, NULL);
      }

      *violated = TRUE;
   }

   /* check right hand side for violation */
   if( SCIPisFeasGT(scip, activity, rhs) )
   {
      if( printreason )
      {
         SCIP_CALL( SCIPprintCons(scip, cons, NULL ) );
         SCIPinfoMessage(scip, NULL, ";\n");
         SCIPinfoMessage(scip, NULL, "violation: right hand side is violated by %.15g\n", activity - rhs);
      }

      *violated = TRUE;
   }

   /* free temporary memory */
   SCIPfreeBufferArray(scip, &coefs);
   SCIPfreeBufferArray(scip, &vars);

   return SCIP_OKAY;
}

/** checks all and-constraints inside the pseudoboolean constraint handler for feasibility of given solution or current
 *  solution
 */
static
SCIP_RETCODE checkAndConss(
   SCIP*const            scip,               /**< SCIP data structure */
   SCIP_CONSHDLR*const   conshdlr,           /**< pseudo boolean constraint handler */
   SCIP_SOL*const        sol,                /**< solution to be checked, or NULL for current solution */
   SCIP_Bool*const       violated            /**< pointer to store whether the constraint is violated */
   )
{
   SCIP_CONSHDLRDATA* conshdlrdata;
   SCIP_CONS* andcons;
   SCIP_VAR** vars;
   SCIP_VAR* res;
   int nvars;
   int c;
   int v;

   assert(scip != NULL);
   assert(conshdlr != NULL);
   assert(violated != NULL);

   conshdlrdata = SCIPconshdlrGetData(conshdlr);
   assert(conshdlrdata != NULL);

   *violated = FALSE;

   for( c = conshdlrdata->nallconsanddatas - 1; c >= 0; --c )
   {
      SCIP_Real solval;
      SCIP_Real minsolval;
      SCIP_Real sumsolval;
      SCIP_Real viol;

      if( !conshdlrdata->allconsanddatas[c]->istransformed )
         continue;

      andcons = conshdlrdata->allconsanddatas[c]->cons;

      /* need to check even locally deleted constraints */
      if( andcons == NULL ) /*|| !SCIPconsIsActive(andcons) )*/
         continue;

      vars = SCIPgetVarsAnd(scip, andcons);
      nvars = SCIPgetNVarsAnd(scip, andcons);
      res = SCIPgetResultantAnd(scip, andcons);
      assert(nvars == 0 || (vars != NULL && res != NULL));

      /* check if the and-constraint is violated */
      minsolval = 1.0;
      sumsolval = 0.0;
      for( v = nvars - 1; v >= 0; --v )
      {
         solval = SCIPgetSolVal(scip, sol, vars[v]);

         if( solval < minsolval )
            minsolval = solval;

         sumsolval += solval;
      }

      /* the resultant must be at most as large as every operator
       * and at least as large as one minus the sum of negated operators
       */
      solval = SCIPgetSolVal(scip, sol, res);
      viol = MAX3(0.0, solval - minsolval, sumsolval - (nvars - 1.0 + solval));

      if( SCIPisFeasPositive(scip, viol) )
      {
         /* only reset constraint age if we are in enforcement */
         if( sol == NULL )
         {
            SCIP_CALL( SCIPresetConsAge(scip, andcons) );
         }

         *violated = TRUE;
         break;
      }
      else if( sol == NULL )
      {
         SCIP_CALL( SCIPincConsAge(scip, andcons) );
      }
   }

   return SCIP_OKAY;
}

/** creates by copying and captures a linear constraint */
static
SCIP_RETCODE copyConsPseudoboolean(
   SCIP*const            targetscip,         /**< target SCIP data structure */
   SCIP_CONS**           targetcons,         /**< pointer to store the created target constraint */
   SCIP*const            sourcescip,         /**< source SCIP data structure */
   SCIP_CONS*const       sourcecons,         /**< source constraint which will be copied */
   const char*           name,               /**< name of constraint */
   SCIP_HASHMAP*const    varmap,             /**< a SCIP_HASHMAP mapping variables of the source SCIP to corresponding
                                              *   variables of the target SCIP */
   SCIP_HASHMAP*const    consmap,            /**< a hashmap to store the mapping of source constraints to the corresponding
                                              *   target constraints */
   SCIP_Bool const       initial,            /**< should the LP relaxation of constraint be in the initial LP? */
   SCIP_Bool const       separate,           /**< should the constraint be separated during LP processing? */
   SCIP_Bool const       enforce,            /**< should the constraint be enforced during node processing? */
   SCIP_Bool const       check,              /**< should the constraint be checked for feasibility? */
   SCIP_Bool const       propagate,          /**< should the constraint be propagated during node processing? */
   SCIP_Bool const       local,              /**< is constraint only valid locally? */
   SCIP_Bool const       modifiable,         /**< is constraint modifiable (subject to column generation)? */
   SCIP_Bool const       dynamic,            /**< is constraint subject to aging? */
   SCIP_Bool const       removable,          /**< should the relaxation be removed from the LP due to aging or cleanup? */
   SCIP_Bool const       stickingatnode,     /**< should the constraint always be kept at the node where it was added, even
                                              *   if it may be moved to a more global node? */
   SCIP_Bool const       global,             /**< create a global or a local copy? */
   SCIP_Bool*const       valid               /**< pointer to store if the copying was valid */
   )
{
   SCIP_CONSDATA* sourceconsdata;
   SCIP_CONS* sourcelincons;

   assert(targetscip != NULL);
   assert(targetcons != NULL);
   assert(sourcescip != NULL);
   assert(sourcecons != NULL);
   assert(strcmp(SCIPconshdlrGetName(SCIPconsGetHdlr(sourcecons)), CONSHDLR_NAME) == 0);
   assert(valid != NULL);

   *valid = TRUE;

   sourceconsdata = SCIPconsGetData(sourcecons);
   assert(sourceconsdata != NULL);

   /* get linear constraint */
   sourcelincons = sourceconsdata->lincons;
   assert(sourcelincons != NULL);

   /* get copied version of linear constraint */
   if( !SCIPconsIsDeleted(sourcelincons) )
   {
      SCIP_CONSHDLR* conshdlrlinear;
      SCIP_CONS* targetlincons;
      SCIP_CONS** targetandconss;
      SCIP_Real* targetandcoefs;
      int ntargetandconss;
      SCIP_LINEARCONSTYPE targetlinconstype;

      targetlinconstype = sourceconsdata->linconstype;

      switch( targetlinconstype )
      {
      case SCIP_LINEARCONSTYPE_LINEAR:
         conshdlrlinear = SCIPfindConshdlr(sourcescip, "linear");
         assert(conshdlrlinear != NULL);
         break;
      case SCIP_LINEARCONSTYPE_LOGICOR:
         conshdlrlinear = SCIPfindConshdlr(sourcescip, "logicor");
         assert(conshdlrlinear != NULL);
         break;
      case SCIP_LINEARCONSTYPE_KNAPSACK:
         conshdlrlinear = SCIPfindConshdlr(sourcescip, "knapsack");
         assert(conshdlrlinear != NULL);
         break;
      case SCIP_LINEARCONSTYPE_SETPPC:
         conshdlrlinear = SCIPfindConshdlr(sourcescip, "setppc");
         assert(conshdlrlinear != NULL);
         break;
#ifdef WITHEQKNAPSACK
      case SCIP_LINEARCONSTYPE_EQKNAPSACK:
         conshdlrlinear = SCIPfindConshdlr(sourcescip, "eqknapsack");
         assert(conshdlrlinear != NULL);
         break;
#endif
      case SCIP_LINEARCONSTYPE_INVALIDCONS:
      default:
         SCIPerrorMessage("unknown linear constraint type\n");
         return SCIP_INVALIDDATA;
      }

      if( conshdlrlinear == NULL ) /*lint !e774*/
      {
         SCIPerrorMessage("linear constraint handler not found\n");
         return SCIP_INVALIDDATA;
      }

      targetlincons = NULL;

      /* copy linear constraint */
      SCIP_CALL( SCIPgetConsCopy(sourcescip, targetscip, sourcelincons, &targetlincons, conshdlrlinear, varmap, consmap, SCIPconsGetName(sourcelincons),
            SCIPconsIsInitial(sourcelincons), SCIPconsIsSeparated(sourcelincons), SCIPconsIsEnforced(sourcelincons), SCIPconsIsChecked(sourcelincons),
            SCIPconsIsPropagated(sourcelincons), SCIPconsIsLocal(sourcelincons), SCIPconsIsModifiable(sourcelincons), SCIPconsIsDynamic(sourcelincons),
            SCIPconsIsRemovable(sourcelincons), SCIPconsIsStickingAtNode(sourcelincons), global, valid) );

      if( *valid )
      {
         assert(targetlincons != NULL);
         assert(SCIPconsGetHdlr(targetlincons) != NULL);
         /* @note due to copying special linear constraints, now leads only to simple linear constraints, we check that
          *       our target constraint handler is the same as our source constraint handler of the linear constraint,
          *       if copying was not valid
          */
         if( strcmp(SCIPconshdlrGetName(SCIPconsGetHdlr(targetlincons)), "linear") == 0 )
            targetlinconstype = SCIP_LINEARCONSTYPE_LINEAR;
      }

      targetandconss = NULL;
      targetandcoefs = NULL;
      ntargetandconss = 0;

      if( *valid )
      {
         SCIP_CONSHDLR* conshdlrand;
         int c;
         int nsourceandconss;
         SCIP_HASHTABLE* linconsvarsmap;
         SCIP_VAR** targetlinvars;
         SCIP_Real* targetlincoefs;
         int ntargetlinvars;

         conshdlrand = SCIPfindConshdlr(sourcescip, "and");
         assert(conshdlrand != NULL);

         nsourceandconss = sourceconsdata->nconsanddatas;

         /* allocate temporary memory */
         SCIP_CALL( SCIPallocBufferArray(sourcescip, &targetandconss, nsourceandconss) );
         SCIP_CALL( SCIPallocBufferArray(sourcescip, &targetandcoefs, nsourceandconss) );

         /* get the number of vars in the copied linear constraint and allocate buffers
          * for the variables and the coefficients
          */
         SCIP_CALL( getLinearConsNVars(targetscip, targetlincons, targetlinconstype, &ntargetlinvars) );
         SCIP_CALL( SCIPallocBufferArray(sourcescip, &targetlinvars, ntargetlinvars) );
         SCIP_CALL( SCIPallocBufferArray(sourcescip, &targetlincoefs, ntargetlinvars) );

         /* retrieve the variables of the copied linear constraint */
         SCIP_CALL( getLinearConsVarsData(targetscip, targetlincons, targetlinconstype,
                                          targetlinvars, targetlincoefs, &ntargetlinvars) );

         /* now create a hashtable and insert the variables into it, so that it
          * can be checked in constant time if a variable was removed due to
          * compressed copying when looping over the and resultants
          */
         SCIP_CALL( SCIPhashtableCreate(&linconsvarsmap, SCIPblkmem(targetscip), ntargetlinvars, SCIPvarGetHashkey,
                                        SCIPvarIsHashkeyEq, SCIPvarGetHashkeyVal, NULL) );

         for( c = 0 ; c < ntargetlinvars; ++c )
         {
            SCIP_CALL( SCIPhashtableInsert(linconsvarsmap, targetlinvars[c]) );
         }

         /* free the buffer arrays that were only required for building the hastable */
         SCIPfreeBufferArray(sourcescip, &targetlincoefs);
         SCIPfreeBufferArray(sourcescip, &targetlinvars);

         for( c = 0 ; c < nsourceandconss; ++c )
         {
            CONSANDDATA* consanddata;
            SCIP_CONS* oldcons;
            SCIP_VAR* targetandresultant;
            SCIP_Bool validand;

            consanddata = sourceconsdata->consanddatas[c];
            assert(consanddata != NULL);
            oldcons = SCIPconsIsOriginal(sourcecons) ? consanddata->origcons : consanddata->cons;
            targetandresultant = (SCIP_VAR*) SCIPhashmapGetImage(varmap, SCIPgetResultantAnd(sourcescip, oldcons));
            assert(targetandresultant != NULL);

            /* if compressed copying is active, the resultant might not have been copied by the linear
             * constraint and we don't need to add it to the pseudo boolean constraint in this case
             */
            if( !SCIPhashtableExists(linconsvarsmap, targetandresultant) )
               continue;

            validand = TRUE;

            targetandconss[ntargetandconss] = NULL;

            /* copy and-constraints */
            SCIP_CALL( SCIPgetConsCopy(sourcescip, targetscip, oldcons, &targetandconss[ntargetandconss], conshdlrand, varmap, consmap, SCIPconsGetName(oldcons),
                  SCIPconsIsInitial(oldcons), SCIPconsIsSeparated(oldcons), SCIPconsIsEnforced(oldcons), SCIPconsIsChecked(oldcons),
                  SCIPconsIsPropagated(oldcons), SCIPconsIsLocal(oldcons), SCIPconsIsModifiable(oldcons), SCIPconsIsDynamic(oldcons),
                  SCIPconsIsRemovable(oldcons), SCIPconsIsStickingAtNode(oldcons), global, &validand) );

            *valid &= validand;

            if( validand )
            {
               targetandcoefs[ntargetandconss] = sourceconsdata->andcoefs[c];
               ++ntargetandconss;
            }
         }

         SCIPhashtableFree(&linconsvarsmap);
         assert(ntargetandconss <= ntargetlinvars);
      }

      if( *valid )
      {
         SCIP_Real targetrhs;
         SCIP_Real targetlhs;

         SCIP_VAR* indvar;
         const char* consname;

         /* third the indicator and artificial integer variable part */
         assert(sourceconsdata->issoftcons == (sourceconsdata->indvar != NULL));
         indvar = sourceconsdata->indvar;

         /* copy indicator variable */
         if( indvar != NULL )
         {
            assert(*valid);
            SCIP_CALL( SCIPgetVarCopy(sourcescip, targetscip, indvar, &indvar, varmap, consmap, global, valid) );
            assert(!(*valid) || indvar != NULL);
         }

         if( *valid )
         {
            if( name != NULL )
               consname = name;
            else
               consname = SCIPconsGetName(sourcecons);

            /* get new left and right hand sides of copied linear constraint since
             * they might have changed if compressed copying is used
             */
            SCIP_CALL( getLinearConsSides(targetscip, targetlincons, targetlinconstype, &targetlhs, &targetrhs) );

            /* create new pseudoboolean constraint */
            /* coverity[var_deref_op] */
            /* coverity[var_deref_model] */
            /* Note that due to compression the and constraints might have disappeared in which case ntargetandconss == 0. */
            SCIP_CALL( SCIPcreateConsPseudobooleanWithConss(targetscip, targetcons, consname, targetlincons,
                  targetlinconstype, targetandconss, targetandcoefs, ntargetandconss, indvar, sourceconsdata->weight,
                  sourceconsdata->issoftcons, targetlhs, targetrhs, initial, separate, enforce, check, propagate,
                  local, modifiable, dynamic, removable, stickingatnode) );
         }
      }

      if( !(*valid) && !SCIPisConsCompressionEnabled(sourcescip) )
      {
         SCIPverbMessage(sourcescip, SCIP_VERBLEVEL_MINIMAL, NULL, "could not copy constraint <%s>\n", SCIPconsGetName(sourcecons));
      }

      /* release copied linear constraint */
      if( targetlincons != NULL )
      {
         SCIP_CALL( SCIPreleaseCons(targetscip, &targetlincons) );
      }

      /* release copied and constraint */
      if( targetandconss != NULL )
      {
         int c;

         assert(ntargetandconss <= sourceconsdata->nconsanddatas);

         for( c = 0 ; c < ntargetandconss; ++c )
         {
            if( targetandconss[c] != NULL )
            {
               SCIP_CALL( SCIPreleaseCons(targetscip, &targetandconss[c]) );
            }
         }
      }

      /* free temporary memory */
      SCIPfreeBufferArrayNull(sourcescip, &targetandcoefs);
      SCIPfreeBufferArrayNull(sourcescip, &targetandconss);
   }
   else
      *valid = FALSE;

   return SCIP_OKAY;
}

/** compute all changes in consanddatas array */
static
SCIP_RETCODE computeConsAndDataChanges(
   SCIP*const            scip,               /**< SCIP data structure */
   SCIP_CONSHDLRDATA*const conshdlrdata      /**< pseudoboolean constraint handler data */
   )
{
   CONSANDDATA** allconsanddatas;
   CONSANDDATA* consanddata;
   int c;

   assert(scip != NULL);
   assert(conshdlrdata != NULL);

   allconsanddatas = conshdlrdata->allconsanddatas;
   assert(allconsanddatas != NULL);
   assert(conshdlrdata->nallconsanddatas > 0);
   assert(conshdlrdata->nallconsanddatas <= conshdlrdata->sallconsanddatas);

   for( c = conshdlrdata->nallconsanddatas - 1; c >= 0; --c )
   {
      SCIP_CONS* cons;
      SCIP_VAR** vars;
      int nvars;
      SCIP_VAR** newvars;
      int nnewvars;
      int v;

      consanddata = allconsanddatas[c];

      if( !consanddata->istransformed )
         continue;

      if( consanddata->nuses == 0 )
         continue;

      vars = consanddata->vars;
      nvars = consanddata->nvars;
      assert(nvars == 0 || vars != NULL);
      assert(consanddata->nnewvars == 0 && ((consanddata->snewvars > 0) == (consanddata->newvars != NULL)));

      if( nvars == 0 )
      {
#ifndef NDEBUG
         /* if an old consanddata-object has no variables left there should be no new variables */
         if( consanddata->cons != NULL )
            assert(SCIPgetNVarsAnd(scip, consanddata->cons) == 0);
#endif
         continue;
      }

      cons = consanddata->cons;
      assert(cons != NULL);

      if( SCIPconsIsDeleted(cons) )
         continue;

      /* sort and-variables */
      if( !SCIPisAndConsSorted(scip, consanddata->cons) )
      {
         SCIP_CALL( SCIPsortAndCons(scip, consanddata->cons) );
         assert(SCIPisAndConsSorted(scip, consanddata->cons));
      }

      /* get new and-variables */
      nnewvars = SCIPgetNVarsAnd(scip, consanddata->cons);
      newvars = SCIPgetVarsAnd(scip, consanddata->cons);

      /* stop if the constraint has no variables or there was an error (coverity issue) */
      if( nnewvars <= 0 )
         continue;

#ifndef NDEBUG
      /* check that old variables are sorted */
      for( v = nvars - 1; v > 0; --v )
         assert(SCIPvarGetIndex(vars[v]) >= SCIPvarGetIndex(vars[v - 1]));
      /* check that new variables are sorted */
      for( v = nnewvars - 1; v > 0; --v )
         assert(SCIPvarGetIndex(newvars[v]) >= SCIPvarGetIndex(newvars[v - 1]));
#endif

      /* check for changings, if and-constraint did not change we do not need to copy all variables */
      if( nvars == nnewvars )
      {
         SCIP_Bool changed;

         changed = FALSE;

         /* check each variable */
         for( v = nvars - 1; v >= 0; --v )
         {
            if( vars[v] != newvars[v] )
            {
               changed = TRUE;
               break;
            }
         }

         if( !changed )
            continue;
      }

      /* resize newvars array if necessary */
      if( nnewvars > consanddata->snewvars )
      {
         SCIP_CALL( SCIPensureBlockMemoryArray(scip, &(consanddata->newvars), &(consanddata->snewvars), nnewvars) );
      }

      /* copy all variables */
      BMScopyMemoryArray(consanddata->newvars, newvars, nnewvars);
      consanddata->nnewvars = nnewvars;

      /* capture all variables */
      for( v = consanddata->nnewvars - 1; v >= 0; --v )
      {
         /* in original problem the variables was already deleted */
         assert(consanddata->newvars[v] != NULL);
         SCIP_CALL( SCIPcaptureVar(scip, consanddata->newvars[v]) );
      }
   }

   return SCIP_OKAY;
}

/** remove old locks */
static
SCIP_RETCODE removeOldLocks(
   SCIP*const            scip,               /**< SCIP data structure */
   SCIP_CONS*const       cons,               /**< pseudoboolean constraint */
   CONSANDDATA*const     consanddata,        /**< CONSANDDATA object for which we want to delete the locks and the
                                              *   capture of the corresponding and-constraint */
   SCIP_Real const       coef,               /**< coefficient which led to old locks */
   SCIP_Real const       lhs,                /**< left hand side which led to old locks */
   SCIP_Real const       rhs                 /**< right hand side which led to old locks */
   )
{
   assert(scip != NULL);
   assert(cons != NULL);
   assert(consanddata != NULL);
   assert(!SCIPisInfinity(scip, coef) && !SCIPisInfinity(scip, -coef));
   assert(!SCIPisInfinity(scip, lhs));
   assert(!SCIPisInfinity(scip, -rhs));
   assert(SCIPisLE(scip, lhs, rhs));

   /* remove rounding locks */
   SCIP_CALL( unlockRoundingAndCons(scip, cons, consanddata, coef, lhs, rhs) );

   assert(consanddata->cons != NULL);

   return SCIP_OKAY;
}

/** add new locks */
static
SCIP_RETCODE addNewLocks(
   SCIP*const            scip,               /**< SCIP data structure */
   SCIP_CONS*const       cons,               /**< pseudoboolean constraint */
   CONSANDDATA*const     consanddata,        /**< CONSANDDATA object for which we want to delete the locks and the
                                              *   capture of the corresponding and-constraint */
   SCIP_Real const       coef,               /**< coefficient which lead to new locks */
   SCIP_Real const       lhs,                /**< left hand side which lead to new locks */
   SCIP_Real const       rhs                 /**< right hand side which lead to new locks */
   )
{
   assert(scip != NULL);
   assert(cons != NULL);
   assert(consanddata != NULL);
   assert(!SCIPisInfinity(scip, coef) && !SCIPisInfinity(scip, -coef));
   assert(!SCIPisInfinity(scip, lhs));
   assert(!SCIPisInfinity(scip, -rhs));
   assert(SCIPisLE(scip, lhs, rhs));

   /* add rounding locks due to old variables in consanddata object */
   SCIP_CALL( lockRoundingAndCons(scip, cons, consanddata, coef, lhs, rhs) );

   assert(consanddata->cons != NULL);

   return SCIP_OKAY;
}

/** update all locks inside this constraint and all captures on all and-constraints */
static
SCIP_RETCODE correctLocksAndCaptures(
   SCIP*const            scip,               /**< SCIP data structure */
   SCIP_CONS*const       cons,               /**< pseudoboolean constraint */
   SCIP_CONSHDLRDATA*const conshdlrdata,     /**< pseudoboolean constraint handler data */
   SCIP_Real const       newlhs,             /**< new left hand side of pseudoboolean constraint */
   SCIP_Real const       newrhs,             /**< new right hand side of pseudoboolean constraint */
   SCIP_VAR**const       andress,            /**< new and-resultants in pseudoboolean constraint */
   SCIP_Real*const       andcoefs,           /**< new and-resultants-coeffcients in pseudoboolean constraint */
   SCIP_Bool*const       andnegs,            /**< new negation status of and-resultants in pseudoboolean constraint */
   int const             nandress            /**< number of current and-resultants in pseudoboolean constraint */
   )
{
   CONSANDDATA** newconsanddatas;
   int nnewconsanddatas;
   int snewconsanddatas;
   SCIP_Real* newandcoefs;
   SCIP_Real* oldandcoefs;
   SCIP_Bool* newandnegs;
   SCIP_Bool* oldandnegs;
   CONSANDDATA** consanddatas;
   int nconsanddatas;
   SCIP_CONSDATA* consdata;
   int oldnvars;
   int c;
   int c1;

   assert(scip != NULL);
   assert(cons != NULL);
   assert(conshdlrdata != NULL);
   assert(conshdlrdata->hashmap != NULL);
   assert(nandress == 0 || (andress != NULL && andcoefs != NULL));
   assert(!SCIPisInfinity(scip, newlhs));
   assert(!SCIPisInfinity(scip, -newrhs));
   assert(SCIPisLE(scip, newlhs, newrhs));

   consdata = SCIPconsGetData(cons);
   assert(consdata != NULL);

   /* sort and-constraints by the problem indices of corresponding and-resultants */
   SCIPsortPtrRealBool((void**)(consdata->consanddatas), consdata->andcoefs, consdata->andnegs, resvarCompWithInactive, consdata->nconsanddatas);

   /* sort and-resultants by their problem indices */
   SCIPsortPtrRealBool((void**)andress, andcoefs, andnegs, resvarComp, nandress);

   consanddatas = consdata->consanddatas;
   oldandcoefs = consdata->andcoefs;
   oldandnegs = consdata->andnegs;
   nconsanddatas = consdata->nconsanddatas;
   assert(nconsanddatas == 0 || (consanddatas != NULL && oldandcoefs != NULL));

   snewconsanddatas = nconsanddatas + nandress;

   /* allocate new block memory arrays */
   SCIP_CALL( SCIPallocBlockMemoryArray(scip, &newconsanddatas, snewconsanddatas) );
   SCIP_CALL( SCIPallocBlockMemoryArray(scip, &newandcoefs, snewconsanddatas) );
   SCIP_CALL( SCIPallocBlockMemoryArray(scip, &newandnegs, snewconsanddatas) );

   nnewconsanddatas = 0;

   /* collect new consanddata objects and update locks and captures */
   for( c = 0, c1 = 0; c < nconsanddatas && c1 < nandress; )
   {
      SCIP_CONS* andcons;
      SCIP_VAR* res1;
      SCIP_VAR* res2;
      int compval;

      assert(consanddatas[c] != NULL);

      /* consanddata object could have been deleted in the last presolving round */
      if( !consanddatas[c]->istransformed )
      {
         ++c;
         consdata->changed = TRUE;
         consdata->upgradetried = FALSE;
         continue;
      }

      andcons = consanddatas[c]->cons;
      assert(andcons != NULL);

      if( andcons == NULL ) /*lint !e774*/
      {
         ++c;
         consdata->changed = TRUE;
         consdata->upgradetried = FALSE;
         continue;
      }
      else if( SCIPconsIsDeleted(andcons) )
      {
         /* remove rounding locks, because the and constraint was deleted  */
         SCIP_CALL( unlockRoundingAndCons(scip, cons, consanddatas[c],
               oldandnegs[c] ? -oldandcoefs[c] : oldandcoefs[c], consdata->lhs, consdata->rhs) );
         ++c;
         consdata->changed = TRUE;
         consdata->upgradetried = FALSE;
         continue;
      }
      assert(andcons != NULL);

      /* get and-resultants of consanddata object in constraint data */
      res1 = SCIPgetResultantAnd(scip, andcons);
      assert(res1 != NULL);
      assert(SCIPhashmapGetImage(conshdlrdata->hashmap, (void*)res1) == consanddatas[c]);

      /* get and-resultants in new corresponding linear constraint */
      res2 = andress[c1];
      assert(res2 != NULL);
      assert(SCIPhashmapGetImage(conshdlrdata->hashmap, (void*)res2) != NULL);

      /* get comparison value */
      compval = resvarComp((void*)res1, (void*)res2);

      /* collect new consanddata objects sorted with respect to the problem index of corresponding and-resultants */
      if( compval == -1 )
      {
         assert(!SCIPisZero(scip, oldandcoefs[c]));
         assert(consanddatas[c]->nuses > 0);
         --(consanddatas[c]->nuses);

         /* remove old locks */
         SCIP_CALL( removeOldLocks(scip, cons, consanddatas[c], oldandnegs[c] ? -oldandcoefs[c] : oldandcoefs[c],
               consdata->lhs, consdata->rhs) );
         ++c;
         consdata->changed = TRUE;
         consdata->upgradetried = FALSE;
         consdata->propagated = FALSE;
         consdata->presolved = FALSE;
      }
      else if( compval == +1 )
      {
         assert(!SCIPisZero(scip, andcoefs[c1]));
         assert(SCIPhashmapExists(conshdlrdata->hashmap, (void*)res2));
         newconsanddatas[nnewconsanddatas] = (CONSANDDATA*) SCIPhashmapGetImage(conshdlrdata->hashmap, (void*)res2);
         newandcoefs[nnewconsanddatas] = andcoefs[c1];
         newandnegs[nnewconsanddatas] = andnegs[c1];
         ++(newconsanddatas[nnewconsanddatas]->nuses);

         /* add new locks */
         SCIP_CALL( addNewLocks(scip, cons, newconsanddatas[nnewconsanddatas], newandnegs[nnewconsanddatas] ?
               -newandcoefs[nnewconsanddatas] : newandcoefs[nnewconsanddatas], newlhs, newrhs) );
         ++c1;
         consdata->changed = TRUE;
         consdata->upgradetried = FALSE;
         consdata->cliquesadded = FALSE;
         consdata->propagated = FALSE;
         consdata->presolved = FALSE;

         ++nnewconsanddatas;
      }
      else
      {
         SCIP_Bool coefsignchanged;
         SCIP_Bool lhschanged;
         SCIP_Bool rhschanged;

         assert(!SCIPisZero(scip, oldandcoefs[c]));
         assert(!SCIPisZero(scip, andcoefs[c1]));
         assert(SCIPhashmapGetImage(conshdlrdata->hashmap, (void*)res2) == consanddatas[c]);

         /* copy old consanddata object and new coefficent */
         newconsanddatas[nnewconsanddatas] = consanddatas[c];

         newandcoefs[nnewconsanddatas] = andcoefs[c1];
         newandnegs[nnewconsanddatas] = andnegs[c1];

         if( ((oldandnegs[c] == andnegs[c1]) && !SCIPisEQ(scip, oldandcoefs[c], newandcoefs[c1]))
            || ((oldandnegs[c] != newandnegs[c1]) && !SCIPisEQ(scip, oldandcoefs[c], -newandcoefs[c1])) )
            consdata->upgradetried = FALSE;

         coefsignchanged = (oldandnegs[c] == andnegs[c1]) &&
            ((oldandcoefs[c] < 0 && andcoefs[c1] > 0) || (oldandcoefs[c] > 0 && andcoefs[c1] < 0));
         coefsignchanged = coefsignchanged || ((oldandnegs[c] != andnegs[c1]) &&
            ((oldandcoefs[c] < 0 && andcoefs[c1] < 0) || (oldandcoefs[c] > 0 && andcoefs[c1] > 0)));
         lhschanged = (SCIPisInfinity(scip, -consdata->lhs) && !SCIPisInfinity(scip, -newlhs)) || (!SCIPisInfinity(scip, -consdata->lhs) && SCIPisInfinity(scip, -newlhs))
            || (consdata->lhs < 0 && newlhs > 0) || (consdata->lhs > 0 && newlhs < 0);
         rhschanged = (SCIPisInfinity(scip, consdata->rhs) && !SCIPisInfinity(scip, newrhs)) || (!SCIPisInfinity(scip, consdata->rhs) && SCIPisInfinity(scip, newrhs))
            || (consdata->rhs < 0 && newrhs > 0) || (consdata->rhs > 0 && newrhs < 0);

         /* update or renew locks */
         if( coefsignchanged || lhschanged || rhschanged || newconsanddatas[nnewconsanddatas]->nnewvars > 0)
         {
            /* renew locks */
            SCIP_CALL( removeOldLocks(scip, cons, newconsanddatas[nnewconsanddatas], oldandnegs[c] ?
                  -oldandcoefs[c] : oldandcoefs[c], consdata->lhs, consdata->rhs) );
            SCIP_CALL( addNewLocks(scip, cons, newconsanddatas[nnewconsanddatas], newandnegs[nnewconsanddatas] ?
                  -newandcoefs[nnewconsanddatas] : newandcoefs[nnewconsanddatas], newlhs, newrhs) );

            consdata->changed = TRUE;
            consdata->upgradetried = FALSE;
            consdata->cliquesadded = FALSE;
            consdata->propagated = FALSE;
            consdata->presolved = FALSE;
         }

         ++c;
         ++c1;
         ++nnewconsanddatas;
      }
   }

   /* add all remaining consanddatas and update locks and captures */
   if( c < nconsanddatas )
   {
      assert(c1 == nandress);

      for( ; c < nconsanddatas; ++c )
      {
         SCIP_CONS* andcons;
#ifndef NDEBUG
         SCIP_VAR* res1;

         assert(consanddatas[c] != NULL);
#endif
         andcons = consanddatas[c]->cons;
#ifndef NDEBUG
         if( andcons != NULL )
         {
            res1 = SCIPgetResultantAnd(scip, andcons);
            assert(res1 != NULL);
            assert(SCIPhashmapGetImage(conshdlrdata->hashmap, (void*)res1) == consanddatas[c]);
         }
#endif
         if( andcons == NULL )
         {
            consdata->changed = TRUE;
            consdata->upgradetried = FALSE;
            continue;
         }

         assert(consanddatas[c]->nuses > 0);
         --(consanddatas[c]->nuses);

         /* remove old locks */
         SCIP_CALL( removeOldLocks(scip, cons, consanddatas[c], oldandnegs[c] ? -oldandcoefs[c] : oldandcoefs[c],
               consdata->lhs, consdata->rhs) );
         consdata->changed = TRUE;
         consdata->upgradetried = FALSE;
         consdata->propagated = FALSE;
         consdata->presolved = FALSE;
      }
   }
   else if( c1 < nandress )
   {
      for( ; c1 < nandress; ++c1 )
      {
         SCIP_VAR* res2;

         res2 = andress[c1];
         assert(res2 != NULL);
         assert(SCIPhashmapExists(conshdlrdata->hashmap, (void*)res2));
         newconsanddatas[nnewconsanddatas] = (CONSANDDATA*) SCIPhashmapGetImage(conshdlrdata->hashmap, (void*)res2);
         newandcoefs[nnewconsanddatas] = andcoefs[c1];
         newandnegs[nnewconsanddatas] = andnegs[c1];
         ++(newconsanddatas[nnewconsanddatas]->nuses);

         /* add new locks */
         SCIP_CALL( addNewLocks(scip, cons, newconsanddatas[nnewconsanddatas], newandnegs[nnewconsanddatas] ?
               -newandcoefs[nnewconsanddatas] : newandcoefs[nnewconsanddatas], newlhs, newrhs) );

         ++nnewconsanddatas;
         consdata->changed = TRUE;
         consdata->upgradetried = FALSE;
         consdata->cliquesadded = FALSE;
         consdata->propagated = FALSE;
         consdata->presolved = FALSE;
      }
   }
   assert(c == nconsanddatas && c1 == nandress);

   /* delete old and-coefficients and consanddata objects */
   SCIPfreeBlockMemoryArray(scip, &(consdata->andcoefs), consdata->sconsanddatas);
   SCIPfreeBlockMemoryArray(scip, &(consdata->andnegs), consdata->sconsanddatas);
   SCIPfreeBlockMemoryArray(scip, &(consdata->consanddatas), consdata->sconsanddatas);

   if( !SCIPisEQ(scip, consdata->lhs, newlhs) || !SCIPisEQ(scip, consdata->rhs, newrhs) )
   {
      consdata->upgradetried = FALSE;
      consdata->lhs = newlhs;
      consdata->rhs = newrhs;
   }

   consdata->consanddatas = newconsanddatas;
   consdata->andcoefs = newandcoefs;
   consdata->andnegs = newandnegs;
   consdata->nconsanddatas = nnewconsanddatas;
   consdata->sconsanddatas = snewconsanddatas;

   oldnvars = consdata->nlinvars;
   /* update number of linear variables without and-resultants */
   SCIP_CALL( getLinearConsNVars(scip, consdata->lincons, consdata->linconstype, &(consdata->nlinvars)) );
   consdata->nlinvars -= nnewconsanddatas;

   if( oldnvars != consdata->nlinvars )
   {
      consdata->changed = TRUE;
      consdata->upgradetried = FALSE;
      consdata->cliquesadded = FALSE;
      consdata->propagated = FALSE;
      consdata->presolved = FALSE;
   }

#ifndef NDEBUG
   consanddatas = consdata->consanddatas;
   nconsanddatas = consdata->nconsanddatas;
   assert(nconsanddatas == 0 || consanddatas != NULL);

   /* check that consanddata objects are sorted with respect to the problem index of the corresponding resultants */
   for( c = nconsanddatas - 1; c > 0; --c )
   {
      SCIP_VAR* res1;
      SCIP_VAR* res2;
      SCIP_Bool resneg1;
      SCIP_Bool resneg2;
      int resind1;
      int resind2;

      assert(consanddatas[c] != NULL);
      assert(consanddatas[c]->cons != NULL);
      res1 = SCIPgetResultantAnd(scip, consanddatas[c]->cons);
      assert(res1 != NULL);
      assert(consanddatas[c - 1] != NULL);
      assert(consanddatas[c - 1]->cons != NULL);
      res2 = SCIPgetResultantAnd(scip, consanddatas[c - 1]->cons);
      assert(res2 != NULL);
      resneg1 = SCIPvarIsNegated(res1);
      if( resneg1 )
      {
         res1 = SCIPvarGetNegatedVar(res1);
         assert(res1 != NULL);
      }
      resneg2 = SCIPvarIsNegated(res2);
      if( resneg2 )
      {
         res2 = SCIPvarGetNegatedVar(res2);
         assert(res2 != NULL);
      }
      resind1 = SCIPvarGetProbindex(res1);
      resind2 = SCIPvarGetProbindex(res2);
      if( resind1 == -1 && resind2 == -1 )
      {
         resind1 = SCIPvarGetIndex(res1);
         resind2 = SCIPvarGetIndex(res2);
      }

      if( resind1 <= resind2 )
      {
         assert(resind1 == resind2);
         assert(!resneg1);
         assert(resneg2);
      }
   }
#endif

   return SCIP_OKAY;
}

/** adds cliques of the pseudoboolean constraint to the global clique table */
static
SCIP_RETCODE addCliques(
   SCIP*const            scip,               /**< SCIP data structure */
   SCIP_CONS*const       cons,               /**< pseudoboolean constraint */
   SCIP_Bool*const       cutoff,             /**< pointer to store whether the node can be cut off */
   int*const             naggrvars,          /**< pointer to count the number of aggregated variables */
   int*const             nchgbds             /**< pointer to count the number of performed bound changes */
   )
{
   SCIP_CONSDATA* consdata;
   SCIP_VAR** vars;
   int nvars;
   SCIP_VAR** linvars;
   SCIP_VAR* andres;
   SCIP_VAR* andres2;
   int nlinvars;
   int nandress;
   int c;
   int v2;
   int v1;
   int nchgbdslocal;

   assert(scip != NULL);
   assert(cons != NULL);
   assert(cutoff != NULL);
   assert(naggrvars != NULL);
   assert(nchgbds != NULL);
   assert(SCIPconsIsActive(cons));

   *cutoff = FALSE;

   consdata = SCIPconsGetData(cons);
   assert(consdata != NULL);
   /* if we have no and-constraints left, we should not be here and this constraint should be deleted (only the linaer should survive) */
   assert(consdata->nconsanddatas > 0);

   /* check whether the cliques have already been added */
   if( consdata->cliquesadded )
      return SCIP_OKAY;

   consdata->cliquesadded = TRUE;

   checkConsConsistency(scip, cons);

   /* check standard pointers and sizes */
   assert(consdata->lincons != NULL);
   assert(SCIPconsIsActive(consdata->lincons));
   assert(consdata->linconstype > SCIP_LINEARCONSTYPE_INVALIDCONS);
   assert(consdata->consanddatas != NULL);
   assert(consdata->nconsanddatas > 0);
   assert(consdata->nconsanddatas <= consdata->sconsanddatas);

   /* check number of linear variables */
   SCIP_CALL( getLinearConsNVars(scip, consdata->lincons, consdata->linconstype, &nvars) );
   assert(nvars == consdata->nlinvars + consdata->nconsanddatas);

   /* get temporary memory */
   SCIP_CALL( SCIPallocBufferArray(scip, &vars, nvars) );
   SCIP_CALL( SCIPallocBufferArray(scip, &linvars, nvars) );

   /* get variables and coefficients */
   SCIP_CALL( getLinearConsVarsData(scip, consdata->lincons, consdata->linconstype, vars, NULL, &nvars) );

   /* calculate all not artificial linear variables and all artificial and-resultants
    * @todo should we take into accout the negation status of the cliques?
    */
   SCIP_CALL( getLinVarsAndAndRess(scip, cons, vars, NULL, nvars, linvars, NULL, &nlinvars,
         NULL, NULL, NULL, &nandress) );

   assert(nandress == consdata->nconsanddatas);
   assert(consdata->consanddatas != NULL);

   /* find cliques from linear variable to and-resultant */
   for( c = nandress - 1; c >= 0; --c )
   {
      CONSANDDATA* consanddata;
      SCIP_VAR** andvars;
      int nandvars;

      consanddata = consdata->consanddatas[c];
      assert(consanddata != NULL);

      andres = SCIPgetResultantAnd(scip, consanddata->cons);

      /* choose correct variable array */
      if( consanddata->nnewvars > 0 )
      {
         andvars = consanddata->newvars;
         nandvars = consanddata->nnewvars;
      }
      else
      {
         andvars = consanddata->vars;
         nandvars = consanddata->nvars;
      }

      for( v1 = nandvars - 1; v1 >= 0; --v1 )
      {
         SCIP_VAR* var1;
         SCIP_Bool values[2];

         var1 = andvars[v1];
         if( !SCIPvarIsActive(var1) && (!SCIPvarIsNegated(var1) || !SCIPvarIsActive(SCIPvarGetNegationVar(var1))) )
            continue;

         /* get active counterpart to check for common cliques */
         if( SCIPvarGetStatus(var1) == SCIP_VARSTATUS_NEGATED )
         {
            var1 = SCIPvarGetNegationVar(var1);
            values[0] = FALSE;
         }
         else
            values[0] = TRUE;

         for( v2 = nlinvars - 1; v2 >= 0; --v2 )
         {
            SCIP_VAR* var2;

            var2 = linvars[v2];
            if( !SCIPvarIsActive(var2) && (!SCIPvarIsNegated(var2) || !SCIPvarIsActive(SCIPvarGetNegationVar(var2))) )
               continue;

            /* get active counterpart to check for common cliques */
            if( SCIPvarGetStatus(var2) == SCIP_VARSTATUS_NEGATED )
            {
               var2 = SCIPvarGetNegationVar(var2);
               values[1] = FALSE;
            }
            else
               values[1] = TRUE;

            /* if variable in and-constraint1 is the negated variable of a normal linear variable, than we can add a
             * clique between the and-resultant and the normal linear variable, negated variables are not save in
             * cliquetables
             *
             * set r_1 = var1 * z; (z is some product)
             * var1 == ~var2
             *
             * if:
             * var1 + ~var1 <= 1;          r_1
             *    0 +     1 <= 1             0   \
             *    1 +     0 <= 1   ==>  1 or 0    >   ==>    r_1 + var2 <= 1
             *    0 +     0 <= 1             0   /
             */
            if( values[0] != values[1] && var1 == var2 )
            {
               SCIP_CONS* newcons;
               SCIP_VAR* clqvars[2];
               char consname[SCIP_MAXSTRLEN];

               clqvars[0] = andres;
               clqvars[1] = values[1] ? var2 : SCIPvarGetNegatedVar(var2);
               assert(clqvars[1] != NULL);

               /* @todo: check whether it is better to only add the clique or to add the setppc constraint or do both */

               /* add clique */
               SCIP_CALL( SCIPaddClique(scip, clqvars, NULL, 2, FALSE, cutoff, &nchgbdslocal) );
               if( *cutoff )
                  goto TERMINATE;

               *nchgbds += nchgbdslocal;

               (void) SCIPsnprintf(consname, SCIP_MAXSTRLEN, "%s_clq_%s_%s", SCIPconsGetName(cons), SCIPvarGetName(clqvars[0]), SCIPvarGetName(clqvars[1]) );
               SCIP_CALL( SCIPcreateConsSetpack(scip, &newcons, consname, 2, clqvars,
                     SCIPconsIsInitial(cons), SCIPconsIsSeparated(cons), SCIPconsIsEnforced(cons),
                     FALSE, SCIPconsIsPropagated(cons),
                     SCIPconsIsLocal(cons), SCIPconsIsModifiable(cons),
                     SCIPconsIsDynamic(cons), SCIPconsIsRemovable(cons), SCIPconsIsStickingAtNode(cons)) );

               SCIP_CALL( SCIPaddCons(scip, newcons) );
               SCIPdebugMsg(scip, "added a clique/setppc constraint <%s> \n", SCIPconsGetName(newcons));
               SCIPdebugPrintCons(scip, newcons, NULL);

               SCIP_CALL( SCIPreleaseCons(scip, &newcons) );
            }
            /* if a variable in an and-constraint is in a clique with another normal linear variable, we can add the
             * clique between the linear variable and the and-resultant
             *
             * set r_1 = var1 * z; (z is some product)
             *
             * if:
             * var1 + var2 <= 1;          r_1
             *    0 +    1 <= 1             0   \
             *    1 +    0 <= 1   ==>  1 or 0    >   ==>    r_1 + var2 <= 1
             *    0 +    0 <= 1             0   /
             */
            if( (var1 != var2) && SCIPvarsHaveCommonClique(var1, values[0], var2, values[1], TRUE) )
            {
               SCIP_CONS* newcons;
               SCIP_VAR* clqvars[2];
               char consname[SCIP_MAXSTRLEN];

               clqvars[0] = andres;
               clqvars[1] = values[1] ? var2 : SCIPvarGetNegatedVar(var2);
               assert(clqvars[1] != NULL);

               /* @todo: check whether it is better to only add the clique or to add the setppc constraint or do both */

               /* add clique */
               SCIP_CALL( SCIPaddClique(scip, clqvars, NULL, 2, FALSE, cutoff, &nchgbdslocal) );
               if( *cutoff )
                  goto TERMINATE;

               *nchgbds += nchgbdslocal;

               (void) SCIPsnprintf(consname, SCIP_MAXSTRLEN, "%s_clq_%s_%s", SCIPconsGetName(cons), SCIPvarGetName(clqvars[0]), SCIPvarGetName(clqvars[1]) );
               SCIP_CALL( SCIPcreateConsSetpack(scip, &newcons, consname, 2, clqvars,
                     SCIPconsIsInitial(cons), SCIPconsIsSeparated(cons), SCIPconsIsEnforced(cons),
                     FALSE, SCIPconsIsPropagated(cons),
                     SCIPconsIsLocal(cons), SCIPconsIsModifiable(cons),
                     SCIPconsIsDynamic(cons), SCIPconsIsRemovable(cons), SCIPconsIsStickingAtNode(cons)) );

               SCIP_CALL( SCIPaddCons(scip, newcons) );
               SCIPdebugMsg(scip, "added a clique/setppc constraint <%s> \n", SCIPconsGetName(newcons));
               SCIPdebugPrintCons(scip, newcons, NULL);

               SCIP_CALL( SCIPreleaseCons(scip, &newcons) );
            }
         }
      }
   }

   /* find cliques over variables which are in different and-constraints */
   for( c = nandress - 1; c > 0; --c )
   {
      CONSANDDATA* consanddata1;
      CONSANDDATA* consanddata2;
      SCIP_VAR** andvars1;
      int nandvars1;
      SCIP_VAR** andvars2;
      int nandvars2;

      consanddata1 = consdata->consanddatas[c];
      assert(consanddata1 != NULL);
      consanddata2 = consdata->consanddatas[c - 1];
      assert(consanddata2 != NULL);

      andres = SCIPgetResultantAnd(scip, consanddata1->cons);
      andres2 = SCIPgetResultantAnd(scip, consanddata2->cons);

      /* choose correct variable array of consanddata object 1 */
      if( consanddata1->nnewvars > 0 )
      {
         andvars1 = consanddata1->newvars;
         nandvars1 = consanddata1->nnewvars;
      }
      else
      {
         andvars1 = consanddata1->vars;
         nandvars1 = consanddata1->nvars;
      }

      /* choose correct variable array of consanddata object 2 */
      if( consanddata2->nnewvars > 0 )
      {
         andvars2 = consanddata2->newvars;
         nandvars2 = consanddata2->nnewvars;
      }
      else
      {
         andvars2 = consanddata2->vars;
         nandvars2 = consanddata2->nvars;
      }

      /* compare both terms for finding new aggregated variables and new cliques */
      for( v1 = nandvars1 - 1; v1 >= 0; --v1 )
      {
         SCIP_VAR* var1;
         SCIP_Bool values[2];

         var1 = andvars1[v1];
         if( !SCIPvarIsActive(var1) && (!SCIPvarIsNegated(var1) || !SCIPvarIsActive(SCIPvarGetNegationVar(var1))) )
            continue;

         /* get active counterpart to check for common cliques */
         if( SCIPvarGetStatus(var1) == SCIP_VARSTATUS_NEGATED )
         {
            var1 = SCIPvarGetNegationVar(var1);
            values[0] = FALSE;
         }
         else
            values[0] = TRUE;

         for( v2 = nandvars2 - 1; v2 >= 0; --v2 )
         {
            SCIP_VAR* var2;

            var2 = andvars2[v2];
            if( !SCIPvarIsActive(var2) && (!SCIPvarIsNegated(var2) || !SCIPvarIsActive(SCIPvarGetNegationVar(var2))) )
               continue;

            /* get active counterpart to check for common cliques */
            if( SCIPvarGetStatus(var2) == SCIP_VARSTATUS_NEGATED )
            {
               var2 = SCIPvarGetNegationVar(var2);
               values[1] = FALSE;
            }
            else
               values[1] = TRUE;

            /* if a variable in and-constraint1 is the negated variable of a variable in and-constraint2, than we can
             * add a clique between both and-resultants, negated variables are not save in cliquetables
             *
             * set r_1 = var1 * z_1; (z_1 is some product)
             * set r_2 = var2 * z_2; (z_2 is some product)
             * var1 == ~var2
             *
             * if:
             * var1 + ~var1 <= 1;          r_1     r_2
             *    0 +     1 <= 1             0  1 or 0   \
             *    1 +     0 <= 1   ==>  1 or 0       0    >   ==>    r_1 + r_2 <= 1
             *    0 +     0 <= 1             0       0   /
             */
            if( values[0] != values[1] && var1 == var2 )
            {
               SCIP_CONS* newcons;
               SCIP_VAR* clqvars[2];
               char consname[SCIP_MAXSTRLEN];

               clqvars[0] = andres;
               clqvars[1] = andres2;

               /* @todo: check whether it is better to only add the clique or to add the setppc constraint or do both */

               /* add clique */
               SCIP_CALL( SCIPaddClique(scip, clqvars, NULL, 2, FALSE, cutoff, &nchgbdslocal) );
               if( *cutoff )
                  goto TERMINATE;

               *nchgbds += nchgbdslocal;

               (void) SCIPsnprintf(consname, SCIP_MAXSTRLEN, "%s_clq_%s_%s", SCIPconsGetName(cons), SCIPvarGetName(clqvars[0]), SCIPvarGetName(clqvars[1]) );
               SCIP_CALL( SCIPcreateConsSetpack(scip, &newcons, consname, 2, clqvars,
                     SCIPconsIsInitial(cons), SCIPconsIsSeparated(cons), SCIPconsIsEnforced(cons),
                     FALSE, SCIPconsIsPropagated(cons),
                     SCIPconsIsLocal(cons), SCIPconsIsModifiable(cons),
                     SCIPconsIsDynamic(cons), SCIPconsIsRemovable(cons), SCIPconsIsStickingAtNode(cons)) );

               SCIP_CALL( SCIPaddCons(scip, newcons) );
               SCIPdebugMsg(scip, "added a clique/setppc constraint <%s> \n", SCIPconsGetName(newcons));
               SCIPdebugPrintCons(scip, newcons, NULL);

               SCIP_CALL( SCIPreleaseCons(scip, &newcons) );
            }
            /* if a variable in an and-constraint is in a clique with a variable in another and-constraint, we can add
             * the clique between both and-resultant
             *
             * let r_1 = var1 * z_1; (z_1 is some product)
             * let r_2 = var2 * z_2; (z_2 is some product)
             *
             * if:
             * var1 + var2 <= 1;          r_1     r_2
             *    0 +    1 <= 1             0  1 or 0   \
             *    1 +    0 <= 1   ==>  1 or 0       0    >   ==>    r_1 + r_2 <= 1
             *    0 +    0 <= 1             0       0   /
             */
            else if( SCIPvarsHaveCommonClique(var1, values[0], var2, values[1], TRUE) && (var1 != var2) )
            {
               SCIP_CONS* newcons;
               SCIP_VAR* clqvars[2];
               char consname[SCIP_MAXSTRLEN];

               clqvars[0] = andres;
               clqvars[1] = values[1] ? var2 : SCIPvarGetNegatedVar(var2);
               assert(clqvars[1] != NULL);

               /* @todo: check whether it is better to only add the clique or to add the setppc constraint or do both */

               /* add clique */
               SCIP_CALL( SCIPaddClique(scip, clqvars, NULL, 2, FALSE, cutoff, &nchgbdslocal) );
               if( *cutoff )
                  goto TERMINATE;

               *nchgbds += nchgbdslocal;

               (void) SCIPsnprintf(consname, SCIP_MAXSTRLEN, "%s_clq_%s_%s", SCIPconsGetName(cons), SCIPvarGetName(clqvars[0]), SCIPvarGetName(clqvars[1]) );
               SCIP_CALL( SCIPcreateConsSetpack(scip, &newcons, consname, 2, clqvars,
                     SCIPconsIsInitial(cons), SCIPconsIsSeparated(cons), SCIPconsIsEnforced(cons),
                     FALSE, SCIPconsIsPropagated(cons),
                     SCIPconsIsLocal(cons), SCIPconsIsModifiable(cons),
                     SCIPconsIsDynamic(cons), SCIPconsIsRemovable(cons), SCIPconsIsStickingAtNode(cons)) );

               SCIP_CALL( SCIPaddCons(scip, newcons) );
               SCIPdebugMsg(scip, "added a clique/setppc constraint <%s> \n", SCIPconsGetName(newcons));
               SCIPdebugPrintCons(scip, newcons, NULL);

               SCIP_CALL( SCIPreleaseCons(scip, &newcons) );
            }
         }
      }
   }

 TERMINATE:
   /* free temporary memory */
   SCIPfreeBufferArray(scip, &linvars);
   SCIPfreeBufferArray(scip, &vars);

   return SCIP_OKAY;
}

/** propagation method for pseudoboolean constraints */
static
SCIP_RETCODE propagateCons(
   SCIP*const            scip,               /**< SCIP data structure */
   SCIP_CONS*const       cons,               /**< knapsack constraint */
   SCIP_Bool*const       cutoff,             /**< pointer to store whether the node can be cut off */
   int*const             ndelconss           /**< pointer to count number of deleted constraints */
   )
{
   SCIP_CONSDATA* consdata;

   assert(scip != NULL);
   assert(cons != NULL);
   assert(cutoff != NULL);
   assert(ndelconss != NULL);

   *cutoff = FALSE;

   consdata = SCIPconsGetData(cons);
   assert(consdata != NULL);
   assert(consdata->lincons != NULL);

   /* if linear constraint is redundant, than pseudoboolean constraint is redundant too */
   if( SCIPconsIsDeleted(consdata->lincons) )
   {
      SCIP_CALL( SCIPdelConsLocal(scip, cons) );
      ++(*ndelconss);
   }

   /* check if the constraint was already propagated */
   if( consdata->propagated )
      return SCIP_OKAY;

   /* mark the constraint propagated */
   consdata->propagated = TRUE;

   return SCIP_OKAY;
}

/** update and-constraint flags due to pseudoboolean constraint flags */
static
SCIP_RETCODE updateAndConss(
   SCIP*const            scip,               /**< SCIP data structure */
   SCIP_CONS*const       cons                /**< pseudoboolean constraint */
   )
{
   CONSANDDATA** consanddatas;
   int nconsanddatas;
   SCIP_CONSDATA* consdata;
   int c;

   assert(scip != NULL);
   assert(cons != NULL);

   consdata = SCIPconsGetData(cons);
   assert(consdata != NULL);

   consanddatas = consdata->consanddatas;
   nconsanddatas = consdata->nconsanddatas;
   assert(nconsanddatas == 0 || consanddatas != NULL);

   if( !SCIPconsIsActive(cons) )
      return SCIP_OKAY;

   /* release and-constraints and change check flag of and-constraint */
   for( c = nconsanddatas - 1; c >= 0; --c )
   {
      SCIP_CONS* andcons;

      assert(consanddatas[c] != NULL);

      if( !consanddatas[c]->istransformed )
         continue;

      andcons = consanddatas[c]->cons;
      assert(andcons != NULL);

      SCIP_CALL( SCIPsetConsChecked(scip, andcons, SCIPconsIsChecked(cons)) );
   }

   return SCIP_OKAY;
}

/** delete unused information in constraint handler data */
static
SCIP_RETCODE correctConshdlrdata(
   SCIP*const            scip,               /**< SCIP data structure */
   SCIP_CONSHDLRDATA*const conshdlrdata,     /**< pseudoboolean constraint handler data */
   int*const             ndelconss           /**< pointer to count number of deleted constraints */
   )
{
   CONSANDDATA** allconsanddatas;
   CONSANDDATA* consanddata;
   SCIP_VAR** fixedvars = SCIPgetFixedVars(scip);
   SCIP_VAR** activevars;
   SCIP_Real* activescalars;
   SCIP_Real activeconstant;
   int nvars = SCIPgetNVars(scip);
   int nfixedvars = SCIPgetNFixedVars(scip);
   int c;

   assert(scip != NULL);
   assert(conshdlrdata != NULL);
   assert(ndelconss != NULL);

   allconsanddatas = conshdlrdata->allconsanddatas;
   assert(allconsanddatas != NULL);
   assert(conshdlrdata->nallconsanddatas >= 1);
   assert(conshdlrdata->nallconsanddatas <= conshdlrdata->sallconsanddatas);

   if( nfixedvars >= 1 && nvars >= 1 )
   {
      SCIP_CALL( SCIPallocBufferArray(scip, &activevars, nvars) );
      SCIP_CALL( SCIPallocBufferArray(scip, &activescalars, nvars) );
   }
   else
   {
      activevars = NULL;
      activescalars = NULL;
   }

   for( c = conshdlrdata->nallconsanddatas - 1; c >= 0; --c )
   {
      SCIP_VAR** tmpvars;
      int stmpvars;
      SCIP_CONS* cons;
      int v;

      consanddata = allconsanddatas[c];

      assert(consanddata->nvars == 0 || (consanddata->vars != NULL && consanddata->svars > 0));
      assert(consanddata->nnewvars == 0 || (consanddata->newvars != NULL && consanddata->snewvars > 0));

      if( !consanddata->istransformed )
      {
         assert(consanddata->vars == NULL || consanddata->origcons != NULL);
         assert(consanddata->nvars == 0 || consanddata->origcons != NULL);
         assert(consanddata->svars == 0 || consanddata->origcons != NULL);
         assert(consanddata->newvars == NULL);
         assert(consanddata->nnewvars == 0);
         assert(consanddata->snewvars == 0);

         continue;
      }

      /* if no variables are left, delete variables arrays */
      if( consanddata->nvars == 0 )
      {
         SCIP_VAR* resvar = SCIPgetResultantAnd(scip, consanddata->cons);

         /* if we have no old variables, than also no new variables */
         assert(consanddata->nnewvars == 0);
         assert(consanddata->nuses > 0);
         assert(resvar != NULL);

         /* delete and-constraint */
         SCIP_CALL( SCIPdelCons(scip, consanddata->cons) );
         ++(*ndelconss);

         SCIP_CALL( transformToOrig(scip, consanddata, conshdlrdata) );

         /* release and-constraint */
         SCIP_CALL( SCIPreleaseCons(scip, &consanddata->cons) );
         consanddata->nuses = 0;

         /* remove consanddata from hashtable, if it existed only in transformed space */
         if( consanddata->origcons == NULL )
         {
            assert(SCIPhashtableExists(conshdlrdata->hashtable, (void*)consanddata));
            SCIP_CALL( SCIPhashtableRemove(conshdlrdata->hashtable, (void*)consanddata) );
         }
         assert(SCIPhashmapExists(conshdlrdata->hashmap, (void*)resvar));
         SCIP_CALL( SCIPhashmapRemove(conshdlrdata->hashmap, (void*)resvar) );

         continue;
      }

      /* the consanddata object is not used anymore, so extract the and constraint and delete other data */
      if( consanddata->nuses == 0 )
      {
         SCIP_Bool looseorcolumn;
         SCIP_VARSTATUS varstatus;

         if( consanddata->cons == NULL )
         {
            assert(!consanddata->istransformed || consanddata->noriguses > 0);
            assert((consanddata->noriguses > 0) == (consanddata->origcons != NULL));
            assert(consanddata->vars == NULL || consanddata->origcons != NULL);
            assert(consanddata->nvars == 0 || consanddata->origcons != NULL);
            assert(consanddata->svars == 0 || consanddata->origcons != NULL);
            assert(consanddata->newvars == NULL);
            assert(consanddata->nnewvars == 0);
            assert(consanddata->snewvars == 0);

            continue;
         }

         SCIP_CALL( transformToOrig(scip, consanddata, conshdlrdata) );

         varstatus = SCIPvarGetStatus(SCIPgetResultantAnd(scip, consanddata->cons));
         looseorcolumn = (varstatus == SCIP_VARSTATUS_LOOSE || varstatus == SCIP_VARSTATUS_COLUMN);

         /* @note due to aggregations or fixings the resultant may need to be propagated later on, so we can only
          *       delete the and-constraint if the resultant is of column or loose status
          *       and is not an active variable of another (multi-)aggregated/negated variable
          */
         if( looseorcolumn )
         {
            SCIP_VAR* resvar = SCIPgetResultantAnd(scip, consanddata->cons);
            SCIP_Bool del = TRUE;
            int w;

            assert(nvars >= 1);

            /* we need to check all active representatives */
            for( w = 0; w < nfixedvars && del; ++w )
            {
               int nactivevars;
               int requiredsize;
               int i;

               assert(fixedvars != NULL);
               assert(activevars != NULL);
               assert(activescalars != NULL);
               activevars[0] = fixedvars[w];
               activescalars[0] = 1.0;
               activeconstant = 0.0;
               nactivevars = 1;
               SCIP_CALL( SCIPgetProbvarLinearSum(scip, activevars, activescalars, &nactivevars, nvars,
                     &activeconstant, &requiredsize, TRUE) );
               assert(requiredsize <= nvars);

               for( i = 0; i < nactivevars && del; ++i )
               {
                  assert(SCIPvarGetStatus(activevars[i]) == SCIP_VARSTATUS_LOOSE || SCIPvarGetStatus(activevars[i]) == SCIP_VARSTATUS_COLUMN || SCIPvarGetStatus(activevars[i]) == SCIP_VARSTATUS_FIXED);

                  if( activevars[i] == resvar )
                     del = FALSE;
               }
            }

            if( del )
            {
               SCIP_CALL( SCIPdelCons(scip, consanddata->cons) );
            }
         }

         if( !SCIPconsIsDeleted(consanddata->cons) )
         {
            /* change flags */
            if( !looseorcolumn )
            {
               SCIP_CALL( SCIPsetConsInitial(scip, consanddata->cons, FALSE) );
            }
            SCIP_CALL( SCIPsetConsChecked(scip, consanddata->cons, TRUE) );
         }

         /* remove consanddata from hashtable, if it existed only in transformed space */
         if( consanddata->origcons == NULL )
         {
            assert(SCIPhashtableExists(conshdlrdata->hashtable, (void*)consanddata));
            SCIP_CALL( SCIPhashtableRemove(conshdlrdata->hashtable, (void*)consanddata) );
         }
         assert(SCIPhashmapExists(conshdlrdata->hashmap, (void*)SCIPgetResultantAnd(scip, consanddata->cons)));
         SCIP_CALL( SCIPhashmapRemove(conshdlrdata->hashmap, (void*)SCIPgetResultantAnd(scip, consanddata->cons)) );

         SCIP_CALL( SCIPreleaseCons(scip, &(consanddata->cons)) );
         ++(*ndelconss);

         continue;
      }

      cons = consanddata->cons;
      assert(cons != NULL);

      /* if and-constraint is deleted, delete variables arrays */
      if( SCIPconsIsDeleted(cons) )
      {
         SCIP_VAR* resvar = SCIPgetResultantAnd(scip, consanddata->cons);

         assert(consanddata->nuses > 0);
         assert(resvar != NULL);

         SCIP_CALL( transformToOrig(scip, consanddata, conshdlrdata) );

         /* release and-constraint */
         SCIP_CALL( SCIPreleaseCons(scip, &consanddata->cons) );
         consanddata->nuses = 0;

         /* remove consanddata from hashtable, if it existed only in transformed space */
         if( consanddata->origcons == NULL )
         {
            assert(SCIPhashtableExists(conshdlrdata->hashtable, (void*)consanddata));
            SCIP_CALL( SCIPhashtableRemove(conshdlrdata->hashtable, (void*)consanddata) );
         }
         assert(SCIPhashmapExists(conshdlrdata->hashmap, (void*)resvar));
         SCIP_CALL( SCIPhashmapRemove(conshdlrdata->hashmap, (void*)resvar) );

         continue;
      }

      /* if no new variables exist, we do not need to do anything here */
      if( consanddata->nnewvars == 0 )
         continue;

      tmpvars = consanddata->vars;
      /* release all variables */
      for( v = consanddata->nvars - 1; v >= 0; --v )
      {
         /* in original problem the variables was already deleted */
         assert(tmpvars[v] != NULL);
         SCIP_CALL( SCIPreleaseVar(scip, &tmpvars[v]) );
      }

      /* exchange newvars with old vars array */
      tmpvars = consanddata->vars;
      stmpvars = consanddata->svars;
      consanddata->vars = consanddata->newvars;
      consanddata->svars = consanddata->snewvars;
      consanddata->nvars = consanddata->nnewvars;
      consanddata->newvars = tmpvars;
      consanddata->snewvars = stmpvars;
      /* reset number of variables in newvars array */
      consanddata->nnewvars = 0;
   }

   if( activevars != NULL )
   {
      SCIPfreeBufferArray(scip, &activescalars);
      SCIPfreeBufferArray(scip, &activevars);
   }

   return SCIP_OKAY;
}

/** update the uses counter of consandata objects which are used in pseudoboolean constraint, that were deleted and
 *  probably delete and-constraints
 */
static
SCIP_RETCODE updateConsanddataUses(
   SCIP*const            scip,               /**< SCIP data structure */
   SCIP_CONS*const       cons,               /**< pseudoboolean constraint */
   SCIP_CONSHDLRDATA*const conshdlrdata,     /**< pseudoboolean constraint handler data */
   int*const             ndelconss           /**< pointer to store number of deleted constraints */
   )
{
   CONSANDDATA** consanddatas;
   int nconsanddatas;
   SCIP_CONSDATA* consdata;
   int c;

   assert(scip != NULL);
   assert(cons != NULL);
   assert(conshdlrdata != NULL);
   assert(ndelconss != NULL);

   /* can only be called when constraint was deleted */
   assert(SCIPconsIsDeleted(cons));

   consdata = SCIPconsGetData(cons);
   assert(consdata != NULL);

   consanddatas = consdata->consanddatas;
   nconsanddatas = consdata->nconsanddatas;
   assert(nconsanddatas > 0 && consanddatas != NULL);
   assert(consdata->andcoefs != NULL);

   /* remove old locks */
   for( c = nconsanddatas - 1; c >= 0; --c )
   {
      CONSANDDATA* consanddata;

      consanddata = consanddatas[c];
      assert(consanddata != NULL);

      if( !consanddata->istransformed )
         continue;

      SCIP_CALL( removeOldLocks(scip, cons, consanddata, consdata->andcoefs[c], consdata->lhs, consdata->rhs) );
   }

   /* correct consandata usage counters and data */
   for( c = nconsanddatas - 1; c >= 0; --c )
   {
      CONSANDDATA* consanddata;

      consanddata = consanddatas[c];
      assert(consanddata != NULL);
      assert(consanddatas[c]->istransformed);

      assert(consanddata->nuses > 0);

      if( consanddata->nuses > 0 )
         --(consanddata->nuses);

      /* if data object is not used anymore, delete it */
      if( consanddata->nuses == 0 )
      {
         SCIP_VAR* resvar;
         SCIP_VARSTATUS varstatus;
         SCIP_Bool looseorcolumn;

         SCIP_CALL( transformToOrig(scip, consanddata, conshdlrdata) );

         resvar = SCIPgetResultantAnd(scip, consanddata->cons);
         assert(resvar != NULL);

         varstatus = SCIPvarGetStatus(resvar);
         looseorcolumn = (varstatus == SCIP_VARSTATUS_LOOSE || varstatus == SCIP_VARSTATUS_COLUMN);

         /* @note due to aggregations or fixings the resultant may need to be propagated later on, so we can only
          *       delete the and-constraint if the resultant is of column or loose status
          *       and is not an active variable of another (multi-)aggregated/negated variable
          */
         if( looseorcolumn )
         {
            /* we can only delete and constraints if the resultant is an artificial variable and also active, because
             * then the assigned value is not of interest and the artificial and constraint does not need to be
             * fulfilled
             *
             * if this variable is not such an artificial variable we need the IRRELEVANT vartype which should be the
             * correct way to fix this
             */

            assert(!SCIPconsIsChecked(consanddata->cons));
            SCIP_CALL( SCIPdelCons(scip, consanddata->cons) );
         }

         if( !SCIPconsIsDeleted(consanddata->cons) )
         {
            /* change flags */
            if( !looseorcolumn )
            {
               SCIP_CALL( SCIPsetConsInitial(scip, consanddata->cons, FALSE) );
            }
            SCIP_CALL( SCIPsetConsChecked(scip, consanddata->cons, TRUE) );
         }

         /* remove consanddata from hashtable, if it existed only in transformed space */
         if( consanddata->origcons == NULL )
         {
            assert(SCIPhashtableExists(conshdlrdata->hashtable, (void*)consanddata));
            SCIP_CALL( SCIPhashtableRemove(conshdlrdata->hashtable, (void*)consanddata) );
         }
         assert(SCIPhashmapExists(conshdlrdata->hashmap, (void*)SCIPgetResultantAnd(scip, consanddata->cons)));
         SCIP_CALL( SCIPhashmapRemove(conshdlrdata->hashmap, (void*)SCIPgetResultantAnd(scip, consanddata->cons)) );

         SCIP_CALL( SCIPreleaseCons(scip, &(consanddata->cons)) );
         ++(*ndelconss);
      }
   }

   consdata->nconsanddatas = 0;

   return SCIP_OKAY;
}


/* maximal number to enumerate solutions for one pseudoboolean constraint to check for an upgrade to an XOR constraint */
#define MAXNVARS 10 /* note that this cannot be bigger than 31 */

/** calculate result for a given pseudoboolean constraint with given values, this is used to decide whether a
 *  pseudoboolean constraint can be upgrade to an XOR constraint
 */
static
SCIP_RETCODE checkSolution(
   SCIP*const            scip,               /**< SCIP data structure */
   SCIP_VAR**const       vars,               /**< all variables which occur */
   int const             nvars,              /**< number of all variables which appear in the pseudoboolean
                                              *   constraint
                                              */
   SCIP_Bool*const       values,             /**< values of all variables which appear in the pseudoboolean
                                              *   constraint
                                              */
   SCIP_VAR**const       linvars,            /**< linear variables */
   SCIP_Real*const       lincoefs,           /**< linear coefficients */
   int const             nlinvars,           /**< number of linear variables */
   SCIP_Real const       constant,           /**< offset to the linear part */
   SCIP_Real const       side,               /**< side of pseudoboolean constraint */
   CONSANDDATA**const    consanddatas,       /**< all consanddata objects in a constraint */
   SCIP_Real*const       consanddatacoefs,   /**< nonlinear coefficients */
   SCIP_Bool*const       consanddatanegs,    /**< negation status of and resultants in pseudo-boolean constraint */
   int const             nconsanddatas,      /**< number of all consanddata objects */
   int const             cnt,                /**< number of variables set to 1 */
   int*const             xortype             /**< pointer to save the possible xor type if a solution was valid and does
                                              *   not violate the old xortype
                                              */
   )
{
   CONSANDDATA* consanddata;
   SCIP_VAR** termvars;
   SCIP_VAR** repvars;
   int ntermvars;
   SCIP_Bool* negated;
   SCIP_Real value;
   int pos;
   int v;
   int c;

   assert(scip != NULL);
   assert(vars != NULL);
   assert(nvars > 0);
   assert(values != NULL);
   assert(linvars != NULL || nlinvars == 0);
   assert(lincoefs != NULL || nlinvars == 0);
   assert(nvars >= nlinvars);
   assert(SCIPisEQ(scip, side, 1.0) || SCIPisZero(scip, side));
   assert(consanddatas != NULL);
   assert(consanddatacoefs != NULL);
   assert(nconsanddatas > 0);
   assert(*xortype >= -1 && *xortype <= 1);

   /* order the variables after index, to compare them easier */
   SCIPsortPtr((void**)linvars, SCIPvarCompActiveAndNegated, nlinvars);
   SCIPsortPtr((void**)vars, SCIPvarCompActiveAndNegated, nvars);

   value = constant;
   for( v = nlinvars - 1; v >= 0; --v )
   {
      if( SCIPsortedvecFindPtr((void**)vars, SCIPvarCompActiveAndNegated, linvars[v], nvars, &pos) ) /*lint !e613*/
      {
         if( values[pos] )
            value += lincoefs[v]; /*lint !e613*/
      }
      else
      {
         /* this cannot happen, all linear variables should be a part of 'vars' */
         SCIPABORT();

         *xortype = -1;  /*lint !e527*/
         return SCIP_OKAY;
      }
   }

   SCIP_CALL( SCIPallocBufferArray(scip, &repvars, MAXNVARS) );
   SCIP_CALL( SCIPallocBufferArray(scip, &negated, MAXNVARS) );

   for( c = nconsanddatas - 1; c >= 0; --c )
   {
      SCIP_Bool val = TRUE;

      consanddata = consanddatas[c];
      assert(consanddata != NULL);
      assert(consanddata->istransformed);

      /* choose correct variable array to add locks for, we only add locks for now valid variables */
      if( consanddata->nnewvars > 0 )
      {
         termvars = consanddata->newvars;
         ntermvars = consanddata->nnewvars;
      }
      else
      {
         termvars = consanddata->vars;
         ntermvars = consanddata->nvars;
      }
      assert(ntermvars > 0 && termvars != NULL);

      BMSclearMemoryArray(negated, MAXNVARS);

      /* get linear active representation */
      SCIP_CALL( SCIPgetBinvarRepresentatives(scip, ntermvars, termvars, repvars, negated) );
      SCIPsortPtrBool((void**)repvars, negated, SCIPvarCompActiveAndNegated, ntermvars);

      for( v = ntermvars - 1; v >= 0; --v )
      {
         SCIP_VAR* var;

         assert(!negated[v] || (SCIPvarIsNegated(repvars[v]) && SCIPvarGetNegatedVar(repvars[v]) != NULL));

         var = ( negated[v] ? SCIPvarGetNegationVar(repvars[v]) : repvars[v]);
         if( SCIPsortedvecFindPtr((void**)vars, SCIPvarCompActiveAndNegated, var, nvars, &pos) )
         {
            if( (negated[v] && values[pos]) || (!negated[v] && !values[pos]) )
            {
               val = FALSE;
               break;
            }
         }
         else
         {
            /* this cannot happen, all non-linear variables should be a part of 'vars' */
            SCIPABORT();

            *xortype = -1; /*lint !e527*/
            goto TERMINATE;
         }
      }

      if( val != consanddatanegs[c] )
         value += consanddatacoefs[c];
   }

   if( SCIPisEQ(scip, value, side) )
   {
      /* first solution is checked, so determine the possible xor upgrade */
      if( *xortype == -1 )
      {
         if( cnt % 2 == 0 )
            *xortype = 0;
         else
            *xortype = 1;
      }
      /* check if this solution does not fit in all possible xor solutions */
      else if( *xortype == 1 && cnt % 2 == 0 )
         *xortype = -1;
      else if( *xortype == 0 && cnt % 2 == 1 )
         *xortype = -1;
   }
   else
   {
      /* first not-solution is checked, so determine the possible xor upgrade */
      if( *xortype == -1 )
      {
         if( cnt % 2 == 0 )
            *xortype = 1;
         else
            *xortype = 0;
      }
      /* check if this had to be a solution for an upgrade to an xor */
      else if( *xortype == 1 && cnt % 2 == 1 )
         *xortype = -1;
      else if( *xortype == 0 && cnt % 2 == 0 )
         *xortype = -1;
   }

 TERMINATE:
   SCIPfreeBufferArray(scip, &negated);
   SCIPfreeBufferArray(scip, &repvars);

   return SCIP_OKAY;
}

/** try upgrading pseudoboolean linear constraint to an XOR constraint and/or remove possible and-constraints
 *
 *  @note An XOR(x_1,..,x_n) = 1 <=> XOR(x1,..,~x_j,..,x_n) = 0, for j in {1,..,n}, which is not yet checked while
 *        trying to upgrade
 */
static
SCIP_RETCODE tryUpgradingXor(
   SCIP*const            scip,               /**< SCIP data structure */
   SCIP_CONS*const       cons,               /**< pseudoboolean constraint */
   SCIP_CONSHDLRDATA*const conshdlrdata,     /**< pseudoboolean constraint handler data */
   int*const             ndelconss,          /**< pointer to store number of deleted constraints */
   int*const             naddconss,          /**< pointer to count number of added constraints */
   int*const             nfixedvars,         /**< pointer to store number of fixed variables */
   int*const             nchgcoefs,          /**< pointer to store number of changed coefficients constraints */
   int*const             nchgsides,          /**< pointer to store number of changed sides constraints */
   SCIP_Bool*const       cutoff              /**< pointer to store if a cutoff happened */
   )
{
   SCIP_CONSDATA* consdata;
   CONSANDDATA** consanddatas;
   int nconsanddatas;
   CONSANDDATA* consanddata;
   SCIP_VAR** allvars;
   SCIP_Real* allcoefs;
   int nallvars;
   SCIP_VAR** linvars;
   SCIP_Real* lincoefs;
   int nlinvars;
   SCIP_Real* andcoefs;
   SCIP_Bool* andnegs;
   int nandress;
   SCIP_VAR** vars;
   int nvars;
   SCIP_VAR** repvars;
   SCIP_Bool* negated;
   SCIP_VAR** activelinvars;
   SCIP_Bool* values;
   SCIP_CONS* lincons;
   SCIP_CONS* newcons;
   char newname[SCIP_MAXSTRLEN];
   SCIP_Real constant;
   int requiredsize;
   int firstnlinvars;
   int oldnlinvars;
   int xortype;
   int v;
   int v1;
   int c;

   assert(scip != NULL);
   assert(cons != NULL);
   assert(conshdlrdata != NULL);
   assert(ndelconss != NULL);
   assert(nfixedvars != NULL);
   assert(nchgcoefs != NULL);
   assert(nchgsides != NULL);
   assert(cutoff != NULL);
   assert(SCIPconsIsActive(cons));

   consdata = SCIPconsGetData(cons);
   assert(consdata != NULL);

   consanddatas = consdata->consanddatas;
   andcoefs = consdata->andcoefs;
   andnegs = consdata->andnegs;
   nconsanddatas = consdata->nconsanddatas;
   assert(nconsanddatas > 0 && consanddatas != NULL);

   assert(consdata->lincons != NULL);
   assert(consdata->linconstype == SCIP_LINEARCONSTYPE_LINEAR || consdata->linconstype == SCIP_LINEARCONSTYPE_SETPPC);

   /* only equations can be updated */
   if( !SCIPisEQ(scip, consdata->lhs, consdata->rhs) || (!SCIPisEQ(scip, consdata->lhs, 1.0) && !SCIPisZero(scip, consdata->lhs)) )
      return SCIP_OKAY;

   assert(consanddatas[0] != NULL);
   assert(consanddatas[0]->cons != NULL);

   lincons = consdata->lincons;

   /* check number of linear variables */
   SCIP_CALL( getLinearConsNVars(scip, lincons, consdata->linconstype, &nallvars) );
   assert(nallvars - nconsanddatas == consdata->nlinvars);
   nlinvars = consdata->nlinvars;

   if( nlinvars > MAXNVARS )
      return SCIP_OKAY;

   checkConsConsistency(scip, cons);

   /* allocate temporary memory */
   SCIP_CALL( SCIPallocBufferArray(scip, &allvars, nallvars) );
   SCIP_CALL( SCIPallocBufferArray(scip, &allcoefs, nallvars) );
   SCIP_CALL( SCIPallocBufferArray(scip, &linvars, MAXNVARS) );
   SCIP_CALL( SCIPallocBufferArray(scip, &lincoefs, MAXNVARS) );
   SCIP_CALL( SCIPallocBufferArray(scip, &repvars, MAXNVARS) );
   SCIP_CALL( SCIPallocBufferArray(scip, &negated, MAXNVARS) );

   /* get variables and coefficients */
   SCIP_CALL( getLinearConsVarsData(scip, lincons, consdata->linconstype, allvars, allcoefs, &nallvars) );
   assert(nallvars > 0);

   /* calculate all not artificial linear variables */
   SCIP_CALL( getLinVarsAndAndRess(scip, cons, allvars, allcoefs, nallvars, linvars, lincoefs, &nlinvars,
         NULL, NULL, NULL, &nandress) );
   assert(nlinvars == consdata->nlinvars);
   assert(nandress == nallvars-nlinvars);

   constant = 0;

   /* get linear active representation */
   SCIP_CALL( SCIPgetProbvarLinearSum(scip, linvars, lincoefs, &nlinvars, MAXNVARS, &constant, &requiredsize, TRUE) );
   SCIP_CALL( SCIPduplicateBufferArray(scip, &activelinvars, linvars, nlinvars) );

   if( requiredsize > MAXNVARS )
      goto TERMINATE;

   firstnlinvars = nlinvars;

   /* order the variables after index, to compare them easier */
   SCIPsortPtr((void**)linvars, SCIPvarCompActiveAndNegated, nlinvars);

   for( c = nconsanddatas - 1; c >= 0; --c )
   {
      consanddata = consanddatas[c];
      assert(consanddata != NULL);
      assert(consanddata->istransformed);

      /* choose correct variable array */
      if( consanddata->nnewvars > 0 )
      {
         vars = consanddata->newvars;
         nvars = consanddata->nnewvars;
      }
      else
      {
         vars = consanddata->vars;
         nvars = consanddata->nvars;
      }
      assert(nvars > 0 && vars != NULL);

      if( nvars > MAXNVARS )
         goto TERMINATE;

      BMSclearMemoryArray(negated, MAXNVARS);

      /* get linear active representation */
      SCIP_CALL( SCIPgetBinvarRepresentatives(scip, nvars, vars, repvars, negated) );
      SCIPsortPtr((void**)repvars, SCIPvarCompActiveAndNegated, nvars);

      oldnlinvars = nlinvars;

      /* determine all different variables over the linear variables and all variables in all and constraints */
      for( v = nvars - 1, v1 = nlinvars - 1; v >= 0 && v1 >= 0; )
      {
         SCIP_VAR* var;

         /* it appears that some fixed variables were not yet deleted */
         if( SCIPvarGetLbGlobal(repvars[v]) > 0.5 || SCIPvarGetUbGlobal(repvars[v]) < 0.5 )
            goto TERMINATE;

         assert(SCIPvarIsActive(linvars[v1]));
         assert(SCIPvarIsActive(repvars[v]) || (SCIPvarIsNegated(repvars[v]) && SCIPvarIsActive(SCIPvarGetNegationVar(repvars[v]))));

         if( SCIPvarIsActive(repvars[v]) )
            var = repvars[v];
         else
            var = SCIPvarGetNegationVar(repvars[v]);

         if( SCIPvarGetIndex(var) > SCIPvarGetIndex(linvars[v1]) )
         {
            if( nlinvars + 1 < MAXNVARS )
            {
               linvars[nlinvars] = var;
               ++nlinvars;
            }
            else
               goto TERMINATE;

            --v;
         }
         else if( SCIPvarGetIndex(var) < SCIPvarGetIndex(linvars[v1]) )
            --v1;
         else
         {
            --v;
            --v1;
         }
      }

      /* add the rest of variables */
      if( v >= 0 )
      {
         SCIP_VAR* var;

         for( ; v >= 0; --v )
         {
            /* it appears that some fixed variables were not yet deleted */
            if( SCIPvarGetLbGlobal(repvars[v]) > 0.5 || SCIPvarGetUbGlobal(repvars[v]) < 0.5 )
               goto TERMINATE;

            assert(SCIPvarIsActive(repvars[v]) || (SCIPvarIsNegated(repvars[v]) && SCIPvarIsActive(SCIPvarGetNegationVar(repvars[v]))));

            if( SCIPvarIsActive(repvars[v]) )
               var = repvars[v];
            else
               var = SCIPvarGetNegationVar(repvars[v]);

            if( nlinvars + 1 < MAXNVARS )
            {
               linvars[nlinvars] = var;
               ++nlinvars;
            }
            else
               goto TERMINATE;
         }
      }

      /* if some new variables were inserted we need to reorder the array */
      if( nlinvars > oldnlinvars )
      {
         /* order the variables after index, to compare them easier */
         SCIPsortPtr((void**)linvars, SCIPvarCompActiveAndNegated, nlinvars);
      }
   }

   SCIP_CALL( SCIPallocBufferArray(scip, &values, nlinvars) );
   xortype = -1;

   /* check values for variables which result in solutions which in the end lead to an XOR upgrade */
   for( v = (1 << nlinvars) - 1; v >= 0; --v ) /*lint !e701*/
   {
      int cnt = 0;
      for( v1 = nlinvars - 1; v1 >= 0; --v1 )
         if( v & (1 << v1) ) /*lint !e701*/
         {
            values[v1] = TRUE;
            ++cnt;
         }
         else
            values[v1] = FALSE;

      /* at maximum nlinvars values could be set to TRUE */
      assert(cnt <= nlinvars);

      SCIP_CALL( checkSolution(scip, linvars, nlinvars, values, activelinvars, lincoefs, firstnlinvars, constant,
            consdata->lhs, consanddatas, andcoefs, andnegs, nconsanddatas, cnt, &xortype) );
      if( xortype == -1 )
         break;
   }

   SCIPfreeBufferArray(scip, &values);

   assert(xortype >= -1 && xortype <= 1);

   if( xortype >= 0 )
   {
      (void) SCIPsnprintf(newname, SCIP_MAXSTRLEN, "%s_upgraded", SCIPconsGetName(lincons));

      SCIP_CALL( SCIPcreateConsXor(scip, &newcons, newname, (SCIP_Bool) xortype, nlinvars, linvars,
            SCIPconsIsInitial(lincons), SCIPconsIsSeparated(lincons), SCIPconsIsEnforced(lincons), SCIPconsIsChecked(lincons),
            SCIPconsIsPropagated(lincons), SCIPconsIsLocal(lincons), SCIPconsIsModifiable(lincons),
            SCIPconsIsDynamic(lincons), SCIPconsIsRemovable(lincons), SCIPconsIsStickingAtNode(lincons)) );

      /* add and release new constraint */
      SCIP_CALL( SCIPaddCons(scip, newcons) );

      SCIPdebugMsg(scip, "created upgraded XOR constraint:\n");
      SCIPdebugMsg(scip, "old -> ");
      SCIPdebugPrintCons(scip, lincons, NULL);
      SCIPdebugMsg(scip, "new -> ");
      SCIPdebugPrintCons(scip, newcons, NULL);

      SCIP_CALL( SCIPreleaseCons(scip, &newcons) );
      ++(*naddconss);

      /* delete old constraints */
      SCIP_CALL( SCIPdelCons(scip, lincons) );
      SCIP_CALL( SCIPdelCons(scip, cons) );
      (*ndelconss) += 2;
   }

 TERMINATE:
   /* delete temporary memory */
   SCIPfreeBufferArray(scip, &activelinvars);
   SCIPfreeBufferArray(scip, &negated);
   SCIPfreeBufferArray(scip, &repvars);
   SCIPfreeBufferArray(scip, &lincoefs);
   SCIPfreeBufferArray(scip, &linvars);
   SCIPfreeBufferArray(scip, &allcoefs);
   SCIPfreeBufferArray(scip, &allvars);

   return SCIP_OKAY;
}

/** try upgrading pseudoboolean logicor constraint to a linear constraint and/or remove possible and-constraints */
static
SCIP_RETCODE tryUpgradingLogicor(
   SCIP*const            scip,               /**< SCIP data structure */
   SCIP_CONS*const       cons,               /**< pseudoboolean constraint */
   SCIP_CONSHDLRDATA*const conshdlrdata,     /**< pseudoboolean constraint handler data */
   int*const             ndelconss,          /**< pointer to store number of deleted constraints */
   int*const             naddconss,          /**< pointer to count number of added constraints */
   int*const             nfixedvars,         /**< pointer to store number of fixed variables */
   int*const             nchgcoefs,          /**< pointer to store number of changed coefficients constraints */
   int*const             nchgsides,          /**< pointer to store number of changed sides constraints */
   SCIP_Bool*const       cutoff              /**< pointer to store if a cutoff happened */
   )
{
   CONSANDDATA** consanddatas;
   int nconsanddatas;
   SCIP_CONSDATA* consdata;
   int c;
   int v;
   int v2;
   SCIP_VAR** eqvars;
   int neqvars;
   int nminvars;
   int nmaxvars;

   assert(scip != NULL);
   assert(cons != NULL);
   assert(conshdlrdata != NULL);
   assert(ndelconss != NULL);
   assert(nfixedvars != NULL);
   assert(nchgcoefs != NULL);
   assert(nchgsides != NULL);
   assert(cutoff != NULL);
   assert(SCIPconsIsActive(cons));

   consdata = SCIPconsGetData(cons);
   assert(consdata != NULL);

   consanddatas = consdata->consanddatas;
   nconsanddatas = consdata->nconsanddatas;
   assert(nconsanddatas > 0 && consanddatas != NULL);

   assert(consdata->lincons != NULL);
   assert(consdata->linconstype == SCIP_LINEARCONSTYPE_LOGICOR);

   assert(consanddatas[0] != NULL);
   assert(consanddatas[0]->cons != NULL);

   if( nconsanddatas == 1 )
   {
      CONSANDDATA* consanddata;
      SCIP_VAR** allvars;
      SCIP_Real* allcoefs;
      int nallvars;
      SCIP_VAR** linvars;
      SCIP_Real* lincoefs;
      int nlinvars;
      SCIP_VAR** vars;
      int nvars;
      SCIP_CONS* lincons;
      SCIP_CONS* newcons;
      char newname[SCIP_MAXSTRLEN];
      SCIP_Real lhs;
      SCIP_Real rhs;

      /* if we have only one term left in the logicor constraint, the presolving should be done by the logicor
       * constraint handler
       */
      if( consdata->nlinvars == 0 )
      {
         return SCIP_OKAY;
      }

      /* for every old logicor constraint: sum_i (x_i) + res >= 1 , with an and-constraint of res as the resultant,
       *     which looks like 'res = y_1 * ... * y_n' => sum_i (n * x_i) + sum_j=1^n y_j >= n
       *
       * i.e. x_1 +  x_2 +  x_3 + x_4 * x_5 * x_6 >= 1
       *  => 3x_1 + 3x_2 + 3x_3 + x_4 + x_5 + x_6 >= 3
       */

      lincons = consdata->lincons;

      consanddata = consanddatas[0];
      assert(consanddata != NULL);
      assert(consanddata->istransformed);

      /* choose correct variable array to add locks for, we only add locks for now valid variables */
      if( consanddata->nnewvars > 0 )
      {
         vars = consanddata->newvars;
         nvars = consanddata->nnewvars;
      }
      else
      {
         vars = consanddata->vars;
         nvars = consanddata->nvars;
      }
      assert(nvars > 0 && vars != NULL);

      lhs = nvars;
      rhs = SCIPinfinity(scip);

      (void) SCIPsnprintf(newname, SCIP_MAXSTRLEN, "%s_upgraded", SCIPconsGetName(lincons));

      SCIP_CALL( SCIPcreateConsLinear(scip, &newcons, newname, 0, NULL, NULL, lhs, rhs,
            SCIPconsIsInitial(lincons), SCIPconsIsSeparated(lincons), SCIPconsIsEnforced(lincons), SCIPconsIsChecked(lincons),
            SCIPconsIsPropagated(lincons), SCIPconsIsLocal(lincons), SCIPconsIsModifiable(lincons),
            SCIPconsIsDynamic(lincons), SCIPconsIsRemovable(lincons), SCIPconsIsStickingAtNode(lincons)) );

      /* check number of linear variables */
      SCIP_CALL( getLinearConsNVars(scip, consdata->lincons, consdata->linconstype, &nallvars) );
      assert(nallvars == consdata->nlinvars + 1);

      nlinvars = consdata->nlinvars;

      /* allocate temporary memory */
      SCIP_CALL( SCIPallocBufferArray(scip, &allvars, nallvars) );
      SCIP_CALL( SCIPallocBufferArray(scip, &allcoefs, nallvars) );
      SCIP_CALL( SCIPallocBufferArray(scip, &linvars, nlinvars) );
      SCIP_CALL( SCIPallocBufferArray(scip, &lincoefs, nlinvars) );

      /* get variables and coefficients */
      SCIP_CALL( getLinearConsVarsData(scip, consdata->lincons, consdata->linconstype, allvars, allcoefs, &nallvars) );
      assert(allcoefs != NULL);

      /* calculate all not artificial linear variables */
      SCIP_CALL( getLinVarsAndAndRess(scip, cons, allvars, allcoefs, nallvars, linvars, lincoefs, &nlinvars,
            NULL, NULL, NULL, NULL) );
      assert(nlinvars == consdata->nlinvars);

      /* add linear part to new constraint */
      for( v = 0; v < nlinvars; ++v )
      {
         SCIP_CALL( SCIPaddCoefLinear(scip, newcons, linvars[v], (SCIP_Real) nvars) );
      }

      /* add non-linear part to new constraint */
      for( v = 0; v < nvars; ++v )
      {
         SCIP_CALL( SCIPaddCoefLinear(scip, newcons, vars[v], 1.0) );
      }

      /* add and release new constraint */
      SCIP_CALL( SCIPaddCons(scip, newcons) );

      SCIPdebugMsg(scip, "created upgraded linear constraint:\n");
      SCIPdebugMsg(scip, "old -> ");
      SCIPdebugPrintCons(scip, lincons, NULL);
      SCIPdebugMsg(scip, "new -> ");
      SCIPdebugPrintCons(scip, newcons, NULL);

      SCIP_CALL( SCIPreleaseCons(scip, &newcons) );
      ++(*naddconss);

      /* delete old constraints */
      SCIP_CALL( SCIPdelCons(scip, lincons) );
      SCIP_CALL( SCIPdelCons(scip, cons) );
      (*ndelconss) += 2;

      /* delete temporary memory */
      SCIPfreeBufferArray(scip, &lincoefs);
      SCIPfreeBufferArray(scip, &linvars);
      SCIPfreeBufferArray(scip, &allcoefs);
      SCIPfreeBufferArray(scip, &allvars);

      return SCIP_OKAY;
   }

   /* initializing array for variables which can appear in all consanddata objects */
   c = nconsanddatas - 1;
   assert(consanddatas[c]->istransformed);

   /* choose correct variable array */
   if( consanddatas[c]->nnewvars > 0 )
   {
      neqvars = consanddatas[c]->nnewvars;
      /* allocate temporary memory */
      SCIP_CALL( SCIPduplicateBufferArray(scip, &eqvars, consanddatas[c]->newvars, neqvars) );
   }
   else
   {
      neqvars = consanddatas[c]->nvars;
      /* allocate temporary memory */
      SCIP_CALL( SCIPduplicateBufferArray(scip, &eqvars, consanddatas[c]->vars, neqvars) );
   }
   nminvars = neqvars;
   nmaxvars = neqvars;
   assert(neqvars > 0 && eqvars != NULL);

#ifndef NDEBUG
   /* check that variables are sorted */
   for( v = neqvars - 1; v > 0; --v )
      assert(SCIPvarGetIndex(eqvars[v]) > SCIPvarGetIndex(eqvars[v - 1]));
#endif
   /* computing all variables which appear in all consanddata objects */
   for( --c ; c >= 0; --c )
   {
      CONSANDDATA* consanddata;
      SCIP_VAR** vars;
      int nvars;
      int nneweqvars;

      consanddata = consanddatas[c];
      assert(consanddata != NULL);
      assert(consanddatas[c]->istransformed);

      /* choose correct variable array to add locks for, we only add locks for now valid variables */
      if( consanddata->nnewvars > 0 )
      {
         vars = consanddata->newvars;
         nvars = consanddata->nnewvars;
      }
      else
      {
         vars = consanddata->vars;
         nvars = consanddata->nvars;
      }
      assert(nvars > 0 && vars != NULL);

#ifndef NDEBUG
      /* check that variables are sorted */
      for( v = nvars - 1; v > 0; --v )
         assert(SCIPvarGetIndex(vars[v]) > SCIPvarGetIndex(vars[v - 1]));
#endif

      /* update minimal number of variables in and-constraint */
      if( nvars < nminvars )
         nminvars = nvars;
      /* update maximal number of variables in and-constraint */
      else if( nvars > nmaxvars )
         nmaxvars = nvars;
      assert(nminvars > 0);
      assert(nminvars <= nmaxvars);

      nneweqvars = 0;
      for( v = 0, v2 = 0; v < neqvars && v2 < nvars; )
      {
         int index1;
         int index2;

         assert(eqvars[v] != NULL);
         assert(vars[v2] != NULL);
         index1 = SCIPvarGetIndex(eqvars[v]);
         index2 = SCIPvarGetIndex(vars[v2]);

         /* check which variables are still in all and-constraints */
         if( index1 < index2 )
            ++v;
         else if( index1 > index2 )
            ++v2;
         else
         {
            assert(index1 == index2);
            assert(nneweqvars <= v);

            if( nneweqvars < v )
               eqvars[nneweqvars] = eqvars[v];
            ++nneweqvars;
            ++v;
            ++v2;
         }
      }
      neqvars = nneweqvars;

      /* now we only want to handle the easy case where nminvars == neqvars + 1
       * @todo: implement for the othercase too
       */
      if( nminvars > neqvars + 1 )
         break;

      /* if no variables overlap we have to stop */
      if( neqvars == 0 )
         break;
   }

   /* if all and-constraints in pseudoboolean constraint have some equal variables we can extract them and create a new
    * linear constraint; iff the number of equal variables is equal to the number of variables - 1 in all consanddata
    * objects then the new constraint will not contain any products; if no normal linear variables exist we can fix all
    * equal variables to 1
    *
    * e.g. x1 * x2 + x1 * x3 + x1 * x4 >= 1
    * =>   x1 = 1 /\ x2 + x3 + x4 >= 1
    *
    * e.g. x1 * x2 * x3 + x1 * x2 * x4 + x5 >= 1
    * =>  2x1 + 2x2 + x3 + x4 + 5x5 >= 5
    *
    * e.g. x1 * x2 * x3 + x1 * x4 >= 1
    * =>   x1 = 1 /\ x2 * x3 + x4 >= 1 (constraint is created indirectly, caused by the fixing of x1)
    *
    * @todo: implement the next cases
    *
    * e.g. x1 * x2 * x3 + x1 * x4 + x5 >= 1
    * =>  2x1 + x2 * x3 + x4 + 3x5 >= 3 (x2 * x3 will be a new and-constraint)
    *
    * e.g. x1 * x2 + x1 * x2 * x3 + x4 >= 1
    * =>  x1 + x2 + 2x4 >= 2
    *
    * e.g. x1 * x2 + x1 * x3 + x2 * x3 + sum_i x_i >= 1
    * =>  x1 + x2 + x3 + 2 * sum_i x_i >= 2
    *
    */

   /* Extract additional information ???
    *
    * e.g. x1 * x2 * x4 + x1 * x3 * x5 + x2 * x3 * x6 >= 1
    * =>  extract x1 + x2 + x3 >= 2
    */

   /* if we have no normal linear variable in the logicor constraint, we can fix all equal variables */
   if( neqvars > 0 && consdata->nlinvars == 0 )
   {
      SCIP_Bool infeasible;
      SCIP_Bool fixed;

      /* fix all equal variable in logicor constraints which have to be one to fulfill the constraint */
      for( v = 0; v < neqvars; ++v )
      {
         /* fix the variable which cannot be one */
         SCIP_CALL( SCIPfixVar(scip, eqvars[v], 1.0, &infeasible, &fixed) );
         if( infeasible )
         {
            SCIPdebugMsg(scip, " -> infeasible fixing\n");
            *cutoff = TRUE;
            goto TERMINATE;
         }
         if( fixed )
            ++(*nfixedvars);
      }

      /* if a complete consanddata object have all variables in common with all other consanddata objects, than we can
       * delete this constraint after fixing all equal variables
       */
      if( nminvars == neqvars )
      {
         /* delete old constraints */
         SCIP_CALL( SCIPdelCons(scip, consdata->lincons) );
         SCIP_CALL( SCIPdelCons(scip, cons) );
         (*ndelconss) += 2;

         goto TERMINATE;
      }
   }

   /* now the following condition grant us that we can linearize the whole constraint */
   if( neqvars > 0 && nminvars == nmaxvars && nminvars == neqvars + 1 )
   {
      SCIP_CONS* lincons;
      SCIP_CONS* newcons;
      char newname[SCIP_MAXSTRLEN];
      SCIP_Real lhs;
      SCIP_Real rhs;

      lhs = 1.0;
      rhs = SCIPinfinity(scip);

      lincons = consdata->lincons;

      (void) SCIPsnprintf(newname, SCIP_MAXSTRLEN, "%s_upgraded", SCIPconsGetName(lincons));

      SCIP_CALL( SCIPcreateConsLinear(scip, &newcons, newname, 0, NULL, NULL, lhs, rhs,
            SCIPconsIsInitial(lincons), SCIPconsIsSeparated(lincons), SCIPconsIsEnforced(lincons), SCIPconsIsChecked(lincons),
            SCIPconsIsPropagated(lincons), SCIPconsIsLocal(lincons), SCIPconsIsModifiable(lincons),
            SCIPconsIsDynamic(lincons), SCIPconsIsRemovable(lincons), SCIPconsIsStickingAtNode(lincons)) );

      /* if createcons == TRUE add all variables which are not in the eqvars array to the new constraint with
       * coefficient 1.0
       */
      for( c = nconsanddatas - 1; c >= 0; --c )
      {
         CONSANDDATA* consanddata;
         SCIP_VAR** vars;
         int nvars;

         consanddata = consanddatas[c];
         assert(consanddata != NULL);
         assert(consanddatas[c]->istransformed);

         /* choose correct variable array to add locks for, we only add locks for now valid variables */
         if( consanddata->nnewvars > 0 )
         {
            vars = consanddata->newvars;
            nvars = consanddata->nnewvars;
         }
         else
         {
            vars = consanddata->vars;
            nvars = consanddata->nvars;
         }
         assert(nvars > 0 && vars != NULL);

         for( v = 0, v2 = 0; v < neqvars && v2 < nvars; )
         {
            int index1;
            int index2;

            assert(eqvars[v] != NULL);
            assert(vars[v2] != NULL);
            index1 = SCIPvarGetIndex(eqvars[v]);
            index2 = SCIPvarGetIndex(vars[v2]);

            /* all variables in eqvars array must exist in all and-constraints */
            assert(index1 >= index2);

            if( index1 > index2 )
            {
               SCIP_CALL( SCIPaddCoefLinear(scip, newcons, vars[v2], 1.0) );
               ++v2;
            }
            else
            {
               assert(index1 == index2);
               ++v;
               ++v2;
            }
         }

         /* if we did not loop over all variables in the and-constraint, go on and fix variables */
         if( v2 < nvars )
         {
            assert(v == neqvars);
            for( ; v2 < nvars; ++v2)
            {
               SCIP_CALL( SCIPaddCoefLinear(scip, newcons, vars[v2], 1.0) );
            }
         }
         assert(v == neqvars && v2 == nvars);
      }

      /* if we have normal linear variable in the logicor constraint, we did not fix all equal variables and we have to
       * add them with a coefficient of 'nconsanddatas'
       * we have to add also all normal linear variables with a coefficient of 'nconsanddatas * neqvars + 1'
       */
      if( consdata->nlinvars > 0 )
      {
         SCIP_VAR** vars;
         SCIP_Real* coefs;
         int nvars;
         SCIP_VAR** linvars;
         SCIP_Real* lincoefs;
         int nlinvars;

         /* add all equal variables */
         for( v = 0; v < neqvars; ++v )
         {
            SCIP_CALL( SCIPaddCoefLinear(scip, newcons, eqvars[v], (SCIP_Real)nconsanddatas) );
         }

         /* check number of linear variables */
         SCIP_CALL( getLinearConsNVars(scip, consdata->lincons, consdata->linconstype, &nvars) );
         assert(nvars == consdata->nlinvars + consdata->nconsanddatas);

         /* allocate temporary memory */
         SCIP_CALL( SCIPallocBufferArray(scip, &vars, nvars) );
         SCIP_CALL( SCIPallocBufferArray(scip, &coefs, nvars) );
         SCIP_CALL( SCIPallocBufferArray(scip, &linvars, nvars) );
         SCIP_CALL( SCIPallocBufferArray(scip, &lincoefs, nvars) );

         /* get variables and coefficients */
         SCIP_CALL( getLinearConsVarsData(scip, consdata->lincons, consdata->linconstype, vars, coefs, &nvars) );
         assert(nvars == 0 || (coefs != NULL));

#ifndef NDEBUG
         /* all coefficients have to be 1 */
         for( v = 0; v < nvars; ++v )
            assert(SCIPisEQ(scip, coefs[v], 1.0));
#endif
         /* calculate all not artificial linear variables */
         SCIP_CALL( getLinVarsAndAndRess(scip, cons, vars, coefs, nvars, linvars, lincoefs, &nlinvars,
               NULL, NULL, NULL, NULL) );
         assert(nlinvars == consdata->nlinvars);

         /* add all old normal linear variables */
         for( v = 0; v < nlinvars; ++v )
         {
            SCIP_CALL( SCIPaddCoefLinear(scip, newcons, linvars[v], (SCIP_Real)(nconsanddatas * neqvars + 1)) ); /*lint !e732 !e790*/
         }

         /* reset left hand side to correct value */
         SCIP_CALL( SCIPchgLhsLinear(scip, newcons, (SCIP_Real)(nconsanddatas * neqvars + 1)) ); /*lint !e732 !e790*/

         /* free temporary memory */
         SCIPfreeBufferArray(scip, &lincoefs);
         SCIPfreeBufferArray(scip, &linvars);
         SCIPfreeBufferArray(scip, &coefs);
         SCIPfreeBufferArray(scip, &vars);
      }

      /* add and release new constraint */
      SCIP_CALL( SCIPaddCons(scip, newcons) );

      SCIPdebugMsg(scip, "created upgraded linear constraint:\n");
      SCIPdebugMsg(scip, "old -> ");
      SCIPdebugPrintCons(scip, lincons, NULL);
      SCIPdebugMsg(scip, "new -> ");
      SCIPdebugPrintCons(scip, newcons, NULL);

      SCIP_CALL( SCIPreleaseCons(scip, &newcons) );
      ++(*naddconss);

      /* delete old constraints */
      SCIP_CALL( SCIPdelCons(scip, lincons) );
      SCIP_CALL( SCIPdelCons(scip, cons) );
      (*ndelconss) += 2;
   }

 TERMINATE:
   /* free temporary memory */
   SCIPfreeBufferArray(scip, &eqvars);

   return SCIP_OKAY;
}

/** try upgrading pseudoboolean setppc constraint to a linear constraint and/or remove possible and-constraints */
static
SCIP_RETCODE tryUpgradingSetppc(
   SCIP*const            scip,               /**< SCIP data structure */
   SCIP_CONS*const       cons,               /**< pseudoboolean constraint */
   SCIP_CONSHDLRDATA*const conshdlrdata,     /**< pseudoboolean constraint handler data */
   int*const             ndelconss,          /**< pointer to store number of deleted constraints */
   int*const             naddconss,          /**< pointer to count number of added constraints */
   int*const             nfixedvars,         /**< pointer to store number of fixed variables */
   int*const             nchgcoefs,          /**< pointer to store number of changed coefficients constraints */
   int*const             nchgsides,          /**< pointer to store number of changed sides constraints */
   SCIP_Bool*const       cutoff              /**< pointer to store if a cutoff happened */
   )
{
   CONSANDDATA** consanddatas;
   int nconsanddatas;
   SCIP_CONSDATA* consdata;
   SCIP_SETPPCTYPE type;
   int c;
   int v;
   int v2;
   SCIP_VAR** eqvars;
   int neqvars;
   int nminvars;
   int nmaxvars;

   assert(scip != NULL);
   assert(cons != NULL);
   assert(conshdlrdata != NULL);
   assert(ndelconss != NULL);
   assert(nfixedvars != NULL);
   assert(nchgcoefs != NULL);
   assert(nchgsides != NULL);
   assert(cutoff != NULL);
   assert(SCIPconsIsActive(cons));

   consdata = SCIPconsGetData(cons);
   assert(consdata != NULL);

   consanddatas = consdata->consanddatas;
   nconsanddatas = consdata->nconsanddatas;
   assert(nconsanddatas > 0 && consanddatas != NULL);

   assert(consdata->lincons != NULL);
   assert(consdata->linconstype == SCIP_LINEARCONSTYPE_SETPPC);

   type = SCIPgetTypeSetppc(scip, consdata->lincons);

   switch( type )
   {
   case SCIP_SETPPCTYPE_PARTITIONING:
   case SCIP_SETPPCTYPE_PACKING:
      break;
   case SCIP_SETPPCTYPE_COVERING:
      return SCIP_OKAY;
   default:
      SCIPerrorMessage("unknown setppc type\n");
      return SCIP_INVALIDDATA;
   }

   assert(consanddatas[0] != NULL);
   assert(consanddatas[0]->cons != NULL);

   if( nconsanddatas == 1 )
   {
      /* if we have only one term left in the setppc constraint, the presolving should be done by the setppc constraint handler */
      if( consdata->nlinvars == 0 )
      {
         return SCIP_OKAY;
      }

      /* @todo: implement the following */

      /* for each set packing constraint:
       *     sum_i (x_i) + res <= 1 , with and-constraint of res as the resultant like res = y_1 * ... * y_n
       *  => sum_i (n * x_i) + sum_j=1^n y_j <= n + n-1
       *
       * i.e. x_1 + x_2 + x_3 + x_4*x_5*x_6 <= 1
       *  => 3x_1 + 3x_2 + 3x_3 + x_4 + x_5 + x_6 <= 5
       */

      /* for each set partitioning constraint:
       *     sum_i (x_i) + res = 1 , with the corresponding and-constraint of res like
       *                             res = y_1 * ... * y_n
       *
       *  => n <= sum_i (n * x_i) + sum_j=1^n y_j <= 2 * n - 1
       *
       * i.e. x_1 + x_2 + x_3 + x_4*x_5*x_6 = 1
       *  => 3 <= 3x_1 + 3x_2 + 3x_3 + x_4 + x_5 + x_6 <= 5
       *
       */

      return SCIP_OKAY;
   }

   if( consdata->nlinvars > 0 )
   {
      /* @todo: */
      return SCIP_OKAY;
   }
   assert(consdata->nlinvars == 0 && nconsanddatas > 1);

   c = nconsanddatas - 1;
   assert(consanddatas[c]->istransformed);

   /* initializing array for variables which can appear in all consanddata objects */
   if( consanddatas[c]->nnewvars > 0 )
   {
      neqvars = consanddatas[c]->nnewvars;
      /* allocate temporary memory */
      SCIP_CALL( SCIPduplicateBufferArray(scip, &eqvars, consanddatas[c]->newvars, neqvars) );
   }
   else
   {
      neqvars = consanddatas[c]->nvars;
      /* allocate temporary memory */
      SCIP_CALL( SCIPduplicateBufferArray(scip, &eqvars, consanddatas[c]->vars, neqvars) );
   }
   nminvars = neqvars;
   nmaxvars = neqvars;
   assert(neqvars > 0 && eqvars != NULL);

#ifndef NDEBUG
   /* check that variables are sorted */
   for( v = neqvars - 1; v > 0; --v )
      assert(SCIPvarGetIndex(eqvars[v]) > SCIPvarGetIndex(eqvars[v - 1]));
#endif

   for( --c ; c >= 0; --c )
   {
      CONSANDDATA* consanddata;
      SCIP_VAR** vars;
      int nvars;
      int nneweqvars;

      consanddata = consanddatas[c];
      assert(consanddata != NULL);
      assert(consanddatas[c]->istransformed);

      /* choose correct variable array to add locks for, we only add locks for now valid variables */
      if( consanddata->nnewvars > 0 )
      {
         vars = consanddata->newvars;
         nvars = consanddata->nnewvars;
      }
      else
      {
         vars = consanddata->vars;
         nvars = consanddata->nvars;
      }
      assert(nvars > 0 && vars != NULL);

#ifndef NDEBUG
      /* check that variables are sorted */
      for( v = nvars - 1; v > 0; --v )
         assert(SCIPvarGetIndex(vars[v]) > SCIPvarGetIndex(vars[v - 1]));
#endif

      /* update minimal number of variables in and-constraint */
      if( nvars < nminvars )
         nminvars = nvars;
      /* update maximal number of variables in and-constraint */
      else if( nvars > nmaxvars )
         nmaxvars = nvars;
      assert(nminvars > 0);
      assert(nminvars <= nmaxvars);

      nneweqvars = 0;
      for( v = 0, v2 = 0; v < neqvars && v2 < nvars; )
      {
         int index1;
         int index2;

         assert(eqvars[v] != NULL);
         assert(vars[v2] != NULL);
         index1 = SCIPvarGetIndex(eqvars[v]);
         index2 = SCIPvarGetIndex(vars[v2]);

         /* check which variables are still in all and-constraints */
         if( index1 < index2 )
            ++v;
         else if( index1 > index2 )
            ++v2;
         else
         {
            assert(index1 == index2);
            assert(nneweqvars <= v);

            if( nneweqvars < v )
               eqvars[nneweqvars] = eqvars[v];
            ++nneweqvars;
            ++v;
            ++v2;
         }
      }
      neqvars = nneweqvars;

      /* now we only want to handle the easy case where nminvars == neqvars + 1
       * @todo: implement for the othercase too
       */
      if( nminvars > neqvars + 1 && type != SCIP_SETPPCTYPE_PARTITIONING)
         break;

      if( neqvars == 0 )
         break;
   }

   /* if all and-constraints in pseudoboolean constraint have the same length and some equal variables we can upgrade
    * the linear constraint and fix some variables in setpartitioning case
    *
    * e.g. x1 * x2 + x1 * x3 + x1 * x4 <= 1
    * =>  3x1 + x2 + x3 + x4 <= 4
    *
    * e.g. x1 * x2 * x3 + x1 * x2 * x4 <= 1
    * =>  2x1 + 2x2 + x3 + x4 <= 5
    *
    * e.g. x1 * x2 + x1 * x2 * x3 + x1 * x2 * x4 <= 1
    * =>  3x1 + 3x2 + x3 + x4 <= 6
    *
    * e.g. x1 * x2 + x1 * x3 == 1
    * =>   x1 = 1 /\ x2 + x3 == 1
    *
    * e.g. x1 * x2 * x3 + x1 * x4 == 1
    * =>   x1 = 1 /\ x2 * x3 + x4 == 1 (constraint is created indirectly, caused by the fixing of x1)
    *
    * e.g. x1 * x2 + x1 * x2 * x3 + x1 * x2 * x4 == 1
    * =>   x1 = 1, x2 = 1, x3 = 0, x4 = 0
    *
    * e.g. x1 * x2 + x1 * x2 * x3 + x1 * x2 * x4 * x5 == 1
    * =>   x1 = 1, x2 = 1, x3 = 0 /\ x4 * x5 == 0
    *
    * @todo: implement the next cases
    *
    * e.g. x1 * x2 * x3 + x1 * x2 * x4 + x5 <= 1
    * =>  2x1 + 2x2 + x3 + x4 + x5 <= 5
    *
    */
   if( neqvars > 0 && ((nminvars == nmaxvars && nminvars == neqvars + 1) || (nminvars == neqvars) || (type == SCIP_SETPPCTYPE_PARTITIONING)) )
   {
      SCIP_CONS* lincons;
      SCIP_CONS* newcons;
      char newname[SCIP_MAXSTRLEN];
      SCIP_Real lhs;
      SCIP_Real rhs;
      SCIP_Bool infeasible;
      SCIP_Bool fixed;
      SCIP_Bool createcons;
      SCIP_Bool deletecons;

      newcons = NULL;

      /* determine new sides of linear constraint */
      if( type == SCIP_SETPPCTYPE_PARTITIONING )
      {
         lhs = 1.0;
         rhs = 1.0;
      }
      else
      {
         assert(type == SCIP_SETPPCTYPE_PACKING);
         lhs = -SCIPinfinity(scip);
         rhs = 1.0;
      }

      /* if one and-constraint was completely contained in all other and-constraints, we have to reduced the right hand
       * side by 1
       */
      if( neqvars == nminvars )
         rhs -= 1.0;

      createcons = (SCIPisLE(scip, lhs, rhs) && ((nminvars == nmaxvars && nminvars == neqvars + 1) || (nminvars == neqvars)));
      assert(createcons || type == SCIP_SETPPCTYPE_PARTITIONING);

      deletecons = (type == SCIP_SETPPCTYPE_PARTITIONING && nminvars == neqvars);

      lincons = consdata->lincons;

      if( createcons )
      {
         (void) SCIPsnprintf(newname, SCIP_MAXSTRLEN, "%s_upgraded", SCIPconsGetName(lincons));

         SCIP_CALL( SCIPcreateConsLinear(scip, &newcons, newname, 0, NULL, NULL, lhs, rhs,
               SCIPconsIsInitial(lincons), SCIPconsIsSeparated(lincons), SCIPconsIsEnforced(lincons), SCIPconsIsChecked(lincons),
               SCIPconsIsPropagated(lincons), SCIPconsIsLocal(lincons), SCIPconsIsModifiable(lincons),
               SCIPconsIsDynamic(lincons), SCIPconsIsRemovable(lincons), SCIPconsIsStickingAtNode(lincons)) );
      }

      /* if createcons == TRUE add all variables which are not in the eqvars array to the new constraint with
       * coefficient 1.0
       *
       * otherwise (if createcons == FALSE) fix all variables to zero which are not in the eqvars array and if we have a
       * set partitioning constraint
       */
      for( c = nconsanddatas - 1; c >= 0; --c )
      {
         CONSANDDATA* consanddata;
         SCIP_VAR** vars;
         int nvars;

         consanddata = consanddatas[c];
         assert(consanddata != NULL);
         assert(consanddatas[c]->istransformed);

         /* choose correct variable array to add locks for, we only add locks for now valid variables */
         if( consanddata->nnewvars > 0 )
         {
            vars = consanddata->newvars;
            nvars = consanddata->nnewvars;
         }
         else
         {
            vars = consanddata->vars;
            nvars = consanddata->nvars;
         }
         assert(nvars > 0 && vars != NULL);

         /* if the consanddata object has at least two more different variables then the equal variables we have to fix the resultant to zero */
         if( deletecons && neqvars + 1 < nvars )
         {
            assert(SCIPgetResultantAnd(scip, consanddata->cons) != NULL);

            /* fix the resultant variable which have to be zero */
            SCIP_CALL( SCIPfixVar(scip, SCIPgetResultantAnd(scip, consanddata->cons), 0.0, &infeasible, &fixed) );
            if( infeasible )
            {
               SCIPdebugMsg(scip, " -> infeasible fixing\n");
               *cutoff = TRUE;
               goto TERMINATE;
            }
            if( fixed )
               ++(*nfixedvars);

            continue;
         }

         /* if the consanddata object has at exactly one more different variable then the equal variables we have to fix it to zero */
         for( v = 0, v2 = 0; v < neqvars && v2 < nvars; )
         {
            int index1;
            int index2;

            assert(eqvars[v] != NULL);
            assert(vars[v2] != NULL);
            index1 = SCIPvarGetIndex(eqvars[v]);
            index2 = SCIPvarGetIndex(vars[v2]);

            /* all variables in eqvars array must exist in all and-constraints */
            assert(index1 >= index2);

            if( index1 > index2 )
            {
               if( createcons )
               {
                  assert(newcons != NULL);
                  SCIP_CALL( SCIPaddCoefLinear(scip, newcons, vars[v2], 1.0) );
               }
               else if( deletecons )
               {
                  /* fix the variable which cannot be one */
                  SCIP_CALL( SCIPfixVar(scip, vars[v2], 0.0, &infeasible, &fixed) );
                  if( infeasible )
                  {
                     SCIPdebugMsg(scip, " -> infeasible fixing\n");
                     *cutoff = TRUE;
                     goto TERMINATE;
                  }
                  if( fixed )
                     ++(*nfixedvars);
               }
               ++v2;
            }
            else
            {
               assert(index1 == index2);

               ++v;
               ++v2;
            }
         }

         /* if we did not loop over all variables in the and-constraint, go on and fix variables */
         if( v2 < nvars )
         {
            assert(v == neqvars);
            for( ; v2 < nvars; ++v2)
            {
               if( createcons )
               {
                  SCIP_CALL( SCIPaddCoefLinear(scip, newcons, vars[v2], 1.0) );
               }
               else if( deletecons )
               {
                  /* fix the variable which cannot be one */
                  SCIP_CALL( SCIPfixVar(scip, vars[v2], 0.0, &infeasible, &fixed) );
                  if( infeasible )
                  {
                     SCIPdebugMsg(scip, " -> infeasible fixing\n");
                     *cutoff = TRUE;
                     goto TERMINATE;
                  }
                  if( fixed )
                     ++(*nfixedvars);
               }
            }
         }
         assert(v == neqvars && v2 == nvars);
      }

      /* fix all equal variable in set-partitioning constraints which have to be one, in set-packing constraint we have
       * to add these variable with a coeffcient as big as (nconsanddatas - 1)
       */
      for( v = 0; v < neqvars; ++v )
      {
         if( type == SCIP_SETPPCTYPE_PARTITIONING )
         {
            /* fix the variable which have to be one */
            SCIP_CALL( SCIPfixVar(scip, eqvars[v], 1.0, &infeasible, &fixed) );
            if( infeasible )
            {
               SCIPdebugMsg(scip, " -> infeasible fixing\n");
               *cutoff = TRUE;
               goto TERMINATE;
            }
            if( fixed )
               ++(*nfixedvars);
         }
         else
         {
            assert(type == SCIP_SETPPCTYPE_PACKING);
            SCIP_CALL( SCIPaddCoefLinear(scip, newcons, eqvars[v], (SCIP_Real)(nconsanddatas - 1)) );
         }
      }

      /* correct right hand side for set packing constraint */
      if( type == SCIP_SETPPCTYPE_PACKING )
      {
         assert(createcons);
         assert(newcons != NULL);

         SCIP_CALL( SCIPchgRhsLinear(scip, newcons, rhs + (SCIP_Real)((nconsanddatas - 1) * neqvars)) ); /*lint !e790*/
      }

      /* add and release new constraint */
      if( createcons )
      {
         SCIP_CALL( SCIPaddCons(scip, newcons) );

         SCIPdebugMsg(scip, "created upgraded linear constraint:\n");
         SCIPdebugMsg(scip, "old -> ");
         SCIPdebugPrintCons(scip, lincons, NULL);
         SCIPdebugMsg(scip, "new -> ");
         SCIPdebugPrintCons(scip, newcons, NULL);

         SCIP_CALL( SCIPreleaseCons(scip, &newcons) );
         ++(*naddconss);

         assert(!deletecons);
         deletecons = TRUE;
      }

      if( deletecons )
      {
         /* delete old constraints */
         SCIP_CALL( SCIPdelCons(scip, lincons) );
         SCIP_CALL( SCIPdelCons(scip, cons) );
         (*ndelconss) += 2;
      }
   }

 TERMINATE:
   /* free temporary memory */
   SCIPfreeBufferArray(scip, &eqvars);

   return SCIP_OKAY;
}

/** try upgrading pseudoboolean constraint to a linear constraint and/or remove possible and-constraints */
static
SCIP_RETCODE tryUpgrading(
   SCIP*const            scip,               /**< SCIP data structure */
   SCIP_CONS*const       cons,               /**< pseudoboolean constraint */
   SCIP_CONSHDLRDATA*const conshdlrdata,     /**< pseudoboolean constraint handler data */
   int*const             ndelconss,          /**< pointer to store number of upgraded constraints */
   int*const             naddconss,          /**< pointer to count number of added constraints */
   int*const             nfixedvars,         /**< pointer to store number of fixed variables */
   int*const             nchgcoefs,          /**< pointer to store number of changed coefficients constraints */
   int*const             nchgsides,          /**< pointer to store number of changed sides constraints */
   SCIP_Bool*const       cutoff              /**< pointer to store if a cutoff happened */
   )
{
#ifndef NDEBUG
   CONSANDDATA** consanddatas;
#endif
   SCIP_CONSDATA* consdata;
   int nvars;

   assert(scip != NULL);
   assert(cons != NULL);
   assert(conshdlrdata != NULL);
   assert(ndelconss != NULL);
   assert(nfixedvars != NULL);
   assert(nchgcoefs != NULL);
   assert(nchgsides != NULL);
   assert(cutoff != NULL);
   assert(SCIPconsIsActive(cons));

   consdata = SCIPconsGetData(cons);
   assert(consdata != NULL);
   assert(consdata->lincons != NULL);

#ifndef NDEBUG
   consanddatas = consdata->consanddatas;
   assert(consdata->nconsanddatas == 0 || consanddatas != NULL);
#endif

   /* if no consanddata-objects in pseudoboolean constraint are left, create the corresponding linear constraint */
   if( consdata->nconsanddatas == 0 )
   {
      SCIPconsAddUpgradeLocks(consdata->lincons, -1);
      assert(SCIPconsGetNUpgradeLocks(consdata->lincons) == 0);

      /* @TODO: maybe it is better to create everytime a standard linear constraint instead of letting the special
       *        linear constraint stay
       */
      SCIP_CALL( SCIPdelCons(scip, cons) );
      ++(*ndelconss);

      return SCIP_OKAY;
   }

   /* check number of linear variables */
   SCIP_CALL( getLinearConsNVars(scip, consdata->lincons, consdata->linconstype, &nvars) );
   assert(consdata->nlinvars + consdata->nconsanddatas == nvars);

   switch( consdata->linconstype )
   {
   case SCIP_LINEARCONSTYPE_LINEAR:
      SCIP_CALL( tryUpgradingXor(scip, cons, conshdlrdata, ndelconss, naddconss, nfixedvars, nchgcoefs, nchgsides, cutoff) );
      break;
   case SCIP_LINEARCONSTYPE_LOGICOR:
      SCIP_CALL( tryUpgradingLogicor(scip, cons, conshdlrdata, ndelconss, naddconss, nfixedvars, nchgcoefs, nchgsides, cutoff) );
      break;
   case SCIP_LINEARCONSTYPE_KNAPSACK:
      break;
   case SCIP_LINEARCONSTYPE_SETPPC:
      SCIP_CALL( tryUpgradingSetppc(scip, cons, conshdlrdata, ndelconss, naddconss, nfixedvars, nchgcoefs, nchgsides, cutoff) );
      if( !SCIPconsIsDeleted(cons) )
      {
         SCIP_CALL( tryUpgradingXor(scip, cons, conshdlrdata, ndelconss, naddconss, nfixedvars, nchgcoefs, nchgsides, cutoff) );
      }
      break;
#ifdef WITHEQKNAPSACK
   case SCIP_LINEARCONSTYPE_EQKNAPSACK:
      SCIP_CALL( tryUpgradingXor(scip, cons, conshdlrdata, ndelconss, naddconss, nfixedvars, nchgcoefs, nchgsides, cutoff) );
#endif
   case SCIP_LINEARCONSTYPE_INVALIDCONS:
   default:
      SCIPerrorMessage("unknown linear constraint type\n");
      return SCIP_INVALIDDATA;
   }

   if( SCIPconsIsDeleted(cons) )
   {
      /* update the uses counter of consandata objects which are used in pseudoboolean constraint, which was deleted and
       * probably delete and-constraints
       */
      SCIP_CALL( updateConsanddataUses(scip, cons, conshdlrdata, ndelconss) );
   }

   consdata->upgradetried = TRUE;

   return SCIP_OKAY;
}

/** check if we can aggregated some variables */
static
SCIP_RETCODE findAggregation(
   SCIP*const            scip,               /**< SCIP data structure */
   SCIP_CONS*const       cons,               /**< pseudoboolean constraint */
   SCIP_CONSHDLRDATA*const conshdlrdata,     /**< pseudoboolean constraint handler data */
   int*const             ndelconss,          /**< pointer to store number of upgraded constraints */
   int*const             naggrvars,          /**< pointer to store number of aggregated variables */
   SCIP_Bool*const       cutoff              /**< pointer to store if a cutoff happened */
   )
{
   CONSANDDATA** consanddatas;
   SCIP_CONSDATA* consdata;
   SCIP_VAR** allvars;
   int* varcount[2];
   SCIP_VAR** repvars;
   SCIP_Bool* negated;
   SCIP_VAR** vars;
   int nconsanddatas;
   int nvars;
   int zerocount;
   int onecount;
   int twocount;
   int othercount;
   int c;
   int v;
   int i;

   assert(scip != NULL);
   assert(cons != NULL);
   assert(conshdlrdata != NULL);
   assert(ndelconss != NULL);
   assert(naggrvars != NULL);
   assert(cutoff != NULL);
   assert(SCIPconsIsActive(cons));

   if( SCIPconsIsModifiable(cons) )
      return SCIP_OKAY;

   consdata = SCIPconsGetData(cons);
   assert(consdata != NULL);
   assert(consdata->lincons != NULL);

   consanddatas = consdata->consanddatas;
   nconsanddatas = consdata->nconsanddatas;
   assert(nconsanddatas == 0 || consanddatas != NULL);

   /* we have only one special case for aggregations, a set-partinioning constraint */
   if( consdata->linconstype != SCIP_LINEARCONSTYPE_SETPPC || SCIPgetTypeSetppc(scip, consdata->lincons) != SCIP_SETPPCTYPE_PARTITIONING )
      return SCIP_OKAY;

   assert(SCIPisEQ(scip, consdata->rhs, consdata->lhs));
   assert(SCIPisEQ(scip, consdata->rhs, 1.0));

   if( nconsanddatas < 2 || nconsanddatas > 3 )
      return SCIP_OKAY;

#ifndef NDEBUG
   /* check number of linear variables */
   SCIP_CALL( getLinearConsNVars(scip, consdata->lincons, consdata->linconstype, &nvars) );
   assert(consdata->nlinvars + nconsanddatas == nvars);
#endif

   if( consdata->nlinvars != 1 )
      return SCIP_OKAY;

   /* check valid number of variables */
   if( consanddatas[0]->nnewvars > 0 )
      nvars = consanddatas[0]->nnewvars;
   else
      nvars = consanddatas[0]->nvars;

   if( consanddatas[1]->nnewvars > 0 )
   {
      if( nvars != consanddatas[1]->nnewvars )
         return SCIP_OKAY;
   }
   else if( nvars != consanddatas[1]->nvars )
      return SCIP_OKAY;

   /* allocate temporary memory */
   SCIP_CALL( SCIPallocBufferArray(scip, &allvars, nvars) );
   SCIP_CALL( SCIPallocBufferArray(scip, &(varcount[0]), nvars) );
   BMSclearMemoryArray(varcount[0], nvars);
   SCIP_CALL( SCIPallocBufferArray(scip, &(varcount[1]), nvars) );
   BMSclearMemoryArray(varcount[1], nvars);

   SCIP_CALL( SCIPallocBufferArray(scip, &repvars, nvars) );
   SCIP_CALL( SCIPallocBufferArray(scip, &negated, nvars) );
   BMSclearMemoryArray(negated, nvars);

   /* get valid variables */
   if( consanddatas[nconsanddatas - 1]->nnewvars > 0 )
      vars = consanddatas[nconsanddatas - 1]->newvars;
   else
      vars = consanddatas[nconsanddatas - 1]->vars;

   /* get linear active representation */
   SCIP_CALL( SCIPgetBinvarRepresentatives(scip, nvars, vars, repvars, negated) );
   SCIPsortPtrBool((void**)repvars, negated, SCIPvarCompActiveAndNegated, nvars);

#ifndef NDEBUG
   /* and-constraints have to be merged in order to check for aggregation */
   for( v = 1; v < nvars; ++v )
   {
      SCIP_VAR* var1;
      SCIP_VAR* var2;

      /* it appears that some fixed variables were not yet deleted */
      if( SCIPvarGetLbGlobal(repvars[v-1]) > 0.5 || SCIPvarGetUbGlobal(repvars[v-1]) < 0.5 )
         goto TERMINATE;

      /* it appears that some fixed variables were not yet deleted */
      if( SCIPvarGetLbGlobal(repvars[v]) > 0.5 || SCIPvarGetUbGlobal(repvars[v]) < 0.5 )
         goto TERMINATE;

      assert(SCIPvarIsActive(repvars[v]) || (SCIPvarIsNegated(repvars[v]) && SCIPvarIsActive(SCIPvarGetNegationVar(repvars[v]))));
      assert(SCIPvarIsActive(repvars[v-1]) || (SCIPvarIsNegated(repvars[v-1]) && SCIPvarIsActive(SCIPvarGetNegationVar(repvars[v-1]))));
      assert(SCIPvarIsActive(repvars[v]) != negated[v]);
      assert(SCIPvarIsActive(repvars[v-1]) != negated[v-1]);

      var1 = (negated[v-1] ? SCIPvarGetNegationVar(repvars[v-1]) : repvars[v-1]);
      var2 = (negated[v] ? SCIPvarGetNegationVar(repvars[v]) : repvars[v]);
      assert(var1 != var2);
   }
#endif

   /* initializing the statuses of all appearing variables */
   for( v = nvars - 1; v >= 0; --v )
   {
      /* it appears that some fixed variables were not yet deleted */
      if( SCIPvarGetLbGlobal(repvars[v]) > 0.5 || SCIPvarGetUbGlobal(repvars[v]) < 0.5 )
         goto TERMINATE;

      assert(SCIPvarIsActive(repvars[v]) || (SCIPvarIsNegated(repvars[v]) && SCIPvarIsActive(SCIPvarGetNegationVar(repvars[v]))));
      assert(SCIPvarIsActive(repvars[v]) != negated[v]);

      allvars[v] = negated[v] ? SCIPvarGetNegationVar(repvars[v]) : repvars[v];

      ++(varcount[negated[v]][v]);
   }

   for( c = nconsanddatas - 2; c >= 0; --c )
   {
      int pos = -1;

      /* get valid variables */
      if( consanddatas[nconsanddatas - 1]->nnewvars > 0 )
         vars = consanddatas[c]->newvars;
      else
         vars = consanddatas[c]->vars;

      /* need to reset the negated flags */
      BMSclearMemoryArray(negated, nvars);

      /* get linear active representation */
      SCIP_CALL( SCIPgetBinvarRepresentatives(scip, nvars, vars, repvars, negated) );
      SCIPsortPtrBool((void**)repvars, negated, SCIPvarCompActiveAndNegated, nvars);

#ifndef NDEBUG
      /* and-constraints have to be merged in order to check for aggregation */
      for( v = 1; v < nvars; ++v )
      {
         SCIP_VAR* var1;
         SCIP_VAR* var2;

         /* it appears that some fixed variables were not yet deleted */
         if( SCIPvarGetLbGlobal(repvars[v-1]) > 0.5 || SCIPvarGetUbGlobal(repvars[v-1]) < 0.5 )
            goto TERMINATE;

         /* it appears that some fixed variables were not yet deleted */
         if( SCIPvarGetLbGlobal(repvars[v]) > 0.5 || SCIPvarGetUbGlobal(repvars[v]) < 0.5 )
            goto TERMINATE;

         assert(SCIPvarIsActive(repvars[v]) || (SCIPvarIsNegated(repvars[v]) && SCIPvarIsActive(SCIPvarGetNegationVar(repvars[v]))));
         assert(SCIPvarIsActive(repvars[v-1]) || (SCIPvarIsNegated(repvars[v-1]) && SCIPvarIsActive(SCIPvarGetNegationVar(repvars[v-1]))));
         assert(SCIPvarIsActive(repvars[v]) != negated[v]);
         assert(SCIPvarIsActive(repvars[v-1]) != negated[v-1]);

         var1 = (negated[v-1] ? SCIPvarGetNegationVar(repvars[v-1]) : repvars[v-1]);
         var2 = (negated[v] ? SCIPvarGetNegationVar(repvars[v]) : repvars[v]);
         assert(var1 != var2);
      }
#endif

      /* update the statuses of all appearing variables */
      for( v = nvars - 1; v >= 0; --v )
      {
         /* it appears that some fixed variables were not yet deleted */
         if( SCIPvarGetLbGlobal(repvars[v]) > 0.5 || SCIPvarGetUbGlobal(repvars[v]) < 0.5 )
            goto TERMINATE;

         assert(SCIPvarIsActive(repvars[v]) || (SCIPvarIsNegated(repvars[v]) && SCIPvarIsActive(SCIPvarGetNegationVar(repvars[v]))));
         assert(SCIPvarIsActive(repvars[v]) != negated[v]);

         /* we can only find an aggregation if all and constraints have the same variables */
         if( SCIPsortedvecFindPtr((void**)allvars, SCIPvarCompActiveAndNegated, repvars[v], nvars, &pos) )
         {
            assert(pos >= 0 && pos < nvars);

            ++(varcount[negated[v]][pos]);
         }
         else
            goto TERMINATE;
      }
   }

   zerocount = 0;
   onecount = 0;
   twocount = 0;
   othercount = 0;

   /* count number of multiple appearances of a variable */
   for( i = 1; i >= 0; --i )
   {
      for( v = nvars - 1; v >= 0; --v )
      {
         assert(SCIPvarIsActive(allvars[v]));

         if( varcount[i][v] == 0 )
            ++zerocount;
         else if( varcount[i][v] == 1 )
            ++onecount;
         else if( varcount[i][v] == 2 )
            ++twocount;
         else
            ++othercount;
      }
   }

   /* exactly one variable in all and-constraints appears as active and as negated variable */
   if( othercount == 0 )
   {
      /* we have a constraint in the form of: x1 + x2 * x3 * ... * x_n + ~x2 * x3 * ... * x_n == 1
       * this leads to the aggregation x1 = 1 - x3 * ... * x_n
       */
      if( nconsanddatas == 2 && twocount == nvars - 1 && onecount == 2 && zerocount == 1 )
      {
         SCIP_VAR** consvars;
         SCIP_Real* conscoefs;
         int nconsvars;
         SCIP_VAR* linvar;
         SCIP_Real lincoef;
         int nlinvars;

         /* allocate temporary memory */
         SCIP_CALL( SCIPallocBufferArray(scip, &consvars, consdata->nlinvars + nconsanddatas) );
         SCIP_CALL( SCIPallocBufferArray(scip, &conscoefs, consdata->nlinvars + nconsanddatas) );

         /* get variables and coefficients */
         SCIP_CALL( getLinearConsVarsData(scip, consdata->lincons, consdata->linconstype, consvars, conscoefs, &nconsvars) );
         assert(nconsvars == consdata->nlinvars + nconsanddatas);
         assert(conscoefs != NULL);

#ifndef NDEBUG
         /* all coefficients have to be 1 */
         for( v = 0; v < nconsvars; ++v )
            assert(SCIPisEQ(scip, conscoefs[v], 1.0));
#endif
         linvar = NULL;

         /* calculate all not artificial linear variables */
         SCIP_CALL( getLinVarsAndAndRess(scip, cons, consvars, conscoefs, nconsvars, &linvar, &lincoef, &nlinvars,
               NULL, NULL, NULL, NULL) );
         assert(nlinvars == 1);
         assert(linvar != NULL);

         SCIPfreeBufferArray(scip, &conscoefs);
         SCIPfreeBufferArray(scip, &consvars);

         /* if all and-constraints have exactly two variables */
         if( nvars == 2 )
         {
            SCIP_VAR* var;
            SCIP_Bool breaked;
            SCIP_Bool redundant;
            SCIP_Bool infeasible;
            SCIP_Bool aggregated;

            var = NULL;
            breaked = FALSE;

            /* find necessary variables, which only occur once */
            for( i = 1; i >= 0; --i )
            {
               for( v = nvars - 1; v >= 0; --v )
               {
                  assert(i == 1 || SCIPvarGetNegatedVar(allvars[v]) != NULL);
                  if( varcount[i][v] == 2 )
                  {
                     var = i ? SCIPvarGetNegatedVar(allvars[v]) : allvars[v];

                     breaked = TRUE;
                     break;
                  }
               }

               if( breaked )
                  break;
            }
            assert(var != NULL);

            SCIPdebugMsg(scip, "aggregating variables <%s> == 1 - <%s> in pseudoboolean <%s>\n", SCIPvarGetName(linvar), SCIPvarGetName(var), SCIPconsGetName(cons));

            SCIP_CALL( SCIPaggregateVars(scip, linvar, var, 1.0, 1.0, 1.0, &infeasible, &redundant, &aggregated) );

            SCIPdebugPrintCons(scip, cons, NULL);
            SCIPdebugMsg(scip, "aggregation of variables: <%s> == 1 - <%s>, infeasible = %u, aggregated = %u\n", SCIPvarGetName(linvar), SCIPvarGetName(var), infeasible, aggregated);

            if( infeasible )
               *cutoff = TRUE;
            else
            {
               if( aggregated )
                  ++(*naggrvars);

               /* delete old constraints */
               SCIP_CALL( SCIPdelCons(scip, consdata->lincons) );
               SCIP_CALL( SCIPdelCons(scip, cons) );
               (*ndelconss) += 2;
            }
         }
         /* @todo: otherwise delete in this constraint allvars[samepos] from all terms and delete all but one of them
          *
          * it is the same like aggregating linvar with the resultant of the product, which is the same in all and-
          * constraints without allvars[samepos]
          *
          * e.g. x1 + x2*x_3*...x_n + ~x2*x_3*...x_n = 1 => x1 = 1 - x_3*...x_n
          */
      } /*lint !e438*/
      /* we have a constraint in the form of: x1 + x2 * x3 + ~x2 * x3 + ~x2 * ~x3 == 1
       * this leads to the aggregation x1 = x2 * ~x3
       *
       * @todo: implement more general step, that one combination of the variables in the and constraints is missing in
       *        the pseudoboolean constraint, which leads to the same result, that the only linear variable is the
       *        resultant of the missing and-constraint
       */
      else if( nvars == 2 && nconsanddatas == 3 && twocount == 2 && onecount == 2 && zerocount == 0)
      {
         SCIP_VAR** consvars;
         SCIP_Real* conscoefs;
         int nconsvars;
         SCIP_VAR* linvar;
         SCIP_Real lincoef;
         int nlinvars;
         SCIP_VAR* newandvars[2];
         SCIP_Bool breaked;
         SCIP_CONS* newcons;
         char name[SCIP_MAXSTRLEN];

         /* allocate temporary memory */
         SCIP_CALL( SCIPallocBufferArray(scip, &consvars, consdata->nlinvars + nconsanddatas) );
         SCIP_CALL( SCIPallocBufferArray(scip, &conscoefs, consdata->nlinvars + nconsanddatas) );

         /* get variables and coefficients */
         SCIP_CALL( getLinearConsVarsData(scip, consdata->lincons, consdata->linconstype, consvars, conscoefs, &nconsvars) );
         assert(nconsvars == consdata->nlinvars + nconsanddatas);
         assert(conscoefs != NULL);

#ifndef NDEBUG
         /* all coefficients have to be 1 */
         for( v = 0; v < nconsvars; ++v )
            assert(SCIPisEQ(scip, conscoefs[v], 1.0));
#endif
         linvar = NULL;

         /* calculate all not artificial linear variables */
         SCIP_CALL( getLinVarsAndAndRess(scip, cons, consvars, conscoefs, nconsvars, &linvar, &lincoef, &nlinvars,
               NULL, NULL, NULL, NULL) );
         assert(nlinvars == 1);
         assert(linvar != NULL);

         SCIPfreeBufferArray(scip, &conscoefs);
         SCIPfreeBufferArray(scip, &consvars);

         newandvars[0] = NULL;
         newandvars[1] = NULL;
         breaked = FALSE;

         /* find necessary variables, which only occur once */
         for( i = 1; i >= 0; --i )
         {
            for( v = nvars - 1; v >= 0; --v )
            {
               assert(i == 1 || SCIPvarGetNegatedVar(allvars[v]) != NULL);
               if( varcount[i][v] == 1 )
               {
                  if( newandvars[0] == NULL )
                     newandvars[0] = i ? SCIPvarGetNegatedVar(allvars[v]) : allvars[v];
                  else
                  {
                     assert(newandvars[1] == NULL);
                     newandvars[1] = i ? SCIPvarGetNegatedVar(allvars[v]) : allvars[v];

                     breaked = TRUE;
                     break;
                  }
               }
            }

            if( breaked )
               break;
         }
         assert(newandvars[0] != NULL && newandvars[1] != NULL);

         (void)SCIPsnprintf(name, SCIP_MAXSTRLEN, "andcons_%s_%s", SCIPconsGetName(cons), SCIPvarGetName(linvar));
         SCIP_CALL( SCIPcreateConsAnd(scip, &newcons, name, linvar, nvars, newandvars,
               TRUE, TRUE, TRUE, TRUE, TRUE, FALSE, FALSE, FALSE, FALSE, FALSE) );
         SCIP_CALL( SCIPaddCons(scip, newcons) );
         SCIPdebugPrintCons(scip, newcons, NULL);
         SCIP_CALL( SCIPreleaseCons(scip, &newcons) );

         /* delete old constraints */
         SCIP_CALL( SCIPdelCons(scip, consdata->lincons) );
         SCIP_CALL( SCIPdelCons(scip, cons) );
         (*ndelconss) += 2;
      } /*lint !e438*/
   }

   if( SCIPconsIsDeleted(cons) )
   {
      /* update the uses counter of consandata objects which are used in pseudoboolean constraint, which was deleted and
       * probably delete and-constraints
       */
      SCIP_CALL( updateConsanddataUses(scip, cons, conshdlrdata, ndelconss) );
   }

 TERMINATE:
   /* free temporary memory */
   SCIPfreeBufferArray(scip, &negated);
   SCIPfreeBufferArray(scip, &repvars);
   SCIPfreeBufferArray(scip, &(varcount[1]));
   SCIPfreeBufferArray(scip, &(varcount[0]));
   SCIPfreeBufferArray(scip, &allvars);

   return SCIP_OKAY;
}

/** adds symmetry information of constraint to a symmetry detection graph */
static
SCIP_RETCODE addSymmetryInformation(
   SCIP*                 scip,               /**< SCIP pointer */
   SYM_SYMTYPE           symtype,            /**< type of symmetries that need to be added */
   SCIP_CONS*            cons,               /**< constraint */
   SYM_GRAPH*            graph,              /**< symmetry detection graph */
   SCIP_Bool*            success             /**< pointer to store whether symmetry information could be added */
   )
{
   SCIP_CONSDATA* consdata;
   SCIP_VAR** tmpvars = NULL;
   SCIP_VAR** vars;
   SCIP_CONS* lincons;
   SCIP_LINEARCONSTYPE constype;
   SCIP_Real* tmpvals = NULL;
   SCIP_Real* vals;
   SCIP_Real constant = 0.0;
   SCIP_Real lhs;
   SCIP_Real rhs;
   int tmpnvars;
   int rootnodeidx;
   int nodeidx;
   int nvars;
   int i;
   int c;

   assert(scip != NULL);
   assert(cons != NULL);
   assert(graph != NULL);
   assert(success != NULL);

   consdata = SCIPconsGetData(cons);
   assert(consdata != NULL);

   /* allocate buffer to hold variables for creating of symmetry detection graph */
   nvars = SCIPgetNVars(scip);
   SCIP_CALL( SCIPallocBufferArray(scip, &vars, nvars) );
   SCIP_CALL( SCIPallocBufferArray(scip, &vals, nvars) );

   /* add root node to symmetry detection graph */
   lhs = SCIPgetLhsPseudoboolean(scip, cons);
   rhs = SCIPgetRhsPseudoboolean(scip, cons);
   SCIP_CALL( SCIPaddSymgraphConsnode(scip, graph, cons, lhs, rhs, &rootnodeidx) );

   /* possibly add node and edge encoding whether constraint is soft */
   vars[0] = SCIPgetIndVarPseudoboolean(scip, cons);
   if( vars[0] != NULL )
   {
      vals[0] = 1.0;
      tmpnvars = 1;
      constant = 0.0;

      SCIP_CALL( SCIPaddSymgraphOpnode(scip, graph, (int)SYM_CONSOPTYPE_PB_SOFT, &nodeidx) );
      SCIP_CALL( SCIPaddSymgraphEdge(scip, graph, rootnodeidx, nodeidx, TRUE, consdata->weight) );
      SCIP_CALL( SCIPgetSymActiveVariables(scip, symtype, &vars, &vals, &tmpnvars, &constant,
            SCIPisTransformed(scip)) );
      SCIP_CALL( SCIPaddSymgraphVarAggregation(scip, graph, nodeidx, vars, vals, tmpnvars, constant) );
   }

   /* add nodes and edges encoding linear part of the pseudoboolean cons */
   lincons = SCIPgetLinearConsPseudoboolean(scip, cons);
   constype = SCIPgetLinearConsTypePseudoboolean(scip, cons);

   /* collect information about linear constraint */
   tmpnvars = 0;
   switch( constype )
   {
   case SCIP_LINEARCONSTYPE_LINEAR:
      tmpvars = SCIPgetVarsLinear(scip, lincons);
      tmpnvars = SCIPgetNVarsLinear(scip, lincons);
      tmpvals = SCIPgetValsLinear(scip, lincons);
      for( i = 0; i < tmpnvars; ++i )
         vals[i] = tmpvals[i];
      break;
   case SCIP_LINEARCONSTYPE_LOGICOR:
      tmpvars = SCIPgetVarsLogicor(scip, lincons);
      tmpnvars = SCIPgetNVarsLogicor(scip, lincons);
      for( i = 0; i < tmpnvars; ++i )
         vals[i] = 1.0;
      break;
   case SCIP_LINEARCONSTYPE_KNAPSACK:
      tmpvars = SCIPgetVarsKnapsack(scip, lincons);
      tmpnvars = SCIPgetNVarsKnapsack(scip, lincons);
      for( i = 0; i < tmpnvars; ++i )
         vals[i] = (SCIP_Real)SCIPgetWeightsKnapsack(scip, cons)[i];
      break;
   case SCIP_LINEARCONSTYPE_SETPPC:
      tmpvars = SCIPgetVarsSetppc(scip, lincons);
      tmpnvars = SCIPgetNVarsSetppc(scip, lincons);
      for( i = 0; i < tmpnvars; ++i )
         vals[i] = 1.0;
      break;
   default:
      SCIPfreeBufferArray(scip, &vals);
      SCIPfreeBufferArray(scip, &vars);
      *success = FALSE;

      return SCIP_OKAY;
   } /*lint !e788*/
   assert(tmpvars != NULL);
   for( i = 0; i < tmpnvars; ++i )
      vars[i] = tmpvars[i];
   constant = 0.0;

   /* create nodes and edges for linear part */
   SCIP_CALL( SCIPaddSymgraphOpnode(scip, graph, (int)SYM_CONSOPTYPE_PB_LINEAR, &nodeidx) );
   SCIP_CALL( SCIPaddSymgraphEdge(scip, graph, rootnodeidx, nodeidx, FALSE, 0.0) );

   SCIP_CALL( SCIPgetSymActiveVariables(scip, symtype, &vars, &vals, &tmpnvars, &constant,
         SCIPisTransformed(scip)) );
   SCIP_CALL( SCIPaddSymgraphVarAggregation(scip, graph, nodeidx, vars, vals, tmpnvars, constant) );

   /* create nodes and edges for AND constraints */
   for( c = 0; c < consdata->nconsanddatas; ++c )
   {
      assert(consdata->consanddatas[c] != NULL);

      SCIP_CALL( SCIPaddSymgraphOpnode(scip, graph, (int)SYM_CONSOPTYPE_PB_AND, &nodeidx) );
      SCIP_CALL( SCIPaddSymgraphEdge(scip, graph, rootnodeidx, nodeidx, TRUE, consdata->andcoefs[c]) );

      tmpnvars = consdata->consanddatas[c]->nvars;
      for( i = 0; i < tmpnvars; ++i )
         vars[i] = consdata->consanddatas[c]->vars[i];
      for( i = 0; i < tmpnvars; ++i )
         vals[i] = 1.0;
      constant = 0.0;

      SCIP_CALL( SCIPgetSymActiveVariables(scip, symtype, &vars, &vals, &tmpnvars, &constant,
            SCIPisTransformed(scip)) );
      SCIP_CALL( SCIPaddSymgraphVarAggregation(scip, graph, nodeidx, vars, vals, tmpnvars, constant) );
   }

   SCIPfreeBufferArray(scip, &vals);
   SCIPfreeBufferArray(scip, &vars);

   *success = TRUE;

   return SCIP_OKAY;
}


/*
 * Callback methods of constraint handler
 */

#ifdef NONLINCONSUPGD_PRIORITY
#include "scip/cons_nonlinear.h"
/** tries to upgrade a nonlinear constraint into a pseudoboolean constraint */
static
SCIP_DECL_NONLINCONSUPGD(nonlinconsUpgdPseudoboolean)
{
   SCIP_EXPRGRAPH* exprgraph;
   SCIP_EXPRGRAPHNODE* node;
   SCIP_Real lhs;
   SCIP_Real rhs;
   SCIP_VAR* var;
   SCIP_VAR* objvar = NULL;
   SCIP_VAR** linvars = NULL;
   int nlinvars;
   SCIP_VAR*** terms;
   int nterms;
   int* ntermvars;
   SCIP_Real* termvals;
   int i;
   int j;

   assert(nupgdconss != NULL);
   assert(upgdconss != NULL);

   *nupgdconss = 0;

   node = SCIPgetExprgraphNodeNonlinear(scip, cons);

   /* no interest in linear constraints */
   if( node == NULL )
      return SCIP_OKAY;

   switch( SCIPexprgraphGetNodeOperator(node) )
   {
   case SCIP_EXPR_VARIDX:
   case SCIP_EXPR_CONST:
   case SCIP_EXPR_PLUS:
   case SCIP_EXPR_MINUS:
   case SCIP_EXPR_SUM:
   case SCIP_EXPR_LINEAR:
      /* these should not appear as exprgraphnodes after constraint presolving */
      return SCIP_OKAY;

   case SCIP_EXPR_MUL:
   case SCIP_EXPR_DIV:
   case SCIP_EXPR_SQUARE:
   case SCIP_EXPR_SQRT:
   case SCIP_EXPR_REALPOWER:
   case SCIP_EXPR_INTPOWER:
   case SCIP_EXPR_SIGNPOWER:
   case SCIP_EXPR_EXP:
   case SCIP_EXPR_LOG:
   case SCIP_EXPR_SIN:
   case SCIP_EXPR_COS:
   case SCIP_EXPR_TAN:
      /* case SCIP_EXPR_ERF: */
      /* case SCIP_EXPR_ERFI: */
   case SCIP_EXPR_MIN:
   case SCIP_EXPR_MAX:
   case SCIP_EXPR_ABS:
   case SCIP_EXPR_SIGN:
   case SCIP_EXPR_PRODUCT:
   case SCIP_EXPR_USER:
      /* these do not look like a proper pseudoboolean expression (assuming the expression graph simplifier did run) */
      return SCIP_OKAY;

   case SCIP_EXPR_QUADRATIC:  /* let cons_quadratic still handle these for now */
      return SCIP_OKAY;

   case SCIP_EXPR_POLYNOMIAL:
      /* these mean that we have something polynomial */
      break;

   case SCIP_EXPR_PARAM:
   case SCIP_EXPR_LAST:
   default:
      SCIPwarningMessage(scip, "unexpected expression operator %d in nonlinear constraint <%s>\n", SCIPexprgraphGetNodeOperator(node), SCIPconsGetName(cons));
      return SCIP_OKAY;
   }

   lhs = SCIPgetLhsNonlinear(scip, cons);
   rhs = SCIPgetRhsNonlinear(scip, cons);

   /* we need all linear variables to be binary */
   for( i = 0; i < SCIPgetNLinearVarsNonlinear(scip, cons); ++i )
   {
      var = SCIPgetLinearVarsNonlinear(scip, cons)[i];
      assert(var != NULL);

      if( SCIPvarIsBinary(var) )
         continue;

      SCIPdebugMsg(scip, "not pseudoboolean because linear variable <%s> is not binary\n", SCIPvarGetName(var));
      return SCIP_OKAY;
   }

   /* if simplified, then all children of root node should be variables, we need all of them to be binary */
   exprgraph = SCIPgetExprgraphNonlinear(scip, SCIPconsGetHdlr(cons));
   for( i = 0; i < SCIPexprgraphGetNodeNChildren(node); ++i )
   {
      SCIP_EXPRGRAPHNODE* child;

      child = SCIPexprgraphGetNodeChildren(node)[i];
      assert(child != NULL);
      if( SCIPexprgraphGetNodeOperator(child) != SCIP_EXPR_VARIDX )
      {
         SCIPdebugMsg(scip, "not pseudoboolean because child %d is not a variable\n", i);
         return SCIP_OKAY;
      }

      var = (SCIP_VAR*)SCIPexprgraphGetNodeVar(exprgraph, child);
      assert(var != NULL);
      if( !SCIPvarIsBinary(var) )
      {
         SCIPdebugMsg(scip, "not pseudoboolean because nonlinear var <%s> is not binary\n", SCIPvarGetName(var));
         return SCIP_OKAY;
      }
   }

   /* setup a pseudoboolean constraint */

   if( upgdconsssize < 1 )
   {
      /* request larger upgdconss array */
      *nupgdconss = -1;
      return SCIP_OKAY;
   }

   SCIPdebugMsg(scip, "upgrading nonlinear constraint <%s> to pseudo-boolean\n", SCIPconsGetName(cons));

   if( !SCIPisInfinity(scip, -lhs) )
      lhs -= SCIPexprgraphGetNodePolynomialConstant(node);
   if( !SCIPisInfinity(scip, -rhs) )
      rhs -= SCIPexprgraphGetNodePolynomialConstant(node);

   /* setup linear part, if not identical */
   if( objvar != NULL )
   {
      SCIP_CALL( SCIPallocBufferArray(scip, &linvars, SCIPgetNLinearVarsNonlinear(scip, cons)-1) );
      nlinvars = 0;
      for( i = 0; i < SCIPgetNLinearVarsNonlinear(scip, cons); ++i )
      {
         var = SCIPgetLinearVarsNonlinear(scip, cons)[i];
         if( var != objvar )
            linvars[nlinvars++] = var;
      }
   }
   else
      nlinvars = SCIPgetNLinearVarsNonlinear(scip, cons);

   /* setup nonlinear terms */
   nterms = SCIPexprgraphGetNodePolynomialNMonomials(node);
   SCIP_CALL( SCIPallocBufferArray(scip, &terms, nterms) );
   SCIP_CALL( SCIPallocBufferArray(scip, &ntermvars, nterms) );
   SCIP_CALL( SCIPallocBufferArray(scip, &termvals, nterms) );

   for( i = 0; i < nterms; ++i )
   {
      SCIP_EXPRDATA_MONOMIAL* monomial;

      monomial = SCIPexprgraphGetNodePolynomialMonomials(node)[i];
      assert(monomial != NULL);

      ntermvars[i] = SCIPexprGetMonomialNFactors(monomial);
      SCIP_CALL( SCIPallocBufferArray(scip, &terms[i], ntermvars[i]) );

      for( j = 0; j < SCIPexprGetMonomialNFactors(monomial); ++j )
      {
         terms[i][j] = (SCIP_VAR*)SCIPexprgraphGetNodeVar(exprgraph, SCIPexprgraphGetNodeChildren(node)[SCIPexprGetMonomialChildIndices(monomial)[j]]);
         assert(SCIPexprGetMonomialExponents(monomial)[j] > 0.0);
      }

      termvals[i] = SCIPexprGetMonomialCoef(monomial);
   }

   *nupgdconss = 1;
   SCIP_CALL( SCIPcreateConsPseudoboolean(scip, &upgdconss[0], SCIPconsGetName(cons),
         objvar != NULL ? linvars : SCIPgetLinearVarsNonlinear(scip, cons), nlinvars, SCIPgetLinearCoefsNonlinear(scip, cons),
         terms, nterms, ntermvars, termvals, NULL, 0.0, FALSE, objvar,
         lhs, rhs,
         SCIPconsIsInitial(cons), SCIPconsIsSeparated(cons), SCIPconsIsEnforced(cons),
         SCIPconsIsChecked(cons), SCIPconsIsPropagated(cons), SCIPconsIsLocal(cons),
         SCIPconsIsModifiable(cons), SCIPconsIsDynamic(cons), SCIPconsIsRemovable(cons), SCIPconsIsStickingAtNode(cons)) );

   for( i = nterms-1; i >= 0; --i )
      SCIPfreeBufferArray(scip, &terms[i]);

   SCIPfreeBufferArray(scip, &terms);
   SCIPfreeBufferArray(scip, &ntermvars);
   SCIPfreeBufferArray(scip, &termvals);
   SCIPfreeBufferArrayNull(scip, &linvars);

   return SCIP_OKAY;
}
#endif

/** copy method for constraint handler plugins (called when SCIP copies plugins) */
static
SCIP_DECL_CONSHDLRCOPY(conshdlrCopyPseudoboolean)
{  /*lint --e{715}*/
   assert(scip != NULL);
   assert(conshdlr != NULL);
   assert(strcmp(SCIPconshdlrGetName(conshdlr), CONSHDLR_NAME) == 0);

   /* call inclusion method of constraint handler */
   SCIP_CALL( SCIPincludeConshdlrPseudoboolean(scip) );

   *valid = TRUE;

   return SCIP_OKAY;
}

/** destructor of constraint handler to free constraint handler data (called when SCIP is exiting) */
static
SCIP_DECL_CONSFREE(consFreePseudoboolean)
{  /*lint --e{715}*/
   SCIP_CONSHDLRDATA* conshdlrdata;

   assert(scip != NULL);
   assert(conshdlr != NULL);
   assert(strcmp(SCIPconshdlrGetName(conshdlr), CONSHDLR_NAME) == 0);

   /* free constraint handler data */
   conshdlrdata = SCIPconshdlrGetData(conshdlr);
   assert(conshdlrdata != NULL);

   SCIP_CALL( conshdlrdataFree(scip, &conshdlrdata) );

   SCIPconshdlrSetData(conshdlr, NULL);

   return SCIP_OKAY;
}


/** initialization method of constraint handler (called after problem was transformed) */
static
SCIP_DECL_CONSINIT(consInitPseudoboolean)
{  /*lint --e{715}*/
   SCIP_CONSHDLRDATA* conshdlrdata;
   int c;

   assert(scip != NULL);
   assert(conshdlr != NULL);
   assert(strcmp(SCIPconshdlrGetName(conshdlr), CONSHDLR_NAME) == 0);

   conshdlrdata = SCIPconshdlrGetData(conshdlr);
   assert(conshdlrdata != NULL);

   /* check each constraint and get transformed constraints */
   for( c = conshdlrdata->nallconsanddatas - 1; c >= 0; --c )
   {
      SCIP_CONS* andcons;
      SCIP_VAR* resultant;
#ifndef NDEBUG
      SCIP_VAR** vars;
      int nvars;
      int v;

      assert(conshdlrdata->allconsanddatas[c] != NULL);
      assert(conshdlrdata->allconsanddatas[c]->newvars == NULL);

      vars = conshdlrdata->allconsanddatas[c]->vars;
      nvars = conshdlrdata->allconsanddatas[c]->nvars;
      assert(vars != NULL || nvars == 0);

      /* check for correct variables data */
      for( v = nvars - 1; v > 0; --v )
      {
         assert(SCIPvarIsTransformed(vars[v])); /*lint !e613*/
         assert(SCIPvarGetIndex(vars[v]) >= SCIPvarGetIndex(vars[v-1])); /*lint !e613*/
      }
      assert(nvars == 0 || SCIPvarIsTransformed(vars[0])); /*lint !e613*/
#endif

      andcons = conshdlrdata->allconsanddatas[c]->cons;
      assert(andcons != NULL);

      assert(SCIPconsIsTransformed(andcons));

      resultant = SCIPgetResultantAnd(scip, andcons);
      /* insert new mapping */
      assert(!SCIPhashmapExists(conshdlrdata->hashmap, (void*)resultant));
      SCIP_CALL( SCIPhashmapInsert(conshdlrdata->hashmap, (void*)resultant, (void*)(conshdlrdata->allconsanddatas[c])) );

      SCIPdebugMsg(scip, "insert into hashmap <%s> (%p) -> <%s> (%p/%p)\n", SCIPvarGetName(resultant), (void*)resultant,
         SCIPconsGetName(conshdlrdata->allconsanddatas[c]->cons), (void*)(conshdlrdata->allconsanddatas[c]),
         (void*)(conshdlrdata->allconsanddatas[c]->cons));
   }

   return SCIP_OKAY;
}

/** presolving initialization method of constraint handler (called when presolving is about to begin) */
static
SCIP_DECL_CONSINITPRE(consInitprePseudoboolean)
{  /*lint --e{715}*/
   SCIP_CONSHDLRDATA* conshdlrdata;
   int c;

   assert(scip != NULL);
   assert(conshdlr != NULL);
   assert(strcmp(SCIPconshdlrGetName(conshdlr), CONSHDLR_NAME) == 0);

   conshdlrdata = SCIPconshdlrGetData(conshdlr);
   assert(conshdlrdata != NULL);

   /* decompose all pseudo boolean constraints into a "linear" constraint and "and" constraints */
   for( c = 0; c < nconss; ++c )
   {
      SCIP_CONS* cons;
      SCIP_CONSDATA* consdata;
      SCIP_VAR** vars;
      SCIP_Real* coefs;
      int nvars;

      cons = conss[c];
      assert(cons != NULL);

      /* only added constraints can be upgraded */
      if( !SCIPconsIsAdded(cons) )
         continue;

      consdata = SCIPconsGetData(cons);
      assert(consdata != NULL);
      assert(consdata->intvar == NULL);

      /* only keep hard constraints if desired */
      if( !conshdlrdata->decomposenormalpbcons && !consdata->issoftcons )
         continue;

      /* gets number of variables in linear constraint */
      SCIP_CALL( getLinearConsNVars(scip, consdata->lincons, consdata->linconstype, &nvars) );

      /* allocate temporary memory */
      SCIP_CALL( SCIPallocBufferArray(scip, &vars, nvars) );
      SCIP_CALL( SCIPallocBufferArray(scip, &coefs, nvars) );

      /* get variables and coefficient of linear constraint */
      SCIP_CALL( getLinearConsVarsData(scip, consdata->lincons, consdata->linconstype, vars, coefs, &nvars) );
      assert(nvars == 0 || (coefs != NULL));

      /* hard constraint */
      if( !consdata->issoftcons )
      {
         /* @todo: maybe better create a new linear constraint and let scip do the upgrade */

         /* mark linear constraint not to be upgraded - otherwise we loose control over it */
         SCIPconsAddUpgradeLocks(consdata->lincons, 1);

         /* update and constraint flags */
         SCIP_CALL( updateAndConss(scip, cons) );
      }
      /* soft constraint */
      else
      {
         SCIP_VAR* negindvar;
         char name[SCIP_MAXSTRLEN];
         SCIP_Real lhs;
         SCIP_Real rhs;
         SCIP_Bool initial;
         SCIP_Bool updateandconss;
         int v;

         assert(consdata->weight != 0);
         assert(consdata->indvar != NULL);

         /* get negation of indicator variable */
         SCIP_CALL( SCIPgetNegatedVar(scip, consdata->indvar, &negindvar) );
         assert(negindvar != NULL);

         /* get sides of linear constraint */
         SCIP_CALL( getLinearConsSides(scip, consdata->lincons, consdata->linconstype, &lhs, &rhs) );
         assert(!SCIPisInfinity(scip, lhs));
         assert(!SCIPisInfinity(scip, -rhs));
         assert(SCIPisLE(scip, lhs, rhs));

         /* @todo: split up sides into separate soft constraints in advance */
         /* assert(SCIPisInfinity(scip, -lhs) || SCIPisInfinity(scip, rhs)); */

         updateandconss = FALSE;

         /* with indicator */
         if( conshdlrdata->decomposeindicatorpbcons )
         {
            SCIP_CONS* indcons;

            /* @todo check whether it's better to set the initial flag to false */
            initial = SCIPconsIsInitial(cons); /* FALSE; */

            if( !SCIPisInfinity(scip, rhs) )
            {
               /* first we are modelling the implication that if the negation of the indicator variable is on, the constraint
                * is enabled */
               /* indvar == 0 => a^T*x <= rhs */

               (void) SCIPsnprintf(name, SCIP_MAXSTRLEN, "%s_rhs_ind", SCIPconsGetName(cons));

               SCIP_CALL( SCIPcreateConsIndicator(scip, &indcons, name, negindvar, nvars, vars, coefs, rhs,
                     initial, SCIPconsIsSeparated(cons), SCIPconsIsEnforced(cons), SCIPconsIsChecked(cons),
                     SCIPconsIsPropagated(cons), SCIPconsIsLocal(cons),
                     SCIPconsIsDynamic(cons), SCIPconsIsRemovable(cons), SCIPconsIsStickingAtNode(cons)) );

               /* update and constraint flags */
               SCIP_CALL( updateAndConss(scip, cons) );
               updateandconss = TRUE;

               SCIP_CALL( SCIPaddCons(scip, indcons) );
               SCIPdebugPrintCons(scip, indcons, NULL);
               SCIP_CALL( SCIPreleaseCons(scip, &indcons) );
            }

<<<<<<< HEAD
            if( !SCIPisInfinity(scip, -lhs) )
            {
               /* second we are modelling the implication that if the negation of the indicator variable is on, the constraint
                * is enabled */
               /* change the a^T*x >= lhs to -a^Tx<= -lhs, for indicator constraint */

               for( v = nvars - 1; v >= 0; --v )
                  coefs[v] *= -1;
=======
            /* get negation of indicator variable */
            SCIP_CALL( SCIPgetNegatedVar(scip, consdata->indvar, &negindvar) );
            assert(negindvar != NULL);
>>>>>>> b4117b7b

               (void) SCIPsnprintf(name, SCIP_MAXSTRLEN, "%s_lhs_ind", SCIPconsGetName(cons));

               SCIP_CALL( SCIPcreateConsIndicator(scip, &indcons, name, negindvar, nvars, vars, coefs, -lhs,
                     initial, SCIPconsIsSeparated(cons), SCIPconsIsEnforced(cons), SCIPconsIsChecked(cons),
                     SCIPconsIsPropagated(cons), SCIPconsIsLocal(cons),
                     SCIPconsIsDynamic(cons), SCIPconsIsRemovable(cons), SCIPconsIsStickingAtNode(cons)) );

               if( !updateandconss )
               {
                  /* update and constraint flags */
                  SCIP_CALL( updateAndConss(scip, cons) );
               }

               SCIP_CALL( SCIPaddCons(scip, indcons) );
               SCIPdebugPrintCons(scip, indcons, NULL);
               SCIP_CALL( SCIPreleaseCons(scip, &indcons) );
            }
         }
         /* with linear */
         else
         {
            SCIP_CONS* lincons;
            SCIP_Real maxact;
            SCIP_Real minact;
            SCIP_Real lb;
            SCIP_Real ub;

            maxact = 0.0;
            minact = 0.0;

            /* adding all linear coefficients up */
            for( v = nvars - 1; v >= 0; --v )
               if( coefs[v] > 0 )
                  maxact += coefs[v];
               else
                  minact += coefs[v];

            if( SCIPisInfinity(scip, maxact) )
            {
               SCIPwarningMessage(scip, "maxactivity = %g exceed infinity value.\n", maxact);
            }
            if( SCIPisInfinity(scip, -minact) )
            {
               SCIPwarningMessage(scip, "minactivity = %g exceed -infinity value.\n", minact);
            }

            /* @todo check whether it's better to set the initial flag to false */
            initial = SCIPconsIsInitial(cons); /* FALSE; */

            /* first soft constraints for lhs */
            if( !SCIPisInfinity(scip, -lhs) )
            {
               /* first we are modelling the feasibility of the soft constraint by adding a slack variable */
               /* we ensure that if indvar == 1 => (a^T*x + ub*indvar >= lhs) */
               ub = lhs - minact;

               (void) SCIPsnprintf(name, SCIP_MAXSTRLEN, "%s_lhs_part1", SCIPconsGetName(cons));

               SCIP_CALL( SCIPcreateConsLinear(scip, &lincons, name, nvars, vars, coefs, lhs, SCIPinfinity(scip),
                     initial, SCIPconsIsSeparated(cons), SCIPconsIsEnforced(cons), SCIPconsIsChecked(cons),
                     SCIPconsIsPropagated(cons), SCIPconsIsLocal(cons), SCIPconsIsModifiable(cons),
                     SCIPconsIsDynamic(cons), SCIPconsIsRemovable(cons), SCIPconsIsStickingAtNode(cons)) );

               /* update and constraint flags */
               SCIP_CALL( updateAndConss(scip, cons) );
               updateandconss = TRUE;

               /* add artificial indicator variable */
               SCIP_CALL( SCIPaddCoefLinear(scip, lincons, consdata->indvar, ub) );

               SCIP_CALL( SCIPaddCons(scip, lincons) );
               SCIPdebugPrintCons(scip, lincons, NULL);
               SCIP_CALL( SCIPreleaseCons(scip, &lincons) );

               /* second we are modelling the implication that if the slack variable is on( negation is off), the constraint
                * is disabled, so only the cost arise if the slack variable is necessary */
               /* indvar == 1 => (a^T*x (+ ub * negindvar) <= lhs - 1) */
               ub = lhs - maxact - 1;

               (void) SCIPsnprintf(name, SCIP_MAXSTRLEN, "%s_lhs_part2", SCIPconsGetName(cons));

               SCIP_CALL( SCIPcreateConsLinear(scip, &lincons, name, nvars, vars, coefs, -SCIPinfinity(scip), lhs - 1,
                     initial, SCIPconsIsSeparated(cons), SCIPconsIsEnforced(cons), SCIPconsIsChecked(cons),
                     SCIPconsIsPropagated(cons), SCIPconsIsLocal(cons), SCIPconsIsModifiable(cons),
                     SCIPconsIsDynamic(cons), SCIPconsIsRemovable(cons), SCIPconsIsStickingAtNode(cons)) );

               /* add artificial indicator variable */
               SCIP_CALL( SCIPaddCoefLinear(scip, lincons, negindvar, ub) );

               SCIP_CALL( SCIPaddCons(scip, lincons) );
               SCIPdebugPrintCons(scip, lincons, NULL);
               SCIP_CALL( SCIPreleaseCons(scip, &lincons) );
            }

            /* second soft constraints for rhs */
            if( !SCIPisInfinity(scip, rhs) )
            {
               /* first we are modelling the feasibility of the soft-constraint by adding a slack variable */
               /* indvar == 1 => (a^T*x + lb * indvar <= rhs) */
               lb = rhs - maxact;

               (void) SCIPsnprintf(name, SCIP_MAXSTRLEN, "%s_rhs_part1", SCIPconsGetName(cons));

               SCIP_CALL( SCIPcreateConsLinear(scip, &lincons, name, nvars, vars, coefs, -SCIPinfinity(scip), rhs,
                     initial, SCIPconsIsSeparated(cons), SCIPconsIsEnforced(cons), SCIPconsIsChecked(cons),
                     SCIPconsIsPropagated(cons), SCIPconsIsLocal(cons), SCIPconsIsModifiable(cons),
                     SCIPconsIsDynamic(cons), SCIPconsIsRemovable(cons), SCIPconsIsStickingAtNode(cons)) );

               if( !updateandconss )
               {
                  /* update and constraint flags */
                  SCIP_CALL( updateAndConss(scip, cons) );
               }

               /* add artificial indicator variable */
               SCIP_CALL( SCIPaddCoefLinear(scip, lincons, consdata->indvar, lb) );

               SCIP_CALL( SCIPaddCons(scip, lincons) );
               SCIPdebugPrintCons(scip, lincons, NULL);
               SCIP_CALL( SCIPreleaseCons(scip, &lincons) );

               /* second we are modelling the implication that if the slack variable is on( negation is off), the constraint
                * is disabled, so only the cost arise if the slack variable is necessary */
               /* indvar == 1 => (a^T*x (+ lb * negindvar) >= rhs + 1) */
               lb = rhs - minact + 1;

               (void) SCIPsnprintf(name, SCIP_MAXSTRLEN, "%s_rhs_part2", SCIPconsGetName(cons));

               SCIP_CALL( SCIPcreateConsLinear(scip, &lincons, name, nvars, vars, coefs, rhs + 1, SCIPinfinity(scip),
                     initial, SCIPconsIsSeparated(cons), SCIPconsIsEnforced(cons), SCIPconsIsChecked(cons),
                     SCIPconsIsPropagated(cons), SCIPconsIsLocal(cons), SCIPconsIsModifiable(cons),
                     SCIPconsIsDynamic(cons), SCIPconsIsRemovable(cons), SCIPconsIsStickingAtNode(cons)) );

               /* add artificial indicator variable */
               SCIP_CALL( SCIPaddCoefLinear(scip, lincons, negindvar, lb) );

               SCIP_CALL( SCIPaddCons(scip, lincons) );
               SCIPdebugPrintCons(scip, lincons, NULL);
               SCIP_CALL( SCIPreleaseCons(scip, &lincons) );
            }
         }

         /* release corresponding unadded linear constraint, other constraints were added */
         assert(!SCIPconsIsAdded(consdata->lincons));
         SCIP_CALL( SCIPreleaseCons(scip, &consdata->lincons) );
      }

<<<<<<< HEAD
      /* free temporary memory */
      SCIPfreeBufferArray(scip, &coefs);
      SCIPfreeBufferArray(scip, &vars);
=======
            /* remove pseudo boolean constraint, old linear constraint is still active, and-constraints too */
            SCIP_CALL( SCIPdelCons(scip, cons) );
         }
>>>>>>> b4117b7b

      /* @todo: maintain soft inequality constraint if not decomposeindicatorpbcons */
      /* remove pseudo boolean constraint, and-constraints are still active */
      SCIP_CALL( SCIPdelCons(scip, cons) );
   }

   return SCIP_OKAY;
}

/** frees specific constraint data */
static
SCIP_DECL_CONSDELETE(consDeletePseudoboolean)
{  /*lint --e{715}*/
   SCIP_CONSHDLRDATA* conshdlrdata;
   SCIP_Bool isorig;

   assert(scip != NULL);
   assert(conshdlr != NULL);
   assert(cons != NULL);
   assert(consdata != NULL);
   assert(*consdata != NULL);
   assert(strcmp(SCIPconshdlrGetName(conshdlr), CONSHDLR_NAME) == 0);

   conshdlrdata = SCIPconshdlrGetData(conshdlr);
   assert(conshdlrdata != NULL);

   isorig = SCIPconsIsOriginal(cons);

   /* count number of used consanddata objects in original problem */
   if( isorig )
   {
#ifndef NDEBUG
      int c;
      assert((*consdata)->lincons == NULL || SCIPconsIsOriginal((*consdata)->lincons));

      for( c = (*consdata)->nconsanddatas - 1; c >= 0; --c )
      {
         assert((*consdata)->consanddatas[c]->nuses == 0);
         assert((*consdata)->consanddatas[c]->cons == NULL);
         assert((*consdata)->consanddatas[c]->noriguses == 0 || ((*consdata)->consanddatas[c]->origcons != NULL && SCIPconsIsOriginal((*consdata)->consanddatas[c]->origcons)));
      }
#endif
      conshdlrdata->noriguses -= (*consdata)->nconsanddatas;
   }
   assert(conshdlrdata->noriguses >= 0);

   /* free pseudo boolean constraint */
   SCIP_CALL( consdataFree(scip, consdata, isorig, conshdlrdata) );

   return SCIP_OKAY;
}

/** transforms constraint data into data belonging to the transformed problem */
static
SCIP_DECL_CONSTRANS(consTransPseudoboolean)
{  /*lint --e{715}*/
   SCIP_CONSDATA* sourcedata;
   SCIP_CONSDATA* targetdata;
   SCIP_CONS** andconss;
   int c;

   assert(scip != NULL);
   assert(conshdlr != NULL);
   assert(strcmp(SCIPconshdlrGetName(conshdlr), CONSHDLR_NAME) == 0);
   assert(SCIPgetStage(scip) == SCIP_STAGE_TRANSFORMING);
   assert(sourcecons != NULL);
   assert(targetcons != NULL);

   sourcedata = SCIPconsGetData(sourcecons);
   assert(sourcedata != NULL);

   assert(sourcedata->nconsanddatas == 0 || sourcedata->consanddatas != NULL);

   /* allocate temporary memory */
   SCIP_CALL( SCIPallocBufferArray(scip, &andconss, sourcedata->nconsanddatas) );

   /* copy and-constraints */
   for( c = sourcedata->nconsanddatas - 1; c >= 0; --c )
   {
      assert(sourcedata->consanddatas[c] != NULL);
      andconss[c] = sourcedata->consanddatas[c]->origcons;
      assert(andconss[c] != NULL);
      assert(SCIPconsIsOriginal(andconss[c]));
   }

   /* create pseudoboolean constraint data for target constraint */
   SCIP_CALL( consdataCreate(scip, conshdlr, &targetdata, sourcedata->lincons, sourcedata->linconstype, andconss,
         sourcedata->andcoefs, sourcedata->andnegs, sourcedata->nconsanddatas, sourcedata->indvar, sourcedata->weight,
         sourcedata->issoftcons, sourcedata->lhs, sourcedata->rhs, SCIPconsIsChecked(sourcecons), TRUE) );

   /* free temporary memory */
   SCIPfreeBufferArray(scip, &andconss);

   /* create target constraint */
   SCIP_CALL( SCIPcreateCons(scip, targetcons, SCIPconsGetName(sourcecons), conshdlr, targetdata,
         SCIPconsIsInitial(sourcecons), SCIPconsIsSeparated(sourcecons), SCIPconsIsEnforced(sourcecons),
         SCIPconsIsChecked(sourcecons), SCIPconsIsPropagated(sourcecons),
         SCIPconsIsLocal(sourcecons), SCIPconsIsModifiable(sourcecons),
         SCIPconsIsDynamic(sourcecons), SCIPconsIsRemovable(sourcecons), SCIPconsIsStickingAtNode(sourcecons)) );

   return SCIP_OKAY;
}

/** constraint enforcing method of constraint handler for LP solutions */
static
SCIP_DECL_CONSENFOLP(consEnfolpPseudoboolean)
{  /*lint --e{715}*/
   SCIP_Bool violated;

   assert(scip != NULL);
   assert(conshdlr != NULL);
   assert(strcmp(SCIPconshdlrGetName(conshdlr), CONSHDLR_NAME) == 0);
   assert(result != NULL);

   violated = FALSE;

   /* check all and-constraints */
   SCIP_CALL( checkAndConss(scip, conshdlr, NULL, &violated) );

   if( violated )
      *result = SCIP_INFEASIBLE;
   else
      *result = SCIP_FEASIBLE;

   return SCIP_OKAY;
}


/** constraint enforcing method of constraint handler for relaxation solutions */
static
SCIP_DECL_CONSENFORELAX(consEnforelaxPseudoboolean)
{  /*lint --e{715}*/
   SCIP_Bool violated;

   assert(scip != NULL);
   assert(conshdlr != NULL);
   assert(strcmp(SCIPconshdlrGetName(conshdlr), CONSHDLR_NAME) == 0);
   assert(result != NULL);

   violated = FALSE;

   /* check all and-constraints */
   SCIP_CALL( checkAndConss(scip, conshdlr, sol, &violated) );

   if( violated )
      *result = SCIP_INFEASIBLE;
   else
      *result = SCIP_FEASIBLE;

   return SCIP_OKAY;
}


/** constraint enforcing method of constraint handler for pseudo solutions */
static
SCIP_DECL_CONSENFOPS(consEnfopsPseudoboolean)
{  /*lint --e{715}*/
   SCIP_Bool violated;

   assert(scip != NULL);
   assert(conshdlr != NULL);
   assert(strcmp(SCIPconshdlrGetName(conshdlr), CONSHDLR_NAME) == 0);
   assert(result != NULL);

   violated = FALSE;

   /* check all and-constraints */
   SCIP_CALL( checkAndConss(scip, conshdlr, NULL, &violated) );

   if( violated )
      *result = SCIP_INFEASIBLE;
   else
      *result = SCIP_FEASIBLE;

   return SCIP_OKAY;
}


/** feasibility check method of constraint handler for integral solutions */
static
SCIP_DECL_CONSCHECK(consCheckPseudoboolean)
{  /*lint --e{715}*/
   SCIP_Bool violated;
   int c;

   assert(scip != NULL);
   assert(conshdlr != NULL);
   assert(sol != NULL);
   assert(strcmp(SCIPconshdlrGetName(conshdlr), CONSHDLR_NAME) == 0);
   assert(result != NULL);

   *result = SCIP_FEASIBLE;

   if( nconss > 0 )
   {
      if( SCIPconsIsOriginal(conss[0]) )
      {
         SCIP_CONSDATA* consdata;

         for( c = nconss - 1; c >= 0 && (*result == SCIP_FEASIBLE || completely); --c )
         {
            consdata = SCIPconsGetData(conss[c]);
            assert(consdata != NULL);

            if( consdata->issoftcons )
            {
               assert(consdata->indvar != NULL);

               if( SCIPisEQ(scip, SCIPgetSolVal(scip, sol, consdata->indvar), 1.0) )
                  continue;
            }

            SCIP_CALL( checkOrigPbCons(scip, conss[c], sol, &violated, printreason) );
            if( violated )
               *result = SCIP_INFEASIBLE;
         }
      }
      else
      {
         /* check all and-constraints */
         SCIP_CALL( checkAndConss(scip, conshdlr, sol, &violated) );
         if( violated )
            *result = SCIP_INFEASIBLE;
      }
   }

   return SCIP_OKAY;
}


/** presolving method of constraint handler */
static
SCIP_DECL_CONSPRESOL(consPresolPseudoboolean)
{  /*lint --e{715}*/
   SCIP_CONSHDLRDATA* conshdlrdata;
   SCIP_Bool cutoff;
   int firstchange;
   int firstupgradetry;
   int oldnfixedvars;
   int oldnaggrvars;
   int oldnchgbds;
   int oldndelconss;
   int oldnupgdconss;
   int oldnchgcoefs;
   int oldnchgsides;
   int c;

   assert(scip != NULL);
   assert(conshdlr != NULL);
   assert(strcmp(SCIPconshdlrGetName(conshdlr), CONSHDLR_NAME) == 0);
   assert(result != NULL);

   /* remember old preprocessing counters */
   oldnfixedvars = *nfixedvars;
   oldnaggrvars = *naggrvars;
   oldnchgbds = *nchgbds;
   oldndelconss = *ndelconss;
   oldnupgdconss = *nupgdconss;
   oldnchgcoefs = *nchgcoefs;
   oldnchgsides = *nchgsides;

   /* get constraint handler data */
   conshdlrdata = SCIPconshdlrGetData(conshdlr);

   /* compute all changes in consanddata objects */
   SCIP_CALL( computeConsAndDataChanges(scip, conshdlrdata) );

   firstchange = INT_MAX;
   firstupgradetry = INT_MAX;
   cutoff = FALSE;

   for( c = 0; c < nconss && !cutoff && !SCIPisStopped(scip); ++c )
   {
      SCIP_CONS* cons;
      SCIP_CONSDATA* consdata;
      SCIP_VAR** vars;
      SCIP_Real* coefs;
      int nvars;
      SCIP_VAR** linvars;
      SCIP_Real* lincoefs;
      int nlinvars;
      SCIP_VAR** andress;
      SCIP_Real* andcoefs;
      SCIP_Bool* andnegs;
      int nandress;
      SCIP_Real newlhs;
      SCIP_Real newrhs;

      cons = conss[c];
      assert(cons != NULL);
      assert(SCIPconsIsActive(cons));

      consdata = SCIPconsGetData(cons);
      assert(consdata != NULL);
      assert(consdata->lincons != NULL);

      /* get sides of linear constraint */
      SCIP_CALL( getLinearConsSides(scip, consdata->lincons, consdata->linconstype, &newlhs, &newrhs) );
      assert(!SCIPisInfinity(scip, newlhs));
      assert(!SCIPisInfinity(scip, -newrhs));
      assert(SCIPisLE(scip, newlhs, newrhs));

      /* gets number of variables in linear constraint */
      SCIP_CALL( getLinearConsNVars(scip, consdata->lincons, consdata->linconstype, &nvars) );

      /* allocate temporary memory */
      SCIP_CALL( SCIPallocBufferArray(scip, &vars, nvars) );
      SCIP_CALL( SCIPallocBufferArray(scip, &coefs, nvars) );
      SCIP_CALL( SCIPallocBufferArray(scip, &linvars, nvars) );
      SCIP_CALL( SCIPallocBufferArray(scip, &lincoefs, nvars) );
      SCIP_CALL( SCIPallocBufferArray(scip, &andress, nvars) );
      SCIP_CALL( SCIPallocBufferArray(scip, &andcoefs, nvars) );
      SCIP_CALL( SCIPallocBufferArray(scip, &andnegs, nvars) );

      /* get variables and coefficient of linear constraint */
      SCIP_CALL( getLinearConsVarsData(scip, consdata->lincons, consdata->linconstype, vars, coefs, &nvars) );
      assert(nvars == 0 || (coefs != NULL));

      /* calculate all not artificial linear variables and all artificial and-resultants */
      SCIP_CALL( getLinVarsAndAndRess(scip, cons, vars, coefs, nvars, linvars, lincoefs, &nlinvars,
            andress, andcoefs, andnegs, &nandress) );

      /* update all locks inside this constraint and all captures on all and-constraints */
      SCIP_CALL( correctLocksAndCaptures(scip, cons, conshdlrdata, newlhs, newrhs, andress, andcoefs, andnegs, nandress) );

      /* if linear constraint is redundant, pseudoboolean constraint is redundant too */
      if( SCIPconsIsDeleted(consdata->lincons) )
      {
         /* update and-constraint flags */
         SCIP_CALL( updateAndConss(scip, cons) );

         SCIP_CALL( SCIPdelCons(scip, cons) );
         ++(*ndelconss);

         goto CONTTERMINATE;
      }

      /* we can only presolve pseudoboolean constraints, that are not modifiable */
      if( SCIPconsIsModifiable(cons) )
         goto CONTTERMINATE;

      SCIPdebugMsg(scip, "presolving pseudoboolean constraint <%s>\n", SCIPconsGetName(cons));
      SCIPdebugPrintCons(scip, cons, NULL);

      /* remember the first changed constraint to begin the next aggregation round with */
      if( firstchange == INT_MAX && consdata->changed )
         firstchange = c;

      if( consdata->changed && !SCIPisStopped(scip) )
      {
         /* check if we can aggregated some variables */
         SCIP_CALL( findAggregation(scip, cons, conshdlrdata, ndelconss, naggrvars, &cutoff) );
      }

      /* if aggregation also deleted the constraint we can go to the next */
      if( !SCIPconsIsActive(cons) )
         goto CONTTERMINATE;

      if( consdata->changed )
      {
         /* try upgrading pseudoboolean constraint to a linear constraint and/or remove possible and-constraints */
         SCIP_CALL( tryUpgrading(scip, cons, conshdlrdata, ndelconss, naddconss, nfixedvars, nchgcoefs, nchgsides, &cutoff) );
         if( cutoff )
            goto CONTTERMINATE;
      }

      /* if upgrading deleted the pseudoboolean constraint we go on */
      if( !SCIPconsIsActive(cons) )
         goto CONTTERMINATE;

      /* remember the first constraint that was not yet tried to be upgraded, to begin the next upgrading round with */
      if( firstupgradetry == INT_MAX && !consdata->upgradetried )
         firstupgradetry = c;

      while( !consdata->presolved && !SCIPisStopped(scip) )
      {
         /* mark constraint being presolved and propagated */
         consdata->presolved = TRUE;

         /* add cliques to the clique table */
         SCIP_CALL( addCliques(scip, cons, &cutoff, naggrvars, nchgbds) );
         if( cutoff )
            break;

         /* propagate constraint */
         SCIP_CALL( propagateCons(scip, cons, &cutoff, ndelconss) );
         if( cutoff )
            break;
      }

   CONTTERMINATE:

      /* reset changed flag */
      if( SCIPconsIsActive(cons) )
      {
         consdata->changed = FALSE;
      }

      /* free temporary memory */
      SCIPfreeBufferArray(scip, &andnegs);
      SCIPfreeBufferArray(scip, &andcoefs);
      SCIPfreeBufferArray(scip, &andress);
      SCIPfreeBufferArray(scip, &lincoefs);
      SCIPfreeBufferArray(scip, &linvars);
      SCIPfreeBufferArray(scip, &coefs);
      SCIPfreeBufferArray(scip, &vars);
   }

   /* delete unused information in constraint handler data */
   SCIP_CALL( correctConshdlrdata(scip, conshdlrdata, ndelconss) );

   /* return the correct result code */
   if( cutoff )
      *result = SCIP_CUTOFF;
   else if( *nfixedvars > oldnfixedvars || *naggrvars > oldnaggrvars || *nchgbds > oldnchgbds || *ndelconss > oldndelconss
      || *nupgdconss > oldnupgdconss || *nchgcoefs > oldnchgcoefs || *nchgsides > oldnchgsides )
      *result = SCIP_SUCCESS;
   else
      *result = SCIP_DIDNOTFIND;

   return SCIP_OKAY;
}

/** variable rounding lock method of constraint handler */
static
SCIP_DECL_CONSLOCK(consLockPseudoboolean)
{  /*lint --e{715}*/
   SCIP_CONSDATA* consdata;
   SCIP_Real lhs;
   SCIP_Real rhs;
   SCIP_Bool haslhs;
   SCIP_Bool hasrhs;
   int v;
   int c;

   assert(scip != NULL);
   assert(cons != NULL);
   assert(conshdlr != NULL);
   assert(strcmp(SCIPconshdlrGetName(conshdlr), CONSHDLR_NAME) == 0);
   assert(locktype == SCIP_LOCKTYPE_MODEL);

   consdata = SCIPconsGetData(cons);
   assert(consdata != NULL);

   lhs = consdata->lhs;
   rhs = consdata->rhs;
   assert(!SCIPisInfinity(scip, lhs));
   assert(!SCIPisInfinity(scip, -rhs));
   assert(SCIPisLE(scip, lhs, rhs));

   haslhs = !SCIPisInfinity(scip, -lhs);
   hasrhs = !SCIPisInfinity(scip, rhs);

   SCIPdebugMsg(scip, "%socking constraint <%s> by [%d;%d].\n", (nlocksneg < 0) || (nlockspos < 0) ? "Unl" : "L", SCIPconsGetName(cons), nlocksneg, nlockspos);

   /* update rounding locks of every single variable corresponding to the and-constraints */
   for( c = consdata->nconsanddatas - 1; c >= 0; --c )
   {
      SCIP_VAR* andres;
      SCIP_VAR** andvars;
      SCIP_Real val;
      int nandvars;
      SCIP_CONS* andcons;
      CONSANDDATA* consanddata;

      consanddata = consdata->consanddatas[c];
      assert( consanddata != NULL );

      if( !consanddata->istransformed )
         continue;

      andcons = consanddata->cons;

      if( andcons == NULL )
      {
         /* we should have no new variables */
         assert(consanddata->nnewvars == 0);
         assert(consanddata->nvars == 0);

         SCIPfreeBlockMemoryArrayNull(scip, &(consanddata->vars), consanddata->svars);
         SCIPfreeBlockMemoryArrayNull(scip, &(consanddata->newvars), consanddata->snewvars);

         consanddata->nvars = 0;
         consanddata->svars = 0;
         consanddata->nnewvars = 0;
         consanddata->snewvars = 0;
         consanddata->istransformed = FALSE;

         continue;
      }
      assert(andcons != NULL);
      if( consanddata->nnewvars > 0 )
      {
         andvars = consanddata->newvars;
         nandvars = consanddata->nnewvars;
      }
      else
      {
         andvars = consanddata->vars;
         nandvars = consanddata->nvars;
      }

      /* probably we need to store the resultant too, now it's not possible to remove the resultant from the and-constraint */
      andres = SCIPgetResultantAnd(scip, andcons);
      assert(nandvars == 0 || andvars != NULL);
      assert(andres != NULL);
      val = consdata->andnegs[c] ? -consdata->andcoefs[c] : consdata->andcoefs[c];

      /* lock variables */
      if( SCIPisPositive(scip, val) )
      {
         if( haslhs )
         {
            for( v = nandvars - 1; v >= 0; --v )
            {
               SCIP_CALL( SCIPaddVarLocksType(scip, andvars[v], locktype, nlockspos, nlocksneg) );
            }
            SCIP_CALL( SCIPaddVarLocksType(scip, andres, locktype, nlocksneg + nlockspos, nlocksneg + nlockspos) );

            SCIP_CALL( checkLocksAndRes(scip, andres) );
         }
         if( hasrhs )
         {
            for( v = nandvars - 1; v >= 0; --v )
            {
               SCIP_CALL( SCIPaddVarLocksType(scip, andvars[v], locktype, nlocksneg, nlockspos) );
            }
            /* don't double the locks on the and-resultant */
            if( !haslhs )
            {
               SCIP_CALL( SCIPaddVarLocksType(scip, andres, locktype, nlocksneg + nlockspos, nlocksneg + nlockspos) );

               SCIP_CALL( checkLocksAndRes(scip, andres) );
            }
         }
      }
      else
      {
         if( haslhs )
         {
            for( v = nandvars - 1; v >= 0; --v )
            {
               SCIP_CALL( SCIPaddVarLocksType(scip, andvars[v], locktype, nlocksneg, nlockspos) );
            }
            SCIP_CALL( SCIPaddVarLocksType(scip, andres, locktype, nlocksneg + nlockspos, nlocksneg + nlockspos) );

            SCIP_CALL( checkLocksAndRes(scip, andres) );
         }
         if( hasrhs )
         {
            for( v = nandvars - 1; v >= 0; --v )
            {
               SCIP_CALL( SCIPaddVarLocksType(scip, andvars[v], locktype, nlockspos, nlocksneg) );
            }
            /* don't double the locks on the and-resultant */
            if( !haslhs )
            {
               SCIP_CALL( SCIPaddVarLocksType(scip, andres, locktype, nlocksneg + nlockspos, nlocksneg + nlockspos) );

               SCIP_CALL( checkLocksAndRes(scip, andres) );
            }
         }
      }
   }

   return SCIP_OKAY;
}

/** constraint display method of constraint handler */
static
SCIP_DECL_CONSPRINT(consPrintPseudoboolean)
{  /*lint --e{715}*/
   assert(scip != NULL);
   assert(conshdlr != NULL);
   assert(strcmp(SCIPconshdlrGetName(conshdlr), CONSHDLR_NAME) == 0);
   assert(cons != NULL);

   SCIP_CALL( consdataPrint(scip, cons, file) );

   return SCIP_OKAY;
}

/** constraint copying method of constraint handler */
static
SCIP_DECL_CONSCOPY(consCopyPseudoboolean)
{  /*lint --e{715}*/
   const char* consname;

   assert(scip != NULL);
   assert(sourcescip != NULL);
   assert(sourcecons != NULL);

   if( name != NULL )
      consname = name;
   else
      consname = SCIPconsGetName(sourcecons);

   SCIP_CALL( copyConsPseudoboolean(scip, cons, sourcescip, sourcecons, consname, varmap, consmap,
         initial, separate, enforce, check, propagate, local, modifiable, dynamic, removable, stickingatnode, global,
         valid) );
   assert(cons != NULL || *valid == FALSE);

   return SCIP_OKAY;
}

/** constraint method of constraint handler which returns the variables (if possible) */
static
SCIP_DECL_CONSGETVARS(consGetVarsPseudoboolean)
{  /*lint --e{715}*/
   SCIP_CONSHDLRDATA* conshdlrdata;
   SCIP_CONSDATA* consdata;
   CONSANDDATA* consanddata;
   SCIP_VAR** linconsvars;
   SCIP_VAR** linvars;
   SCIP_VAR** andress;
   int nlinconsvars;
   int nlinvars;
   int nandress;
   SCIP_Bool transformed;
   int nvars;
   int r;

   assert(scip != NULL);
   assert(conshdlr != NULL);
   assert(cons != NULL);
   assert(vars != NULL);
   assert(success != NULL);

   if( varssize < 0 )
      return SCIP_INVALIDDATA;
   assert(varssize >= 0);

   *success = TRUE;

   /* pseudoboolean constraint is already deleted */
   if( SCIPconsIsDeleted(cons) )
   {
      vars = NULL;

      return SCIP_OKAY; /*lint !e438*/
   }

   consdata = SCIPconsGetData(cons);
   assert(consdata != NULL);
   assert(consdata->lincons != NULL);

   /* linear constraint of pseudoboolean is already deleted */
   if( SCIPconsIsDeleted(consdata->lincons) )
   {
      vars = NULL;

      return SCIP_OKAY; /*lint !e438*/
   }

   /* gets number of variables in linear constraint */
   SCIP_CALL( getLinearConsNVars(scip, consdata->lincons, consdata->linconstype, &nlinconsvars) );
   assert(nlinconsvars >= 0);

   /* no variables exist */
   if( nlinconsvars == 0 )
   {
      vars = NULL;

      return SCIP_OKAY; /*lint !e438*/
   }
   /* not enough space in the variables array */
   else if( varssize < nlinconsvars )
   {
      (*success) = FALSE;

      return SCIP_OKAY;
   }

   /* allocate temporary memory */
   SCIP_CALL( SCIPallocBufferArray(scip, &linconsvars, nlinconsvars) );
   SCIP_CALL( SCIPallocBufferArray(scip, &linvars, nlinconsvars) );
   SCIP_CALL( SCIPallocBufferArray(scip, &andress, nlinconsvars) );

   /* get variables and coefficient of linear constraint */
   SCIP_CALL( getLinearConsVarsData(scip, consdata->lincons, consdata->linconstype, linconsvars, NULL, &nlinconsvars) );

   /* calculate all non-artificial linear variables and all artificial and-resultants */
   SCIP_CALL( getLinVarsAndAndRess(scip, cons, linconsvars, NULL, nlinconsvars, linvars, NULL, &nlinvars,
         andress, NULL, NULL, &nandress) );
   assert(nlinconsvars == nlinvars + nandress);

   nvars = nlinvars;

   if( nlinvars > 0 )
   {
      assert(linvars != NULL);
      BMScopyMemoryArray(vars, linvars, nvars);
   }

   if( nandress == 0 )
      goto TERMINATE;

   assert(andress != NULL);

   /* get constraint handler data */
   conshdlrdata = SCIPconshdlrGetData(conshdlr);
   assert(conshdlrdata != NULL);
   assert(conshdlrdata->hashmap != NULL);

   transformed = SCIPconsIsTransformed(cons);

   for( r = nandress - 1; r >= 0; --r )
   {
      SCIP_CONS* andcons;

      assert(andress[r] != NULL);

      consanddata = (CONSANDDATA*) SCIPhashmapGetImage(conshdlrdata->hashmap, (void*)andress[r]);

      assert(consanddata != NULL);
      assert(consanddata->istransformed);

      if( transformed )
         andcons = consanddata->cons;
      else
         andcons = consanddata->origcons;

      assert(andcons != NULL);

      /* not enough space for all variables */
      if( varssize <= nvars )
      {
         (*success) = FALSE;

         goto TERMINATE;
      }

      /* add the resultant */
      vars[nvars] = andress[r];
      ++nvars;

      /* add all and-operands and the resultant */
      if( !SCIPconsIsDeleted(andcons) )
      {
         int noperands = SCIPgetNVarsAnd(scip, andcons);

         assert(noperands >= 0);

         /* not enough space for all variables */
         if( varssize < nvars + noperands )
         {
            (*success) = FALSE;

            goto TERMINATE;
         }

         /* copy operands */
         if( noperands > 0 )
         {
            assert(SCIPgetVarsAnd(scip, andcons) != NULL);
            BMScopyMemoryArray(&(vars[nvars]), SCIPgetVarsAnd(scip, andcons), noperands); /*lint !e866*/
            nvars += noperands;
         }
      }
   }

 TERMINATE:

   /* free temporary memory */
   SCIPfreeBufferArray(scip, &andress);
   SCIPfreeBufferArray(scip, &linvars);
   SCIPfreeBufferArray(scip, &linconsvars);

   return SCIP_OKAY;
}

/** constraint method of constraint handler which returns the number of variables (if possible) */
static
SCIP_DECL_CONSGETNVARS(consGetNVarsPseudoboolean)
{  /*lint --e{715}*/
   SCIP_CONSHDLRDATA* conshdlrdata;
   SCIP_CONSDATA* consdata;
   CONSANDDATA* consanddata;
   SCIP_VAR** linconsvars;
   SCIP_VAR** linvars;
   SCIP_VAR** andress;
   int nlinconsvars;
   int nlinvars;
   int nandress;
   SCIP_Bool transformed;
   int r;

   assert(scip != NULL);
   assert(conshdlr != NULL);
   assert(cons != NULL);
   assert(nvars != NULL);
   assert(success != NULL);

   (*success) = TRUE;

   /* pseudoboolean constraint is already deleted */
   if( SCIPconsIsDeleted(cons) )
   {
      *nvars = 0;

      return SCIP_OKAY;
   }

   consdata = SCIPconsGetData(cons);
   assert(consdata != NULL);
   assert(consdata->lincons != NULL);

   /* linear constraint of pseudoboolean is already deleted */
   if( SCIPconsIsDeleted(consdata->lincons) )
   {
      *nvars = 0;

      return SCIP_OKAY;
   }

   /* gets number of variables in linear constraint */
   SCIP_CALL( getLinearConsNVars(scip, consdata->lincons, consdata->linconstype, &nlinconsvars) );
   assert(nlinconsvars >= 0);

   /* no variables exist */
   if( nlinconsvars == 0 )
   {
      *nvars = 0;

      return SCIP_OKAY;
   }

   /* allocate temporary memory */
   SCIP_CALL( SCIPallocBufferArray(scip, &linconsvars, nlinconsvars) );
   SCIP_CALL( SCIPallocBufferArray(scip, &linvars, nlinconsvars) );
   SCIP_CALL( SCIPallocBufferArray(scip, &andress, nlinconsvars) );

   /* get variables and coefficient of linear constraint */
   SCIP_CALL( getLinearConsVarsData(scip, consdata->lincons, consdata->linconstype, linconsvars, NULL, &nlinconsvars) );

   /* calculate all non-artificial linear variables and all artificial and-resultants */
   SCIP_CALL( getLinVarsAndAndRess(scip, cons, linconsvars, NULL, nlinconsvars, linvars, NULL, &nlinvars,
         andress, NULL, NULL, &nandress) );
   assert(nlinconsvars == nlinvars + nandress);

   *nvars = nlinvars;

   if( nandress == 0 )
      goto TERMINATE;

   assert(andress != NULL);

   /* get constraint handler data */
   conshdlrdata = SCIPconshdlrGetData(conshdlr);
   assert(conshdlrdata != NULL);
   assert(conshdlrdata->hashmap != NULL);

   transformed = SCIPconsIsTransformed(cons);

   for( r = nandress - 1; r >= 0; --r )
   {
      SCIP_CONS* andcons;

      assert(andress[r] != NULL);

      consanddata = (CONSANDDATA*) SCIPhashmapGetImage(conshdlrdata->hashmap, (void*)andress[r]);

      assert(consanddata != NULL);
      assert(consanddata->istransformed);

      if( transformed )
         andcons = consanddata->cons;
      else
         andcons = consanddata->origcons;

      assert(andcons != NULL);

      if( SCIPconsIsDeleted(andcons) )
      {
         /* only add one for the resultant */
         ++(*nvars);
      }
      else
      {
         /* add all and-operands and one for the resultant */
         *nvars += SCIPgetNVarsAnd(scip, andcons) + 1;
      }
   }

 TERMINATE:
   /* free temporary memory */
   SCIPfreeBufferArray(scip, &andress);
   SCIPfreeBufferArray(scip, &linvars);
   SCIPfreeBufferArray(scip, &linconsvars);

   return SCIP_OKAY;
}

/** constraint handler method which returns the permutation symmetry detection graph of a constraint */
static
SCIP_DECL_CONSGETPERMSYMGRAPH(consGetPermsymGraphPseudoboolean)
{  /*lint --e{715}*/
   SCIP_CALL( addSymmetryInformation(scip, SYM_SYMTYPE_PERM, cons, graph, success) );

   return SCIP_OKAY;
}

/** constraint handler method which returns the signed permutation symmetry detection graph of a constraint */
static
SCIP_DECL_CONSGETSIGNEDPERMSYMGRAPH(consGetSignedPermsymGraphPseudoboolean)
{  /*lint --e{715}*/
   SCIP_CALL( addSymmetryInformation(scip, SYM_SYMTYPE_SIGNPERM, cons, graph, success) );

   return SCIP_OKAY;
}

/*
 * constraint specific interface methods
 */

/** creates the handler for pseudoboolean constraints and includes it in SCIP */
SCIP_RETCODE SCIPincludeConshdlrPseudoboolean(
   SCIP*                 scip                /**< SCIP data structure */
   )
{
   SCIP_CONSHDLR* conshdlr;
   SCIP_CONSHDLRDATA* conshdlrdata;

   /* create pseudoboolean constraint handler data */
   SCIP_CALL( conshdlrdataCreate(scip, &conshdlrdata) );

   /* include constraint handler */
   SCIP_CALL( SCIPincludeConshdlrBasic(scip, &conshdlr, CONSHDLR_NAME, CONSHDLR_DESC,
         CONSHDLR_ENFOPRIORITY, CONSHDLR_CHECKPRIORITY, CONSHDLR_EAGERFREQ, CONSHDLR_NEEDSCONS,
         consEnfolpPseudoboolean, consEnfopsPseudoboolean, consCheckPseudoboolean, consLockPseudoboolean,
         conshdlrdata) );
   assert(conshdlr != NULL);

   /* set non-fundamental callbacks via specific setter functions */
   SCIP_CALL( SCIPsetConshdlrCopy(scip, conshdlr, conshdlrCopyPseudoboolean, consCopyPseudoboolean) );
   SCIP_CALL( SCIPsetConshdlrDelete(scip, conshdlr, consDeletePseudoboolean) );
   SCIP_CALL( SCIPsetConshdlrFree(scip, conshdlr, consFreePseudoboolean) );
   SCIP_CALL( SCIPsetConshdlrGetVars(scip, conshdlr, consGetVarsPseudoboolean) );
   SCIP_CALL( SCIPsetConshdlrGetNVars(scip, conshdlr, consGetNVarsPseudoboolean) );
   SCIP_CALL( SCIPsetConshdlrInit(scip, conshdlr, consInitPseudoboolean) );
   SCIP_CALL( SCIPsetConshdlrInitpre(scip, conshdlr, consInitprePseudoboolean) );
   SCIP_CALL( SCIPsetConshdlrPresol(scip, conshdlr, consPresolPseudoboolean, CONSHDLR_MAXPREROUNDS,
         CONSHDLR_PRESOLTIMING) );
   SCIP_CALL( SCIPsetConshdlrPrint(scip, conshdlr, consPrintPseudoboolean) );
   SCIP_CALL( SCIPsetConshdlrTrans(scip, conshdlr, consTransPseudoboolean) );
   SCIP_CALL( SCIPsetConshdlrEnforelax(scip, conshdlr, consEnforelaxPseudoboolean) );
   SCIP_CALL( SCIPsetConshdlrGetPermsymGraph(scip, conshdlr, consGetPermsymGraphPseudoboolean) );
   SCIP_CALL( SCIPsetConshdlrGetSignedPermsymGraph(scip, conshdlr, consGetSignedPermsymGraphPseudoboolean) );

   /* add pseudoboolean constraint handler parameters */
   SCIP_CALL( SCIPaddBoolParam(scip,
         "constraints/" CONSHDLR_NAME "/decomposenormal",
         "decompose every normal pseudo boolean constraint into a \"linear\" constraint and \"and\" constraints",
         &conshdlrdata->decomposenormalpbcons, TRUE, DEFAULT_DECOMPOSENORMALPBCONS, NULL, NULL) );
   SCIP_CALL( SCIPaddBoolParam(scip,
         "constraints/" CONSHDLR_NAME "/decomposeindicator",
         "decompose every soft pseudo boolean constraint into \"indicator\" constraints and \"and\" constraints",
         &conshdlrdata->decomposeindicatorpbcons, TRUE, DEFAULT_DECOMPOSEINDICATORPBCONS, NULL, NULL) );
   SCIP_CALL( SCIPaddBoolParam(scip,
         "constraints/" CONSHDLR_NAME "/nlcseparate", "should the nonlinear constraints be separated during LP processing?",
         NULL, TRUE, DEFAULT_SEPARATENONLINEAR, NULL, NULL) );
   SCIP_CALL( SCIPaddBoolParam(scip,
         "constraints/" CONSHDLR_NAME "/nlcpropagate", "should the nonlinear constraints be propagated during node processing?",
         NULL, TRUE, DEFAULT_PROPAGATENONLINEAR, NULL, NULL) );
   SCIP_CALL( SCIPaddBoolParam(scip,
         "constraints/" CONSHDLR_NAME "/nlcremovable", "should the nonlinear constraints be removable?",
         NULL, TRUE, DEFAULT_REMOVABLENONLINEAR, NULL, NULL) );

#ifdef NONLINCONSUPGD_PRIORITY
   /* include the quadratic constraint upgrade in the nonlinear constraint handler */
   SCIP_CALL( SCIPincludeNonlinconsUpgrade(scip, nonlinconsUpgdPseudoboolean, NULL, NONLINCONSUPGD_PRIORITY, TRUE, CONSHDLR_NAME) );
#endif

   return SCIP_OKAY;
}

<<<<<<< HEAD
/** creates and captures a pseudoboolean constraint, with given linear and and-constraints
 *
 *  @note intvar must currently be NULL and will be removed
 */
=======
/** creates and captures a pseudoboolean constraint, with given linear and and-constraints */
>>>>>>> b4117b7b
SCIP_RETCODE SCIPcreateConsPseudobooleanWithConss(
   SCIP*                 scip,               /**< SCIP data structure */
   SCIP_CONS**           cons,               /**< pointer to hold the created constraint */
   const char*           name,               /**< name of constraint */
   SCIP_CONS*            lincons,            /**< associated linear constraint */
   SCIP_LINEARCONSTYPE   linconstype,        /**< linear constraint type of associated linear constraint */
   SCIP_CONS**           andconss,           /**< associated and-constraints */
   SCIP_Real*            andcoefs,           /**< associated coefficients of and-constraints */
   int                   nandconss,          /**< number of associated and-constraints */
   SCIP_VAR*             indvar,             /**< indicator variable if it's a soft constraint, or NULL */
   SCIP_Real             weight,             /**< weight of the soft constraint, if it is one */
   SCIP_Bool             issoftcons,         /**< is this a soft constraint */
   SCIP_Real             lhs,                /**< left hand side of constraint */
   SCIP_Real             rhs,                /**< right hand side of constraint */
   SCIP_Bool             initial,            /**< should the LP relaxation of constraint be in the initial LP?
                                              *   Usually set to TRUE. Set to FALSE for 'lazy constraints'. */
   SCIP_Bool             separate,           /**< should the constraint be separated during LP processing?
                                              *   Usually set to TRUE. */
   SCIP_Bool             enforce,            /**< should the constraint be enforced during node processing?
                                              *   TRUE for model constraints, FALSE for additional, redundant constraints. */
   SCIP_Bool             check,              /**< should the constraint be checked for feasibility?
                                              *   TRUE for model constraints, FALSE for additional, redundant constraints. */
   SCIP_Bool             propagate,          /**< should the constraint be propagated during node processing?
                                              *   Usually set to TRUE. */
   SCIP_Bool             local,              /**< is constraint only valid locally?
                                              *   Usually set to FALSE. Has to be set to TRUE, e.g., for branching constraints. */
   SCIP_Bool             modifiable,         /**< is constraint modifiable (subject to column generation)?
                                              *   Usually set to FALSE. In column generation applications, set to TRUE if pricing
                                              *   adds coefficients to this constraint. */
   SCIP_Bool             dynamic,            /**< is constraint subject to aging?
                                              *   Usually set to FALSE. Set to TRUE for own cuts which
                                              *   are seperated as constraints. */
   SCIP_Bool             removable,          /**< should the relaxation be removed from the LP due to aging or cleanup?
                                              *   Usually set to FALSE. Set to TRUE for 'lazy constraints' and 'user cuts'. */
   SCIP_Bool             stickingatnode      /**< should the constraint always be kept at the node where it was added, even
                                              *   if it may be moved to a more global node?
                                              *   Usually set to FALSE. Set to TRUE to for constraints that represent node data. */
   )
{
   CONSANDDATA* newdata;
   CONSANDDATA* tmpdata;
   SCIP_CONSHDLR* conshdlr;
   SCIP_CONSHDLRDATA* conshdlrdata;
   SCIP_CONSDATA* consdata;
   SCIP_VAR** vars;
   SCIP_VAR* res;
   SCIP_Bool memisinvalid;
   SCIP_Bool transformed;
   int nvars;
   int c;

   assert(scip != NULL);
   assert(cons != NULL);
   assert(lincons != NULL);
   assert(linconstype > SCIP_LINEARCONSTYPE_INVALIDCONS);
   assert(nandconss == 0 || (andconss != NULL && andcoefs != NULL));
   assert(issoftcons == (indvar != NULL));

   /* find the pseudoboolean constraint handler */
   conshdlr = SCIPfindConshdlr(scip, CONSHDLR_NAME);
   if( conshdlr == NULL )
   {
      SCIPerrorMessage("pseudo boolean constraint handler not found\n");
      return SCIP_PLUGINNOTFOUND;
   }

   /* get constraint handler data */
   conshdlrdata = SCIPconshdlrGetData(conshdlr);
   assert(conshdlrdata != NULL);

   /* initial hashmap and -table */
   SCIP_CALL( inithashmapandtable(scip, &conshdlrdata) );

   assert(conshdlrdata->hashmap != NULL);
   assert(conshdlrdata->hashtable != NULL);
   assert(conshdlrdata->allconsanddatas != NULL);
   assert(conshdlrdata->nallconsanddatas <= conshdlrdata->sallconsanddatas);

   memisinvalid = TRUE;
   newdata = NULL;

   transformed = SCIPconsIsTransformed(lincons);

   /* create hash map and hash table entries */
   for( c = nandconss - 1; c >= 0; --c )
   {
      assert(andconss[c] != NULL);
      res = SCIPgetResultantAnd(scip, andconss[c]);
      vars = SCIPgetVarsAnd(scip, andconss[c]);
      nvars = SCIPgetNVarsAnd(scip, andconss[c]);
      assert(vars != NULL && nvars > 0);
      assert(res != NULL);

      /* stop if the constraint has 0 variables or an error occurred (coverity issue) */
      if( nvars <= 0 )
         continue;

      /* if allocated memory in this for loop was already used, allocate a new block, otherwise we only need to copy the variables */
      if( memisinvalid )
      {
         /* allocate memory for a possible new consanddata object */
         SCIP_CALL( SCIPallocBlockMemory(scip, &newdata) );
         SCIP_CALL( SCIPduplicateBlockMemoryArray(scip, &(newdata->vars), vars, nvars) );
         newdata->svars = nvars;
         newdata->newvars = NULL;
         newdata->nnewvars = 0;
         newdata->snewvars = 0;
         newdata->istransformed = transformed;
         newdata->isoriginal = !transformed;
         newdata->noriguses = 0;
         newdata->nuses = 0;
         newdata->cons = NULL;
         newdata->origcons = NULL;
      }
      else
      {
         assert(newdata != NULL);
         /* resize variable array if necessary */
         if( newdata->svars < nvars )
         {
            SCIP_CALL( SCIPensureBlockMemoryArray(scip, &(newdata->vars), &(newdata->svars), nvars) );
         }

         /* copy variables in already allocated array */
         BMScopyMemoryArray(newdata->vars, vars, nvars);
      }

      /* sort variables */
      SCIPsortPtr((void**)(newdata->vars), SCIPvarComp, nvars);

      newdata->nvars = nvars;
      assert(newdata->vars != NULL && newdata->nvars > 0);

      if( SCIPconsIsTransformed(andconss[c]) )
      {
         int v;

         /* either all constraints are transformed or none */
         assert(transformed);
         newdata->cons = andconss[c];

         /* capture all variables */
         for( v = newdata->nvars - 1; v >= 0; --v )
         {
            SCIP_CALL( SCIPcaptureVar(scip, newdata->vars[v]) ); /*lint !e613*/
         }
      }
      else
      {
         /* either all constraints are transformed or none */
         assert(!transformed);
         newdata->origcons = andconss[c];
      }

      /* get constraint from current hash table with same variables as andconss[c] */
      tmpdata = (CONSANDDATA*)(SCIPhashtableRetrieve(conshdlrdata->hashtable, (void*)newdata));
      assert(tmpdata == NULL || tmpdata->cons != NULL || tmpdata->origcons != NULL);

      if( tmpdata == NULL || (tmpdata->cons != andconss[c] && tmpdata->origcons != andconss[c]))
      {
         if( tmpdata != NULL && (tmpdata->cons != NULL || tmpdata->origcons != NULL) )
         {
            SCIPwarningMessage(scip, "Another and-constraint with the same variables but different and-resultant is added to the global and-constraint hashtable of pseudoboolean constraint handler.\n");
         }

         /* resize data for all and-constraints if necessary */
         if( conshdlrdata->nallconsanddatas == conshdlrdata->sallconsanddatas )
         {
            SCIP_CALL( SCIPensureBlockMemoryArray(scip, &(conshdlrdata->allconsanddatas), &(conshdlrdata->sallconsanddatas), SCIPcalcMemGrowSize(scip, conshdlrdata->sallconsanddatas + 1)) );
         }

         conshdlrdata->allconsanddatas[conshdlrdata->nallconsanddatas] = newdata;
         ++(conshdlrdata->nallconsanddatas);

         /* no such and-constraint in current hash table: insert the new object into hash table */
         SCIP_CALL( SCIPhashtableInsert(conshdlrdata->hashtable, (void*)newdata) );

         /* if newdata object was new we want to allocate new memory in next loop iteration */
         memisinvalid = TRUE;
         assert(!SCIPhashmapExists(conshdlrdata->hashmap, (void*)res));

         /* capture and-constraint */
         if( transformed )
         {
            SCIP_CALL( SCIPcaptureCons(scip, newdata->cons) );

            /* initialize usage of data object */
            newdata->nuses = 1;
         }
         else
         {
            SCIP_CALL( SCIPcaptureCons(scip, newdata->origcons) );

            /* initialize usage of data object */
            newdata->noriguses = 1;
         }

         /* insert new mapping */
         assert(!SCIPhashmapExists(conshdlrdata->hashmap, (void*)res));
         SCIP_CALL( SCIPhashmapInsert(conshdlrdata->hashmap, (void*)res, (void*)newdata) );
      }
      else
      {
         assert(SCIPhashmapExists(conshdlrdata->hashmap, (void*)res));
         memisinvalid = FALSE;

         if( transformed )
         {
            assert(tmpdata->nuses > 0);

            /* increase usage of data object */
            ++(tmpdata->nuses);
         }
         else
         {
            assert(tmpdata->noriguses > 0);

            /* increase usage of data object */
            ++(tmpdata->noriguses);
         }
      }
   }

   if( !memisinvalid )
   {
      assert(newdata != NULL);

      /* free temporary memory */
      SCIPfreeBlockMemoryArray(scip, &(newdata->vars), newdata->svars);
      SCIPfreeBlockMemory(scip, &newdata);
   }

   /* adjust right hand side */
   if( SCIPisInfinity(scip, rhs) )
      rhs = SCIPinfinity(scip);
   else if( SCIPisInfinity(scip, -rhs) )
      rhs = -SCIPinfinity(scip);

   /* capture linear constraint */
   SCIP_CALL( SCIPcaptureCons(scip, lincons) );

   /* @todo: make the constraint upgrade flag global, now it works only for the common linear constraint */
   /* mark linear constraint not to be upgraded - otherwise we loose control over it */
   SCIPconsAddUpgradeLocks(lincons, 1);

   /* create constraint data */
   /* checking for and-constraints will be FALSE, we check all information in this constraint handler */
   SCIP_CALL( consdataCreate(scip, conshdlr, &consdata, lincons, linconstype, andconss, andcoefs, NULL, nandconss,
         indvar, weight, issoftcons, lhs, rhs, check, FALSE) );
   assert(consdata != NULL);

   /* create constraint */
   SCIP_CALL( SCIPcreateCons(scip, cons, name, conshdlr, consdata, initial, separate, enforce, check, propagate,
         local, modifiable, dynamic, removable, stickingatnode) );

   return SCIP_OKAY;
}

/** creates and captures a pseudoboolean constraint
 *
 *  @note linear and nonlinear terms can be added using SCIPaddCoefPseudoboolean() and SCIPaddTermPseudoboolean(),
 *        respectively
 *
 *  @note the constraint gets captured, hence at one point you have to release it using the method SCIPreleaseCons()
<<<<<<< HEAD
 *
 *  @note intvar must currently be NULL and will be removed
=======
>>>>>>> b4117b7b
 */
SCIP_RETCODE SCIPcreateConsPseudoboolean(
   SCIP*                 scip,               /**< SCIP data structure */
   SCIP_CONS**           cons,               /**< pointer to hold the created constraint */
   const char*           name,               /**< name of constraint */
   SCIP_VAR**            linvars,            /**< variables of the linear part, or NULL */
   int                   nlinvars,           /**< number of variables of the linear part */
   SCIP_Real*            linvals,            /**< coefficients of linear part, or NULL */
   SCIP_VAR***           terms,              /**< nonlinear terms of variables, or NULL */
   int                   nterms,             /**< number of terms of variables of nonlinear term */
   int*                  ntermvars,          /**< number of variables in nonlinear terms, or NULL */
   SCIP_Real*            termvals,           /**< coefficients of nonlinear parts, or NULL */
   SCIP_VAR*             indvar,             /**< indicator variable if it's a soft constraint, or NULL */
   SCIP_Real             weight,             /**< weight of the soft constraint, if it is one */
   SCIP_Bool             issoftcons,         /**< is this a soft constraint */
   SCIP_Real             lhs,                /**< left hand side of constraint */
   SCIP_Real             rhs,                /**< right hand side of constraint */
   SCIP_Bool             initial,            /**< should the LP relaxation of constraint be in the initial LP?
                                              *   Usually set to TRUE. Set to FALSE for 'lazy constraints'. */
   SCIP_Bool             separate,           /**< should the constraint be separated during LP processing?
                                              *   Usually set to TRUE. */
   SCIP_Bool             enforce,            /**< should the constraint be enforced during node processing?
                                              *   TRUE for model constraints, FALSE for additional, redundant constraints. */
   SCIP_Bool             check,              /**< should the constraint be checked for feasibility?
                                              *   TRUE for model constraints, FALSE for additional, redundant constraints. */
   SCIP_Bool             propagate,          /**< should the constraint be propagated during node processing?
                                              *   Usually set to TRUE. */
   SCIP_Bool             local,              /**< is constraint only valid locally?
                                              *   Usually set to FALSE. Has to be set to TRUE, e.g., for branching constraints. */
   SCIP_Bool             modifiable,         /**< is constraint modifiable (subject to column generation)?
                                              *   Usually set to FALSE. In column generation applications, set to TRUE if pricing
                                              *   adds coefficients to this constraint. */
   SCIP_Bool             dynamic,            /**< is constraint subject to aging?
                                              *   Usually set to FALSE. Set to TRUE for own cuts which
                                              *   are separated as constraints. */
   SCIP_Bool             removable,          /**< should the relaxation be removed from the LP due to aging or cleanup?
                                              *   Usually set to FALSE. Set to TRUE for 'lazy constraints' and 'user cuts'. */
   SCIP_Bool             stickingatnode      /**< should the constraint always be kept at the node where it was added, even
                                              *   if it may be moved to a more global node?
                                              *   Usually set to FALSE. Set to TRUE to for constraints that represent node data. */
   )
{
   SCIP_CONSHDLRDATA* conshdlrdata;
   SCIP_CONSHDLR* conshdlr;
   SCIP_CONSDATA* consdata;
   SCIP_VAR** andress;
   SCIP_CONS** andconss;
   SCIP_Real* andcoefs;
   SCIP_Bool* andnegs;
   int nandconss;
   SCIP_CONS* lincons;
   SCIP_LINEARCONSTYPE linconstype;
   int c;

   assert(scip != NULL);
   assert(cons != NULL);
   assert(nlinvars == 0 || (linvars != NULL && linvals != NULL));
   assert(nterms == 0 || (terms != NULL && termvals != NULL && ntermvars != NULL));
   assert(issoftcons == (indvar != NULL));

   /* find the pseudoboolean constraint handler */
   conshdlr = SCIPfindConshdlr(scip, CONSHDLR_NAME);
   if( conshdlr == NULL )
   {
      SCIPerrorMessage("pseudo boolean constraint handler not found\n");
      return SCIP_PLUGINNOTFOUND;
   }

   if( modifiable && issoftcons )
   {
      SCIPerrorMessage("soft constraints must not be modifiable\n");
      return SCIP_INVALIDDATA;
   }

   /* get constraint handler data */
   conshdlrdata = SCIPconshdlrGetData(conshdlr);
   assert(conshdlrdata != NULL);

   /* initial hashmap and -table */
   SCIP_CALL( inithashmapandtable(scip, &conshdlrdata) );

   /* get temporary memory */
   SCIP_CALL( SCIPallocBufferArray(scip, &andconss, nterms) );
   SCIP_CALL( SCIPallocBufferArray(scip, &andress, nterms) );
   SCIP_CALL( SCIPallocBufferArray(scip, &andcoefs, nterms) );
   SCIP_CALL( SCIPallocBufferArray(scip, &andnegs, nterms) );

   nandconss = 0;
   /* create and-constraints */
   SCIP_CALL( createAndAddAnds(scip, conshdlr, terms, termvals, nterms, ntermvars,
         initial, enforce, check, local, modifiable, dynamic, stickingatnode,
         andconss, andcoefs, andnegs, &nandconss) );
   assert(nterms >= nandconss);

   /* get all and-resultants for linear constraint */
   for( c = nandconss - 1; c >= 0; --c )
   {
      assert(andconss[c] != NULL);
      andress[c] = SCIPgetResultantAnd(scip, andconss[c]);
   }

   linconstype = SCIP_LINEARCONSTYPE_INVALIDCONS;

   /* adjust right hand side */
   if( SCIPisInfinity(scip, rhs) )
      rhs = SCIPinfinity(scip);
   else if( SCIPisInfinity(scip, -rhs) )
      rhs = -SCIPinfinity(scip);

   /* create and add linear constraint */
   /* checking for original linear constraint will be FALSE, transformed linear constraints get the check flag like this
    * pseudoboolean constraint, in this constraint handler we only will check all and-constraints
    */
   SCIP_CALL( createAndAddLinearCons(scip, conshdlr, linvars, nlinvars, linvals, andress, nandconss, andcoefs, andnegs,
         &lhs, &rhs, issoftcons, initial, separate, enforce, FALSE/*check*/, propagate, local, modifiable, dynamic,
         removable, stickingatnode, &lincons, &linconstype) );
   assert(lincons != NULL);
   assert(linconstype > SCIP_LINEARCONSTYPE_INVALIDCONS);

   /* create constraint data */
   /* checking for and-constraints will be FALSE, we check all information in this constraint handler */
   SCIP_CALL( consdataCreate(scip, conshdlr, &consdata, lincons, linconstype, andconss, andcoefs, andnegs, nandconss,
         indvar, weight, issoftcons, lhs, rhs, check, FALSE) );
   assert(consdata != NULL);

   /* free temporary memory */
   SCIPfreeBufferArray(scip, &andnegs);
   SCIPfreeBufferArray(scip, &andcoefs);
   SCIPfreeBufferArray(scip, &andress);
   SCIPfreeBufferArray(scip, &andconss);

   /* create constraint */
   SCIP_CALL( SCIPcreateCons(scip, cons, name, conshdlr, consdata, initial, separate, enforce, check, propagate,
         local, modifiable, dynamic, removable, stickingatnode) );

   return SCIP_OKAY;
}

/** creates and captures a pseudoboolean constraint
 *  in its most basic variant, i. e., with all constraint flags set to their default values, which can be set
 *  afterwards using SCIPsetConsFLAGNAME() in scip.h
 *
 *  @see SCIPcreateConsPseudoboolean() for the default constraint flag configuration
 *
 *  @note the constraint gets captured, hence at one point you have to release it using the method SCIPreleaseCons()
<<<<<<< HEAD
 *
 *  @note intvar must currently be NULL and will be removed
=======
>>>>>>> b4117b7b
 */
SCIP_RETCODE SCIPcreateConsBasicPseudoboolean(
   SCIP*                 scip,               /**< SCIP data structure */
   SCIP_CONS**           cons,               /**< pointer to hold the created constraint */
   const char*           name,               /**< name of constraint */
   SCIP_VAR**            linvars,            /**< variables of the linear part, or NULL */
   int                   nlinvars,           /**< number of variables of the linear part */
   SCIP_Real*            linvals,            /**< coefficients of linear part, or NULL */
   SCIP_VAR***           terms,              /**< nonlinear terms of variables, or NULL */
   int                   nterms,             /**< number of terms of variables of nonlinear term */
   int*                  ntermvars,          /**< number of variables in nonlinear terms, or NULL */
   SCIP_Real*            termvals,           /**< coefficients of nonlinear parts, or NULL */
   SCIP_VAR*             indvar,             /**< indicator variable if it's a soft constraint, or NULL */
   SCIP_Real             weight,             /**< weight of the soft constraint, if it is one */
   SCIP_Bool             issoftcons,         /**< is this a soft constraint */
   SCIP_Real             lhs,                /**< left hand side of constraint */
   SCIP_Real             rhs                 /**< right hand side of constraint */
   )
{
   SCIP_CALL( SCIPcreateConsPseudoboolean(scip, cons, name, linvars, nlinvars, linvals, terms, nterms, ntermvars,
         termvals, indvar, weight, issoftcons, lhs, rhs, TRUE, TRUE, TRUE, TRUE, TRUE, FALSE, FALSE, FALSE, FALSE,
         FALSE) );

   return SCIP_OKAY;
}

/** adds a variable to the pseudo boolean constraint (if it is not zero)
 *
 *  @note you can only add a coefficient if the special type of linear constraint won't changed
 *
 *  @todo if adding a coefficient would change the type of the special linear constraint, we need to erase it and
 *        create a new linear constraint
 */
SCIP_RETCODE SCIPaddCoefPseudoboolean(
   SCIP*const            scip,               /**< SCIP data structure */
   SCIP_CONS*const       cons,               /**< constraint data */
   SCIP_VAR*const        var,                /**< variable of constraint entry */
   SCIP_Real const       val                 /**< coefficient of constraint entry */
   )
{
   SCIP_CONSDATA* consdata;

   assert(scip != NULL);
   assert(cons != NULL);
   assert(var != NULL);

   if( strcmp(SCIPconshdlrGetName(SCIPconsGetHdlr(cons)), CONSHDLR_NAME) != 0 )
   {
      SCIPerrorMessage("constraint is not pseudo boolean\n");
      SCIPABORT();
      return SCIP_INVALIDDATA; /*lint !e527*/
   }

   if( SCIPisZero(scip, val) )
      return SCIP_OKAY;

   consdata = SCIPconsGetData(cons);
   assert(consdata != NULL);

   switch( consdata->linconstype )
   {
   case SCIP_LINEARCONSTYPE_LINEAR:
      SCIP_CALL( SCIPaddCoefLinear(scip, consdata->lincons, var, val) );
      break;
   case SCIP_LINEARCONSTYPE_LOGICOR:
      if( !SCIPisEQ(scip, val, 1.0) )
         return SCIP_INVALIDDATA;

      SCIP_CALL( SCIPaddCoefLogicor(scip, consdata->lincons, var) );
      break;
   case SCIP_LINEARCONSTYPE_KNAPSACK:
      if( !SCIPisIntegral(scip, val) || !SCIPisPositive(scip, val) )
         return SCIP_INVALIDDATA;

      SCIP_CALL( SCIPaddCoefKnapsack(scip, consdata->lincons, var, (SCIP_Longint) val) );
      break;
   case SCIP_LINEARCONSTYPE_SETPPC:
      if( !SCIPisEQ(scip, val, 1.0) )
         return SCIP_INVALIDDATA;

      SCIP_CALL( SCIPaddCoefSetppc(scip, consdata->lincons, var) );
      break;
#ifdef WITHEQKNAPSACK
   case SCIP_LINEARCONSTYPE_EQKNAPSACK:
      if( !SCIPisIntegral(scip, val) || !SCIPisPositive(scip, val) )
         return SCIP_INVALIDDATA;

      SCIP_CALL( SCIPaddCoefEQKnapsack(scip, consdata->lincons, var, (SCIP_Longint) val) );
      break;
#endif
   case SCIP_LINEARCONSTYPE_INVALIDCONS:
   default:
      SCIPerrorMessage("unknown linear constraint type\n");
      return SCIP_INVALIDDATA;
   }

   consdata->propagated = FALSE;
   consdata->presolved = FALSE;
   consdata->cliquesadded = FALSE;

   return SCIP_OKAY;
}

/** adds nonlinear term to pseudo boolean constraint (if it is not zero)
 *
 *  @note you can only add a coefficient if the special type of linear constraint won't changed
 *
 *  @todo if adding a coefficient would change the type of the special linear constraint, we need to erase it and
 *        create a new linear constraint
 */
SCIP_RETCODE SCIPaddTermPseudoboolean(
   SCIP*const            scip,               /**< SCIP data structure */
   SCIP_CONS*const       cons,               /**< pseudoboolean constraint */
   SCIP_VAR**const       vars,               /**< variables of the nonlinear term */
   int const             nvars,              /**< number of variables of the nonlinear term */
   SCIP_Real const       val                 /**< coefficient of constraint entry */
   )
{
   assert(scip != NULL);
   assert(cons != NULL);
   assert(nvars == 0 || vars != NULL);

   if( strcmp(SCIPconshdlrGetName(SCIPconsGetHdlr(cons)), CONSHDLR_NAME) != 0 )
   {
      SCIPerrorMessage("constraint is not pseudo boolean\n");
      SCIPABORT();
      return SCIP_INVALIDDATA; /*lint !e527*/
   }

   SCIP_CALL( addCoefTerm(scip, cons, vars, nvars, val) );

   return SCIP_OKAY;
}

/** gets indicator variable of pseudoboolean constraint, or NULL if there is no */
SCIP_VAR* SCIPgetIndVarPseudoboolean(
   SCIP*const            scip,               /**< SCIP data structure */
   SCIP_CONS*const       cons                /**< constraint data */
   )
{
   SCIP_CONSDATA* consdata;

   assert(scip != NULL);
   assert(cons != NULL);

   if( strcmp(SCIPconshdlrGetName(SCIPconsGetHdlr(cons)), CONSHDLR_NAME) != 0 )
   {
      SCIPerrorMessage("constraint is not pseudo boolean\n");
      SCIPABORT();
      return NULL; /*lint !e527*/
   }

   consdata = SCIPconsGetData(cons);
   assert(consdata != NULL);

   return consdata->indvar;
}

/** gets linear constraint of pseudoboolean constraint */
SCIP_CONS* SCIPgetLinearConsPseudoboolean(
   SCIP*const            scip,               /**< SCIP data structure */
   SCIP_CONS*const       cons                /**< constraint data */
   )
{
   SCIP_CONSDATA* consdata;

   assert(scip != NULL);
   assert(cons != NULL);

   if( strcmp(SCIPconshdlrGetName(SCIPconsGetHdlr(cons)), CONSHDLR_NAME) != 0 )
   {
      SCIPerrorMessage("constraint is not pseudo boolean\n");
      SCIPABORT();
      return NULL; /*lint !e527*/
   }

   consdata = SCIPconsGetData(cons);
   assert(consdata != NULL);

   return consdata->lincons;
}

/** gets type of linear constraint of pseudoboolean constraint */
SCIP_LINEARCONSTYPE SCIPgetLinearConsTypePseudoboolean(
   SCIP*const            scip,               /**< SCIP data structure */
   SCIP_CONS*const       cons                /**< constraint data */
   )
{
   SCIP_CONSDATA* consdata;

   assert(scip != NULL);
   assert(cons != NULL);

   if( strcmp(SCIPconshdlrGetName(SCIPconsGetHdlr(cons)), CONSHDLR_NAME) != 0 )
   {
      SCIPerrorMessage("constraint is not pseudo boolean\n");
      SCIPABORT();
      return SCIP_LINEARCONSTYPE_INVALIDCONS; /*lint !e527*/
   }

   consdata = SCIPconsGetData(cons);
   assert(consdata != NULL);

   return consdata->linconstype;
}

/** gets number of linear variables without artificial terms variables of pseudoboolean constraint */
int SCIPgetNLinVarsWithoutAndPseudoboolean(
   SCIP*const            scip,               /**< SCIP data structure */
   SCIP_CONS*const       cons                /**< pseudoboolean constraint */
   )
{
   SCIP_CONSDATA* consdata;

   assert(scip != NULL);
   assert(cons != NULL);

   if( strcmp(SCIPconshdlrGetName(SCIPconsGetHdlr(cons)), CONSHDLR_NAME) != 0 )
   {
      SCIPerrorMessage("constraint is not pseudo boolean\n");
      SCIPABORT();
      return -1;  /*lint !e527*/
   }

   checkConsConsistency(scip, cons);

   consdata = SCIPconsGetData(cons);
   assert(consdata != NULL);

   return consdata->nlinvars;
}

/** gets linear constraint of pseudoboolean constraint */
SCIP_RETCODE SCIPgetLinDatasWithoutAndPseudoboolean(
   SCIP*const            scip,               /**< SCIP data structure */
   SCIP_CONS*const       cons,               /**< pseudoboolean constraint */
   SCIP_VAR**const       linvars,            /**< array to store and-constraints */
   SCIP_Real*const       lincoefs,           /**< array to store and-coefficients */
   int*const             nlinvars            /**< pointer to store the required array size for and-constraints, have to
                                              *   be initialized with size of given array */
   )
{
   SCIP_CONSDATA* consdata;
   SCIP_VAR** vars;
   SCIP_Real* coefs;
   int nvars;

   assert(scip != NULL);
   assert(cons != NULL);
   assert(nlinvars != NULL);
   assert(*nlinvars == 0 || linvars != NULL);
   assert(*nlinvars == 0 || lincoefs != NULL);

   if( strcmp(SCIPconshdlrGetName(SCIPconsGetHdlr(cons)), CONSHDLR_NAME) != 0 )
   {
      SCIPerrorMessage("constraint is not pseudo boolean\n");
      SCIPABORT();
      return SCIP_INVALIDDATA; /*lint !e527*/
   }

   consdata = SCIPconsGetData(cons);
   assert(consdata != NULL);

   checkConsConsistency(scip, cons);

   if( *nlinvars < consdata->nlinvars )
   {
      *nlinvars = consdata->nlinvars;
      return SCIP_OKAY;
   }

   /* gets number of variables in linear constraint */
   SCIP_CALL( getLinearConsNVars(scip, consdata->lincons, consdata->linconstype, &nvars) );

   /* allocate temporary memory */
   SCIP_CALL( SCIPallocBufferArray(scip, &vars, nvars) );
   SCIP_CALL( SCIPallocBufferArray(scip, &coefs, nvars) );

   /* get variables and coefficient of linear constraint */
   SCIP_CALL( getLinearConsVarsData(scip, consdata->lincons, consdata->linconstype, vars, coefs, &nvars) );

   /* calculate all not artificial linear variables */
   SCIP_CALL( getLinVarsAndAndRess(scip, cons, vars, coefs, nvars, linvars, lincoefs, nlinvars, NULL, NULL, NULL, NULL) );

   /* free temporary memory */
   SCIPfreeBufferArray(scip, &coefs);
   SCIPfreeBufferArray(scip, &vars);

   return SCIP_OKAY;
}


/** gets and-constraints of pseudoboolean constraint */
SCIP_RETCODE SCIPgetAndDatasPseudoboolean(
   SCIP*const            scip,               /**< SCIP data structure */
   SCIP_CONS*const       cons,               /**< pseudoboolean constraint */
   SCIP_CONS**const      andconss,           /**< array to store and-constraints */
   SCIP_Real*const       andcoefs,           /**< array to store and-coefficients */
   int*const             nandconss           /**< pointer to store the required array size for and-constraints, have to
                                              *   be initialized with size of given array */
   )
{
   SCIP_CONSDATA* consdata;
   SCIP_Bool isorig;
   int c;

   assert(scip != NULL);
   assert(cons != NULL);
   assert(nandconss != NULL);
   assert(*nandconss == 0 || andconss != NULL);
   assert(*nandconss == 0 || andcoefs != NULL);

   if( strcmp(SCIPconshdlrGetName(SCIPconsGetHdlr(cons)), CONSHDLR_NAME) != 0 )
   {
      SCIPerrorMessage("constraint is not pseudo boolean\n");
      SCIPABORT();
      return SCIP_INVALIDDATA; /*lint !e527*/
   }

   consdata = SCIPconsGetData(cons);
   assert(consdata != NULL);

   checkConsConsistency(scip, cons);

   if( *nandconss < consdata->nconsanddatas )
   {
      *nandconss = consdata->nconsanddatas;
      return SCIP_OKAY;
   }

   *nandconss = consdata->nconsanddatas;
   assert(*nandconss == 0 || consdata->consanddatas != NULL);

   isorig = SCIPconsIsOriginal(cons);

   for( c = *nandconss - 1; c >= 0; --c )
   {
      assert(consdata->consanddatas[c] != NULL);
      assert(consdata->consanddatas[c]->istransformed ? (consdata->consanddatas[c]->cons != NULL) : TRUE);
      assert(consdata->consanddatas[c]->isoriginal ? (consdata->consanddatas[c]->origcons != NULL) : TRUE);
      assert(consdata->consanddatas[c]->cons != NULL || consdata->consanddatas[c]->origcons != NULL);
      assert(isorig ? consdata->consanddatas[c]->origcons != NULL : consdata->consanddatas[c]->cons != NULL);

      andconss[c] = (isorig ? consdata->consanddatas[c]->origcons : consdata->consanddatas[c]->cons);
      assert(andconss[c] != NULL);

      andcoefs[c] = consdata->andcoefs[c];
   }

   return SCIP_OKAY;
}

/** gets number of and constraints of pseudoboolean constraint */
int SCIPgetNAndsPseudoboolean(
   SCIP*const            scip,               /**< SCIP data structure */
   SCIP_CONS*const       cons                /**< constraint data */
   )
{
   SCIP_CONSDATA* consdata;

   assert(scip != NULL);
   assert(cons != NULL);

   if( strcmp(SCIPconshdlrGetName(SCIPconsGetHdlr(cons)), CONSHDLR_NAME) != 0 )
   {
      SCIPerrorMessage("constraint is not pseudo boolean\n");
      SCIPABORT();
      return -1;  /*lint !e527*/
   }

   checkConsConsistency(scip, cons);

   consdata = SCIPconsGetData(cons);
   assert(consdata != NULL);

   return consdata->nconsanddatas;
}

/** changes left hand side of pseudoboolean constraint
 *
 *  @note you can only change the left hand side if the special type of linear constraint won't changed
 *
 *  @todo if changing the left hand side would change the type of the special linear constraint, we need to erase it
 *        and create a new linear constraint
 */
SCIP_RETCODE SCIPchgLhsPseudoboolean(
   SCIP*const            scip,               /**< SCIP data structure */
   SCIP_CONS*const       cons,               /**< constraint data */
   SCIP_Real const       lhs                 /**< new left hand side */
   )
{
   SCIP_CONSDATA* consdata;

   assert(scip != NULL);
   assert(cons != NULL);

   if( strcmp(SCIPconshdlrGetName(SCIPconsGetHdlr(cons)), CONSHDLR_NAME) != 0 )
   {
      SCIPerrorMessage("constraint is not pseudo boolean\n");
      return SCIP_INVALIDDATA;
   }

   checkConsConsistency(scip, cons);

   consdata = SCIPconsGetData(cons);
   assert(consdata != NULL);

   switch( consdata->linconstype )
   {
   case SCIP_LINEARCONSTYPE_LINEAR:
      SCIP_CALL( chgLhs(scip, cons, lhs) );
      break;
   case SCIP_LINEARCONSTYPE_LOGICOR:
   case SCIP_LINEARCONSTYPE_KNAPSACK:
   case SCIP_LINEARCONSTYPE_SETPPC:
#ifdef WITHEQKNAPSACK
   case SCIP_LINEARCONSTYPE_EQKNAPSACK:
#endif
      SCIPerrorMessage("changing left hand side only allowed on standard linear constraint \n");
      return SCIP_INVALIDDATA;
   case SCIP_LINEARCONSTYPE_INVALIDCONS:
   default:
      SCIPerrorMessage("unknown linear constraint type\n");
      return SCIP_INVALIDDATA;
   }

   return SCIP_OKAY;
}

/** changes right hand side of pseudoboolean constraint
 *
 *  @note you can only change the right hand side if the special type of linear constraint won't changed
 *
 *  @todo if changing the right hand side would change the type of the special linear constraint, we need to erase it
 *        and create a new linear constraint
 */
SCIP_RETCODE SCIPchgRhsPseudoboolean(
   SCIP*const            scip,               /**< SCIP data structure */
   SCIP_CONS*const       cons,               /**< constraint data */
   SCIP_Real const       rhs                 /**< new right hand side */
   )
{
   SCIP_CONSDATA* consdata;

   if( strcmp(SCIPconshdlrGetName(SCIPconsGetHdlr(cons)), CONSHDLR_NAME) != 0 )
   {
      SCIPerrorMessage("constraint is not pseudo boolean\n");
      return SCIP_INVALIDDATA;
   }

   checkConsConsistency(scip, cons);

   consdata = SCIPconsGetData(cons);
   assert(consdata != NULL);

   switch( consdata->linconstype )
   {
   case SCIP_LINEARCONSTYPE_LINEAR:
      SCIP_CALL( chgRhs(scip, cons, rhs) );
      break;
   case SCIP_LINEARCONSTYPE_LOGICOR:
   case SCIP_LINEARCONSTYPE_KNAPSACK:
   case SCIP_LINEARCONSTYPE_SETPPC:
#ifdef WITHEQKNAPSACK
   case SCIP_LINEARCONSTYPE_EQKNAPSACK:
#endif
      SCIPerrorMessage("changing right hand side only allowed on standard linear constraint \n");
      return SCIP_INVALIDDATA;
   case SCIP_LINEARCONSTYPE_INVALIDCONS:
   default:
      SCIPerrorMessage("unknown linear constraint type\n");
      return SCIP_INVALIDDATA;
   }

   return SCIP_OKAY;
}

/** get left hand side of pseudoboolean constraint */
SCIP_Real SCIPgetLhsPseudoboolean(
   SCIP*const            scip,               /**< SCIP data structure */
   SCIP_CONS*const       cons                /**< pseudoboolean constraint */
   )
{
   SCIP_CONSDATA* consdata;

   assert(scip != NULL);

   if( strcmp(SCIPconshdlrGetName(SCIPconsGetHdlr(cons)), CONSHDLR_NAME) != 0 )
   {
      SCIPerrorMessage("constraint is not pseudo boolean\n");
      SCIPABORT();
      return SCIP_INVALID; /*lint !e527*/
   }

   checkConsConsistency(scip, cons);

   consdata = SCIPconsGetData(cons);
   assert(consdata != NULL);

   return consdata->lhs;
}

/** get right hand side of pseudoboolean constraint */
SCIP_Real SCIPgetRhsPseudoboolean(
   SCIP*const            scip,               /**< SCIP data structure */
   SCIP_CONS*const       cons                /**< pseudoboolean constraint */
   )
{
   SCIP_CONSDATA* consdata;

   assert(scip != NULL);

   if( strcmp(SCIPconshdlrGetName(SCIPconsGetHdlr(cons)), CONSHDLR_NAME) != 0 )
   {
      SCIPerrorMessage("constraint is not pseudo boolean\n");
      SCIPABORT();
      return SCIP_INVALID; /*lint !e527*/
   }

   checkConsConsistency(scip, cons);

   consdata = SCIPconsGetData(cons);
   assert(consdata != NULL);

   return consdata->rhs;
}<|MERGE_RESOLUTION|>--- conflicted
+++ resolved
@@ -1791,7 +1791,6 @@
 
    consdata = SCIPconsGetData(cons);
    assert(consdata != NULL);
-   assert(consdata->intvar == NULL);
    assert(consdata->lincons != NULL);
    /* more than one and-constraint is needed, otherwise this pseudoboolean constraint should be upgraded to a linear constraint */
    assert(consdata->nconsanddatas >= 0);
@@ -7787,7 +7786,6 @@
 
       consdata = SCIPconsGetData(cons);
       assert(consdata != NULL);
-      assert(consdata->intvar == NULL);
 
       /* only keep hard constraints if desired */
       if( !conshdlrdata->decomposenormalpbcons && !consdata->issoftcons )
@@ -7874,7 +7872,6 @@
                SCIP_CALL( SCIPreleaseCons(scip, &indcons) );
             }
 
-<<<<<<< HEAD
             if( !SCIPisInfinity(scip, -lhs) )
             {
                /* second we are modelling the implication that if the negation of the indicator variable is on, the constraint
@@ -7883,11 +7880,6 @@
 
                for( v = nvars - 1; v >= 0; --v )
                   coefs[v] *= -1;
-=======
-            /* get negation of indicator variable */
-            SCIP_CALL( SCIPgetNegatedVar(scip, consdata->indvar, &negindvar) );
-            assert(negindvar != NULL);
->>>>>>> b4117b7b
 
                (void) SCIPsnprintf(name, SCIP_MAXSTRLEN, "%s_lhs_ind", SCIPconsGetName(cons));
 
@@ -8036,15 +8028,9 @@
          SCIP_CALL( SCIPreleaseCons(scip, &consdata->lincons) );
       }
 
-<<<<<<< HEAD
       /* free temporary memory */
       SCIPfreeBufferArray(scip, &coefs);
       SCIPfreeBufferArray(scip, &vars);
-=======
-            /* remove pseudo boolean constraint, old linear constraint is still active, and-constraints too */
-            SCIP_CALL( SCIPdelCons(scip, cons) );
-         }
->>>>>>> b4117b7b
 
       /* @todo: maintain soft inequality constraint if not decomposeindicatorpbcons */
       /* remove pseudo boolean constraint, and-constraints are still active */
@@ -9021,14 +9007,7 @@
    return SCIP_OKAY;
 }
 
-<<<<<<< HEAD
-/** creates and captures a pseudoboolean constraint, with given linear and and-constraints
- *
- *  @note intvar must currently be NULL and will be removed
- */
-=======
 /** creates and captures a pseudoboolean constraint, with given linear and and-constraints */
->>>>>>> b4117b7b
 SCIP_RETCODE SCIPcreateConsPseudobooleanWithConss(
    SCIP*                 scip,               /**< SCIP data structure */
    SCIP_CONS**           cons,               /**< pointer to hold the created constraint */
@@ -9293,11 +9272,6 @@
  *        respectively
  *
  *  @note the constraint gets captured, hence at one point you have to release it using the method SCIPreleaseCons()
-<<<<<<< HEAD
- *
- *  @note intvar must currently be NULL and will be removed
-=======
->>>>>>> b4117b7b
  */
 SCIP_RETCODE SCIPcreateConsPseudoboolean(
    SCIP*                 scip,               /**< SCIP data structure */
@@ -9443,11 +9417,6 @@
  *  @see SCIPcreateConsPseudoboolean() for the default constraint flag configuration
  *
  *  @note the constraint gets captured, hence at one point you have to release it using the method SCIPreleaseCons()
-<<<<<<< HEAD
- *
- *  @note intvar must currently be NULL and will be removed
-=======
->>>>>>> b4117b7b
  */
 SCIP_RETCODE SCIPcreateConsBasicPseudoboolean(
    SCIP*                 scip,               /**< SCIP data structure */
