--- conflicted
+++ resolved
@@ -215,7 +215,7 @@
             SCIPdialogMessage(scip, NULL, "error creating the file <%s>\n", filename);
             SCIPdialoghdlrClearBuffer(dialoghdlr);
             break;
-         }         
+         }
          else if(retcode == SCIP_WRITEERROR )
          {
             SCIPdialogMessage(scip, NULL, "error writing file <%s>\n", filename);
@@ -232,7 +232,7 @@
                SCIPdialogMessage(scip, NULL, "following readers are avaliable for writing:\n");
                displayReaders(scip, FALSE, TRUE);
 
-               SCIP_CALL( SCIPdialoghdlrGetWord(dialoghdlr, dialog, 
+               SCIP_CALL( SCIPdialoghdlrGetWord(dialoghdlr, dialog,
                      "select a suitable reader by extension (or return): ", &extension, &endoffile) );
 
                if( extension[0] == '\0' )
@@ -336,7 +336,7 @@
             SCIP_CALL( SCIPaddCons(scip, cons) );
             SCIP_CALL( SCIPreleaseCons(scip, &cons) );
 
-            SCIPdialogMessage(scip, NULL, "successfully added constraint\n"); 
+            SCIPdialogMessage(scip, NULL, "successfully added constraint\n");
             SCIPescapeString(consstr, SCIP_MAXSTRLEN, str);
 
             SCIP_CALL( SCIPdialoghdlrAddHistory(dialoghdlr, dialog, consstr, FALSE) );
@@ -551,9 +551,7 @@
       }
 
       SCIPinfoMessage(scip, NULL, "check best solution\n");
-<<<<<<< HEAD
-      SCIP_CALL( SCIPcheckSolOrig(scip, sol, &feasible, TRUE, TRUE) );
-=======
+
       SCIP_CALL( SCIPcheckSolOrig(scip, sol, &feasible, TRUE, dispallviols) );
 
       /* restore old feasibilty tolerance */
@@ -561,7 +559,6 @@
       {
          SCIP_CALL( SCIPchgFeastol(scip, oldfeastol) );
       }
->>>>>>> 4291265a
 
       if( feasible )
          SCIPdialogMessage(scip, NULL, "solution is feasible in original problem\n");
@@ -3082,7 +3079,7 @@
    SCIP_DIALOG**         root                /**< pointer to store the root dialog */
    )
 {
-   SCIP_CALL( SCIPincludeDialog(scip, root, 
+   SCIP_CALL( SCIPincludeDialog(scip, root,
          dialogCopyDefault,
          SCIPdialogExecMenuLazy, NULL, NULL,
          "SCIP", "SCIP's main menu", TRUE, NULL) );
@@ -3114,7 +3111,7 @@
    /* change */
    if( !SCIPdialogHasEntry(root, "change") )
    {
-      SCIP_CALL( SCIPincludeDialog(scip, &submenu, 
+      SCIP_CALL( SCIPincludeDialog(scip, &submenu,
             NULL,
             SCIPdialogExecMenu, NULL, NULL,
             "change", "change the problem", TRUE, NULL) );
@@ -3174,7 +3171,7 @@
    /* checksol */
    if( !SCIPdialogHasEntry(root, "checksol") )
    {
-      SCIP_CALL( SCIPincludeDialog(scip, &dialog, 
+      SCIP_CALL( SCIPincludeDialog(scip, &dialog,
             NULL,
             SCIPdialogExecChecksol, NULL, NULL,
             "checksol", "double checks best solution w.r.t. original problem", FALSE, NULL) );
@@ -3999,765 +3996,6 @@
    SCIP_DIALOG* root;
    SCIP_DIALOG* setmenu;
    SCIP_DIALOG* emphasismenu;
-   SCIP_DIALOG* submenu;
-   SCIP_DIALOG* dialog;
-   SCIP_PARAM** params;
-   char* paramname;
-   int nparams;
-   int i;
-
-   SCIP_BRANCHRULE** branchrules; 
-   SCIP_CONFLICTHDLR** conflicthdlrs;
-   SCIP_CONSHDLR** conshdlrs;
-   SCIP_DISP** disps;
-   SCIP_HEUR** heurs;
-   SCIP_NLPI** nlpis;
-   SCIP_NODESEL** nodesels;
-   SCIP_PRESOL** presols;
-   SCIP_PRICER** pricers;
-   SCIP_READER** readers;
-   SCIP_SEPA** sepas;
-   int nbranchrules;
-   int nconflicthdlrs;
-   int nconshdlrs;
-   int ndisps;
-   int nheurs;
-   int nnlpis;
-   int nnodesels;
-   int npresols;
-   int npricers;
-   int nreaders;
-   int nsepas;
-
-   /* get root dialog */
-   root = SCIPgetRootDialog(scip);
-   if( root == NULL )
-   {
-      SCIPerrorMessage("root dialog not found\n");
-      return SCIP_PLUGINNOTFOUND;
-   }
-
-   /* find (or create) the "set" menu of the root dialog */
-   if( !SCIPdialogHasEntry(root, "set") )
-   {
-      SCIP_CALL( SCIPincludeDialog(scip, &setmenu,
-            NULL, SCIPdialogExecMenu, NULL, NULL,
-            "set", "load/save/change parameters", TRUE, NULL) );
-      SCIP_CALL( SCIPaddDialogEntry(scip, root, setmenu) );
-      SCIP_CALL( SCIPreleaseDialog(scip, &setmenu) );
-   }
-   if( SCIPdialogFindEntry(root, "set", &setmenu) != 1 )
-   {
-      SCIPerrorMessage("set sub menu not found\n");
-      return SCIP_PLUGINNOTFOUND;
-   }
-
-   /* set default */
-   if( !SCIPdialogHasEntry(setmenu, "default") )
-   {
-      SCIP_CALL( SCIPincludeDialog(scip, &dialog,
-            NULL,
-            SCIPdialogExecSetDefault, NULL, NULL,
-            "default", "reset parameter settings to their default values", FALSE, NULL) );
-      SCIP_CALL( SCIPaddDialogEntry(scip, setmenu, dialog) );
-      SCIP_CALL( SCIPreleaseDialog(scip, &dialog) );
-   }
-
-   /* set load */
-   if( !SCIPdialogHasEntry(setmenu, "load") )
-   {
-      SCIP_CALL( SCIPincludeDialog(scip, &dialog,
-            NULL,
-            SCIPdialogExecSetLoad, NULL, NULL,
-            "load", "load parameter settings from a file", FALSE, NULL) );
-      SCIP_CALL( SCIPaddDialogEntry(scip, setmenu, dialog) );
-      SCIP_CALL( SCIPreleaseDialog(scip, &dialog) );
-   }
-
-   /* set save */
-   if( !SCIPdialogHasEntry(setmenu, "save") )
-   {
-      SCIP_CALL( SCIPincludeDialog(scip, &dialog,
-            NULL,
-            SCIPdialogExecSetSave, NULL, NULL,
-            "save", "save parameter settings to a file", FALSE, NULL) );
-      SCIP_CALL( SCIPaddDialogEntry(scip, setmenu, dialog) );
-      SCIP_CALL( SCIPreleaseDialog(scip, &dialog) );
-   }
-
-   /* set diffsave */
-   if( !SCIPdialogHasEntry(setmenu, "diffsave") )
-   {
-      SCIP_CALL( SCIPincludeDialog(scip, &dialog,
-            NULL,
-            SCIPdialogExecSetDiffsave, NULL, NULL,
-            "diffsave", "save non-default parameter settings to a file", FALSE, NULL) );
-      SCIP_CALL( SCIPaddDialogEntry(scip, setmenu, dialog) );
-      SCIP_CALL( SCIPreleaseDialog(scip, &dialog) );
-   }
-
-   /* set branching */
-   if( !SCIPdialogHasEntry(setmenu, "branching") )
-   {
-      SCIP_CALL( SCIPincludeDialog(scip, &submenu,
-            NULL,
-            SCIPdialogExecMenu, NULL, NULL,
-            "branching", "change parameters for branching rules", TRUE, NULL) );
-      SCIP_CALL( SCIPaddDialogEntry(scip, setmenu, submenu) );
-      SCIP_CALL( SCIPreleaseDialog(scip, &submenu) );
-   }
-   if( SCIPdialogFindEntry(setmenu, "branching", &submenu) != 1 )
-   {
-      SCIPerrorMessage("branching sub menu not found\n");
-      return SCIP_PLUGINNOTFOUND;
-   }
-
-   nbranchrules = SCIPgetNBranchrules(scip);
-   branchrules = SCIPgetBranchrules(scip);
-
-   for( i = 0; i < nbranchrules; ++i )
-   {
-      if( !SCIPdialogHasEntry(submenu, SCIPbranchruleGetName(branchrules[i])) )
-      {
-         SCIP_CALL( SCIPincludeDialog(scip, &dialog,
-               NULL,
-               SCIPdialogExecMenu, NULL, NULL,
-               SCIPbranchruleGetName(branchrules[i]), SCIPbranchruleGetDesc(branchrules[i]), TRUE, NULL) );
-         SCIP_CALL( SCIPaddDialogEntry(scip, submenu, dialog) );
-         SCIP_CALL( SCIPreleaseDialog(scip, &dialog) );
-      }
-   }
-
-   /* set branching priority */
-   if( !SCIPdialogHasEntry(submenu, "priority") )
-   {
-      SCIP_CALL( SCIPincludeDialog(scip, &dialog,
-            NULL,
-            SCIPdialogExecSetBranchingPriority, NULL, NULL,
-            "priority", "change branching priority of a single variable", FALSE, NULL) );
-      SCIP_CALL( SCIPaddDialogEntry(scip, submenu, dialog) );
-      SCIP_CALL( SCIPreleaseDialog(scip, &dialog) );
-   }
-
-   /* set branching direction */
-   if( !SCIPdialogHasEntry(submenu, "direction") )
-   {
-      SCIP_CALL( SCIPincludeDialog(scip, &dialog,
-            NULL,
-            SCIPdialogExecSetBranchingDirection, NULL, NULL,
-            "direction", "change preferred branching direction of a single variable (-1:down, 0:auto, +1:up)",
-            FALSE, NULL) );
-      SCIP_CALL( SCIPaddDialogEntry(scip, submenu, dialog) );
-      SCIP_CALL( SCIPreleaseDialog(scip, &dialog) );
-   }
-
-   /* set conflict */
-   if( !SCIPdialogHasEntry(setmenu, "conflict") )
-   {
-      SCIP_CALL( SCIPincludeDialog(scip, &submenu,
-            NULL,
-            SCIPdialogExecMenu, NULL, NULL,
-            "conflict", "change parameters for conflict handlers", TRUE, NULL) );
-      SCIP_CALL( SCIPaddDialogEntry(scip, setmenu, submenu) );
-      SCIP_CALL( SCIPreleaseDialog(scip, &submenu) );
-   }
-   if( SCIPdialogFindEntry(setmenu, "conflict", &submenu) != 1 )
-   {
-      SCIPerrorMessage("conflict sub menu not found\n");
-      return SCIP_PLUGINNOTFOUND;
-   }
-
-   nconflicthdlrs = SCIPgetNConflicthdlrs(scip);
-   conflicthdlrs = SCIPgetConflicthdlrs(scip);
-
-   for( i = 0; i < nconflicthdlrs; ++i )
-   {
-      if( !SCIPdialogHasEntry(submenu, SCIPconflicthdlrGetName(conflicthdlrs[i])) )
-      {
-         SCIP_CALL( SCIPincludeDialog(scip, &dialog,
-               NULL,
-               SCIPdialogExecMenu, NULL, NULL,
-               SCIPconflicthdlrGetName(conflicthdlrs[i]), SCIPconflicthdlrGetDesc(conflicthdlrs[i]), TRUE, NULL) );
-         SCIP_CALL( SCIPaddDialogEntry(scip, submenu, dialog) );
-         SCIP_CALL( SCIPreleaseDialog(scip, &dialog) );
-      }
-   }
-
-   /* set constraints */
-   if( !SCIPdialogHasEntry(setmenu, "constraints") )
-   {
-      SCIP_CALL( SCIPincludeDialog(scip, &submenu,
-            NULL,
-            SCIPdialogExecMenu, NULL, NULL,
-            "constraints", "change parameters for constraint handlers", TRUE, NULL) );
-      SCIP_CALL( SCIPaddDialogEntry(scip, setmenu, submenu) );
-      SCIP_CALL( SCIPreleaseDialog(scip, &submenu) );
-   }
-   if( SCIPdialogFindEntry(setmenu, "constraints", &submenu) != 1 )
-   {
-      SCIPerrorMessage("constraints sub menu not found\n");
-      return SCIP_PLUGINNOTFOUND;
-   }
-
-   nconshdlrs = SCIPgetNConshdlrs(scip);
-   conshdlrs = SCIPgetConshdlrs(scip);
-
-   for( i = 0; i < nconshdlrs; ++i )
-   {
-      if( !SCIPdialogHasEntry(submenu, SCIPconshdlrGetName(conshdlrs[i])) )
-      {
-         SCIP_CALL( SCIPincludeDialog(scip, &dialog,
-               NULL,
-               SCIPdialogExecMenu, NULL, NULL,
-               SCIPconshdlrGetName(conshdlrs[i]), SCIPconshdlrGetDesc(conshdlrs[i]), TRUE, NULL) );
-         SCIP_CALL( SCIPaddDialogEntry(scip, submenu, dialog) );
-         SCIP_CALL( SCIPreleaseDialog(scip, &dialog) );
-      }
-   }
-
-   /* set display */
-   if( !SCIPdialogHasEntry(setmenu, "display") )
-   {
-      SCIP_CALL( SCIPincludeDialog(scip, &submenu,
-            NULL,
-            SCIPdialogExecMenu, NULL, NULL,
-            "display", "change parameters for display columns", TRUE, NULL) );
-      SCIP_CALL( SCIPaddDialogEntry(scip, setmenu, submenu) );
-      SCIP_CALL( SCIPreleaseDialog(scip, &submenu) );
-   }
-   if( SCIPdialogFindEntry(setmenu, "display", &submenu) != 1 )
-   {
-      SCIPerrorMessage("display sub menu not found\n");
-      return SCIP_PLUGINNOTFOUND;
-   }
-
-   ndisps = SCIPgetNDisps(scip);
-   disps = SCIPgetDisps(scip);
-
-   for( i = 0; i < ndisps; ++i )
-   {
-      if( !SCIPdialogHasEntry(submenu, SCIPdispGetName(disps[i])) )
-      {
-         SCIP_CALL( SCIPincludeDialog(scip, &dialog,
-               NULL,
-               SCIPdialogExecMenu, NULL, NULL,
-               SCIPdispGetName(disps[i]), SCIPdispGetDesc(disps[i]), TRUE, NULL) );
-         SCIP_CALL( SCIPaddDialogEntry(scip, submenu, dialog) );
-         SCIP_CALL( SCIPreleaseDialog(scip, &dialog) );
-      }
-   }
-
-   /* set heuristics */
-   if( !SCIPdialogHasEntry(setmenu, "heuristics") )
-   {
-      SCIP_CALL( SCIPincludeDialog(scip, &submenu,
-            NULL,
-            SCIPdialogExecMenu, NULL, NULL,
-            "heuristics", "change parameters for primal heuristics", TRUE, NULL) );
-      SCIP_CALL( SCIPaddDialogEntry(scip, setmenu, submenu) );
-      SCIP_CALL( SCIPreleaseDialog(scip, &submenu) );
-   }
-   if( SCIPdialogFindEntry(setmenu, "heuristics", &submenu) != 1 )
-   {
-      SCIPerrorMessage("heuristics sub menu not found\n");
-      return SCIP_PLUGINNOTFOUND;
-   }
-
-   nheurs = SCIPgetNHeurs(scip);
-   heurs = SCIPgetHeurs(scip);
-
-   for( i = 0; i < nheurs; ++i )
-   {
-      if( !SCIPdialogHasEntry(submenu, SCIPheurGetName(heurs[i])) )
-      {
-         SCIP_CALL( SCIPincludeDialog(scip, &dialog,
-               NULL,
-               SCIPdialogExecMenu, NULL, NULL,
-               SCIPheurGetName(heurs[i]), SCIPheurGetDesc(heurs[i]), TRUE, NULL) );
-         SCIP_CALL( SCIPaddDialogEntry(scip, submenu, dialog) );
-         SCIP_CALL( SCIPreleaseDialog(scip, &dialog) );
-      }
-   }
-
-   /* create set heuristics emphasis */
-   SCIP_CALL( createEmphasisSubmenu(scip, submenu, &emphasismenu) );
-   assert(emphasismenu != NULL);
-
-   /* set heuristics emphasis aggressive */
-   if( !SCIPdialogHasEntry(emphasismenu, "aggressive") )
-   {
-      SCIP_CALL( SCIPincludeDialog(scip, &dialog,
-            NULL, SCIPdialogExecSetHeuristicsAggressive, NULL, NULL,
-            "aggressive", "sets heuristics <aggressive>", FALSE, NULL) );
-      SCIP_CALL( SCIPaddDialogEntry(scip, emphasismenu, dialog) );
-      SCIP_CALL( SCIPreleaseDialog(scip, &dialog) );
-   }
-
-   /* set heuristics emphasis fast */
-   if( !SCIPdialogHasEntry(emphasismenu, "fast") )
-   {
-      SCIP_CALL( SCIPincludeDialog(scip, &dialog,
-            NULL, SCIPdialogExecSetHeuristicsFast, NULL, NULL,
-            "fast", "sets heuristics <fast>", FALSE, NULL) );
-      SCIP_CALL( SCIPaddDialogEntry(scip, emphasismenu, dialog) );
-      SCIP_CALL( SCIPreleaseDialog(scip, &dialog) );
-   }
-
-   /* set heuristics emphasis off */
-   if( !SCIPdialogHasEntry(emphasismenu, "off") )
-   {
-      SCIP_CALL( SCIPincludeDialog(scip, &dialog,
-            NULL, SCIPdialogExecSetHeuristicsOff, NULL, NULL,
-            "off", "turns <off> all heuristics", FALSE, NULL) );
-      SCIP_CALL( SCIPaddDialogEntry(scip, emphasismenu, dialog) );
-      SCIP_CALL( SCIPreleaseDialog(scip, &dialog) );
-   }
-
-   /* set limits */
-   if( !SCIPdialogHasEntry(setmenu, "limits") )
-   {
-      SCIP_CALL( SCIPincludeDialog(scip, &submenu,
-            NULL,
-            SCIPdialogExecMenu, NULL, NULL,
-            "limits", "change parameters for time, memory, objective value, and other limits", TRUE, NULL) );
-      SCIP_CALL( SCIPaddDialogEntry(scip, setmenu, submenu) );
-
-      SCIP_CALL( SCIPincludeDialog(scip, &dialog,
-            NULL,
-            SCIPdialogExecSetLimitsObjective, NULL, NULL,
-            "objective", "set limit on objective function, such that only solutions better than this limit are accepted", FALSE, NULL) );
-      SCIP_CALL( SCIPaddDialogEntry(scip, submenu, dialog) );
-      SCIP_CALL( SCIPreleaseDialog(scip, &dialog) );
-
-      SCIP_CALL( SCIPreleaseDialog(scip, &submenu) );
-   }
-
-   /* set LP */
-   if( !SCIPdialogHasEntry(setmenu, "lp") )
-   {
-      SCIP_CALL( SCIPincludeDialog(scip, &submenu,
-            NULL,
-            SCIPdialogExecMenu, NULL, NULL,
-            "lp", "change parameters for linear programming relaxations", TRUE, NULL) );
-      SCIP_CALL( SCIPaddDialogEntry(scip, setmenu, submenu) );
-      SCIP_CALL( SCIPreleaseDialog(scip, &submenu) );
-   }
-
-   /* set NLP */
-   if( !SCIPdialogHasEntry(setmenu, "nlp") )
-   {
-      SCIP_CALL( SCIPincludeDialog(scip, &submenu,
-            NULL,
-            SCIPdialogExecMenu, NULL, NULL,
-            "nlp", "change parameters for nonlinear programming relaxations", TRUE, NULL) );
-      SCIP_CALL( SCIPaddDialogEntry(scip, setmenu, submenu) );
-      SCIP_CALL( SCIPreleaseDialog(scip, &submenu) );
-   }
-
-   /* set memory */
-   if( !SCIPdialogHasEntry(setmenu, "memory") )
-   {
-      SCIP_CALL( SCIPincludeDialog(scip, &submenu,
-            NULL,
-            SCIPdialogExecMenu, NULL, NULL,
-            "memory", "change parameters for memory management", TRUE, NULL) );
-      SCIP_CALL( SCIPaddDialogEntry(scip, setmenu, submenu) );
-      SCIP_CALL( SCIPreleaseDialog(scip, &submenu) );
-   }
-
-   /* set misc */
-   if( !SCIPdialogHasEntry(setmenu, "misc") )
-   {
-      SCIP_CALL( SCIPincludeDialog(scip, &submenu,
-            NULL,
-            SCIPdialogExecMenu, NULL, NULL,
-            "misc", "change parameters for miscellaneous stuff", TRUE, NULL) );
-      SCIP_CALL( SCIPaddDialogEntry(scip, setmenu, submenu) );
-      SCIP_CALL( SCIPreleaseDialog(scip, &submenu) );
-   }
-
-   /* set nlpi */
-   if( !SCIPdialogHasEntry(setmenu, "nlpi") )
-   {
-      SCIP_CALL( SCIPincludeDialog(scip, &submenu,
-            NULL,
-            SCIPdialogExecMenu, NULL, NULL,
-            "nlpi", "change parameters for NLP solver interfaces", TRUE, NULL) );
-      SCIP_CALL( SCIPaddDialogEntry(scip, setmenu, submenu) );
-      SCIP_CALL( SCIPreleaseDialog(scip, &submenu) );
-   }
-   if( SCIPdialogFindEntry(setmenu, "nlpi", &submenu) != 1 )
-   {
-      SCIPerrorMessage("nlpi sub menu not found\n");
-      return SCIP_PLUGINNOTFOUND;
-   }
-
-   nnlpis = SCIPgetNNlpis(scip);
-   nlpis = SCIPgetNlpis(scip);
-
-   for( i = 0; i < nnlpis; ++i )
-   {
-      if( !SCIPdialogHasEntry(submenu, SCIPnlpiGetName(nlpis[i])) )
-      {
-         SCIP_CALL( SCIPincludeDialog(scip, &dialog,
-               NULL,
-               SCIPdialogExecMenu, NULL, NULL,
-               SCIPnlpiGetName(nlpis[i]), SCIPnlpiGetDesc(nlpis[i]), TRUE, NULL) );
-         SCIP_CALL( SCIPaddDialogEntry(scip, submenu, dialog) );
-         SCIP_CALL( SCIPreleaseDialog(scip, &dialog) );
-      }
-   }
-
-   /* set nodeselection */
-   if( !SCIPdialogHasEntry(setmenu, "nodeselection") )
-   {
-      SCIP_CALL( SCIPincludeDialog(scip, &submenu,
-            NULL,
-            SCIPdialogExecMenu, NULL, NULL,
-            "nodeselection", "change parameters for node selectors", TRUE, NULL) );
-      SCIP_CALL( SCIPaddDialogEntry(scip, setmenu, submenu) );
-      SCIP_CALL( SCIPreleaseDialog(scip, &submenu) );
-   }
-   if( SCIPdialogFindEntry(setmenu, "nodeselection", &submenu) != 1 )
-   {
-      SCIPerrorMessage("nodeselection sub menu not found\n");
-      return SCIP_PLUGINNOTFOUND;
-   }
-
-   nnodesels = SCIPgetNNodesels(scip);
-   nodesels = SCIPgetNodesels(scip);
-
-   for( i = 0; i < nnodesels; ++i )
-   {
-      if( !SCIPdialogHasEntry(submenu, SCIPnodeselGetName(nodesels[i])) )
-      {
-         SCIP_CALL( SCIPincludeDialog(scip, &dialog,
-               NULL,
-               SCIPdialogExecMenu, NULL, NULL,
-               SCIPnodeselGetName(nodesels[i]), SCIPnodeselGetDesc(nodesels[i]), TRUE, NULL) );
-         SCIP_CALL( SCIPaddDialogEntry(scip, submenu, dialog) );
-         SCIP_CALL( SCIPreleaseDialog(scip, &dialog) );
-      }
-   }
-
-   /* set numerics */
-   if( !SCIPdialogHasEntry(setmenu, "numerics") )
-   {
-      SCIP_CALL( SCIPincludeDialog(scip, &submenu,
-            NULL,
-            SCIPdialogExecMenu, NULL, NULL,
-            "numerics", "change parameters for numerical values", TRUE, NULL) );
-      SCIP_CALL( SCIPaddDialogEntry(scip, setmenu, submenu) );
-      SCIP_CALL( SCIPreleaseDialog(scip, &submenu) );
-   }
-
-   /* set presolving */
-   if( !SCIPdialogHasEntry(setmenu, "presolving") )
-   {
-      SCIP_CALL( SCIPincludeDialog(scip, &submenu,
-            NULL,
-            SCIPdialogExecMenu, NULL, NULL,
-            "presolving", "change parameters for presolving", TRUE, NULL) );
-      SCIP_CALL( SCIPaddDialogEntry(scip, setmenu, submenu) );
-      SCIP_CALL( SCIPreleaseDialog(scip, &submenu) );
-   }
-   if( SCIPdialogFindEntry(setmenu, "presolving", &submenu) != 1 )
-   {
-      SCIPerrorMessage("presolving sub menu not found\n");
-      return SCIP_PLUGINNOTFOUND;
-   }
-
-   npresols = SCIPgetNPresols(scip);
-   presols = SCIPgetPresols(scip);
-
-   for( i = 0; i < npresols; ++i )
-   {
-      if( !SCIPdialogHasEntry(submenu, SCIPpresolGetName(presols[i])) )
-      {
-         SCIP_CALL( SCIPincludeDialog(scip, &dialog,
-               NULL, SCIPdialogExecMenu, NULL, NULL,
-               SCIPpresolGetName(presols[i]), SCIPpresolGetDesc(presols[i]), TRUE, NULL) );
-         SCIP_CALL( SCIPaddDialogEntry(scip, submenu, dialog) );
-         SCIP_CALL( SCIPreleaseDialog(scip, &dialog) );
-      }
-   }
-
-   /* create set presolving emphasis */
-   SCIP_CALL( createEmphasisSubmenu(scip, submenu, &emphasismenu) );
-   assert(emphasismenu != NULL);
-
-   /* set presolving emphasis aggressive */
-   if( !SCIPdialogHasEntry(emphasismenu, "aggressive") )
-   {
-      SCIP_CALL( SCIPincludeDialog(scip, &dialog,
-            NULL, SCIPdialogExecSetPresolvingAggressive, NULL, NULL,
-            "aggressive", "sets presolving <aggressive>", FALSE, NULL) );
-      SCIP_CALL( SCIPaddDialogEntry(scip, emphasismenu, dialog) );
-      SCIP_CALL( SCIPreleaseDialog(scip, &dialog) );
-   }
-
-   /* set presolving emphasis fast */
-   if( !SCIPdialogHasEntry(emphasismenu, "fast") )
-   {
-      SCIP_CALL( SCIPincludeDialog(scip, &dialog,
-            NULL, SCIPdialogExecSetPresolvingFast, NULL, NULL,
-            "fast", "sets presolving <fast>", FALSE, NULL) );
-      SCIP_CALL( SCIPaddDialogEntry(scip, emphasismenu, dialog) );
-      SCIP_CALL( SCIPreleaseDialog(scip, &dialog) );
-   }
-
-   /* set presolving emphasis off */
-   if( !SCIPdialogHasEntry(emphasismenu, "off") )
-   {
-      SCIP_CALL( SCIPincludeDialog(scip, &dialog,
-            NULL, SCIPdialogExecSetPresolvingOff, NULL, NULL,
-            "off", "turns <off> all presolving", FALSE, NULL) );
-      SCIP_CALL( SCIPaddDialogEntry(scip, emphasismenu, dialog) );
-      SCIP_CALL( SCIPreleaseDialog(scip, &dialog) );
-   }
-
-   /* set pricing */
-   if( !SCIPdialogHasEntry(setmenu, "pricing") )
-   {
-      SCIP_CALL( SCIPincludeDialog(scip, &submenu,
-            NULL,
-            SCIPdialogExecMenu, NULL, NULL,
-            "pricing", "change parameters for pricing variables", TRUE, NULL) );
-      SCIP_CALL( SCIPaddDialogEntry(scip, setmenu, submenu) );
-      SCIP_CALL( SCIPreleaseDialog(scip, &submenu) );
-   }
-   if( SCIPdialogFindEntry(setmenu, "pricing", &submenu) != 1 )
-   {
-      SCIPerrorMessage("pricing sub menu not found\n");
-      return SCIP_PLUGINNOTFOUND;
-   }
-
-   npricers = SCIPgetNPricers(scip);
-   pricers = SCIPgetPricers(scip);
-
-   for( i = 0; i < npricers; ++i )
-   {
-      if( !SCIPdialogHasEntry(submenu, SCIPpricerGetName(pricers[i])) )
-      {
-         SCIP_CALL( SCIPincludeDialog(scip, &dialog,
-               NULL,
-               SCIPdialogExecMenu, NULL, NULL,
-               SCIPpricerGetName(pricers[i]), SCIPpricerGetDesc(pricers[i]), TRUE, NULL) );
-         SCIP_CALL( SCIPaddDialogEntry(scip, submenu, dialog) );
-         SCIP_CALL( SCIPreleaseDialog(scip, &dialog) );
-      }
-   }
-
-   /* set propagation */
-   if( !SCIPdialogHasEntry(setmenu, "propagating") )
-   {
-      SCIP_CALL( SCIPincludeDialog(scip, &submenu,
-            NULL,
-            SCIPdialogExecMenu, NULL, NULL,
-            "propagating", "change parameters for constraint propagation", TRUE, NULL) );
-      SCIP_CALL( SCIPaddDialogEntry(scip, setmenu, submenu) );
-      SCIP_CALL( SCIPreleaseDialog(scip, &submenu) );
-   }
-
-   /* set reading */
-   if( !SCIPdialogHasEntry(setmenu, "reading") )
-   {
-      SCIP_CALL( SCIPincludeDialog(scip, &submenu,
-            NULL,
-            SCIPdialogExecMenu, NULL, NULL,
-            "reading", "change parameters for problem file readers", TRUE, NULL) );
-      SCIP_CALL( SCIPaddDialogEntry(scip, setmenu, submenu) );
-      SCIP_CALL( SCIPreleaseDialog(scip, &submenu) );
-   }
-   if( SCIPdialogFindEntry(setmenu, "reading", &submenu) != 1 )
-   {
-      SCIPerrorMessage("reading sub menu not found\n");
-      return SCIP_PLUGINNOTFOUND;
-   }
-
-   nreaders = SCIPgetNReaders(scip);
-   readers = SCIPgetReaders(scip);
-
-   for( i = 0; i < nreaders; ++i )
-   {
-      if( !SCIPdialogHasEntry(submenu, SCIPreaderGetName(readers[i])) )
-      {
-         SCIP_CALL( SCIPincludeDialog(scip, &dialog,
-               NULL,
-               SCIPdialogExecMenu, NULL, NULL,
-               SCIPreaderGetName(readers[i]), SCIPreaderGetDesc(readers[i]), TRUE, NULL) );
-         SCIP_CALL( SCIPaddDialogEntry(scip, submenu, dialog) );
-         SCIP_CALL( SCIPreleaseDialog(scip, &dialog) );
-      }
-   }
-
-   /* set separating */
-   if( !SCIPdialogHasEntry(setmenu, "separating") )
-   {
-      SCIP_CALL( SCIPincludeDialog(scip, &submenu,
-            NULL, SCIPdialogExecMenu, NULL, NULL,
-            "separating", "change parameters for cut separators", TRUE, NULL) );
-      SCIP_CALL( SCIPaddDialogEntry(scip, setmenu, submenu) );
-      SCIP_CALL( SCIPreleaseDialog(scip, &submenu) );
-   }
-   if( SCIPdialogFindEntry(setmenu, "separating", &submenu) != 1 )
-   {
-      SCIPerrorMessage("separating sub menu not found\n");
-      return SCIP_PLUGINNOTFOUND;
-   }
-
-   nsepas = SCIPgetNSepas(scip);
-   sepas = SCIPgetSepas(scip);
-
-   for( i = 0; i < nsepas; ++i )
-   {
-      if( !SCIPdialogHasEntry(submenu, SCIPsepaGetName(sepas[i])) )
-      {
-         SCIP_CALL( SCIPincludeDialog(scip, &dialog,
-               NULL, SCIPdialogExecMenu, NULL, NULL,
-               SCIPsepaGetName(sepas[i]), SCIPsepaGetDesc(sepas[i]), TRUE, NULL) );
-         SCIP_CALL( SCIPaddDialogEntry(scip, submenu, dialog) );
-         SCIP_CALL( SCIPreleaseDialog(scip, &dialog) );
-      }
-   }
-
-   /* create set separating emphasis */
-   SCIP_CALL( createEmphasisSubmenu(scip, submenu, &emphasismenu) );
-   assert(emphasismenu != NULL);
-
-   /* set separating emphasis aggressive */
-   if( !SCIPdialogHasEntry(emphasismenu, "aggressive") )
-   {
-      SCIP_CALL( SCIPincludeDialog(scip, &dialog,
-            NULL, SCIPdialogExecSetSeparatingAggressive, NULL, NULL,
-            "aggressive", "sets separating <aggressive>", FALSE, NULL) );
-      SCIP_CALL( SCIPaddDialogEntry(scip, emphasismenu, dialog) );
-      SCIP_CALL( SCIPreleaseDialog(scip, &dialog) );
-   }
-
-   /* set separating emphasis fast */
-   if( !SCIPdialogHasEntry(emphasismenu, "fast") )
-   {
-      SCIP_CALL( SCIPincludeDialog(scip, &dialog,
-            NULL, SCIPdialogExecSetSeparatingFast, NULL, NULL,
-            "fast", "sets separating <fast>", FALSE, NULL) );
-      SCIP_CALL( SCIPaddDialogEntry(scip, emphasismenu, dialog) );
-      SCIP_CALL( SCIPreleaseDialog(scip, &dialog) );
-   }
-
-   /* set separating emphasis off */
-   if( !SCIPdialogHasEntry(emphasismenu, "off") )
-   {
-      SCIP_CALL( SCIPincludeDialog(scip, &dialog,
-            NULL, SCIPdialogExecSetSeparatingOff, NULL, NULL,
-            "off", "turns <off> all separation", FALSE, NULL) );
-      SCIP_CALL( SCIPaddDialogEntry(scip, emphasismenu, dialog) );
-      SCIP_CALL( SCIPreleaseDialog(scip, &dialog) );
-   }
-
-   /* set timing */
-   if( !SCIPdialogHasEntry(setmenu, "timing") )
-   {
-      SCIP_CALL( SCIPincludeDialog(scip, &submenu,
-            NULL, SCIPdialogExecMenu, NULL, NULL,
-            "timing", "change parameters for timing issues", TRUE, NULL) );
-      SCIP_CALL( SCIPaddDialogEntry(scip, setmenu, submenu) );
-      SCIP_CALL( SCIPreleaseDialog(scip, &submenu) );
-   }
-
-   /* set visualization */
-   if( !SCIPdialogHasEntry(setmenu, "visual") )
-   {
-      SCIP_CALL( SCIPincludeDialog(scip, &submenu,
-            NULL, SCIPdialogExecMenu, NULL, NULL,
-            "visual", "change parameters for visualization output", TRUE, NULL) );
-      SCIP_CALL( SCIPaddDialogEntry(scip, setmenu, submenu) );
-      SCIP_CALL( SCIPreleaseDialog(scip, &submenu) );
-   }
-
-   /* set emphasis */
-   SCIP_CALL( createEmphasisSubmenu(scip, setmenu, &submenu) );
-
-   /* get SCIP's parameters */
-   params = SCIPgetParams(scip);
-   nparams = SCIPgetNParams(scip);
-
-   /* insert each parameter into the set menu */
-   for( i = 0; i < nparams; ++i )
-   {
-      const char* pname;
-
-      pname = SCIPparamGetName(params[i]);
-      SCIP_ALLOC( BMSduplicateMemoryArray(&paramname, pname, strlen(pname)+1) );
-      SCIP_CALL( addSetParamDialog(scip, setmenu, params[i], paramname) );
-      BMSfreeMemoryArray(&paramname);
-   }
-
-   /* set emphasis feasibility */
-   /* add "counter" dialog to "set/emphasis" sub menu */
-   if( !SCIPdialogHasEntry(submenu, "counter") )
-   {
-      SCIP_CALL( SCIPincludeDialog(scip, &dialog, NULL, SCIPdialogExecSetEmphasisCounter, NULL, NULL,
-            "counter", "predefined parameter settings for a \"feasible\" and \"fast\" counting process", FALSE, NULL) );
-      SCIP_CALL( SCIPaddDialogEntry(scip, submenu, dialog) );
-      SCIP_CALL( SCIPreleaseDialog(scip, &dialog) );
-   }
-
-   /* add "cpsolver" dialog to "set/emphasis" sub menu */
-   if( !SCIPdialogHasEntry(submenu, "cpsolver") )
-   {
-      SCIP_CALL( SCIPincludeDialog(scip, &dialog, NULL, SCIPdialogExecSetEmphasisCpsolver, NULL, NULL,
-            "cpsolver", "predefined parameter settings for CP like search", FALSE, NULL) );
-      SCIP_CALL( SCIPaddDialogEntry(scip, submenu, dialog) );
-      SCIP_CALL( SCIPreleaseDialog(scip, &dialog) );
-   }
-
-   /* add "easycip" dialog to "set/emphasis" sub menu */
-   if( !SCIPdialogHasEntry(submenu, "easycip") )
-   {
-      SCIP_CALL( SCIPincludeDialog(scip, &dialog, NULL, SCIPdialogExecSetEmphasisEasycip, NULL, NULL,
-            "easycip", "predefined parameter settings for easy problems", FALSE, NULL) );
-      SCIP_CALL( SCIPaddDialogEntry(scip, submenu, dialog) );
-      SCIP_CALL( SCIPreleaseDialog(scip, &dialog) );
-   }
-
-   /* add "feasibility" dialog to "set/emphasis" sub menu */
-   if( !SCIPdialogHasEntry(submenu, "feasibility") )
-   {
-      SCIP_CALL( SCIPincludeDialog(scip, &dialog, NULL, SCIPdialogExecSetEmphasisFeasibility, NULL, NULL,
-            "feasibility", "predefined parameter settings for feasibility problems", FALSE, NULL) );
-      SCIP_CALL( SCIPaddDialogEntry(scip, submenu, dialog) );
-      SCIP_CALL( SCIPreleaseDialog(scip, &dialog) );
-   }
-
-   /* add "hardlp" dialog to "set/emphasis" sub menu */
-   if( !SCIPdialogHasEntry(submenu, "hardlp") )
-   {
-      SCIP_CALL( SCIPincludeDialog(scip, &dialog, NULL, SCIPdialogExecSetEmphasisHardlp, NULL, NULL,
-            "hardlp", "predefined parameter settings for problems with a hard LP", FALSE, NULL) );
-      SCIP_CALL( SCIPaddDialogEntry(scip, submenu, dialog) );
-      SCIP_CALL( SCIPreleaseDialog(scip, &dialog) );
-   }
-
-   /* add "optimality" dialog to "set/emphasis" sub menu */
-   if( !SCIPdialogHasEntry(submenu, "optimality") )
-   {
-      SCIP_CALL( SCIPincludeDialog(scip, &dialog, NULL, SCIPdialogExecSetEmphasisOptimality, NULL, NULL,
-            "optimality", "predefined parameter settings for proving optimality fast", FALSE, NULL) );
-      SCIP_CALL( SCIPaddDialogEntry(scip, submenu, dialog) );
-      SCIP_CALL( SCIPreleaseDialog(scip, &dialog) );
-   }
-
-   return SCIP_OKAY;
-}
-
-/** includes or updates the "fix" menu for each available parameter setting */
-SCIP_RETCODE SCIPincludeDialogDefaultFix(
-   SCIP*                 scip                /**< SCIP data structure */
-   )
-{
-   SCIP_DIALOG* root;
-   SCIP_DIALOG* fixmenu;
    SCIP_DIALOG* submenu;
    SCIP_DIALOG* dialog;
    SCIP_PARAM** params;
@@ -4796,32 +4034,76 @@
       return SCIP_PLUGINNOTFOUND;
    }
 
-   /* find (or create) the "fix" menu of the root dialog */
-   if( !SCIPdialogHasEntry(root, "fix") )
-   {
-      SCIP_CALL( SCIPincludeDialog(scip, &fixmenu,
+   /* find (or create) the "set" menu of the root dialog */
+   if( !SCIPdialogHasEntry(root, "set") )
+   {
+      SCIP_CALL( SCIPincludeDialog(scip, &setmenu,
             NULL, SCIPdialogExecMenu, NULL, NULL,
-            "fix", "fix/unfix parameters", TRUE, NULL) );
-      SCIP_CALL( SCIPaddDialogEntry(scip, root, fixmenu) );
-      SCIP_CALL( SCIPreleaseDialog(scip, &fixmenu) );
-   }
-   if( SCIPdialogFindEntry(root, "fix", &fixmenu) != 1 )
-   {
-      SCIPerrorMessage("fix sub menu not found\n");
+            "set", "load/save/change parameters", TRUE, NULL) );
+      SCIP_CALL( SCIPaddDialogEntry(scip, root, setmenu) );
+      SCIP_CALL( SCIPreleaseDialog(scip, &setmenu) );
+   }
+   if( SCIPdialogFindEntry(root, "set", &setmenu) != 1 )
+   {
+      SCIPerrorMessage("set sub menu not found\n");
       return SCIP_PLUGINNOTFOUND;
    }
 
-   /* fix branching */
-   if( !SCIPdialogHasEntry(fixmenu, "branching") )
+   /* set default */
+   if( !SCIPdialogHasEntry(setmenu, "default") )
+   {
+      SCIP_CALL( SCIPincludeDialog(scip, &dialog,
+            NULL,
+            SCIPdialogExecSetDefault, NULL, NULL,
+            "default", "reset parameter settings to their default values", FALSE, NULL) );
+      SCIP_CALL( SCIPaddDialogEntry(scip, setmenu, dialog) );
+      SCIP_CALL( SCIPreleaseDialog(scip, &dialog) );
+   }
+
+   /* set load */
+   if( !SCIPdialogHasEntry(setmenu, "load") )
+   {
+      SCIP_CALL( SCIPincludeDialog(scip, &dialog,
+            NULL,
+            SCIPdialogExecSetLoad, NULL, NULL,
+            "load", "load parameter settings from a file", FALSE, NULL) );
+      SCIP_CALL( SCIPaddDialogEntry(scip, setmenu, dialog) );
+      SCIP_CALL( SCIPreleaseDialog(scip, &dialog) );
+   }
+
+   /* set save */
+   if( !SCIPdialogHasEntry(setmenu, "save") )
+   {
+      SCIP_CALL( SCIPincludeDialog(scip, &dialog,
+            NULL,
+            SCIPdialogExecSetSave, NULL, NULL,
+            "save", "save parameter settings to a file", FALSE, NULL) );
+      SCIP_CALL( SCIPaddDialogEntry(scip, setmenu, dialog) );
+      SCIP_CALL( SCIPreleaseDialog(scip, &dialog) );
+   }
+
+   /* set diffsave */
+   if( !SCIPdialogHasEntry(setmenu, "diffsave") )
+   {
+      SCIP_CALL( SCIPincludeDialog(scip, &dialog,
+            NULL,
+            SCIPdialogExecSetDiffsave, NULL, NULL,
+            "diffsave", "save non-default parameter settings to a file", FALSE, NULL) );
+      SCIP_CALL( SCIPaddDialogEntry(scip, setmenu, dialog) );
+      SCIP_CALL( SCIPreleaseDialog(scip, &dialog) );
+   }
+
+   /* set branching */
+   if( !SCIPdialogHasEntry(setmenu, "branching") )
    {
       SCIP_CALL( SCIPincludeDialog(scip, &submenu,
             NULL,
             SCIPdialogExecMenu, NULL, NULL,
-            "branching", "fix parameters for branching rules", TRUE, NULL) );
-      SCIP_CALL( SCIPaddDialogEntry(scip, fixmenu, submenu) );
+            "branching", "change parameters for branching rules", TRUE, NULL) );
+      SCIP_CALL( SCIPaddDialogEntry(scip, setmenu, submenu) );
       SCIP_CALL( SCIPreleaseDialog(scip, &submenu) );
    }
-   if( SCIPdialogFindEntry(fixmenu, "branching", &submenu) != 1 )
+   if( SCIPdialogFindEntry(setmenu, "branching", &submenu) != 1 )
    {
       SCIPerrorMessage("branching sub menu not found\n");
       return SCIP_PLUGINNOTFOUND;
@@ -4843,17 +4125,40 @@
       }
    }
 
-   /* fix conflict */
-   if( !SCIPdialogHasEntry(fixmenu, "conflict") )
+   /* set branching priority */
+   if( !SCIPdialogHasEntry(submenu, "priority") )
+   {
+      SCIP_CALL( SCIPincludeDialog(scip, &dialog,
+            NULL,
+            SCIPdialogExecSetBranchingPriority, NULL, NULL,
+            "priority", "change branching priority of a single variable", FALSE, NULL) );
+      SCIP_CALL( SCIPaddDialogEntry(scip, submenu, dialog) );
+      SCIP_CALL( SCIPreleaseDialog(scip, &dialog) );
+   }
+
+   /* set branching direction */
+   if( !SCIPdialogHasEntry(submenu, "direction") )
+   {
+      SCIP_CALL( SCIPincludeDialog(scip, &dialog,
+            NULL,
+            SCIPdialogExecSetBranchingDirection, NULL, NULL,
+            "direction", "change preferred branching direction of a single variable (-1:down, 0:auto, +1:up)",
+            FALSE, NULL) );
+      SCIP_CALL( SCIPaddDialogEntry(scip, submenu, dialog) );
+      SCIP_CALL( SCIPreleaseDialog(scip, &dialog) );
+   }
+
+   /* set conflict */
+   if( !SCIPdialogHasEntry(setmenu, "conflict") )
    {
       SCIP_CALL( SCIPincludeDialog(scip, &submenu,
             NULL,
             SCIPdialogExecMenu, NULL, NULL,
-            "conflict", "fix parameters for conflict handlers", TRUE, NULL) );
-      SCIP_CALL( SCIPaddDialogEntry(scip, fixmenu, submenu) );
+            "conflict", "change parameters for conflict handlers", TRUE, NULL) );
+      SCIP_CALL( SCIPaddDialogEntry(scip, setmenu, submenu) );
       SCIP_CALL( SCIPreleaseDialog(scip, &submenu) );
    }
-   if( SCIPdialogFindEntry(fixmenu, "conflict", &submenu) != 1 )
+   if( SCIPdialogFindEntry(setmenu, "conflict", &submenu) != 1 )
    {
       SCIPerrorMessage("conflict sub menu not found\n");
       return SCIP_PLUGINNOTFOUND;
@@ -4875,17 +4180,17 @@
       }
    }
 
-   /* fix constraints */
-   if( !SCIPdialogHasEntry(fixmenu, "constraints") )
+   /* set constraints */
+   if( !SCIPdialogHasEntry(setmenu, "constraints") )
    {
       SCIP_CALL( SCIPincludeDialog(scip, &submenu,
             NULL,
             SCIPdialogExecMenu, NULL, NULL,
-            "constraints", "fix parameters for constraint handlers", TRUE, NULL) );
-      SCIP_CALL( SCIPaddDialogEntry(scip, fixmenu, submenu) );
+            "constraints", "change parameters for constraint handlers", TRUE, NULL) );
+      SCIP_CALL( SCIPaddDialogEntry(scip, setmenu, submenu) );
       SCIP_CALL( SCIPreleaseDialog(scip, &submenu) );
    }
-   if( SCIPdialogFindEntry(fixmenu, "constraints", &submenu) != 1 )
+   if( SCIPdialogFindEntry(setmenu, "constraints", &submenu) != 1 )
    {
       SCIPerrorMessage("constraints sub menu not found\n");
       return SCIP_PLUGINNOTFOUND;
@@ -4907,17 +4212,17 @@
       }
    }
 
-   /* fix display */
-   if( !SCIPdialogHasEntry(fixmenu, "display") )
+   /* set display */
+   if( !SCIPdialogHasEntry(setmenu, "display") )
    {
       SCIP_CALL( SCIPincludeDialog(scip, &submenu,
             NULL,
             SCIPdialogExecMenu, NULL, NULL,
-            "display", "fix parameters for display columns", TRUE, NULL) );
-      SCIP_CALL( SCIPaddDialogEntry(scip, fixmenu, submenu) );
+            "display", "change parameters for display columns", TRUE, NULL) );
+      SCIP_CALL( SCIPaddDialogEntry(scip, setmenu, submenu) );
       SCIP_CALL( SCIPreleaseDialog(scip, &submenu) );
    }
-   if( SCIPdialogFindEntry(fixmenu, "display", &submenu) != 1 )
+   if( SCIPdialogFindEntry(setmenu, "display", &submenu) != 1 )
    {
       SCIPerrorMessage("display sub menu not found\n");
       return SCIP_PLUGINNOTFOUND;
@@ -4939,17 +4244,17 @@
       }
    }
 
-   /* fix heuristics */
-   if( !SCIPdialogHasEntry(fixmenu, "heuristics") )
+   /* set heuristics */
+   if( !SCIPdialogHasEntry(setmenu, "heuristics") )
    {
       SCIP_CALL( SCIPincludeDialog(scip, &submenu,
             NULL,
             SCIPdialogExecMenu, NULL, NULL,
-            "heuristics", "fix parameters for primal heuristics", TRUE, NULL) );
-      SCIP_CALL( SCIPaddDialogEntry(scip, fixmenu, submenu) );
+            "heuristics", "change parameters for primal heuristics", TRUE, NULL) );
+      SCIP_CALL( SCIPaddDialogEntry(scip, setmenu, submenu) );
       SCIP_CALL( SCIPreleaseDialog(scip, &submenu) );
    }
-   if( SCIPdialogFindEntry(fixmenu, "heuristics", &submenu) != 1 )
+   if( SCIPdialogFindEntry(setmenu, "heuristics", &submenu) != 1 )
    {
       SCIPerrorMessage("heuristics sub menu not found\n");
       return SCIP_PLUGINNOTFOUND;
@@ -4971,73 +4276,114 @@
       }
    }
 
-   /* fix limits */
-   if( !SCIPdialogHasEntry(fixmenu, "limits") )
+   /* create set heuristics emphasis */
+   SCIP_CALL( createEmphasisSubmenu(scip, submenu, &emphasismenu) );
+   assert(emphasismenu != NULL);
+
+   /* set heuristics emphasis aggressive */
+   if( !SCIPdialogHasEntry(emphasismenu, "aggressive") )
+   {
+      SCIP_CALL( SCIPincludeDialog(scip, &dialog,
+            NULL, SCIPdialogExecSetHeuristicsAggressive, NULL, NULL,
+            "aggressive", "sets heuristics <aggressive>", FALSE, NULL) );
+      SCIP_CALL( SCIPaddDialogEntry(scip, emphasismenu, dialog) );
+      SCIP_CALL( SCIPreleaseDialog(scip, &dialog) );
+   }
+
+   /* set heuristics emphasis fast */
+   if( !SCIPdialogHasEntry(emphasismenu, "fast") )
+   {
+      SCIP_CALL( SCIPincludeDialog(scip, &dialog,
+            NULL, SCIPdialogExecSetHeuristicsFast, NULL, NULL,
+            "fast", "sets heuristics <fast>", FALSE, NULL) );
+      SCIP_CALL( SCIPaddDialogEntry(scip, emphasismenu, dialog) );
+      SCIP_CALL( SCIPreleaseDialog(scip, &dialog) );
+   }
+
+   /* set heuristics emphasis off */
+   if( !SCIPdialogHasEntry(emphasismenu, "off") )
+   {
+      SCIP_CALL( SCIPincludeDialog(scip, &dialog,
+            NULL, SCIPdialogExecSetHeuristicsOff, NULL, NULL,
+            "off", "turns <off> all heuristics", FALSE, NULL) );
+      SCIP_CALL( SCIPaddDialogEntry(scip, emphasismenu, dialog) );
+      SCIP_CALL( SCIPreleaseDialog(scip, &dialog) );
+   }
+
+   /* set limits */
+   if( !SCIPdialogHasEntry(setmenu, "limits") )
    {
       SCIP_CALL( SCIPincludeDialog(scip, &submenu,
             NULL,
             SCIPdialogExecMenu, NULL, NULL,
-            "limits", "fix parameters for time, memory, objective value, and other limits", TRUE, NULL) );
-      SCIP_CALL( SCIPaddDialogEntry(scip, fixmenu, submenu) );
+            "limits", "change parameters for time, memory, objective value, and other limits", TRUE, NULL) );
+      SCIP_CALL( SCIPaddDialogEntry(scip, setmenu, submenu) );
+
+      SCIP_CALL( SCIPincludeDialog(scip, &dialog,
+            NULL,
+            SCIPdialogExecSetLimitsObjective, NULL, NULL,
+            "objective", "set limit on objective function, such that only solutions better than this limit are accepted", FALSE, NULL) );
+      SCIP_CALL( SCIPaddDialogEntry(scip, submenu, dialog) );
+      SCIP_CALL( SCIPreleaseDialog(scip, &dialog) );
 
       SCIP_CALL( SCIPreleaseDialog(scip, &submenu) );
    }
 
-   /* fix LP */
-   if( !SCIPdialogHasEntry(fixmenu, "lp") )
+   /* set LP */
+   if( !SCIPdialogHasEntry(setmenu, "lp") )
    {
       SCIP_CALL( SCIPincludeDialog(scip, &submenu,
             NULL,
             SCIPdialogExecMenu, NULL, NULL,
-            "lp", "fix parameters for linear programming relaxations", TRUE, NULL) );
-      SCIP_CALL( SCIPaddDialogEntry(scip, fixmenu, submenu) );
+            "lp", "change parameters for linear programming relaxations", TRUE, NULL) );
+      SCIP_CALL( SCIPaddDialogEntry(scip, setmenu, submenu) );
       SCIP_CALL( SCIPreleaseDialog(scip, &submenu) );
    }
 
-   /* fix NLP */
-   if( !SCIPdialogHasEntry(fixmenu, "nlp") )
+   /* set NLP */
+   if( !SCIPdialogHasEntry(setmenu, "nlp") )
    {
       SCIP_CALL( SCIPincludeDialog(scip, &submenu,
             NULL,
             SCIPdialogExecMenu, NULL, NULL,
-            "nlp", "fix parameters for nonlinear programming relaxations", TRUE, NULL) );
-      SCIP_CALL( SCIPaddDialogEntry(scip, fixmenu, submenu) );
+            "nlp", "change parameters for nonlinear programming relaxations", TRUE, NULL) );
+      SCIP_CALL( SCIPaddDialogEntry(scip, setmenu, submenu) );
       SCIP_CALL( SCIPreleaseDialog(scip, &submenu) );
    }
 
-   /* fix memory */
-   if( !SCIPdialogHasEntry(fixmenu, "memory") )
+   /* set memory */
+   if( !SCIPdialogHasEntry(setmenu, "memory") )
    {
       SCIP_CALL( SCIPincludeDialog(scip, &submenu,
             NULL,
             SCIPdialogExecMenu, NULL, NULL,
-            "memory", "fix parameters for memory management", TRUE, NULL) );
-      SCIP_CALL( SCIPaddDialogEntry(scip, fixmenu, submenu) );
+            "memory", "change parameters for memory management", TRUE, NULL) );
+      SCIP_CALL( SCIPaddDialogEntry(scip, setmenu, submenu) );
       SCIP_CALL( SCIPreleaseDialog(scip, &submenu) );
    }
 
-   /* fix misc */
-   if( !SCIPdialogHasEntry(fixmenu, "misc") )
+   /* set misc */
+   if( !SCIPdialogHasEntry(setmenu, "misc") )
    {
       SCIP_CALL( SCIPincludeDialog(scip, &submenu,
             NULL,
             SCIPdialogExecMenu, NULL, NULL,
-            "misc", "fix parameters for miscellaneous stuff", TRUE, NULL) );
-      SCIP_CALL( SCIPaddDialogEntry(scip, fixmenu, submenu) );
+            "misc", "change parameters for miscellaneous stuff", TRUE, NULL) );
+      SCIP_CALL( SCIPaddDialogEntry(scip, setmenu, submenu) );
       SCIP_CALL( SCIPreleaseDialog(scip, &submenu) );
    }
 
-   /* fix nlpi */
-   if( !SCIPdialogHasEntry(fixmenu, "nlpi") )
+   /* set nlpi */
+   if( !SCIPdialogHasEntry(setmenu, "nlpi") )
    {
       SCIP_CALL( SCIPincludeDialog(scip, &submenu,
             NULL,
             SCIPdialogExecMenu, NULL, NULL,
-            "nlpi", "fix parameters for NLP solver interfaces", TRUE, NULL) );
-      SCIP_CALL( SCIPaddDialogEntry(scip, fixmenu, submenu) );
+            "nlpi", "change parameters for NLP solver interfaces", TRUE, NULL) );
+      SCIP_CALL( SCIPaddDialogEntry(scip, setmenu, submenu) );
       SCIP_CALL( SCIPreleaseDialog(scip, &submenu) );
    }
-   if( SCIPdialogFindEntry(fixmenu, "nlpi", &submenu) != 1 )
+   if( SCIPdialogFindEntry(setmenu, "nlpi", &submenu) != 1 )
    {
       SCIPerrorMessage("nlpi sub menu not found\n");
       return SCIP_PLUGINNOTFOUND;
@@ -5059,17 +4405,17 @@
       }
    }
 
-   /* fix nodeselection */
-   if( !SCIPdialogHasEntry(fixmenu, "nodeselection") )
+   /* set nodeselection */
+   if( !SCIPdialogHasEntry(setmenu, "nodeselection") )
    {
       SCIP_CALL( SCIPincludeDialog(scip, &submenu,
             NULL,
             SCIPdialogExecMenu, NULL, NULL,
-            "nodeselection", "fix parameters for node selectors", TRUE, NULL) );
-      SCIP_CALL( SCIPaddDialogEntry(scip, fixmenu, submenu) );
+            "nodeselection", "change parameters for node selectors", TRUE, NULL) );
+      SCIP_CALL( SCIPaddDialogEntry(scip, setmenu, submenu) );
       SCIP_CALL( SCIPreleaseDialog(scip, &submenu) );
    }
-   if( SCIPdialogFindEntry(fixmenu, "nodeselection", &submenu) != 1 )
+   if( SCIPdialogFindEntry(setmenu, "nodeselection", &submenu) != 1 )
    {
       SCIPerrorMessage("nodeselection sub menu not found\n");
       return SCIP_PLUGINNOTFOUND;
@@ -5091,28 +4437,28 @@
       }
    }
 
-   /* fix numerics */
-   if( !SCIPdialogHasEntry(fixmenu, "numerics") )
+   /* set numerics */
+   if( !SCIPdialogHasEntry(setmenu, "numerics") )
    {
       SCIP_CALL( SCIPincludeDialog(scip, &submenu,
             NULL,
             SCIPdialogExecMenu, NULL, NULL,
-            "numerics", "fix parameters for numerical values", TRUE, NULL) );
-      SCIP_CALL( SCIPaddDialogEntry(scip, fixmenu, submenu) );
+            "numerics", "change parameters for numerical values", TRUE, NULL) );
+      SCIP_CALL( SCIPaddDialogEntry(scip, setmenu, submenu) );
       SCIP_CALL( SCIPreleaseDialog(scip, &submenu) );
    }
 
-   /* fix presolving */
-   if( !SCIPdialogHasEntry(fixmenu, "presolving") )
+   /* set presolving */
+   if( !SCIPdialogHasEntry(setmenu, "presolving") )
    {
       SCIP_CALL( SCIPincludeDialog(scip, &submenu,
             NULL,
             SCIPdialogExecMenu, NULL, NULL,
-            "presolving", "fix parameters for presolving", TRUE, NULL) );
-      SCIP_CALL( SCIPaddDialogEntry(scip, fixmenu, submenu) );
+            "presolving", "change parameters for presolving", TRUE, NULL) );
+      SCIP_CALL( SCIPaddDialogEntry(scip, setmenu, submenu) );
       SCIP_CALL( SCIPreleaseDialog(scip, &submenu) );
    }
-   if( SCIPdialogFindEntry(fixmenu, "presolving", &submenu) != 1 )
+   if( SCIPdialogFindEntry(setmenu, "presolving", &submenu) != 1 )
    {
       SCIPerrorMessage("presolving sub menu not found\n");
       return SCIP_PLUGINNOTFOUND;
@@ -5133,17 +4479,51 @@
       }
    }
 
-   /* fix pricing */
-   if( !SCIPdialogHasEntry(fixmenu, "pricing") )
+   /* create set presolving emphasis */
+   SCIP_CALL( createEmphasisSubmenu(scip, submenu, &emphasismenu) );
+   assert(emphasismenu != NULL);
+
+   /* set presolving emphasis aggressive */
+   if( !SCIPdialogHasEntry(emphasismenu, "aggressive") )
+   {
+      SCIP_CALL( SCIPincludeDialog(scip, &dialog,
+            NULL, SCIPdialogExecSetPresolvingAggressive, NULL, NULL,
+            "aggressive", "sets presolving <aggressive>", FALSE, NULL) );
+      SCIP_CALL( SCIPaddDialogEntry(scip, emphasismenu, dialog) );
+      SCIP_CALL( SCIPreleaseDialog(scip, &dialog) );
+   }
+
+   /* set presolving emphasis fast */
+   if( !SCIPdialogHasEntry(emphasismenu, "fast") )
+   {
+      SCIP_CALL( SCIPincludeDialog(scip, &dialog,
+            NULL, SCIPdialogExecSetPresolvingFast, NULL, NULL,
+            "fast", "sets presolving <fast>", FALSE, NULL) );
+      SCIP_CALL( SCIPaddDialogEntry(scip, emphasismenu, dialog) );
+      SCIP_CALL( SCIPreleaseDialog(scip, &dialog) );
+   }
+
+   /* set presolving emphasis off */
+   if( !SCIPdialogHasEntry(emphasismenu, "off") )
+   {
+      SCIP_CALL( SCIPincludeDialog(scip, &dialog,
+            NULL, SCIPdialogExecSetPresolvingOff, NULL, NULL,
+            "off", "turns <off> all presolving", FALSE, NULL) );
+      SCIP_CALL( SCIPaddDialogEntry(scip, emphasismenu, dialog) );
+      SCIP_CALL( SCIPreleaseDialog(scip, &dialog) );
+   }
+
+   /* set pricing */
+   if( !SCIPdialogHasEntry(setmenu, "pricing") )
    {
       SCIP_CALL( SCIPincludeDialog(scip, &submenu,
             NULL,
             SCIPdialogExecMenu, NULL, NULL,
-            "pricing", "fix parameters for pricing variables", TRUE, NULL) );
-      SCIP_CALL( SCIPaddDialogEntry(scip, fixmenu, submenu) );
+            "pricing", "change parameters for pricing variables", TRUE, NULL) );
+      SCIP_CALL( SCIPaddDialogEntry(scip, setmenu, submenu) );
       SCIP_CALL( SCIPreleaseDialog(scip, &submenu) );
    }
-   if( SCIPdialogFindEntry(fixmenu, "pricing", &submenu) != 1 )
+   if( SCIPdialogFindEntry(setmenu, "pricing", &submenu) != 1 )
    {
       SCIPerrorMessage("pricing sub menu not found\n");
       return SCIP_PLUGINNOTFOUND;
@@ -5165,28 +4545,28 @@
       }
    }
 
-   /* fix propagation */
-   if( !SCIPdialogHasEntry(fixmenu, "propagating") )
+   /* set propagation */
+   if( !SCIPdialogHasEntry(setmenu, "propagating") )
    {
       SCIP_CALL( SCIPincludeDialog(scip, &submenu,
             NULL,
             SCIPdialogExecMenu, NULL, NULL,
-            "propagating", "fix parameters for constraint propagation", TRUE, NULL) );
-      SCIP_CALL( SCIPaddDialogEntry(scip, fixmenu, submenu) );
+            "propagating", "change parameters for constraint propagation", TRUE, NULL) );
+      SCIP_CALL( SCIPaddDialogEntry(scip, setmenu, submenu) );
       SCIP_CALL( SCIPreleaseDialog(scip, &submenu) );
    }
 
-   /* fix reading */
-   if( !SCIPdialogHasEntry(fixmenu, "reading") )
+   /* set reading */
+   if( !SCIPdialogHasEntry(setmenu, "reading") )
    {
       SCIP_CALL( SCIPincludeDialog(scip, &submenu,
             NULL,
             SCIPdialogExecMenu, NULL, NULL,
-            "reading", "fix parameters for problem file readers", TRUE, NULL) );
-      SCIP_CALL( SCIPaddDialogEntry(scip, fixmenu, submenu) );
+            "reading", "change parameters for problem file readers", TRUE, NULL) );
+      SCIP_CALL( SCIPaddDialogEntry(scip, setmenu, submenu) );
       SCIP_CALL( SCIPreleaseDialog(scip, &submenu) );
    }
-   if( SCIPdialogFindEntry(fixmenu, "reading", &submenu) != 1 )
+   if( SCIPdialogFindEntry(setmenu, "reading", &submenu) != 1 )
    {
       SCIPerrorMessage("reading sub menu not found\n");
       return SCIP_PLUGINNOTFOUND;
@@ -5208,6 +4588,623 @@
       }
    }
 
+   /* set separating */
+   if( !SCIPdialogHasEntry(setmenu, "separating") )
+   {
+      SCIP_CALL( SCIPincludeDialog(scip, &submenu,
+            NULL, SCIPdialogExecMenu, NULL, NULL,
+            "separating", "change parameters for cut separators", TRUE, NULL) );
+      SCIP_CALL( SCIPaddDialogEntry(scip, setmenu, submenu) );
+      SCIP_CALL( SCIPreleaseDialog(scip, &submenu) );
+   }
+   if( SCIPdialogFindEntry(setmenu, "separating", &submenu) != 1 )
+   {
+      SCIPerrorMessage("separating sub menu not found\n");
+      return SCIP_PLUGINNOTFOUND;
+   }
+
+   nsepas = SCIPgetNSepas(scip);
+   sepas = SCIPgetSepas(scip);
+
+   for( i = 0; i < nsepas; ++i )
+   {
+      if( !SCIPdialogHasEntry(submenu, SCIPsepaGetName(sepas[i])) )
+      {
+         SCIP_CALL( SCIPincludeDialog(scip, &dialog,
+               NULL, SCIPdialogExecMenu, NULL, NULL,
+               SCIPsepaGetName(sepas[i]), SCIPsepaGetDesc(sepas[i]), TRUE, NULL) );
+         SCIP_CALL( SCIPaddDialogEntry(scip, submenu, dialog) );
+         SCIP_CALL( SCIPreleaseDialog(scip, &dialog) );
+      }
+   }
+
+   /* create set separating emphasis */
+   SCIP_CALL( createEmphasisSubmenu(scip, submenu, &emphasismenu) );
+   assert(emphasismenu != NULL);
+
+   /* set separating emphasis aggressive */
+   if( !SCIPdialogHasEntry(emphasismenu, "aggressive") )
+   {
+      SCIP_CALL( SCIPincludeDialog(scip, &dialog,
+            NULL, SCIPdialogExecSetSeparatingAggressive, NULL, NULL,
+            "aggressive", "sets separating <aggressive>", FALSE, NULL) );
+      SCIP_CALL( SCIPaddDialogEntry(scip, emphasismenu, dialog) );
+      SCIP_CALL( SCIPreleaseDialog(scip, &dialog) );
+   }
+
+   /* set separating emphasis fast */
+   if( !SCIPdialogHasEntry(emphasismenu, "fast") )
+   {
+      SCIP_CALL( SCIPincludeDialog(scip, &dialog,
+            NULL, SCIPdialogExecSetSeparatingFast, NULL, NULL,
+            "fast", "sets separating <fast>", FALSE, NULL) );
+      SCIP_CALL( SCIPaddDialogEntry(scip, emphasismenu, dialog) );
+      SCIP_CALL( SCIPreleaseDialog(scip, &dialog) );
+   }
+
+   /* set separating emphasis off */
+   if( !SCIPdialogHasEntry(emphasismenu, "off") )
+   {
+      SCIP_CALL( SCIPincludeDialog(scip, &dialog,
+            NULL, SCIPdialogExecSetSeparatingOff, NULL, NULL,
+            "off", "turns <off> all separation", FALSE, NULL) );
+      SCIP_CALL( SCIPaddDialogEntry(scip, emphasismenu, dialog) );
+      SCIP_CALL( SCIPreleaseDialog(scip, &dialog) );
+   }
+
+   /* set timing */
+   if( !SCIPdialogHasEntry(setmenu, "timing") )
+   {
+      SCIP_CALL( SCIPincludeDialog(scip, &submenu,
+            NULL, SCIPdialogExecMenu, NULL, NULL,
+            "timing", "change parameters for timing issues", TRUE, NULL) );
+      SCIP_CALL( SCIPaddDialogEntry(scip, setmenu, submenu) );
+      SCIP_CALL( SCIPreleaseDialog(scip, &submenu) );
+   }
+
+   /* set visualization */
+   if( !SCIPdialogHasEntry(setmenu, "visual") )
+   {
+      SCIP_CALL( SCIPincludeDialog(scip, &submenu,
+            NULL, SCIPdialogExecMenu, NULL, NULL,
+            "visual", "change parameters for visualization output", TRUE, NULL) );
+      SCIP_CALL( SCIPaddDialogEntry(scip, setmenu, submenu) );
+      SCIP_CALL( SCIPreleaseDialog(scip, &submenu) );
+   }
+
+   /* set emphasis */
+   SCIP_CALL( createEmphasisSubmenu(scip, setmenu, &submenu) );
+
+   /* get SCIP's parameters */
+   params = SCIPgetParams(scip);
+   nparams = SCIPgetNParams(scip);
+
+   /* insert each parameter into the set menu */
+   for( i = 0; i < nparams; ++i )
+   {
+      const char* pname;
+
+      pname = SCIPparamGetName(params[i]);
+      SCIP_ALLOC( BMSduplicateMemoryArray(&paramname, pname, strlen(pname)+1) );
+      SCIP_CALL( addSetParamDialog(scip, setmenu, params[i], paramname) );
+      BMSfreeMemoryArray(&paramname);
+   }
+
+   /* set emphasis feasibility */
+   /* add "counter" dialog to "set/emphasis" sub menu */
+   if( !SCIPdialogHasEntry(submenu, "counter") )
+   {
+      SCIP_CALL( SCIPincludeDialog(scip, &dialog, NULL, SCIPdialogExecSetEmphasisCounter, NULL, NULL,
+            "counter", "predefined parameter settings for a \"feasible\" and \"fast\" counting process", FALSE, NULL) );
+      SCIP_CALL( SCIPaddDialogEntry(scip, submenu, dialog) );
+      SCIP_CALL( SCIPreleaseDialog(scip, &dialog) );
+   }
+
+   /* add "cpsolver" dialog to "set/emphasis" sub menu */
+   if( !SCIPdialogHasEntry(submenu, "cpsolver") )
+   {
+      SCIP_CALL( SCIPincludeDialog(scip, &dialog, NULL, SCIPdialogExecSetEmphasisCpsolver, NULL, NULL,
+            "cpsolver", "predefined parameter settings for CP like search", FALSE, NULL) );
+      SCIP_CALL( SCIPaddDialogEntry(scip, submenu, dialog) );
+      SCIP_CALL( SCIPreleaseDialog(scip, &dialog) );
+   }
+
+   /* add "easycip" dialog to "set/emphasis" sub menu */
+   if( !SCIPdialogHasEntry(submenu, "easycip") )
+   {
+      SCIP_CALL( SCIPincludeDialog(scip, &dialog, NULL, SCIPdialogExecSetEmphasisEasycip, NULL, NULL,
+            "easycip", "predefined parameter settings for easy problems", FALSE, NULL) );
+      SCIP_CALL( SCIPaddDialogEntry(scip, submenu, dialog) );
+      SCIP_CALL( SCIPreleaseDialog(scip, &dialog) );
+   }
+
+   /* add "feasibility" dialog to "set/emphasis" sub menu */
+   if( !SCIPdialogHasEntry(submenu, "feasibility") )
+   {
+      SCIP_CALL( SCIPincludeDialog(scip, &dialog, NULL, SCIPdialogExecSetEmphasisFeasibility, NULL, NULL,
+            "feasibility", "predefined parameter settings for feasibility problems", FALSE, NULL) );
+      SCIP_CALL( SCIPaddDialogEntry(scip, submenu, dialog) );
+      SCIP_CALL( SCIPreleaseDialog(scip, &dialog) );
+   }
+
+   /* add "hardlp" dialog to "set/emphasis" sub menu */
+   if( !SCIPdialogHasEntry(submenu, "hardlp") )
+   {
+      SCIP_CALL( SCIPincludeDialog(scip, &dialog, NULL, SCIPdialogExecSetEmphasisHardlp, NULL, NULL,
+            "hardlp", "predefined parameter settings for problems with a hard LP", FALSE, NULL) );
+      SCIP_CALL( SCIPaddDialogEntry(scip, submenu, dialog) );
+      SCIP_CALL( SCIPreleaseDialog(scip, &dialog) );
+   }
+
+   /* add "optimality" dialog to "set/emphasis" sub menu */
+   if( !SCIPdialogHasEntry(submenu, "optimality") )
+   {
+      SCIP_CALL( SCIPincludeDialog(scip, &dialog, NULL, SCIPdialogExecSetEmphasisOptimality, NULL, NULL,
+            "optimality", "predefined parameter settings for proving optimality fast", FALSE, NULL) );
+      SCIP_CALL( SCIPaddDialogEntry(scip, submenu, dialog) );
+      SCIP_CALL( SCIPreleaseDialog(scip, &dialog) );
+   }
+
+   return SCIP_OKAY;
+}
+
+/** includes or updates the "fix" menu for each available parameter setting */
+SCIP_RETCODE SCIPincludeDialogDefaultFix(
+   SCIP*                 scip                /**< SCIP data structure */
+   )
+{
+   SCIP_DIALOG* root;
+   SCIP_DIALOG* fixmenu;
+   SCIP_DIALOG* submenu;
+   SCIP_DIALOG* dialog;
+   SCIP_PARAM** params;
+   char* paramname;
+   int nparams;
+   int i;
+
+   SCIP_BRANCHRULE** branchrules;
+   SCIP_CONFLICTHDLR** conflicthdlrs;
+   SCIP_CONSHDLR** conshdlrs;
+   SCIP_DISP** disps;
+   SCIP_HEUR** heurs;
+   SCIP_NLPI** nlpis;
+   SCIP_NODESEL** nodesels;
+   SCIP_PRESOL** presols;
+   SCIP_PRICER** pricers;
+   SCIP_READER** readers;
+   SCIP_SEPA** sepas;
+   int nbranchrules;
+   int nconflicthdlrs;
+   int nconshdlrs;
+   int ndisps;
+   int nheurs;
+   int nnlpis;
+   int nnodesels;
+   int npresols;
+   int npricers;
+   int nreaders;
+   int nsepas;
+
+   /* get root dialog */
+   root = SCIPgetRootDialog(scip);
+   if( root == NULL )
+   {
+      SCIPerrorMessage("root dialog not found\n");
+      return SCIP_PLUGINNOTFOUND;
+   }
+
+   /* find (or create) the "fix" menu of the root dialog */
+   if( !SCIPdialogHasEntry(root, "fix") )
+   {
+      SCIP_CALL( SCIPincludeDialog(scip, &fixmenu,
+            NULL, SCIPdialogExecMenu, NULL, NULL,
+            "fix", "fix/unfix parameters", TRUE, NULL) );
+      SCIP_CALL( SCIPaddDialogEntry(scip, root, fixmenu) );
+      SCIP_CALL( SCIPreleaseDialog(scip, &fixmenu) );
+   }
+   if( SCIPdialogFindEntry(root, "fix", &fixmenu) != 1 )
+   {
+      SCIPerrorMessage("fix sub menu not found\n");
+      return SCIP_PLUGINNOTFOUND;
+   }
+
+   /* fix branching */
+   if( !SCIPdialogHasEntry(fixmenu, "branching") )
+   {
+      SCIP_CALL( SCIPincludeDialog(scip, &submenu,
+            NULL,
+            SCIPdialogExecMenu, NULL, NULL,
+            "branching", "fix parameters for branching rules", TRUE, NULL) );
+      SCIP_CALL( SCIPaddDialogEntry(scip, fixmenu, submenu) );
+      SCIP_CALL( SCIPreleaseDialog(scip, &submenu) );
+   }
+   if( SCIPdialogFindEntry(fixmenu, "branching", &submenu) != 1 )
+   {
+      SCIPerrorMessage("branching sub menu not found\n");
+      return SCIP_PLUGINNOTFOUND;
+   }
+
+   nbranchrules = SCIPgetNBranchrules(scip);
+   branchrules = SCIPgetBranchrules(scip);
+
+   for( i = 0; i < nbranchrules; ++i )
+   {
+      if( !SCIPdialogHasEntry(submenu, SCIPbranchruleGetName(branchrules[i])) )
+      {
+         SCIP_CALL( SCIPincludeDialog(scip, &dialog,
+               NULL,
+               SCIPdialogExecMenu, NULL, NULL,
+               SCIPbranchruleGetName(branchrules[i]), SCIPbranchruleGetDesc(branchrules[i]), TRUE, NULL) );
+         SCIP_CALL( SCIPaddDialogEntry(scip, submenu, dialog) );
+         SCIP_CALL( SCIPreleaseDialog(scip, &dialog) );
+      }
+   }
+
+   /* fix conflict */
+   if( !SCIPdialogHasEntry(fixmenu, "conflict") )
+   {
+      SCIP_CALL( SCIPincludeDialog(scip, &submenu,
+            NULL,
+            SCIPdialogExecMenu, NULL, NULL,
+            "conflict", "fix parameters for conflict handlers", TRUE, NULL) );
+      SCIP_CALL( SCIPaddDialogEntry(scip, fixmenu, submenu) );
+      SCIP_CALL( SCIPreleaseDialog(scip, &submenu) );
+   }
+   if( SCIPdialogFindEntry(fixmenu, "conflict", &submenu) != 1 )
+   {
+      SCIPerrorMessage("conflict sub menu not found\n");
+      return SCIP_PLUGINNOTFOUND;
+   }
+
+   nconflicthdlrs = SCIPgetNConflicthdlrs(scip);
+   conflicthdlrs = SCIPgetConflicthdlrs(scip);
+
+   for( i = 0; i < nconflicthdlrs; ++i )
+   {
+      if( !SCIPdialogHasEntry(submenu, SCIPconflicthdlrGetName(conflicthdlrs[i])) )
+      {
+         SCIP_CALL( SCIPincludeDialog(scip, &dialog,
+               NULL,
+               SCIPdialogExecMenu, NULL, NULL,
+               SCIPconflicthdlrGetName(conflicthdlrs[i]), SCIPconflicthdlrGetDesc(conflicthdlrs[i]), TRUE, NULL) );
+         SCIP_CALL( SCIPaddDialogEntry(scip, submenu, dialog) );
+         SCIP_CALL( SCIPreleaseDialog(scip, &dialog) );
+      }
+   }
+
+   /* fix constraints */
+   if( !SCIPdialogHasEntry(fixmenu, "constraints") )
+   {
+      SCIP_CALL( SCIPincludeDialog(scip, &submenu,
+            NULL,
+            SCIPdialogExecMenu, NULL, NULL,
+            "constraints", "fix parameters for constraint handlers", TRUE, NULL) );
+      SCIP_CALL( SCIPaddDialogEntry(scip, fixmenu, submenu) );
+      SCIP_CALL( SCIPreleaseDialog(scip, &submenu) );
+   }
+   if( SCIPdialogFindEntry(fixmenu, "constraints", &submenu) != 1 )
+   {
+      SCIPerrorMessage("constraints sub menu not found\n");
+      return SCIP_PLUGINNOTFOUND;
+   }
+
+   nconshdlrs = SCIPgetNConshdlrs(scip);
+   conshdlrs = SCIPgetConshdlrs(scip);
+
+   for( i = 0; i < nconshdlrs; ++i )
+   {
+      if( !SCIPdialogHasEntry(submenu, SCIPconshdlrGetName(conshdlrs[i])) )
+      {
+         SCIP_CALL( SCIPincludeDialog(scip, &dialog,
+               NULL,
+               SCIPdialogExecMenu, NULL, NULL,
+               SCIPconshdlrGetName(conshdlrs[i]), SCIPconshdlrGetDesc(conshdlrs[i]), TRUE, NULL) );
+         SCIP_CALL( SCIPaddDialogEntry(scip, submenu, dialog) );
+         SCIP_CALL( SCIPreleaseDialog(scip, &dialog) );
+      }
+   }
+
+   /* fix display */
+   if( !SCIPdialogHasEntry(fixmenu, "display") )
+   {
+      SCIP_CALL( SCIPincludeDialog(scip, &submenu,
+            NULL,
+            SCIPdialogExecMenu, NULL, NULL,
+            "display", "fix parameters for display columns", TRUE, NULL) );
+      SCIP_CALL( SCIPaddDialogEntry(scip, fixmenu, submenu) );
+      SCIP_CALL( SCIPreleaseDialog(scip, &submenu) );
+   }
+   if( SCIPdialogFindEntry(fixmenu, "display", &submenu) != 1 )
+   {
+      SCIPerrorMessage("display sub menu not found\n");
+      return SCIP_PLUGINNOTFOUND;
+   }
+
+   ndisps = SCIPgetNDisps(scip);
+   disps = SCIPgetDisps(scip);
+
+   for( i = 0; i < ndisps; ++i )
+   {
+      if( !SCIPdialogHasEntry(submenu, SCIPdispGetName(disps[i])) )
+      {
+         SCIP_CALL( SCIPincludeDialog(scip, &dialog,
+               NULL,
+               SCIPdialogExecMenu, NULL, NULL,
+               SCIPdispGetName(disps[i]), SCIPdispGetDesc(disps[i]), TRUE, NULL) );
+         SCIP_CALL( SCIPaddDialogEntry(scip, submenu, dialog) );
+         SCIP_CALL( SCIPreleaseDialog(scip, &dialog) );
+      }
+   }
+
+   /* fix heuristics */
+   if( !SCIPdialogHasEntry(fixmenu, "heuristics") )
+   {
+      SCIP_CALL( SCIPincludeDialog(scip, &submenu,
+            NULL,
+            SCIPdialogExecMenu, NULL, NULL,
+            "heuristics", "fix parameters for primal heuristics", TRUE, NULL) );
+      SCIP_CALL( SCIPaddDialogEntry(scip, fixmenu, submenu) );
+      SCIP_CALL( SCIPreleaseDialog(scip, &submenu) );
+   }
+   if( SCIPdialogFindEntry(fixmenu, "heuristics", &submenu) != 1 )
+   {
+      SCIPerrorMessage("heuristics sub menu not found\n");
+      return SCIP_PLUGINNOTFOUND;
+   }
+
+   nheurs = SCIPgetNHeurs(scip);
+   heurs = SCIPgetHeurs(scip);
+
+   for( i = 0; i < nheurs; ++i )
+   {
+      if( !SCIPdialogHasEntry(submenu, SCIPheurGetName(heurs[i])) )
+      {
+         SCIP_CALL( SCIPincludeDialog(scip, &dialog,
+               NULL,
+               SCIPdialogExecMenu, NULL, NULL,
+               SCIPheurGetName(heurs[i]), SCIPheurGetDesc(heurs[i]), TRUE, NULL) );
+         SCIP_CALL( SCIPaddDialogEntry(scip, submenu, dialog) );
+         SCIP_CALL( SCIPreleaseDialog(scip, &dialog) );
+      }
+   }
+
+   /* fix limits */
+   if( !SCIPdialogHasEntry(fixmenu, "limits") )
+   {
+      SCIP_CALL( SCIPincludeDialog(scip, &submenu,
+            NULL,
+            SCIPdialogExecMenu, NULL, NULL,
+            "limits", "fix parameters for time, memory, objective value, and other limits", TRUE, NULL) );
+      SCIP_CALL( SCIPaddDialogEntry(scip, fixmenu, submenu) );
+
+      SCIP_CALL( SCIPreleaseDialog(scip, &submenu) );
+   }
+
+   /* fix LP */
+   if( !SCIPdialogHasEntry(fixmenu, "lp") )
+   {
+      SCIP_CALL( SCIPincludeDialog(scip, &submenu,
+            NULL,
+            SCIPdialogExecMenu, NULL, NULL,
+            "lp", "fix parameters for linear programming relaxations", TRUE, NULL) );
+      SCIP_CALL( SCIPaddDialogEntry(scip, fixmenu, submenu) );
+      SCIP_CALL( SCIPreleaseDialog(scip, &submenu) );
+   }
+
+   /* fix NLP */
+   if( !SCIPdialogHasEntry(fixmenu, "nlp") )
+   {
+      SCIP_CALL( SCIPincludeDialog(scip, &submenu,
+            NULL,
+            SCIPdialogExecMenu, NULL, NULL,
+            "nlp", "fix parameters for nonlinear programming relaxations", TRUE, NULL) );
+      SCIP_CALL( SCIPaddDialogEntry(scip, fixmenu, submenu) );
+      SCIP_CALL( SCIPreleaseDialog(scip, &submenu) );
+   }
+
+   /* fix memory */
+   if( !SCIPdialogHasEntry(fixmenu, "memory") )
+   {
+      SCIP_CALL( SCIPincludeDialog(scip, &submenu,
+            NULL,
+            SCIPdialogExecMenu, NULL, NULL,
+            "memory", "fix parameters for memory management", TRUE, NULL) );
+      SCIP_CALL( SCIPaddDialogEntry(scip, fixmenu, submenu) );
+      SCIP_CALL( SCIPreleaseDialog(scip, &submenu) );
+   }
+
+   /* fix misc */
+   if( !SCIPdialogHasEntry(fixmenu, "misc") )
+   {
+      SCIP_CALL( SCIPincludeDialog(scip, &submenu,
+            NULL,
+            SCIPdialogExecMenu, NULL, NULL,
+            "misc", "fix parameters for miscellaneous stuff", TRUE, NULL) );
+      SCIP_CALL( SCIPaddDialogEntry(scip, fixmenu, submenu) );
+      SCIP_CALL( SCIPreleaseDialog(scip, &submenu) );
+   }
+
+   /* fix nlpi */
+   if( !SCIPdialogHasEntry(fixmenu, "nlpi") )
+   {
+      SCIP_CALL( SCIPincludeDialog(scip, &submenu,
+            NULL,
+            SCIPdialogExecMenu, NULL, NULL,
+            "nlpi", "fix parameters for NLP solver interfaces", TRUE, NULL) );
+      SCIP_CALL( SCIPaddDialogEntry(scip, fixmenu, submenu) );
+      SCIP_CALL( SCIPreleaseDialog(scip, &submenu) );
+   }
+   if( SCIPdialogFindEntry(fixmenu, "nlpi", &submenu) != 1 )
+   {
+      SCIPerrorMessage("nlpi sub menu not found\n");
+      return SCIP_PLUGINNOTFOUND;
+   }
+
+   nnlpis = SCIPgetNNlpis(scip);
+   nlpis = SCIPgetNlpis(scip);
+
+   for( i = 0; i < nnlpis; ++i )
+   {
+      if( !SCIPdialogHasEntry(submenu, SCIPnlpiGetName(nlpis[i])) )
+      {
+         SCIP_CALL( SCIPincludeDialog(scip, &dialog,
+               NULL,
+               SCIPdialogExecMenu, NULL, NULL,
+               SCIPnlpiGetName(nlpis[i]), SCIPnlpiGetDesc(nlpis[i]), TRUE, NULL) );
+         SCIP_CALL( SCIPaddDialogEntry(scip, submenu, dialog) );
+         SCIP_CALL( SCIPreleaseDialog(scip, &dialog) );
+      }
+   }
+
+   /* fix nodeselection */
+   if( !SCIPdialogHasEntry(fixmenu, "nodeselection") )
+   {
+      SCIP_CALL( SCIPincludeDialog(scip, &submenu,
+            NULL,
+            SCIPdialogExecMenu, NULL, NULL,
+            "nodeselection", "fix parameters for node selectors", TRUE, NULL) );
+      SCIP_CALL( SCIPaddDialogEntry(scip, fixmenu, submenu) );
+      SCIP_CALL( SCIPreleaseDialog(scip, &submenu) );
+   }
+   if( SCIPdialogFindEntry(fixmenu, "nodeselection", &submenu) != 1 )
+   {
+      SCIPerrorMessage("nodeselection sub menu not found\n");
+      return SCIP_PLUGINNOTFOUND;
+   }
+
+   nnodesels = SCIPgetNNodesels(scip);
+   nodesels = SCIPgetNodesels(scip);
+
+   for( i = 0; i < nnodesels; ++i )
+   {
+      if( !SCIPdialogHasEntry(submenu, SCIPnodeselGetName(nodesels[i])) )
+      {
+         SCIP_CALL( SCIPincludeDialog(scip, &dialog,
+               NULL,
+               SCIPdialogExecMenu, NULL, NULL,
+               SCIPnodeselGetName(nodesels[i]), SCIPnodeselGetDesc(nodesels[i]), TRUE, NULL) );
+         SCIP_CALL( SCIPaddDialogEntry(scip, submenu, dialog) );
+         SCIP_CALL( SCIPreleaseDialog(scip, &dialog) );
+      }
+   }
+
+   /* fix numerics */
+   if( !SCIPdialogHasEntry(fixmenu, "numerics") )
+   {
+      SCIP_CALL( SCIPincludeDialog(scip, &submenu,
+            NULL,
+            SCIPdialogExecMenu, NULL, NULL,
+            "numerics", "fix parameters for numerical values", TRUE, NULL) );
+      SCIP_CALL( SCIPaddDialogEntry(scip, fixmenu, submenu) );
+      SCIP_CALL( SCIPreleaseDialog(scip, &submenu) );
+   }
+
+   /* fix presolving */
+   if( !SCIPdialogHasEntry(fixmenu, "presolving") )
+   {
+      SCIP_CALL( SCIPincludeDialog(scip, &submenu,
+            NULL,
+            SCIPdialogExecMenu, NULL, NULL,
+            "presolving", "fix parameters for presolving", TRUE, NULL) );
+      SCIP_CALL( SCIPaddDialogEntry(scip, fixmenu, submenu) );
+      SCIP_CALL( SCIPreleaseDialog(scip, &submenu) );
+   }
+   if( SCIPdialogFindEntry(fixmenu, "presolving", &submenu) != 1 )
+   {
+      SCIPerrorMessage("presolving sub menu not found\n");
+      return SCIP_PLUGINNOTFOUND;
+   }
+
+   npresols = SCIPgetNPresols(scip);
+   presols = SCIPgetPresols(scip);
+
+   for( i = 0; i < npresols; ++i )
+   {
+      if( !SCIPdialogHasEntry(submenu, SCIPpresolGetName(presols[i])) )
+      {
+         SCIP_CALL( SCIPincludeDialog(scip, &dialog,
+               NULL, SCIPdialogExecMenu, NULL, NULL,
+               SCIPpresolGetName(presols[i]), SCIPpresolGetDesc(presols[i]), TRUE, NULL) );
+         SCIP_CALL( SCIPaddDialogEntry(scip, submenu, dialog) );
+         SCIP_CALL( SCIPreleaseDialog(scip, &dialog) );
+      }
+   }
+
+   /* fix pricing */
+   if( !SCIPdialogHasEntry(fixmenu, "pricing") )
+   {
+      SCIP_CALL( SCIPincludeDialog(scip, &submenu,
+            NULL,
+            SCIPdialogExecMenu, NULL, NULL,
+            "pricing", "fix parameters for pricing variables", TRUE, NULL) );
+      SCIP_CALL( SCIPaddDialogEntry(scip, fixmenu, submenu) );
+      SCIP_CALL( SCIPreleaseDialog(scip, &submenu) );
+   }
+   if( SCIPdialogFindEntry(fixmenu, "pricing", &submenu) != 1 )
+   {
+      SCIPerrorMessage("pricing sub menu not found\n");
+      return SCIP_PLUGINNOTFOUND;
+   }
+
+   npricers = SCIPgetNPricers(scip);
+   pricers = SCIPgetPricers(scip);
+
+   for( i = 0; i < npricers; ++i )
+   {
+      if( !SCIPdialogHasEntry(submenu, SCIPpricerGetName(pricers[i])) )
+      {
+         SCIP_CALL( SCIPincludeDialog(scip, &dialog,
+               NULL,
+               SCIPdialogExecMenu, NULL, NULL,
+               SCIPpricerGetName(pricers[i]), SCIPpricerGetDesc(pricers[i]), TRUE, NULL) );
+         SCIP_CALL( SCIPaddDialogEntry(scip, submenu, dialog) );
+         SCIP_CALL( SCIPreleaseDialog(scip, &dialog) );
+      }
+   }
+
+   /* fix propagation */
+   if( !SCIPdialogHasEntry(fixmenu, "propagating") )
+   {
+      SCIP_CALL( SCIPincludeDialog(scip, &submenu,
+            NULL,
+            SCIPdialogExecMenu, NULL, NULL,
+            "propagating", "fix parameters for constraint propagation", TRUE, NULL) );
+      SCIP_CALL( SCIPaddDialogEntry(scip, fixmenu, submenu) );
+      SCIP_CALL( SCIPreleaseDialog(scip, &submenu) );
+   }
+
+   /* fix reading */
+   if( !SCIPdialogHasEntry(fixmenu, "reading") )
+   {
+      SCIP_CALL( SCIPincludeDialog(scip, &submenu,
+            NULL,
+            SCIPdialogExecMenu, NULL, NULL,
+            "reading", "fix parameters for problem file readers", TRUE, NULL) );
+      SCIP_CALL( SCIPaddDialogEntry(scip, fixmenu, submenu) );
+      SCIP_CALL( SCIPreleaseDialog(scip, &submenu) );
+   }
+   if( SCIPdialogFindEntry(fixmenu, "reading", &submenu) != 1 )
+   {
+      SCIPerrorMessage("reading sub menu not found\n");
+      return SCIP_PLUGINNOTFOUND;
+   }
+
+   nreaders = SCIPgetNReaders(scip);
+   readers = SCIPgetReaders(scip);
+
+   for( i = 0; i < nreaders; ++i )
+   {
+      if( !SCIPdialogHasEntry(submenu, SCIPreaderGetName(readers[i])) )
+      {
+         SCIP_CALL( SCIPincludeDialog(scip, &dialog,
+               NULL,
+               SCIPdialogExecMenu, NULL, NULL,
+               SCIPreaderGetName(readers[i]), SCIPreaderGetDesc(readers[i]), TRUE, NULL) );
+         SCIP_CALL( SCIPaddDialogEntry(scip, submenu, dialog) );
+         SCIP_CALL( SCIPreleaseDialog(scip, &dialog) );
+      }
+   }
+
    /* fix separating */
    if( !SCIPdialogHasEntry(fixmenu, "separating") )
    {
