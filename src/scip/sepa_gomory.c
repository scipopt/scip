--- conflicted
+++ resolved
@@ -523,31 +523,24 @@
             char cutname[SCIP_MAXSTRLEN];
 
             /* construct cut name */
-<<<<<<< HEAD
             if( strongcgsuccess )
             {
                cutsepa = sepadata->strongcg;
 
                if( c >= 0 )
-                  (void) SCIPsnprintf(cutname, SCIP_MAXSTRLEN, "scg%d_x%d", SCIPgetNLPs(scip), c);
+                  (void) SCIPsnprintf(cutname, SCIP_MAXSTRLEN, "scg%" SCIP_LONGINT_FORMAT "_x%d", SCIPgetNLPs(scip), c);
                else
-                  (void) SCIPsnprintf(cutname, SCIP_MAXSTRLEN, "scg%d_s%d", SCIPgetNLPs(scip), -c-1);
+                  (void) SCIPsnprintf(cutname, SCIP_MAXSTRLEN, "scg%" SCIP_LONGINT_FORMAT "_s%d", SCIPgetNLPs(scip), -c-1);
             }
             else
             {
                cutsepa = sepadata->gomory;
 
                if( c >= 0 )
-                  (void) SCIPsnprintf(cutname, SCIP_MAXSTRLEN, "gom%d_x%d", SCIPgetNLPs(scip), c);
+                  (void) SCIPsnprintf(cutname, SCIP_MAXSTRLEN, "gom%" SCIP_LONGINT_FORMAT "_x%d", SCIPgetNLPs(scip), c);
                else
-                  (void) SCIPsnprintf(cutname, SCIP_MAXSTRLEN, "gom%d_s%d", SCIPgetNLPs(scip), -c-1);
+                  (void) SCIPsnprintf(cutname, SCIP_MAXSTRLEN, "gom%" SCIP_LONGINT_FORMAT "_s%d", SCIPgetNLPs(scip), -c-1);
             }
-=======
-            if( c >= 0 )
-               (void) SCIPsnprintf(cutname, SCIP_MAXSTRLEN, "gom%" SCIP_LONGINT_FORMAT "_x%d", SCIPgetNLPs(scip), c);
-            else
-               (void) SCIPsnprintf(cutname, SCIP_MAXSTRLEN, "gom%" SCIP_LONGINT_FORMAT "_s%d", SCIPgetNLPs(scip), -c-1);
->>>>>>> 42f18fcd
 
             /* create empty cut */
             SCIP_CALL( SCIPcreateEmptyRowSepa(scip, &cut, cutsepa, cutname, -SCIPinfinity(scip), cutrhs,
