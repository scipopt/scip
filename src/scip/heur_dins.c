--- conflicted
+++ resolved
@@ -88,12 +88,9 @@
    SCIP_Bool             copycuts;           /**< if uselprows == FALSE, should all active cuts from cutpool be copied
                                               *   to constraints in subproblem?
                                               */
-<<<<<<< HEAD
    SCIP_Bool             copylpbasis;        /**< should a LP starting basis copyied from the source SCIP? */
-=======
    int                   bestsollimit;       /**< limit on number of improving incumbent solutions in sub-CIP            */
    SCIP_Bool             useuct;             /**< should uct node selection be used at the beginning of the search?  */
->>>>>>> 4f581a50
 };
 
 
@@ -1130,11 +1127,10 @@
          "if uselprows == FALSE, should all active cuts from cutpool be copied to constraints in subproblem?",
          &heurdata->copycuts, TRUE, DEFAULT_COPYCUTS, NULL, NULL) );
 
-<<<<<<< HEAD
    SCIP_CALL( SCIPaddBoolParam(scip, "heuristics/" HEUR_NAME "/copylpbasis",
          "should a LP starting basis copyied from the source SCIP?",
          &heurdata->copylpbasis, TRUE, DEFAULT_COPYLPBASIS, NULL, NULL) );
-=======
+
    SCIP_CALL( SCIPaddBoolParam(scip, "heuristics/" HEUR_NAME "/useuct",
          "should uct node selection be used at the beginning of the search?",
          &heurdata->useuct, TRUE, DEFAULT_USEUCT, NULL, NULL) );
@@ -1142,7 +1138,6 @@
    SCIP_CALL( SCIPaddIntParam(scip, "heuristics/" HEUR_NAME "/bestsollimit",
          "limit on number of improving incumbent solutions in sub-CIP",
          &heurdata->bestsollimit, FALSE, DEFAULT_BESTSOLLIMIT, -1, INT_MAX, NULL, NULL) );
->>>>>>> 4f581a50
 
    return SCIP_OKAY;
 }