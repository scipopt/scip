--- conflicted
+++ resolved
@@ -411,7 +411,6 @@
    SCIP_Bool             printzeros          /**< should variables set to zero be printed? */
    );
 
-<<<<<<< HEAD
 
 
 #ifndef NDEBUG
@@ -427,8 +426,6 @@
    SCIP_Real             addval              /**< offset value to add */
    );
 
-=======
->>>>>>> a5c1a606
 /** gets current position of solution in array of existing solutions of primal data */
 extern
 int SCIPsolGetPrimalIndex(
@@ -442,7 +439,7 @@
    int                   primalindex         /**< new primal index of solution */
    );
 
-#ifdef NDEBUG
+#else
 
 /* In optimized mode, the function calls are overwritten by defines to reduce the number of function calls and
  * speed up the algorithms.
