/* * * * * * * * * * * * * * * * * * * * * * * * * * * * * * * * * * * * * * */
/*                                                                           */
/*                  This file is part of the program and library             */
/*         SCIP --- Solving Constraint Integer Programs                      */
/*                                                                           */
/*    Copyright (C) 2002-2012 Konrad-Zuse-Zentrum                            */
/*                            fuer Informationstechnik Berlin                */
/*                                                                           */
/*  SCIP is distributed under the terms of the ZIB Academic License.         */
/*                                                                           */
/*  You should have received a copy of the ZIB Academic License              */
/*  along with SCIP; see the file COPYING. If not email to scip@zib.de.      */
/*                                                                           */
/* * * * * * * * * * * * * * * * * * * * * * * * * * * * * * * * * * * * * * */

/**@file   set.c
 * @brief  methods for global SCIP settings
 * @author Tobias Achterberg
 * @author Timo Berthold
 *
 * @todo Functions like SCIPsetFeastol() are misleading (it seems that the feasibility tolerance can be set).
 *       Rename all functions starting with SCIPsetXXX, e.g., SCIPsetGetFeastol() and SCIPsetSetFeastol().
 */

/*---+----1----+----2----+----3----+----4----+----5----+----6----+----7----+----8----+----9----+----0----+----1----+----2*/

#include <assert.h>
#include <string.h>
#include <math.h>

#include "scip/def.h"
#include "scip/set.h"
#include "scip/stat.h"
#include "scip/clock.h"
#include "scip/event.h"
#include "scip/lp.h"
#include "scip/paramset.h"
#include "scip/scip.h"
#include "scip/branch.h"
#include "scip/conflict.h"
#include "scip/cons.h"
#include "scip/disp.h"
#include "scip/dialog.h"
#include "scip/heur.h"
#include "scip/nodesel.h"
#include "scip/presol.h"
#include "scip/pricer.h"
#include "scip/reader.h"
#include "scip/relax.h"
#include "scip/sepa.h"
#include "scip/prop.h"
#include "nlpi/nlpi.h"

/*
 * Default settings
 */


/* Branching */

#define SCIP_DEFAULT_BRANCH_SCOREFUNC       'p' /**< branching score function ('s'um, 'p'roduct) */
#define SCIP_DEFAULT_BRANCH_SCOREFAC      0.167 /**< branching score factor to weigh downward and upward gain prediction
                                                 *   in sum score function */
#define SCIP_DEFAULT_BRANCH_PREFERBINARY  FALSE /**< should branching on binary variables be preferred? */
#define SCIP_DEFAULT_BRANCH_CLAMP           0.2 /**< minimal fractional distance of branching point to a continuous variable'
                                                 *   bounds; a value of 0.5 leads to branching always in the middle of a bounded domain */
#define SCIP_DEFAULT_BRANCH_LPGAINNORMALIZE 's' /**< strategy for normalizing LP gain when updating pseudo costs of continuous variables */
#define SCIP_DEFAULT_BRANCH_DELAYPSCOST    TRUE /**< should updating pseudo costs of continuous variables be delayed to after separation */


/* Conflict Analysis */

#define SCIP_DEFAULT_CONF_MAXVARSFAC       0.10 /**< maximal fraction of variables involved in a conflict constraint */
#define SCIP_DEFAULT_CONF_MINMAXVARS         30 /**< minimal absolute maximum of variables involved in a conflict constraint */
#define SCIP_DEFAULT_CONF_MAXLPLOOPS          2 /**< maximal number of LP resolving loops during conflict analysis
                                                 *   (-1: no limit) */
#define SCIP_DEFAULT_CONF_LPITERATIONS       10 /**< maximal number of LP iterations in each LP resolving loop
                                                 *   (-1: no limit) */
#define SCIP_DEFAULT_CONF_FUIPLEVELS         -1 /**< number of depth levels up to which first UIP's are used in conflict
                                                 *   analysis (-1: use All-FirstUIP rule) */
#define SCIP_DEFAULT_CONF_INTERCONSS         -1 /**< maximal number of intermediate conflict constraints generated in
                                                 *   conflict graph (-1: use every intermediate constraint) */
#define SCIP_DEFAULT_CONF_MAXCONSS           10 /**< maximal number of conflict constraints accepted at an infeasible node
                                                 *   (-1: use all generated conflict constraints) */
#define SCIP_DEFAULT_CONF_RECONVLEVELS       -1 /**< number of depth levels up to which UIP reconvergence constraints are
                                                 *   generated (-1: generate reconvergence constraints in all depth levels) */
#define SCIP_DEFAULT_CONF_ENABLE           TRUE /**< conflict analysis be enabled? */
#define SCIP_DEFAULT_CONF_USEPROP          TRUE /**< should propagation conflict analysis be used? */
#define SCIP_DEFAULT_CONF_USEINFLP         TRUE /**< should infeasible LP conflict analysis be used? */
#define SCIP_DEFAULT_CONF_USEBOUNDLP      FALSE /**< should bound exceeding LP conflict analysis be used? */
#define SCIP_DEFAULT_CONF_USESB           FALSE /**< should infeasible/bound exceeding strong branching conflict analysis
                                                 *   be used? */
#define SCIP_DEFAULT_CONF_USEPSEUDO        TRUE /**< should pseudo solution conflict analysis be used? */
#define SCIP_DEFAULT_CONF_PREFERBINARY    FALSE /**< should binary conflicts be preferred? */
#define SCIP_DEFAULT_CONF_ALLOWLOCAL       TRUE /**< should conflict constraints be generated that are only valid locally? */
#define SCIP_DEFAULT_CONF_SETTLELOCAL     FALSE /**< should conflict constraints be attached only to the local subtree
                                                 *   where they can be useful? */
#define SCIP_DEFAULT_CONF_REPROPAGATE      TRUE /**< should earlier nodes be repropagated in order to replace branching
                                                 *   decisions by deductions? */
#define SCIP_DEFAULT_CONF_KEEPREPROP       TRUE /**< should constraints be kept for repropagation even if they are too long? */
#define SCIP_DEFAULT_CONF_SEPARATE         TRUE /**< should the conflict constraints be separated? */
#define SCIP_DEFAULT_CONF_DYNAMIC          TRUE /**< should the conflict constraints be subject to aging? */
#define SCIP_DEFAULT_CONF_REMOVEABLE       TRUE /**< should the conflict's relaxations be subject to LP aging and cleanup? */
#define SCIP_DEFAULT_CONF_DEPTHSCOREFAC     1.0 /**< score factor for depth level in bound relaxation heuristic of LP analysis */
#define SCIP_DEFAULT_CONF_SCOREFAC         0.98 /**< factor to decrease importance of variables' earlier conflict scores */
#define SCIP_DEFAULT_CONF_RESTARTNUM          0 /**< number of successful conflict analysis calls that trigger a restart
                                                 *   (0: disable conflict restarts) */
#define SCIP_DEFAULT_CONF_RESTARTFAC        1.5 /**< factor to increase restartnum with after each restart */


/* Constraints */

#define SCIP_DEFAULT_CONS_AGELIMIT            0 /**< maximum age an unnecessary constraint can reach before it is deleted
                                                 *   (0: dynamic adjustment, -1: constraints are never deleted) */
#define SCIP_DEFAULT_CONS_OBSOLETEAGE        -1 /**< age of a constraint after which it is marked obsolete
                                                 *   (0: dynamic adjustment, -1: constraints are never marked obsolete) */
#define SCIP_DEFAULT_CONS_DISABLEENFOPS   FALSE /**< should enforcement of pseudo solution be disabled? */


/* Display */

#define SCIP_DEFAULT_DISP_VERBLEVEL SCIP_VERBLEVEL_HIGH /**< verbosity level of output */
#define SCIP_DEFAULT_DISP_WIDTH             139 /**< maximal number of characters in a node information line */
#define SCIP_DEFAULT_DISP_FREQ              100 /**< frequency for displaying node information lines */
#define SCIP_DEFAULT_DISP_HEADERFREQ         15 /**< frequency for displaying header lines (every n'th node info line) */
#define SCIP_DEFAULT_DISP_LPINFO          FALSE /**< should the LP solver display status messages? */


/* Limits */

#define SCIP_DEFAULT_LIMIT_TIME           1e+20 /**< maximal time in seconds to run */
#define SCIP_DEFAULT_LIMIT_MEMORY         1e+20 /**< maximal memory usage in MB */
#define SCIP_DEFAULT_LIMIT_GAP            1e-08 /**< solving stops, if the gap is below the given value */
#define SCIP_DEFAULT_LIMIT_ABSGAP           0.0 /**< solving stops, if the absolute difference between primal and dual
                                                 *   bound reaches this value */
#define SCIP_DEFAULT_LIMIT_NODES           -1LL /**< maximal number of nodes to process (-1: no limit) */
#define SCIP_DEFAULT_LIMIT_STALLNODES      -1LL /**< solving stops, if the given number of nodes was processed since the
                                                 *   last improvement of the primal solution value (-1: no limit) */
#define SCIP_DEFAULT_LIMIT_SOLUTIONS         -1 /**< solving stops, if given number of sols were found (-1: no limit) */
#define SCIP_DEFAULT_LIMIT_BESTSOL           -1 /**< solving stops, if given number of solution improvements were found
                                                 *   (-1: no limit) */
#define SCIP_DEFAULT_LIMIT_MAXSOL           100 /**< maximal number of solutions to store in the solution storage */
#define SCIP_DEFAULT_LIMIT_MAXORIGSOL        10 /**< maximal number of solutions candidates to store in the solution storage of the original problem */
#define SCIP_DEFAULT_LIMIT_RESTARTS          -1 /**< solving stops, if the given number of restarts was triggered (-1: no limit) */


/* LP */

#define SCIP_DEFAULT_LP_SOLVEFREQ             1 /**< frequency for solving LP at the nodes; -1: never; 0: only root LP */
#define SCIP_DEFAULT_LP_SOLVEDEPTH           -1 /**< maximal depth for solving LPs (-1: no depth limit) */
#define SCIP_DEFAULT_LP_INITALGORITHM       's' /**< LP algorithm for solving initial LP relaxations ('s'implex, 'b'arrier,
                                                 *   barrier with 'c'rossover) */
#define SCIP_DEFAULT_LP_RESOLVEALGORITHM    's' /**< LP algorithm for resolving LP relaxations if a starting basis exists
                                                 *   ('s'implex, 'b'arrier, barrier with 'c'rossover) */
#define SCIP_DEFAULT_LP_PRICING             'l' /**< LP pricing strategy ('l'pi default, 'a'uto, 'f'ull pricing, 'p'artial,
                                                 *   's'teepest edge pricing, 'q'uickstart steepest edge pricing,
                                                 *   'd'evex pricing) */
#define SCIP_DEFAULT_LP_CLEARINITIALPROBINGLP TRUE/**< should lp state be cleared at the end of probing mode when lp
                                                   *   was initially unsolved, e.g., when called right after presolving? */
#define SCIP_DEFAULT_LP_RESOLVERESTORE    FALSE /**< should the LP be resolved to restore the state at start of diving (if FALSE we buffer the solution values)? */
#define SCIP_DEFAULT_LP_FREESOLVALBUFFERS FALSE /**< should the buffers for storing LP solution values during diving be freed at end of diving? */
#define SCIP_DEFAULT_LP_COLAGELIMIT          10 /**< maximum age a dynamic column can reach before it is deleted from SCIP_LP
                                                 *   (-1: don't delete columns due to aging) */
#define SCIP_DEFAULT_LP_ROWAGELIMIT          10 /**< maximum age a dynamic row can reach before it is deleted from SCIP_LP
                                                 *   (-1: don't delete rows due to aging) */
#define SCIP_DEFAULT_LP_CLEANUPCOLS       FALSE /**< should new non-basic columns be removed after LP solving? */
#define SCIP_DEFAULT_LP_CLEANUPCOLSROOT   FALSE /**< should new non-basic columns be removed after root LP solving? */
#define SCIP_DEFAULT_LP_CLEANUPROWS        TRUE /**< should new basic rows be removed after LP solving? */
#define SCIP_DEFAULT_LP_CLEANUPROWSROOT    TRUE /**< should new basic rows be removed after root LP solving? */
#define SCIP_DEFAULT_LP_CHECKSTABILITY     TRUE /**< should LP solver's return status be checked for stability? */
#define SCIP_DEFAULT_LP_CHECKFEAS          TRUE /**< should LP solutions be checked to resolve LP at numerical troubles? */
#define SCIP_DEFAULT_LP_FASTMIP               1 /**< should FASTMIP setting of LP solver be used? */
#define SCIP_DEFAULT_LP_SCALING            TRUE /**< should scaling of LP solver be used? */
#define SCIP_DEFAULT_LP_PRESOLVING         TRUE /**< should presolving of LP solver be used? */
#define SCIP_DEFAULT_LP_LEXDUALALGO       FALSE /**< should the dual lexicographic algorithm be used? */
#define SCIP_DEFAULT_LP_LEXDUALROOTONLY    TRUE /**< should the lexicographic dual algorithm be applied only at the root node */
#define SCIP_DEFAULT_LP_LEXDUALMAXROUNDS      2 /**< maximum number of rounds in the dual lexicographic algorithm */
#define SCIP_DEFAULT_LP_LEXDUALBASIC      FALSE /**< choose fractional basic variables in lexicographic dual algorithm */
#define SCIP_DEFAULT_LP_LEXDUALSTALLING    TRUE /**< turn on the lex dual algorithm only when stalling? */
#define SCIP_DEFAULT_LP_ROWREPSWITCH       -1.0 /**< simplex algorithm shall use row representation of the basis
                                                 *   if number of rows divided by number of columns exceeds this value */
#define SCIP_DEFAULT_LP_THREADS               0 /**< number of threads used for solving the LP (0: automatic) */
#define SCIP_DEFAULT_LP_RESOLVEITERFAC     -1.0 /**< factor of average LP iterations that is used as LP iteration limit             
                                                 *   for LP resolve (-1.0: unlimited) */
#define SCIP_DEFAULT_LP_RESOLVEITERMIN     1000 /**< minimum number of iterations that are allowed for LP resolve */

/* NLP */

#define SCIP_DEFAULT_NLP_SOLVER              "" /**< name of NLP solver to use, or "" if solver should be chosen by priority */
#define SCIP_DEFAULT_NLP_DISABLE          FALSE /**< should the NLP be disabled? */

/* Memory */

#define SCIP_DEFAULT_MEM_SAVEFAC            0.8 /**< fraction of maximal mem usage when switching to memory saving mode */
#define SCIP_DEFAULT_MEM_ARRAYGROWFAC       1.2 /**< memory growing factor for dynamically allocated arrays */
#define SCIP_DEFAULT_MEM_TREEGROWFAC        2.0 /**< memory growing factor for tree array */
#define SCIP_DEFAULT_MEM_PATHGROWFAC        2.0 /**< memory growing factor for path array */
#define SCIP_DEFAULT_MEM_ARRAYGROWINIT        4 /**< initial size of dynamically allocated arrays */
#define SCIP_DEFAULT_MEM_TREEGROWINIT     65536 /**< initial size of tree array */
#define SCIP_DEFAULT_MEM_PATHGROWINIT       256 /**< initial size of path array */


/* Miscellaneous */

#define SCIP_DEFAULT_MISC_CATCHCTRLC       TRUE /**< should the CTRL-C interrupt be caught by SCIP? */
#define SCIP_DEFAULT_MISC_USEVARTABLE      TRUE /**< should a hashtable be used to map from variable names to variables? */
#define SCIP_DEFAULT_MISC_USECONSTABLE     TRUE /**< should a hashtable be used to map from constraint names to constraints? */
#define SCIP_DEFAULT_MISC_USESMALLTABLES  FALSE /**< should smaller hashtables be used? yields better performance for small problems with about 100 variables */
#define SCIP_DEFAULT_MISC_PERMUTATIONSEED    -1 /**< seed value for permuting the problem after the problem was transformed (-1: no permutation) */
#define SCIP_DEFAULT_MISC_EXACTSOLVE      FALSE /**< should the problem be solved exactly (with proven dual bounds)? */
#define SCIP_DEFAULT_MISC_RESETSTAT        TRUE /**< should the statistics be reseted if the transformed problem is
                                                 *   freed otherwise the statistics get reset after original problem is
                                                 *   freed (in case of bender decomposition this parameter should be set
                                                 *   to FALSE and therefore can be used to collect statistics over all
                                                 *   runs) */
#define SCIP_DEFAULT_MISC_IMPROVINGSOLS   FALSE /**< should only solutions be checked which improve the primal bound */
#define SCIP_DEFAULT_MISC_PRINTREASON      TRUE /**< should the reason be printed if a given start solution is infeasible? */

/* Node Selection */
#define SCIP_DEFAULT_NODESEL_CHILDSEL       'h' /**< child selection rule ('d'own, 'u'p, 'p'seudo costs, 'i'nference, 'l'p value,
                                                 *   'r'oot LP value difference, 'h'brid inference/root LP value difference) */

/* Presolving */

#define SCIP_DEFAULT_PRESOL_ABORTFAC      1e-04 /**< abort presolve, if at most this fraction of the problem was changed
                                                 *   in last presolve round */
#define SCIP_DEFAULT_PRESOL_MAXROUNDS        -1 /**< maximal number of presolving rounds (-1: unlimited, 0: off) */
#define SCIP_DEFAULT_PRESOL_MAXRESTARTS      -1 /**< maximal number of restarts (-1: unlimited) */
#define SCIP_DEFAULT_PRESOL_RESTARTFAC     0.05 /**< fraction of integer variables that were fixed in the root node
                                                 *   triggering a restart with preprocessing after root node evaluation */
#define SCIP_DEFAULT_PRESOL_IMMRESTARTFAC  0.20 /**< fraction of integer variables that were fixed in the root node triggering an
                                                 *   immediate restart with preprocessing */
#define SCIP_DEFAULT_PRESOL_SUBRESTARTFAC  1.00 /**< fraction of integer variables that were globally fixed during the
                                                 *   solving process triggering a restart with preprocessing */
#define SCIP_DEFAULT_PRESOL_RESTARTMINRED  0.10 /**< minimal fraction of integer variables removed after restart to allow
                                                 *   for an additional restart */
#define SCIP_DEFAULT_PRESOL_DONOTMULTAGGR FALSE /**< should multi-aggregation of variables be forbidden? */
#define SCIP_DEFAULT_PRESOL_DONOTAGGR     FALSE /**< should aggregation of variables be forbidden? */

/* Pricing */

#define SCIP_DEFAULT_PRICE_ABORTFAC         2.0 /**< pricing is aborted, if fac * price_maxvars pricing candidates were
                                                 *   found */
#define SCIP_DEFAULT_PRICE_MAXVARS          100 /**< maximal number of variables priced in per pricing round */
#define SCIP_DEFAULT_PRICE_MAXVARSROOT     2000 /**< maximal number of priced variables at the root node */
#define SCIP_DEFAULT_PRICE_DELVARS        FALSE /**< should variables created at the current node be deleted when the node is solved
                                                 *   in case they are not present in the LP anymore? */
#define SCIP_DEFAULT_PRICE_DELVARSROOT    FALSE /**< should variables created at the root node be deleted when the root is solved
                                                 *   in case they are not present in the LP anymore? */


/* Propagating */

#define SCIP_DEFAULT_PROP_MAXROUNDS         100 /**< maximal number of propagation rounds per node (-1: unlimited) */
#define SCIP_DEFAULT_PROP_MAXROUNDSROOT    1000 /**< maximal number of propagation rounds in root node (-1: unlimited) */
#define SCIP_DEFAULT_PROP_ABORTONCUTOFF    TRUE /**< should propagation be aborted immediately? setting this to FALSE could
                                                 *   help conflict analysis to produce more conflict constraints */


/* Separation */

#define SCIP_DEFAULT_SEPA_MAXBOUNDDIST      1.0 /**< maximal relative distance from current node's dual bound to primal
                                                 *   bound compared to best node's dual bound for applying separation
                                                 *   (0.0: only on current best node, 1.0: on all nodes) */
#define SCIP_DEFAULT_SEPA_MINEFFICACY      0.05 /**< minimal efficacy for a cut to enter the LP */
#define SCIP_DEFAULT_SEPA_MINEFFICACYROOT  0.01 /**< minimal efficacy for a cut to enter the LP in the root node */
#define SCIP_DEFAULT_SEPA_MINORTHO         0.50 /**< minimal orthogonality for a cut to enter the LP */
#define SCIP_DEFAULT_SEPA_MINORTHOROOT     0.50 /**< minimal orthogonality for a cut to enter the LP in the root node */
#define SCIP_DEFAULT_SEPA_OBJPARALFAC    0.0001 /**< factor to scale objective parallelism of cut in score calculation */
#define SCIP_DEFAULT_SEPA_ORTHOFAC         1.00 /**< factor to scale orthogonality of cut in score calculation */
#define SCIP_DEFAULT_SEPA_ORTHOFUNC         'e' /**< function used for calc. scalar prod. in orthogonality test ('e'uclidean, 'd'iscrete) */
#define SCIP_DEFAULT_SEPA_EFFICACYNORM      'e' /**< row norm to use for efficacy calculation ('e'uclidean, 'm'aximum,
                                                 *   's'um, 'd'iscrete) */
#define SCIP_DEFAULT_SEPA_MAXRUNS            -1 /**< maximal number of runs for which separation is enabled (-1: unlimited) */
#define SCIP_DEFAULT_SEPA_MAXROUNDS           5 /**< maximal number of separation rounds per node (-1: unlimited) */
#define SCIP_DEFAULT_SEPA_MAXROUNDSROOT      -1 /**< maximal number of separation rounds in the root node (-1: unlimited) */
#define SCIP_DEFAULT_SEPA_MAXROUNDSROOTSUBRUN 1 /**< maximal number of separation rounds in the root node of a subsequent run (-1: unlimited) */
#define SCIP_DEFAULT_SEPA_MAXADDROUNDS        1 /**< maximal additional number of separation rounds in subsequent
                                                 *   price-and-cut loops (-1: no additional restriction) */
#define SCIP_DEFAULT_SEPA_MAXSTALLROUNDS      5 /**< maximal number of consecutive separation rounds without objective
                                                 *   or integrality improvement (-1: no additional restriction) */
#define SCIP_DEFAULT_SEPA_MAXCUTS           100 /**< maximal number of cuts separated per separation round */
#define SCIP_DEFAULT_SEPA_MAXCUTSROOT      2000 /**< maximal separated cuts at the root node */
#define SCIP_DEFAULT_SEPA_CUTAGELIMIT       100 /**< maximum age a cut can reach before it is deleted from global cut pool
                                                 *   (-1: cuts are never deleted from the global cut pool) */
#define SCIP_DEFAULT_SEPA_POOLFREQ            0 /**< separation frequency for the global cut pool */


/* Timing */

#define SCIP_DEFAULT_TIME_CLOCKTYPE  SCIP_CLOCKTYPE_CPU  /**< default clock type for timing */
#define SCIP_DEFAULT_TIME_ENABLED          TRUE /**< is timing enabled? */
#define SCIP_DEFAULT_TIME_READING         FALSE /**< belongs reading time to solving time? */


/* VBC Tool output */
#define SCIP_DEFAULT_VBC_FILENAME           "-" /**< name of the VBC Tool output file, or "-" if no output should be
                                                 *   created */
#define SCIP_DEFAULT_VBC_REALTIME          TRUE /**< should the real solving time be used instead of a time step counter
                                                 *   in VBC output? */
#define SCIP_DEFAULT_VBC_DISPSOLS         FALSE /**< should the node where solutions are found be visualized? */




/** calculate memory size for dynamically allocated arrays */
static
int calcGrowSize(
   int                   initsize,           /**< initial size of array */
   SCIP_Real             growfac,            /**< growing factor of array */
   int                   num                 /**< minimum number of entries to store */
   )
{
   int size;

   assert(initsize >= 0);
   assert(growfac >= 1.0);
   assert(num >= 0);

   if( growfac == 1.0 )
      size = MAX(initsize, num);
   else
   {
      int oldsize;

      /* calculate the size with this loop, such that the resulting numbers are always the same (-> block memory) */
      initsize = MAX(initsize, 4);
      size = initsize;
      oldsize = size - 1;

      /* second condition checks against overflow */
      while( size < num && size > oldsize )
      {
         oldsize = size;
         size = (int)(growfac * size + initsize);
      }

      /* if an overflow happened, set the correct value */
      if( size <= oldsize )
         size = num;
   }

   assert(size >= initsize);
   assert(size >= num);

   return size;
}


/** information method for a parameter change of feastol */
static
SCIP_DECL_PARAMCHGD(paramChgdFeastol)
{  /*lint --e{715}*/
   SCIP_Real newfeastol;

   newfeastol = SCIPparamGetReal(param);

   /* change the feastol through the SCIP call in order to mark the LP unsolved */
   SCIP_CALL( SCIPchgFeastol(scip, newfeastol) );

   return SCIP_OKAY;
}

/** information method for a parameter change of dualfeastol */
static
SCIP_DECL_PARAMCHGD(paramChgdDualfeastol)
{  /*lint --e{715}*/
   SCIP_Real newdualfeastol;

   newdualfeastol = SCIPparamGetReal(param);

   /* change the dualfeastol through the SCIP call in order to mark the LP unsolved */
   SCIP_CALL( SCIPchgDualfeastol(scip, newdualfeastol) );

   return SCIP_OKAY;
}

/** information method for a parameter change of barrierconvtol */
static
SCIP_DECL_PARAMCHGD(paramChgdBarrierconvtol)
{  /*lint --e{715}*/
   SCIP_Real newbarrierconvtol;

   newbarrierconvtol = SCIPparamGetReal(param);

   /* change the barrierconvtol through the SCIP call in order to mark the LP unsolved */
   SCIP_CALL( SCIPchgBarrierconvtol(scip, newbarrierconvtol) );

   return SCIP_OKAY;
}

/** parameter change information method to autoselect display columns again */
static
SCIP_DECL_PARAMCHGD(SCIPparamChgdDispWidth)
{  /*lint --e{715}*/
   /* automatically select the now active display columns */
   SCIP_CALL( SCIPautoselectDisps(scip) );

   return SCIP_OKAY;
}

/** parameter change information method that node limit was changed */
static
SCIP_DECL_PARAMCHGD(SCIPparamChgdLimit)
{  /*lint --e{715}*/

   SCIPmarkLimitChanged(scip);
   return SCIP_OKAY;
}

/** copies plugins from sourcescip to targetscip; in case that a constraint handler which does not need constraints
 *  cannot be copied, valid will return FALSE. All plugins can declare that, if their copy process failed, the 
 *  copied SCIP instance might not represent the same problem semantics as the original. 
 *  Note that in this case dual reductions might be invalid. */
SCIP_RETCODE SCIPsetCopyPlugins(
   SCIP_SET*             sourceset,          /**< source SCIP_SET data structure */
   SCIP_SET*             targetset,          /**< target SCIP_SET data structure */
   SCIP_Bool             copyreaders,        /**< should the file readers be copied */
   SCIP_Bool             copypricers,        /**< should the variable pricers be copied */
   SCIP_Bool             copyconshdlrs,      /**< should the constraint handlers be copied */
   SCIP_Bool             copyconflicthdlrs,  /**< should the conflict handlers be copied */
   SCIP_Bool             copypresolvers,     /**< should the presolvers be copied */
   SCIP_Bool             copyrelaxators,     /**< should the relaxators be copied */
   SCIP_Bool             copyseparators,     /**< should the separators be copied */
   SCIP_Bool             copypropagators,    /**< should the propagators be copied */
   SCIP_Bool             copyheuristics,     /**< should the heuristics be copied */
   SCIP_Bool             copyeventhdlrs,     /**< should the event handlers be copied */
   SCIP_Bool             copynodeselectors,  /**< should the node selectors be copied */
   SCIP_Bool             copybranchrules,    /**< should the branchrules be copied */
   SCIP_Bool             copydisplays,       /**< should the display columns be copied */
   SCIP_Bool             copydialogs,        /**< should the dialogs be copied */
   SCIP_Bool             copynlpis,          /**< should the NLP interfaces be copied */
   SCIP_Bool*            allvalid            /**< pointer to store whether all plugins were validly copied */
   )
{
   int p;
   SCIP_Bool valid;

   assert(sourceset != NULL);
   assert(targetset != NULL);
   assert(sourceset != targetset);
   assert(allvalid != NULL);

   *allvalid = TRUE;

   /* copy all reader plugins */
   if( copyreaders && sourceset->readers != NULL )
   {
      for( p = sourceset->nreaders - 1; p >= 0; --p )
      {
         SCIP_CALL( SCIPreaderCopyInclude(sourceset->readers[p], targetset) );
      }
   }

   /* copy all variable pricer plugins */
   if( copypricers && sourceset->pricers != NULL )
   {
      for( p = sourceset->npricers - 1; p >= 0; --p )
      {
         valid = FALSE;
         SCIP_CALL( SCIPpricerCopyInclude(sourceset->pricers[p], targetset, &valid) );
         *allvalid = *allvalid && valid;
         if( SCIPpricerIsActive(sourceset->pricers[p]) )
         {
            SCIP_CALL( SCIPactivatePricer(targetset->scip, targetset->pricers[p]) );
         }
      }
   }

   /* copy all constraint handler plugins */
   if( copyconshdlrs && sourceset->conshdlrs_include != NULL )
   {
      /* copy them in order they were added to the sourcescip
       *
       * @note we only have to set the valid pointer to FALSE in case that a constraint handler, which does not need
       *       constraints, does not copy; in the case that a constraint handler does not copy and it needs constraint
       *       we will detect later that the problem is not valid if a constraint of that type exits
       */
      for( p = 0; p < sourceset->nconshdlrs; ++p )
      {
         if( SCIPconshdlrIsClonable(sourceset->conshdlrs_include[p]) )
         {
            valid = FALSE;
            SCIP_CALL( SCIPconshdlrCopyInclude(sourceset->conshdlrs_include[p], targetset, &valid) );
            *allvalid = *allvalid && valid;
            SCIPdebugMessage("Copying conshdlr <%s> was%s valid.\n", SCIPconshdlrGetName(sourceset->conshdlrs_include[p]), valid ? "" : " not");
         } 
         else if( !SCIPconshdlrNeedsCons(sourceset->conshdlrs_include[p]) )
         {
            SCIPdebugMessage("Copying Conshdlr <%s> without constraints not valid.\n", SCIPconshdlrGetName(sourceset->conshdlrs_include[p]));
            *allvalid = FALSE;
         }
      }
   }

   /* copy all conflict handler plugins */
   if( copyconflicthdlrs && sourceset->conflicthdlrs != NULL )
   {
      for( p = sourceset->nconflicthdlrs - 1; p >= 0; --p )
      {
         SCIP_CALL( SCIPconflicthdlrCopyInclude(sourceset->conflicthdlrs[p], targetset) );
      }
   }

   /* copy all presolver plugins */
   if( copypresolvers && sourceset->presols != NULL )
   {
      for( p = sourceset->npresols - 1; p >= 0; --p )
      {
         SCIP_CALL( SCIPpresolCopyInclude(sourceset->presols[p], targetset) );
      }
   }


   /* copy all relaxator plugins */
   if( copyrelaxators && sourceset->relaxs != NULL )
   {
      for( p = sourceset->nrelaxs - 1; p >= 0; --p )
      {
         SCIP_CALL( SCIPrelaxCopyInclude(sourceset->relaxs[p], targetset) );
      }
   }


   /* copy all separator plugins */
   if( copyseparators && sourceset->sepas != NULL )
   {
      for( p = sourceset->nsepas - 1; p >= 0; --p )
      {
         SCIP_CALL( SCIPsepaCopyInclude(sourceset->sepas[p], targetset) );
      }
   }

   /* copy all propagators plugins */
   if( copypropagators && sourceset->props != NULL )
   {
      for( p = sourceset->nprops - 1; p >= 0; --p )
      {
         SCIP_CALL( SCIPpropCopyInclude(sourceset->props[p], targetset) );
      }
   }

   /* copy all primal heuristics plugins */
   if( copyheuristics && sourceset->heurs != NULL )
   {
      for( p = sourceset->nheurs - 1; p >= 0; --p )
      {
         SCIP_CALL( SCIPheurCopyInclude(sourceset->heurs[p], targetset) );
      }
   }


   /* copy all event handler plugins */
   if( copyeventhdlrs && sourceset->eventhdlrs != NULL )
   {
      for( p = sourceset->neventhdlrs - 1; p >= 0; --p )
      {
         /* @todo: the copying process of event handlers is currently not checked for consistency */
         SCIP_CALL( SCIPeventhdlrCopyInclude(sourceset->eventhdlrs[p], targetset) );
      }
   }
  

   /* copy all node selector plugins */
   if( copynodeselectors && sourceset->nodesels != NULL )
   {
      for( p = sourceset->nnodesels - 1; p >= 0; --p )
      {
         SCIP_CALL( SCIPnodeselCopyInclude(sourceset->nodesels[p], targetset) );
      }
   }

   /* copy all branchrule plugins */
   if( copybranchrules && sourceset->branchrules != NULL )
   {
      for( p = sourceset->nbranchrules - 1; p >= 0; --p )
      {
         SCIP_CALL( SCIPbranchruleCopyInclude(sourceset->branchrules[p], targetset) );
      }
   }


   /* copy all display plugins */
   if( copydisplays && sourceset->disps != NULL )
   {
      for( p = sourceset->ndisps - 1; p >= 0; --p )
      {
         SCIP_CALL( SCIPdispCopyInclude(sourceset->disps[p], targetset) );
      }
   }


   /* copy all dialog plugins */
   if( copydialogs && sourceset->dialogs != NULL )
   {
      for( p = sourceset->ndialogs - 1; p >= 0; --p )
      {
         /* @todo: the copying process of dialog handlers is currently not checked for consistency */         
         SCIP_CALL( SCIPdialogCopyInclude(sourceset->dialogs[p], targetset) );
      }
   }

   /* copy all NLP interfaces */
   if( copynlpis && sourceset->nlpis != NULL )
   {
      for( p = sourceset->nnlpis - 1; p >= 0; --p )
      {
         SCIP_NLPI* nlpicopy;

         SCIP_CALL( SCIPnlpiCopy(SCIPblkmem(targetset->scip), sourceset->nlpis[p], &nlpicopy) );
         SCIP_CALL( SCIPincludeNlpi(targetset->scip, nlpicopy) );
      }
   }

   return SCIP_OKAY;
}

/** copies parameters from sourcescip to targetscip */
SCIP_RETCODE SCIPsetCopyParams(
   SCIP_SET*             sourceset,          /**< source SCIP_SET data structure */
   SCIP_SET*             targetset,          /**< target SCIP_SET data structure */
   SCIP_MESSAGEHDLR*     messagehdlr         /**< message handler of target SCIP */
   )
{
   assert(sourceset != NULL);
   assert(targetset != NULL);
   assert(sourceset != targetset);
   assert(targetset->scip != NULL);

   SCIP_CALL( SCIPparamsetCopyParams(sourceset->paramset, targetset->paramset, targetset, messagehdlr) );

   return SCIP_OKAY;
}

/** creates global SCIP settings */
SCIP_RETCODE SCIPsetCreate(
   SCIP_SET**            set,                /**< pointer to SCIP settings */
   SCIP_MESSAGEHDLR*     messagehdlr,        /**< message handler */
   BMS_BLKMEM*           blkmem,             /**< block memory */
   SCIP*                 scip                /**< SCIP data structure */
   )
{
   assert(set != NULL);
   assert(scip != NULL);

   SCIP_ALLOC( BMSallocMemory(set) );

   (*set)->stage = SCIP_STAGE_INIT;
   (*set)->scip = scip;

   SCIP_CALL( SCIPparamsetCreate(&(*set)->paramset, blkmem) );
   SCIP_CALL( SCIPbufferCreate(&(*set)->buffer) );

   (*set)->readers = NULL;
   (*set)->nreaders = 0;
   (*set)->readerssize = 0;
   (*set)->pricers = NULL;
   (*set)->npricers = 0;
   (*set)->nactivepricers = 0;
   (*set)->pricerssize = 0;
   (*set)->pricerssorted = FALSE;
   (*set)->conshdlrs = NULL;
   (*set)->conshdlrs_sepa = NULL;
   (*set)->conshdlrs_enfo = NULL;
   (*set)->conshdlrs_include = NULL;
   (*set)->nconshdlrs = 0;
   (*set)->conshdlrssize = 0;
   (*set)->conflicthdlrs = NULL;
   (*set)->nconflicthdlrs = 0;
   (*set)->conflicthdlrssize = 0;
   (*set)->conflicthdlrssorted = FALSE;
   (*set)->presols = NULL;
   (*set)->npresols = 0;
   (*set)->presolssize = 0;
   (*set)->presolssorted = FALSE;
   (*set)->relaxs = NULL;
   (*set)->nrelaxs = 0;
   (*set)->relaxssize = 0;
   (*set)->relaxssorted = FALSE;
   (*set)->sepas = NULL;
   (*set)->nsepas = 0;
   (*set)->sepassize = 0;
   (*set)->sepassorted = FALSE;
   (*set)->props = NULL;
   (*set)->nprops = 0;
   (*set)->propssize = 0;
   (*set)->propssorted = FALSE;
   (*set)->propspresolsorted = FALSE;
   (*set)->heurs = NULL;
   (*set)->nheurs = 0;
   (*set)->heurssize = 0;
   (*set)->heurssorted = FALSE;
   (*set)->eventhdlrs = NULL;
   (*set)->neventhdlrs = 0;
   (*set)->eventhdlrssize = 0;
   (*set)->nodesels = NULL;
   (*set)->nnodesels = 0;
   (*set)->nodeselssize = 0;
   (*set)->nodesel = NULL;
   (*set)->branchrules = NULL;
   (*set)->nbranchrules = 0;
   (*set)->branchrulessize = 0;
   (*set)->branchrulessorted = FALSE;
   (*set)->disps = NULL;
   (*set)->ndisps = 0;
   (*set)->dispssize = 0;
   (*set)->dialogs = NULL;
   (*set)->ndialogs = 0;
   (*set)->dialogssize = 0;
   (*set)->nlpis = NULL;
   (*set)->nnlpis = 0;
   (*set)->nlpissize = 0;
   (*set)->nlpissorted = FALSE;
   (*set)->limitchanged = FALSE;
   (*set)->continnonlinpresent = FALSE;
   (*set)->nonlinearitypresent = FALSE;
   (*set)->extcodenames = NULL;
   (*set)->extcodedescs = NULL;
   (*set)->nextcodes = 0;
   (*set)->extcodessize = 0;
   (*set)->vbc_filename = NULL;
   (*set)->nlp_solver = NULL;
   (*set)->nlp_disable = FALSE;

   /* branching parameters */
   SCIP_CALL( SCIPsetAddCharParam(*set, messagehdlr, blkmem,
         "branching/scorefunc",
         "branching score function ('s'um, 'p'roduct)",
         &(*set)->branch_scorefunc, TRUE, SCIP_DEFAULT_BRANCH_SCOREFUNC, "sp",
         NULL, NULL) );
   SCIP_CALL( SCIPsetAddRealParam(*set, messagehdlr, blkmem,
         "branching/scorefac",
         "branching score factor to weigh downward and upward gain prediction in sum score function",
         &(*set)->branch_scorefac, TRUE, SCIP_DEFAULT_BRANCH_SCOREFAC, 0.0, 1.0,
         NULL, NULL) );
   SCIP_CALL( SCIPsetAddBoolParam(*set, messagehdlr, blkmem,
         "branching/preferbinary",
         "should branching on binary variables be preferred?",
         &(*set)->branch_preferbinary, FALSE, SCIP_DEFAULT_BRANCH_PREFERBINARY,
         NULL, NULL) );
   SCIP_CALL( SCIPsetAddRealParam(*set, messagehdlr, blkmem,
         "branching/clamp",
         "minimal relative distance of branching point to bounds when branching on a continuous variable",
         &(*set)->branch_clamp, FALSE, SCIP_DEFAULT_BRANCH_CLAMP, 0.0, 0.5,
         NULL, NULL) );
   SCIP_CALL( SCIPsetAddCharParam(*set, messagehdlr, blkmem,
         "branching/lpgainnormalize",
         "strategy for normalization of LP gain when updating pseudocosts of continuous variables (divide by movement of 'l'p value, reduction in 'd'omain width, or reduction in domain width of 's'ibling)",
         &(*set)->branch_lpgainnorm, FALSE, SCIP_DEFAULT_BRANCH_LPGAINNORMALIZE, "dls",
         NULL, NULL) );
   SCIP_CALL( SCIPsetAddBoolParam(*set, messagehdlr, blkmem,
         "branching/delaypscostupdate",
         "should updating pseudo costs for continuous variables be delayed to the time after separation?",
         &(*set)->branch_delaypscost, FALSE, SCIP_DEFAULT_BRANCH_DELAYPSCOST,
         NULL, NULL) );

   /* conflict analysis parameters */
   SCIP_CALL( SCIPsetAddBoolParam(*set, messagehdlr, blkmem,
         "conflict/enable",
         "should conflict analysis be enabled?",
         &(*set)->conf_enable, FALSE, SCIP_DEFAULT_CONF_ENABLE,
         NULL, NULL) );
   SCIP_CALL( SCIPsetAddBoolParam(*set, messagehdlr, blkmem,
         "conflict/useprop",
         "should propagation conflict analysis be used?",
         &(*set)->conf_useprop, FALSE, SCIP_DEFAULT_CONF_USEPROP,
         NULL, NULL) );
   SCIP_CALL( SCIPsetAddBoolParam(*set, messagehdlr, blkmem,
         "conflict/useinflp",
         "should infeasible LP conflict analysis be used?",
         &(*set)->conf_useinflp, FALSE, SCIP_DEFAULT_CONF_USEINFLP,
         NULL, NULL) );
   SCIP_CALL( SCIPsetAddBoolParam(*set, messagehdlr, blkmem,
         "conflict/useboundlp",
         "should bound exceeding LP conflict analysis be used?",
         &(*set)->conf_useboundlp, FALSE, SCIP_DEFAULT_CONF_USEBOUNDLP,
         NULL, NULL) );
   SCIP_CALL( SCIPsetAddBoolParam(*set, messagehdlr, blkmem,
         "conflict/usesb",
         "should infeasible/bound exceeding strong branching conflict analysis be used?",
         &(*set)->conf_usesb, FALSE, SCIP_DEFAULT_CONF_USESB,
         NULL, NULL) );
   SCIP_CALL( SCIPsetAddBoolParam(*set, messagehdlr, blkmem,
         "conflict/usepseudo",
         "should pseudo solution conflict analysis be used?",
         &(*set)->conf_usepseudo, FALSE, SCIP_DEFAULT_CONF_USEPSEUDO,
         NULL, NULL) );
   SCIP_CALL( SCIPsetAddRealParam(*set, messagehdlr, blkmem,
         "conflict/maxvarsfac",
         "maximal fraction of variables involved in a conflict constraint",
         &(*set)->conf_maxvarsfac, TRUE, SCIP_DEFAULT_CONF_MAXVARSFAC, 0.0, SCIP_REAL_MAX,
         NULL, NULL) );
   SCIP_CALL( SCIPsetAddIntParam(*set, messagehdlr, blkmem,
         "conflict/minmaxvars",
         "minimal absolute maximum of variables involved in a conflict constraint",
         &(*set)->conf_minmaxvars, TRUE, SCIP_DEFAULT_CONF_MINMAXVARS, 0, INT_MAX,
         NULL, NULL) );
   SCIP_CALL( SCIPsetAddIntParam(*set, messagehdlr, blkmem,
         "conflict/maxlploops",
         "maximal number of LP resolving loops during conflict analysis (-1: no limit)",
         &(*set)->conf_maxlploops, TRUE, SCIP_DEFAULT_CONF_MAXLPLOOPS, -1, INT_MAX,
         NULL, NULL) );
   SCIP_CALL( SCIPsetAddIntParam(*set, messagehdlr, blkmem,
         "conflict/lpiterations",
         "maximal number of LP iterations in each LP resolving loop (-1: no limit)",
         &(*set)->conf_lpiterations, TRUE, SCIP_DEFAULT_CONF_LPITERATIONS, -1, INT_MAX,
         NULL, NULL) );
   SCIP_CALL( SCIPsetAddIntParam(*set, messagehdlr, blkmem,
         "conflict/fuiplevels",
         "number of depth levels up to which first UIP's are used in conflict analysis (-1: use All-FirstUIP rule)",
         &(*set)->conf_fuiplevels, TRUE, SCIP_DEFAULT_CONF_FUIPLEVELS, -1, INT_MAX,
         NULL, NULL) );
   SCIP_CALL( SCIPsetAddIntParam(*set, messagehdlr, blkmem,
         "conflict/interconss",
         "maximal number of intermediate conflict constraints generated in conflict graph (-1: use every intermediate constraint)",
         &(*set)->conf_interconss, TRUE, SCIP_DEFAULT_CONF_INTERCONSS, -1, INT_MAX,
         NULL, NULL) );
   SCIP_CALL( SCIPsetAddIntParam(*set, messagehdlr, blkmem,
         "conflict/reconvlevels",
         "number of depth levels up to which UIP reconvergence constraints are generated (-1: generate reconvergence constraints in all depth levels)",
         &(*set)->conf_reconvlevels, TRUE, SCIP_DEFAULT_CONF_RECONVLEVELS, -1, INT_MAX,
         NULL, NULL) );
   SCIP_CALL( SCIPsetAddIntParam(*set, messagehdlr, blkmem,
         "conflict/maxconss",
         "maximal number of conflict constraints accepted at an infeasible node (-1: use all generated conflict constraints)",
         &(*set)->conf_maxconss, TRUE, SCIP_DEFAULT_CONF_MAXCONSS, -1, INT_MAX,
         NULL, NULL) );
   SCIP_CALL( SCIPsetAddBoolParam(*set, messagehdlr, blkmem,
         "conflict/preferbinary",
         "should binary conflicts be preferred?",
         &(*set)->conf_preferbinary, FALSE, SCIP_DEFAULT_CONF_PREFERBINARY,
         NULL, NULL) );
   SCIP_CALL( SCIPsetAddBoolParam(*set, messagehdlr, blkmem,
         "conflict/allowlocal",
         "should conflict constraints be generated that are only valid locally?",
         &(*set)->conf_allowlocal, TRUE, SCIP_DEFAULT_CONF_ALLOWLOCAL,
         NULL, NULL) );
   SCIP_CALL( SCIPsetAddBoolParam(*set, messagehdlr, blkmem,
         "conflict/settlelocal",
         "should conflict constraints be attached only to the local subtree where they can be useful?",
         &(*set)->conf_settlelocal, TRUE, SCIP_DEFAULT_CONF_SETTLELOCAL,
         NULL, NULL) );
   SCIP_CALL( SCIPsetAddBoolParam(*set, messagehdlr, blkmem,
         "conflict/repropagate",
         "should earlier nodes be repropagated in order to replace branching decisions by deductions?",
         &(*set)->conf_repropagate, TRUE, SCIP_DEFAULT_CONF_REPROPAGATE,
         NULL, NULL) );
   SCIP_CALL( SCIPsetAddBoolParam(*set, messagehdlr, blkmem,
         "conflict/keepreprop",
         "should constraints be kept for repropagation even if they are too long?",
         &(*set)->conf_keepreprop, TRUE, SCIP_DEFAULT_CONF_KEEPREPROP,
         NULL, NULL) );
   SCIP_CALL( SCIPsetAddBoolParam(*set, messagehdlr, blkmem,
         "conflict/separate",
         "should the conflict constraints be separated?",
         &(*set)->conf_seperate, TRUE, SCIP_DEFAULT_CONF_SEPARATE,
         NULL, NULL) );
   SCIP_CALL( SCIPsetAddBoolParam(*set, messagehdlr, blkmem,
         "conflict/dynamic",
         "should the conflict constraints be subject to aging?",
         &(*set)->conf_dynamic, TRUE, SCIP_DEFAULT_CONF_DYNAMIC,
         NULL, NULL) );
   SCIP_CALL( SCIPsetAddBoolParam(*set, messagehdlr, blkmem,
         "conflict/removable",
         "should the conflict's relaxations be subject to LP aging and cleanup?",
         &(*set)->conf_removable, TRUE, SCIP_DEFAULT_CONF_REMOVEABLE,
         NULL, NULL) );
   SCIP_CALL( SCIPsetAddRealParam(*set, messagehdlr, blkmem,
         "conflict/depthscorefac",
         "score factor for depth level in bound relaxation heuristic of LP analysis",
         &(*set)->conf_depthscorefac, TRUE, SCIP_DEFAULT_CONF_DEPTHSCOREFAC, SCIP_REAL_MIN, SCIP_REAL_MAX,
         NULL, NULL) );
   SCIP_CALL( SCIPsetAddRealParam(*set, messagehdlr, blkmem,
         "conflict/scorefac",
         "factor to decrease importance of variables' earlier conflict scores",
         &(*set)->conf_scorefac, TRUE, SCIP_DEFAULT_CONF_SCOREFAC, 1e-6, 1.0,
         NULL, NULL) );
   SCIP_CALL( SCIPsetAddIntParam(*set, messagehdlr, blkmem,
         "conflict/restartnum",
         "number of successful conflict analysis calls that trigger a restart (0: disable conflict restarts)",
         &(*set)->conf_restartnum, FALSE, SCIP_DEFAULT_CONF_RESTARTNUM, 0, INT_MAX,
         NULL, NULL) );
   SCIP_CALL( SCIPsetAddRealParam(*set, messagehdlr, blkmem,
         "conflict/restartfac",
         "factor to increase restartnum with after each restart",
         &(*set)->conf_restartfac, FALSE, SCIP_DEFAULT_CONF_RESTARTFAC, 0.0, SCIP_REAL_MAX,
         NULL, NULL) );

   /* constraint parameters */
   SCIP_CALL( SCIPsetAddIntParam(*set, messagehdlr, blkmem,
         "constraints/agelimit",
         "maximum age an unnecessary constraint can reach before it is deleted (0: dynamic, -1: keep all constraints)",
         &(*set)->cons_agelimit, TRUE, SCIP_DEFAULT_CONS_AGELIMIT, -1, INT_MAX,
         NULL, NULL) );
   SCIP_CALL( SCIPsetAddIntParam(*set, messagehdlr, blkmem,
         "constraints/obsoleteage",
         "age of a constraint after which it is marked obsolete (0: dynamic, -1 do not mark constraints obsolete)",
         &(*set)->cons_obsoleteage, TRUE, SCIP_DEFAULT_CONS_OBSOLETEAGE, -1, INT_MAX,
         NULL, NULL) );
   SCIP_CALL( SCIPsetAddBoolParam(*set, messagehdlr, blkmem,
         "constraints/disableenfops",
         "should enforcement of pseudo solution be disabled?",
         &(*set)->cons_disableenfops, TRUE, SCIP_DEFAULT_CONS_DISABLEENFOPS,
         NULL, NULL) );

   /* display parameters */
   assert(sizeof(int) == sizeof(SCIP_VERBLEVEL));
   SCIP_CALL( SCIPsetAddIntParam(*set, messagehdlr, blkmem,
         "display/verblevel",
         "verbosity level of output",
         (int*)&(*set)->disp_verblevel, FALSE, (int)SCIP_DEFAULT_DISP_VERBLEVEL,
         (int)SCIP_VERBLEVEL_NONE, (int)SCIP_VERBLEVEL_FULL,
         NULL, NULL) );
   SCIP_CALL( SCIPsetAddIntParam(*set, messagehdlr, blkmem,
         "display/width",
         "maximal number of characters in a node information line",
         &(*set)->disp_width, FALSE, SCIP_DEFAULT_DISP_WIDTH, 0, INT_MAX,
         SCIPparamChgdDispWidth, NULL) );
   SCIP_CALL( SCIPsetAddIntParam(*set, messagehdlr, blkmem,
         "display/freq",
         "frequency for displaying node information lines",
         &(*set)->disp_freq, FALSE, SCIP_DEFAULT_DISP_FREQ, -1, INT_MAX,
         NULL, NULL) );
   SCIP_CALL( SCIPsetAddIntParam(*set, messagehdlr, blkmem,
         "display/headerfreq",
         "frequency for displaying header lines (every n'th node information line)",
         &(*set)->disp_headerfreq, FALSE, SCIP_DEFAULT_DISP_HEADERFREQ, -1, INT_MAX,
         NULL, NULL) );
   SCIP_CALL( SCIPsetAddBoolParam(*set, messagehdlr, blkmem,
         "display/lpinfo",
         "should the LP solver display status messages?",
         &(*set)->disp_lpinfo, FALSE, SCIP_DEFAULT_DISP_LPINFO,
         NULL, NULL) );

   /* limit parameters */
   SCIP_CALL( SCIPsetAddRealParam(*set, messagehdlr, blkmem,
         "limits/time",
         "maximal time in seconds to run",
         &(*set)->limit_time, FALSE, SCIP_DEFAULT_LIMIT_TIME, 0.0, SCIP_REAL_MAX,
         SCIPparamChgdLimit, NULL) );
   SCIP_CALL( SCIPsetAddLongintParam(*set, messagehdlr, blkmem,
         "limits/nodes",
         "maximal number of nodes to process (-1: no limit)",
         &(*set)->limit_nodes, FALSE, SCIP_DEFAULT_LIMIT_NODES, -1LL, SCIP_LONGINT_MAX,
         SCIPparamChgdLimit, NULL) );
   SCIP_CALL( SCIPsetAddLongintParam(*set, messagehdlr, blkmem,
         "limits/stallnodes",
         "solving stops, if the given number of nodes was processed since the last improvement of the primal solution value (-1: no limit)",
         &(*set)->limit_stallnodes, FALSE, SCIP_DEFAULT_LIMIT_STALLNODES, -1LL, SCIP_LONGINT_MAX,
         SCIPparamChgdLimit, NULL) );
   SCIP_CALL( SCIPsetAddRealParam(*set, messagehdlr, blkmem,
         "limits/memory",
         "maximal memory usage in MB; reported memory usage is lower than real memory usage!",
         &(*set)->limit_memory, FALSE, SCIP_DEFAULT_LIMIT_MEMORY, 0.0, SCIP_REAL_MAX,
         SCIPparamChgdLimit, NULL) );
   SCIP_CALL( SCIPsetAddRealParam(*set, messagehdlr, blkmem,
         "limits/gap",
         "solving stops, if the relative gap = |primal - dual|/MIN(|dual|,|primal|) is below the given value",
         &(*set)->limit_gap, FALSE, SCIP_DEFAULT_LIMIT_GAP, 0.0, SCIP_REAL_MAX,
         SCIPparamChgdLimit, NULL) );
   SCIP_CALL( SCIPsetAddRealParam(*set, messagehdlr, blkmem,
         "limits/absgap",
         "solving stops, if the absolute gap = |primalbound - dualbound| is below the given value",
         &(*set)->limit_absgap, FALSE, SCIP_DEFAULT_LIMIT_ABSGAP, 0.0, SCIP_REAL_MAX,
         SCIPparamChgdLimit, NULL) );
   SCIP_CALL( SCIPsetAddIntParam(*set, messagehdlr, blkmem,
         "limits/solutions",
         "solving stops, if the given number of solutions were found (-1: no limit)",
         &(*set)->limit_solutions, FALSE, SCIP_DEFAULT_LIMIT_SOLUTIONS, -1, INT_MAX,
         SCIPparamChgdLimit, NULL) );
   SCIP_CALL( SCIPsetAddIntParam(*set, messagehdlr, blkmem,
         "limits/bestsol",
         "solving stops, if the given number of solution improvements were found (-1: no limit)",
         &(*set)->limit_bestsol, FALSE, SCIP_DEFAULT_LIMIT_BESTSOL, -1, INT_MAX,
         SCIPparamChgdLimit, NULL) );
   SCIP_CALL( SCIPsetAddIntParam(*set, messagehdlr, blkmem,
         "limits/maxsol",
         "maximal number of solutions to store in the solution storage",
         &(*set)->limit_maxsol, FALSE, SCIP_DEFAULT_LIMIT_MAXSOL, 1, INT_MAX,
         SCIPparamChgdLimit, NULL) );
   SCIP_CALL( SCIPsetAddIntParam(*set, messagehdlr, blkmem,
         "limits/maxorigsol",
         "maximal number of solutions candidates to store in the solution storage of the original problem",
         &(*set)->limit_maxorigsol, FALSE, SCIP_DEFAULT_LIMIT_MAXORIGSOL, 0, INT_MAX,
         SCIPparamChgdLimit, NULL) );
   SCIP_CALL( SCIPsetAddIntParam(*set, messagehdlr, blkmem,
         "limits/restarts",
         "solving stops, if the given number of restarts was triggered (-1: no limit)",
         &(*set)->limit_restarts, FALSE, SCIP_DEFAULT_LIMIT_RESTARTS, -1, INT_MAX,
         SCIPparamChgdLimit, NULL) );

   /* LP parameters */
   SCIP_CALL( SCIPsetAddIntParam(*set, messagehdlr, blkmem,
         "lp/solvefreq",
         "frequency for solving LP at the nodes (-1: never; 0: only root LP)",
         &(*set)->lp_solvefreq, FALSE, SCIP_DEFAULT_LP_SOLVEFREQ, -1, INT_MAX,
         NULL, NULL) );
   SCIP_CALL( SCIPsetAddIntParam(*set, messagehdlr, blkmem,
         "lp/solvedepth",
         "maximal depth for solving LP at the nodes (-1: no depth limit)",
         &(*set)->lp_solvedepth, FALSE, SCIP_DEFAULT_LP_SOLVEDEPTH, -1, INT_MAX,
         NULL, NULL) );
   SCIP_CALL( SCIPsetAddCharParam(*set, messagehdlr, blkmem,
         "lp/initalgorithm",
         "LP algorithm for solving initial LP relaxations (automatic 's'implex, 'p'rimal simplex, 'd'ual simplex, 'b'arrier, barrier with 'c'rossover)",
         &(*set)->lp_initalgorithm, FALSE, SCIP_DEFAULT_LP_INITALGORITHM, "spdbc",
         NULL, NULL) );
   SCIP_CALL( SCIPsetAddCharParam(*set, messagehdlr, blkmem,
         "lp/resolvealgorithm",
         "LP algorithm for resolving LP relaxations if a starting basis exists (automatic 's'implex, 'p'rimal simplex, 'd'ual simplex, 'b'arrier, barrier with 'c'rossover)",
         &(*set)->lp_resolvealgorithm, FALSE, SCIP_DEFAULT_LP_RESOLVEALGORITHM, "spdbc",
         NULL, NULL) );
   SCIP_CALL( SCIPsetAddCharParam(*set, messagehdlr, blkmem,
         "lp/pricing",
         "LP pricing strategy ('l'pi default, 'a'uto, 'f'ull pricing, 'p'artial, 's'teepest edge pricing, 'q'uickstart steepest edge pricing, 'd'evex pricing)",
         &(*set)->lp_pricing, FALSE, SCIP_DEFAULT_LP_PRICING, "lafpsqd",
         NULL, NULL) );
   SCIP_CALL( SCIPsetAddBoolParam(*set, messagehdlr, blkmem,
         "lp/clearinitialprobinglp",
         "should lp state be cleared at the end of probing mode when lp was initially unsolved, e.g., when called right after presolving?",
         &(*set)->lp_clearinitialprobinglp, TRUE, SCIP_DEFAULT_LP_CLEARINITIALPROBINGLP,
         NULL, NULL) );
   SCIP_CALL( SCIPsetAddBoolParam(*set, messagehdlr, blkmem,
         "lp/resolverestore",
         "should the LP be resolved to restore the state at start of diving (if FALSE we buffer the solution values)?",
         &(*set)->lp_resolverestore, TRUE, SCIP_DEFAULT_LP_RESOLVERESTORE,
         NULL, NULL) );
   SCIP_CALL( SCIPsetAddBoolParam(*set, messagehdlr, blkmem,
         "lp/freesolvalbuffers",
         "should the buffers for storing LP solution values during diving be freed at end of diving?",
         &(*set)->lp_freesolvalbuffers, TRUE, SCIP_DEFAULT_LP_FREESOLVALBUFFERS,
         NULL, NULL) );
   SCIP_CALL( SCIPsetAddIntParam(*set, messagehdlr, blkmem,
         "lp/colagelimit",
         "maximum age a dynamic column can reach before it is deleted from the LP (-1: don't delete columns due to aging)",
         &(*set)->lp_colagelimit, TRUE, SCIP_DEFAULT_LP_COLAGELIMIT, -1, INT_MAX,
         NULL, NULL) );
   SCIP_CALL( SCIPsetAddIntParam(*set, messagehdlr, blkmem,
         "lp/rowagelimit",
         "maximum age a dynamic row can reach before it is deleted from the LP (-1: don't delete rows due to aging)",
         &(*set)->lp_rowagelimit, TRUE, SCIP_DEFAULT_LP_ROWAGELIMIT, -1, INT_MAX,
         NULL, NULL) );
   SCIP_CALL( SCIPsetAddBoolParam(*set, messagehdlr, blkmem,
         "lp/cleanupcols",
         "should new non-basic columns be removed after LP solving?",
         &(*set)->lp_cleanupcols, TRUE, SCIP_DEFAULT_LP_CLEANUPCOLS,
         NULL, NULL) );
   SCIP_CALL( SCIPsetAddBoolParam(*set, messagehdlr, blkmem,
         "lp/cleanupcolsroot",
         "should new non-basic columns be removed after root LP solving?",
         &(*set)->lp_cleanupcolsroot, TRUE, SCIP_DEFAULT_LP_CLEANUPCOLSROOT,
         NULL, NULL) );
   SCIP_CALL( SCIPsetAddBoolParam(*set, messagehdlr, blkmem,
         "lp/cleanuprows",
         "should new basic rows be removed after LP solving?",
         &(*set)->lp_cleanuprows, TRUE, SCIP_DEFAULT_LP_CLEANUPROWS,
         NULL, NULL) );
   SCIP_CALL( SCIPsetAddBoolParam(*set, messagehdlr, blkmem,
         "lp/cleanuprowsroot",
         "should new basic rows be removed after root LP solving?",
         &(*set)->lp_cleanuprowsroot, TRUE, SCIP_DEFAULT_LP_CLEANUPROWSROOT,
         NULL, NULL) );
   SCIP_CALL( SCIPsetAddBoolParam(*set, messagehdlr, blkmem,
         "lp/checkstability",
         "should LP solver's return status be checked for stability?",
         &(*set)->lp_checkstability, TRUE, SCIP_DEFAULT_LP_CHECKSTABILITY,
         NULL, NULL) );
   SCIP_CALL( SCIPsetAddBoolParam(*set, messagehdlr, blkmem,
         "lp/checkfeas",
         "should LP solutions be checked, resolving LP when numerical troubles occur?",
         &(*set)->lp_checkfeas, TRUE, SCIP_DEFAULT_LP_CHECKFEAS,
         NULL, NULL) );
   SCIP_CALL( SCIPsetAddIntParam(*set, messagehdlr, blkmem,
         "lp/fastmip",
         "which FASTMIP setting of LP solver should be used? 0: off, 1: low",
         &(*set)->lp_fastmip, TRUE, SCIP_DEFAULT_LP_FASTMIP, 0, 1,
         NULL, NULL) );
   SCIP_CALL( SCIPsetAddBoolParam(*set, messagehdlr, blkmem,
         "lp/scaling",
         "should scaling of LP solver be used?",
         &(*set)->lp_scaling, TRUE, SCIP_DEFAULT_LP_SCALING,
         NULL, NULL) );
   SCIP_CALL( SCIPsetAddBoolParam(*set, messagehdlr, blkmem,
         "lp/presolving",
         "should presolving of LP solver be used?",
         &(*set)->lp_presolving, TRUE, SCIP_DEFAULT_LP_PRESOLVING,
         NULL, NULL) );
   SCIP_CALL( SCIPsetAddBoolParam(*set, messagehdlr, blkmem,
         "lp/lexdualalgo",
         "should the lexicographic dual alogrithm be used?",
         &(*set)->lp_lexdualalgo, TRUE, SCIP_DEFAULT_LP_LEXDUALALGO,
         NULL, NULL) );
   SCIP_CALL( SCIPsetAddBoolParam(*set, messagehdlr, blkmem,
         "lp/lexdualrootonly",
         "should the lexicographic dual algorithm be applied only at the root node",
         &(*set)->lp_lexdualrootonly, TRUE, SCIP_DEFAULT_LP_LEXDUALROOTONLY,
         NULL, NULL) );
   SCIP_CALL( SCIPsetAddIntParam(*set, messagehdlr, blkmem,
         "lp/lexdualmaxrounds",
         "maximum number of rounds in the  lexicographic dual algorithm (-1: unbounded)",
         &(*set)->lp_lexdualmaxrounds, TRUE, SCIP_DEFAULT_LP_LEXDUALMAXROUNDS, -1, INT_MAX,
         NULL, NULL) );
   SCIP_CALL( SCIPsetAddBoolParam(*set, messagehdlr, blkmem,
         "lp/lexdualbasic",
         "choose fractional basic variables in lexicographic dual algorithm?",
         &(*set)->lp_lexdualbasic, TRUE, SCIP_DEFAULT_LP_LEXDUALBASIC,
         NULL, NULL) );
   SCIP_CALL( SCIPsetAddBoolParam(*set, messagehdlr, blkmem,
         "lp/lexdualstalling",
         "turn on the lex dual algorithm only when stalling?",
         &(*set)->lp_lexdualstalling, TRUE, SCIP_DEFAULT_LP_LEXDUALSTALLING,
         NULL, NULL) );
   SCIP_CALL( SCIPsetAddRealParam(*set, messagehdlr, blkmem,
         "lp/rowrepswitch",
         "simplex algorithm shall use row representation of the basis if number of rows divided by number of columns exceeds this value (-1.0 to disable row representation)",
         &(*set)->lp_rowrepswitch, TRUE, SCIP_DEFAULT_LP_ROWREPSWITCH, -1.0, SCIP_REAL_MAX,
         NULL, NULL) );
   SCIP_CALL( SCIPsetAddIntParam(*set, messagehdlr, blkmem,
         "lp/threads",
         "number of threads used for solving the LP (0: automatic)",
         &(*set)->lp_threads, TRUE, SCIP_DEFAULT_LP_THREADS, 0, 64,
         NULL, NULL) );
   SCIP_CALL( SCIPsetAddRealParam(*set, messagehdlr, blkmem,
         "lp/resolveiterfac",
         "factor of average LP iterations that is used as LP iteration limit for LP resolve (-1: unlimited)",
         &(*set)->lp_resolveiterfac, TRUE, SCIP_DEFAULT_LP_RESOLVEITERFAC, -1.0, SCIP_REAL_MAX,
         NULL, NULL) );
   SCIP_CALL( SCIPsetAddIntParam(*set, messagehdlr, blkmem,
         "lp/resolveitermin",
         "minimum number of iterations that are allowed for LP resolve",
         &(*set)->lp_resolveitermin, TRUE, SCIP_DEFAULT_LP_RESOLVEITERMIN, 1, INT_MAX,
         NULL, NULL) );

   /* NLP parameters */
   SCIP_CALL( SCIPsetAddStringParam(*set, messagehdlr, blkmem,
         "nlp/solver",
         "solver to use for solving NLPs; leave empty to select NLPI with highest priority",
         &(*set)->nlp_solver, FALSE, SCIP_DEFAULT_NLP_SOLVER,
         NULL, NULL) );
   SCIP_CALL( SCIPsetAddBoolParam(*set, messagehdlr, blkmem,
         "nlp/disable",
         "should the NLP be disabled?",
         &(*set)->nlp_disable, FALSE, SCIP_DEFAULT_NLP_DISABLE,
         NULL, NULL) );

   /* memory parameters */
   SCIP_CALL( SCIPsetAddRealParam(*set, messagehdlr, blkmem,
         "memory/savefac",
         "fraction of maximal memory usage resulting in switch to memory saving mode",
         &(*set)->mem_savefac, FALSE, SCIP_DEFAULT_MEM_SAVEFAC, 0.0, 1.0,
         NULL, NULL) );
   SCIP_CALL( SCIPsetAddRealParam(*set, messagehdlr, blkmem,
         "memory/arraygrowfac",
         "memory growing factor for dynamically allocated arrays",
         &(*set)->mem_arraygrowfac, TRUE, SCIP_DEFAULT_MEM_ARRAYGROWFAC, 1.0, 10.0,
         NULL, NULL) );
   SCIP_CALL( SCIPsetAddIntParam(*set, messagehdlr, blkmem,
         "memory/arraygrowinit",
         "initial size of dynamically allocated arrays",
         &(*set)->mem_arraygrowinit, TRUE, SCIP_DEFAULT_MEM_ARRAYGROWINIT, 0, INT_MAX,
         NULL, NULL) );
   SCIP_CALL( SCIPsetAddRealParam(*set, messagehdlr, blkmem,
         "memory/treegrowfac",
         "memory growing factor for tree array",
         &(*set)->mem_treegrowfac, TRUE, SCIP_DEFAULT_MEM_TREEGROWFAC, 1.0, 10.0,
         NULL, NULL) );
   SCIP_CALL( SCIPsetAddIntParam(*set, messagehdlr, blkmem,
         "memory/treegrowinit",
         "initial size of tree array",
         &(*set)->mem_treegrowinit, TRUE, SCIP_DEFAULT_MEM_TREEGROWINIT, 0, INT_MAX,
         NULL, NULL) );
   SCIP_CALL( SCIPsetAddRealParam(*set, messagehdlr, blkmem,
         "memory/pathgrowfac",
         "memory growing factor for path array",
         &(*set)->mem_pathgrowfac, TRUE, SCIP_DEFAULT_MEM_PATHGROWFAC, 1.0, 10.0,
         NULL, NULL) );
   SCIP_CALL( SCIPsetAddIntParam(*set, messagehdlr, blkmem,
         "memory/pathgrowinit",
         "initial size of path array",
         &(*set)->mem_pathgrowinit, TRUE, SCIP_DEFAULT_MEM_PATHGROWINIT, 0, INT_MAX,
         NULL, NULL) );

   /* miscellaneous parameters */
   SCIP_CALL( SCIPsetAddBoolParam(*set, messagehdlr, blkmem,
         "misc/catchctrlc",
         "should the CTRL-C interrupt be caught by SCIP?",
         &(*set)->misc_catchctrlc, FALSE, SCIP_DEFAULT_MISC_CATCHCTRLC,
         NULL, NULL) );
   SCIP_CALL( SCIPsetAddBoolParam(*set, messagehdlr, blkmem,
         "misc/usevartable",
         "should a hashtable be used to map from variable names to variables?",
         &(*set)->misc_usevartable, FALSE, SCIP_DEFAULT_MISC_USEVARTABLE,
         NULL, NULL) );
   SCIP_CALL( SCIPsetAddBoolParam(*set, messagehdlr, blkmem,
         "misc/useconstable",
         "should a hashtable be used to map from constraint names to constraints?",
         &(*set)->misc_useconstable, FALSE, SCIP_DEFAULT_MISC_USECONSTABLE,
         NULL, NULL) );
   SCIP_CALL( SCIPsetAddBoolParam(*set, messagehdlr, blkmem,
         "misc/usesmalltables",
         "should smaller hashtables be used? yields better performance for small problems with about 100 variables",
         &(*set)->misc_usesmalltables, FALSE, SCIP_DEFAULT_MISC_USESMALLTABLES,
         NULL, NULL) );
   /**@todo activate exactsolve parameter and finish implementation of solving MIPs exactly */
#if 0
   SCIP_CALL( SCIPsetAddBoolParam(*set, messagehdlr, blkmem,
         "misc/exactsolve",
         "should the problem be solved exactly (with proven dual bounds)?",
         &(*set)->misc_exactsolve, FALSE, SCIP_DEFAULT_MISC_EXACTSOLVE,
         NULL, NULL) );
#else
   (*set)->misc_exactsolve = SCIP_DEFAULT_MISC_EXACTSOLVE;
#endif
   SCIP_CALL( SCIPsetAddIntParam(*set, messagehdlr, blkmem,
         "misc/permutationseed",
         "seed value for permuting the problem after the problem was transformed (-1: no permutation)",
         &(*set)->misc_permutationseed, FALSE, SCIP_DEFAULT_MISC_PERMUTATIONSEED, -1, INT_MAX,
         NULL, NULL) );

   SCIP_CALL( SCIPsetAddBoolParam(*set, messagehdlr, blkmem,
         "misc/resetstat",
         "should the statistics be reseted if the transformed problem is freed (in case of a benders decomposition this parameter should be set to FALSE)",
         &(*set)->misc_resetstat, FALSE, SCIP_DEFAULT_MISC_RESETSTAT,
         NULL, NULL) );

   SCIP_CALL( SCIPsetAddBoolParam(*set, messagehdlr, blkmem,
         "misc/improvingsols",
         "should only solutions be checked which improve the primal bound",
         &(*set)->misc_improvingsols, FALSE, SCIP_DEFAULT_MISC_IMPROVINGSOLS,
         NULL, NULL) );
<<<<<<< HEAD
   SCIP_CALL( SCIPsetAddBoolParam(*set, blkmem,
=======
   SCIP_CALL( SCIPsetAddBoolParam(*set, messagehdlr, blkmem,
>>>>>>> 70dc277f
         "misc/printreason",
         "should the reason be printed if a given start solution is infeasible",
         &(*set)->misc_printreason, FALSE, SCIP_DEFAULT_MISC_PRINTREASON,
         NULL, NULL) );
   
   /* node selection */
   SCIP_CALL( SCIPsetAddCharParam(*set, messagehdlr, blkmem,
         "nodeselection/childsel",
         "child selection rule ('d'own, 'u'p, 'p'seudo costs, 'i'nference, 'l'p value, 'r'oot LP value difference, 'h'ybrid inference/root LP value difference)",
         &(*set)->nodesel_childsel, FALSE, SCIP_DEFAULT_NODESEL_CHILDSEL, "dupilrh",
         NULL, NULL) );

   /* numerical parameters */
   SCIP_CALL( SCIPsetAddRealParam(*set, messagehdlr, blkmem,
         "numerics/infinity",
         "values larger than this are considered infinity",
         &(*set)->num_infinity, FALSE, SCIP_DEFAULT_INFINITY, 1e+10, SCIP_INVALID/10.0,
         NULL, NULL) );
   SCIP_CALL( SCIPsetAddRealParam(*set, messagehdlr, blkmem,
         "numerics/epsilon",
         "absolute values smaller than this are considered zero",
         &(*set)->num_epsilon, FALSE, SCIP_DEFAULT_EPSILON, SCIP_MINEPSILON, SCIP_MAXEPSILON,
         NULL, NULL) );
   SCIP_CALL( SCIPsetAddRealParam(*set, messagehdlr, blkmem,
         "numerics/sumepsilon",
         "absolute values of sums smaller than this are considered zero",
         &(*set)->num_sumepsilon, FALSE, SCIP_DEFAULT_SUMEPSILON, SCIP_MINEPSILON*1e+03, SCIP_MAXEPSILON,
         NULL, NULL) );
   SCIP_CALL( SCIPsetAddRealParam(*set, messagehdlr, blkmem,
         "numerics/feastol",
         "feasibility tolerance for constraints",
         &(*set)->num_feastol, FALSE, SCIP_DEFAULT_FEASTOL, SCIP_MINEPSILON*1e+03, SCIP_MAXEPSILON,
         paramChgdFeastol, NULL) );
   SCIP_CALL( SCIPsetAddRealParam(*set, messagehdlr, blkmem,
         "numerics/dualfeastol",
         "feasibility tolerance for reduced costs in LP solution",
         &(*set)->num_dualfeastol, FALSE, SCIP_DEFAULT_DUALFEASTOL, SCIP_MINEPSILON*1e+03, SCIP_MAXEPSILON,
         paramChgdDualfeastol, NULL) );
   SCIP_CALL( SCIPsetAddRealParam(*set, messagehdlr, blkmem,
         "numerics/barrierconvtol",
         "LP convergence tolerance used in barrier algorithm",
         &(*set)->num_barrierconvtol, TRUE, SCIP_DEFAULT_BARRIERCONVTOL, SCIP_MINEPSILON*1e+03, SCIP_MAXEPSILON,
         paramChgdBarrierconvtol, NULL) );
   SCIP_CALL( SCIPsetAddRealParam(*set, messagehdlr, blkmem,
         "numerics/boundstreps",
         "minimal relative improve for strengthening bounds",
         &(*set)->num_boundstreps, TRUE, SCIP_DEFAULT_BOUNDSTREPS, SCIP_MINEPSILON*1e+03, SCIP_INVALID/10.0,
         NULL, NULL) );
   SCIP_CALL( SCIPsetAddRealParam(*set, messagehdlr, blkmem,
         "numerics/pseudocosteps",
         "minimal variable distance value to use for branching pseudo cost updates",
         &(*set)->num_pseudocosteps, TRUE, SCIP_DEFAULT_PSEUDOCOSTEPS, SCIP_MINEPSILON*1e+03, 1.0,
         NULL, NULL) );
   SCIP_CALL( SCIPsetAddRealParam(*set, messagehdlr, blkmem,
         "numerics/pseudocostdelta",
         "minimal objective distance value to use for branching pseudo cost updates",
         &(*set)->num_pseudocostdelta, TRUE, SCIP_DEFAULT_PSEUDOCOSTDELTA, 0.0, SCIP_REAL_MAX,
         NULL, NULL) );
<<<<<<< HEAD
   SCIP_CALL( SCIPsetAddRealParam(*set, blkmem,
=======
   SCIP_CALL( SCIPsetAddRealParam(*set, messagehdlr, blkmem,
>>>>>>> 70dc277f
         "numerics/recomputefac",
         "minimal decrease factor that causes the recomputation of a value (e.g., pseudo objective) instead of an update",
         &(*set)->num_recompfac, TRUE, SCIP_DEFAULT_RECOMPFAC, 0.0, SCIP_REAL_MAX,
         NULL, NULL) );

   /* presolving parameters */
   SCIP_CALL( SCIPsetAddIntParam(*set, messagehdlr, blkmem,
         "presolving/maxrounds",
         "maximal number of presolving rounds (-1: unlimited, 0: off)",
         &(*set)->presol_maxrounds, FALSE, SCIP_DEFAULT_PRESOL_MAXROUNDS, -1, INT_MAX,
         NULL, NULL) );
   SCIP_CALL( SCIPsetAddRealParam(*set, messagehdlr, blkmem,
         "presolving/abortfac",
         "abort presolve, if at most this fraction of the problem was changed in last presolve round",
         &(*set)->presol_abortfac, TRUE, SCIP_DEFAULT_PRESOL_ABORTFAC, 0.0, 1.0,
         NULL, NULL) );
   SCIP_CALL( SCIPsetAddIntParam(*set, messagehdlr, blkmem,
         "presolving/maxrestarts",
         "maximal number of restarts (-1: unlimited)",
         &(*set)->presol_maxrestarts, FALSE, SCIP_DEFAULT_PRESOL_MAXRESTARTS, -1, INT_MAX,
         NULL, NULL) );
   SCIP_CALL( SCIPsetAddRealParam(*set, messagehdlr, blkmem,
         "presolving/restartfac",
         "fraction of integer variables that were fixed in the root node triggering a restart with preprocessing after root node evaluation",
         &(*set)->presol_restartfac, TRUE, SCIP_DEFAULT_PRESOL_RESTARTFAC, 0.0, 1.0,
         NULL, NULL) );
   SCIP_CALL( SCIPsetAddRealParam(*set, messagehdlr, blkmem,
         "presolving/immrestartfac",
         "fraction of integer variables that were fixed in the root node triggering an immediate restart with preprocessing",
         &(*set)->presol_immrestartfac, TRUE, SCIP_DEFAULT_PRESOL_IMMRESTARTFAC, 0.0, 1.0,
         NULL, NULL) );
   SCIP_CALL( SCIPsetAddRealParam(*set, messagehdlr, blkmem,
         "presolving/subrestartfac",
         "fraction of integer variables that were globally fixed during the solving process triggering a restart with preprocessing",
         &(*set)->presol_subrestartfac, TRUE, SCIP_DEFAULT_PRESOL_SUBRESTARTFAC, 0.0, 1.0,
         NULL, NULL) );
   SCIP_CALL( SCIPsetAddRealParam(*set, messagehdlr, blkmem,
         "presolving/restartminred",
         "minimal fraction of integer variables removed after restart to allow for an additional restart",
         &(*set)->presol_restartminred, TRUE, SCIP_DEFAULT_PRESOL_RESTARTMINRED, 0.0, 1.0,
         NULL, NULL) );
   SCIP_CALL( SCIPsetAddBoolParam(*set, messagehdlr, blkmem,
         "presolving/donotmultaggr",
         "should multi-aggregation of variables be forbidden?",
         &(*set)->presol_donotmultaggr, TRUE, SCIP_DEFAULT_PRESOL_DONOTMULTAGGR,
         NULL, NULL) );
   SCIP_CALL( SCIPsetAddBoolParam(*set, messagehdlr, blkmem,
         "presolving/donotaggr",
         "should aggregation of variables be forbidden?",
         &(*set)->presol_donotaggr, TRUE, SCIP_DEFAULT_PRESOL_DONOTAGGR,
         NULL, NULL) );


   /* pricing parameters */
   SCIP_CALL( SCIPsetAddIntParam(*set, messagehdlr, blkmem,
         "pricing/maxvars",
         "maximal number of variables priced in per pricing round",
         &(*set)->price_maxvars, FALSE, SCIP_DEFAULT_PRICE_MAXVARS, 1, INT_MAX,
         NULL, NULL) );
   SCIP_CALL( SCIPsetAddIntParam(*set, messagehdlr, blkmem,
         "pricing/maxvarsroot",
         "maximal number of priced variables at the root node",
         &(*set)->price_maxvarsroot, FALSE, SCIP_DEFAULT_PRICE_MAXVARSROOT, 1, INT_MAX,
         NULL, NULL) );
   SCIP_CALL( SCIPsetAddRealParam(*set, messagehdlr, blkmem,
         "pricing/abortfac",
         "pricing is aborted, if fac * pricing/maxvars pricing candidates were found",
         &(*set)->price_abortfac, FALSE, SCIP_DEFAULT_PRICE_ABORTFAC, 1.0, SCIP_REAL_MAX,
         NULL, NULL) );
   SCIP_CALL( SCIPsetAddBoolParam(*set, messagehdlr, blkmem,
         "pricing/delvars",
         "should variables created at the current node be deleted when the node is solved in case they are not present in the LP anymore?",
         &(*set)->price_delvars, FALSE, SCIP_DEFAULT_PRICE_DELVARS,
         NULL, NULL) );
   SCIP_CALL( SCIPsetAddBoolParam(*set, messagehdlr, blkmem,
         "pricing/delvarsroot",
         "should variables created at the root node be deleted when the root is solved in case they are not present in the LP anymore?",
         &(*set)->price_delvarsroot, FALSE, SCIP_DEFAULT_PRICE_DELVARSROOT,
         NULL, NULL) );

   /* propagation parameters */
   SCIP_CALL( SCIPsetAddIntParam(*set, messagehdlr, blkmem,
         "propagating/maxrounds",
         "maximal number of propagation rounds per node (-1: unlimited)",
         &(*set)->prop_maxrounds, FALSE, SCIP_DEFAULT_PROP_MAXROUNDS, -1, INT_MAX,
         NULL, NULL) );
   SCIP_CALL( SCIPsetAddIntParam(*set, messagehdlr, blkmem,
         "propagating/maxroundsroot",
         "maximal number of propagation rounds in the root node (-1: unlimited)",
         &(*set)->prop_maxroundsroot, FALSE, SCIP_DEFAULT_PROP_MAXROUNDSROOT, -1, INT_MAX,
         NULL, NULL) );
   SCIP_CALL( SCIPsetAddBoolParam(*set, messagehdlr, blkmem,
         "propagating/abortoncutoff",
         "should propagation be aborted immediately? setting this to FALSE could help conflict analysis to produce more conflict constraints",
         &(*set)->prop_abortoncutoff, FALSE, SCIP_DEFAULT_PROP_ABORTONCUTOFF,
         NULL, NULL) );

   /* separation parameters */
   SCIP_CALL( SCIPsetAddRealParam(*set, messagehdlr, blkmem,
         "separating/maxbounddist",
         "maximal relative distance from current node's dual bound to primal bound compared to best node's dual bound for applying separation (0.0: only on current best node, 1.0: on all nodes)",
         &(*set)->sepa_maxbounddist, FALSE, SCIP_DEFAULT_SEPA_MAXBOUNDDIST, 0.0, 1.0,
         NULL, NULL) );
   SCIP_CALL( SCIPsetAddRealParam(*set, messagehdlr, blkmem,
         "separating/minefficacy",
         "minimal efficacy for a cut to enter the LP",
         &(*set)->sepa_minefficacy, FALSE, SCIP_DEFAULT_SEPA_MINEFFICACY, 0.0, SCIP_INVALID/10.0,
         NULL, NULL) );
   SCIP_CALL( SCIPsetAddRealParam(*set, messagehdlr, blkmem,
         "separating/minefficacyroot",
         "minimal efficacy for a cut to enter the LP in the root node",
         &(*set)->sepa_minefficacyroot, FALSE, SCIP_DEFAULT_SEPA_MINEFFICACYROOT, 0.0, SCIP_INVALID/10.0,
         NULL, NULL) );
   SCIP_CALL( SCIPsetAddRealParam(*set, messagehdlr, blkmem,
         "separating/minortho",
         "minimal orthogonality for a cut to enter the LP",
         &(*set)->sepa_minortho, FALSE, SCIP_DEFAULT_SEPA_MINORTHO, 0.0, 1.0,
         NULL, NULL) );
   SCIP_CALL( SCIPsetAddRealParam(*set, messagehdlr, blkmem,
         "separating/minorthoroot",
         "minimal orthogonality for a cut to enter the LP in the root node",
         &(*set)->sepa_minorthoroot, FALSE, SCIP_DEFAULT_SEPA_MINORTHOROOT, 0.0, 1.0,
         NULL, NULL) );
   SCIP_CALL( SCIPsetAddRealParam(*set, messagehdlr, blkmem,
         "separating/objparalfac",
         "factor to scale objective parallelism of cut in separation score calculation",
         &(*set)->sepa_objparalfac, TRUE, SCIP_DEFAULT_SEPA_OBJPARALFAC, 0.0, SCIP_INVALID/10.0,
         NULL, NULL) );
   SCIP_CALL( SCIPsetAddRealParam(*set, messagehdlr, blkmem,
         "separating/orthofac",
         "factor to scale orthogonality of cut in separation score calculation (0.0 to disable orthogonality calculation)",
         &(*set)->sepa_orthofac, TRUE, SCIP_DEFAULT_SEPA_ORTHOFAC, 0.0, SCIP_INVALID/10.0,
         NULL, NULL) );
   SCIP_CALL( SCIPsetAddCharParam(*set, messagehdlr, blkmem,
         "separating/orthofunc",
         "function used for calc. scalar prod. in orthogonality test ('e'uclidean, 'd'iscrete)",
         &(*set)->sepa_orthofunc, TRUE, SCIP_DEFAULT_SEPA_ORTHOFUNC, "ed",
         NULL, NULL) );
   SCIP_CALL( SCIPsetAddCharParam(*set, messagehdlr, blkmem,
         "separating/efficacynorm",
         "row norm to use for efficacy calculation ('e'uclidean, 'm'aximum, 's'um, 'd'iscrete)",
         &(*set)->sepa_efficacynorm, TRUE, SCIP_DEFAULT_SEPA_EFFICACYNORM, "emsd",
         NULL, NULL) );
   SCIP_CALL( SCIPsetAddIntParam(*set, messagehdlr, blkmem,
         "separating/maxruns",
         "maximal number of runs for which separation is enabled (-1: unlimited)",
         &(*set)->sepa_maxruns, TRUE, SCIP_DEFAULT_SEPA_MAXRUNS, -1, INT_MAX,
         NULL, NULL) );
   SCIP_CALL( SCIPsetAddIntParam(*set, messagehdlr, blkmem,
         "separating/maxrounds",
         "maximal number of separation rounds per node (-1: unlimited)",
         &(*set)->sepa_maxrounds, FALSE, SCIP_DEFAULT_SEPA_MAXROUNDS, -1, INT_MAX,
         NULL, NULL) );
   SCIP_CALL( SCIPsetAddIntParam(*set, messagehdlr, blkmem,
         "separating/maxroundsroot",
         "maximal number of separation rounds in the root node (-1: unlimited)",
         &(*set)->sepa_maxroundsroot, FALSE, SCIP_DEFAULT_SEPA_MAXROUNDSROOT, -1, INT_MAX,
         NULL, NULL) );
   SCIP_CALL( SCIPsetAddIntParam(*set, messagehdlr, blkmem,
         "separating/maxroundsrootsubrun",
         "maximal number of separation rounds in the root node of a subsequent run (-1: unlimited)",
         &(*set)->sepa_maxroundsrootsubrun, TRUE, SCIP_DEFAULT_SEPA_MAXROUNDSROOTSUBRUN, -1, INT_MAX,
         NULL, NULL) );
   SCIP_CALL( SCIPsetAddIntParam(*set, messagehdlr, blkmem,
         "separating/maxaddrounds",
         "maximal additional number of separation rounds in subsequent price-and-cut loops (-1: no additional restriction)",
         &(*set)->sepa_maxaddrounds, TRUE, SCIP_DEFAULT_SEPA_MAXADDROUNDS, -1, INT_MAX,
         NULL, NULL) );
   SCIP_CALL( SCIPsetAddIntParam(*set, messagehdlr, blkmem,
         "separating/maxstallrounds",
         "maximal number of consecutive separation rounds without objective or integrality improvement (-1: no additional restriction)",
         &(*set)->sepa_maxstallrounds, FALSE, SCIP_DEFAULT_SEPA_MAXSTALLROUNDS, -1, INT_MAX,
         NULL, NULL) );
   SCIP_CALL( SCIPsetAddIntParam(*set, messagehdlr, blkmem,
         "separating/maxcuts",
         "maximal number of cuts separated per separation round (0: disable local separation)",
         &(*set)->sepa_maxcuts, FALSE, SCIP_DEFAULT_SEPA_MAXCUTS, 0, INT_MAX,
         NULL, NULL) );
   SCIP_CALL( SCIPsetAddIntParam(*set, messagehdlr, blkmem,
         "separating/maxcutsroot",
         "maximal number of separated cuts at the root node (0: disable root node separation)",
         &(*set)->sepa_maxcutsroot, FALSE, SCIP_DEFAULT_SEPA_MAXCUTSROOT, 0, INT_MAX,
         NULL, NULL) );
   SCIP_CALL( SCIPsetAddIntParam(*set, messagehdlr, blkmem,
         "separating/cutagelimit",
         "maximum age a cut can reach before it is deleted from the global cut pool, or -1 to keep all cuts",
         &(*set)->sepa_cutagelimit, TRUE, SCIP_DEFAULT_SEPA_CUTAGELIMIT, -1, INT_MAX,
         NULL, NULL) );
   SCIP_CALL( SCIPsetAddIntParam(*set, messagehdlr, blkmem,
         "separating/poolfreq",
         "separation frequency for the global cut pool (-1: disable global cut pool, 0: only separate pool at the root)",
         &(*set)->sepa_poolfreq, FALSE, SCIP_DEFAULT_SEPA_POOLFREQ, -1, INT_MAX,
         NULL, NULL) );

   /* timing parameters */
   assert(sizeof(int) == sizeof(SCIP_CLOCKTYPE));
   SCIP_CALL( SCIPsetAddIntParam(*set, messagehdlr, blkmem,
         "timing/clocktype",
         "default clock type (1: CPU user seconds, 2: wall clock time)",
         (int*)&(*set)->time_clocktype, FALSE, (int)SCIP_DEFAULT_TIME_CLOCKTYPE, 1, 2,
         NULL, NULL) );
   SCIP_CALL( SCIPsetAddBoolParam(*set, messagehdlr, blkmem,
         "timing/enabled",
         "is timing enabled?",
         &(*set)->time_enabled, FALSE, SCIP_DEFAULT_TIME_ENABLED,
         NULL, NULL) );
   SCIP_CALL( SCIPsetAddBoolParam(*set, messagehdlr, blkmem,
         "timing/reading",
         "belongs reading time to solving time?",
         &(*set)->time_reading, FALSE, SCIP_DEFAULT_TIME_READING,
         NULL, NULL) );

   /* VBC tool parameters */
   SCIP_CALL( SCIPsetAddStringParam(*set, messagehdlr, blkmem,
         "vbc/filename",
         "name of the VBC Tool output file, or - if no VBC Tool output should be created",
         &(*set)->vbc_filename, FALSE, SCIP_DEFAULT_VBC_FILENAME,
         NULL, NULL) );
   SCIP_CALL( SCIPsetAddBoolParam(*set, messagehdlr, blkmem,
         "vbc/realtime",
         "should the real solving time be used instead of a time step counter in VBC output?",
         &(*set)->vbc_realtime, FALSE, SCIP_DEFAULT_VBC_REALTIME,
         NULL, NULL) );
   SCIP_CALL( SCIPsetAddBoolParam(*set, messagehdlr, blkmem,
         "vbc/dispsols",
         "should the node where solutions are found be visualized?",
         &(*set)->vbc_dispsols, FALSE, SCIP_DEFAULT_VBC_DISPSOLS,
         NULL, NULL) );

   return SCIP_OKAY;
}

/** frees global SCIP settings */
SCIP_RETCODE SCIPsetFree(
   SCIP_SET**            set,                /**< pointer to SCIP settings */
   BMS_BLKMEM*           blkmem              /**< block memory */
   )
{
   int i;

   assert(set != NULL);

   /* free parameter set */
   SCIPparamsetFree(&(*set)->paramset, blkmem);

   /* free memory buffers */
   SCIPbufferFree(&(*set)->buffer);

   /* free file readers */
   for( i = 0; i < (*set)->nreaders; ++i )
   {
      SCIP_CALL( SCIPreaderFree(&(*set)->readers[i], *set) );
   }
   BMSfreeMemoryArrayNull(&(*set)->readers);

   /* free variable pricers */
   for( i = 0; i < (*set)->npricers; ++i )
   {
      SCIP_CALL( SCIPpricerFree(&(*set)->pricers[i], *set) );
   }
   BMSfreeMemoryArrayNull(&(*set)->pricers);

   /* free constraint handlers */
   for( i = 0; i < (*set)->nconshdlrs; ++i )
   {
      SCIP_CALL( SCIPconshdlrFree(&(*set)->conshdlrs[i], *set) );
   }
   BMSfreeMemoryArrayNull(&(*set)->conshdlrs);
   BMSfreeMemoryArrayNull(&(*set)->conshdlrs_sepa);
   BMSfreeMemoryArrayNull(&(*set)->conshdlrs_enfo);
   BMSfreeMemoryArrayNull(&(*set)->conshdlrs_include);

   /* free conflict handlers */
   for( i = 0; i < (*set)->nconflicthdlrs; ++i )
   {
      SCIP_CALL( SCIPconflicthdlrFree(&(*set)->conflicthdlrs[i], *set) );
   }
   BMSfreeMemoryArrayNull(&(*set)->conflicthdlrs);

   /* free presolvers */
   for( i = 0; i < (*set)->npresols; ++i )
   {
      SCIP_CALL( SCIPpresolFree(&(*set)->presols[i], *set) );
   }
   BMSfreeMemoryArrayNull(&(*set)->presols);

   /* free relaxators */
   for( i = 0; i < (*set)->nrelaxs; ++i )
   {
      SCIP_CALL( SCIPrelaxFree(&(*set)->relaxs[i], *set) );
   }
   BMSfreeMemoryArrayNull(&(*set)->relaxs);

   /* free separators */
   for( i = 0; i < (*set)->nsepas; ++i )
   {
      SCIP_CALL( SCIPsepaFree(&(*set)->sepas[i], *set) );
   }
   BMSfreeMemoryArrayNull(&(*set)->sepas);

   /* free propagators */
   for( i = 0; i < (*set)->nprops; ++i )
   {
      SCIP_CALL( SCIPpropFree(&(*set)->props[i], *set) );
   }
   BMSfreeMemoryArrayNull(&(*set)->props);

   /* free primal heuristics */
   for( i = 0; i < (*set)->nheurs; ++i )
   {
      SCIP_CALL( SCIPheurFree(&(*set)->heurs[i], *set) );
   }
   BMSfreeMemoryArrayNull(&(*set)->heurs);

   /* free event handlers */
   for( i = 0; i < (*set)->neventhdlrs; ++i )
   {
      SCIP_CALL( SCIPeventhdlrFree(&(*set)->eventhdlrs[i], *set) );
   }
   BMSfreeMemoryArrayNull(&(*set)->eventhdlrs);

   /* free node selectors */
   for( i = 0; i < (*set)->nnodesels; ++i )
   {
      SCIP_CALL( SCIPnodeselFree(&(*set)->nodesels[i], *set) );
   }
   BMSfreeMemoryArrayNull(&(*set)->nodesels);

   /* free branching methods */
   for( i = 0; i < (*set)->nbranchrules; ++i )
   {
      SCIP_CALL( SCIPbranchruleFree(&(*set)->branchrules[i], *set) );
   }
   BMSfreeMemoryArrayNull(&(*set)->branchrules);

   /* free display columns */
   for( i = 0; i < (*set)->ndisps; ++i )
   {
      SCIP_CALL( SCIPdispFree(&(*set)->disps[i], *set) );
   }
   BMSfreeMemoryArrayNull(&(*set)->disps);

   /* free dialogs */
   BMSfreeMemoryArrayNull(&(*set)->dialogs);

   /* free NLPIs */
   for( i = 0; i < (*set)->nnlpis; ++i )
   {
      SCIP_CALL( SCIPnlpiFree(&(*set)->nlpis[i]) );
   }
   BMSfreeMemoryArrayNull(&(*set)->nlpis);

   /* free information on external codes */
   for( i = 0; i < (*set)->nextcodes; ++i )
   {
      BMSfreeMemoryArrayNull(&(*set)->extcodenames[i]);
      BMSfreeMemoryArrayNull(&(*set)->extcodedescs[i]);
   }
   BMSfreeMemoryArrayNull(&(*set)->extcodenames);
   BMSfreeMemoryArrayNull(&(*set)->extcodedescs);

   BMSfreeMemory(set);

   return SCIP_OKAY;
}

/** returns current stage of SCIP */
SCIP_STAGE SCIPsetGetStage(
   SCIP_SET*             set                 /**< global SCIP settings */
   )
{
   assert(set != NULL);

   return set->stage;
}

/** creates a SCIP_Bool parameter, sets it to its default value, and adds it to the parameter set */
SCIP_RETCODE SCIPsetAddBoolParam(
   SCIP_SET*             set,                /**< global SCIP settings */
   SCIP_MESSAGEHDLR*     messagehdlr,        /**< message handler */
   BMS_BLKMEM*           blkmem,             /**< block memory */
   const char*           name,               /**< name of the parameter */
   const char*           desc,               /**< description of the parameter */
   SCIP_Bool*            valueptr,           /**< pointer to store the current parameter value, or NULL */
   SCIP_Bool             isadvanced,         /**< is this parameter an advanced parameter? */
   SCIP_Bool             defaultvalue,       /**< default value of the parameter */
   SCIP_DECL_PARAMCHGD   ((*paramchgd)),     /**< change information method of parameter */
   SCIP_PARAMDATA*       paramdata           /**< locally defined parameter specific data */
   )
{
   assert(set != NULL);

   SCIP_CALL( SCIPparamsetAddBool(set->paramset, messagehdlr, blkmem, name, desc, valueptr, isadvanced,
         defaultvalue, paramchgd, paramdata) );

   return SCIP_OKAY;
}

/** creates a int parameter, sets it to its default value, and adds it to the parameter set */
SCIP_RETCODE SCIPsetAddIntParam(
   SCIP_SET*             set,                /**< global SCIP settings */
   SCIP_MESSAGEHDLR*     messagehdlr,        /**< message handler */
   BMS_BLKMEM*           blkmem,             /**< block memory */
   const char*           name,               /**< name of the parameter */
   const char*           desc,               /**< description of the parameter */
   int*                  valueptr,           /**< pointer to store the current parameter value, or NULL */
   SCIP_Bool             isadvanced,         /**< is this parameter an advanced parameter? */
   int                   defaultvalue,       /**< default value of the parameter */
   int                   minvalue,           /**< minimum value for parameter */
   int                   maxvalue,           /**< maximum value for parameter */
   SCIP_DECL_PARAMCHGD   ((*paramchgd)),     /**< change information method of parameter */
   SCIP_PARAMDATA*       paramdata           /**< locally defined parameter specific data */
   )
{
   assert(set != NULL);

   SCIP_CALL( SCIPparamsetAddInt(set->paramset, messagehdlr, blkmem, name, desc, valueptr, isadvanced,
         defaultvalue, minvalue, maxvalue, paramchgd, paramdata) );

   return SCIP_OKAY;
}

/** creates a SCIP_Longint parameter, sets it to its default value, and adds it to the parameter set */
SCIP_RETCODE SCIPsetAddLongintParam(
   SCIP_SET*             set,                /**< global SCIP settings */
   SCIP_MESSAGEHDLR*     messagehdlr,        /**< message handler */
   BMS_BLKMEM*           blkmem,             /**< block memory */
   const char*           name,               /**< name of the parameter */
   const char*           desc,               /**< description of the parameter */
   SCIP_Longint*         valueptr,           /**< pointer to store the current parameter value, or NULL */
   SCIP_Bool             isadvanced,         /**< is this parameter an advanced parameter? */
   SCIP_Longint          defaultvalue,       /**< default value of the parameter */
   SCIP_Longint          minvalue,           /**< minimum value for parameter */
   SCIP_Longint          maxvalue,           /**< maximum value for parameter */
   SCIP_DECL_PARAMCHGD   ((*paramchgd)),     /**< change information method of parameter */
   SCIP_PARAMDATA*       paramdata           /**< locally defined parameter specific data */
   )
{
   assert(set != NULL);

   SCIP_CALL( SCIPparamsetAddLongint(set->paramset, messagehdlr, blkmem, name, desc, valueptr, isadvanced,
         defaultvalue, minvalue, maxvalue, paramchgd, paramdata) );

   return SCIP_OKAY;
}

/** creates a SCIP_Real parameter, sets it to its default value, and adds it to the parameter set */
SCIP_RETCODE SCIPsetAddRealParam(
   SCIP_SET*             set,                /**< global SCIP settings */
   SCIP_MESSAGEHDLR*     messagehdlr,        /**< message handler */
   BMS_BLKMEM*           blkmem,             /**< block memory */
   const char*           name,               /**< name of the parameter */
   const char*           desc,               /**< description of the parameter */
   SCIP_Real*            valueptr,           /**< pointer to store the current parameter value, or NULL */
   SCIP_Bool             isadvanced,         /**< is this parameter an advanced parameter? */
   SCIP_Real             defaultvalue,       /**< default value of the parameter */
   SCIP_Real             minvalue,           /**< minimum value for parameter */
   SCIP_Real             maxvalue,           /**< maximum value for parameter */
   SCIP_DECL_PARAMCHGD   ((*paramchgd)),     /**< change information method of parameter */
   SCIP_PARAMDATA*       paramdata           /**< locally defined parameter specific data */
   )
{
   assert(set != NULL);

   SCIP_CALL( SCIPparamsetAddReal(set->paramset, messagehdlr, blkmem, name, desc, valueptr, isadvanced,
         defaultvalue, minvalue, maxvalue, paramchgd, paramdata) );

   return SCIP_OKAY;
}

/** creates a char parameter, sets it to its default value, and adds it to the parameter set */
SCIP_RETCODE SCIPsetAddCharParam(
   SCIP_SET*             set,                /**< global SCIP settings */
   SCIP_MESSAGEHDLR*     messagehdlr,        /**< message handler */
   BMS_BLKMEM*           blkmem,             /**< block memory */
   const char*           name,               /**< name of the parameter */
   const char*           desc,               /**< description of the parameter */
   char*                 valueptr,           /**< pointer to store the current parameter value, or NULL */
   SCIP_Bool             isadvanced,         /**< is this parameter an advanced parameter? */
   char                  defaultvalue,       /**< default value of the parameter */
   const char*           allowedvalues,      /**< array with possible parameter values, or NULL if not restricted */
   SCIP_DECL_PARAMCHGD   ((*paramchgd)),     /**< change information method of parameter */
   SCIP_PARAMDATA*       paramdata           /**< locally defined parameter specific data */
   )
{
   assert(set != NULL);

   SCIP_CALL( SCIPparamsetAddChar(set->paramset, messagehdlr, blkmem, name, desc, valueptr, isadvanced,
         defaultvalue, allowedvalues, paramchgd, paramdata) );

   return SCIP_OKAY;
}

/** creates a string parameter, sets it to its default value, and adds it to the parameter set */
SCIP_RETCODE SCIPsetAddStringParam(
   SCIP_SET*             set,                /**< global SCIP settings */
   SCIP_MESSAGEHDLR*     messagehdlr,        /**< message handler */
   BMS_BLKMEM*           blkmem,             /**< block memory */
   const char*           name,               /**< name of the parameter */
   const char*           desc,               /**< description of the parameter */
   char**                valueptr,           /**< pointer to store the current parameter value, or NULL */
   SCIP_Bool             isadvanced,         /**< is this parameter an advanced parameter? */
   const char*           defaultvalue,       /**< default value of the parameter */
   SCIP_DECL_PARAMCHGD   ((*paramchgd)),     /**< change information method of parameter */
   SCIP_PARAMDATA*       paramdata           /**< locally defined parameter specific data */
   )
{
   assert(set != NULL);

   SCIP_CALL( SCIPparamsetAddString(set->paramset, messagehdlr, blkmem, name, desc, valueptr, isadvanced,
         defaultvalue, paramchgd, paramdata) );

   return SCIP_OKAY;
}

/** gets the value of an existing SCIP_Bool parameter */
SCIP_RETCODE SCIPsetGetBoolParam(
   SCIP_SET*             set,                /**< global SCIP settings */
   const char*           name,               /**< name of the parameter */
   SCIP_Bool*            value               /**< pointer to store the parameter */
   )
{
   assert(set != NULL);

   SCIP_CALL( SCIPparamsetGetBool(set->paramset, name, value) );

   return SCIP_OKAY;
}

/** gets the value of an existing Int parameter */
SCIP_RETCODE SCIPsetGetIntParam(
   SCIP_SET*             set,                /**< global SCIP settings */
   const char*           name,               /**< name of the parameter */
   int*                  value               /**< pointer to store the parameter */
   )
{
   assert(set != NULL);

   SCIP_CALL( SCIPparamsetGetInt(set->paramset, name, value) );

   return SCIP_OKAY;
}

/** gets the value of an existing SCIP_Longint parameter */
SCIP_RETCODE SCIPsetGetLongintParam(
   SCIP_SET*             set,                /**< global SCIP settings */
   const char*           name,               /**< name of the parameter */
   SCIP_Longint*         value               /**< pointer to store the parameter */
   )
{
   assert(set != NULL);

   SCIP_CALL( SCIPparamsetGetLongint(set->paramset, name, value) );

   return SCIP_OKAY;
}

/** gets the value of an existing SCIP_Real parameter */
SCIP_RETCODE SCIPsetGetRealParam(
   SCIP_SET*             set,                /**< global SCIP settings */
   const char*           name,               /**< name of the parameter */
   SCIP_Real*            value               /**< pointer to store the parameter */
   )
{
   assert(set != NULL);

   SCIP_CALL( SCIPparamsetGetReal(set->paramset, name, value) );

   return SCIP_OKAY;
}

/** gets the value of an existing Char parameter */
SCIP_RETCODE SCIPsetGetCharParam(
   SCIP_SET*             set,                /**< global SCIP settings */
   const char*           name,               /**< name of the parameter */
   char*                 value               /**< pointer to store the parameter */
   )
{
   assert(set != NULL);

   SCIP_CALL( SCIPparamsetGetChar(set->paramset, name, value) );

   return SCIP_OKAY;
}

/** gets the value of an existing String parameter */
SCIP_RETCODE SCIPsetGetStringParam(
   SCIP_SET*             set,                /**< global SCIP settings */
   const char*           name,               /**< name of the parameter */
   char**                value               /**< pointer to store the parameter */
   )
{
   assert(set != NULL);

   SCIP_CALL( SCIPparamsetGetString(set->paramset, name, value) );

   return SCIP_OKAY;
}

/** changes the value of an existing parameter */
SCIP_RETCODE SCIPsetSetParam(
   SCIP_SET*             set,                /**< global SCIP settings */
   SCIP_MESSAGEHDLR*     messagehdlr,        /**< message handler */
   const char*           name,               /**< name of the parameter */
   void*                 value               /**< new value of the parameter */
   )
{
   assert(set != NULL);

   SCIP_CALL( SCIPparamsetSet(set->paramset, set, messagehdlr, name, value) );

   return SCIP_OKAY;
}

/** changes the value of an existing SCIP_Bool parameter */
SCIP_RETCODE SCIPsetChgBoolParam(
   SCIP_SET*             set,                /**< global SCIP settings */
   SCIP_MESSAGEHDLR*     messagehdlr,        /**< message handler */
   SCIP_PARAM*           param,              /**< parameter */
   SCIP_Bool             value               /**< new value of the parameter */
   )
{
   SCIP_RETCODE retcode;

   assert(set != NULL);

   retcode = SCIPparamSetBool(param, set, messagehdlr, value, TRUE);

   if( retcode != SCIP_PARAMETERWRONGVAL )
   {
      SCIP_CALL( retcode );
   }

   return retcode;
}

/** changes the value of an existing SCIP_Bool parameter */
SCIP_RETCODE SCIPsetSetBoolParam(
   SCIP_SET*             set,                /**< global SCIP settings */
   SCIP_MESSAGEHDLR*     messagehdlr,        /**< message handler */
   const char*           name,               /**< name of the parameter */
   SCIP_Bool             value               /**< new value of the parameter */
   )
{
   assert(set != NULL);

   SCIP_CALL( SCIPparamsetSetBool(set->paramset, set, messagehdlr, name, value) );

   return SCIP_OKAY;
}

/** changes the value of an existing Int parameter */
SCIP_RETCODE SCIPsetChgIntParam(
   SCIP_SET*             set,                /**< global SCIP settings */
   SCIP_MESSAGEHDLR*     messagehdlr,        /**< message handler */
   SCIP_PARAM*           param,              /**< parameter */
   int                   value               /**< new value of the parameter */
   )
{
   SCIP_RETCODE retcode;

   assert(set != NULL);
   assert(param != NULL);

   retcode = SCIPparamSetInt(param, set, messagehdlr, value, TRUE);

   if( retcode != SCIP_PARAMETERWRONGVAL )
   {
      SCIP_CALL( retcode );
   }

   return retcode;
}

/** changes the value of an existing Int parameter */
SCIP_RETCODE SCIPsetSetIntParam(
   SCIP_SET*             set,                /**< global SCIP settings */
   SCIP_MESSAGEHDLR*     messagehdlr,        /**< message handler */
   const char*           name,               /**< name of the parameter */
   int                   value               /**< new value of the parameter */
   )
{
   assert(set != NULL);

   SCIP_CALL( SCIPparamsetSetInt(set->paramset, set, messagehdlr, name, value) );

   return SCIP_OKAY;
}

/** changes the value of an existing SCIP_Longint parameter */
SCIP_RETCODE SCIPsetChgLongintParam(
   SCIP_SET*             set,                /**< global SCIP settings */
   SCIP_MESSAGEHDLR*     messagehdlr,        /**< message handler */
   SCIP_PARAM*           param,              /**< parameter */
   SCIP_Longint          value               /**< new value of the parameter */
   )
{
   SCIP_RETCODE retcode;

   assert(set != NULL);
   assert(param != NULL);

   retcode = SCIPparamSetLongint(param, set, messagehdlr, value, TRUE);

   if( retcode != SCIP_PARAMETERWRONGVAL )
   {
      SCIP_CALL( retcode );
   }

   return retcode;
}

/** changes the value of an existing SCIP_Longint parameter */
SCIP_RETCODE SCIPsetSetLongintParam(
   SCIP_SET*             set,                /**< global SCIP settings */
   SCIP_MESSAGEHDLR*     messagehdlr,        /**< message handler */
   const char*           name,               /**< name of the parameter */
   SCIP_Longint          value               /**< new value of the parameter */
   )
{
   assert(set != NULL);

   SCIP_CALL( SCIPparamsetSetLongint(set->paramset, set, messagehdlr, name, value) );

   return SCIP_OKAY;
}

/** changes the value of an existing SCIP_Real parameter */
SCIP_RETCODE SCIPsetChgRealParam(
   SCIP_SET*             set,                /**< global SCIP settings */
   SCIP_MESSAGEHDLR*     messagehdlr,        /**< message handler */
   SCIP_PARAM*           param,              /**< parameter */
   SCIP_Real             value              /**< new value of the parameter */
   )
{
   SCIP_RETCODE retcode;

   assert(set != NULL);
   assert(param != NULL);

   retcode = SCIPparamSetReal(param, set, messagehdlr,  value, TRUE);

   if( retcode != SCIP_PARAMETERWRONGVAL )
   {
      SCIP_CALL( retcode );
   }

   return retcode;
}

/** changes the value of an existing SCIP_Real parameter */
SCIP_RETCODE SCIPsetSetRealParam(
   SCIP_SET*             set,                /**< global SCIP settings */
   SCIP_MESSAGEHDLR*     messagehdlr,        /**< message handler */
   const char*           name,               /**< name of the parameter */
   SCIP_Real             value              /**< new value of the parameter */
   )
{
   assert(set != NULL);

   SCIP_CALL( SCIPparamsetSetReal(set->paramset, set, messagehdlr, name, value) );

   return SCIP_OKAY;
}

/** changes the value of an existing Char parameter */
SCIP_RETCODE SCIPsetChgCharParam(
   SCIP_SET*             set,                /**< global SCIP settings */
   SCIP_MESSAGEHDLR*     messagehdlr,        /**< message handler */
   SCIP_PARAM*           param,              /**< parameter */
   char                  value               /**< new value of the parameter */
   )
{
   SCIP_RETCODE retcode;

   assert(set != NULL);
   assert(param != NULL);

   retcode = SCIPparamSetChar(param, set, messagehdlr, value, TRUE);

   if( retcode != SCIP_PARAMETERWRONGVAL )
   {
      SCIP_CALL( retcode );
   }

   return retcode;
}

/** changes the value of an existing Char parameter */
SCIP_RETCODE SCIPsetSetCharParam(
   SCIP_SET*             set,                /**< global SCIP settings */
   SCIP_MESSAGEHDLR*     messagehdlr,        /**< message handler */
   const char*           name,               /**< name of the parameter */
   char                  value               /**< new value of the parameter */
   )
{
   assert(set != NULL);

   SCIP_CALL( SCIPparamsetSetChar(set->paramset, set, messagehdlr, name, value) );

   return SCIP_OKAY;
}

/** changes the value of an existing String parameter */
SCIP_RETCODE SCIPsetChgStringParam(
   SCIP_SET*             set,                /**< global SCIP settings */
   SCIP_MESSAGEHDLR*     messagehdlr,        /**< message handler */
   SCIP_PARAM*           param,              /**< parameter */
   const char*           value               /**< new value of the parameter */
   )
{
   SCIP_RETCODE retcode;

   assert(set != NULL);
   assert(param != NULL);

   retcode = SCIPparamSetString(param, set, messagehdlr, value, TRUE);

   if( retcode != SCIP_PARAMETERWRONGVAL )
   {
      SCIP_CALL( retcode );
   }

   return retcode;
}

/** changes the value of an existing String parameter */
SCIP_RETCODE SCIPsetSetStringParam(
   SCIP_SET*             set,                /**< global SCIP settings */
   SCIP_MESSAGEHDLR*     messagehdlr,        /**< message handler */
   const char*           name,               /**< name of the parameter */
   const char*           value               /**< new value of the parameter */
   )
{
   assert(set != NULL);

   SCIP_CALL( SCIPparamsetSetString(set->paramset, set, messagehdlr, name, value) );

   return SCIP_OKAY;
}

/** reads parameters from a file */
SCIP_RETCODE SCIPsetReadParams(
   SCIP_SET*             set,                /**< global SCIP settings */
   SCIP_MESSAGEHDLR*     messagehdlr,        /**< message handler */
   const char*           filename            /**< file name */
   )
{
   assert(set != NULL);

   SCIP_CALL( SCIPparamsetRead(set->paramset, set, messagehdlr, filename) );

   return SCIP_OKAY;
}

/** writes all parameters in the parameter set to a file */
SCIP_RETCODE SCIPsetWriteParams(
   SCIP_SET*             set,                /**< global SCIP settings */
   SCIP_MESSAGEHDLR*     messagehdlr,        /**< message handler */
   const char*           filename,           /**< file name, or NULL for stdout */
   SCIP_Bool             comments,           /**< should parameter descriptions be written as comments? */
   SCIP_Bool             onlychanged         /**< should only the parameters been written, that are changed from default? */
   )
{
   assert(set != NULL);

   SCIP_CALL( SCIPparamsetWrite(set->paramset, messagehdlr, filename, comments, onlychanged) );

   return SCIP_OKAY;
}

/** resets a single parameters to its default value */
SCIP_RETCODE SCIPsetResetParam(
   SCIP_SET*             set,                /**< global SCIP settings */
   SCIP_MESSAGEHDLR*     messagehdlr,        /**< message handler */
   const char*           name                /**< name of the parameter */
   )
{
   SCIP_CALL( SCIPparamsetSetToDefault(set->paramset, set, messagehdlr, name) );

   return SCIP_OKAY;
}

/** resets all parameters to their default values */
SCIP_RETCODE SCIPsetResetParams(
   SCIP_SET*             set,                /**< global SCIP settings */
   SCIP_MESSAGEHDLR*     messagehdlr         /**< message handler */
   )
{
   SCIP_CALL( SCIPparamsetSetToDefaults(set->paramset, set, messagehdlr) );

   return SCIP_OKAY;
}

/** sets parameters to
 *  - SCIP_PARAMSETTING_DEFAULT to use default values (see also SCIPsetResetParams())
 *  - SCIP_PARAMSETTING_COUNTER to get feasible and "fast" counting process
 *  - SCIP_PARAMSETTING_CPSOLVER to get CP like search (e.g. no LP relaxation)
 *  - SCIP_PARAMSETTING_EASYCIP to solve easy problems fast
 *  - SCIP_PARAMSETTING_FEASIBILITY to detect feasibility fast
 *  - SCIP_PARAMSETTING_HARDLP to be capable to handle hard LPs
 *  - SCIP_PARAMSETTING_OPTIMALITY to prove optimality fast
 */
SCIP_RETCODE SCIPsetSetEmphasis(
   SCIP_SET*             set,                /**< global SCIP settings */
   SCIP_MESSAGEHDLR*     messagehdlr,        /**< message handler */
   SCIP_PARAMEMPHASIS    paramemphasis,      /**< parameter settings */
   SCIP_Bool             quiet               /**< should the parameter be set quiet (no output) */
   )
{
   SCIP_CALL( SCIPparamsetSetEmphasis(set->paramset, set, messagehdlr, paramemphasis, quiet) );

   return SCIP_OKAY;
}

/** sets parameters to deactivate separators and heuristics that use auxiliary SCIP instances; should be called for
 *  auxiliary SCIP instances to avoid recursion
 */
SCIP_RETCODE SCIPsetSetSubscipsOff(
   SCIP_SET*             set,                /**< global SCIP settings */
   SCIP_MESSAGEHDLR*     messagehdlr,        /**< message handler */
   SCIP_Bool             quiet               /**< should the parameter be set quiet (no output) */
   )
{
   SCIP_CALL( SCIPparamsetSetToSubscipsOff(set->paramset, set, messagehdlr, quiet) );

   return SCIP_OKAY;
}

/** sets heuristic parameters values to
 *  - SCIP_PARAMSETTING_DEFAULT which are the default values of all heuristic parameters
 *  - SCIP_PARAMSETTING_FAST such that the time spend for heuristic is decreased
 *  - SCIP_PARAMSETTING_AGGRESSIVE such that the heuristic are called more aggregative
 *  - SCIP_PARAMSETTING_OFF which turn off all heuristics
 */
SCIP_RETCODE SCIPsetSetHeuristics(
   SCIP_SET*             set,                /**< global SCIP settings */
   SCIP_MESSAGEHDLR*     messagehdlr,        /**< message handler */
   SCIP_PARAMSETTING     paramsetting,       /**< parameter settings */
   SCIP_Bool             quiet               /**< should the parameter be set quiet (no output) */
   )
{
   SCIP_CALL( SCIPparamsetSetHeuristics(set->paramset, set, messagehdlr, paramsetting, quiet) );

   return SCIP_OKAY;
}

/** sets presolving parameters to
 *  - SCIP_PARAMSETTING_DEFAULT which are the default values of all presolving parameters
 *  - SCIP_PARAMSETTING_FAST such that the time spend for presolving is decreased
 *  - SCIP_PARAMSETTING_AGGRESSIVE such that the presolving is more aggregative
 *  - SCIP_PARAMSETTING_OFF which turn off all presolving
 */
SCIP_RETCODE SCIPsetSetPresolving(
   SCIP_SET*             set,                /**< global SCIP settings */
   SCIP_MESSAGEHDLR*     messagehdlr,        /**< message handler */
   SCIP_PARAMSETTING     paramsetting,       /**< parameter settings */
   SCIP_Bool             quiet               /**< should the parameter be set quiet (no output) */
   )
{
   SCIP_CALL( SCIPparamsetSetPresolving(set->paramset, set, messagehdlr, paramsetting, quiet) );

   return SCIP_OKAY;
}

/** sets separating parameters to
 *  - SCIP_PARAMSETTING_DEFAULT which are the default values of all separating parameters
 *  - SCIP_PARAMSETTING_FAST such that the time spend for separating is decreased
 *  - SCIP_PARAMSETTING_AGGRESSIVE such that the separating is done more aggregative
 *  - SCIP_PARAMSETTING_OFF which turn off all separating
 */
SCIP_RETCODE SCIPsetSetSeparating(
   SCIP_SET*             set,                /**< global SCIP settings */
   SCIP_MESSAGEHDLR*     messagehdlr,        /**< message handler */
   SCIP_PARAMSETTING     paramsetting,       /**< parameter settings */
   SCIP_Bool             quiet               /**< should the parameter be set quiet (no output) */
   )
{
   SCIP_CALL( SCIPparamsetSetSeparating(set->paramset, set, messagehdlr, paramsetting, quiet) );

   return SCIP_OKAY;
}

/** returns the array of all available SCIP parameters */
SCIP_PARAM** SCIPsetGetParams(
   SCIP_SET*             set                 /**< global SCIP settings */
   )
{
   assert(set != NULL);

   return SCIPparamsetGetParams(set->paramset);
}

/** returns the total number of all available SCIP parameters */
int SCIPsetGetNParams(
   SCIP_SET*             set                 /**< global SCIP settings */
   )
{
   assert(set != NULL);

   return SCIPparamsetGetNParams(set->paramset);
}

/** inserts file reader in file reader list */
SCIP_RETCODE SCIPsetIncludeReader(
   SCIP_SET*             set,                /**< global SCIP settings */
   SCIP_READER*          reader              /**< file reader */
   )
{
   assert(set != NULL);
   assert(reader != NULL);

   if( set->nreaders >= set->readerssize )
   {
      set->readerssize = SCIPsetCalcMemGrowSize(set, set->nreaders+1);
      SCIP_ALLOC( BMSreallocMemoryArray(&set->readers, set->readerssize) );
   }
   assert(set->nreaders < set->readerssize);

   set->readers[set->nreaders] = reader;
   set->nreaders++;

   return SCIP_OKAY;
}

/** returns the file reader of the given name, or NULL if not existing */
SCIP_READER* SCIPsetFindReader(
   SCIP_SET*             set,                /**< global SCIP settings */
   const char*           name                /**< name of file reader */
   )
{
   int i;

   assert(set != NULL);
   assert(name != NULL);

   for( i = 0; i < set->nreaders; ++i )
   {
      if( strcmp(SCIPreaderGetName(set->readers[i]), name) == 0 )
         return set->readers[i];
   }

   return NULL;
}

/** inserts variable pricer in variable pricer list */
SCIP_RETCODE SCIPsetIncludePricer(
   SCIP_SET*             set,                /**< global SCIP settings */
   SCIP_PRICER*          pricer              /**< variable pricer */
   )
{
   assert(set != NULL);
   assert(pricer != NULL);

   if( set->npricers >= set->pricerssize )
   {
      set->pricerssize = SCIPsetCalcMemGrowSize(set, set->npricers+1);
      SCIP_ALLOC( BMSreallocMemoryArray(&set->pricers, set->pricerssize) );
   }
   assert(set->npricers < set->pricerssize);

   set->pricers[set->npricers] = pricer;
   set->npricers++;
   set->pricerssorted = FALSE;

   return SCIP_OKAY;
}

/** returns the variable pricer of the given name, or NULL if not existing */
SCIP_PRICER* SCIPsetFindPricer(
   SCIP_SET*             set,                /**< global SCIP settings */
   const char*           name                /**< name of variable pricer */
   )
{
   int i;

   assert(set != NULL);
   assert(name != NULL);

   for( i = 0; i < set->npricers; ++i )
   {
      if( strcmp(SCIPpricerGetName(set->pricers[i]), name) == 0 )
         return set->pricers[i];
   }

   return NULL;
}

/** sorts pricers by priorities */
void SCIPsetSortPricers(
   SCIP_SET*             set                 /**< global SCIP settings */
   )
{
   assert(set != NULL);

   if( !set->pricerssorted )
   {
      SCIPsortPtr((void**)set->pricers, SCIPpricerComp, set->npricers);
      set->pricerssorted = TRUE;
   }
}

/** inserts constraint handler in constraint handler list */
SCIP_RETCODE SCIPsetIncludeConshdlr(
   SCIP_SET*             set,                /**< global SCIP settings */
   SCIP_CONSHDLR*        conshdlr            /**< constraint handler */
   )
{
   int priority;
   int i;

   assert(set != NULL);
   assert(conshdlr != NULL);
   assert(!SCIPconshdlrIsInitialized(conshdlr));

   /* allocate memory */
   if( set->nconshdlrs >= set->conshdlrssize )
   {
      set->conshdlrssize = SCIPsetCalcMemGrowSize(set, set->nconshdlrs+1);
      SCIP_ALLOC( BMSreallocMemoryArray(&set->conshdlrs, set->conshdlrssize) );
      SCIP_ALLOC( BMSreallocMemoryArray(&set->conshdlrs_sepa, set->conshdlrssize) );
      SCIP_ALLOC( BMSreallocMemoryArray(&set->conshdlrs_enfo, set->conshdlrssize) );
      SCIP_ALLOC( BMSreallocMemoryArray(&set->conshdlrs_include, set->conshdlrssize) );
   }
   assert(set->nconshdlrs < set->conshdlrssize);

   /* sort constraint handler into conshdlrs array sorted by check priority */
   priority = SCIPconshdlrGetCheckPriority(conshdlr);
   for( i = set->nconshdlrs; i > 0 && SCIPconshdlrGetCheckPriority(set->conshdlrs[i-1]) < priority; --i )
   {
      set->conshdlrs[i] = set->conshdlrs[i-1];
   }
   set->conshdlrs[i] = conshdlr;

   /* sort constraint handler into conshdlrs_sepa array sorted by sepa priority */
   priority = SCIPconshdlrGetSepaPriority(conshdlr);
   for( i = set->nconshdlrs; i > 0 && SCIPconshdlrGetSepaPriority(set->conshdlrs_sepa[i-1]) < priority; --i )
   {
      set->conshdlrs_sepa[i] = set->conshdlrs_sepa[i-1];
   }
   set->conshdlrs_sepa[i] = conshdlr;

   /* sort constraint handler into conshdlrs_enfo array sorted by enfo priority */
   priority = SCIPconshdlrGetEnfoPriority(conshdlr);
   for( i = set->nconshdlrs; i > 0 && SCIPconshdlrGetEnfoPriority(set->conshdlrs_enfo[i-1]) < priority; --i )
   {
      set->conshdlrs_enfo[i] = set->conshdlrs_enfo[i-1];
   }
   set->conshdlrs_enfo[i] = conshdlr;

   /* add constraint handler into conshdlrs_include array sorted by inclusion order */
   set->conshdlrs_include[set->nconshdlrs] = conshdlr;

   set->nconshdlrs++;

   return SCIP_OKAY;
}

/** returns the constraint handler of the given name, or NULL if not existing */
SCIP_CONSHDLR* SCIPsetFindConshdlr(
   SCIP_SET*             set,                /**< global SCIP settings */
   const char*           name                /**< name of constraint handler */
   )
{
   int i;

   assert(set != NULL);
   assert(name != NULL);

   for( i = 0; i < set->nconshdlrs; ++i )
   {
      if( strcmp(SCIPconshdlrGetName(set->conshdlrs[i]), name) == 0 )
         return set->conshdlrs[i];
   }

   return NULL;
}

/** inserts conflict handler in conflict handler list */
SCIP_RETCODE SCIPsetIncludeConflicthdlr(
   SCIP_SET*             set,                /**< global SCIP settings */
   SCIP_CONFLICTHDLR*    conflicthdlr        /**< conflict handler */
   )
{
   assert(set != NULL);
   assert(conflicthdlr != NULL);
   assert(!SCIPconflicthdlrIsInitialized(conflicthdlr));

   if( set->nconflicthdlrs >= set->conflicthdlrssize )
   {
      set->conflicthdlrssize = SCIPsetCalcMemGrowSize(set, set->nconflicthdlrs+1);
      SCIP_ALLOC( BMSreallocMemoryArray(&set->conflicthdlrs, set->conflicthdlrssize) );
   }
   assert(set->nconflicthdlrs < set->conflicthdlrssize);

   set->conflicthdlrs[set->nconflicthdlrs] = conflicthdlr;
   set->nconflicthdlrs++;
   set->conflicthdlrssorted = FALSE;

   return SCIP_OKAY;
}

/** returns the conflict handler of the given name, or NULL if not existing */
SCIP_CONFLICTHDLR* SCIPsetFindConflicthdlr(
   SCIP_SET*             set,                /**< global SCIP settings */
   const char*           name                /**< name of conflict handler */
   )
{
   int i;

   assert(set != NULL);
   assert(name != NULL);

   for( i = 0; i < set->nconflicthdlrs; ++i )
   {
      if( strcmp(SCIPconflicthdlrGetName(set->conflicthdlrs[i]), name) == 0 )
         return set->conflicthdlrs[i];
   }

   return NULL;
}

/** sorts conflict handlers by priorities */
void SCIPsetSortConflicthdlrs(
   SCIP_SET*             set                 /**< global SCIP settings */
   )
{
   assert(set != NULL);

   if( !set->conflicthdlrssorted )
   {
      SCIPsortPtr((void**)set->conflicthdlrs, SCIPconflicthdlrComp, set->nconflicthdlrs);
      set->conflicthdlrssorted = TRUE;
   }
}

/** inserts presolver in presolver list */
SCIP_RETCODE SCIPsetIncludePresol(
   SCIP_SET*             set,                /**< global SCIP settings */
   SCIP_PRESOL*          presol              /**< presolver */
   )
{
   assert(set != NULL);
   assert(presol != NULL);

   if( set->npresols >= set->presolssize )
   {
      set->presolssize = SCIPsetCalcMemGrowSize(set, set->npresols+1);
      SCIP_ALLOC( BMSreallocMemoryArray(&set->presols, set->presolssize) );
   }
   assert(set->npresols < set->presolssize);

   set->presols[set->npresols] = presol;
   set->npresols++;
   set->presolssorted = FALSE;

   return SCIP_OKAY;
}

/** returns the presolver of the given name, or NULL if not existing */
SCIP_PRESOL* SCIPsetFindPresol(
   SCIP_SET*             set,                /**< global SCIP settings */
   const char*           name                /**< name of presolver */
   )
{
   int i;

   assert(set != NULL);
   assert(name != NULL);

   for( i = 0; i < set->npresols; ++i )
   {
      if( strcmp(SCIPpresolGetName(set->presols[i]), name) == 0 )
         return set->presols[i];
   }

   return NULL;
}

/** sorts presolvers by priorities */
void SCIPsetSortPresols(
   SCIP_SET*             set                 /**< global SCIP settings */
   )
{
   assert(set != NULL);

   if( !set->presolssorted )
   {
      SCIPsortPtr((void**)set->presols, SCIPpresolComp, set->npresols);
      set->presolssorted = TRUE;
   }
}

/** inserts relaxator in relaxator list */
SCIP_RETCODE SCIPsetIncludeRelax(
   SCIP_SET*             set,                /**< global SCIP settings */
   SCIP_RELAX*           relax               /**< relaxator */
   )
{
   assert(set != NULL);
   assert(relax != NULL);
   assert(!SCIPrelaxIsInitialized(relax));

   if( set->nrelaxs >= set->relaxssize )
   {
      set->relaxssize = SCIPsetCalcMemGrowSize(set, set->nrelaxs+1);
      SCIP_ALLOC( BMSreallocMemoryArray(&set->relaxs, set->relaxssize) );
   }
   assert(set->nrelaxs < set->relaxssize);

   set->relaxs[set->nrelaxs] = relax;
   set->nrelaxs++;
   set->relaxssorted = FALSE;

   return SCIP_OKAY;
}

/** returns the relaxator of the given name, or NULL if not existing */
SCIP_RELAX* SCIPsetFindRelax(
   SCIP_SET*             set,                /**< global SCIP settings */
   const char*           name                /**< name of relaxator */
   )
{
   int i;

   assert(set != NULL);
   assert(name != NULL);

   for( i = 0; i < set->nrelaxs; ++i )
   {
      if( strcmp(SCIPrelaxGetName(set->relaxs[i]), name) == 0 )
         return set->relaxs[i];
   }

   return NULL;
}

/** sorts relaxators by priorities */
void SCIPsetSortRelaxs(
   SCIP_SET*             set                 /**< global SCIP settings */
   )
{
   assert(set != NULL);

   if( !set->relaxssorted )
   {
      SCIPsortPtr((void**)set->relaxs, SCIPrelaxComp, set->nrelaxs);
      set->relaxssorted = TRUE;
   }
}

/** inserts separator in separator list */
SCIP_RETCODE SCIPsetIncludeSepa(
   SCIP_SET*             set,                /**< global SCIP settings */
   SCIP_SEPA*            sepa                /**< separator */
   )
{
   assert(set != NULL);
   assert(sepa != NULL);
   assert(!SCIPsepaIsInitialized(sepa));

   if( set->nsepas >= set->sepassize )
   {
      set->sepassize = SCIPsetCalcMemGrowSize(set, set->nsepas+1);
      SCIP_ALLOC( BMSreallocMemoryArray(&set->sepas, set->sepassize) );
   }
   assert(set->nsepas < set->sepassize);

   set->sepas[set->nsepas] = sepa;
   set->nsepas++;
   set->sepassorted = FALSE;

   return SCIP_OKAY;
}

/** returns the separator of the given name, or NULL if not existing */
SCIP_SEPA* SCIPsetFindSepa(
   SCIP_SET*             set,                /**< global SCIP settings */
   const char*           name                /**< name of separator */
   )
{
   int i;

   assert(set != NULL);
   assert(name != NULL);

   for( i = 0; i < set->nsepas; ++i )
   {
      if( strcmp(SCIPsepaGetName(set->sepas[i]), name) == 0 )
         return set->sepas[i];
   }

   return NULL;
}

/** sorts separators by priorities */
void SCIPsetSortSepas(
   SCIP_SET*             set                 /**< global SCIP settings */
   )
{
   assert(set != NULL);

   if( !set->sepassorted )
   {
      SCIPsortPtr((void**)set->sepas, SCIPsepaComp, set->nsepas);
      set->sepassorted = TRUE;
   }
}

/** inserts propagator in propagator list */
SCIP_RETCODE SCIPsetIncludeProp(
   SCIP_SET*             set,                /**< global SCIP settings */
   SCIP_PROP*            prop                /**< propagator */
   )
{
   assert(set != NULL);
   assert(prop != NULL);
   assert(!SCIPpropIsInitialized(prop));

   if( set->nprops >= set->propssize )
   {
      set->propssize = SCIPsetCalcMemGrowSize(set, set->nprops+1);
      SCIP_ALLOC( BMSreallocMemoryArray(&set->props, set->propssize) );
   }
   assert(set->nprops < set->propssize);

   set->props[set->nprops] = prop;
   set->nprops++;
   set->propssorted = FALSE;

   return SCIP_OKAY;
}

/** returns the propagator of the given name, or NULL if not existing */
SCIP_PROP* SCIPsetFindProp(
   SCIP_SET*             set,                /**< global SCIP settings */
   const char*           name                /**< name of propagator */
   )
{
   int i;

   assert(set != NULL);
   assert(name != NULL);

   for( i = 0; i < set->nprops; ++i )
   {
      if( strcmp(SCIPpropGetName(set->props[i]), name) == 0 )
         return set->props[i];
   }

   return NULL;
}

/** sorts propagators by priorities */
void SCIPsetSortProps(
   SCIP_SET*             set                 /**< global SCIP settings */
   )
{
   assert(set != NULL);

   if( !set->propssorted )
   {
      SCIPsortPtr((void**)set->props, SCIPpropComp, set->nprops);
      set->propssorted = TRUE;
      set->propspresolsorted = FALSE;
   }
}

/** sorts propagators by priorities for presolving */
void SCIPsetSortPropsPresol(
   SCIP_SET*             set                 /**< global SCIP settings */
   )
{
   assert(set != NULL);

   if( !set->propspresolsorted )
   {
      SCIPsortPtr((void**)set->props, SCIPpropPresolComp, set->nprops);
      set->propspresolsorted = TRUE;
      set->propssorted = FALSE;
   }
}

/** inserts primal heuristic in primal heuristic list */
SCIP_RETCODE SCIPsetIncludeHeur(
   SCIP_SET*             set,                /**< global SCIP settings */
   SCIP_HEUR*            heur                /**< primal heuristic */
   )
{
   assert(set != NULL);
   assert(heur != NULL);
   assert(!SCIPheurIsInitialized(heur));

   if( set->nheurs >= set->heurssize )
   {
      set->heurssize = SCIPsetCalcMemGrowSize(set, set->nheurs+1);
      SCIP_ALLOC( BMSreallocMemoryArray(&set->heurs, set->heurssize) );
   }
   assert(set->nheurs < set->heurssize);

   set->heurs[set->nheurs] = heur;
   set->nheurs++;
   set->heurssorted = FALSE;

   return SCIP_OKAY;
}

/** returns the primal heuristic of the given name, or NULL if not existing */
SCIP_HEUR* SCIPsetFindHeur(
   SCIP_SET*             set,                /**< global SCIP settings */
   const char*           name                /**< name of primal heuristic */
   )
{
   int i;

   assert(set != NULL);
   assert(name != NULL);

   for( i = 0; i < set->nheurs; ++i )
   {
      if( strcmp(SCIPheurGetName(set->heurs[i]), name) == 0 )
         return set->heurs[i];
   }

   return NULL;
}

/** sorts heuristics by priorities */
void SCIPsetSortHeurs(
   SCIP_SET*             set                 /**< global SCIP settings */
   )
{
   assert(set != NULL);

   if( !set->heurssorted )
   {
      SCIPsortPtr((void**)set->heurs, SCIPheurComp, set->nheurs);
      set->heurssorted = TRUE;
   }
}

/** inserts event handler in event handler list */
SCIP_RETCODE SCIPsetIncludeEventhdlr(
   SCIP_SET*             set,                /**< global SCIP settings */
   SCIP_EVENTHDLR*       eventhdlr           /**< event handler */
   )
{
   assert(set != NULL);
   assert(eventhdlr != NULL);
   assert(!SCIPeventhdlrIsInitialized(eventhdlr));

   if( set->neventhdlrs >= set->eventhdlrssize )
   {
      set->eventhdlrssize = SCIPsetCalcMemGrowSize(set, set->neventhdlrs+1);
      SCIP_ALLOC( BMSreallocMemoryArray(&set->eventhdlrs, set->eventhdlrssize) );
   }
   assert(set->neventhdlrs < set->eventhdlrssize);

   set->eventhdlrs[set->neventhdlrs] = eventhdlr;
   set->neventhdlrs++;

   return SCIP_OKAY;
}

/** returns the event handler of the given name, or NULL if not existing */
SCIP_EVENTHDLR* SCIPsetFindEventhdlr(
   SCIP_SET*             set,                /**< global SCIP settings */
   const char*           name                /**< name of event handler */
   )
{
   int i;

   assert(set != NULL);
   assert(name != NULL);

   for( i = 0; i < set->neventhdlrs; ++i )
   {
      if( strcmp(SCIPeventhdlrGetName(set->eventhdlrs[i]), name) == 0 )
         return set->eventhdlrs[i];
   }

   return NULL;
}

/** inserts node selector in node selector list */
SCIP_RETCODE SCIPsetIncludeNodesel(
   SCIP_SET*             set,                /**< global SCIP settings */
   SCIP_NODESEL*         nodesel             /**< node selector */
   )
{
   int i;
   int nodeselstdprio;

   assert(set != NULL);
   assert(nodesel != NULL);
   assert(!SCIPnodeselIsInitialized(nodesel));

   if( set->nnodesels >= set->nodeselssize )
   {
      set->nodeselssize = SCIPsetCalcMemGrowSize(set, set->nnodesels+1);
      SCIP_ALLOC( BMSreallocMemoryArray(&set->nodesels, set->nodeselssize) );
   }
   assert(set->nnodesels < set->nodeselssize);

   nodeselstdprio = SCIPnodeselGetStdPriority(nodesel);

   for( i = set->nnodesels; i > 0 && nodeselstdprio > SCIPnodeselGetStdPriority(set->nodesels[i-1]); --i )
      set->nodesels[i] = set->nodesels[i-1];
   
   set->nodesels[i] = nodesel;
   set->nnodesels++;

   return SCIP_OKAY;
}

/** returns the node selector of the given name, or NULL if not existing */
SCIP_NODESEL* SCIPsetFindNodesel(
   SCIP_SET*             set,                /**< global SCIP settings */
   const char*           name                /**< name of event handler */
   )
{
   int i;

   assert(set != NULL);
   assert(name != NULL);

   for( i = 0; i < set->nnodesels; ++i )
   {
      if( strcmp(SCIPnodeselGetName(set->nodesels[i]), name) == 0 )
         return set->nodesels[i];
   }

   return NULL;
}

/** returns node selector with highest priority in the current mode */
SCIP_NODESEL* SCIPsetGetNodesel(
   SCIP_SET*             set,                /**< global SCIP settings */
   SCIP_STAT*            stat                /**< dynamic problem statistics */
   )
{
   assert(set != NULL);
   assert(stat != NULL);

   /* check, if old node selector is still valid */
   if( set->nodesel == NULL && set->nnodesels > 0 )
   {
      int i;

      set->nodesel = set->nodesels[0];

      /* search highest priority node selector */
      if( stat->memsavemode )
      {
         for( i = 1; i < set->nnodesels; ++i )
         {
            if( SCIPnodeselGetMemsavePriority(set->nodesels[i]) > SCIPnodeselGetMemsavePriority(set->nodesel) )
               set->nodesel = set->nodesels[i];
         }
      }
      else
      {
         for( i = 1; i < set->nnodesels; ++i )
         {
            if( SCIPnodeselGetStdPriority(set->nodesels[i]) > SCIPnodeselGetStdPriority(set->nodesel) )
               set->nodesel = set->nodesels[i];
         }
      }
   }

   return set->nodesel;
}

/** inserts branching rule in branching rule list */
SCIP_RETCODE SCIPsetIncludeBranchrule(
   SCIP_SET*             set,                /**< global SCIP settings */
   SCIP_BRANCHRULE*      branchrule          /**< branching rule */
   )
{
   assert(set != NULL);
   assert(branchrule != NULL);
   assert(!SCIPbranchruleIsInitialized(branchrule));

   if( set->nbranchrules >= set->branchrulessize )
   {
      set->branchrulessize = SCIPsetCalcMemGrowSize(set, set->nbranchrules+1);
      SCIP_ALLOC( BMSreallocMemoryArray(&set->branchrules, set->branchrulessize) );
   }
   assert(set->nbranchrules < set->branchrulessize);

   set->branchrules[set->nbranchrules] = branchrule;
   set->nbranchrules++;
   set->branchrulessorted = FALSE;

   return SCIP_OKAY;
}

/** returns the branching rule of the given name, or NULL if not existing */
SCIP_BRANCHRULE* SCIPsetFindBranchrule(
   SCIP_SET*             set,                /**< global SCIP settings */
   const char*           name                /**< name of event handler */
   )
{
   int i;

   assert(set != NULL);
   assert(name != NULL);

   for( i = 0; i < set->nbranchrules; ++i )
   {
      if( strcmp(SCIPbranchruleGetName(set->branchrules[i]), name) == 0 )
         return set->branchrules[i];
   }

   return NULL;
}

/** sorts branching rules by priorities */
void SCIPsetSortBranchrules(
   SCIP_SET*             set                 /**< global SCIP settings */
   )
{
   assert(set != NULL);

   if( !set->branchrulessorted )
   {
      SCIPsortPtr((void**)set->branchrules, SCIPbranchruleComp, set->nbranchrules);
      set->branchrulessorted = TRUE;
   }
}

/** inserts display column in display column list */
SCIP_RETCODE SCIPsetIncludeDisp(
   SCIP_SET*             set,                /**< global SCIP settings */
   SCIP_DISP*            disp                /**< display column */
   )
{
   int i;
   int disppos;
   
   assert(set != NULL);
   assert(disp != NULL);
   assert(!SCIPdispIsInitialized(disp));

   if( set->ndisps >= set->dispssize )
   {
      set->dispssize = SCIPsetCalcMemGrowSize(set, set->ndisps+1);
      SCIP_ALLOC( BMSreallocMemoryArray(&set->disps, set->dispssize) );
   }
   assert(set->ndisps < set->dispssize);

   disppos = SCIPdispGetPosition(disp);
   
   for( i = set->ndisps; i > 0 && disppos < SCIPdispGetPosition(set->disps[i-1]); --i )
   {
      set->disps[i] = set->disps[i-1];
   }
   set->disps[i] = disp;
   set->ndisps++;

   return SCIP_OKAY;
}

/** returns the display column of the given name, or NULL if not existing */
SCIP_DISP* SCIPsetFindDisp(
   SCIP_SET*             set,                /**< global SCIP settings */
   const char*           name                /**< name of display */
   )
{
   int i;

   assert(set != NULL);
   assert(name != NULL);

   for( i = 0; i < set->ndisps; ++i )
   {
      if( strcmp(SCIPdispGetName(set->disps[i]), name) == 0 )
         return set->disps[i];
   }

   return NULL;
}

/** inserts dialog in dialog list */
SCIP_RETCODE SCIPsetIncludeDialog(
   SCIP_SET*             set,                /**< global SCIP settings */
   SCIP_DIALOG*          dialog              /**< dialog */
   )
{
   assert(set != NULL);
   assert(dialog != NULL);

   if( set->ndialogs >= set->dialogssize )
   {
      set->dialogssize = SCIPsetCalcMemGrowSize(set, set->ndialogs+1);
      SCIP_ALLOC( BMSreallocMemoryArray(&set->dialogs, set->dialogssize) );
   }
   assert(set->ndialogs < set->dialogssize);

   set->dialogs[set->ndialogs] = dialog;
   set->ndialogs++;

   return SCIP_OKAY;
}

/** returns if the dialog already exists */
SCIP_Bool SCIPsetExistsDialog(
   SCIP_SET*             set,                /**< global SCIP settings */
   SCIP_DIALOG*          dialog              /**< dialog */
   )
{
   int i;

   assert(set != NULL);

   if( dialog == NULL )
      return FALSE;

   for( i = 0; i < set->ndialogs; ++i )
   {
      if( set->dialogs[i] == dialog )
         return TRUE;
   }

   return FALSE;
}

/** inserts NLPI in NLPI list */
SCIP_RETCODE SCIPsetIncludeNlpi(
   SCIP_SET*             set,                /**< global SCIP settings */
   SCIP_NLPI*            nlpi                /**< NLPI */
   )
{
   assert(set != NULL);
   assert(nlpi != NULL);

   if( set->nnlpis >= set->nlpissize )
   {
      set->nlpissize = SCIPsetCalcMemGrowSize(set, set->nnlpis+1);
      SCIP_ALLOC( BMSreallocMemoryArray(&set->nlpis, set->nlpissize) );
   }
   assert(set->nnlpis < set->nlpissize);

   set->nlpis[set->nnlpis] = nlpi;
   set->nnlpis++;
   set->nlpissorted = FALSE;

   return SCIP_OKAY;
}

/** returns the NLPI of the given name, or NULL if not existing */
SCIP_NLPI* SCIPsetFindNlpi(
   SCIP_SET*             set,                /**< global SCIP settings */
   const char*           name                /**< name of NLPI */
   )
{
   int i;

   assert(set != NULL);
   assert(name != NULL);

   for( i = 0; i < set->nnlpis; ++i )
   {
      if( strcmp(SCIPnlpiGetName(set->nlpis[i]), name) == 0 )
         return set->nlpis[i];
   }

   return NULL;
}

/** sorts NLPIs by priorities */
void SCIPsetSortNlpis(
   SCIP_SET*             set                 /**< global SCIP settings */
   )
{
   assert(set != NULL);

   if( !set->nlpissorted )
   {
      SCIPsortPtr((void**)set->nlpis, SCIPnlpiComp, set->nnlpis);
      set->nlpissorted = TRUE;
   }
}

/** set priority of an NLPI */
void SCIPsetSetPriorityNlpi(
   SCIP_SET*             set,                /**< global SCIP settings */
   SCIP_NLPI*            nlpi,               /**< NLPI */
   int                   priority            /**< new priority of NLPI */
   )
{
   assert(set != NULL);
   assert(nlpi != NULL);

   SCIPnlpiSetPriority(nlpi, priority);
   set->nlpissorted = FALSE;
}

/** inserts information about an external code in external codes list */
SCIP_RETCODE SCIPsetIncludeExternalCode(
   SCIP_SET*             set,                /**< global SCIP settings */
   const char*           name,               /**< name of external code */
   const char*           description         /**< description of external code, can be NULL */
   )
{
   assert(set  != NULL);
   assert(name != NULL);

   if( set->nextcodes >= set->extcodessize )
   {
      set->extcodessize = SCIPsetCalcMemGrowSize(set, set->nextcodes+1);
      SCIP_ALLOC( BMSreallocMemoryArray(&set->extcodenames, set->extcodessize) );
      SCIP_ALLOC( BMSreallocMemoryArray(&set->extcodedescs, set->extcodessize) );
   }
   assert(set->nextcodes < set->extcodessize);

   BMSduplicateMemoryArray(&(set->extcodenames[set->nextcodes]), name, (int) strlen(name)+1);  /*lint !e866*/
   if( description != NULL )
   {
      BMSduplicateMemoryArray(&(set->extcodedescs[set->nextcodes]), description, (int) strlen(description)+1);  /*lint !e866*/
   }
   else
   {
      set->extcodedescs[set->nextcodes] = NULL;
   }
   set->nextcodes++;

   return SCIP_OKAY;
}

/** calls init methods of all plugins */
SCIP_RETCODE SCIPsetInitPlugins(
   SCIP_SET*             set,                /**< global SCIP settings */
   BMS_BLKMEM*           blkmem,             /**< block memory */
   SCIP_STAT*            stat                /**< dynamic problem statistics */
   )
{
   int i;
   
   assert(set != NULL);

   /* active variable pricers */
   SCIPsetSortPricers(set);
   for( i = 0; i < set->nactivepricers; ++i )
   {
      SCIP_CALL( SCIPpricerInit(set->pricers[i], set) );
   }

   /* constraint handlers */
   for( i = 0; i < set->nconshdlrs; ++i )
   {
      SCIP_CALL( SCIPconshdlrInit(set->conshdlrs[i], blkmem, set, stat) );
   }

   /* conflict handlers */
   for( i = 0; i < set->nconflicthdlrs; ++i )
   {
      SCIP_CALL( SCIPconflicthdlrInit(set->conflicthdlrs[i], set) );
   }

   /* presolvers */
   for( i = 0; i < set->npresols; ++i )
   {
      SCIP_CALL( SCIPpresolInit(set->presols[i], set) );
   }

   /* relaxators */
   for( i = 0; i < set->nrelaxs; ++i )
   {
      SCIP_CALL( SCIPrelaxInit(set->relaxs[i], set) );
   }

   /* separators */
   for( i = 0; i < set->nsepas; ++i )
   {
      SCIP_CALL( SCIPsepaInit(set->sepas[i], set) );
   }

   /* propagators */
   for( i = 0; i < set->nprops; ++i )
   {
      SCIP_CALL( SCIPpropInit(set->props[i], set) );
   }

   /* primal heuristics */
   for( i = 0; i < set->nheurs; ++i )
   {
      SCIP_CALL( SCIPheurInit(set->heurs[i], set) );
   }

   /* event handlers */
   for( i = 0; i < set->neventhdlrs; ++i )
   {
      SCIP_CALL( SCIPeventhdlrInit(set->eventhdlrs[i], set) );
   }

   /* node selectors */
   for( i = 0; i < set->nnodesels; ++i )
   {
      SCIP_CALL( SCIPnodeselInit(set->nodesels[i], set) );
   }

   /* branching rules */
   for( i = 0; i < set->nbranchrules; ++i )
   {
      SCIP_CALL( SCIPbranchruleInit(set->branchrules[i], set) );
   }

   /* display columns */
   for( i = 0; i < set->ndisps; ++i )
   {
      SCIP_CALL( SCIPdispInit(set->disps[i], set) );
   }
   SCIP_CALL( SCIPdispAutoActivate(set) );

   return SCIP_OKAY;
}

/** calls exit methods of all plugins */
SCIP_RETCODE SCIPsetExitPlugins(
   SCIP_SET*             set,                /**< global SCIP settings */
   BMS_BLKMEM*           blkmem,             /**< block memory */
   SCIP_STAT*            stat                /**< dynamic problem statistics */
   )
{
   int i;

   assert(set != NULL);

   /* active variable pricers */
   SCIPsetSortPricers(set);
   for( i = 0; i < set->nactivepricers; ++i )
   {
      SCIP_CALL( SCIPpricerExit(set->pricers[i], set) );
   }

   /* constraint handlers */
   for( i = 0; i < set->nconshdlrs; ++i )
   {
      SCIP_CALL( SCIPconshdlrExit(set->conshdlrs[i], blkmem, set, stat) );
   }

   /* conflict handlers */
   for( i = 0; i < set->nconflicthdlrs; ++i )
   {
      SCIP_CALL( SCIPconflicthdlrExit(set->conflicthdlrs[i], set) );
   }

   /* presolvers */
   for( i = 0; i < set->npresols; ++i )
   {
      SCIP_CALL( SCIPpresolExit(set->presols[i], set) );
   }

   /* relaxators */
   for( i = 0; i < set->nrelaxs; ++i )
   {
      SCIP_CALL( SCIPrelaxExit(set->relaxs[i], set) );
   }

   /* separators */
   for( i = 0; i < set->nsepas; ++i )
   {
      SCIP_CALL( SCIPsepaExit(set->sepas[i], set) );
   }

   /* propagators */
   for( i = 0; i < set->nprops; ++i )
   {
      SCIP_CALL( SCIPpropExit(set->props[i], set) );
   }

   /* primal heuristics */
   for( i = 0; i < set->nheurs; ++i )
   {
      SCIP_CALL( SCIPheurExit(set->heurs[i], set) );
   }

   /* event handlers */
   for( i = 0; i < set->neventhdlrs; ++i )
   {
      SCIP_CALL( SCIPeventhdlrExit(set->eventhdlrs[i], set) );
   }

   /* node selectors */
   for( i = 0; i < set->nnodesels; ++i )
   {
      SCIP_CALL( SCIPnodeselExit(set->nodesels[i], set) );
   }

   /* branching rules */
   for( i = 0; i < set->nbranchrules; ++i )
   {
      SCIP_CALL( SCIPbranchruleExit(set->branchrules[i], set) );
   }

   /* display columns */
   for( i = 0; i < set->ndisps; ++i )
   {
      SCIP_CALL( SCIPdispExit(set->disps[i], set) );
   }

   return SCIP_OKAY;
}

/** calls initpre methods of all plugins */
SCIP_RETCODE SCIPsetInitprePlugins(
   SCIP_SET*             set,                /**< global SCIP settings */
   SCIP_MESSAGEHDLR*     messagehdlr,        /**< message handler */
   BMS_BLKMEM*           blkmem,             /**< block memory */
   SCIP_STAT*            stat,               /**< dynamic problem statistics */
   SCIP_Bool*            unbounded,          /**< pointer to store TRUE, if presolving detected unboundedness */
   SCIP_Bool*            infeasible          /**< pointer to store TRUE, if presolving detected infeasibility */
   )
{
   SCIP_RESULT result;
   int i;

   assert(set != NULL);
   assert(unbounded != NULL);
   assert(infeasible != NULL);

   /* inform presolvers that the presolving is abound to begin */
   for( i = 0; i < set->npresols; ++i )
   {
      SCIP_CALL( SCIPpresolInitpre(set->presols[i], set, *unbounded, *infeasible, &result) );
      if( result == SCIP_CUTOFF )
      {
         *infeasible = TRUE;
         SCIPmessagePrintVerbInfo(messagehdlr, set->disp_verblevel, SCIP_VERBLEVEL_FULL,
            "presolver <%s> detected infeasibility\n", SCIPpresolGetName(set->presols[i]));
      }
      else if( result == SCIP_UNBOUNDED )
      {
         *unbounded = TRUE;
         SCIPmessagePrintVerbInfo(messagehdlr, set->disp_verblevel, SCIP_VERBLEVEL_FULL,
            "presolver <%s> detected unboundedness (or infeasibility)\n", SCIPpresolGetName(set->presols[i]));
      }
   }

   /* inform propagators that the presolving is abound to begin */
   for( i = 0; i < set->nprops; ++i )
   {
      SCIP_CALL( SCIPpropInitpre(set->props[i], set, *unbounded, *infeasible, &result) );
      if( result == SCIP_CUTOFF )
      {
         *infeasible = TRUE;
         SCIPmessagePrintVerbInfo(messagehdlr, set->disp_verblevel, SCIP_VERBLEVEL_FULL,
            "propagator <%s> detected infeasibility\n", SCIPpropGetName(set->props[i]));
      }
      else if( result == SCIP_UNBOUNDED )
      {
         *unbounded = TRUE;
         SCIPmessagePrintVerbInfo(messagehdlr, set->disp_verblevel, SCIP_VERBLEVEL_FULL,
            "propagator <%s> detected unboundedness (or infeasibility)\n", SCIPpropGetName(set->props[i]));
      }
   }

   /* inform constraint handlers that the presolving is abound to begin */
   for( i = 0; i < set->nconshdlrs; ++i )
   {
      SCIP_CALL( SCIPconshdlrInitpre(set->conshdlrs[i], blkmem, set, stat, *unbounded, *infeasible, &result) );
      if( result == SCIP_CUTOFF )
      {
         *infeasible = TRUE;
         SCIPmessagePrintVerbInfo(messagehdlr, set->disp_verblevel, SCIP_VERBLEVEL_FULL,
            "constraint handler <%s> detected infeasibility\n", SCIPconshdlrGetName(set->conshdlrs[i]));
      }
      else if( result == SCIP_UNBOUNDED )
      {
         *unbounded = TRUE;
         SCIPmessagePrintVerbInfo(messagehdlr, set->disp_verblevel, SCIP_VERBLEVEL_FULL,
            "constraint handler <%s> detected unboundedness (or infeasibility)\n",
            SCIPconshdlrGetName(set->conshdlrs[i]));
      }
   }

   return SCIP_OKAY;
}

/** calls exitpre methods of all plugins */
SCIP_RETCODE SCIPsetExitprePlugins(
   SCIP_SET*             set,                /**< global SCIP settings */
   SCIP_MESSAGEHDLR*     messagehdlr,        /**< message handler */
   BMS_BLKMEM*           blkmem,             /**< block memory */
   SCIP_STAT*            stat,               /**< dynamic problem statistics */
   SCIP_Bool*            unbounded,          /**< pointer to store TRUE, if presolving detected unboundedness, if
					      *   problem was already declared unbounded, it is already stored */
   SCIP_Bool*            infeasible          /**< pointer to store TRUE, if presolving detected infeasibility, if
					      *   problem was already declared infeasible, it is already stored */
   )
{
   SCIP_RESULT result;
   int i;

   assert(set != NULL);
   assert(unbounded != NULL);
   assert(infeasible != NULL);

   /* inform presolvers that the presolving is abound to begin */
   for( i = 0; i < set->npresols; ++i )
   {
      SCIP_CALL( SCIPpresolExitpre(set->presols[i], set, *unbounded, *infeasible, &result) );
      if( result == SCIP_CUTOFF )
      {
         *infeasible = TRUE;
         SCIPmessagePrintVerbInfo(messagehdlr, set->disp_verblevel, SCIP_VERBLEVEL_FULL,
            "presolver <%s> detected infeasibility\n", SCIPpresolGetName(set->presols[i]));
      }
      else if( result == SCIP_UNBOUNDED )
      {
         *unbounded = TRUE;
         SCIPmessagePrintVerbInfo(messagehdlr, set->disp_verblevel, SCIP_VERBLEVEL_FULL,
            "presolver <%s> detected unboundedness (or infeasibility)\n", SCIPpresolGetName(set->presols[i]));
      }
   }

   /* inform propagators that the presolving is abound to begin */
   for( i = 0; i < set->nprops; ++i )
   {
      SCIP_CALL( SCIPpropExitpre(set->props[i], set, *unbounded, *infeasible, &result) );
      if( result == SCIP_CUTOFF )
      {
         *infeasible = TRUE;
         SCIPmessagePrintVerbInfo(messagehdlr, set->disp_verblevel, SCIP_VERBLEVEL_FULL,
            "propagator <%s> detected infeasibility\n", SCIPpropGetName(set->props[i]));
      }
      else if( result == SCIP_UNBOUNDED )
      {
         *unbounded = TRUE;
         SCIPmessagePrintVerbInfo(messagehdlr, set->disp_verblevel, SCIP_VERBLEVEL_FULL,
            "presolver <%s> detected unboundedness (or infeasibility)\n", SCIPpropGetName(set->props[i]));
      }
   }

   /* inform constraint handlers that the presolving is abound to begin */
   for( i = 0; i < set->nconshdlrs; ++i )
   {
      SCIP_CALL( SCIPconshdlrExitpre(set->conshdlrs[i], blkmem, set, stat, *unbounded, *infeasible, &result) );
      if( result == SCIP_CUTOFF )
      {
         *infeasible = TRUE;
         SCIPmessagePrintVerbInfo(messagehdlr, set->disp_verblevel, SCIP_VERBLEVEL_FULL,
            "constraint handler <%s> detected infeasibility\n", SCIPconshdlrGetName(set->conshdlrs[i]));
      }
      else if( result == SCIP_UNBOUNDED )
      {
         *unbounded = TRUE;
         SCIPmessagePrintVerbInfo(messagehdlr, set->disp_verblevel, SCIP_VERBLEVEL_FULL,
            "constraint handler <%s> detected unboundedness (or infeasibility)\n",
            SCIPconshdlrGetName(set->conshdlrs[i]));
      }
   }

   return SCIP_OKAY;
}

/** calls initsol methods of all plugins */
SCIP_RETCODE SCIPsetInitsolPlugins(
   SCIP_SET*             set,                /**< global SCIP settings */
   BMS_BLKMEM*           blkmem,             /**< block memory */
   SCIP_STAT*            stat                /**< dynamic problem statistics */
   )
{
   int i;

   assert(set != NULL);

   /* active variable pricers */
   SCIPsetSortPricers(set);
   for( i = 0; i < set->nactivepricers; ++i )
   {
      SCIP_CALL( SCIPpricerInitsol(set->pricers[i], set) );
   }

   /* constraint handlers */
   for( i = 0; i < set->nconshdlrs; ++i )
   {
      SCIP_CALL( SCIPconshdlrInitsol(set->conshdlrs[i], blkmem, set, stat) );
   }

   /* conflict handlers */
   for( i = 0; i < set->nconflicthdlrs; ++i )
   {
      SCIP_CALL( SCIPconflicthdlrInitsol(set->conflicthdlrs[i], set) );
   }

   /* relaxators */
   for( i = 0; i < set->nrelaxs; ++i )
   {
      SCIP_CALL( SCIPrelaxInitsol(set->relaxs[i], set) );
   }

   /* separators */
   for( i = 0; i < set->nsepas; ++i )
   {
      SCIP_CALL( SCIPsepaInitsol(set->sepas[i], set) );
   }

   /* propagators */
   for( i = 0; i < set->nprops; ++i )
   {
      SCIP_CALL( SCIPpropInitsol(set->props[i], set) );
   }

   /* primal heuristics */
   for( i = 0; i < set->nheurs; ++i )
   {
      SCIP_CALL( SCIPheurInitsol(set->heurs[i], set) );
   }

   /* event handlers */
   for( i = 0; i < set->neventhdlrs; ++i )
   {
      SCIP_CALL( SCIPeventhdlrInitsol(set->eventhdlrs[i], set) );
   }

   /* node selectors */
   for( i = 0; i < set->nnodesels; ++i )
   {
      SCIP_CALL( SCIPnodeselInitsol(set->nodesels[i], set) );
   }

   /* branching rules */
   for( i = 0; i < set->nbranchrules; ++i )
   {
      SCIP_CALL( SCIPbranchruleInitsol(set->branchrules[i], set) );
   }

   /* display columns */
   for( i = 0; i < set->ndisps; ++i )
   {
      SCIP_CALL( SCIPdispInitsol(set->disps[i], set) );
   }

   return SCIP_OKAY;
}

/** calls exitsol methods of all plugins */
SCIP_RETCODE SCIPsetExitsolPlugins(
   SCIP_SET*             set,                /**< global SCIP settings */
   BMS_BLKMEM*           blkmem,             /**< block memory */
   SCIP_STAT*            stat,               /**< dynamic problem statistics */
   SCIP_Bool             restart             /**< was this exit solve call triggered by a restart? */
   )
{
   int i;

   assert(set != NULL);

   /* active variable pricers */
   SCIPsetSortPricers(set);
   for( i = 0; i < set->nactivepricers; ++i )
   {
      SCIP_CALL( SCIPpricerExitsol(set->pricers[i], set) );
   }

   /* constraint handlers */
   for( i = 0; i < set->nconshdlrs; ++i )
   {
      SCIP_CALL( SCIPconshdlrExitsol(set->conshdlrs[i], blkmem, set, stat, restart) );
   }

   /* conflict handlers */
   for( i = 0; i < set->nconflicthdlrs; ++i )
   {
      SCIP_CALL( SCIPconflicthdlrExitsol(set->conflicthdlrs[i], set) );
   }

   /* relaxators */
   for( i = 0; i < set->nrelaxs; ++i )
   {
      SCIP_CALL( SCIPrelaxExitsol(set->relaxs[i], set) );
   }

   /* separators */
   for( i = 0; i < set->nsepas; ++i )
   {
      SCIP_CALL( SCIPsepaExitsol(set->sepas[i], set) );
   }

   /* propagators */
   for( i = 0; i < set->nprops; ++i )
   {
      SCIP_CALL( SCIPpropExitsol(set->props[i], set) );
   }

   /* primal heuristics */
   for( i = 0; i < set->nheurs; ++i )
   {
      SCIP_CALL( SCIPheurExitsol(set->heurs[i], set) );
   }

   /* event handlers */
   for( i = 0; i < set->neventhdlrs; ++i )
   {
      SCIP_CALL( SCIPeventhdlrExitsol(set->eventhdlrs[i], set) );
   }

   /* node selectors */
   for( i = 0; i < set->nnodesels; ++i )
   {
      SCIP_CALL( SCIPnodeselExitsol(set->nodesels[i], set) );
   }

   /* branching rules */
   for( i = 0; i < set->nbranchrules; ++i )
   {
      SCIP_CALL( SCIPbranchruleExitsol(set->branchrules[i], set) );
   }

   /* display columns */
   for( i = 0; i < set->ndisps; ++i )
   {
      SCIP_CALL( SCIPdispExitsol(set->disps[i], set) );
   }

   return SCIP_OKAY;
}

/** calculate memory size for dynamically allocated arrays */
int SCIPsetCalcMemGrowSize(
   SCIP_SET*             set,                /**< global SCIP settings */
   int                   num                 /**< minimum number of entries to store */
   )
{
   return calcGrowSize(set->mem_arraygrowinit, set->mem_arraygrowfac, num);
}

/** calculate memory size for tree array */
int SCIPsetCalcTreeGrowSize(
   SCIP_SET*             set,                /**< global SCIP settings */
   int                   num                 /**< minimum number of entries to store */
   )
{
   return calcGrowSize(set->mem_treegrowinit, set->mem_treegrowfac, num);
}

/** calculate memory size for path array */
int SCIPsetCalcPathGrowSize(
   SCIP_SET*             set,                /**< global SCIP settings */
   int                   num                 /**< minimum number of entries to store */
   )
{
   return calcGrowSize(set->mem_pathgrowinit, set->mem_pathgrowfac, num);
}

/** sets verbosity level for message output */
SCIP_RETCODE SCIPsetSetVerbLevel(
   SCIP_SET*             set,                /**< global SCIP settings */
   SCIP_VERBLEVEL        verblevel           /**< verbosity level for message output */
   )
{
   assert(set != NULL);

   if( verblevel > SCIP_VERBLEVEL_FULL )
   {
      SCIPerrorMessage("invalid verbosity level <%d>, maximum is <%d>\n", verblevel, SCIP_VERBLEVEL_FULL);
      return SCIP_INVALIDCALL;
   }

   set->disp_verblevel = verblevel;

   return SCIP_OKAY;
}

/** sets feasibility tolerance */
SCIP_RETCODE SCIPsetSetFeastol(
   SCIP_SET*             set,                /**< global SCIP settings */
   SCIP_Real             feastol             /**< new feasibility tolerance */
   )
{
   assert(set != NULL);

   set->num_feastol = feastol;

   return SCIP_OKAY;
}

/** sets feasibility tolerance for reduced costs in LP solution */
SCIP_RETCODE SCIPsetSetDualfeastol(
   SCIP_SET*             set,                /**< global SCIP settings */
   SCIP_Real             dualfeastol         /**< new reduced costs feasibility tolerance */
   )
{
   assert(set != NULL);

   set->num_dualfeastol = dualfeastol;

   return SCIP_OKAY;
}

/** sets LP convergence tolerance used in barrier algorithm */
SCIP_RETCODE SCIPsetSetBarrierconvtol(
   SCIP_SET*             set,                /**< global SCIP settings */
   SCIP_Real             barrierconvtol      /**< new convergence tolerance used in barrier algorithm */
   )
{
   assert(set != NULL);

   set->num_barrierconvtol = barrierconvtol;

   return SCIP_OKAY;
}

/** marks that some limit parameter was changed */
void SCIPsetSetLimitChanged(
   SCIP_SET*             set                 /**< global SCIP settings */
   )
{
   set->limitchanged = TRUE;
}

/** returns the maximal number of variables priced into the LP per round */
int SCIPsetGetPriceMaxvars(
   SCIP_SET*             set,                /**< global SCIP settings */
   SCIP_Bool             root                /**< are we at the root node? */
   )
{
   assert(set != NULL);

   if( root )
      return set->price_maxvarsroot;
   else
      return set->price_maxvars;
}

/** returns the maximal number of cuts separated per round */
int SCIPsetGetSepaMaxcuts(
   SCIP_SET*             set,                /**< global SCIP settings */
   SCIP_Bool             root                /**< are we at the root node? */
   )
{
   assert(set != NULL);

   if( root )
      return set->sepa_maxcutsroot;
   else
      return set->sepa_maxcuts;
}



/*
 * simple functions implemented as defines
 */

/* In debug mode, the following methods are implemented as function calls to ensure
 * type validity.
 * In optimized mode, the methods are implemented as defines to improve performance.
 * However, we want to have them in the library anyways, so we have to undef the defines.
 */

#undef SCIPsetInfinity
#undef SCIPsetEpsilon
#undef SCIPsetSumepsilon
#undef SCIPsetFeastol
#undef SCIPsetDualfeastol
#undef SCIPsetBarrierconvtol
#undef SCIPsetPseudocosteps
#undef SCIPsetPseudocostdelta
#undef SCIPsetCutoffbounddelta
#undef SCIPsetRecompfac
#undef SCIPsetIsEQ
#undef SCIPsetIsLT
#undef SCIPsetIsLE
#undef SCIPsetIsGT
#undef SCIPsetIsGE
#undef SCIPsetIsInfinity
#undef SCIPsetIsZero
#undef SCIPsetIsPositive
#undef SCIPsetIsNegative
#undef SCIPsetIsIntegral
#undef SCIPsetIsScalingIntegral
#undef SCIPsetIsFracIntegral
#undef SCIPsetFloor
#undef SCIPsetCeil
#undef SCIPsetRound
#undef SCIPsetFrac
#undef SCIPsetIsSumEQ
#undef SCIPsetIsSumLT
#undef SCIPsetIsSumLE
#undef SCIPsetIsSumGT
#undef SCIPsetIsSumGE
#undef SCIPsetIsSumZero
#undef SCIPsetIsSumPositive
#undef SCIPsetIsSumNegative
#undef SCIPsetSumFloor
#undef SCIPsetSumCeil
#undef SCIPsetSumRound
#undef SCIPsetSumFrac
#undef SCIPsetIsFeasEQ
#undef SCIPsetIsFeasLT
#undef SCIPsetIsFeasLE
#undef SCIPsetIsFeasGT
#undef SCIPsetIsFeasGE
#undef SCIPsetIsFeasZero
#undef SCIPsetIsFeasPositive
#undef SCIPsetIsFeasNegative
#undef SCIPsetIsFeasIntegral
#undef SCIPsetIsFeasFracIntegral
#undef SCIPsetFeasFloor
#undef SCIPsetFeasCeil
#undef SCIPsetFeasRound
#undef SCIPsetFeasFrac
#undef SCIPsetIsLbBetter
#undef SCIPsetIsUbBetter
#undef SCIPsetIsEfficacious
#undef SCIPsetIsRelEQ
#undef SCIPsetIsRelLT
#undef SCIPsetIsRelLE
#undef SCIPsetIsRelGT
#undef SCIPsetIsRelGE
#undef SCIPsetIsSumRelEQ
#undef SCIPsetIsSumRelLT
#undef SCIPsetIsSumRelLE
#undef SCIPsetIsSumRelGT
#undef SCIPsetIsSumRelGE

/** returns value treated as zero */
SCIP_Real SCIPsetEpsilon(
   SCIP_SET*             set                 /**< global SCIP settings */
   )
{
   assert(set != NULL);

   return set->num_epsilon;
}

/** returns value treated as zero for sums of floating point values */
SCIP_Real SCIPsetSumepsilon(
   SCIP_SET*             set                 /**< global SCIP settings */
   )
{
   assert(set != NULL);

   return set->num_sumepsilon;
}

/** returns feasibility tolerance for constraints */
SCIP_Real SCIPsetFeastol(
   SCIP_SET*             set                 /**< global SCIP settings */
   )
{
   assert(set != NULL);

   return set->num_feastol;
}

/** returns feasibility tolerance for reduced costs */
SCIP_Real SCIPsetDualfeastol(
   SCIP_SET*             set                 /**< global SCIP settings */
   )
{
   assert(set != NULL);

   return set->num_dualfeastol;
}

/** returns convergence tolerance used in barrier algorithm */
SCIP_Real SCIPsetBarrierconvtol(
   SCIP_SET*             set                 /**< global SCIP settings */
   )
{
   assert(set != NULL);

   return set->num_barrierconvtol;
}

/** returns minimal variable distance value to use for pseudo cost updates */
SCIP_Real SCIPsetPseudocosteps(
   SCIP_SET*             set                 /**< global SCIP settings */
   )
{
   assert(set != NULL);

   return set->num_pseudocosteps;
}

/** returns minimal minimal objective distance value to use for pseudo cost updates */
SCIP_Real SCIPsetPseudocostdelta(
   SCIP_SET*             set                 /**< global SCIP settings */
   )
{
   assert(set != NULL);

   return set->num_pseudocostdelta;
}

/** return the delta to use for computing the cutoff bound for integral objectives */
SCIP_Real SCIPsetCutoffbounddelta(
   SCIP_SET*             set                 /**< global SCIP settings */
   )
{
<<<<<<< HEAD
   assert(set != NULL);

   return MIN(100.0 * SCIPsetFeastol(set), 0.0001);
=======
   SCIP_Real feastol;

   assert(set != NULL);

   feastol = SCIPsetFeastol(set);

   return MIN(100.0 * feastol, 0.0001);
>>>>>>> 70dc277f
}

/** returns minimal decrease factor that causes the recomputation of a value
 *  (e.g., pseudo objective) instead of an update */
SCIP_Real SCIPsetRecompfac(
   SCIP_SET*             set                 /**< global SCIP settings */
   )
{
   assert(set != NULL);

   return set->num_recompfac;
}

/** checks, if value is (positive) infinite */
SCIP_Bool SCIPsetIsInfinity(
   SCIP_SET*             set,                /**< global SCIP settings */
   SCIP_Real             val                 /**< value to be compared against infinity */
   )
{
   assert(set != NULL);

   return (val >= set->num_infinity);
}

/** checks, if values are in range of epsilon */
SCIP_Bool SCIPsetIsEQ(
   SCIP_SET*             set,                /**< global SCIP settings */
   SCIP_Real             val1,               /**< first value to be compared */
   SCIP_Real             val2                /**< second value to be compared */
   )
{
   assert(set != NULL);

   return EPSEQ(val1, val2, set->num_epsilon);
}

/** checks, if val1 is (more than epsilon) lower than val2 */
SCIP_Bool SCIPsetIsLT(
   SCIP_SET*             set,                /**< global SCIP settings */
   SCIP_Real             val1,               /**< first value to be compared */
   SCIP_Real             val2                /**< second value to be compared */
   )
{
   assert(set != NULL);

   return EPSLT(val1, val2, set->num_epsilon);
}

/** checks, if val1 is not (more than epsilon) greater than val2 */
SCIP_Bool SCIPsetIsLE(
   SCIP_SET*             set,                /**< global SCIP settings */
   SCIP_Real             val1,               /**< first value to be compared */
   SCIP_Real             val2                /**< second value to be compared */
   )
{
   assert(set != NULL);

   return EPSLE(val1, val2, set->num_epsilon);
}

/** checks, if val1 is (more than epsilon) greater than val2 */
SCIP_Bool SCIPsetIsGT(
   SCIP_SET*             set,                /**< global SCIP settings */
   SCIP_Real             val1,               /**< first value to be compared */
   SCIP_Real             val2                /**< second value to be compared */
   )
{
   assert(set != NULL);

   return EPSGT(val1, val2, set->num_epsilon);
}

/** checks, if val1 is not (more than epsilon) lower than val2 */
SCIP_Bool SCIPsetIsGE(
   SCIP_SET*             set,                /**< global SCIP settings */
   SCIP_Real             val1,               /**< first value to be compared */
   SCIP_Real             val2                /**< second value to be compared */
   )
{
   assert(set != NULL);

   return EPSGE(val1, val2, set->num_epsilon);
}

/** returns value treated as infinity */
SCIP_Real SCIPsetInfinity(
   SCIP_SET*             set                 /**< global SCIP settings */
   )
{
   assert(set != NULL);

   return set->num_infinity;
}

/** checks, if value is in range epsilon of 0.0 */
SCIP_Bool SCIPsetIsZero(
   SCIP_SET*             set,                /**< global SCIP settings */
   SCIP_Real             val                 /**< value to process */
   )
{
   assert(set != NULL);

   return EPSZ(val, set->num_epsilon);
}

/** checks, if value is greater than epsilon */
SCIP_Bool SCIPsetIsPositive(
   SCIP_SET*             set,                /**< global SCIP settings */
   SCIP_Real             val                 /**< value to process */
   )
{
   assert(set != NULL);

   return EPSP(val, set->num_epsilon);
}

/** checks, if value is lower than -epsilon */
SCIP_Bool SCIPsetIsNegative(
   SCIP_SET*             set,                /**< global SCIP settings */
   SCIP_Real             val                 /**< value to process */
   )
{
   assert(set != NULL);

   return EPSN(val, set->num_epsilon);
}

/** checks, if value is integral within epsilon */
SCIP_Bool SCIPsetIsIntegral(
   SCIP_SET*             set,                /**< global SCIP settings */
   SCIP_Real             val                 /**< value to process */
   )
{
   assert(set != NULL);

   return EPSISINT(val, set->num_epsilon);
}

/** checks whether the product val * scalar is integral in epsilon scaled by scalar */
SCIP_Bool SCIPsetIsScalingIntegral(
   SCIP_SET*             set,                /**< global SCIP settings */
   SCIP_Real             val,                /**< unscaled value to check for scaled integrality */
   SCIP_Real             scalar              /**< value to scale val with for checking for integrality */
   )
{
   SCIP_Real scaledeps;

   assert(set != NULL);

   scaledeps = REALABS(scalar);
   scaledeps = MAX(scaledeps, 1.0);
   scaledeps *= set->num_epsilon;

   return EPSISINT(scalar*val, scaledeps);
}

/** checks, if given fractional part is smaller than epsilon */
SCIP_Bool SCIPsetIsFracIntegral(
   SCIP_SET*             set,                /**< global SCIP settings */
   SCIP_Real             val                 /**< value to process */
   )
{
   assert(set != NULL);
   assert(SCIPsetIsGE(set, val, -set->num_epsilon));
   assert(SCIPsetIsLE(set, val, 1.0+set->num_epsilon));

   return (val <= set->num_epsilon);
}

/** rounds value + feasibility tolerance down to the next integer in epsilon tolerance */
SCIP_Real SCIPsetFloor(
   SCIP_SET*             set,                /**< global SCIP settings */
   SCIP_Real             val                 /**< value to process */
   )
{
   assert(set != NULL);

   return EPSFLOOR(val, set->num_epsilon);
}

/** rounds value - feasibility tolerance up to the next integer in epsilon tolerance */
SCIP_Real SCIPsetCeil(
   SCIP_SET*             set,                /**< global SCIP settings */
   SCIP_Real             val                 /**< value to process */
   )
{
   assert(set != NULL);

   return EPSCEIL(val, set->num_epsilon);
}

/** rounds value to the nearest integer in epsilon tolerance */
SCIP_Real SCIPsetRound(
   SCIP_SET*             set,                /**< global SCIP settings */
   SCIP_Real             val                 /**< value to process */
   )
{
   assert(set != NULL);

   return EPSROUND(val, set->num_epsilon);
}

/** returns fractional part of value, i.e. x - floor(x) in epsilon tolerance */
SCIP_Real SCIPsetFrac(
   SCIP_SET*             set,                /**< global SCIP settings */
   SCIP_Real             val                 /**< value to return fractional part for */
   )
{
   assert(set != NULL);

   return EPSFRAC(val, set->num_epsilon);
}

/** checks, if values are in range of sumepsilon */
SCIP_Bool SCIPsetIsSumEQ(
   SCIP_SET*             set,                /**< global SCIP settings */
   SCIP_Real             val1,               /**< first value to be compared */
   SCIP_Real             val2                /**< second value to be compared */
   )
{
   assert(set != NULL);

   return EPSEQ(val1, val2, set->num_sumepsilon);
}

/** checks, if val1 is (more than sumepsilon) lower than val2 */
SCIP_Bool SCIPsetIsSumLT(
   SCIP_SET*             set,                /**< global SCIP settings */
   SCIP_Real             val1,               /**< first value to be compared */
   SCIP_Real             val2                /**< second value to be compared */
   )
{
   assert(set != NULL);

   return EPSLT(val1, val2, set->num_sumepsilon);
}

/** checks, if val1 is not (more than sumepsilon) greater than val2 */
SCIP_Bool SCIPsetIsSumLE(
   SCIP_SET*             set,                /**< global SCIP settings */
   SCIP_Real             val1,               /**< first value to be compared */
   SCIP_Real             val2                /**< second value to be compared */
   )
{
   assert(set != NULL);

   return EPSLE(val1, val2, set->num_sumepsilon);
}

/** checks, if val1 is (more than sumepsilon) greater than val2 */
SCIP_Bool SCIPsetIsSumGT(
   SCIP_SET*             set,                /**< global SCIP settings */
   SCIP_Real             val1,               /**< first value to be compared */
   SCIP_Real             val2                /**< second value to be compared */
   )
{
   assert(set != NULL);

   return EPSGT(val1, val2, set->num_sumepsilon);
}

/** checks, if val1 is not (more than sumepsilon) lower than val2 */
SCIP_Bool SCIPsetIsSumGE(
   SCIP_SET*             set,                /**< global SCIP settings */
   SCIP_Real             val1,               /**< first value to be compared */
   SCIP_Real             val2                /**< second value to be compared */
   )
{
   assert(set != NULL);

   return EPSGE(val1, val2, set->num_sumepsilon);
}

/** checks, if value is in range sumepsilon of 0.0 */
SCIP_Bool SCIPsetIsSumZero(
   SCIP_SET*             set,                /**< global SCIP settings */
   SCIP_Real             val                 /**< value to process */
   )
{
   assert(set != NULL);

   return EPSZ(val, set->num_sumepsilon);
}

/** checks, if value is greater than sumepsilon */
SCIP_Bool SCIPsetIsSumPositive(
   SCIP_SET*             set,                /**< global SCIP settings */
   SCIP_Real             val                 /**< value to process */
   )
{
   assert(set != NULL);

   return EPSP(val, set->num_sumepsilon);
}

/** checks, if value is lower than -sumepsilon */
SCIP_Bool SCIPsetIsSumNegative(
   SCIP_SET*             set,                /**< global SCIP settings */
   SCIP_Real             val                 /**< value to process */
   )
{
   assert(set != NULL);

   return EPSN(val, set->num_sumepsilon);
}

/** rounds value + sumepsilon tolerance down to the next integer */
SCIP_Real SCIPsetSumFloor(
   SCIP_SET*             set,                /**< global SCIP settings */
   SCIP_Real             val                 /**< value to process */
   )
{
   assert(set != NULL);

   return EPSFLOOR(val, set->num_sumepsilon);
}

/** rounds value - sumepsilon tolerance up to the next integer */
SCIP_Real SCIPsetSumCeil(
   SCIP_SET*             set,                /**< global SCIP settings */
   SCIP_Real             val                 /**< value to process */
   )
{
   assert(set != NULL);

   return EPSCEIL(val, set->num_sumepsilon);
}

/** rounds value to the nearest integer in sumepsilon tolerance */
SCIP_Real SCIPsetSumRound(
   SCIP_SET*             set,                /**< global SCIP settings */
   SCIP_Real             val                 /**< value to process */
   )
{
   assert(set != NULL);

   return EPSROUND(val, set->num_sumepsilon);
}

/** returns fractional part of value, i.e. x - floor(x) in sumepsilon tolerance */
SCIP_Real SCIPsetSumFrac(
   SCIP_SET*             set,                /**< global SCIP settings */
   SCIP_Real             val                 /**< value to process */
   )
{
   assert(set != NULL);

   return EPSFRAC(val, set->num_sumepsilon);
}

/** checks, if relative difference of values is in range of feastol */
SCIP_Bool SCIPsetIsFeasEQ(
   SCIP_SET*             set,                /**< global SCIP settings */
   SCIP_Real             val1,               /**< first value to be compared */
   SCIP_Real             val2                /**< second value to be compared */
   )
{
   SCIP_Real diff;

   assert(set != NULL);

   diff = SCIPrelDiff(val1, val2);

   return EPSZ(diff, set->num_feastol);
}

/** checks, if relative difference of val1 and val2 is lower than feastol */
SCIP_Bool SCIPsetIsFeasLT(
   SCIP_SET*             set,                /**< global SCIP settings */
   SCIP_Real             val1,               /**< first value to be compared */
   SCIP_Real             val2                /**< second value to be compared */
   )
{
   SCIP_Real diff;

   assert(set != NULL);

   diff = SCIPrelDiff(val1, val2);

   return EPSN(diff, set->num_feastol);
}

/** checks, if relative difference of val1 and val2 is not greater than feastol */
SCIP_Bool SCIPsetIsFeasLE(
   SCIP_SET*             set,                /**< global SCIP settings */
   SCIP_Real             val1,               /**< first value to be compared */
   SCIP_Real             val2                /**< second value to be compared */
   )
{
   SCIP_Real diff;

   assert(set != NULL);

   diff = SCIPrelDiff(val1, val2);

   return !EPSP(diff, set->num_feastol);
}

/** checks, if relative difference of val1 and val2 is greater than feastol */
SCIP_Bool SCIPsetIsFeasGT(
   SCIP_SET*             set,                /**< global SCIP settings */
   SCIP_Real             val1,               /**< first value to be compared */
   SCIP_Real             val2                /**< second value to be compared */
   )
{
   SCIP_Real diff;

   assert(set != NULL);

   diff = SCIPrelDiff(val1, val2);

   return EPSP(diff, set->num_feastol);
}

/** checks, if relative difference of val1 and val2 is not lower than -feastol */
SCIP_Bool SCIPsetIsFeasGE(
   SCIP_SET*             set,                /**< global SCIP settings */
   SCIP_Real             val1,               /**< first value to be compared */
   SCIP_Real             val2                /**< second value to be compared */
   )
{
   SCIP_Real diff;

   assert(set != NULL);

   diff = SCIPrelDiff(val1, val2);

   return !EPSN(diff, set->num_feastol);
}

/** checks, if value is in range feasibility tolerance of 0.0 */
SCIP_Bool SCIPsetIsFeasZero(
   SCIP_SET*             set,                /**< global SCIP settings */
   SCIP_Real             val                 /**< value to process */
   )
{
   assert(set != NULL);

   return EPSZ(val, set->num_feastol);
}

/** checks, if value is greater than feasibility tolerance */
SCIP_Bool SCIPsetIsFeasPositive(
   SCIP_SET*             set,                /**< global SCIP settings */
   SCIP_Real             val                 /**< value to process */
   )
{
   assert(set != NULL);

   return EPSP(val, set->num_feastol);
}

/** checks, if value is lower than -feasibility tolerance */
SCIP_Bool SCIPsetIsFeasNegative(
   SCIP_SET*             set,                /**< global SCIP settings */
   SCIP_Real             val                 /**< value to process */
   )
{
   assert(set != NULL);

   return EPSN(val, set->num_feastol);
}

/** checks, if value is integral within the feasibility bounds */
SCIP_Bool SCIPsetIsFeasIntegral(
   SCIP_SET*             set,                /**< global SCIP settings */
   SCIP_Real             val                 /**< value to process */
   )
{
   assert(set != NULL);

   return EPSISINT(val, set->num_feastol);
}

/** checks, if given fractional part is smaller than feastol */
SCIP_Bool SCIPsetIsFeasFracIntegral(
   SCIP_SET*             set,                /**< global SCIP settings */
   SCIP_Real             val                 /**< value to process */
   )
{
   assert(set != NULL);
   assert(SCIPsetIsGE(set, val, -set->num_feastol));
   assert(SCIPsetIsLE(set, val, 1.0+set->num_feastol));

   return (val <= set->num_feastol);
}

/** rounds value + feasibility tolerance down to the next integer in feasibility tolerance */
SCIP_Real SCIPsetFeasFloor(
   SCIP_SET*             set,                /**< global SCIP settings */
   SCIP_Real             val                 /**< value to process */
   )
{
   assert(set != NULL);

   return EPSFLOOR(val, set->num_feastol);
}

/** rounds value - feasibility tolerance up to the next integer in feasibility tolerance */
SCIP_Real SCIPsetFeasCeil(
   SCIP_SET*             set,                /**< global SCIP settings */
   SCIP_Real             val                 /**< value to process */
   )
{
   assert(set != NULL);

   return EPSCEIL(val, set->num_feastol);
}

/** rounds value to the nearest integer in feasibility tolerance */
SCIP_Real SCIPsetFeasRound(
   SCIP_SET*             set,                /**< global SCIP settings */
   SCIP_Real             val                 /**< value to process */
   )
{
   assert(set != NULL);

   return EPSROUND(val, set->num_feastol);
}

/** returns fractional part of value, i.e. x - floor(x) in feasibility tolerance */
SCIP_Real SCIPsetFeasFrac(
   SCIP_SET*             set,                /**< global SCIP settings */
   SCIP_Real             val                 /**< value to process */
   )
{
   assert(set != NULL);

   return EPSFRAC(val, set->num_feastol);
}

/** checks, if the given new lower bound is tighter (w.r.t. bound strengthening epsilon) than the old one */
SCIP_Bool SCIPsetIsLbBetter(
   SCIP_SET*             set,                /**< global SCIP settings */
   SCIP_Real             newlb,              /**< new lower bound */
   SCIP_Real             oldlb,              /**< old lower bound */
   SCIP_Real             oldub               /**< old upper bound */
   )
{
   SCIP_Real eps;

   assert(set != NULL);
   assert(SCIPsetIsLE(set, oldlb, oldub));

   eps = REALABS(oldlb);
   eps = MIN(oldub - oldlb, eps);
   return EPSGT(newlb, oldlb, set->num_boundstreps * MAX(eps, 1e-3));
}

/** checks, if the given new upper bound is tighter (w.r.t. bound strengthening epsilon) than the old one */
SCIP_Bool SCIPsetIsUbBetter(
   SCIP_SET*             set,                /**< global SCIP settings */
   SCIP_Real             newub,              /**< new upper bound */
   SCIP_Real             oldlb,              /**< old lower bound */
   SCIP_Real             oldub               /**< old upper bound */
   )
{
   SCIP_Real eps;

   assert(set != NULL);
   assert(SCIPsetIsLE(set, oldlb, oldub));

   eps = REALABS(oldub);
   eps = MIN(oldub - oldlb, eps);
   return EPSLT(newub, oldub, set->num_boundstreps * MAX(eps, 1e-3));
}

/** checks, if the given cut's efficacy is larger than the minimal cut efficacy */
SCIP_Bool SCIPsetIsEfficacious(
   SCIP_SET*             set,                /**< global SCIP settings */
   SCIP_Bool             root,               /**< should the root's minimal cut efficacy be used? */
   SCIP_Real             efficacy            /**< efficacy of the cut */
   )
{
   assert(set != NULL);

   if( root )
      return EPSP(efficacy, set->sepa_minefficacyroot);
   else
      return EPSP(efficacy, set->sepa_minefficacy);
}

/** checks, if relative difference of values is in range of epsilon */
SCIP_Bool SCIPsetIsRelEQ(
   SCIP_SET*             set,                /**< global SCIP settings */
   SCIP_Real             val1,               /**< first value to be compared */
   SCIP_Real             val2                /**< second value to be compared */
   )
{
   SCIP_Real diff;

   assert(set != NULL);

   diff = SCIPrelDiff(val1, val2);

   return EPSZ(diff, set->num_epsilon);
}

/** checks, if relative difference of val1 and val2 is lower than epsilon */
SCIP_Bool SCIPsetIsRelLT(
   SCIP_SET*             set,                /**< global SCIP settings */
   SCIP_Real             val1,               /**< first value to be compared */
   SCIP_Real             val2                /**< second value to be compared */
   )
{
   SCIP_Real diff;

   assert(set != NULL);

   diff = SCIPrelDiff(val1, val2);

   return EPSN(diff, set->num_epsilon);
}

/** checks, if relative difference of val1 and val2 is not greater than epsilon */
SCIP_Bool SCIPsetIsRelLE(
   SCIP_SET*             set,                /**< global SCIP settings */
   SCIP_Real             val1,               /**< first value to be compared */
   SCIP_Real             val2                /**< second value to be compared */
   )
{
   SCIP_Real diff;

   assert(set != NULL);

   diff = SCIPrelDiff(val1, val2);

   return !EPSP(diff, set->num_epsilon);
}

/** checks, if relative difference of val1 and val2 is greater than epsilon */
SCIP_Bool SCIPsetIsRelGT(
   SCIP_SET*             set,                /**< global SCIP settings */
   SCIP_Real             val1,               /**< first value to be compared */
   SCIP_Real             val2                /**< second value to be compared */
   )
{
   SCIP_Real diff;

   assert(set != NULL);

   diff = SCIPrelDiff(val1, val2);

   return EPSP(diff, set->num_epsilon);
}

/** checks, if relative difference of val1 and val2 is not lower than -epsilon */
SCIP_Bool SCIPsetIsRelGE(
   SCIP_SET*             set,                /**< global SCIP settings */
   SCIP_Real             val1,               /**< first value to be compared */
   SCIP_Real             val2                /**< second value to be compared */
   )
{
   SCIP_Real diff;

   assert(set != NULL);

   diff = SCIPrelDiff(val1, val2);

   return !EPSN(diff, set->num_epsilon);
}

/** checks, if relative difference of values is in range of sumepsilon */
SCIP_Bool SCIPsetIsSumRelEQ(
   SCIP_SET*             set,                /**< global SCIP settings */
   SCIP_Real             val1,               /**< first value to be compared */
   SCIP_Real             val2                /**< second value to be compared */
   )
{
   SCIP_Real diff;

   assert(set != NULL);

   diff = SCIPrelDiff(val1, val2);

   return EPSZ(diff, set->num_sumepsilon);
}

/** checks, if relative difference of val1 and val2 is lower than sumepsilon */
SCIP_Bool SCIPsetIsSumRelLT(
   SCIP_SET*             set,                /**< global SCIP settings */
   SCIP_Real             val1,               /**< first value to be compared */
   SCIP_Real             val2                /**< second value to be compared */
   )
{
   SCIP_Real diff;

   assert(set != NULL);

   diff = SCIPrelDiff(val1, val2);

   return EPSN(diff, set->num_sumepsilon);
}

/** checks, if relative difference of val1 and val2 is not greater than sumepsilon */
SCIP_Bool SCIPsetIsSumRelLE(
   SCIP_SET*             set,                /**< global SCIP settings */
   SCIP_Real             val1,               /**< first value to be compared */
   SCIP_Real             val2                /**< second value to be compared */
   )
{
   SCIP_Real diff;

   assert(set != NULL);

   diff = SCIPrelDiff(val1, val2);

   return !EPSP(diff, set->num_sumepsilon);
}

/** checks, if relative difference of val1 and val2 is greater than sumepsilon */
SCIP_Bool SCIPsetIsSumRelGT(
   SCIP_SET*             set,                /**< global SCIP settings */
   SCIP_Real             val1,               /**< first value to be compared */
   SCIP_Real             val2                /**< second value to be compared */
   )
{
   SCIP_Real diff;

   assert(set != NULL);

   diff = SCIPrelDiff(val1, val2);

   return EPSP(diff, set->num_sumepsilon);
}

/** checks, if relative difference of val1 and val2 is not lower than -sumepsilon */
SCIP_Bool SCIPsetIsSumRelGE(
   SCIP_SET*             set,                /**< global SCIP settings */
   SCIP_Real             val1,               /**< first value to be compared */
   SCIP_Real             val2                /**< second value to be compared */
   )
{
   SCIP_Real diff;

   assert(set != NULL);

   diff = SCIPrelDiff(val1, val2);

   return !EPSN(diff, set->num_sumepsilon);
}

/** Checks, if an iteratively updated value is reliable or should be recomputed from scratch.
 *  This is useful, if the value, e.g., the activity of a linear constraint or the pseudo objective value, gets a high
 *  absolute value during the optimization process which is later reduced significantly. In this case, the last digits
 *  were canceled out when increasing the value and are random after decreasing it.
 *  We dot not consider the cancellations which can occur during increasing the absolute value because they just cannot
 *  be expressed using fixed precision floating point arithmetic, anymore.
 *  The idea to get more reliable values is to always store the last reliable value, where increasing the absolute of
 *  the value is viewed as preserving reliability. Then, after each update, the new absolute value can be compared
 *  against the last reliable one with this method, checking whether it was decreased by a factor of at least
 *  "lp/recompfac" and should be recomputed.
 */
SCIP_Bool SCIPsetIsUpdateUnreliable(
   SCIP_SET*             set,                /**< global SCIP settings */
   SCIP_Real             newvalue,           /**< new value after update */
   SCIP_Real             oldvalue            /**< old value, i.e., last reliable value */
   )
{
   SCIP_Real quotient;

   assert(set != NULL);

   quotient = ABS(oldvalue) / MAX(ABS(newvalue), 1.0);

   return quotient >= set->num_recompfac;
}<|MERGE_RESOLUTION|>--- conflicted
+++ resolved
@@ -1228,11 +1228,7 @@
          "should only solutions be checked which improve the primal bound",
          &(*set)->misc_improvingsols, FALSE, SCIP_DEFAULT_MISC_IMPROVINGSOLS,
          NULL, NULL) );
-<<<<<<< HEAD
-   SCIP_CALL( SCIPsetAddBoolParam(*set, blkmem,
-=======
-   SCIP_CALL( SCIPsetAddBoolParam(*set, messagehdlr, blkmem,
->>>>>>> 70dc277f
+   SCIP_CALL( SCIPsetAddBoolParam(*set, messagehdlr, blkmem,
          "misc/printreason",
          "should the reason be printed if a given start solution is infeasible",
          &(*set)->misc_printreason, FALSE, SCIP_DEFAULT_MISC_PRINTREASON,
@@ -1291,11 +1287,7 @@
          "minimal objective distance value to use for branching pseudo cost updates",
          &(*set)->num_pseudocostdelta, TRUE, SCIP_DEFAULT_PSEUDOCOSTDELTA, 0.0, SCIP_REAL_MAX,
          NULL, NULL) );
-<<<<<<< HEAD
-   SCIP_CALL( SCIPsetAddRealParam(*set, blkmem,
-=======
    SCIP_CALL( SCIPsetAddRealParam(*set, messagehdlr, blkmem,
->>>>>>> 70dc277f
          "numerics/recomputefac",
          "minimal decrease factor that causes the recomputation of a value (e.g., pseudo objective) instead of an update",
          &(*set)->num_recompfac, TRUE, SCIP_DEFAULT_RECOMPFAC, 0.0, SCIP_REAL_MAX,
@@ -3990,11 +3982,6 @@
    SCIP_SET*             set                 /**< global SCIP settings */
    )
 {
-<<<<<<< HEAD
-   assert(set != NULL);
-
-   return MIN(100.0 * SCIPsetFeastol(set), 0.0001);
-=======
    SCIP_Real feastol;
 
    assert(set != NULL);
@@ -4002,7 +3989,6 @@
    feastol = SCIPsetFeastol(set);
 
    return MIN(100.0 * feastol, 0.0001);
->>>>>>> 70dc277f
 }
 
 /** returns minimal decrease factor that causes the recomputation of a value
