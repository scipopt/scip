/* * * * * * * * * * * * * * * * * * * * * * * * * * * * * * * * * * * * * * */
/*                                                                           */
/*                  This file is part of the program and library             */
/*         SCIP --- Solving Constraint Integer Programs                      */
/*                                                                           */
/*    Copyright (C) 2002-2015 Konrad-Zuse-Zentrum                            */
/*                            fuer Informationstechnik Berlin                */
/*                                                                           */
/*  SCIP is distributed under the terms of the ZIB Academic License.         */
/*                                                                           */
/*  You should have received a copy of the ZIB Academic License              */
/*  along with SCIP; see the file COPYING. If not email to scip@zib.de.      */
/*                                                                           */
/* * * * * * * * * * * * * * * * * * * * * * * * * * * * * * * * * * * * * * */

/**@file   heur_zeroobj.c
 * @brief  heuristic that tries to solve the problem without objective. In Gurobi, this heuristic is known as "Hail Mary"
 * @author Timo Berthold
 */

/*---+----1----+----2----+----3----+----4----+----5----+----6----+----7----+----8----+----9----+----0----+----1----+----2*/

#include <assert.h>
#include <string.h>

#include "scip/heur_zeroobj.h"
#include "scip/cons_linear.h"

#define HEUR_NAME             "zeroobj"
#define HEUR_DESC             "heuristic trying to solve the problem without objective"
#define HEUR_DISPCHAR         'Z'
#define HEUR_PRIORITY         100
#define HEUR_FREQ             -1
#define HEUR_FREQOFS          0
#define HEUR_MAXDEPTH         0
#define HEUR_TIMING           SCIP_HEURTIMING_BEFORENODE | SCIP_HEURTIMING_BEFOREPRESOL
#define HEUR_USESSUBSCIP      TRUE  /**< does the heuristic use a secondary SCIP instance? */

/* event handler properties */
#define EVENTHDLR_NAME         "Zeroobj"
#define EVENTHDLR_DESC         "LP event handler for " HEUR_NAME " heuristic"

/* default values for zeroobj-specific plugins */
#define DEFAULT_MAXNODES      1000LL    /* maximum number of nodes to regard in the subproblem                       */
#define DEFAULT_MINIMPROVE    0.01      /* factor by which zeroobj should at least improve the incumbent             */
#define DEFAULT_MINNODES      100LL     /* minimum number of nodes to regard in the subproblem                       */
#define DEFAULT_MAXLPITERS    5000LL    /* maximum number of LP iterations to be performed in the subproblem         */
#define DEFAULT_NODESOFS      100LL     /* number of nodes added to the contingent of the total nodes                */
#define DEFAULT_NODESQUOT     0.1       /* subproblem nodes in relation to nodes of the original problem             */
#define DEFAULT_ADDALLSOLS    FALSE     /* should all subproblem solutions be added to the original SCIP?            */
#define DEFAULT_ONLYWITHOUTSOL   TRUE   /**< should heuristic only be executed if no primal solution was found, yet? */

/*
 * Data structures
 */

/** primal heuristic data */
struct SCIP_HeurData
{
   SCIP_Longint          maxnodes;           /**< maximum number of nodes to regard in the subproblem                 */
   SCIP_Longint          minnodes;           /**< minimum number of nodes to regard in the subproblem                 */
   SCIP_Longint          maxlpiters;         /**< maximum number of LP iterations to be performed in the subproblem   */
   SCIP_Longint          nodesofs;           /**< number of nodes added to the contingent of the total nodes          */
   SCIP_Longint          usednodes;          /**< nodes already used by zeroobj in earlier calls                      */
   SCIP_Real             minimprove;         /**< factor by which zeroobj should at least improve the incumbent       */
   SCIP_Real             nodesquot;          /**< subproblem nodes in relation to nodes of the original problem       */
   SCIP_Bool             addallsols;         /**< should all subproblem solutions be added to the original SCIP?      */
   SCIP_Bool             onlywithoutsol;     /**< should heuristic only be executed if no primal solution was found, yet? */
};


/*
 * Local methods
 */

/** creates a new solution for the original problem by copying the solution of the subproblem */
static
SCIP_RETCODE createNewSol(
   SCIP*                 scip,               /**< original SCIP data structure                        */
   SCIP*                 subscip,            /**< SCIP structure of the subproblem                    */
   SCIP_VAR**            subvars,            /**< the variables of the subproblem                     */
   SCIP_HEUR*            heur,               /**< zeroobj heuristic structure                            */
   SCIP_SOL*             subsol,             /**< solution of the subproblem                          */
   SCIP_Bool*            success             /**< used to store whether new solution was found or not */
   )
{
   SCIP_VAR** vars;                          /* the original problem's variables                */
   int        nvars;                         /* the original problem's number of variables      */
   SCIP_Real* subsolvals;                    /* solution values of the subproblem               */
   SCIP_SOL*  newsol;                        /* solution to be created for the original problem */

   assert(scip != NULL);
   assert(subscip != NULL);
   assert(subvars != NULL);
   assert(subsol != NULL);

   /* get variables' data */
   SCIP_CALL( SCIPgetVarsData(scip, &vars, &nvars, NULL, NULL, NULL, NULL) );

   /* sub-SCIP may have more variables than the number of active (transformed) variables in the main SCIP
    * since constraint copying may have required the copy of variables that are fixed in the main SCIP
    */
   assert(nvars <= SCIPgetNOrigVars(subscip));

   SCIP_CALL( SCIPallocBufferArray(scip, &subsolvals, nvars) );

   /* copy the solution */
   SCIP_CALL( SCIPgetSolVals(subscip, subsol, nvars, subvars, subsolvals) );

   /* create new solution for the original problem */
   SCIP_CALL( SCIPcreateSol(scip, &newsol, heur) );
   SCIP_CALL( SCIPsetSolVals(scip, newsol, nvars, vars, subsolvals) );

   /* try to add new solution to scip and free it immediately */
   SCIP_CALL( SCIPtrySolFree(scip, &newsol, FALSE, TRUE, TRUE, TRUE, success) );

   SCIPfreeBufferArray(scip, &subsolvals);

   return SCIP_OKAY;
}

/* ---------------- Callback methods of event handler ---------------- */

/* exec the event handler
 *
 * we interrupt the solution process
 */
static
SCIP_DECL_EVENTEXEC(eventExecZeroobj)
{
   SCIP_HEURDATA* heurdata;

   assert(eventhdlr != NULL);
   assert(eventdata != NULL);
   assert(strcmp(SCIPeventhdlrGetName(eventhdlr), EVENTHDLR_NAME) == 0);
   assert(event != NULL);
   assert(SCIPeventGetType(event) & SCIP_EVENTTYPE_NODESOLVED);

   heurdata = (SCIP_HEURDATA*)eventdata;
   assert(heurdata != NULL);

   /* interrupt solution process of sub-SCIP */
   if( SCIPgetLPSolstat(scip) == SCIP_LPSOLSTAT_ITERLIMIT || SCIPgetNLPIterations(scip) >= heurdata->maxlpiters )
   {
      SCIP_CALL( SCIPinterruptSolve(scip) );
   }

   return SCIP_OKAY;
}
/* ---------------- Callback methods of primal heuristic ---------------- */

/** copy method for primal heuristic plugins (called when SCIP copies plugins) */
static
SCIP_DECL_HEURCOPY(heurCopyZeroobj)
{  /*lint --e{715}*/
   assert(scip != NULL);
   assert(heur != NULL);
   assert(strcmp(SCIPheurGetName(heur), HEUR_NAME) == 0);

   /* call inclusion method of primal heuristic */
   SCIP_CALL( SCIPincludeHeurZeroobj(scip) );

   return SCIP_OKAY;
}

/** destructor of primal heuristic to free user data (called when SCIP is exiting) */
static
SCIP_DECL_HEURFREE(heurFreeZeroobj)
{  /*lint --e{715}*/
   SCIP_HEURDATA* heurdata;

   assert( heur != NULL );
   assert( scip != NULL );

   /* get heuristic data */
   heurdata = SCIPheurGetData(heur);
   assert( heurdata != NULL );

   /* free heuristic data */
   SCIPfreeMemory(scip, &heurdata);
   SCIPheurSetData(heur, NULL);

   return SCIP_OKAY;
}


/** initialization method of primal heuristic (called after problem was transformed) */
static
SCIP_DECL_HEURINIT(heurInitZeroobj)
{  /*lint --e{715}*/
   SCIP_HEURDATA* heurdata;

   assert( heur != NULL );
   assert( scip != NULL );

   /* get heuristic data */
   heurdata = SCIPheurGetData(heur);
   assert( heurdata != NULL );

   /* initialize data */
   heurdata->usednodes = 0;

   return SCIP_OKAY;
}


/** execution method of primal heuristic */
static
SCIP_DECL_HEUREXEC(heurExecZeroobj)
{  /*lint --e{715}*/

   SCIP_HEURDATA* heurdata;                  /* heuristic's data                    */
   SCIP_Longint nnodes;                 /* number of stalling nodes for the subproblem */

   assert( heur != NULL );
   assert( scip != NULL );
   assert( result != NULL );

   /* get heuristic data */
   heurdata = SCIPheurGetData(heur);
   assert( heurdata != NULL );

   /* calculate the maximal number of branching nodes until heuristic is aborted */
   nnodes = (SCIP_Longint)(heurdata->nodesquot * SCIPgetNNodes(scip));

   /* reward zeroobj if it succeeded often */
   nnodes = (SCIP_Longint)(nnodes * 3.0 * (SCIPheurGetNBestSolsFound(heur)+1.0)/(SCIPheurGetNCalls(heur) + 1.0));
   nnodes -= 100 * SCIPheurGetNCalls(heur);  /* count the setup costs for the sub-SCIP as 100 nodes */
   nnodes += heurdata->nodesofs;

   /* determine the node limit for the current process */
   nnodes -= heurdata->usednodes;
   nnodes = MIN(nnodes, heurdata->maxnodes);

   /* check whether we have enough nodes left to call subproblem solving */
   if( nnodes < heurdata->minnodes )
   {
      SCIPdebugMessage("skipping zeroobj: nnodes=%" SCIP_LONGINT_FORMAT ", minnodes=%" SCIP_LONGINT_FORMAT "\n", nnodes, heurdata->minnodes);
      return SCIP_OKAY;
   }

   /* do not run zeroobj, if the problem does not have an objective function anyway */
   if( SCIPgetNObjVars(scip) == 0 )
   {
      SCIPdebugMessage("skipping zeroobj: pure feasibility problem anyway\n");
      return SCIP_OKAY;
   }

   if( SCIPisStopped(scip) )
      return SCIP_OKAY;

   SCIP_CALL( SCIPapplyZeroobj(scip, heur, result, heurdata->minimprove, nnodes) );

   return SCIP_OKAY;
}


/*
 * primal heuristic specific interface methods
 */


/** main procedure of the zeroobj heuristic, creates and solves a sub-SCIP */
SCIP_RETCODE SCIPapplyZeroobj(
   SCIP*                 scip,               /**< original SCIP data structure                                        */
   SCIP_HEUR*            heur,               /**< heuristic data structure                                            */
   SCIP_RESULT*          result,             /**< result data structure                                               */
   SCIP_Real             minimprove,         /**< factor by which zeroobj should at least improve the incumbent      */
   SCIP_Longint          nnodes              /**< node limit for the subproblem                                       */
   )
{
   SCIP*                 subscip;            /* the subproblem created by zeroobj              */
   SCIP_HASHMAP*         varmapfw;           /* mapping of SCIP variables to sub-SCIP variables */
   SCIP_VAR**            vars;               /* original problem's variables                    */
   SCIP_VAR**            subvars;            /* subproblem's variables                          */
   SCIP_HEURDATA*        heurdata;           /* heuristic's private data structure              */
   SCIP_EVENTHDLR*       eventhdlr;          /* event handler for LP events                     */

   SCIP_Real cutoff;                         /* objective cutoff for the subproblem             */
   SCIP_Real timelimit;                      /* time limit for zeroobj subproblem              */
   SCIP_Real memorylimit;                    /* memory limit for zeroobj subproblem            */
   SCIP_Real large;

   int nvars;                                /* number of original problem's variables          */
   int i;

   SCIP_Bool success;
   SCIP_Bool valid;
   SCIP_RETCODE retcode;
   SCIP_SOL** subsols;
   int nsubsols;

   assert(scip != NULL);
   assert(heur != NULL);
   assert(result != NULL);

   assert(nnodes >= 0);
   assert(0.0 <= minimprove && minimprove <= 1.0);

   *result = SCIP_DIDNOTRUN;

   /* only call heuristic once at the root */
   if( SCIPgetDepth(scip) <= 0 && SCIPheurGetNCalls(heur) > 0 )
      return SCIP_OKAY;

   /* get heuristic data */
   heurdata = SCIPheurGetData(heur);
   assert(heurdata != NULL);

   /* only call the heuristic if we do not have an incumbent  */
   if( SCIPgetNSolsFound(scip) > 0 && heurdata->onlywithoutsol )
      return SCIP_OKAY;

   /* check whether there is enough time and memory left */
   timelimit = 0.0;
   memorylimit = 0.0;
   SCIP_CALL( SCIPgetRealParam(scip, "limits/time", &timelimit) );
   if( !SCIPisInfinity(scip, timelimit) )
      timelimit -= SCIPgetSolvingTime(scip);
   SCIP_CALL( SCIPgetRealParam(scip, "limits/memory", &memorylimit) );

   /* substract the memory already used by the main SCIP and the estimated memory usage of external software */
   if( !SCIPisInfinity(scip, memorylimit) )
   {
      memorylimit -= SCIPgetMemUsed(scip)/1048576.0;
      memorylimit -= SCIPgetMemExternEstim(scip)/1048576.0;
   }

   /* abort if no time is left or not enough memory to create a copy of SCIP, including external memory usage */
   if( timelimit <= 0.0 || memorylimit <= 2.0*SCIPgetMemExternEstim(scip)/1048576.0 )
      return SCIP_OKAY;

   *result = SCIP_DIDNOTFIND;

   /* get variable data */
   SCIP_CALL( SCIPgetVarsData(scip, &vars, &nvars, NULL, NULL, NULL, NULL) );

   /* initialize the subproblem */
   SCIP_CALL( SCIPcreate(&subscip) );

   /* create the variable mapping hash map */
   SCIP_CALL( SCIPhashmapCreate(&varmapfw, SCIPblkmem(subscip), SCIPcalcHashtableSize(5 * nvars)) );
   SCIP_CALL( SCIPallocBufferArray(scip, &subvars, nvars) );

   /* different methods to create sub-problem: either copy LP relaxation or the CIP with all constraints */
   valid = FALSE;

   /* copy complete SCIP instance */
   SCIP_CALL( SCIPcopy(scip, subscip, varmapfw, NULL, "zeroobj", TRUE, FALSE, TRUE, &valid) );
   SCIPdebugMessage("Copying the SCIP instance was %s complete.\n", valid ? "" : "not ");

   /* create event handler for LP events */
   eventhdlr = NULL;
   SCIP_CALL( SCIPincludeEventhdlrBasic(subscip, &eventhdlr, EVENTHDLR_NAME, EVENTHDLR_DESC, eventExecZeroobj, NULL) );
   if( eventhdlr == NULL )
   {
      SCIPerrorMessage("event handler for " HEUR_NAME " heuristic not found.\n");
      return SCIP_PLUGINNOTFOUND;
   }

   /* determine large value to set variables to */
   large = SCIPinfinity(scip);
   if( !SCIPisInfinity(scip, 0.1 / SCIPfeastol(scip)) )
      large = 0.1 / SCIPfeastol(scip);

   /* get variable image and change to 0.0 in sub-SCIP */
   for( i = 0; i < nvars; i++ )
   {
      SCIP_Real adjustedbound;
      SCIP_Real lb;
      SCIP_Real ub;
      SCIP_Real inf;

      subvars[i] = (SCIP_VAR*) SCIPhashmapGetImage(varmapfw, vars[i]);
      SCIP_CALL( SCIPchgVarObj(subscip, subvars[i], 0.0) );

      lb = SCIPvarGetLbGlobal(subvars[i]);
      ub = SCIPvarGetUbGlobal(subvars[i]);
      inf = SCIPinfinity(subscip);

      /* adjust infinite bounds in order to avoid that variables with non-zero objective 
       * get fixed to infinite value in zeroobj subproblem
       */
      if( SCIPisInfinity(subscip, ub ) )
      {
         adjustedbound = MAX(large, lb+large);
         adjustedbound = MIN(adjustedbound, inf);
         SCIP_CALL( SCIPchgVarUbGlobal(subscip, subvars[i], adjustedbound) );
      }
      if( SCIPisInfinity(subscip, -lb ) )
      {
         adjustedbound = MIN(-large, ub-large);
         adjustedbound = MAX(adjustedbound, -inf);
         SCIP_CALL( SCIPchgVarLbGlobal(subscip, subvars[i], adjustedbound) );
      }
   }

   /* free hash map */
   SCIPhashmapFree(&varmapfw);

   /* do not abort subproblem on CTRL-C */
   SCIP_CALL( SCIPsetBoolParam(subscip, "misc/catchctrlc", FALSE) );

   /* disable output to console */
   SCIP_CALL( SCIPsetIntParam(subscip, "display/verblevel", 0) );

   /* disable statistic timing inside sub SCIP */
   SCIP_CALL( SCIPsetBoolParam(subscip, "timing/statistictiming", FALSE) );

   /* set limits for the subproblem */
   SCIP_CALL( SCIPsetLongintParam(subscip, "limits/nodes", nnodes) );
   SCIP_CALL( SCIPsetRealParam(subscip, "limits/time", timelimit) );
   SCIP_CALL( SCIPsetRealParam(subscip, "limits/memory", memorylimit) );
   SCIP_CALL( SCIPsetIntParam(subscip, "limits/solutions", 1) );

   /* forbid recursive call of heuristics and separators solving sub-SCIPs */
   SCIP_CALL( SCIPsetSubscipsOff(subscip, TRUE) );

   /* disable expensive techniques that merely work on the dual bound */

   /* disable cutting plane separation */
   SCIP_CALL( SCIPsetSeparating(subscip, SCIP_PARAMSETTING_OFF, TRUE) );

   /* disable expensive presolving */
   SCIP_CALL( SCIPsetPresolving(subscip, SCIP_PARAMSETTING_FAST, TRUE) );
   if( !SCIPisParamFixed(subscip, "presolving/maxrounds") )
   {
      SCIP_CALL( SCIPsetIntParam(subscip, "presolving/maxrounds", 50) );
   }

<<<<<<< HEAD
   /* use best dfs node selection */
   if( SCIPfindNodesel(subscip, "restartdfs") != NULL && !SCIPisParamFixed(subscip, "nodeselection/restartdfs/stdpriority") )
   {
      SCIP_CALL( SCIPsetIntParam(subscip, "nodeselection/restartdfs/stdpriority", INT_MAX/4) );
   }

   /* activate uct node selection at the top of the tree */
   if( SCIPuseUctLns(scip) && SCIPfindNodesel(subscip, "uct") != NULL && !SCIPisParamFixed(subscip, "nodeselection/uct/stdpriority") )
   {
      SCIP_CALL( SCIPsetIntParam(subscip, "nodeselection/uct/stdpriority", INT_MAX/2) );
=======
   /* use dfs node selection */
   if( SCIPfindNodesel(subscip, "restartdfs") != NULL && !SCIPisParamFixed(subscip, "nodeselection/restartdfs/stdpriority") )
   {
      SCIP_CALL( SCIPsetIntParam(subscip, "nodeselection/restartdfs/stdpriority", INT_MAX/4) );
>>>>>>> 87f9effa
   }

   /* use least infeasible branching */
   if( SCIPfindBranchrule(subscip, "leastinf") != NULL && !SCIPisParamFixed(subscip, "branching/leastinf/priority") )
   {
      SCIP_CALL( SCIPsetIntParam(subscip, "branching/inference/priority", INT_MAX/4) );
   }

   /* employ a limit on the number of enforcement rounds in the quadratic constraint handler; this fixes the issue that
    * sometimes the quadratic constraint handler needs hundreds or thousands of enforcement rounds to determine the
    * feasibility status of a single node without fractional branching candidates by separation (namely for uflquad
    * instances); however, the solution status of the sub-SCIP might get corrupted by this; hence no deductions shall be
    * made for the original SCIP
    */
   if( SCIPfindConshdlr(subscip, "quadratic") != NULL && !SCIPisParamFixed(subscip, "constraints/quadratic/enfolplimit") )
   {
      SCIP_CALL( SCIPsetIntParam(subscip, "constraints/quadratic/enfolplimit", 10) );
   }

   /* disable feaspump and fracdiving */
   if( !SCIPisParamFixed(subscip, "heuristics/feaspump/freq") )
   {
      SCIP_CALL( SCIPsetIntParam(subscip, "heuristics/feaspump/freq", -1) );
   }
   if( !SCIPisParamFixed(subscip, "heuristics/fracdiving/freq") )
   {
      SCIP_CALL( SCIPsetIntParam(subscip, "heuristics/fracdiving/freq", -1) );
   }

   /* restrict LP iterations */
   SCIP_CALL( SCIPsetLongintParam(subscip, "lp/iterlim", 2*heurdata->maxlpiters / MAX(1,nnodes)) );
   SCIP_CALL( SCIPsetLongintParam(subscip, "lp/rootiterlim", heurdata->maxlpiters) );

#ifdef SCIP_DEBUG
   /* for debugging zeroobj, enable MIP output */
   SCIP_CALL( SCIPsetIntParam(subscip, "display/verblevel", 5) );
   SCIP_CALL( SCIPsetIntParam(subscip, "display/freq", 100000000) );
#endif

   /* if there is already a solution, add an objective cutoff */
   if( SCIPgetNSols(scip) > 0 )
   {
      SCIP_Real upperbound;
      SCIP_CONS* origobjcons;
#ifndef NDEBUG
      int nobjvars;
      nobjvars = 0;
#endif

      cutoff = SCIPinfinity(scip);
      assert( !SCIPisInfinity(scip,SCIPgetUpperbound(scip)) );

      upperbound = SCIPgetUpperbound(scip) - SCIPsumepsilon(scip);

      if( !SCIPisInfinity(scip,-1.0*SCIPgetLowerbound(scip)) )
      {
         cutoff = (1-minimprove)*SCIPgetUpperbound(scip) + minimprove*SCIPgetLowerbound(scip);
      }
      else
      {
         if( SCIPgetUpperbound(scip) >= 0 )
            cutoff = ( 1 - minimprove ) * SCIPgetUpperbound ( scip );
         else
            cutoff = ( 1 + minimprove ) * SCIPgetUpperbound ( scip );
      }
      cutoff = MIN(upperbound, cutoff);

      SCIP_CALL( SCIPcreateConsLinear(subscip, &origobjcons, "objbound_of_origscip", 0, NULL, NULL, -SCIPinfinity(subscip), cutoff,
            TRUE, TRUE, TRUE, TRUE, TRUE, FALSE, FALSE, FALSE, FALSE, FALSE) );
      for( i = 0; i < nvars; ++i)
      {
         if( !SCIPisFeasZero(subscip, SCIPvarGetObj(vars[i])) )
         {
            SCIP_CALL( SCIPaddCoefLinear(subscip, origobjcons, subvars[i], SCIPvarGetObj(vars[i])) );
#ifndef NDEBUG
            nobjvars++;
#endif
         }
      }
      SCIP_CALL( SCIPaddCons(subscip, origobjcons) );
      SCIP_CALL( SCIPreleaseCons(subscip, &origobjcons) );
      assert(nobjvars == SCIPgetNObjVars(scip));
   }

   /* catch LP events of sub-SCIP */
   SCIP_CALL( SCIPtransformProb(subscip) );
   SCIP_CALL( SCIPcatchEvent(subscip, SCIP_EVENTTYPE_NODESOLVED, eventhdlr, (SCIP_EVENTDATA*) heurdata, NULL) );

   SCIPdebugMessage("solving subproblem: nnodes=%" SCIP_LONGINT_FORMAT "\n", nnodes);
   retcode = SCIPsolve(subscip);

   /* drop LP events of sub-SCIP */
   SCIP_CALL( SCIPdropEvent(subscip, SCIP_EVENTTYPE_NODESOLVED, eventhdlr, (SCIP_EVENTDATA*) heurdata, -1) );

   /* errors in solving the subproblem should not kill the overall solving process;
    * hence, the return code is caught and a warning is printed, only in debug mode, SCIP will stop.
    */
   if( retcode != SCIP_OKAY )
   {
#ifndef NDEBUG
      SCIP_CALL( retcode );
#endif
      SCIPwarningMessage(scip, "Error while solving subproblem in zeroobj heuristic; sub-SCIP terminated with code <%d>\n",retcode);
   }

   /* check, whether a solution was found;
    * due to numerics, it might happen that not all solutions are feasible -> try all solutions until one was accepted
    */
   nsubsols = SCIPgetNSols(subscip);
   subsols = SCIPgetSols(subscip);
   success = FALSE;
   for( i = 0; i < nsubsols && (!success || heurdata->addallsols); ++i )
   {
      SCIP_CALL( createNewSol(scip, subscip, subvars, heur, subsols[i], &success) );
      if( success )
         *result = SCIP_FOUNDSOL;
   }

#ifdef SCIP_DEBUG
   SCIP_CALL( SCIPprintStatistics(subscip, NULL) );
#endif

   /* free subproblem */
   SCIPfreeBufferArray(scip, &subvars);
   SCIP_CALL( SCIPfree(&subscip) );

   return SCIP_OKAY;
}


/** creates the zeroobj primal heuristic and includes it in SCIP */
SCIP_RETCODE SCIPincludeHeurZeroobj(
   SCIP*                 scip                /**< SCIP data structure */
   )
{
   SCIP_HEURDATA* heurdata;
   SCIP_HEUR* heur;

   /* create heuristic data */
   SCIP_CALL( SCIPallocMemory(scip, &heurdata) );

   /* include primal heuristic */
   heur = NULL;
   SCIP_CALL( SCIPincludeHeurBasic(scip, &heur,
         HEUR_NAME, HEUR_DESC, HEUR_DISPCHAR, HEUR_PRIORITY, HEUR_FREQ, HEUR_FREQOFS,
         HEUR_MAXDEPTH, HEUR_TIMING, HEUR_USESSUBSCIP, heurExecZeroobj, heurdata) );
   assert(heur != NULL);

   /* set non-NULL pointers to callback methods */
   SCIP_CALL( SCIPsetHeurCopy(scip, heur, heurCopyZeroobj) );
   SCIP_CALL( SCIPsetHeurFree(scip, heur, heurFreeZeroobj) );
   SCIP_CALL( SCIPsetHeurInit(scip, heur, heurInitZeroobj) );

   /* add zeroobj primal heuristic parameters */
   SCIP_CALL( SCIPaddLongintParam(scip, "heuristics/" HEUR_NAME "/maxnodes",
         "maximum number of nodes to regard in the subproblem",
         &heurdata->maxnodes, TRUE,DEFAULT_MAXNODES, 0LL, SCIP_LONGINT_MAX, NULL, NULL) );

   SCIP_CALL( SCIPaddLongintParam(scip, "heuristics/" HEUR_NAME "/nodesofs",
         "number of nodes added to the contingent of the total nodes",
         &heurdata->nodesofs, FALSE, DEFAULT_NODESOFS, 0LL, SCIP_LONGINT_MAX, NULL, NULL) );

   SCIP_CALL( SCIPaddLongintParam(scip, "heuristics/" HEUR_NAME "/minnodes",
         "minimum number of nodes required to start the subproblem",
         &heurdata->minnodes, TRUE, DEFAULT_MINNODES, 0LL, SCIP_LONGINT_MAX, NULL, NULL) );

   SCIP_CALL( SCIPaddLongintParam(scip, "heuristics/" HEUR_NAME "/maxlpiters",
         "maximum number of LP iterations to be performed in the subproblem",
         &heurdata->maxlpiters, TRUE, DEFAULT_MAXLPITERS, -1LL, SCIP_LONGINT_MAX, NULL, NULL) );

   SCIP_CALL( SCIPaddRealParam(scip, "heuristics/" HEUR_NAME "/nodesquot",
         "contingent of sub problem nodes in relation to the number of nodes of the original problem",
         &heurdata->nodesquot, FALSE, DEFAULT_NODESQUOT, 0.0, 1.0, NULL, NULL) );

   SCIP_CALL( SCIPaddRealParam(scip, "heuristics/" HEUR_NAME "/minimprove",
         "factor by which zeroobj should at least improve the incumbent",
         &heurdata->minimprove, TRUE, DEFAULT_MINIMPROVE, 0.0, 1.0, NULL, NULL) );

   SCIP_CALL( SCIPaddBoolParam(scip, "heuristics/" HEUR_NAME "/addallsols",
         "should all subproblem solutions be added to the original SCIP?",
         &heurdata->addallsols, TRUE, DEFAULT_ADDALLSOLS, NULL, NULL) );

   SCIP_CALL( SCIPaddBoolParam(scip, "heuristics/" HEUR_NAME "/onlywithoutsol",
         "should heuristic only be executed if no primal solution was found, yet?",
         &heurdata->onlywithoutsol, TRUE, DEFAULT_ONLYWITHOUTSOL, NULL, NULL) );

   return SCIP_OKAY;
}<|MERGE_RESOLUTION|>--- conflicted
+++ resolved
@@ -428,7 +428,6 @@
       SCIP_CALL( SCIPsetIntParam(subscip, "presolving/maxrounds", 50) );
    }
 
-<<<<<<< HEAD
    /* use best dfs node selection */
    if( SCIPfindNodesel(subscip, "restartdfs") != NULL && !SCIPisParamFixed(subscip, "nodeselection/restartdfs/stdpriority") )
    {
@@ -439,14 +438,7 @@
    if( SCIPuseUctLns(scip) && SCIPfindNodesel(subscip, "uct") != NULL && !SCIPisParamFixed(subscip, "nodeselection/uct/stdpriority") )
    {
       SCIP_CALL( SCIPsetIntParam(subscip, "nodeselection/uct/stdpriority", INT_MAX/2) );
-=======
-   /* use dfs node selection */
-   if( SCIPfindNodesel(subscip, "restartdfs") != NULL && !SCIPisParamFixed(subscip, "nodeselection/restartdfs/stdpriority") )
-   {
-      SCIP_CALL( SCIPsetIntParam(subscip, "nodeselection/restartdfs/stdpriority", INT_MAX/4) );
->>>>>>> 87f9effa
-   }
-
+   }
    /* use least infeasible branching */
    if( SCIPfindBranchrule(subscip, "leastinf") != NULL && !SCIPisParamFixed(subscip, "branching/leastinf/priority") )
    {
