/* * * * * * * * * * * * * * * * * * * * * * * * * * * * * * * * * * * * * * */
/*                                                                           */
/*                  This file is part of the program and library             */
/*         SCIP --- Solving Constraint Integer Programs                      */
/*                                                                           */
/*    Copyright (C) 2002-2011 Konrad-Zuse-Zentrum                            */
/*                            fuer Informationstechnik Berlin                */
/*                                                                           */
/*  SCIP is distributed under the terms of the ZIB Academic License.         */
/*                                                                           */
/*  You should have received a copy of the ZIB Academic License              */
/*  along with SCIP; see the file COPYING. If not email to scip@zib.de.      */
/*                                                                           */
/* * * * * * * * * * * * * * * * * * * * * * * * * * * * * * * * * * * * * * */

/**@file   lpi_qso.c
 * @brief  LP interface for QSopt version >= 070303
 * @author Daniel Espinoza
 * @author Marc Pfetsch
 */

/*--+----1----+----2----+----3----+----4----+----5----+----6----+----7----+----8----+----9----+----0----+----1----+----2*/

#include "qsopt.h"
#include "scip/bitencode.h"
#include "scip/lpi.h"
#include "scip/message.h"
#include "scip/misc.h"
#include <string.h>

typedef SCIP_DUALPACKET COLPACKET;           /* each column needs two bits of information (basic/on_lower/on_upper) */
#define COLS_PER_PACKET SCIP_DUALPACKETSIZE
typedef SCIP_DUALPACKET ROWPACKET;           /* each row needs two bit of information (basic/on_lower/on_upper) */
#define ROWS_PER_PACKET SCIP_DUALPACKETSIZE

/** LP interface */
struct SCIP_LPi
{
   QSprob prob;     /**< LP struct pointer */
   int solstat;     /**< solution status of last optimization call */
   int previt;      /**< previous number of simplex iterations performed */
   int rowspace;    /**< current size of internal row-related arrays */
   char* isen;      /**< array of length rowspace */
   double* irhs;    /**< array of rhs rowspace */
   double* irng;    /**< array of range rowspace */
   int* ircnt;      /**< array of count rowspace */
   int* irbeg;      /**< array of beginning index rowspace */
   int colspace;    /**< current size of internal column-related arrays */
   int* iccnt;      /**< array of length colspace */
   char* iccha;     /**< array of type colspace */
   int tbsz;        /**< current size of tableau-related arrays */
   double* itab;    /**< array of length tbsz */
   char* ibas;      /**< array of length tbsz */
   int pricing;     /**< SCIP pricing option */
};

/** solver name */
static char __qsstr[1024];



/*
 * local defines
 */

/** print location of the calling line */
#define __QS_PRINTLOC__ fprintf(stderr,", in (%s:%d)\n", __FILE__, __LINE__);

/** This macro is to print error messages and jump to the given point in the code, it also print the
 * file and line where this happened */
<<<<<<< HEAD
#define QS_TESTG(A,B,...) do{{\
	 if (A){				\
	    fprintf(stderr,__VA_ARGS__);	\
	    __QS_PRINTLOC__;			\
	    goto B;}}}while(0)
=======
#define QS_TESTG(A,B,...) do{{                  \
         if (A){                                \
            fprintf(stderr,__VA_ARGS__);        \
            __QS_PRINTLOC__;                    \
            goto B;}}}while(0)
>>>>>>> fc959709

/** This macro is to print error messages and to exit with SCIP_LPERROR */
#define QS_ERROR(A,...) do{{                    \
         if (A){                                \
            fprintf(stderr,__VA_ARGS__);        \
            __QS_PRINTLOC__;                    \
            return SCIP_LPERROR;}}}while(0)

/** return value macro, if the value is non-zero, write to standard error the returning code and
 * where this happened, and return SCIP_ERROR, otherwise return normal SCIP_OKAY termination code. */
#define QS_RETURN(A) do{                                                \
      const int __RVAL__ = (A);                                         \
      if (__RVAL__){                                                    \
         fprintf(stderr,"LP Error: QSopt returned %d",__RVAL__);        \
         __QS_PRINTLOC__;                                               \
         return SCIP_ERROR;}                                            \
      return SCIP_OKAY;}while(0)

/** return value macro, if the value is non-zero, write to standard error the returning code and
 * where this happened, and return SCIP_ERROR, otherwise do nothing. */
#define QS_CONDRET(A) do{                                               \
      const int __RVAL__ = (A);                                         \
      if (__RVAL__){                                                    \
         fprintf(stderr,"LP Error: QSopt returned %d",__RVAL__);        \
         __QS_PRINTLOC__;                                               \
         return SCIP_LPERROR;}                                          \
   }while(0)



/*
 * LPi state methods
 */


/** LPi state stores basis information */
struct SCIP_LPiState
{
   int                   ncols;              /**< number of LP columns */
   int                   nrows;              /**< number of LP rows */
   COLPACKET*            packcstat;          /**< column basis status in compressed form */
   ROWPACKET*            packrstat;          /**< row basis status in compressed form */
};

/** returns the number of packets needed to store column packet information */
static
int colpacketNum(
   int                   ncols               /**< number of columns to store */
   )
{
   return (ncols + (int)COLS_PER_PACKET-1)/(int)COLS_PER_PACKET;
}

/** returns the number of packets needed to store row packet information */
static
int rowpacketNum(
   int                   nrows               /**< number of rows to store */
   )
{
   return (nrows + (int)ROWS_PER_PACKET-1)/(int)ROWS_PER_PACKET;
}

/** store row and column basis status in a packed LPi state object */
static
void lpistatePack(
   SCIP_LPISTATE*       lpistate,            /**< pointer to LPi state data */
   const int*           cstat,               /**< basis status of columns in unpacked format */
   const int*           rstat                /**< basis status of rows in unpacked format */
   )
{
   assert(lpistate != NULL);
   assert(lpistate->packcstat != NULL);
   assert(lpistate->packrstat != NULL);

   SCIPencodeDualBit(cstat, lpistate->packcstat, lpistate->ncols);
   SCIPencodeDualBit(rstat, lpistate->packrstat, lpistate->nrows);
}

/** unpacks row and column basis status from a packed LPi state object */
static
void lpistateUnpack(
   const SCIP_LPISTATE* lpistate,            /**< pointer to LPi state data */
   int*                 cstat,               /**< buffer for storing basis status of columns in unpacked format */
   int*                 rstat                /**< buffer for storing basis status of rows in unpacked format */
   )
{
   assert(lpistate != NULL);
   assert(lpistate->packcstat != NULL);
   assert(lpistate->packrstat != NULL);

   SCIPdecodeDualBit(lpistate->packcstat, cstat, lpistate->ncols);
   SCIPdecodeDualBit(lpistate->packrstat, rstat, lpistate->nrows);
}

/** creates LPi state information object */
static
SCIP_RETCODE lpistateCreate(
   SCIP_LPISTATE**       lpistate,           /**< pointer to LPi state */
   BMS_BLKMEM*           blkmem,             /**< block memory */
   int                   ncols,              /**< number of columns to store */
   int                   nrows               /**< number of rows to store */
   )
{
   assert(lpistate != NULL);
   assert(blkmem != NULL);
   assert(ncols >= 0);
   assert(nrows >= 0);

   SCIP_ALLOC( BMSallocBlockMemory(blkmem, lpistate) );
   SCIP_ALLOC( BMSallocBlockMemoryArray(blkmem, &(*lpistate)->packcstat, colpacketNum(ncols)) );
   SCIP_ALLOC( BMSallocBlockMemoryArray(blkmem, &(*lpistate)->packrstat, rowpacketNum(nrows)) );

   return SCIP_OKAY;
}

/** frees LPi state information */
static
void lpistateFree(
   SCIP_LPISTATE**       lpistate,           /**< pointer to LPi state information (like basis information) */
   BMS_BLKMEM*           blkmem              /**< block memory */
   )
{
   assert(blkmem != NULL);
   assert(lpistate != NULL);
   assert(*lpistate != NULL);

   BMSfreeBlockMemoryArray(blkmem, &(*lpistate)->packcstat, colpacketNum((*lpistate)->ncols));
   BMSfreeBlockMemoryArray(blkmem, &(*lpistate)->packrstat, rowpacketNum((*lpistate)->nrows));
   BMSfreeBlockMemory(blkmem, lpistate);
}



/*
 * local functions
 */

/** ensure size of column-related arrays */
static
SCIP_RETCODE ensureTabMem(
   SCIP_LPI* const lpi,
   int const sz
   )
{
   if( lpi->tbsz < sz )
   {
      lpi->tbsz = sz*2;
      SCIP_ALLOC( BMSreallocMemoryArray(&(lpi->itab), lpi->tbsz) );
      SCIP_ALLOC( BMSreallocMemoryArray(&(lpi->ibas), lpi->tbsz) );
   }
   return SCIP_OKAY;
}

/** ensure size of column-related arrays */
static
SCIP_RETCODE ensureColMem(
   SCIP_LPI* const lpi,
   int const ncols
   )
{
   if( lpi->colspace < ncols )
   {
      lpi->colspace = ncols*2;
      SCIP_ALLOC( BMSreallocMemoryArray(&(lpi->iccnt), lpi->colspace) );
      SCIP_ALLOC( BMSreallocMemoryArray(&(lpi->iccha), lpi->colspace) );
   }
   return SCIP_OKAY;
}

/** ensure size of row-related arrays */
static
SCIP_RETCODE ensureRowMem(
   SCIP_LPI* const lpi,
   int const nrows
   )
{
   if( lpi->rowspace < nrows )
   {
      lpi->rowspace = nrows*2;
      SCIP_ALLOC( BMSreallocMemoryArray(&(lpi->isen), lpi->rowspace) );
      SCIP_ALLOC( BMSreallocMemoryArray(&(lpi->irhs), lpi->rowspace) );
      SCIP_ALLOC( BMSreallocMemoryArray(&(lpi->irng), lpi->rowspace) );
      SCIP_ALLOC( BMSreallocMemoryArray(&(lpi->ircnt), lpi->rowspace) );
      SCIP_ALLOC( BMSreallocMemoryArray(&(lpi->irbeg), lpi->rowspace) );
   }
   return SCIP_OKAY;
}

/** transform lhs/rhs into qsopt format */
static
SCIP_RETCODE convertSides(
   SCIP_LPI* const lpi,
   int const nrows,
   const double* const lhs,
   const double* const rhs
   )
{
   int state;
   register int i;

   for( i = nrows ; i-- ; )
   {
      state = ((lhs[i] <= -QS_MAXDOUBLE ? 1U:0U) | (rhs[i] >= QS_MAXDOUBLE ? 2U:0U));
      lpi->ircnt[i] = 0;
      lpi->irbeg[i] = 0;
      switch( state )
      {
      case 0:
        /* check for equations */
         if( lhs[i] == rhs[i] )
         {
            lpi->isen[i] = 'E';
            lpi->irhs[i] = lhs[i];
            lpi->irng[i] = 0.0;
         }
         else
         {
            lpi->isen[i] = 'R';
            lpi->irhs[i] = lhs[i];
            lpi->irng[i] = rhs[i] - lhs[i];
            assert(lpi->irng[i] >= 0.0);
         }
         break;
      case 1:
         lpi->isen[i] = 'L';
         lpi->irhs[i] = rhs[i];
         lpi->irng[i] = 0;
         break;
      case 2:
         lpi->isen[i] = 'G';
         lpi->irhs[i] = lhs[i];
         lpi->irng[i] = 0;
         break;
      default:
         SCIPerrorMessage("Error, constraint %d has no bounds!",i);
         SCIPABORT();
      }
   }
   return SCIP_OKAY;
}




/*
 * Miscellaneous Methods
 */


/**@name Miscellaneous Methods */
/**@{ */


/** gets name and version of LP solver */
const char* SCIPlpiGetSolverName(void)
{
   char* vname = QSversion();
   snprintf (__qsstr, 1023, "%s", vname);
   QSfree(vname);
   return __qsstr;
}

/** gets description of LP solver (developer, webpage, ...) */
const char* SCIPlpiGetSolverDesc(
   void
   )
{
   return "Linear Programming Solver developed by D. Applegate, W. Cook, S. Dash, and M. Mevenkamp (www.isye.gatech.edu/~wcook/qsopt)";
}

/** gets pointer for LP solver - use only with great care */
void* SCIPlpiGetSolverPointer(
   SCIP_LPI*             lpi                 /**< pointer to an LP interface structure */
   )
{
   return (void*) lpi->prob;
}

/**@} */


/*
 * LPI Creation and Destruction Methods
 */

/**@name LPI Creation and Destruction Methods */
/**@{ */

/** creates an LP problem object
 * @return SCIP_OK on success
 * */
SCIP_RETCODE SCIPlpiCreate(
   SCIP_LPI**            lpi,                /**< pointer to an LP interface structure */
   const char*           name,               /**< problem name */
   SCIP_OBJSEN           objsen              /**< objective sense */
   )
{
   /* QSopt only works with doubles as floating points and bool as integers */
   assert(sizeof (SCIP_Real) == sizeof (double));
   assert(sizeof (SCIP_Bool) == sizeof (int));
   assert(lpi != NULL);

   SCIPdebugMessage("SCIPlpiCreate()\n");

   /* create LP */
   SCIP_ALLOC( BMSallocMemory(lpi) );
   memset(*lpi, 0, sizeof(struct SCIP_LPi));

   (*lpi)->prob = QScreate_prob(name, (int) objsen);
   if ( (*lpi)->prob == NULL )
   {
      SCIPerrorMessage("No memory\n");
      return SCIP_LPERROR;
   }

   (*lpi)->rowspace = 1024;
   SCIP_ALLOC( BMSallocMemoryArray(&((*lpi)->isen),1024) );
   SCIP_ALLOC( BMSallocMemoryArray(&((*lpi)->irhs),1024) );
   SCIP_ALLOC( BMSallocMemoryArray(&((*lpi)->irng),1024) );
   SCIP_ALLOC( BMSallocMemoryArray(&((*lpi)->irbeg),1024) );
   SCIP_ALLOC( BMSallocMemoryArray(&((*lpi)->ircnt),1024) );

   (*lpi)->colspace = 1024;
   SCIP_ALLOC( BMSallocMemoryArray(&((*lpi)->iccnt), 1024) );
   SCIP_ALLOC( BMSallocMemoryArray(&((*lpi)->iccha), 1024) );

   (*lpi)->tbsz = 1024;
   SCIP_ALLOC( BMSallocMemoryArray(&((*lpi)->itab), 1024) );
   SCIP_ALLOC( BMSallocMemoryArray(&((*lpi)->ibas), 1024) );

   return SCIP_OKAY;
}

/** deletes an LP problem object */
SCIP_RETCODE SCIPlpiFree(
   SCIP_LPI**            lpi                 /**< pointer to an LP interface structure */
   )
{
   assert(lpi != NULL);
   assert(*lpi != NULL);

   SCIPdebugMessage("SCIPlpiFree()\n");

   /* free LP */
   QSfree_prob((*lpi)->prob);
   BMSfreeMemoryArray( &((*lpi)->isen) );
   BMSfreeMemoryArray( &((*lpi)->irhs) );
   BMSfreeMemoryArray( &((*lpi)->irng) );
   BMSfreeMemoryArray( &((*lpi)->ircnt) );
   BMSfreeMemoryArray( &((*lpi)->irbeg) );
   BMSfreeMemoryArray( &((*lpi)->iccnt) );
   BMSfreeMemoryArray( &((*lpi)->iccha) );
   BMSfreeMemoryArray( &((*lpi)->itab) );
   BMSfreeMemoryArray( &((*lpi)->ibas) );

   /* free memory */
   BMSfreeMemory(lpi);

   return SCIP_OKAY;
}
/**@} */


/*
 * Modification Methods
 */

/**@name Modification Methods */
/**@{ */


/** copies LP data with column matrix into LP solver */
SCIP_RETCODE SCIPlpiLoadColLP(
   SCIP_LPI*             lpi,                /**< LP interface structure */
   SCIP_OBJSEN           objsen,             /**< objective sense */
   int                   ncols,              /**< number of columns */
   const SCIP_Real*      obj,                /**< objective function values of columns */
   const SCIP_Real*      lb,                 /**< lower bounds of columns */
   const SCIP_Real*      ub,                 /**< upper bounds of columns */
   char**                colnames,           /**< column names, or NULL */
   int                   nrows,              /**< number of rows */
   const SCIP_Real*      lhs,                /**< left hand sides of rows */
   const SCIP_Real*      rhs,                /**< right hand sides of rows */
   char**                rownames,           /**< row names, or NULL */
   int                   nnonz,              /**< number of nonzero elements in the constraint matrix */
   const int*            beg,                /**< start index of each column in ind- and val-array */
   const int*            ind,                /**< row indices of constraint matrix entries */
   const SCIP_Real*      val                 /**< values of constraint matrix entries */
   )
{
   register int i;
   int rval = 0;

   assert(lpi != NULL);
   assert(lpi->prob != NULL);

   lpi->solstat = 0;
   SCIPdebugMessage("loading LP in column format into QSopt: %d cols, %d rows\n", ncols, nrows);

   /* delete old LP */
   SCIP_CALL( SCIPlpiClear(lpi) );

   /* set sense */
   if( objsen == SCIP_OBJSEN_MAXIMIZE )
   {
      rval = QSchange_objsense(lpi->prob, QS_MAX);
      QS_CONDRET(rval);
   }
   else
   {
      rval = QSchange_objsense(lpi->prob, QS_MIN);
      QS_CONDRET(rval);
   }

   /* add rows with no matrix, and then the columns, first ensure space */
   SCIP_CALL( ensureRowMem(lpi, nrows) );

   /* convert lhs/rhs into sen/rhs/range tuples */
   SCIP_CALL( convertSides(lpi, nrows, lhs, rhs) );

   /* now we add the rows */
   rval = QSadd_ranged_rows(lpi->prob, nrows, lpi->ircnt, lpi->irbeg, 0, 0, lpi->irhs, lpi->isen, lpi->irng, (const char**)rownames);
   QS_CONDRET(rval);

   /* ensure column size */
   SCIP_CALL( ensureColMem(lpi, ncols) );

   /* compute column lengths */
   for( i = 0; i < ncols-1; ++i )
   {
      lpi->iccnt[i] = beg[i+1] - beg[i];
      assert(lpi->iccnt[i] >= 0);
   }
   if( ncols > 0 )
   {
      lpi->iccnt[ncols-1] = nnonz - beg[ncols-1];
      assert(lpi->iccnt[ncols-1] >= 0);
   }

   /* and add the columns */
   rval = QSadd_cols(lpi->prob, ncols, lpi->iccnt, beg, ind, val, obj, lb, ub, (const char**)colnames);

   QS_RETURN(rval);
}


/** adds columns to the LP */
SCIP_RETCODE SCIPlpiAddCols(
   SCIP_LPI*             lpi,                /**< LP interface structure */
   int                   ncols,              /**< number of columns to be added */
   const SCIP_Real*      obj,                /**< objective function values of new columns */
   const SCIP_Real*      lb,                 /**< lower bounds of new columns */
   const SCIP_Real*      ub,                 /**< upper bounds of new columns */
   char**                colnames,           /**< column names, or NULL */
   int                   nnonz,              /**< number of nonzero elements to be added to the constraint matrix */
   const int*            beg,                /**< start index of each column in ind- and val-array, or NULL if nnonz == 0 */
   const int*            ind,                /**< row indices of constraint matrix entries, or NULL if nnonz == 0 */
   const SCIP_Real*      val                 /**< values of constraint matrix entries, or NULL if nnonz == 0 */
   )
{
   int rval = 0;
   register int i;

   assert(lpi != NULL);
   assert(lpi->prob != NULL);

   SCIPdebugMessage("adding %d columns with %d nonzeros to QSopt\n", ncols, nnonz);

   lpi->solstat = 0;

   /* ensure column size */
   SCIP_CALL(ensureColMem(lpi, ncols));

   /* compute column lengths */
   for( i = 0; i < ncols - 1; ++i )
   {
      lpi->iccnt[i] = beg[i+1] - beg[i];
      assert(lpi->iccnt[i] >= 0);
   }
   if( ncols > 0 )
   {
      lpi->iccnt[ncols-1] = nnonz - beg[ncols-1];
      assert(lpi->iccnt[ncols-1] >= 0);
   }

   /* and add the columns */
   rval = QSadd_cols(lpi->prob, ncols, lpi->iccnt, beg, ind, val, obj, lb, ub, (const char**)colnames);

   QS_RETURN(rval);
}

/** deletes all columns in the given range from LP */
SCIP_RETCODE SCIPlpiDelCols(
   SCIP_LPI*             lpi,                /**< LP interface structure */
   int                   firstcol,           /**< first column to be deleted */
   int                   lastcol             /**< last column to be deleted */
   )
{
   const int len = lastcol - firstcol +1;
   int rval = 0;
   register int i;

   assert(lpi != NULL);
   assert(lpi->prob != NULL);

   lpi->solstat = 0;
   assert(0 <= firstcol && len > 0 && lastcol < QSget_colcount(lpi->prob));

   SCIPdebugMessage("deleting %d columns from QSopt\n", len);

   SCIP_CALL(ensureColMem(lpi, len));
   for( i = firstcol ; i <= lastcol ; i++ )
      lpi->iccnt[i-firstcol] = i;

   rval = QSdelete_cols(lpi->prob, len, lpi->iccnt);

   QS_RETURN(rval);
}

/** deletes columns from SCIP_LP; the new position of a column must not be greater that its old position */
SCIP_RETCODE SCIPlpiDelColset(
   SCIP_LPI*             lpi,                /**< LP interface structure */
   int*                  dstat               /**< deletion status of columns
                                              *   input:  1 if column should be deleted, 0 if not
                                              *   output: new position of column, -1 if column was deleted */
   )
{
   int rval = 0, ncols, ccnt;
   register int i;

   assert(lpi != NULL);
   assert(lpi->prob != NULL);

   ncols = QSget_colcount(lpi->prob);
   lpi->solstat = 0;

   SCIPdebugMessage("deleting a column set from QSopt\n");

   rval = QSdelete_setcols(lpi->prob,dstat);
   QS_CONDRET(rval);

   for( i=0, ccnt=0; i < ncols; i++ )
   {
      if( dstat[i] )
         dstat[i] = -1;
      else
         dstat[i] = ccnt++;
   }
   return SCIP_OKAY;
}


/** adds rows to the LP */
SCIP_RETCODE SCIPlpiAddRows(
   SCIP_LPI*             lpi,                /**< LP interface structure */
   int                   nrows,              /**< number of rows to be added */
   const SCIP_Real*      lhs,                /**< left hand sides of new rows */
   const SCIP_Real*      rhs,                /**< right hand sides of new rows */
   char**                rownames,           /**< row names, or NULL */
   int                   nnonz,              /**< number of nonzero elements to be added to the constraint matrix */
   const int*            beg,                /**< start index of each row in ind- and val-array, or NULL if nnonz == 0 */
   const int*            ind,                /**< column indices of constraint matrix entries, or NULL if nnonz == 0 */
   const SCIP_Real*      val                 /**< values of constraint matrix entries, or NULL if nnonz == 0 */
   )
{
   register int i;
   int rval = 0;

   assert(lpi != NULL);
   assert(lpi->prob != NULL);

   lpi->solstat = 0;
   SCIPdebugMessage("adding %d rows with %d nonzeros to QSopt\n", nrows, nnonz);

   /* add rows with no matrix, and then the columns, first ensure space */
   SCIP_CALL( ensureRowMem(lpi, nrows) );

   /* convert lhs/rhs into sen/rhs/range tuples */
   SCIP_CALL( convertSides(lpi, nrows, lhs, rhs) );

   /* compute row count */
   if( nnonz > 0 )
   {
      assert(beg != NULL);
      assert(ind != NULL);
      assert(val != NULL);

      for( i = 0 ; i < nrows -1 ; i++ )
      {
         lpi->ircnt[i] = beg[i+1] - beg[i];
         assert(lpi->ircnt[i] >= 0);
      }
      if( nrows > 0 )
      {
         lpi->ircnt[nrows-1] = nnonz - beg[nrows-1];
         assert(lpi->ircnt[nrows-1] >= 0);
      }

      /* now we add the rows */
      rval = QSadd_ranged_rows(lpi->prob, nrows, lpi->ircnt, beg, ind, val, lpi->irhs, lpi->isen, lpi->irng, (const char**)rownames);
      QS_ERROR(rval, "failed adding %d rows with %d non-zeros", nrows, nnonz);
   }
   else
   {
      for( i = 0; i < nrows -1; ++i )
      {
         lpi->ircnt[i] = 0;
         lpi->irbeg[i] = 0;
      }

      /* now we add the rows */
      rval = QSadd_ranged_rows(lpi->prob, nrows, lpi->ircnt, lpi->irbeg, ind, val, lpi->irhs, lpi->isen, lpi->irng, (const char**)rownames);
      QS_ERROR(rval, "failed adding %d rows with %d non-zeros", nrows, nnonz);
   }

   return SCIP_OKAY;
}

/** gets column names */
SCIP_RETCODE SCIPlpiGetColNames(
   SCIP_LPI*             lpi,                /**< LP interface structure */
   int                   firstcol,           /**< first column to get name from LP */
   int                   lastcol,            /**< last column to get name from LP */
   char**                colnames,           /**< pointers to column names (of size at least lastcol-firstcol+1) */
   char*                 namestorage,        /**< storage for col names */
   int                   namestoragesize,    /**< size of namestorage (if 0, storageleft returns the storage needed) */
   int*                  storageleft         /**< amount of storage left (if < 0 the namestorage was not big enough) */
   )
{
   char** cnames;
   char* s;
   int ncols;
   int rval;
   int j;
   int sizeleft;

   assert(lpi != NULL);
   assert(lpi->prob != NULL);
   assert(colnames != NULL || namestoragesize == 0);
   assert(namestorage != NULL || namestoragesize == 0);
   assert(namestoragesize >= 0);
   assert(storageleft != NULL);
   assert(0 <= firstcol && firstcol <= lastcol && lastcol < QSget_colcount(lpi->prob));

   SCIPdebugMessage("getting column names %d to %d\n", firstcol, lastcol);

   ncols = QSget_colcount(lpi->prob);
   SCIP_ALLOC( BMSallocMemoryArray(&cnames, ncols) );

   rval = QSget_colnames(lpi->prob, cnames);
   QS_ERROR(rval, "failed getting column names");

   /* copy column names */
   s = namestorage;
   sizeleft = namestoragesize;
   for( j = firstcol; j <= lastcol; ++j )
   {
      const char* t;
      t = cnames[j];
      if( colnames != NULL )
         colnames[j-firstcol] = s;
      while( *t != '\0' )
      {
         if( sizeleft > 0 )
            *(s++) = *(t++);
         --sizeleft;
      }
      *(s++) = '\0';
   }
   *storageleft = sizeleft;

   /* free space */
   for( j = 0; j < ncols; ++j )
      free(cnames[j]);

   return SCIP_OKAY;
}

/** gets row names */
SCIP_RETCODE SCIPlpiGetRowNames(
   SCIP_LPI*             lpi,                /**< LP interface structure */
   int                   firstrow,           /**< first row to get name from LP */
   int                   lastrow,            /**< last row to get name from LP */
   char**                rownames,           /**< pointers to row names (of size at least lastrow-firstrow+1) */
   char*                 namestorage,        /**< storage for row names */
   int                   namestoragesize,    /**< size of namestorage (if 0, -storageleft returns the storage needed) */
   int*                  storageleft         /**< amount of storage left (if < 0 the namestorage was not big enough) */
   )
{
   char** rnames;
   char* s;
   int nrows;
   int rval;
   int i;
   int sizeleft;

   assert(lpi != NULL);
   assert(lpi->prob != NULL);
   assert(rownames != NULL || namestoragesize == 0);
   assert(namestorage != NULL || namestoragesize == 0);
   assert(namestoragesize >= 0);
   assert(storageleft != NULL);
   assert(0 <= firstrow && firstrow <= lastrow && lastrow < QSget_rowcount(lpi->prob));

   SCIPdebugMessage("getting row names %d to %d\n", firstrow, lastrow);

   nrows = QSget_rowcount(lpi->prob);
   SCIP_ALLOC( BMSallocMemoryArray(&rnames, nrows) );

   rval = QSget_rownames(lpi->prob, rnames);
   QS_ERROR(rval, "failed getting row names");

   s = namestorage;
   sizeleft = namestoragesize;
   for( i = firstrow; i <= lastrow; ++i )
   {
      const char* t;
      t = rnames[i];
      if( rownames != NULL )
         rownames[i-firstrow] = s;
      while( *t != '\0' )
      {
         if( sizeleft > 0 )
            *(s++) = *(t++);
         --sizeleft;
      }
      *(s++) = '\0';
   }
   *storageleft = sizeleft;

   /* free space */
   for( i = 0; i < nrows; ++i )
      free(rnames[i]);

   return SCIP_OKAY;
}

/** deletes all rows in the given range from LP */
SCIP_RETCODE SCIPlpiDelRows(
   SCIP_LPI*             lpi,                /**< LP interface structure */
   int                   firstrow,           /**< first row to be deleted */
   int                   lastrow             /**< last row to be deleted */
   )
{
   const int len = lastrow - firstrow +1;
   int rval = 0;
   register int i;

   assert(lpi != NULL);
   assert(lpi->prob != NULL);

   lpi->solstat = 0;
   assert(0 <= firstrow && len > 0 && lastrow < QSget_rowcount (lpi->prob));

   SCIPdebugMessage("deleting %d rows from QSopt\n", len);

   SCIP_CALL( ensureRowMem(lpi, len) );
   for( i = firstrow; i <= lastrow; i++ )
      lpi->ircnt[i-firstrow] = i;
   rval = QSdelete_rows(lpi->prob, len, lpi->ircnt);

   QS_RETURN(rval);
}


/** deletes rows from SCIP_LP; the new position of a row must not be greater that its old position */
SCIP_RETCODE SCIPlpiDelRowset(
   SCIP_LPI*             lpi,                /**< LP interface structure */
   int*                  dstat               /**< deletion status of rows
                                              *   input:  1 if row should be deleted, 0 if not
                                              *   output: new position of row, -1 if row was deleted */
   )
{
   int rval = 0, nrows, ccnt, ndel=0;
   register int i;

   assert(lpi != NULL);
   assert(lpi->prob != NULL);

   nrows = QSget_rowcount(lpi->prob);
   lpi->solstat = 0;

   for( i = 0; i < nrows; ++i )
   {
      if( dstat[i] == 1 )
         ndel++;
   }

   SCIPdebugMessage("deleting a row set from QSopt (%d)\n",ndel);

   rval = QSdelete_setrows(lpi->prob,dstat);
   QS_CONDRET(rval);

   for( i=0, ccnt=0; i < nrows; i++ )
   {
      if( dstat[i] )
         dstat[i] = -1;
      else
         dstat[i] = ccnt++;
   }
   return SCIP_OKAY;
}

/** clears the whole LP */
SCIP_RETCODE SCIPlpiClear(
   SCIP_LPI*             lpi                 /**< LP interface structure */
   )
{
   register int i;
   int ncols, nrows, rval = 0;

   assert(lpi != NULL);
   assert(lpi->prob != NULL);

   SCIPdebugMessage("clearing QSopt LP\n");
   lpi->solstat = 0;

   ncols = QSget_colcount(lpi->prob);
   nrows = QSget_rowcount(lpi->prob);
   if( ncols >= 1 )
   {
      SCIP_CALL( ensureColMem(lpi,ncols) );
      for( i = 0; i < ncols; ++i )
         lpi->iccnt[i] = i;
      rval = QSdelete_cols(lpi->prob, ncols, lpi->iccnt);
      QS_CONDRET(rval);
   }

   if( nrows >= 1 )
   {
      SCIP_CALL( ensureRowMem(lpi, nrows) );
      for( i = 0; i < nrows; ++i )
         lpi->ircnt[i] = i;
      rval = QSdelete_rows(lpi->prob, nrows, lpi->ircnt);
      QS_CONDRET(rval);
   }
   return SCIP_OKAY;
}


/** changes lower and upper bounds of columns */
SCIP_RETCODE SCIPlpiChgBounds(
   SCIP_LPI*             lpi,                /**< LP interface structure */
   int                   ncols,              /**< number of columns to change bounds for */
   const int*            ind,                /**< column indices */
   const SCIP_Real*      lb,                 /**< values for the new lower bounds */
   const SCIP_Real*      ub                  /**< values for the new upper bounds */
   )
{
   register int i;
   int rval = 0;

   assert(lpi != NULL);
   assert(lpi->prob != NULL);

   lpi->solstat = 0;

   SCIPdebugMessage("changing %d bounds in QSopt\n", ncols);
#ifdef SCIP_DEBUG
   {
      int j;
      for( j = 0; j < ncols; ++j )
         SCIPdebugPrintf("  col %d: [%lg,%lg]\n", ind[j], lb[j], ub[j]);
   }
#endif

   SCIP_CALL(ensureColMem(lpi, ncols));
   for( i = 0; i < ncols; ++i )
      lpi->iccha[i] = 'L';

   rval = QSchange_bounds(lpi->prob, ncols, ind, lpi->iccha, lb);
   QS_CONDRET(rval);

   for( i = 0; i < ncols; ++i )
      lpi->iccha[i] = 'U';

   rval = QSchange_bounds(lpi->prob, ncols, ind, lpi->iccha, ub);

   QS_RETURN(rval);
}

/** changes left and right hand sides of rows */
SCIP_RETCODE SCIPlpiChgSides(
   SCIP_LPI*             lpi,                /**< LP interface structure */
   int                   nrows,              /**< number of rows to change sides for */
   const int*            ind,                /**< row indices */
   const SCIP_Real*      lhs,                /**< new values for left hand sides */
   const SCIP_Real*      rhs                 /**< new values for right hand sides */
   )
{
   register int i;
   int rval = 0;

   assert(lpi != NULL);
   assert(lpi->prob != NULL);

   lpi->solstat = 0;
   SCIPdebugMessage("changing %d sides in QSopt\n", nrows);

   SCIP_CALL( ensureRowMem(lpi, nrows) );

   /* convert lhs/rhs into sen/rhs/range tuples */
   SCIP_CALL( convertSides(lpi, nrows, lhs, rhs) );

   /* now we change all rows */
   for( i = 0; i < nrows; ++i )
   {
      rval = QSchange_sense(lpi->prob, ind[i], lpi->isen[i]);
      QS_CONDRET(rval);

      rval = QSchange_rhscoef(lpi->prob, ind[i], lpi->irhs[i]);
      QS_CONDRET(rval);

      if( lpi->isen[i] == 'R' )
      {
         rval = QSchange_range(lpi->prob, ind[i], lpi->irng[i]);
         QS_CONDRET(rval);
      }
   }

   return SCIP_OKAY;
}

/** changes a single coefficient */
SCIP_RETCODE SCIPlpiChgCoef(
   SCIP_LPI*             lpi,                /**< LP interface structure */
   int                   row,                /**< row number of coefficient to change */
   int                   col,                /**< column number of coefficient to change */
   SCIP_Real             newval              /**< new value of coefficient */
   )
{
   int rval = 0;

   assert(lpi != NULL);
   assert(lpi->prob != NULL);

   lpi->solstat = 0;

   SCIPdebugMessage("changing coefficient row %d, column %d in QSopt to %g\n", row, col, newval);

   rval = QSchange_coef(lpi->prob, row, col, newval);

   QS_RETURN(rval);
}

/** changes the objective sense */
SCIP_RETCODE SCIPlpiChgObjsen(
   SCIP_LPI*             lpi,                /**< LP interface structure */
   SCIP_OBJSEN           objsen              /**< new objective sense */
   )
{
   int rval = 0;

   assert(lpi != NULL);
   assert(lpi->prob != NULL);

   lpi->solstat = 0;
   SCIPdebugMessage("changing objective sense in QSopt to %d\n", objsen);

   /* set sense */
   if( objsen == SCIP_OBJSEN_MAXIMIZE )
   {
      rval = QSchange_objsense(lpi->prob, QS_MAX);
      QS_CONDRET(rval);
   }
   else
   {
      rval = QSchange_objsense(lpi->prob, QS_MIN);
      QS_CONDRET(rval);
   }
   return SCIP_OKAY;
}

/** changes objective values of columns in the LP */
SCIP_RETCODE SCIPlpiChgObj(
   SCIP_LPI*             lpi,                /**< LP interface structure */
   int                   ncols,              /**< number of columns to change objective value for */
   int*                  ind,                /**< column indices to change objective value for */
   SCIP_Real*            obj                 /**< new objective values for columns */
   )
{
   register int i;
   int rval = 0;

   assert(lpi != NULL);
   assert(lpi->prob != NULL);

   lpi->solstat = 0;
   SCIPdebugMessage("changing %d objective values in QSopt\n", ncols);

   for( i = 0; i < ncols; ++i )
   {
      rval = QSchange_objcoef(lpi->prob, ind[i], obj[i]);
      QS_CONDRET(rval);
   }
   return SCIP_OKAY;
}

/** multiplies a row with a non-zero scalar; for negative scalars, the row's sense is switched accordingly */
SCIP_RETCODE SCIPlpiScaleRow(
   SCIP_LPI*             lpi,                /**< LP interface structure */
   int                   row,                /**< row number to scale */
   SCIP_Real             scaleval            /**< scaling multiplier */
   )
{
   register int i;
   int rowlist[1];
   int* rowcnt = NULL, *rowbeg = NULL, *rowind = NULL;
   double* rowval = NULL, *rhs = NULL, *range = NULL;
   char* sense = NULL;
   int rval = 0;

   assert(lpi != NULL);
   assert(lpi->prob != NULL);

   lpi->solstat = 0;
   SCIPdebugMessage("scaling row %d with factor %g in QSopt\n", row, scaleval);

   rowlist[0] = row;
   /* get row */
   rval = QSget_ranged_rows_list(lpi->prob, 1, rowlist, &rowcnt, &rowbeg, &rowind, &rowval, &rhs, &sense, &range, 0);
   QS_TESTG(rval, CLEANUP, " ");

   /* change all coefficients in the constraint */
   for( i = 0; i < rowcnt[0]; ++i )
   {
      rval = QSchange_coef(lpi->prob, row, rowind[i], rowval[i] * scaleval);
      QS_TESTG(rval, CLEANUP, " ");
   }

   /* if we have a positive scalar, we just scale rhs and range */
   if( scaleval >= 0 )
   {
      rval = QSchange_rhscoef(lpi->prob, row, rhs[0] * scaleval);
      QS_TESTG(rval, CLEANUP, " ");
      if( sense[0] == 'R' )
      {
         rval = QSchange_range(lpi->prob, row, range[0] * scaleval);
         QS_TESTG(rval, CLEANUP, " ");
      }
   }
   /* otherwise, we must change everything */
   else
   {
      switch( sense[0] )
      {
      case 'E':
         rval = QSchange_rhscoef(lpi->prob, row, rhs[0]*scaleval);
         QS_TESTG(rval, CLEANUP, " ");
         break;
      case 'L':
         rval = QSchange_rhscoef(lpi->prob, row, rhs[0]*scaleval);
         QS_TESTG(rval, CLEANUP, " ");
         rval = QSchange_sense(lpi->prob, row, 'G');
         QS_TESTG(rval, CLEANUP, " ");
         break;
      case 'G':
         rval = QSchange_rhscoef(lpi->prob, row, rhs[0]*scaleval);
         QS_TESTG(rval, CLEANUP, " ");
         rval = QSchange_sense(lpi->prob, row, 'L');
         QS_TESTG(rval, CLEANUP, " ");
         break;
      case 'R':
         rhs[0] = (rhs[0] + range[0]) * scaleval;
         range[0] = fabs(scaleval) * range[0];
         rval = QSchange_rhscoef(lpi->prob, row, rhs[0]);
         QS_TESTG(rval, CLEANUP, " ");
         rval = QSchange_range(lpi->prob, row, range[0]);
         QS_TESTG(rval, CLEANUP, " ");
         break;
      default:
         SCIPerrorMessage("Impossible! received sense %c (not E L G R)", sense[0]);
         rval = 1;
         goto CLEANUP;
      }
   }

   /* now we must free all received arrays */
   /* ending */
 CLEANUP:
   if( rowcnt != NULL )
      QSfree(rowcnt);
   if( rowbeg != NULL ) 
      QSfree(rowbeg);
   if( rowind != NULL ) 
      QSfree(rowind);
   if( rowval != NULL ) 
      QSfree(rowval);
   if( rhs != NULL ) 
      QSfree(rhs);
   if( sense != NULL ) 
      QSfree(sense);
   if( range != NULL ) 
      QSfree(range);

   QS_RETURN(rval);
}

/** multiplies a column with a non-zero scalar; the objective value is multiplied with the scalar, and the bounds
 *  are divided by the scalar; for negative scalars, the column's bounds are switched
 */
SCIP_RETCODE SCIPlpiScaleCol(
   SCIP_LPI*             lpi,                /**< LP interface structure */
   int                   col,                /**< column number to scale */
   SCIP_Real             scaleval            /**< scaling multiplier */
   )
{
   register int i;
   int collist[1];
   int* colcnt=0;
   int* colbeg=0;
   int* colind=0;
   double* colval=0;
   double* lb=0;
   double* ub=0;
   double* obj=0;

   int rval = 0;

   assert(lpi != NULL);
   assert(lpi->prob != NULL);

   lpi->solstat = 0;
   SCIPdebugMessage("scaling column %d with factor %g in QSopt\n", col, scaleval);

   /* get the column */
   collist[0] = col;
   rval = QSget_columns_list(lpi->prob, 1, collist, &colcnt, &colbeg, &colind, &colval, &obj, &lb, &ub, 0);
   QS_TESTG(rval,CLEANUP," ");

   /* scale column coefficients */
   for( i = 0; i < colcnt[0]; ++i )
   {
      rval = QSchange_coef(lpi->prob, colind[i], col, colval[i]*scaleval);
      QS_TESTG(rval,CLEANUP," ");
   }

   /* scale objective value */
   rval = QSchange_objcoef(lpi->prob, col, obj[0]*scaleval);
   QS_TESTG(rval,CLEANUP," ");

   /* scale column bounds */
   if( scaleval < 0 )
   {
      scaleval = -scaleval;
      obj[0] = lb[0];
      lb[0] = -ub[0];
      ub[0] = -obj[0];
   }
   if( lb[0] > -QS_MAXDOUBLE )
      lb[0] *= scaleval;
   if( ub[0] < QS_MAXDOUBLE )
      ub[0] *= scaleval;

   if( lb[0] < -QS_MAXDOUBLE )
      lb[0] = -QS_MAXDOUBLE;
   if( ub[0] > QS_MAXDOUBLE )
      ub[0] = QS_MAXDOUBLE;

   rval = QSchange_bound(lpi->prob, col, 'L', lb[0]);
   QS_TESTG(rval,CLEANUP," ");
   rval = QSchange_bound(lpi->prob, col, 'U', ub[0]);
   QS_TESTG(rval,CLEANUP," ");

   /* ending */
 CLEANUP:
   if( colcnt != NULL )
      QSfree(colcnt);
   if( colbeg != NULL ) 
      QSfree(colbeg);
   if( colind != NULL )
      QSfree(colind);
   if( colval != NULL )
      QSfree(colval);
   if( obj != NULL )
      QSfree(obj);
   if( lb != NULL )
      QSfree(lb);
   if( ub != NULL )
      QSfree(ub);

   QS_RETURN(rval);
}
/**@} */

/*
 * Data Accessing Methods
 */

/**@name Data Accessing Methods */
/**@{ */

/** gets the number of rows in the LP */
SCIP_RETCODE SCIPlpiGetNRows(
   SCIP_LPI*             lpi,                /**< LP interface structure */
   int*                  nrows               /**< pointer to store the number of rows */
   )
{
   assert(lpi != NULL);
   assert(lpi->prob != NULL);
   assert(nrows != NULL);

   SCIPdebugMessage("getting number of rows\n");

   *nrows = QSget_rowcount(lpi->prob);

   return SCIP_OKAY;
}

/** gets the number of columns in the LP */
SCIP_RETCODE SCIPlpiGetNCols(
   SCIP_LPI*             lpi,                /**< LP interface structure */
   int*                  ncols               /**< pointer to store the number of cols */
   )
{
   assert(lpi != NULL);
   assert(lpi->prob != NULL);
   assert(ncols != NULL);

   SCIPdebugMessage("getting number of columns\n");

   *ncols = QSget_colcount(lpi->prob);

   return SCIP_OKAY;
}

/** gets the number of nonzero elements in the LP constraint matrix */
SCIP_RETCODE SCIPlpiGetNNonz(
   SCIP_LPI*             lpi,                /**< LP interface structure */
   int*                  nnonz               /**< pointer to store the number of nonzeros */
   )
{
   assert(lpi != NULL);
   assert(lpi->prob != NULL);

   SCIPdebugMessage("getting number of columns\n");

   *nnonz = QSget_nzcount(lpi->prob);

   return SCIP_OKAY;
}

/** gets columns from LP problem object; the arrays have to be large enough to store all values
 *  Either both, lb and ub, have to be NULL, or both have to be non-NULL,
 *  either nnonz, beg, ind, and val have to be NULL, or all of them have to be non-NULL.
 */
SCIP_RETCODE SCIPlpiGetCols(
   SCIP_LPI*             lpi,                /**< LP interface structure */
   int                   firstcol,           /**< first column to get from LP */
   int                   lastcol,            /**< last column to get from LP */
   SCIP_Real*            lb,                 /**< buffer to store the lower bound vector, or NULL */
   SCIP_Real*            ub,                 /**< buffer to store the upper bound vector, or NULL */
   int*                  nnonz,              /**< pointer to store the number of nonzero elements returned, or NULL */
   int*                  beg,                /**< buffer to store start index of each column in ind- and val-array, or NULL */
   int*                  ind,                /**< buffer to store column indices of constraint matrix entries, or NULL */
   SCIP_Real*            val                 /**< buffer to store values of constraint matrix entries, or NULL */
   )
{
   int len;
   register int i;
   double* lval = NULL;
   double* llb = NULL;
   double* lub = NULL;
   int rval = 0;
   int* lcnt = NULL;
   int* lbeg = NULL;
   int* lind = NULL;

   assert(lpi != NULL);
   assert(lpi->prob != NULL);
   assert(0 <= firstcol && firstcol <= lastcol && lastcol < QSget_colcount (lpi->prob));
   assert((lb == 0 && ub == 0) || (lb != 0 && ub != 0));
   assert((nnonz != 0 && beg != 0 && ind != 0 && val != 0) || (nnonz == 0 && beg == 0 && ind == 0 && val == 0));

   SCIPdebugMessage("getting columns %d to %d\n", firstcol, lastcol);

   /* build col-list */
   len = lastcol - firstcol + 1;
   SCIP_CALL( ensureColMem(lpi,len) );
   for( i = 0; i < len; ++i )
      lpi->iccnt[i] = i + firstcol;

   /* get data from qsopt */
   rval = QSget_columns_list(lpi->prob, len, lpi->iccnt, nnonz ? (&lcnt) : 0, nnonz ? (&lbeg) : 0, nnonz ? (&lind) : 0,
      nnonz ? (&lval) : 0, 0, lb ? (&llb) : 0, lb ? (&lub) : 0, 0);

   QS_TESTG(rval, CLEANUP, " ");

   /* store in the user-provided data */
   if( nnonz )
   {
      assert(lbeg != NULL);
      assert(lcnt != NULL);
      assert(lind != NULL);
      assert(lval != NULL);

      *nnonz = lbeg[len-1] + lcnt[len-1];
      for( i = 0 ; i < len ; i++ )
         beg[i] = lbeg[i];  /*lint !e613*/
      for( i = 0; i < *nnonz; ++i )
      {
         ind[i] = lind[i];  /*lint !e613*/
         val[i] = lval[i];  /*lint !e613*/
      }
   }
   if( lb )
   {
      assert(llb != NULL);
      assert(lub != NULL);

      for( i = 0; i < len; ++i )
      {
         lb[i] = llb[i];
         ub[i] = lub[i];   /*lint !e613*/
      }
   }

 CLEANUP:
   if( lval != NULL )
      QSfree(lval);
   if( lub != NULL )
      QSfree(lub);
   if( llb != NULL )
      QSfree(llb);
   if( lind != NULL )
      QSfree(lind);
   if( lbeg != NULL )
      QSfree(lbeg);
   if( lcnt != NULL )
      QSfree(lcnt);

   QS_RETURN(rval);
}

/** gets rows from LP problem object; the arrays have to be large enough to store all values.
 *  Either both, lhs and rhs, have to be NULL, or both have to be non-NULL,
 *  either nnonz, beg, ind, and val have to be NULL, or all of them have to be non-NULL.
 */
SCIP_RETCODE SCIPlpiGetRows(
   SCIP_LPI*             lpi,                /**< LP interface structure */
   int                   firstrow,           /**< first row to get from LP */
   int                   lastrow,            /**< last row to get from LP */
   SCIP_Real*            lhs,                /**< buffer to store left hand side vector, or NULL */
   SCIP_Real*            rhs,                /**< buffer to store right hand side vector, or NULL */
   int*                  nnonz,              /**< pointer to store the number of nonzero elements returned, or NULL */
   int*                  beg,                /**< buffer to store start index of each row in ind- and val-array, or NULL */
   int*                  ind,                /**< buffer to store row indices of constraint matrix entries, or NULL */
   SCIP_Real*            val                 /**< buffer to store values of constraint matrix entries, or NULL */
   )
{
   const int len = lastrow - firstrow + 1;
   register int i;
   double* lval = NULL;
   double* lrhs = NULL;
   double* lrng = NULL;
   int rval = 0;
   int* lcnt = NULL;
   int* lbeg = NULL;
   int* lind = NULL;
   char* lsense = NULL;

   assert(lpi != NULL);
   assert(lpi->prob != NULL);
   assert(0 <= firstrow && firstrow <= lastrow && lastrow < QSget_rowcount (lpi->prob));
   assert((lhs == 0 && rhs == 0) || (rhs != 0 && lhs != 0));
   assert((nnonz != 0 && beg != 0 && ind != 0 && val != 0) || (nnonz == 0 && beg == 0 && ind == 0 && val == 0));

   SCIPdebugMessage("getting rows %d to %d\n", firstrow, lastrow);

   /* build row-list */
   SCIP_CALL( ensureRowMem(lpi, len) );
   for( i = 0; i < len; ++i )
      lpi->ircnt[i] = i + firstrow;

   /* get data from qsopt */
   rval = QSget_ranged_rows_list(lpi->prob, len, lpi->ircnt, nnonz ? (&lcnt) : 0, nnonz ? (&lbeg) : 0, nnonz ? (&lind) : 0,
      nnonz ? (&lval) : 0, rhs ? (&lrhs) : 0, rhs ? (&lsense) : 0, rhs ? (&lrng) : 0, 0);
   QS_TESTG(rval, CLEANUP, " ");

   /* store in the user-provided data */
   if( nnonz )
   {
      assert(lbeg != NULL);
      assert(lcnt != NULL);
      assert(lind != NULL);
      assert(lval != NULL);

      *nnonz = lbeg[len-1] + lcnt[len-1];
      for( i = 0 ; i < len; i++ )
         beg[i] = lbeg[i];  /*lint !e613*/
      for( i = 0; i < *nnonz; ++i )
      {
         ind[i] = lind[i];  /*lint !e613*/
         val[i] = lval[i];  /*lint !e613*/
      }
   }
   if( rhs )
   {
      assert(lrhs != NULL);
      assert(lrng != NULL);
      assert(lsense != NULL);

      for( i = 0; i < len; ++i )
      {
         switch( lsense[i] )
         {
         case 'R':
            lhs[i] = lrhs[i];            /*lint !e613*/
            rhs[i] = lrhs[i] + lrng[i];  /*lint !e613*/
            break;
         case 'E':
            lhs[i] = rhs[i] = lrhs[i];   /*lint !e613*/
            break;
         case 'L':
            rhs[i] = lrhs[i];            /*lint !e613*/
            lhs[i] = -QS_MAXDOUBLE;      /*lint !e613*/
            break;
         case 'G':
            lhs[i] = lrhs[i];            /*lint !e613*/
            rhs[i] = QS_MAXDOUBLE;       /*lint !e613*/
            break;
         default:
            SCIPerrorMessage("Unknown sense %c from QSopt", lsense[i]);
            SCIPABORT();
         }
      }
   }

 CLEANUP:
   if( lsense != NULL )
      QSfree(lsense);
   if( lrng != NULL )
      QSfree(lrng);
   if( lrhs != NULL )
      QSfree(lrhs);
   if( lval != NULL )
      QSfree(lval);
   if( lind != NULL )
      QSfree(lind);
   if( lbeg != NULL )
      QSfree(lbeg);
   if( lcnt != NULL )
      QSfree(lcnt);

   QS_RETURN(rval);
}

/** gets objective coefficients from LP problem object */
SCIP_RETCODE SCIPlpiGetObj(
   SCIP_LPI*             lpi,                /**< LP interface structure */
   int                   firstcol,           /**< first column to get objective coefficient for */
   int                   lastcol,            /**< last column to get objective coefficient for */
   SCIP_Real*            vals                /**< array to store objective coefficients */
   )
{
   const int len = lastcol - firstcol + 1;
   int rval = 0;
   register int i;

   assert(lpi != NULL);
   assert(lpi->prob != NULL);
   assert(0 <= firstcol && firstcol <= lastcol && lastcol < QSget_colcount (lpi->prob));

   SCIPdebugMessage("getting objective values %d to %d\n", firstcol, lastcol);

   /* build col-list */
   SCIP_CALL(ensureColMem(lpi,len));
   for( i = 0; i < len; ++i )
      lpi->iccnt[i] = i + firstcol;

   /* get data from qsopt */
   rval = QSget_obj_list(lpi->prob, len, lpi->iccnt, vals);

   QS_RETURN(rval);
}

/** gets current bounds from LP problem object */
SCIP_RETCODE SCIPlpiGetBounds(
   SCIP_LPI*             lpi,                /**< LP interface structure */
   int                   firstcol,           /**< first column to get objective value for */
   int                   lastcol,            /**< last column to get objective value for */
   SCIP_Real*            lbs,                /**< array to store lower bound values, or NULL */
   SCIP_Real*            ubs                 /**< array to store upper bound values, or NULL */
   )
{
   const int len = lastcol - firstcol + 1;
   int rval = 0;
   register int i;

   assert(lpi != NULL);
   assert(lpi->prob != NULL);
   assert(0 <= firstcol && firstcol <= lastcol&& lastcol < QSget_colcount (lpi->prob));

   SCIPdebugMessage("getting bound values %d to %d\n", firstcol, lastcol);

   /* build col-list */
   SCIP_CALL(ensureColMem(lpi,len));
   for( i = 0; i < len; ++i )
      lpi->iccnt[i] = i + firstcol;

   /* get data from qsopt */
   rval = QSget_bounds_list(lpi->prob, len, lpi->iccnt, lbs, ubs);

   QS_RETURN(rval);
}

/** gets current row sides from LP problem object */
SCIP_RETCODE SCIPlpiGetSides(
   SCIP_LPI*             lpi,                /**< LP interface structure */
   int                   firstrow,           /**< first row to get sides for */
   int                   lastrow,            /**< last row to get sides for */
   SCIP_Real*            lhss,               /**< array to store left hand side values, or NULL */
   SCIP_Real*            rhss                /**< array to store right hand side values, or NULL */
   )
{
   const int len = lastrow - firstrow + 1;
   register int i;
   double* lrhs=0, *lrng=0;
   int rval = 0;
   char* lsense=0;

   assert(lpi != NULL);
   assert(lpi->prob != NULL);
   assert(0 <= firstrow && firstrow <= lastrow && lastrow < QSget_rowcount (lpi->prob));
   assert(rhss != NULL);
   assert(lhss != NULL);

   SCIPdebugMessage("getting row sides %d to %d\n", firstrow, lastrow);

   /* build row-list */
   SCIP_CALL( ensureRowMem(lpi, len) );
   for( i = 0; i < len; ++i )
      lpi->ircnt[i] = i + firstrow;

   /* get data from qsopt */
   rval = QSget_ranged_rows_list(lpi->prob, len, lpi->ircnt, 0, 0, 0, 0, &lrhs, &lsense, &lrng, 0);
   QS_TESTG(rval, CLEANUP, " ");

   /* store in the user-provided data */
   for( i = 0; i < len; ++i )
   {
      switch( lsense[i] )
      {
      case 'R':
         lhss[i] = lrhs[i];
         rhss[i] = lrhs[i] + lrng[i];
         break;
      case 'E':
         lhss[i] = rhss[i] = lrhs[i];
         break;
      case 'L':
         rhss[i] = lrhs[i];
         lhss[i] = -QS_MAXDOUBLE;
         break;
      case 'G':
         lhss[i] = lrhs[i];
         rhss[i] = QS_MAXDOUBLE;
         break;
      default:
         SCIPerrorMessage("Unknown sense %c from QSopt", lsense[i]);
         SCIPABORT();
      }
   }

 CLEANUP:
   if( lsense != NULL )
      QSfree(lsense);
   if( lrng != NULL ) 
      QSfree(lrng);
   if( lrhs != NULL ) 
      QSfree(lrhs);

   QS_RETURN(rval);
}

/** gets a single coefficient */
SCIP_RETCODE SCIPlpiGetCoef(
   SCIP_LPI*             lpi,                /**< LP interface structure */
   int                   row,                /**< row number of coefficient */
   int                   col,                /**< column number of coefficient */
   SCIP_Real*            val                 /**< pointer to store the value of the coefficient */
   )
{
   int rval = 0;

   assert(lpi != NULL);
   assert(lpi->prob != NULL);

   SCIPdebugMessage("getting coefficient of row %d col %d\n", row, col);

   rval = QSget_coef(lpi->prob, row, col, val);

   QS_RETURN(rval);
}

/**@} */

/*
 * Solving Methods
 */

/**@name Solving Methods */
/**@{ */

/** calls primal simplex to solve the LP */
SCIP_RETCODE SCIPlpiSolvePrimal(
   SCIP_LPI*             lpi                 /**< LP interface structure */
   )
{
   int rval = 0;

   assert(lpi != NULL);
   assert(lpi->prob != NULL);

   SCIPdebugMessage("calling QSopt primal simplex: %d cols, %d rows, %d nz\n", QSget_colcount(lpi->prob),
      QSget_rowcount(lpi->prob), QSget_nzcount(lpi->prob));

   rval = QSopt_primal(lpi->prob, &(lpi->solstat));

   QS_RETURN(rval);
}

/** calls dual simplex to solve the LP */
SCIP_RETCODE SCIPlpiSolveDual(
   SCIP_LPI*             lpi                 /**< LP interface structure */
   )
{
   int rval = 0;

   assert(lpi != NULL);
   assert(lpi->prob != NULL);

   SCIPdebugMessage("calling QSopt dual simplex: %d cols, %d rows, %d nz\n", QSget_colcount(lpi->prob),
      QSget_rowcount(lpi->prob), QSget_nzcount(lpi->prob));

   rval = QSopt_dual(lpi->prob, &(lpi->solstat));

   QS_RETURN(rval);
}

/** calls barrier or interior point algorithm to solve the LP with crossover to simplex basis */
SCIP_RETCODE SCIPlpiSolveBarrier(
   SCIP_LPI*             lpi,                /**< LP interface structure */
   SCIP_Bool             crossover           /**< perform crossover */
   )
{  /*lint --e{715}*/
   return SCIPlpiSolveDual(lpi);
}

/** start strong branching - call before any strong branching */
SCIP_RETCODE SCIPlpiStartStrongbranch(
   SCIP_LPI*             lpi                 /**< LP interface structure */
   )
{
   // currently do nothing
   return SCIP_OKAY;
}

/** end strong branching - call after any strong branching */
SCIP_RETCODE SCIPlpiEndStrongbranch(
   SCIP_LPI*             lpi                 /**< LP interface structure */
   )
{
   // currently do nothing
   return SCIP_OKAY;
}

/** performs strong branching iterations on one @b fractional candidate */
SCIP_RETCODE SCIPlpiStrongbranchFrac(
   SCIP_LPI*             lpi,                /**< LP interface structure */
   int                   col,                /**< column to apply strong branching on */
   SCIP_Real             psol,               /**< fractional current primal solution value of column */
   int                   itlim,              /**< iteration limit for strong branchings */
   SCIP_Real*            down,               /**< stores dual bound after branching column down */
   SCIP_Real*            up,                 /**< stores dual bound after branching column up */
   SCIP_Bool*            downvalid,          /**< stores whether the returned down value is a valid dual bound;
                                              *   otherwise, it can only be used as an estimate value */
   SCIP_Bool*            upvalid,            /**< stores whether the returned up value is a valid dual bound;
                                              *   otherwise, it can only be used as an estimate value */
   int*                  iter                /**< stores total number of strong branching iterations, or -1; may be NULL */
   )
{
   int rval = 0;
   int nit;

   assert(lpi != NULL);
   assert(lpi->prob != NULL);
   assert(down != NULL);
   assert(up != NULL);
   assert(downvalid != NULL);
   assert(upvalid != NULL);

   SCIPdebugMessage("calling QSopt strong branching on variable %d with fractional value (%d it lim)\n", col, itlim);

   /* results of QSopt are valid in any case */
   *downvalid = TRUE;
   *upvalid = TRUE;

   assert(!EPSISINT(psol, 1e-06));

   /* call QSopt */
   rval = QSopt_strongbranch(lpi->prob, 1, &col, &psol, down, up, itlim, QS_MAXDOUBLE);
   QS_CONDRET(rval);

   rval = QSget_itcnt(lpi->prob, 0, 0, 0, 0, &nit);
   QS_CONDRET(rval);

   if( iter )
      *iter = nit - lpi->previt;
   lpi->previt = nit;

   return SCIP_OKAY;
}

/** performs strong branching iterations on given @b fractional candidates */
SCIP_RETCODE SCIPlpiStrongbranchesFrac(
   SCIP_LPI*             lpi,                /**< LP interface structure */
   int*                  cols,               /**< columns to apply strong branching on */
   int                   ncols,              /**< number of columns */
   SCIP_Real*            psols,              /**< fractional current primal solution values of columns */
   int                   itlim,              /**< iteration limit for strong branchings */
   SCIP_Real*            down,               /**< stores dual bounds after branching columns down */
   SCIP_Real*            up,                 /**< stores dual bounds after branching columns up */
   SCIP_Bool*            downvalid,          /**< stores whether the returned down values are valid dual bounds;
                                              *   otherwise, they can only be used as an estimate values */
   SCIP_Bool*            upvalid,            /**< stores whether the returned up values are a valid dual bounds;
                                              *   otherwise, they can only be used as an estimate values */
   int*                  iter                /**< stores total number of strong branching iterations, or -1; may be NULL */
   )
{
   int rval = 0;
   int nit;
   int j;

   assert(lpi != NULL);
   assert(lpi->prob != NULL);
   assert(cols != NULL);
   assert(psols != NULL);
   assert(down != NULL);
   assert(up != NULL);
   assert(downvalid != NULL);
   assert(upvalid != NULL);

   SCIPdebugMessage("calling QSopt strong branching on %d variables with fractional value (%d it lim)\n", ncols, itlim);

   /* results of QSopt are valid in any case */
   for( j = 0; j < ncols; ++j )
   {
      downvalid[j] = TRUE;
      upvalid[j] = TRUE;
      assert(!EPSISINT(psols[j], 1e-06));
   }

   /* call QSopt */
   rval = QSopt_strongbranch(lpi->prob, ncols, cols, psols, down, up, itlim, QS_MAXDOUBLE);
   QS_CONDRET(rval);

   rval = QSget_itcnt(lpi->prob, 0, 0, 0, 0, &nit);
   QS_CONDRET(rval);

   if( iter )
      *iter = nit - lpi->previt;
   lpi->previt = nit;

   return SCIP_OKAY;
}

/** performs strong branching iterations on one candidate with @b integral value */
SCIP_RETCODE SCIPlpiStrongbranchInt(
   SCIP_LPI*             lpi,                /**< LP interface structure */
   int                   col,                /**< column to apply strong branching on */
   SCIP_Real             psol,               /**< current integral primal solution value of column */
   int                   itlim,              /**< iteration limit for strong branchings */
   SCIP_Real*            down,               /**< stores dual bound after branching column down */
   SCIP_Real*            up,                 /**< stores dual bound after branching column up */
   SCIP_Bool*            downvalid,          /**< stores whether the returned down value is a valid dual bound;
                                              *   otherwise, it can only be used as an estimate value */
   SCIP_Bool*            upvalid,            /**< stores whether the returned up value is a valid dual bound;
                                              *   otherwise, it can only be used as an estimate value */
   int*                  iter                /**< stores total number of strong branching iterations, or -1; may be NULL */
   )
{
   int rval = 0;
   SCIP_Real objval;

   assert(lpi != NULL);
   assert(lpi->prob != NULL);
   assert(down != NULL);
   assert(up != NULL);
   assert(downvalid != NULL);
   assert(upvalid != NULL);

   SCIPdebugMessage("calling QSopt strong branching on variable %d with integral value (%d it lim)\n", col, itlim);

   assert(EPSISINT(psol, 1e-06));

   /* QSopt cannot directly strong branch on integral values! We thus return the current objective
      value for both cases. Could also implement a manual search as in lpi_cpx.c */
   rval = QSget_objval(lpi->prob, &objval);
   *down = objval;
   *up = objval;
   *downvalid = TRUE;
   *upvalid = TRUE;
   
   if( iter )
      *iter = 0;

   return SCIP_OKAY;
}

/** performs strong branching iterations on given candidates with @b integral values */
SCIP_RETCODE SCIPlpiStrongbranchesInt(
   SCIP_LPI*             lpi,                /**< LP interface structure */
   int*                  cols,               /**< columns to apply strong branching on */
   int                   ncols,              /**< number of columns */
   SCIP_Real*            psols,              /**< current integral primal solution values of columns */
   int                   itlim,              /**< iteration limit for strong branchings */
   SCIP_Real*            down,               /**< stores dual bounds after branching columns down */
   SCIP_Real*            up,                 /**< stores dual bounds after branching columns up */
   SCIP_Bool*            downvalid,          /**< stores whether the returned down values are valid dual bounds;
                                              *   otherwise, they can only be used as an estimate values */
   SCIP_Bool*            upvalid,            /**< stores whether the returned up values are a valid dual bounds;
                                              *   otherwise, they can only be used as an estimate values */
   int*                  iter                /**< stores total number of strong branching iterations, or -1; may be NULL */
   )
{
   int rval = 0;
   SCIP_Real objval;
   int j;

   assert(lpi != NULL);
   assert(lpi->prob != NULL);
   assert(down != NULL);
   assert(up != NULL);
   assert(downvalid != NULL);
   assert(upvalid != NULL);

   SCIPdebugMessage("calling QSopt strong branching on %d variables with integral value (%d it lim)\n", ncols, itlim);

   /* QSopt cannot directly strong branch on integral values! We thus return the current objective
      value for all cases. Could also implement a manual search as in lpi_cpx.c */
   rval = QSget_objval(lpi->prob, &objval);
   for( j = 0; j < ncols; ++j )
   {
      assert(EPSISINT(psols[j], 1e-06));
      down[j] = objval;
      up[j] = objval;
      downvalid[j] = TRUE;
      upvalid[j] = TRUE;
   }

   if( iter )
      *iter = 0;

   return SCIP_OKAY;
}
/**@} */

/*
 * Solution Information Methods
 */

/**@name Solution Information Methods */
/**@{ */

/** returns whether a solve method was called after the last modification of the LP */
SCIP_Bool SCIPlpiWasSolved(
   SCIP_LPI*             lpi                 /**< LP interface structure */
   )
{
   assert(lpi!=NULL);
   assert(lpi->prob!=NULL);

   (void) QSget_status(lpi->prob, &(lpi->solstat));

   return (lpi->solstat != 0 && lpi->solstat != QS_LP_MODIFIED);
}

/** gets information about primal and dual feasibility of the current LP solution */
SCIP_RETCODE SCIPlpiGetSolFeasibility(
   SCIP_LPI*             lpi,                /**< LP interface structure */
   SCIP_Bool*            primalfeasible,     /**< stores primal feasibility status */
   SCIP_Bool*            dualfeasible        /**< stores dual feasibility status */
   )
{
   assert(lpi != NULL);
   assert(lpi->prob != NULL);

   SCIPdebugMessage("getting solution feasibility\n");

   (void) QSget_status(lpi->prob, &(lpi->solstat));

   if( lpi->solstat == QS_LP_OPTIMAL || lpi->solstat == QS_LP_UNBOUNDED )
      *primalfeasible = 1;

   if( lpi->solstat == QS_LP_OPTIMAL || lpi->solstat == QS_LP_INFEASIBLE || lpi->solstat == QS_LP_OBJ_LIMIT )
      *dualfeasible = 1;

   return SCIP_OKAY;
}

/** returns TRUE iff LP is proven to have a primal unbounded ray (but not necessary a primal feasible point);
 *  this does not necessarily mean, that the solver knows and can return the primal ray
 */
SCIP_Bool SCIPlpiExistsPrimalRay(
   SCIP_LPI*             lpi                 /**< LP interface structure */
   )
{
   assert(lpi != NULL);
   assert(lpi->prob != NULL);

   SCIPdebugMessage("checking primal ray existence\n");

   (void) QSget_status(lpi->prob, &(lpi->solstat));

   return (lpi->solstat == QS_LP_UNBOUNDED);
}

/** returns TRUE iff LP is proven to have a primal unbounded ray (but not necessary a primal feasible point),
 *  and the solver knows and can return the primal ray
 */
SCIP_Bool SCIPlpiHasPrimalRay(
   SCIP_LPI*             lpi                 /**< LP interface structure */
   )
{
   assert(lpi != NULL);
   assert(lpi->prob != NULL);

   SCIPdebugMessage("checking for primal ray\n");

   /* the current version of QSopt can not give a primal certificate of unboundedness */
   return FALSE;
}

/** returns TRUE iff LP is proven to be primal unbounded */
SCIP_Bool SCIPlpiIsPrimalUnbounded(
   SCIP_LPI*             lpi                 /**< LP interface structure */
   )
{
   assert(lpi != NULL);
   assert(lpi->prob != NULL);

   SCIPdebugMessage("checking for primal unboundedness\n");

   (void) QSget_status(lpi->prob, &(lpi->solstat));

   return (lpi->solstat == QS_LP_UNBOUNDED);
}

/** returns TRUE iff LP is proven to be primal infeasible */
SCIP_Bool SCIPlpiIsPrimalInfeasible(
   SCIP_LPI*             lpi                 /**< LP interface structure */
   )
{
   assert(lpi != NULL);
   assert(lpi->prob != NULL);

   SCIPdebugMessage("checking for primal infeasibility\n");

   (void) QSget_status(lpi->prob, &(lpi->solstat));

   return (lpi->solstat == QS_LP_INFEASIBLE);
}

/** returns TRUE iff LP is proven to be primal feasible */
SCIP_Bool SCIPlpiIsPrimalFeasible(
   SCIP_LPI*             lpi                 /**< LP interface structure */
   )
{
   assert(lpi != NULL);
   assert(lpi->prob != NULL);

   SCIPdebugMessage("checking for primal feasibility\n");

   (void) QSget_status(lpi->prob, &(lpi->solstat));

   return (lpi->solstat == QS_LP_OPTIMAL || lpi->solstat == QS_LP_UNBOUNDED);
}

/** returns TRUE iff LP is proven to have a dual unbounded ray (but not necessary a dual feasible point);
 *  this does not necessarily mean, that the solver knows and can return the dual ray
 */
SCIP_Bool SCIPlpiExistsDualRay(
   SCIP_LPI*             lpi                 /**< LP interface structure */
   )
{
   assert(lpi != NULL);
   assert(lpi->prob != NULL);

   SCIPdebugMessage("checking for dual ray availability\n");

   (void) QSget_status(lpi->prob, &(lpi->solstat));

   return (lpi->solstat == QS_LP_INFEASIBLE);
}

/** returns TRUE iff LP is proven to have a dual unbounded ray (but not necessary a dual feasible point),
 *  and the solver knows and can return the dual ray
 */
SCIP_Bool SCIPlpiHasDualRay(
   SCIP_LPI*             lpi                 /**< LP interface structure */
   )
{
   assert(lpi != NULL);
   assert(lpi->prob != NULL);

   SCIPdebugMessage("checking for dual ray availability\n");

   (void) QSget_status(lpi->prob, &(lpi->solstat));

   return (lpi->solstat == QS_LP_INFEASIBLE);
}

/** returns TRUE iff LP is dual unbounded */
SCIP_Bool SCIPlpiIsDualUnbounded(
   SCIP_LPI*             lpi                 /**< LP interface structure */
   )
{
   assert(lpi != NULL);
   assert(lpi->prob != NULL);

   SCIPdebugMessage("checking for dual unboundedness\n");

   (void) QSget_status(lpi->prob, &(lpi->solstat));

   return (lpi->solstat == QS_LP_INFEASIBLE);
}

/** returns TRUE iff LP is dual infeasible */
SCIP_Bool SCIPlpiIsDualInfeasible(
   SCIP_LPI*             lpi                 /**< LP interface structure */
   )
{
   assert(lpi != NULL);
   assert(lpi->prob != NULL);

   SCIPdebugMessage("checking for dual infeasibility\n");

   (void) QSget_status(lpi->prob, &(lpi->solstat));

   return (lpi->solstat == QS_LP_UNBOUNDED);
}

/** returns TRUE iff LP is proven to be dual feasible */
SCIP_Bool SCIPlpiIsDualFeasible(
   SCIP_LPI*             lpi                 /**< LP interface structure */
   )
{
   assert(lpi != NULL);
   assert(lpi->prob != NULL);

   SCIPdebugMessage("checking for dual feasibility\n");

   (void) QSget_status(lpi->prob, &(lpi->solstat));

   return (lpi->solstat == QS_LP_OPTIMAL || lpi->solstat == QS_LP_OBJ_LIMIT);
}

/** returns TRUE iff LP was solved to optimality */
SCIP_Bool SCIPlpiIsOptimal(
   SCIP_LPI*             lpi                 /**< LP interface structure */
   )
{
   assert(lpi != NULL);
   assert(lpi->prob != NULL);

   SCIPdebugMessage("checking for optimality\n");

   (void) QSget_status(lpi->prob, &(lpi->solstat));

   return (lpi->solstat == QS_LP_OPTIMAL);
}

/** returns TRUE iff current LP basis is stable */
SCIP_Bool SCIPlpiIsStable(
   SCIP_LPI*             lpi                 /**< LP interface structure */
   )
{
   assert(lpi != NULL);
   assert(lpi->prob != NULL);

   SCIPdebugMessage("checking for numerical stability\n");

   (void) QSget_status(lpi->prob, &(lpi->solstat));

   return (lpi->solstat != QS_LP_NUMERR);
}

/** returns TRUE iff the objective limit was reached */
SCIP_Bool SCIPlpiIsObjlimExc(
   SCIP_LPI*             lpi                 /**< LP interface structure */
   )
{
   assert(lpi != NULL);
   assert(lpi->prob != NULL);

   SCIPdebugMessage("checking for objective limit exceeded\n");

   (void) QSget_status(lpi->prob, &(lpi->solstat));

   return (lpi->solstat == QS_LP_OBJ_LIMIT);
}

/** returns TRUE iff the iteration limit was reached */
SCIP_Bool SCIPlpiIsIterlimExc(
   SCIP_LPI*             lpi                 /**< LP interface structure */
   )
{
   assert(lpi != NULL);
   assert(lpi->prob != NULL);

   SCIPdebugMessage("checking for iteration limit exceeded\n");

   (void) QSget_status(lpi->prob, &(lpi->solstat));

   return (lpi->solstat == QS_LP_ITER_LIMIT);
}

/** returns TRUE iff the time limit was reached */
SCIP_Bool SCIPlpiIsTimelimExc(
   SCIP_LPI*             lpi                 /**< LP interface structure */
   )
{
   assert(lpi != NULL);
   assert(lpi->prob != NULL);

   SCIPdebugMessage("checking for time limit exceeded\n");

   (void) QSget_status(lpi->prob, &(lpi->solstat));

   return (lpi->solstat == QS_LP_TIME_LIMIT);
}

/** returns the internal solution status of the solver */
int SCIPlpiGetInternalStatus(
   SCIP_LPI*             lpi                 /**< LP interface structure */
   )
{
   assert(lpi != NULL);
   assert(lpi->prob != NULL);

   SCIPdebugMessage("getting internal solution status\n");

   (void) QSget_status(lpi->prob, &(lpi->solstat));

   return lpi->solstat;
}

/** tries to reset the internal status of the LP solver in order to ignore an instability of the last solving call */
SCIP_RETCODE SCIPlpiIgnoreInstability(
   SCIP_LPI*             lpi,                /**< LP interface structure */
   SCIP_Bool*            success             /**< pointer to store, whether the instability could be ignored */
   )
{
   assert(lpi != NULL);
   assert(lpi->prob != NULL);

   SCIPdebugMessage("ignore instability (will fail)\n");

   /* it seems that in QSopt this does not make much sense */
   *success = FALSE;

   return SCIP_OKAY;
}

/** gets objective value of solution */
SCIP_RETCODE SCIPlpiGetObjval(
   SCIP_LPI*             lpi,                /**< LP interface structure */
   SCIP_Real*            objval              /**< stores the objective value */
   )
{
   int rval = 0;

   assert(lpi != NULL);
   assert(lpi->prob != NULL);

   SCIPdebugMessage("getting solution's objective value\n");

   rval = QSget_objval(lpi->prob, objval);

   QS_RETURN(rval);
}

/** gets primal and dual solution vectors */
SCIP_RETCODE SCIPlpiGetSol(
   SCIP_LPI*             lpi,                /**< LP interface structure */
   SCIP_Real*            objval,             /**< stores the objective value, may be NULL if not needed */
   SCIP_Real*            primsol,            /**< primal solution vector, may be NULL if not needed */
   SCIP_Real*            dualsol,            /**< dual solution vector, may be NULL if not needed */
   SCIP_Real*            activity,           /**< row activity vector, may be NULL if not needed */
   SCIP_Real*            redcost             /**< reduced cost vector, may be NULL if not needed */
   )
{
   int rval = 0, nrows;
   register int i;

#ifdef SCIP_DEBUG
   int stat, ncols, sense;
   char *icstat, *irstat;
#endif

   assert(lpi != NULL);
   assert(lpi->prob != NULL);

   SCIPdebugMessage("getting solution\n");

   nrows = QSget_rowcount(lpi->prob);
   SCIP_CALL( ensureRowMem(lpi, nrows) );

   rval = QSget_solution(lpi->prob, objval, primsol, dualsol, lpi->irng, redcost);
   QS_CONDRET(rval);

#if 0
#ifdef SCIP_DEBUG
   QSget_status(lpi->prob, &stat);
   rval = QSget_objsense(lpi->prob, &sense);
   if( stat == QS_LP_OPTIMAL )
   {
      ncols = QSget_colcount(lpi->prob);
      QS_CONDRET(rval);

      SCIP_CALL(ensureTabMem(lpi,nrows+ncols));
      icstat = lpi->ibas;
      irstat = lpi->ibas+ncols;

      rval = QSget_basis_array(lpi->prob,icstat, irstat);
      QS_CONDRET(rval);

      for( i = ncols ; i-- ; )
      {
         switch( icstat[i] )
         {
         case QS_COL_BSTAT_BASIC:
         case QS_COL_BSTAT_FREE:
            if( fabs(redcost[i])> 1e-6 )
            {
               SCIPerrorMessage("stat col[%d] = %c, rd[%d] = %lg sense %d\n", i, icstat[i], i, redcost[i]*sense, sense);
               SCIPABORT();
            }
            break;
         case QS_COL_BSTAT_UPPER:
            if( redcost[i]*sense > 1e-6 )
            {
               SCIPerrorMessage("stat col[%d] = %c, rd[%d] = %lg sense %d\n", i, icstat[i], i, redcost[i]*sense, sense);
               SCIPABORT();
            }
            break;
         case QS_COL_BSTAT_LOWER:
            if( redcost[i]*sense < -1e-6 )
            {
               SCIPerrorMessage("stat col[%d] = %c, rd[%d] = %lg sense %d\n", i, icstat[i], i, redcost[i]*sense, sense);
               SCIPABORT();
            }
            break;
         default:
            SCIPerrorMessage("unknown stat col[%d] = %c, rd[%d] = %lg\n", i, icstat[i], i, redcost[i]*sense);
            SCIPABORT();
         }
      }
   }
   else
   {
      SCIPerrorMessage("Getting solution with stat %d (not optimal)\n", stat);
   }
#endif
#endif

   rval = QSget_rhs(lpi->prob, lpi->irhs);
   QS_CONDRET(rval);
   rval = QSget_senses(lpi->prob, lpi->isen);
   QS_CONDRET(rval);

   /* build back the activity */
   if( activity )
   {
      for( i = 0; i < nrows; ++i )
      {
         switch( lpi->isen[i] )
         {
         case 'R':
         case 'E':
         case 'G':
            activity[i] = lpi->irhs[i] + lpi->irng[i];
            break;
         case 'L':
            activity[i] = lpi->irhs[i] - lpi->irng[i];
            break;
         default:
            SCIPerrorMessage("unknown sense %c\n", lpi->isen[i]);
            SCIPABORT();
         }
      }
   }

   return SCIP_OKAY;
}

/** gets primal ray for unbounded LPs */
SCIP_RETCODE SCIPlpiGetPrimalRay(
   SCIP_LPI*             lpi,                /**< LP interface structure */
   SCIP_Real*            ray                 /**< primal ray */
   )
{  /*lint --e{715}*/
   assert(lpi != NULL);
   assert(lpi->prob != NULL);

   SCIPerrorMessage("SCIPlpiGetPrimalRay() not supported by QSopt.\n");

   return SCIP_ERROR;
}

/** gets dual Farkas proof for infeasibility */
SCIP_RETCODE SCIPlpiGetDualfarkas(
   SCIP_LPI*             lpi,                /**< LP interface structure */
   SCIP_Real*            dualfarkas          /**< dual Farkas row multipliers */
   )
{
   int rval = 0;

   assert(lpi != NULL);
   assert(lpi->prob != NULL);
   assert(dualfarkas != NULL);

   SCIPdebugMessage("calling QSopt dual Farkas: %d cols, %d rows, %d non zeros\n", QSget_colcount (lpi->prob),
      QSget_rowcount(lpi->prob), QSget_nzcount(lpi->prob));

   rval = QSget_infeas_array(lpi->prob, dualfarkas);

   QS_RETURN(rval);
}

/** gets the number of LP iterations of the last solve call */
SCIP_RETCODE SCIPlpiGetIterations(
   SCIP_LPI*             lpi,                /**< LP interface structure */
   int*                  iterations          /**< pointer to store the number of iterations of the last solve call */
   )
{
   int rval = 0;
   int nit;

   assert(lpi != NULL);
   assert(lpi->prob != NULL);

   rval = QSget_itcnt(lpi->prob, 0, 0, 0, 0, &nit);
   QS_CONDRET(rval);

   *iterations = nit - lpi->previt;
   lpi->previt = nit;

   return SCIP_OKAY;
}

/** gets information about the quality of an LP solution
 * Such information is usually only available, if also a (maybe not optimal) solution is available.
 * The LPI should return SCIP_INVALID for *quality, if the requested quantity is not available. */
extern
SCIP_RETCODE SCIPlpiGetRealSolQuality(
   SCIP_LPI*             lpi,                /**< LP interface structure */
   SCIP_LPSOLQUALITY     qualityindicator,   /**< indicates which quality should be returned */
   SCIP_Real*            quality             /**< pointer to store quality number */
   )
{
   assert(lpi != NULL);
   assert(quality != NULL);

   *quality = SCIP_INVALID;

   return SCIP_OKAY;
}

/**@} */

/*
 * LP Basis Methods
 */

/**@name LP Basis Methods */
/**@{ */

/** gets current basis status for columns and rows; arrays must be large enough to store the basis status */
SCIP_RETCODE SCIPlpiGetBase(
   SCIP_LPI*             lpi,                /**< LP interface structure */
   int*                  cstat,              /**< array to store column basis status, or NULL */
   int*                  rstat               /**< array to store row basis status, or NULL */
   )
{
   int rval = 0, ncols, nrows;
   char* icstat = NULL;
   char* irstat = NULL;
   register int i;

   assert(lpi != NULL);
   assert(lpi->prob != NULL);

   SCIPdebugMessage("saving QSopt basis into %p/%p\n", cstat, rstat);

   ncols = QSget_colcount(lpi->prob);
   nrows = QSget_rowcount(lpi->prob);

   SCIP_CALL(ensureTabMem(lpi, nrows + ncols));

   icstat = lpi->ibas;
   irstat = lpi->ibas+ncols;
   rval = QSget_basis_array(lpi->prob, icstat, irstat);
   QS_CONDRET(rval);

   /* now we must transform QSopt codes into SCIP codes */
   for( i = 0; i < nrows; ++i )
   {
      switch( irstat[i] )
      {
      case QS_ROW_BSTAT_LOWER:
         rstat[i] = SCIP_BASESTAT_LOWER; /*lint !e641*/
         break;
      case QS_ROW_BSTAT_BASIC:
         rstat[i] = SCIP_BASESTAT_BASIC; /*lint !e641*/
         break;
      case QS_ROW_BSTAT_UPPER:
         rstat[i] = SCIP_BASESTAT_UPPER; /*lint !e641*/
         break;
      default:
         SCIPerrorMessage("Unknown row basic status %c", rstat[i]);
         SCIPABORT();
      }
   }
   for( i = 0; i < ncols; ++i )
   {
      switch( icstat[i] )
      {
      case QS_COL_BSTAT_LOWER:
         cstat[i] = SCIP_BASESTAT_LOWER; /*lint !e641*/
         break;
      case QS_COL_BSTAT_BASIC:
         cstat[i] = SCIP_BASESTAT_BASIC; /*lint !e641*/
         break;
      case QS_COL_BSTAT_UPPER:
         cstat[i] = SCIP_BASESTAT_UPPER; /*lint !e641*/
         break;
      case QS_COL_BSTAT_FREE:
         cstat[i] = SCIP_BASESTAT_ZERO; /*lint !e641*/
         break;
      default:
         SCIPerrorMessage("Unknown column basic status %c", cstat[i]);
         SCIPABORT();
      }
   }
   return SCIP_OKAY;
}

/** sets current basis status for columns and rows */
SCIP_RETCODE SCIPlpiSetBase(
   SCIP_LPI*             lpi,                /**< LP interface structure */
   int*                  cstat,              /**< array with column basis status */
   int*                  rstat               /**< array with row basis status */
   )
{
   int rval = 0, ncols, nrows;
   register int i;
   char* icstat=0, *irstat = 0;

   assert(lpi != NULL);
   assert(lpi->prob != NULL);

   SCIPdebugMessage("loading basis %p/%p into QSopt\n", cstat, rstat);

   ncols = QSget_colcount(lpi->prob);
   nrows = QSget_rowcount(lpi->prob);

   SCIP_CALL(ensureTabMem(lpi, ncols));

   icstat = lpi->ibas;
   irstat = lpi->ibas + ncols;

   /* now we must transform QSopt codes into SCIP codes */
   for( i = 0; i < nrows; ++i )
   {
      switch( rstat[i] )
      {
      case SCIP_BASESTAT_LOWER:
         irstat[i] = QS_ROW_BSTAT_LOWER; /*lint !e641*/
         break;
      case SCIP_BASESTAT_BASIC:
         irstat[i] = QS_ROW_BSTAT_BASIC; /*lint !e641*/
         break;
      case SCIP_BASESTAT_UPPER:
         irstat[i] = QS_ROW_BSTAT_UPPER; /*lint !e641*/
         break;
      default:
         SCIPerrorMessage("Unknown row basic status %d", rstat[i]);
         SCIPABORT();
      }
   }
   for( i = 0; i < ncols; ++i )
   {
      switch( cstat[i] )
      {
      case SCIP_BASESTAT_LOWER:
         icstat[i] = QS_COL_BSTAT_LOWER; /*lint !e641*/
         break;
      case SCIP_BASESTAT_BASIC:
         icstat[i] = QS_COL_BSTAT_BASIC; /*lint !e641*/
         break;
      case SCIP_BASESTAT_UPPER:
         icstat[i] = QS_COL_BSTAT_UPPER; /*lint !e641*/
         break;
      case SCIP_BASESTAT_ZERO:
         icstat[i] = QS_COL_BSTAT_FREE; /*lint !e641*/
         break;
      default:
         SCIPerrorMessage("Unknown column basic status %d", cstat[i]);
         SCIPABORT();
      }
   }

   /* set the basis */
   rval = QSget_basis_array(lpi->prob, icstat, irstat);
   QS_RETURN(rval);
}

/** returns the indices of the basic columns and rows */
SCIP_RETCODE SCIPlpiGetBasisInd(
   SCIP_LPI*             lpi,                /**< LP interface structure */
   int*                  bind                /**< basic column n gives value n, basic row m gives value -1-m */
   )
{
   int rval = 0, nrows, ncols;
   register int i;

   assert(lpi!=NULL);
   assert(lpi->prob!=NULL);

   SCIPdebugMessage("getting basis information\n");

   nrows = QSget_rowcount(lpi->prob);
   ncols = QSget_colcount(lpi->prob);
   rval = QSget_basis_order( lpi->prob, bind);
   QS_CONDRET(rval);

   /* transform QSopt basis header into SCIP format */
   for( i = 0; i < nrows; ++i )
   {
      if( bind[i] >= ncols )
         bind[i] = -(bind[i] - ncols - 1);
   }

   return SCIP_OKAY;
}

/** get dense row of inverse basis matrix B^-1 */
SCIP_RETCODE SCIPlpiGetBInvRow(
   SCIP_LPI*             lpi,                /**< LP interface structure */
   int                   r,                  /**< row number */
   SCIP_Real*            coef                /**< pointer to store the coefficients of the row */
   )
{
   int rval = 0;

   assert(lpi!=NULL);
   assert(lpi->prob!=NULL);
   SCIPdebugMessage("getting binv-row %d from Qsopt %d cols, %d rows, %d nonz\n", r, QSget_colcount(lpi->prob),
      QSget_rowcount(lpi->prob), QSget_nzcount(lpi->prob));

   rval = QSget_binv_row(lpi->prob, r, coef);
   QS_RETURN(rval);
}

/** get dense column of inverse basis matrix B^-1 */
SCIP_RETCODE SCIPlpiGetBInvCol(
   SCIP_LPI*             lpi,                /**< LP interface structure */
   int                   c,                  /**< column number of B^-1; this is NOT the number of the column in the LP;
                                              *   you have to call SCIPlpiGetBasisInd() to get the array which links the
                                              *   B^-1 column numbers to the row and column numbers of the LP!
                                              *   c must be between 0 and nrows-1, since the basis has the size
                                              *   nrows * nrows */
   SCIP_Real*            coef                /**< pointer to store the coefficients of the column */
   )
{  /*lint --e{715} */
   assert(lpi!=NULL);
   assert(lpi->prob!=NULL);

   SCIPerrorMessage("SCIPlpiGetBInvCol() not supported by QSopt.\n");

   /* QSopt does not provide an interface for this yet */
   return SCIP_ERROR;
}

/** get dense row of inverse basis matrix times constraint matrix B^-1 * A */
SCIP_RETCODE SCIPlpiGetBInvARow(
   SCIP_LPI*             lpi,                /**< LP interface structure */
   int                   r,                  /**< row number */
   const SCIP_Real*      binvrow,            /**< row in (A_B)^-1 from prior call to SCIPlpiGetBInvRow(), or NULL */
   SCIP_Real*            coef                /**< vector to return coefficients */
   )
{  /*lint --e{715} */
   int rval = 0,ncols,nrows;

   assert(lpi != NULL);
   assert(lpi->prob != NULL);

   SCIPdebugMessage("getting binva-row %d\n", r);

   ncols = QSget_colcount(lpi->prob);
   nrows = QSget_rowcount(lpi->prob);

   SCIP_CALL(ensureTabMem(lpi, nrows+ncols));

   rval = QSget_tableau_row(lpi->prob, r, lpi->itab);
   QS_CONDRET(rval);

   /* copy local information to the outside */
   memcpy(coef, lpi->itab, sizeof(double)*ncols);

   return SCIP_OKAY;
}

/** get dense column of inverse basis matrix times constraint matrix B^-1 * A */
SCIP_RETCODE SCIPlpiGetBInvACol(
   SCIP_LPI*             lpi,                /**< LP interface structure */
   int                   c,                  /**< column number */
   SCIP_Real*            coef                /**< vector to return coefficients */
   )
{  /*lint --e{715} */
   assert(lpi!=NULL);
   assert(lpi->prob!=NULL);

   SCIPerrorMessage("SCIPlpiGetBInvACol() not supported by QSopt.\n");

   /* QSopt does not provide an interface for this yet */
   return SCIP_ERROR;
}

/**@} */

/*
 * LP State Methods
 */

/**@name LP State Methods */
/**@{ */

/** stores LPi state (like basis information) into lpistate object */
SCIP_RETCODE SCIPlpiGetState(
   SCIP_LPI*             lpi,                /**< LP interface structure */
   BMS_BLKMEM*           blkmem,             /**< block memory */
   SCIP_LPISTATE**       lpistate            /**< pointer to LPi state information (like basis information) */
   )
{
   int ncols, nrows;

   assert(lpi != NULL);
   assert(lpi->prob != NULL);
   assert(blkmem != NULL);
   assert(lpistate != NULL);

   ncols = QSget_colcount(lpi->prob);
   nrows = QSget_rowcount(lpi->prob);

   assert(ncols >= 0);
   assert(nrows >= 0);

   /* allocate lpistate data */
   SCIP_CALL( lpistateCreate(lpistate, blkmem, ncols, nrows));
   SCIPdebugMessage("storing QSopt LPI state in %p (%d cols, %d rows)\n", *lpistate, ncols, nrows);

   /* get unpacked basis information from QSopt */
   SCIP_CALL( ensureColMem(lpi, ncols) );
   SCIP_CALL( ensureRowMem(lpi, nrows) );
   SCIP_CALL( SCIPlpiGetBase(lpi, lpi->iccnt, lpi->ircnt) );

   /* pack LPi state data */
   (*lpistate)->ncols = ncols;
   (*lpistate)->nrows = nrows;
   lpistatePack(*lpistate, lpi->iccnt, lpi->ircnt);

   return SCIP_OKAY;
}

/** loads LPi state (like basis information) into solver; note that the LP might have been extended with additional
 *  columns and rows since the state was stored with SCIPlpiGetState()
 */
SCIP_RETCODE SCIPlpiSetState(
   SCIP_LPI*             lpi,                /**< LP interface structure */
   BMS_BLKMEM*           blkmem,             /**< block memory */
   SCIP_LPISTATE*        lpistate            /**< LPi state information (like basis information) */
   )
{  /*lint --e{715} */
   register int i;
   int rval = 0, ncols, nrows;
   char* icstat=0, *irstat=0;

   assert(lpi != NULL);
   assert(lpi->prob != NULL);

   /* if there was no basis information available, LPI state was not stored */
   if( lpistate == NULL )
      return SCIP_OKAY;

   /* continue test */
   ncols = QSget_colcount(lpi->prob);
   nrows = QSget_rowcount(lpi->prob);

   assert(ncols >= 0);
   assert(nrows >= 0);
   assert(lpistate->ncols <= ncols);
   assert(lpistate->nrows <= nrows);

   SCIPdebugMessage("loading LPI state %p (%d cols, %d rows) into QSopt LP with %d cols and %d rows\n", lpistate, lpistate->ncols,
      lpistate->nrows, ncols, nrows);

   if( lpistate->ncols == 0 || lpistate->nrows == 0 )
      return SCIP_OKAY;

   /* allocate enough memory for storing uncompressed basis information */
   SCIP_CALL( ensureColMem(lpi, ncols) );
   SCIP_CALL( ensureRowMem(lpi, nrows) );
   SCIP_CALL( ensureTabMem(lpi, nrows + ncols) );

   icstat = lpi->ibas;
   irstat = lpi->ibas + ncols;

   /* unpack LPi state data */
   lpistateUnpack(lpistate, lpi->iccnt, lpi->ircnt);

   /* extend the basis to the current LP */
   for( i = lpistate->ncols; i < ncols; ++i )
      lpi->iccnt[i] = SCIP_BASESTAT_LOWER; /*lint !e641*/ /**@todo this has to be corrected for lb = -infinity */
   for( i = lpistate->nrows; i < nrows; ++i )
      lpi->ircnt[i] = SCIP_BASESTAT_BASIC; /*lint !e641*/

   /* convert the loaded basis into QSopt format */
   for( i = 0; i < nrows; ++i )
   {
      switch( lpi->ircnt[i] )
      {
      case SCIP_BASESTAT_LOWER:
         irstat[i] = QS_ROW_BSTAT_LOWER;
         break;
      case SCIP_BASESTAT_BASIC:
         irstat[i] = QS_ROW_BSTAT_BASIC;
         break;
      case SCIP_BASESTAT_UPPER:
         irstat[i] = QS_ROW_BSTAT_UPPER;
         break;
      default:
         SCIPerrorMessage("Unknown row basic status %d", lpi->ircnt[i]);
         SCIPABORT();
         break;
      }
   }
   for( i = 0; i < ncols; ++i )
   {
      switch( lpi->iccnt[i] )
      {
      case SCIP_BASESTAT_LOWER:
         icstat[i] = QS_COL_BSTAT_LOWER;
         break;
      case SCIP_BASESTAT_BASIC:
         icstat[i] = QS_COL_BSTAT_BASIC;
         break;
      case SCIP_BASESTAT_UPPER:
         icstat[i] = QS_COL_BSTAT_UPPER;
         break;
      case SCIP_BASESTAT_ZERO:
         icstat[i] = QS_COL_BSTAT_FREE;
         break;
      default:
         SCIPerrorMessage("Unknown column basic status %d", lpi->iccnt[i]);
         SCIPABORT();
         break;
      }
   }

   /* set the basis */
   rval = QSload_basis_array(lpi->prob, icstat, irstat);
   QS_RETURN(rval);
}

/** frees LPi state information */
SCIP_RETCODE SCIPlpiFreeState(
   SCIP_LPI*             lpi,                /**< LP interface structure */
   BMS_BLKMEM*           blkmem,             /**< block memory */
   SCIP_LPISTATE**       lpistate            /**< pointer to LPi state information (like basis information) */
   )
{
   assert(lpi != NULL);
   assert(lpistate != NULL);

   if( *lpistate != NULL )
      lpistateFree(lpistate, blkmem);

   return SCIP_OKAY;
}

/** checks, whether the given LP state contains simplex basis information */
SCIP_Bool SCIPlpiHasStateBasis(
   SCIP_LPI*             lpi,                /**< LP interface structure */
   SCIP_LPISTATE*        lpistate            /**< LP state information (like basis information) */
   )
{  /*lint --e{715} */
   return (lpistate != NULL);
}

/** reads LP state (like basis information from a file */
SCIP_RETCODE SCIPlpiReadState(
   SCIP_LPI*             lpi,               /**< LP interface structure */
   const char*           fname              /**< file name */
   )
{
   int rval = 0;

   assert(lpi != NULL);
   assert(lpi->prob != NULL);

   SCIPdebugMessage("reading QSopt LP state from file <%s>\n", fname);

   rval = QSread_and_load_basis(lpi->prob, fname);
   if( rval )
   {
      SCIPerrorMessage("Error while loading basis from file <%s>.\n", fname);
      return SCIP_READERROR;
   }

   return SCIP_OKAY;
}

/** writes LP state (like basis information) to a file */
SCIP_RETCODE SCIPlpiWriteState(
   SCIP_LPI*             lpi,            /**< LP interface structure */
   const char*           fname           /**< file name */
   )
{
   QSbas bas = 0;
   int rval = 0;

   assert(lpi != NULL);
   assert(lpi->prob != NULL);

   SCIPdebugMessage("writing QSopt LP state to file <%s>\n", fname);

   bas = QSget_basis(lpi->prob);
   QS_ERROR(bas == 0, "Could not get basis from problem.");   /*lint !e820*/
   assert(bas);

   rval = QSwrite_basis(lpi->prob, bas, fname);
   QSfree(bas);
   if( rval )
   {
      SCIPerrorMessage("Could not write basis to file <%s>.\n", fname);
      return SCIP_WRITEERROR;
   }

   return SCIP_OKAY;
}

/**@} */

/*
 * Parameter Methods
 */

/**@name Parameter Methods */
/**@{ */

/** gets integer parameter of LP */
SCIP_RETCODE SCIPlpiGetIntpar(
   SCIP_LPI*             lpi,                /**< LP interface structure */
   SCIP_LPPARAM          type,               /**< parameter number */
   int*                  ival                /**< buffer to store the parameter value */
   )
{
   int rval = 0;

   assert(lpi != NULL);
   assert(lpi->prob != NULL);
   assert(ival != NULL);

   SCIPdebugMessage("getting int parameter %d\n", type);

   switch( type )
   {
   case SCIP_LPPAR_FROMSCRATCH:
   case SCIP_LPPAR_FASTMIP:
   case SCIP_LPPAR_PRESOLVING:
      return SCIP_PARAMETERUNKNOWN;
   case SCIP_LPPAR_SCALING:
      rval = QSget_param(lpi->prob, QS_PARAM_SIMPLEX_SCALING,ival);
      if( *ival )
         *ival = TRUE;
      else
         *ival = FALSE;
      break;
   case SCIP_LPPAR_PRICING:
      *ival = lpi->pricing;
      break;
   case SCIP_LPPAR_LPINFO:
      rval = QSget_param(lpi->prob, QS_PARAM_SIMPLEX_DISPLAY, ival);
      if( *ival )
         *ival = TRUE;
      else
         *ival = FALSE;
      break;
   case SCIP_LPPAR_LPITLIM:
      rval = QSget_param(lpi->prob, QS_PARAM_SIMPLEX_MAX_ITERATIONS, ival);
      break;
   default:
      return SCIP_PARAMETERUNKNOWN;
   }  /*lint !e788*/

   QS_RETURN(rval);
}

/** sets integer parameter of LP */
SCIP_RETCODE SCIPlpiSetIntpar(
   SCIP_LPI*             lpi,                /**< LP interface structure */
   SCIP_LPPARAM          type,               /**< parameter number */
   int                   ival                /**< parameter value */
   )
{
   int rval = 0;

   assert(lpi != NULL);
   assert(lpi->prob != NULL);

   SCIPdebugMessage("setting int parameter %d to %d\n", type, ival);

   switch( type )
   {
   case SCIP_LPPAR_SCALING:
      if( ival == TRUE )
         rval = QSset_param(lpi->prob, QS_PARAM_SIMPLEX_SCALING, 1);
      else
         rval = QSset_param(lpi->prob, QS_PARAM_SIMPLEX_SCALING, 0);
      break;
   case SCIP_LPPAR_PRICING:
      lpi->pricing = ival;
      switch( ival )
      {
      case SCIP_PRICING_AUTO:
      case SCIP_PRICING_LPIDEFAULT:
      case SCIP_PRICING_FULL:
      case SCIP_PRICING_STEEP:
      case SCIP_PRICING_STEEPQSTART:
         rval = QSset_param(lpi->prob, QS_PARAM_PRIMAL_PRICING, QS_PRICE_PSTEEP);
         rval += QSset_param(lpi->prob, QS_PARAM_DUAL_PRICING, QS_PRICE_DSTEEP);
         break;
      case SCIP_PRICING_PARTIAL:
         rval = QSset_param(lpi->prob,QS_PARAM_PRIMAL_PRICING,QS_PRICE_PMULTPARTIAL);
         rval += QSset_param(lpi->prob,QS_PARAM_DUAL_PRICING,QS_PRICE_DMULTPARTIAL);
         break;
      case SCIP_PRICING_DEVEX:
         rval = QSset_param(lpi->prob,QS_PARAM_PRIMAL_PRICING,QS_PRICE_PDEVEX);
         rval += QSset_param(lpi->prob,QS_PARAM_DUAL_PRICING,QS_PRICE_DDEVEX);
         break;
      default:
         return SCIP_LPERROR;
      }
      break;
   case SCIP_LPPAR_LPINFO:
      if( ival )
         rval = QSset_param(lpi->prob, QS_PARAM_SIMPLEX_DISPLAY, 1);
      else
         rval = QSset_param(lpi->prob, QS_PARAM_SIMPLEX_DISPLAY, 0);
      break;
   case SCIP_LPPAR_LPITLIM:
      rval = QSset_param(lpi->prob, QS_PARAM_SIMPLEX_MAX_ITERATIONS, ival);
      break;
   default:
      return SCIP_PARAMETERUNKNOWN;
   }  /*lint !e788*/

   QS_RETURN(rval);
}

/** gets floating point parameter of LP */
SCIP_RETCODE SCIPlpiGetRealpar(
   SCIP_LPI*             lpi,                /**< LP interface structure */
   SCIP_LPPARAM          type,               /**< parameter number */
   SCIP_Real*            dval                /**< buffer to store the parameter value */
   )
{
   int rval = 0;

   assert(lpi != NULL);
   assert(lpi->prob != NULL);
   assert(dval != NULL);

   SCIPdebugMessage("getting real parameter %d\n", type);

   switch( type )
   {
   case SCIP_LPPAR_LOBJLIM:
      rval = QSget_param_double(lpi->prob, QS_PARAM_OBJLLIM, dval);
      break;
   case SCIP_LPPAR_UOBJLIM:
      rval = QSget_param_double(lpi->prob, QS_PARAM_OBJULIM, dval);
      break;
   case SCIP_LPPAR_LPTILIM:
      rval = QSget_param_double(lpi->prob, QS_PARAM_SIMPLEX_MAX_TIME, dval);
      break;
   default:
   case SCIP_LPPAR_MARKOWITZ:
   case SCIP_LPPAR_BARRIERCONVTOL:
   case SCIP_LPPAR_DUALFEASTOL:
   case SCIP_LPPAR_FEASTOL:
      return SCIP_PARAMETERUNKNOWN;
   }  /*lint !e788*/

   QS_RETURN(rval);
}

/** sets floating point parameter of LP */
SCIP_RETCODE SCIPlpiSetRealpar(
   SCIP_LPI*             lpi,                /**< LP interface structure */
   SCIP_LPPARAM          type,               /**< parameter number */
   SCIP_Real             dval                /**< parameter value */
   )
{
   int rval = 0;

   assert(lpi != NULL);
   assert(lpi->prob != NULL);

   SCIPdebugMessage("setting real parameter %d to %g\n", type, dval);

   switch( type )
   {
   case SCIP_LPPAR_LPTILIM:
      rval = QSset_param_double(lpi->prob, QS_PARAM_SIMPLEX_MAX_TIME, dval);
      break;
   case SCIP_LPPAR_LOBJLIM:
      rval = QSset_param_double(lpi->prob, QS_PARAM_OBJLLIM, dval);
      break;
   case SCIP_LPPAR_UOBJLIM:
      rval = QSset_param_double(lpi->prob, QS_PARAM_OBJULIM, dval);
      break;
   case SCIP_LPPAR_FEASTOL:
   case SCIP_LPPAR_DUALFEASTOL:
   case SCIP_LPPAR_BARRIERCONVTOL:
   case SCIP_LPPAR_MARKOWITZ:
   default:
      return SCIP_PARAMETERUNKNOWN;
   }  /*lint !e788*/

   QS_RETURN(rval);
}

/**@} */

/*
 * Numerical Methods
 */

/**@name Numerical Methods */
/**@{ */

/** returns value treated as infinity in the LP solver */
SCIP_Real SCIPlpiInfinity(
   SCIP_LPI*             lpi                 /**< LP interface structure */
   )
{  /*lint --e{715} */
   return QS_MAXDOUBLE;
}

/** checks if given value is treated as infinity in the LP solver */
SCIP_Bool SCIPlpiIsInfinity(
   SCIP_LPI*             lpi,                /**< LP interface structure */
   SCIP_Real             val                 /**< value to be checked for infinity */
   )
{  /*lint --e{715} */
   return (val >= QS_MAXDOUBLE);
}

/**@} */

/*
 * File Interface Methods
 */

/**@name File Interface Methods */
/**@{ */

/** reads LP from a file */
SCIP_RETCODE SCIPlpiReadLP(
   SCIP_LPI*             lpi,                /**< LP interface structure */
   const char*           fname               /**< file name */
   )
{
   assert(lpi != NULL);
   assert(lpi->prob != NULL);

   SCIPdebugMessage("reading LP from file <%s>\n", fname);

   if( lpi->prob != NULL )
      QSfree_prob(lpi->prob);

   lpi->solstat = 0;
   lpi->previt = 0;

   lpi->prob = QSread_prob(fname, "LP");
   if( lpi->prob == 0 )
      return SCIP_READERROR;

   return SCIP_OKAY;
}

/** writes LP to a file */
SCIP_RETCODE SCIPlpiWriteLP(
   SCIP_LPI*             lpi,                /**< LP interface structure */
   const char*           fname               /**< file name */
   )
{
   assert(lpi != NULL);
   assert(lpi->prob != NULL);

   SCIPdebugMessage("writing LP to file <%s>\n", fname);

   if( QSwrite_prob (lpi->prob, fname, "LP") )
      return SCIP_WRITEERROR;

   return SCIP_OKAY;
}

/**@} */<|MERGE_RESOLUTION|>--- conflicted
+++ resolved
@@ -68,19 +68,11 @@
 
 /** This macro is to print error messages and jump to the given point in the code, it also print the
  * file and line where this happened */
-<<<<<<< HEAD
-#define QS_TESTG(A,B,...) do{{\
-	 if (A){				\
-	    fprintf(stderr,__VA_ARGS__);	\
-	    __QS_PRINTLOC__;			\
-	    goto B;}}}while(0)
-=======
 #define QS_TESTG(A,B,...) do{{                  \
          if (A){                                \
             fprintf(stderr,__VA_ARGS__);        \
             __QS_PRINTLOC__;                    \
             goto B;}}}while(0)
->>>>>>> fc959709
 
 /** This macro is to print error messages and to exit with SCIP_LPERROR */
 #define QS_ERROR(A,...) do{{                    \
