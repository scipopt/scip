--- conflicted
+++ resolved
@@ -223,15 +223,10 @@
 #else
 #ifdef __cplusplus
 #define RESTRICT __restrict__
-<<<<<<< HEAD
-#else
-#define RESTRICT restrict
-=======
 #elif __STDC_VERSION__ >= 199901L
 #define RESTRICT restrict
 #else
 #define RESTRICT
->>>>>>> 0a72892e
 #endif
 #endif
 #endif
