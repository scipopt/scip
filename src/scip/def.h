/* * * * * * * * * * * * * * * * * * * * * * * * * * * * * * * * * * * * * * */
/*                                                                           */
/*                  This file is part of the program and library             */
/*         SCIP --- Solving Constraint Integer Programs                      */
/*                                                                           */
/*    Copyright (C) 2002-2018 Konrad-Zuse-Zentrum                            */
/*                            fuer Informationstechnik Berlin                */
/*                                                                           */
/*  SCIP is distributed under the terms of the ZIB Academic License.         */
/*                                                                           */
/*  You should have received a copy of the ZIB Academic License              */
/*  along with SCIP; see the file COPYING. If not email to scip@zib.de.      */
/*                                                                           */
/* * * * * * * * * * * * * * * * * * * * * * * * * * * * * * * * * * * * * * */

/**@file   def.h
 * @ingroup INTERNALAPI
 * @brief  common defines and data types used in all packages of SCIP
 * @author Tobias Achterberg
 */

/*---+----1----+----2----+----3----+----4----+----5----+----6----+----7----+----8----+----9----+----0----+----1----+----2*/

#ifndef __SCIP_DEF_H__
#define __SCIP_DEF_H__

#ifdef __cplusplus
#define __STDC_LIMIT_MACROS
#endif

#include <stdio.h>
#include <stdint.h>
#include <math.h>
#include <limits.h>
#include <float.h>
#include <assert.h>

/*
 * GNU COMPILER VERSION define
 */
#ifdef __GNUC__
#ifndef GCC_VERSION
#define GCC_VERSION (__GNUC__ * 100                     \
      + __GNUC_MINOR__ * 10                             \
      + __GNUC_PATCHLEVEL__)
#endif
#endif

/*
 * define whether compiler allows variadic macros
 */
#if defined(_MSC_VER) || ( __STDC_VERSION__ >= 199901L )
#define SCIP_HAVE_VARIADIC_MACROS 1
#endif

/*
 * Boolean values
 */

#ifndef SCIP_Bool
#define SCIP_Bool unsigned int               /**< type used for Boolean values */
#ifndef TRUE
#define TRUE  1                              /**< Boolean value TRUE */
#define FALSE 0                              /**< Boolean value FALSE */
#endif
#endif

#ifndef SCIP_Shortbool
#define SCIP_Shortbool uint8_t               /**< type used for Boolean values with less space */
#endif

/*
 * Define the marco EXTERN and some functions depending if the OS is Windows or not
 */
#if defined(_WIN32) || defined(_WIN64)

#define strcasecmp _stricmp
#define strncasecmp _strnicmp
#define getcwd _getcwd

#ifndef EXTERN
#define EXTERN __declspec(dllexport)
#endif

#else
#ifndef EXTERN
#define EXTERN extern
#endif
#endif

/* define INLINE */
#ifndef INLINE
#if defined(_WIN32) || defined(_WIN64) || defined(__STDC__)
#define INLINE                 __inline
#else
#define INLINE                 inline
#endif
#endif



#include "scip/type_retcode.h"
#include "scip/pub_message.h"

#ifdef __cplusplus
extern "C" {
#endif


<<<<<<< HEAD
#define SCIP_VERSION                501 /**< SCIP version number (multiplied by 100 to get integer number) */
#define SCIP_SUBVERSION               3 /**< SCIP sub version number */
#define SCIP_APIVERSION              23 /**< SCIP API version number */
=======
#define SCIP_VERSION                502 /**< SCIP version number (multiplied by 100 to get integer number) */
#define SCIP_SUBVERSION               0 /**< SCIP sub version number */
#define SCIP_APIVERSION              21 /**< SCIP API version number */
>>>>>>> b76ee9d2
#define SCIP_COPYRIGHT   "Copyright (C) 2002-2018 Konrad-Zuse-Zentrum fuer Informationstechnik Berlin (ZIB)"


/*
 * CIP format variable characters
 */

#define SCIP_VARTYPE_BINARY_CHAR 'B'
#define SCIP_VARTYPE_INTEGER_CHAR 'I'
#define SCIP_VARTYPE_IMPLINT_CHAR 'M'
#define SCIP_VARTYPE_CONTINUOUS_CHAR 'C'

/*
 * Long Integer values
 */

#ifndef LLONG_MAX
#define LLONG_MAX        9223372036854775807LL
#define LLONG_MIN        (-LLONG_MAX - 1LL)
#endif

#define SCIP_Longint long long                         /**< type used for long integer values */
#define SCIP_LONGINT_MAX          LLONG_MAX
#define SCIP_LONGINT_MIN          LLONG_MIN
#ifndef SCIP_LONGINT_FORMAT
#if defined(_WIN32) || defined(_WIN64)
#define SCIP_LONGINT_FORMAT           "I64d"
#else
#define SCIP_LONGINT_FORMAT           "lld"
#endif
#endif

/*
 * Floating point values
 */

#define SCIP_Real double                               /**< type used for floating point values */
#define SCIP_REAL_MAX         (SCIP_Real)DBL_MAX
#define SCIP_REAL_MIN        -(SCIP_Real)DBL_MAX
#define SCIP_REAL_FORMAT               "lf"

#define SCIP_DEFAULT_INFINITY         1e+20  /**< default value considered to be infinity */
#define SCIP_DEFAULT_EPSILON          1e-09  /**< default upper bound for floating points to be considered zero */
#define SCIP_DEFAULT_SUMEPSILON       1e-06  /**< default upper bound for sums of floating points to be considered zero */
#define SCIP_DEFAULT_FEASTOL          1e-06  /**< default feasibility tolerance for constraints */
#define SCIP_DEFAULT_CHECKFEASTOLFAC    1.0  /**< default factor to change the feasibility tolerance when testing the best solution for feasibility (after solving process) */
#define SCIP_DEFAULT_LPFEASTOL        1e-06  /**< default primal feasibility tolerance of LP solver */
#define SCIP_DEFAULT_DUALFEASTOL      1e-07  /**< default feasibility tolerance for reduced costs */
#define SCIP_DEFAULT_BARRIERCONVTOL   1e-10  /**< default convergence tolerance used in barrier algorithm */
#define SCIP_DEFAULT_BOUNDSTREPS       0.05  /**< default minimal relative improve for strengthening bounds */
#define SCIP_DEFAULT_PSEUDOCOSTEPS    1e-01  /**< default minimal variable distance value to use for pseudo cost updates */
#define SCIP_DEFAULT_PSEUDOCOSTDELTA  1e-04  /**< default minimal objective distance value to use for pseudo cost updates */
#define SCIP_DEFAULT_RECOMPFAC        1e+07  /**< default minimal decrease factor that causes the recomputation of a value (e.g., pseudo objective) instead of an update */
#define SCIP_DEFAULT_HUGEVAL          1e+15  /**< values larger than this are considered huge and should be handled separately (e.g., in activity computation) */
#define SCIP_MAXEPSILON               1e-03  /**< maximum value for any numerical epsilon */
#define SCIP_MINEPSILON               1e-20  /**< minimum value for any numerical epsilon */
#define SCIP_INVALID          (double)1e+99  /**< floating point value is not valid */
#define SCIP_UNKNOWN          (double)1e+98  /**< floating point value is not known (in primal solution) */


#define REALABS(x)        (fabs(x))
#define EPSEQ(x,y,eps)    (REALABS((x)-(y)) <= (eps))
#define EPSLT(x,y,eps)    ((x)-(y) < -(eps))
#define EPSLE(x,y,eps)    ((x)-(y) <= (eps))
#define EPSGT(x,y,eps)    ((x)-(y) > (eps))
#define EPSGE(x,y,eps)    ((x)-(y) >= -(eps))
#define EPSZ(x,eps)       (REALABS(x) <= (eps))
#define EPSP(x,eps)       ((x) > (eps))
#define EPSN(x,eps)       ((x) < -(eps))
#define EPSFLOOR(x,eps)   (floor((x)+(eps)))
#define EPSCEIL(x,eps)    (ceil((x)-(eps)))
#define EPSROUND(x,eps)   (ceil((x)-0.5+(eps)))
#define EPSFRAC(x,eps)    ((x)-EPSFLOOR(x,eps))
#define EPSISINT(x,eps)   (EPSFRAC(x,eps) <= (eps))


#ifndef SQR
#define SQR(x)        ((x)*(x))
#define SQRT(x)       (sqrt(x))
#endif

#ifndef LOG2
#if defined(_MSC_VER) && (_MSC_VER < 1800)
#define LOG2(x) (log(x) / log(2.0))
#else
#define LOG2(x) log2(x)
#endif
#endif

#ifndef ABS
#define ABS(x)        ((x) >= 0 ? (x) : -(x))
#endif

#ifndef MAX
#define MAX(x,y)      ((x) >= (y) ? (x) : (y))     /**< returns maximum of x and y */
#define MIN(x,y)      ((x) <= (y) ? (x) : (y))     /**< returns minimum of x and y */
#endif

#ifndef MAX3
#define MAX3(x,y,z) ((x) >= (y) ? MAX(x,z) : MAX(y,z))  /**< returns maximum of x, y, and z */
#define MIN3(x,y,z) ((x) <= (y) ? MIN(x,z) : MIN(y,z))  /**< returns minimum of x, y, and z */
#endif

/* platform-dependent specification of the log1p, which is numerically more stable around x = 0.0 */
#ifndef LOG1P
#if defined(_WIN32) || defined(_WIN64)
#define LOG1P(x) (log(1.0+x))
#else
#define LOG1P(x) (log1p(x))
#endif
#endif

#ifndef COPYSIGN
#if defined(_MSC_VER) && (_MSC_VER < 1800)
#define COPYSIGN _copysign
#else
#define COPYSIGN copysign
#endif
#endif

/*
 * Pointers
 */

#ifndef NULL
#define NULL ((void*)0)                 /**< zero pointer */
#endif

#ifndef RESTRICT
#if defined(_MSC_VER)
#define RESTRICT __restrict
#else
#ifdef __cplusplus
#define RESTRICT __restrict__
#elif __STDC_VERSION__ >= 199901L
#define RESTRICT restrict
#else
#define RESTRICT
#endif
#endif
#endif

/*
 * Strings
 */

#define SCIP_MAXSTRLEN             1024 /**< maximum string length in SCIP */

/*
 * Memory settings
 */

/* we use SIZE_MAX / 2 to detect negative sizes which got a very large value when casting to size_t */
#define SCIP_MAXMEMSIZE              (SIZE_MAX/2) /**< maximum size of allocated memory (array) */

#define SCIP_HASHSIZE_PARAMS        2048 /**< size of hash table in parameter name tables */
#define SCIP_HASHSIZE_NAMES          500 /**< size of hash table in name tables */
#define SCIP_HASHSIZE_CUTPOOLS       500 /**< size of hash table in cut pools */
#define SCIP_HASHSIZE_CLIQUES        500 /**< size of hash table in clique tables */
#define SCIP_HASHSIZE_NAMES_SMALL    100 /**< size of hash table in name tables for small problems */
#define SCIP_HASHSIZE_CUTPOOLS_SMALL 100 /**< size of hash table in cut pools for small problems */
#define SCIP_HASHSIZE_CLIQUES_SMALL  100 /**< size of hash table in clique tables for small problems */
#define SCIP_HASHSIZE_VBC            500 /**< size of hash map for node -> nodenum mapping used for VBC output */

#define SCIP_DEFAULT_MEM_ARRAYGROWFAC   1.2 /**< memory growing factor for dynamically allocated arrays */
#define SCIP_DEFAULT_MEM_ARRAYGROWINIT    4 /**< initial size of dynamically allocated arrays */

#define SCIP_MEM_NOLIMIT (SCIP_Longint)SCIP_LONGINT_MAX/1048576.0/**< initial size of dynamically allocated arrays */

/*
 * Tree settings
 */

#define SCIP_MAXTREEDEPTH             65534  /**< maximal allowed depth of the branch-and-bound tree */

/*
 * Probing scoring settings
 */

#define SCIP_PROBINGSCORE_PENALTYRATIO    2  /**< ratio for penalizing too small fractionalities in diving heuristics.
                                              *   if the fractional part of a variable is smaller than a given threshold
                                              *   the corresponding score gets penalized. due to numerical troubles
                                              *   we will flip a coin whenever SCIPisEQ(scip, fractionality, threshold)
                                              *   evaluates to true. this parameter defines the chance that this results
                                              *   in penalizing the score, i.e., there is 1:2 chance for penalizing.
                                              */

/*
 * Global debugging settings
 */

/*#define DEBUG*/


/*
 * Defines for handling SCIP return codes
 */

/** this macro is used to stop SCIP in debug mode such that errors can be debugged;
 *
 *  @note In optimized mode this macro has no effect. That means, in case of an error it has to be ensured that code
 *        terminates with an error code or continues safely.
 */
#define SCIPABORT() assert(FALSE) /*lint --e{527} */

#define SCIP_CALL_ABORT_QUIET(x)  do { if( (x) != SCIP_OKAY ) SCIPABORT(); } while( FALSE )
#define SCIP_CALL_QUIET(x)        do { SCIP_RETCODE _restat_; if( (_restat_ = (x)) != SCIP_OKAY ) return _restat_; } while( FALSE )
#define SCIP_ALLOC_ABORT_QUIET(x) do { if( NULL == (x) ) SCIPABORT(); } while( FALSE )
#define SCIP_ALLOC_QUIET(x)       do { if( NULL == (x) ) return SCIP_NOMEMORY; } while( FALSE )

#define SCIP_CALL_ABORT(x) do                                                                                 \
                       {                                                                                      \
                          SCIP_RETCODE _restat_; /*lint -e{506,774}*/                                         \
                          if( (_restat_ = (x)) != SCIP_OKAY )                                                 \
                          {                                                                                   \
                             SCIPerrorMessage("Error <%d> in function call\n", _restat_);                     \
                             SCIPABORT();                                                                     \
                          }                                                                                   \
                       }                                                                                      \
                       while( FALSE )

#define SCIP_ALLOC_ABORT(x) do                                                                                \
                       {                                                                                      \
                          if( NULL == (x) )                                                                   \
                          {                                                                                   \
                             SCIPerrorMessage("No memory in function call\n", __FILE__, __LINE__);            \
                             SCIPABORT();                                                                     \
                          }                                                                                   \
                       }                                                                                      \
                       while( FALSE )

#define SCIP_CALL(x)   do                                                                                     \
                       {                                                                                      \
                          SCIP_RETCODE _restat_; /*lint -e{506,774}*/                                         \
                          if( (_restat_ = (x)) != SCIP_OKAY )                                                 \
                          {                                                                                   \
                             SCIPerrorMessage("Error <%d> in function call\n", _restat_);                     \
                             return _restat_;                                                                 \
                           }                                                                                  \
                       }                                                                                      \
                       while( FALSE )

#define SCIP_ALLOC(x)  do                                                                                     \
                       {                                                                                      \
                          if( NULL == (x) )                                                                   \
                          {                                                                                   \
                             SCIPerrorMessage("No memory in function call\n");                                \
                             return SCIP_NOMEMORY;                                                            \
                          }                                                                                   \
                       }                                                                                      \
                       while( FALSE )

#define SCIP_CALL_TERMINATE(retcode, x, TERM)   do                                                            \
                       {                                                                                      \
                          if( ((retcode) = (x)) != SCIP_OKAY )                                                \
                          {                                                                                   \
                             SCIPerrorMessage("Error <%d> in function call\n", retcode);                      \
                             goto TERM;                                                                       \
                          }                                                                                   \
                       }                                                                                      \
                       while( FALSE )

#define SCIP_ALLOC_TERMINATE(retcode, x, TERM)   do                                                           \
                       {                                                                                      \
                          if( NULL == (x) )                                                                   \
                          {                                                                                   \
                             SCIPerrorMessage("No memory in function call\n");                                \
                             retcode = SCIP_NOMEMORY;                                                         \
                             goto TERM;                                                                       \
                          }                                                                                   \
                       }                                                                                      \
                       while( FALSE )

#define SCIP_CALL_FINALLY(x, y)   do                                                                                     \
                       {                                                                                      \
                          SCIP_RETCODE _restat_;                                                              \
                          if( (_restat_ = (x)) != SCIP_OKAY )                                                 \
                          {                                                                                   \
                             SCIPerrorMessage("Error <%d> in function call\n", _restat_);                     \
                             (y);                                                                             \
                             return _restat_;                                                                 \
                           }                                                                                  \
                       }                                                                                      \
                       while( FALSE )

#define SCIP_UNUSED(x) ((void) (x))

/*
 * Define to mark deprecated API functions
 */

#if defined(_MSC_VER)
#  define SCIP_DEPRECATED __declspec(deprecated)
#elif defined(__GNUC__)
#  define SCIP_DEPRECATED __attribute__ ((deprecated))
#else
#  define SCIP_DEPRECATED
#endif

#ifdef __cplusplus
}
#endif

#endif<|MERGE_RESOLUTION|>--- conflicted
+++ resolved
@@ -107,15 +107,9 @@
 #endif
 
 
-<<<<<<< HEAD
 #define SCIP_VERSION                501 /**< SCIP version number (multiplied by 100 to get integer number) */
-#define SCIP_SUBVERSION               3 /**< SCIP sub version number */
+#define SCIP_SUBVERSION               4 /**< SCIP sub version number */
 #define SCIP_APIVERSION              23 /**< SCIP API version number */
-=======
-#define SCIP_VERSION                502 /**< SCIP version number (multiplied by 100 to get integer number) */
-#define SCIP_SUBVERSION               0 /**< SCIP sub version number */
-#define SCIP_APIVERSION              21 /**< SCIP API version number */
->>>>>>> b76ee9d2
 #define SCIP_COPYRIGHT   "Copyright (C) 2002-2018 Konrad-Zuse-Zentrum fuer Informationstechnik Berlin (ZIB)"
 
 
