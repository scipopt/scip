--- conflicted
+++ resolved
@@ -2064,33 +2064,16 @@
 static
 SCIP_DECL_HEURINITSOL(heurInitsolSubNlp)
 {
+   SCIP_HEURDATA* heurdata;
    assert(scip != NULL);
    assert(heur != NULL);
 
-<<<<<<< HEAD
-=======
-   /* skip setting up sub-SCIP if heuristic is disabled or we do not want to run the heuristic */
-   if( SCIPheurGetFreq(heur) < 0 || !runHeuristic(scip) )
-      return SCIP_OKAY;
-
    heurdata = SCIPheurGetData(heur);
    assert(heurdata != NULL);
-   assert(heurdata->subscip == NULL);
 
    /* reset solution found counter */
    heurdata->nsolfound = 0;
 
-   if( heurdata->keepcopy )
-   {
-      /* create sub-SCIP for later use */
-      SCIP_CALL( createSubSCIP(scip, heurdata) );
-
-      /* creating sub-SCIP may fail if the NLP solver interfaces did not copy into subscip */
-      if( heurdata->subscip == NULL )
-         return SCIP_OKAY;
-   }
-
->>>>>>> 3d5273cb
    /* if the heuristic is called at the root node, we want to be called directly after the initial root LP solve */
    if( SCIPheurGetFreq(heur) >= 0 && SCIPheurGetFreqofs(heur) == 0 )
       SCIPheurSetTimingmask(heur, SCIP_HEURTIMING_DURINGLPLOOP | HEUR_TIMING);
