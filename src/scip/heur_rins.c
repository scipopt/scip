/* * * * * * * * * * * * * * * * * * * * * * * * * * * * * * * * * * * * * * */
/*                                                                           */
/*                  This file is part of the program and library             */
/*         SCIP --- Solving Constraint Integer Programs                      */
/*                                                                           */
/*    Copyright (C) 2002-2016 Konrad-Zuse-Zentrum                            */
/*                            fuer Informationstechnik Berlin                */
/*                                                                           */
/*  SCIP is distributed under the terms of the ZIB Academic License.         */
/*                                                                           */
/*  You should have received a copy of the ZIB Academic License              */
/*  along with SCIP; see the file COPYING. If not email to scip@zib.de.      */
/*                                                                           */
/* * * * * * * * * * * * * * * * * * * * * * * * * * * * * * * * * * * * * * */

/**@file   heur_rins.c
 * @brief  LNS heuristic that combines the incumbent with the LP optimum
 * @author Timo Berthold
 */

/*---+----1----+----2----+----3----+----4----+----5----+----6----+----7----+----8----+----9----+----0----+----1----+----2*/

#include <assert.h>
#include <string.h>
#include "scip/scip.h"
#include "scip/scipdefplugins.h"
#include "scip/cons_linear.h"
#include "scip/heur_rins.h"
#include "scip/pub_misc.h"

#define HEUR_NAME             "rins"
#define HEUR_DESC             "relaxation induced neighborhood search by Danna, Rothberg, and Le Pape"
#define HEUR_DISPCHAR         'N'
#define HEUR_PRIORITY         -1101000
#define HEUR_FREQ             25
#define HEUR_FREQOFS          0
#define HEUR_MAXDEPTH         -1
#define HEUR_TIMING           SCIP_HEURTIMING_AFTERLPNODE
#define HEUR_USESSUBSCIP      TRUE      /**< does the heuristic use a secondary SCIP instance? */

#define DEFAULT_NODESOFS      500       /* number of nodes added to the contingent of the total nodes          */
#define DEFAULT_MAXNODES      5000      /* maximum number of nodes to regard in the subproblem                 */
#define DEFAULT_MINNODES      50        /* minimum number of nodes to regard in the subproblem                 */
#define DEFAULT_MINIMPROVE    0.01      /* factor by which RINS should at least improve the incumbent          */
#define DEFAULT_MINFIXINGRATE 0.3       /* minimum percentage of integer variables that have to be fixed       */
#define DEFAULT_NODESQUOT     0.1       /* subproblem nodes in relation to nodes of the original problem       */
#define DEFAULT_LPLIMFAC      2.0       /* factor by which the limit on the number of LP depends on the node limit  */
#define DEFAULT_NWAITINGNODES 200       /* number of nodes without incumbent change that heuristic should wait */
#define DEFAULT_USELPROWS     FALSE     /* should subproblem be created out of the rows in the LP rows,
                                         * otherwise, the copy constructors of the constraints handlers are used */
#define DEFAULT_COPYCUTS      TRUE      /* if DEFAULT_USELPROWS is FALSE, then should all active cuts from the cutpool
                                         * of the original scip be copied to constraints of the subscip
                                         */
<<<<<<< HEAD
#define DEFAULT_COPYLPBASIS   TRUE      /**< should a LP starting basis copyied from the source SCIP? */
=======
#define DEFAULT_USEUCT        FALSE     /* should uct node selection be used at the beginning of the search?     */
>>>>>>> 4f581a50

/* event handler properties */
#define EVENTHDLR_NAME         "Rins"
#define EVENTHDLR_DESC         "LP event handler for " HEUR_NAME " heuristic"

/*
 * Data structures
 */

/** primal heuristic data */
struct SCIP_HeurData
{
   int                   nodesofs;           /**< number of nodes added to the contingent of the total nodes          */
   int                   maxnodes;           /**< maximum number of nodes to regard in the subproblem                 */
   int                   minnodes;           /**< minimum number of nodes to regard in the subproblem                 */
   SCIP_Real             minfixingrate;      /**< minimum percentage of integer variables that have to be fixed       */
   int                   nwaitingnodes;      /**< number of nodes without incumbent change that heuristic should wait */
   SCIP_Real             minimprove;         /**< factor by which RINS should at least improve the incumbent          */
   SCIP_Real             nodelimit;          /**< the nodelimit employed in the current sub-SCIP, for the event handler*/
   SCIP_Real             lplimfac;           /**< factor by which the limit on the number of LP depends on the node limit */
   SCIP_Longint          usednodes;          /**< nodes already used by RINS in earlier calls                         */
   SCIP_Real             nodesquot;          /**< subproblem nodes in relation to nodes of the original problem       */
   SCIP_Bool             uselprows;          /**< should subproblem be created out of the rows in the LP rows?        */
   SCIP_Bool             copycuts;           /**< if uselprows == FALSE, should all active cuts from cutpool be copied
                                              *   to constraints in subproblem?
                                              */
   SCIP_Bool             copylpbasis;        /**< should a starting basis should be copied into the subscip? */
   int                   ncreatedsubmips;    /**< counter for the number of created sub-MIPs                          */
   SCIP_Bool             useuct;             /**< should uct node selection be used at the beginning of the search?  */
};

/*
 * Local methods
 */

/** creates a subproblem for subscip by fixing a number of variables */
static
SCIP_RETCODE createSubproblem(
   SCIP*                 scip,               /**< original SCIP data structure                                  */
   SCIP*                 subscip,            /**< SCIP data structure for the subproblem                        */
   SCIP_VAR**            subvars,            /**< the variables of the subproblem                               */
   SCIP_ROW**            sourcerows,
   SCIP_CONS**           targetconss,
   int                   sourcerowssize,
   int*                  nsourcerows,
   SCIP_Real             minfixingrate,      /**< percentage of integer variables that have to be fixed         */
   SCIP_Bool             uselprows,          /**< should subproblem be created out of the rows in the LP rows?  */
   SCIP_Bool             copylpbasis,        /**< should a starting basis should be copied into the subscip?    */
   SCIP_Bool*            success             /**< pointer to store whether the problem was created successfully */
   )
{
   SCIP_SOL* bestsol;                        /* incumbent solution of the original problem */
   SCIP_VAR** vars;                          /* original scip variables                    */
   SCIP_Real fixingrate;

   int nvars;
   int nbinvars;
   int nintvars;
   int i;
   int fixingcounter;

   /* get required data of the original problem */
   SCIP_CALL( SCIPgetVarsData(scip, &vars, &nvars, &nbinvars, &nintvars, NULL, NULL) );
   bestsol = SCIPgetBestSol(scip);
   assert(bestsol != NULL);

   fixingcounter = 0;

   /* change bounds of variables of the subproblem */
   for( i = 0; i <  nbinvars + nintvars; i++ )
   {
      SCIP_Real lpsolval;
      SCIP_Real solval;

      /* get the current LP solution and the incumbent solution for each variable */
      lpsolval = SCIPvarGetLPSol(vars[i]);
      solval = SCIPgetSolVal(scip, bestsol, vars[i]);

      /* iff both solutions are equal, variable is fixed to that value in the subproblem, otherwise it is just copied */
      if( SCIPisFeasEQ(scip, lpsolval, solval) )
      {
         /* perform the bound change */
         SCIP_CALL( SCIPchgVarLbGlobal(subscip, subvars[i], solval) );
         SCIP_CALL( SCIPchgVarUbGlobal(subscip, subvars[i], solval) );
         fixingcounter++;
      }
   }

   fixingrate = 0.0;

   /* abort, if all variables were fixed */
   if( fixingcounter == nbinvars + nintvars )
   {
      *success = FALSE;
      return SCIP_OKAY;
   }
   else
      fixingrate = (SCIP_Real)fixingcounter / (SCIP_Real)(MAX(nbinvars + nintvars, 1));

   /* abort, if the amount of fixed variables is insufficient */
   if( fixingrate < minfixingrate )
   {
      *success = FALSE;
      return SCIP_OKAY;
   }

   if( uselprows )
   {
      SCIP_ROW** rows;
      int nrows;

      assert(!copylpbasis || nsourcerows != NULL);
      assert(!copylpbasis || sourcerows != NULL);
      assert(!copylpbasis || targetconss != NULL);

      /* get the rows and their number */
      SCIP_CALL( SCIPgetLPRowsData(scip, &rows, &nrows) );
      assert(!copylpbasis || nrows <= sourcerowssize);

      *nsourcerows = 0;

      /* copy all rows to linear constraints */
      for( i = 0; i < nrows; i++ )
      {
         SCIP_CONS* cons;
         SCIP_VAR** consvars;
         SCIP_COL** cols;
         SCIP_Real constant;
         SCIP_Real lhs;
         SCIP_Real rhs;
         SCIP_Real* vals;
         int nnonz;
         int j;

         /* ignore rows that are only locally valid */
         if( SCIProwIsLocal(rows[i]) )
            continue;

         /* get the row's data */
         constant = SCIProwGetConstant(rows[i]);
         lhs = SCIProwGetLhs(rows[i]) - constant;
         rhs = SCIProwGetRhs(rows[i]) - constant;
         vals = SCIProwGetVals(rows[i]);
         nnonz = SCIProwGetNNonz(rows[i]);
         cols = SCIProwGetCols(rows[i]);

         assert( lhs <= rhs );

         /* allocate memory array to be filled with the corresponding subproblem variables */
         SCIP_CALL( SCIPallocBufferArray(scip, &consvars, nnonz) );
         for( j = 0; j < nnonz; j++ )
            consvars[j] = subvars[SCIPvarGetProbindex(SCIPcolGetVar(cols[j]))];

         /* create a new linear constraint and add it to the subproblem */
         SCIP_CALL( SCIPcreateConsLinear(subscip, &cons, SCIProwGetName(rows[i]), nnonz, consvars, vals, lhs, rhs,
               TRUE, TRUE, TRUE, TRUE, TRUE, FALSE, FALSE, TRUE, TRUE, FALSE) );
         SCIP_CALL( SCIPaddCons(subscip, cons) );

         if( copylpbasis )
         {
            assert(targetconss != NULL);
            assert(*nsourcerows <= sourcerowssize);

            /* store the added cons and the corresponding row */
            sourcerows[(*nsourcerows)] = rows[i];
            targetconss[(*nsourcerows)] = cons;

            /* capture the row (the constraint was already captured twice: create, add)
             * both will be released at the end of copyBasis in scip.c
             */
            SCIP_CALL( SCIPcaptureRow(scip, sourcerows[(*nsourcerows)]) );

            ++(*nsourcerows);
         }

         /* free temporary memory */
         SCIPfreeBufferArray(scip, &consvars);
      }
   }

   *success = TRUE;
   return SCIP_OKAY;
}


/** creates a new solution for the original problem by copying the solution of the subproblem */
static
SCIP_RETCODE createNewSol(
   SCIP*                 scip,               /**< original SCIP data structure                        */
   SCIP*                 subscip,            /**< SCIP structure of the subproblem                    */
   SCIP_VAR**            subvars,            /**< the variables of the subproblem                     */
   SCIP_HEUR*            heur,               /**< RINS heuristic structure                            */
   SCIP_SOL*             subsol,             /**< solution of the subproblem                          */
   SCIP_Bool*            success             /**< used to store whether new solution was found or not */
   )
{
   SCIP_VAR** vars;                          /* the original problem's variables                */
   int        nvars;
   SCIP_Real* subsolvals;                    /* solution values of the subproblem               */
   SCIP_SOL*  newsol;                        /* solution to be created for the original problem */

   assert( scip != NULL );
   assert( subscip != NULL );
   assert( subvars != NULL );
   assert( subsol != NULL );

   /* get variables' data */
   SCIP_CALL( SCIPgetVarsData(scip, &vars, &nvars, NULL, NULL, NULL, NULL) );
   /* sub-SCIP may have more variables than the number of active (transformed) variables in the main SCIP
    * since constraint copying may have required the copy of variables that are fixed in the main SCIP
    */
   assert(nvars <= SCIPgetNOrigVars(subscip));

   SCIP_CALL( SCIPallocBufferArray(scip, &subsolvals, nvars) );

   /* copy the solution */
   SCIP_CALL( SCIPgetSolVals(subscip, subsol, nvars, subvars, subsolvals) );

   /* create new solution for the original problem */
   SCIP_CALL( SCIPcreateSol(scip, &newsol, heur) );
   SCIP_CALL( SCIPsetSolVals(scip, newsol, nvars, vars, subsolvals) );

   /* try to add new solution to scip and free it immediately */
   SCIP_CALL( SCIPtrySolFree(scip, &newsol, FALSE, TRUE, TRUE, TRUE, success) );

   SCIPfreeBufferArray(scip, &subsolvals);

   return SCIP_OKAY;
}

/* ---------------- Callback methods of event handler ---------------- */

/* exec the event handler
 *
 * we interrupt the solution process
 */
static
SCIP_DECL_EVENTEXEC(eventExecRins)
{
   SCIP_HEURDATA* heurdata;

   assert(eventhdlr != NULL);
   assert(eventdata != NULL);
   assert(strcmp(SCIPeventhdlrGetName(eventhdlr), EVENTHDLR_NAME) == 0);
   assert(event != NULL);
   assert(SCIPeventGetType(event) & SCIP_EVENTTYPE_LPSOLVED);

   heurdata = (SCIP_HEURDATA*)eventdata;
   assert(heurdata != NULL);

   /* interrupt solution process of sub-SCIP */
   if( SCIPgetNLPs(scip) > heurdata->lplimfac * heurdata->nodelimit )
   {
      SCIPdebugMessage("interrupt after  %" SCIP_LONGINT_FORMAT " LPs\n",SCIPgetNLPs(scip));
      SCIP_CALL( SCIPinterruptSolve(scip) );
   }

   return SCIP_OKAY;
}


/*
 * Callback methods of primal heuristic
 */

/** copy method for primal heuristic plugins (called when SCIP copies plugins) */
static
SCIP_DECL_HEURCOPY(heurCopyRins)
{  /*lint --e{715}*/
   assert(scip != NULL);
   assert(heur != NULL);
   assert(strcmp(SCIPheurGetName(heur), HEUR_NAME) == 0);

   /* call inclusion method of primal heuristic */
   SCIP_CALL( SCIPincludeHeurRins(scip) );

   return SCIP_OKAY;
}

/** destructor of primal heuristic to free user data (called when SCIP is exiting) */
static
SCIP_DECL_HEURFREE(heurFreeRins)
{  /*lint --e{715}*/
   SCIP_HEURDATA* heurdata;

   assert( heur != NULL );
   assert( scip != NULL );

   /* get heuristic data */
   heurdata = SCIPheurGetData(heur);
   assert( heurdata != NULL );

   /* free heuristic data */
   SCIPfreeMemory(scip, &heurdata);
   SCIPheurSetData(heur, NULL);

   return SCIP_OKAY;
}


/** initialization method of primal heuristic (called after problem was transformed) */
static
SCIP_DECL_HEURINIT(heurInitRins)
{  /*lint --e{715}*/
   SCIP_HEURDATA* heurdata;

   assert( heur != NULL );
   assert( scip != NULL );

   /* get heuristic's data */
   heurdata = SCIPheurGetData(heur);
   assert( heurdata != NULL );

   /* initialize data */
   heurdata->usednodes = 0;
   heurdata->ncreatedsubmips = 0;

   return SCIP_OKAY;
}


/** execution method of primal heuristic */
static
SCIP_DECL_HEUREXEC(heurExecRins)
{  /*lint --e{715}*/
   SCIP_Longint nnodes;

   SCIP_HEURDATA* heurdata;                  /* heuristic's data                    */
   SCIP* subscip;                            /* the subproblem created by RINS      */
   SCIP_VAR** vars;                          /* original problem's variables        */
   SCIP_VAR** subvars;                       /* subproblem's variables              */
   SCIP_HASHMAP* varmapfw;                   /* mapping of SCIP variables to sub-SCIP variables */
   SCIP_HASHMAP* consmapfw;                  /* mapping of SCIP constraints to sub-SCIP constraints */
   SCIP_EVENTHDLR* eventhdlr;                /* event handler for LP events                     */
   SCIP_ROW** sourcerows = NULL;
   SCIP_CONS** targetconss = NULL;

   SCIP_Real timelimit;                      /* timelimit for the subproblem        */
   SCIP_Real memorylimit;
   SCIP_Real cutoff;                         /* objective cutoff for the subproblem */
   SCIP_Real upperbound;

   int sourcerowssize = 0;
   int nsourcerows = 0;
   int nvars;
   int nbinvars;
   int nintvars;
   int i;

   SCIP_Bool success;
   SCIP_RETCODE retcode;

   assert( heur != NULL );
   assert( scip != NULL );
   assert( result != NULL );
   assert( SCIPhasCurrentNodeLP(scip) );

   *result = SCIP_DELAYED;

   /* do not call heuristic of node was already detected to be infeasible */
   if( nodeinfeasible )
      return SCIP_OKAY;

   /* get heuristic's data */
   heurdata = SCIPheurGetData(heur);
   assert( heurdata != NULL );

   /* only call heuristic, if an optimal LP solution and a feasible solution are at hand */
   if( SCIPgetLPSolstat(scip) != SCIP_LPSOLSTAT_OPTIMAL || SCIPgetNSols(scip) <= 0  )
      return SCIP_OKAY;

   /* only call heuristic, if the LP objective value is smaller than the cutoff bound */
   if( SCIPisGE(scip, SCIPgetLPObjval(scip), SCIPgetCutoffbound(scip)) )
      return SCIP_OKAY;

   /* only call heuristic, if the best solution comes from transformed problem */
   assert( SCIPgetBestSol(scip) != NULL );
   if( SCIPsolIsOriginal(SCIPgetBestSol(scip)) )
      return SCIP_OKAY;

   /* only call heuristic, if enough nodes were processed since last incumbent */
   if( SCIPgetNNodes(scip) - SCIPgetSolNodenum(scip,SCIPgetBestSol(scip))  < heurdata->nwaitingnodes)
      return SCIP_OKAY;

   *result = SCIP_DIDNOTRUN;

   /* calculate the maximal number of branching nodes until heuristic is aborted */
   nnodes = (SCIP_Longint)(heurdata->nodesquot * SCIPgetNNodes(scip));

   /* reward RINS if it succeeded often */
   nnodes = (SCIP_Longint)(nnodes * 3.0 * (SCIPheurGetNBestSolsFound(heur)+1.0)/(SCIPheurGetNCalls(heur) + 1.0));
   nnodes -= (SCIP_Longint)(100.0 * heurdata->ncreatedsubmips);  /* count the setup costs for the sub-MIP as 100 nodes */
   nnodes += heurdata->nodesofs;

   /* determine the node limit for the current process */
   nnodes -= heurdata->usednodes;
   nnodes = MIN(nnodes, heurdata->maxnodes);

   /* check whether we have enough nodes left to call subproblem solving */
   if( nnodes < heurdata->minnodes )
      return SCIP_OKAY;

   SCIP_CALL( SCIPgetVarsData(scip, &vars, &nvars, &nbinvars, &nintvars, NULL, NULL) );

   /* check whether discrete variables are available */
   if( nbinvars == 0 && nintvars == 0 )
      return SCIP_OKAY;

   if( SCIPisStopped(scip) )
      return SCIP_OKAY;

   *result = SCIP_DIDNOTFIND;

   /* initializing the subproblem */
   SCIP_CALL( SCIPallocBufferArray(scip, &subvars, nvars) );
   SCIP_CALL( SCIPcreate(&subscip) );
   ++heurdata->ncreatedsubmips;

   /* create the variable mapping hash map */
   SCIP_CALL( SCIPhashmapCreate(&varmapfw, SCIPblkmem(subscip), SCIPcalcHashtableSize(5 * nvars)) );

   if( heurdata->copylpbasis )
   {
      sourcerowssize = SCIPgetNLPRows(scip);

      SCIP_CALL( SCIPallocBufferArray(scip, &sourcerows, sourcerowssize) );
      SCIP_CALL( SCIPallocBufferArray(scip, &targetconss, sourcerowssize) );

      /* create the constraint mapping hash map */
      SCIP_CALL( SCIPhashmapCreate(&consmapfw, SCIPblkmem(subscip), SCIPcalcHashtableSize(5 * SCIPgetNConss(scip))) );
   }
   else
   {
      consmapfw = NULL;
      sourcerows = NULL;
      targetconss = NULL;
   }

   eventhdlr = NULL;

   if( heurdata->uselprows )
   {
      char probname[SCIP_MAXSTRLEN];

      /* copy all plugins */
      SCIP_CALL( SCIPincludeDefaultPlugins(subscip) );

      /* get name of the original problem and add the string "_rinssub" */
      (void) SCIPsnprintf(probname, SCIP_MAXSTRLEN, "%s_rinssub", SCIPgetProbName(scip));

      /* do not abort subproblem on CTRL-C */
      SCIP_CALL( SCIPsetBoolParam(subscip, "misc/catchctrlc", FALSE) );

      /* create the subproblem */
      SCIP_CALL( SCIPcreateProb(subscip, probname, NULL, NULL, NULL, NULL, NULL, NULL, NULL) );

      /* copy all variables */
      SCIP_CALL( SCIPcopyVars(scip, subscip, varmapfw, NULL, TRUE) );
   }
   else
   {
      SCIP_Bool valid;
      valid = FALSE;

      SCIP_CALL( SCIPcopy(scip, subscip, varmapfw, consmapfw, "rins", TRUE, FALSE, TRUE, &valid) );

      if( heurdata->copycuts )
      {
         if( heurdata->copylpbasis )
         {
            /* copies all active cuts from cutpool of sourcescip to linear constraints in targetscip */
            SCIP_CALL( SCIPcopyCuts(scip, subscip, varmapfw, consmapfw, sourcerows, targetconss, sourcerowssize, TRUE, &nsourcerows) );
            assert(nsourcerows <= sourcerowssize);
         }
         else
         {
            /* copies all active cuts from cutpool of sourcescip to linear constraints in targetscip */
            SCIP_CALL( SCIPcopyCuts(scip, subscip, varmapfw, NULL, NULL, NULL, 0, TRUE, NULL) );
         }
      }

      SCIPdebugMessage("Copying the SCIP instance was %s complete.\n", valid ? "" : "not ");

      /* create event handler for LP events */
      SCIP_CALL( SCIPincludeEventhdlrBasic(subscip, &eventhdlr, EVENTHDLR_NAME, EVENTHDLR_DESC, eventExecRins, NULL) );
      if( eventhdlr == NULL )
      {
         SCIPerrorMessage("event handler for " HEUR_NAME " heuristic not found.\n");
         return SCIP_PLUGINNOTFOUND;
      }
   }

   for( i = 0; i < nvars; i++ )
     subvars[i] = (SCIP_VAR*) SCIPhashmapGetImage(varmapfw, vars[i]);

   success = FALSE;

   /* create a new problem, which fixes variables with same value in bestsol and LP relaxation */
   SCIP_CALL( createSubproblem(scip, subscip, subvars, sourcerows, targetconss, sourcerowssize, &nsourcerows,
         heurdata->minfixingrate, heurdata->uselprows, heurdata->copylpbasis, &success) );

   if( success && heurdata->copylpbasis )
   {
      /* use the last LP basis as starting basis */
      SCIP_CALL( SCIPcopyBasis(scip, subscip, varmapfw, consmapfw, sourcerows, targetconss, nsourcerows, heurdata->uselprows) );
   }

   if( sourcerows != NULL )
   {
      assert(targetconss != NULL);
      SCIPfreeBufferArray(scip, &sourcerows);
      SCIPfreeBufferArray(scip, &targetconss);
   }
   else
      assert(targetconss == NULL);

   /* free hash map */
   SCIPhashmapFree(&varmapfw);
   if( heurdata->copylpbasis )
   {
      assert(consmapfw != NULL);
      SCIPhashmapFree(&consmapfw);
   }

   if( !success )
   {
      *result = SCIP_DIDNOTRUN;
      goto TERMINATE;
   }

   /* disable output to console */
   SCIP_CALL( SCIPsetIntParam(subscip, "display/verblevel", 0) );

#ifdef SCIP_DEBUG
   /* for debugging RINS, enable MIP output */
   SCIP_CALL( SCIPsetIntParam(subscip, "display/verblevel", 5) );
   SCIP_CALL( SCIPsetIntParam(subscip, "display/freq", 100000000) );
#endif

   /* check whether there is enough time and memory left */
   SCIP_CALL( SCIPgetRealParam(scip, "limits/time", &timelimit) );
   if( !SCIPisInfinity(scip, timelimit) )
      timelimit -= SCIPgetSolvingTime(scip);
   SCIP_CALL( SCIPgetRealParam(scip, "limits/memory", &memorylimit) );

   /* substract the memory already used by the main SCIP and the estimated memory usage of external software */
   if( !SCIPisInfinity(scip, memorylimit) )
   {
      memorylimit -= SCIPgetMemUsed(scip)/1048576.0;
      memorylimit -= SCIPgetMemExternEstim(scip)/1048576.0;
   }

   /* abort if no time is left or not enough memory to create a copy of SCIP, including external memory usage */
   if( timelimit <= 0.0 || memorylimit <= 2.0*SCIPgetMemExternEstim(scip)/1048576.0 )
      goto TERMINATE;

   /* disable statistic timing inside sub SCIP */
   SCIP_CALL( SCIPsetBoolParam(subscip, "timing/statistictiming", FALSE) );

   /* set limits for the subproblem */
   heurdata->nodelimit = nnodes;
   SCIP_CALL( SCIPsetLongintParam(subscip, "limits/nodes", nnodes) );
   SCIP_CALL( SCIPsetLongintParam(subscip, "limits/stallnodes", MAX(10, nnodes/10)) );
   SCIP_CALL( SCIPsetIntParam(subscip, "limits/bestsol", 3) );
   SCIP_CALL( SCIPsetRealParam(subscip, "limits/time", timelimit) );
   SCIP_CALL( SCIPsetRealParam(subscip, "limits/memory", memorylimit) );

   /* forbid recursive call of heuristics and separators solving subMIPs */
   SCIP_CALL( SCIPsetSubscipsOff(subscip, TRUE) );

   /* disable cutting plane separation */
   SCIP_CALL( SCIPsetSeparating(subscip, SCIP_PARAMSETTING_OFF, TRUE) );

   /* disable expensive presolving */
   SCIP_CALL( SCIPsetPresolving(subscip, SCIP_PARAMSETTING_FAST, TRUE) );

   /* use best estimate node selection */
   if( SCIPfindNodesel(subscip, "estimate") != NULL && !SCIPisParamFixed(subscip, "nodeselection/estimate/stdpriority") )
   {
      SCIP_CALL( SCIPsetIntParam(subscip, "nodeselection/estimate/stdpriority", INT_MAX/4) );
   }

   /* activate uct node selection at the top of the tree */
   if( heurdata->useuct && SCIPfindNodesel(subscip, "uct") != NULL && !SCIPisParamFixed(subscip, "nodeselection/uct/stdpriority") )
   {
      SCIP_CALL( SCIPsetIntParam(subscip, "nodeselection/uct/stdpriority", INT_MAX/2) );
   }

   /* use inference branching */
   if( SCIPfindBranchrule(subscip, "inference") != NULL && !SCIPisParamFixed(subscip, "branching/inference/priority") )
   {
      SCIP_CALL( SCIPsetIntParam(subscip, "branching/inference/priority", INT_MAX/4) );
   }

   /* disable conflict analysis */
   if( !SCIPisParamFixed(subscip, "conflict/useprop") )
   {
      SCIP_CALL( SCIPsetBoolParam(subscip, "conflict/useprop", FALSE) );
   }
   if( !SCIPisParamFixed(subscip, "conflict/useinflp") )
   {
      SCIP_CALL( SCIPsetBoolParam(subscip, "conflict/useinflp", FALSE) );
   }
   if( !SCIPisParamFixed(subscip, "conflict/useboundlp") )
   {
      SCIP_CALL( SCIPsetBoolParam(subscip, "conflict/useboundlp", FALSE) );
   }
   if( !SCIPisParamFixed(subscip, "conflict/usesb") )
   {
      SCIP_CALL( SCIPsetBoolParam(subscip, "conflict/usesb", FALSE) );
   }
   if( !SCIPisParamFixed(subscip, "conflict/usepseudo") )
   {
      SCIP_CALL( SCIPsetBoolParam(subscip, "conflict/usepseudo", FALSE) );
   }

   /* employ a limit on the number of enforcement rounds in the quadratic constraint handler; this fixes the issue that
    * sometimes the quadratic constraint handler needs hundreds or thousands of enforcement rounds to determine the
    * feasibility status of a single node without fractional branching candidates by separation (namely for uflquad
    * instances); however, the solution status of the sub-SCIP might get corrupted by this; hence no deductions shall be
    * made for the original SCIP
    */
   if( SCIPfindConshdlr(subscip, "quadratic") != NULL && !SCIPisParamFixed(subscip, "constraints/quadratic/enfolplimit") )
   {
      SCIP_CALL( SCIPsetIntParam(subscip, "constraints/quadratic/enfolplimit", 500) );
   }

   /* add an objective cutoff */
   cutoff = SCIPinfinity(scip);
   assert( !SCIPisInfinity(scip,SCIPgetUpperbound(scip)) );

   upperbound = SCIPgetUpperbound(scip) - SCIPsumepsilon(scip);
   if( !SCIPisInfinity(scip, -1.0 * SCIPgetLowerbound(scip)) )
   {
      cutoff = (1 - heurdata->minimprove) * SCIPgetUpperbound(scip) + heurdata->minimprove * SCIPgetLowerbound(scip);
   }
   else
   {
      if( SCIPgetUpperbound(scip) >= 0 )
         cutoff = (1 - heurdata->minimprove) * SCIPgetUpperbound(scip);
      else
         cutoff = (1 + heurdata->minimprove) * SCIPgetUpperbound(scip);
   }
   cutoff = MIN(upperbound, cutoff);
   SCIP_CALL( SCIPsetObjlimit(subscip, cutoff) );

   /* catch LP events of sub-SCIP */
   if( !heurdata->uselprows )
   {
      assert(eventhdlr != NULL);

      SCIP_CALL( SCIPtransformProb(subscip) );
      SCIP_CALL( SCIPcatchEvent(subscip, SCIP_EVENTTYPE_LPSOLVED, eventhdlr, (SCIP_EVENTDATA*) heurdata, NULL) );
   }

   /* solve the subproblem */
   retcode = SCIPsolve(subscip);

   /* drop LP events of sub-SCIP */
   if( !heurdata->uselprows )
   {
      assert(eventhdlr != NULL);

      SCIP_CALL( SCIPdropEvent(subscip, SCIP_EVENTTYPE_LPSOLVED, eventhdlr, (SCIP_EVENTDATA*) heurdata, -1) );
   }

   /* Errors in solving the subproblem should not kill the overall solving process
    * Hence, the return code is caught and a warning is printed, only in debug mode, SCIP will stop.
    */
   if( retcode != SCIP_OKAY )
   {
#ifndef NDEBUG
      SCIP_CALL( retcode );
#endif
      SCIPwarningMessage(scip, "Error while solving subproblem in RINS heuristic; sub-SCIP terminated with code <%d>\n",retcode);
   }
   else
   {
      /* we try to merge variable statistics with those of our main SCIP */
      SCIP_CALL( SCIPmergeVariableStatistics(subscip, scip, subvars, vars, nvars) );
   }

   /* print solving statistics of subproblem if we are in SCIP's debug mode */
   SCIPdebug( SCIP_CALL( SCIPprintStatistics(subscip, NULL) ) );

   heurdata->usednodes += SCIPgetNNodes(subscip);

   /* check, whether a solution was found */
   if( SCIPgetNSols(subscip) > 0 )
   {
      SCIP_SOL** subsols;
      int nsubsols;

      /* check, whether a solution was found;
       * due to numerics, it might happen that not all solutions are feasible -> try all solutions until one was accepted
       */
      nsubsols = SCIPgetNSols(subscip);
      subsols = SCIPgetSols(subscip);
      success = FALSE;
      for( i = 0; i < nsubsols && !success; ++i )
      {
         SCIP_CALL( createNewSol(scip, subscip, subvars, heur, subsols[i], &success) );
      }
      if( success )
         *result = SCIP_FOUNDSOL;
   }

 TERMINATE:
      /* free subproblem */
   SCIPfreeBufferArray(scip, &subvars);
   SCIP_CALL( SCIPfree(&subscip) );

   return SCIP_OKAY;
}

/*
 * primal heuristic specific interface methods
 */

/** creates the RINS primal heuristic and includes it in SCIP */
SCIP_RETCODE SCIPincludeHeurRins(
   SCIP*                 scip                /**< SCIP data structure */
   )
{
   SCIP_HEURDATA* heurdata;
   SCIP_HEUR* heur;

   /* create Rins primal heuristic data */
   SCIP_CALL( SCIPallocMemory(scip, &heurdata) );

   /* include primal heuristic */
   SCIP_CALL( SCIPincludeHeurBasic(scip, &heur,
         HEUR_NAME, HEUR_DESC, HEUR_DISPCHAR, HEUR_PRIORITY, HEUR_FREQ, HEUR_FREQOFS,
         HEUR_MAXDEPTH, HEUR_TIMING, HEUR_USESSUBSCIP, heurExecRins, heurdata) );

   assert(heur != NULL);

   /* set non-NULL pointers to callback methods */
   SCIP_CALL( SCIPsetHeurCopy(scip, heur, heurCopyRins) );
   SCIP_CALL( SCIPsetHeurFree(scip, heur, heurFreeRins) );
   SCIP_CALL( SCIPsetHeurInit(scip, heur, heurInitRins) );

   /* add RINS primal heuristic parameters */
   SCIP_CALL( SCIPaddIntParam(scip, "heuristics/" HEUR_NAME "/nodesofs",
         "number of nodes added to the contingent of the total nodes",
         &heurdata->nodesofs, FALSE, DEFAULT_NODESOFS, 0, INT_MAX, NULL, NULL) );

   SCIP_CALL( SCIPaddIntParam(scip, "heuristics/" HEUR_NAME "/maxnodes",
         "maximum number of nodes to regard in the subproblem",
         &heurdata->maxnodes, TRUE, DEFAULT_MAXNODES, 0, INT_MAX, NULL, NULL) );

   SCIP_CALL( SCIPaddIntParam(scip, "heuristics/" HEUR_NAME "/minnodes",
         "minimum number of nodes required to start the subproblem",
         &heurdata->minnodes, TRUE, DEFAULT_MINNODES, 0, INT_MAX, NULL, NULL) );

   SCIP_CALL( SCIPaddRealParam(scip, "heuristics/" HEUR_NAME "/nodesquot",
         "contingent of sub problem nodes in relation to the number of nodes of the original problem",
         &heurdata->nodesquot, FALSE, DEFAULT_NODESQUOT, 0.0, 1.0, NULL, NULL) );

   SCIP_CALL( SCIPaddIntParam(scip, "heuristics/" HEUR_NAME "/nwaitingnodes",
         "number of nodes without incumbent change that heuristic should wait",
         &heurdata->nwaitingnodes, TRUE, DEFAULT_NWAITINGNODES, 0, INT_MAX, NULL, NULL) );

   SCIP_CALL( SCIPaddRealParam(scip, "heuristics/" HEUR_NAME "/minimprove",
         "factor by which " HEUR_NAME " should at least improve the incumbent",
         &heurdata->minimprove, TRUE, DEFAULT_MINIMPROVE, 0.0, 1.0, NULL, NULL) );

   SCIP_CALL( SCIPaddRealParam(scip, "heuristics/" HEUR_NAME "/minfixingrate",
         "minimum percentage of integer variables that have to be fixed",
         &heurdata->minfixingrate, FALSE, DEFAULT_MINFIXINGRATE, 0.0, 1.0, NULL, NULL) );

   SCIP_CALL( SCIPaddRealParam(scip, "heuristics/" HEUR_NAME "/lplimfac",
         "factor by which the limit on the number of LP depends on the node limit",
         &heurdata->lplimfac, TRUE, DEFAULT_LPLIMFAC, 1.0, SCIP_REAL_MAX, NULL, NULL) );

   SCIP_CALL( SCIPaddBoolParam(scip, "heuristics/" HEUR_NAME "/uselprows",
         "should subproblem be created out of the rows in the LP rows?",
         &heurdata->uselprows, TRUE, DEFAULT_USELPROWS, NULL, NULL) );

   SCIP_CALL( SCIPaddBoolParam(scip, "heuristics/" HEUR_NAME "/copycuts",
         "if uselprows == FALSE, should all active cuts from cutpool be copied to constraints in subproblem?",
         &heurdata->copycuts, TRUE, DEFAULT_COPYCUTS, NULL, NULL) );

<<<<<<< HEAD
   SCIP_CALL( SCIPaddBoolParam(scip, "heuristics/" HEUR_NAME "/copylpbasis",
         "should a LP starting basis copyied from the source SCIP?",
         &heurdata->copylpbasis, TRUE, DEFAULT_COPYLPBASIS, NULL, NULL) );
=======
   SCIP_CALL( SCIPaddBoolParam(scip, "heuristics/" HEUR_NAME "/useuct",
         "should uct node selection be used at the beginning of the search?",
         &heurdata->useuct, TRUE, DEFAULT_USEUCT, NULL, NULL) );

>>>>>>> 4f581a50

   return SCIP_OKAY;
}<|MERGE_RESOLUTION|>--- conflicted
+++ resolved
@@ -51,11 +51,8 @@
 #define DEFAULT_COPYCUTS      TRUE      /* if DEFAULT_USELPROWS is FALSE, then should all active cuts from the cutpool
                                          * of the original scip be copied to constraints of the subscip
                                          */
-<<<<<<< HEAD
 #define DEFAULT_COPYLPBASIS   TRUE      /**< should a LP starting basis copyied from the source SCIP? */
-=======
 #define DEFAULT_USEUCT        FALSE     /* should uct node selection be used at the beginning of the search?     */
->>>>>>> 4f581a50
 
 /* event handler properties */
 #define EVENTHDLR_NAME         "Rins"
@@ -839,16 +836,14 @@
          "if uselprows == FALSE, should all active cuts from cutpool be copied to constraints in subproblem?",
          &heurdata->copycuts, TRUE, DEFAULT_COPYCUTS, NULL, NULL) );
 
-<<<<<<< HEAD
    SCIP_CALL( SCIPaddBoolParam(scip, "heuristics/" HEUR_NAME "/copylpbasis",
          "should a LP starting basis copyied from the source SCIP?",
          &heurdata->copylpbasis, TRUE, DEFAULT_COPYLPBASIS, NULL, NULL) );
-=======
+
    SCIP_CALL( SCIPaddBoolParam(scip, "heuristics/" HEUR_NAME "/useuct",
          "should uct node selection be used at the beginning of the search?",
          &heurdata->useuct, TRUE, DEFAULT_USEUCT, NULL, NULL) );
 
->>>>>>> 4f581a50
 
    return SCIP_OKAY;
 }