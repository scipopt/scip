/* * * * * * * * * * * * * * * * * * * * * * * * * * * * * * * * * * * * * * */
/*                                                                           */
/*                  This file is part of the program and library             */
/*         SCIP --- Solving Constraint Integer Programs                      */
/*                                                                           */
/*    Copyright (C) 2002-2013 Konrad-Zuse-Zentrum                            */
/*                            fuer Informationstechnik Berlin                */
/*                                                                           */
/*  SCIP is distributed under the terms of the ZIB Academic License.         */
/*                                                                           */
/*  You should have received a copy of the ZIB Academic License              */
/*  along with SCIP; see the file COPYING. If not email to scip@zib.de.      */
/*                                                                           */
/* * * * * * * * * * * * * * * * * * * * * * * * * * * * * * * * * * * * * * */

/**@file   conflict.c
 * @brief  methods and datastructures for conflict analysis
 * @author Tobias Achterberg
 * @author Timo Berthold
 * @author Stefan Heinz
 * @author Marc Pfetsch
 * @author Michael Winkler
 *
 * This file implements a conflict analysis method like the one used in modern
 * SAT solvers like zchaff. The algorithm works as follows:
 *
 * Given is a set of bound changes that are not allowed being applied simultaneously, because they
 * render the current node infeasible (e.g. because a single constraint is infeasible in the these
 * bounds, or because the LP relaxation is infeasible).  The goal is to deduce a clause on variables
 * -- a conflict clause -- representing the "reason" for this conflict, i.e., the branching decisions
 * or the deductions (applied e.g. in domain propagation) that lead to the conflict. This clause can
 * then be added to the constraint set to help cutting off similar parts of the branch and bound
 * tree, that would lead to the same conflict.  A conflict clause can also be generated, if the
 * conflict was detected by a locally valid constraint. In this case, the resulting conflict clause
 * is also locally valid in the same depth as the conflict detecting constraint. If all involved
 * variables are binary, a linear (set covering) constraint can be generated, otherwise a bound
 * disjunction constraint is generated. Details are given in
 *
 * Tobias Achterberg, Conflict Analysis in Mixed Integer Programming@n
 * Discrete Optimization, 4, 4-20 (2007)
 *
 * See also @ref CONF. Here is an outline of the algorithm:
 *
 * -#  Put all the given bound changes to a priority queue, which is ordered,
 *     such that the bound change that was applied last due to branching or deduction
 *     is at the top of the queue. The variables in the queue are always active
 *     problem variables. Because binary variables are preferred over general integer
 *     variables, integer variables are put on the priority queue prior to the binary 
 *     variables. Create an empty conflict set.
 * -#  Remove the top bound change b from the priority queue.
 * -#  Perform the following case distinction:
 *     -#  If the remaining queue is non-empty, and bound change b' (the one that is now
 *         on the top of the queue) was applied at the same depth level as b, and if
 *         b was a deduction with known inference reason, and if the inference constraint's
 *         valid depth is smaller or equal to the conflict detecting constraint's valid
 *         depth:
 *          - Resolve bound change b by asking the constraint that inferred the
 *            bound change to put all the bound changes on the priority queue, that
 *            lead to the deduction of b.
 *            Note that these bound changes have at most the same inference depth
 *            level as b, and were deduced earlier than b.
 *     -#  Otherwise, the bound change b was a branching decision or a deduction with
 *         missing inference reason, or the inference constraint's validity is more local
 *         than the one of the conflict detecting constraint.
 *          - If a the bound changed corresponds to a binary variable, add it or its 
 *            negation to the conflict set, depending on which of them is currently fixed to
 *            FALSE (i.e., the conflict set consists of literals that cannot be FALSE
 *            altogether at the same time).
 *          - Otherwise put the bound change into the conflict set.
 *         Note that if the bound change was a branching, all deduced bound changes
 *         remaining in the priority queue have smaller inference depth level than b,
 *         since deductions are always applied after the branching decisions. However,
 *         there is the possibility, that b was a deduction, where the inference
 *         reason was not given or the inference constraint was too local.
 *         With this lack of information, we must treat the deduced bound change like
 *         a branching, and there may exist other deduced bound changes of the same
 *         inference depth level in the priority queue.
 * -#  If priority queue is non-empty, goto step 2.
 * -#  The conflict set represents the conflict clause saying that at least one
 *     of the conflict variables must take a different value. The conflict set is then passed
 *     to the conflict handlers, that may create a corresponding constraint (e.g. a logicor 
 *     constraint or bound disjunction constraint) out of these conflict variables and 
 *     add it to the problem.
 *
 * If all deduced bound changes come with (global) inference information, depending on
 * the conflict analyzing strategy, the resulting conflict set has the following property:
 *  - 1-FirstUIP: In the depth level where the conflict was found, at most one variable
 *    assigned at that level is member of the conflict set. This conflict variable is the
 *    first unique implication point of its depth level (FUIP).
 *  - All-FirstUIP: For each depth level, at most one variable assigned at that level is
 *    member of the conflict set. This conflict variable is the first unique implication
 *    point of its depth level (FUIP).
 *
 * The user has to do the following to get the conflict analysis running in its
 * current implementation:
 *  - A constraint handler or propagator supporting the conflict analysis must implement
 *    the CONSRESPROP/PROPRESPROP call, that processes a bound change inference b and puts all
 *    the reason bounds leading to the application of b with calls to
 *    SCIPaddConflictBound() on the conflict queue (algorithm step 3.(a)).
 *  - If the current bounds lead to a deduction of a bound change (e.g. in domain
 *    propagation), a constraint handler should call SCIPinferVarLbCons() or
 *    SCIPinferVarUbCons(), thus providing the constraint that infered the bound change.
 *    A propagator should call SCIPinferVarLbProp() or SCIPinferVarUbProp() instead,
 *    thus providing a pointer to itself.
 *  - If (in the current bounds) an infeasibility is detected, the constraint handler or
 *    propagator should
 *     1. call SCIPinitConflictAnalysis() to initialize the conflict queue,
 *     2. call SCIPaddConflictBound() for each bound that lead to the conflict,
 *     3. call SCIPanalyzeConflictCons() or SCIPanalyzeConflict() to analyze the conflict
 *        and add an appropriate conflict constraint.
 */

/*---+----1----+----2----+----3----+----4----+----5----+----6----+----7----+----8----+----9----+----0----+----1----+----2*/

#include <assert.h>
#include <string.h>

#include "scip/def.h"
#include "scip/set.h"
#include "scip/stat.h"
#include "scip/clock.h"
#include "scip/vbc.h"
#include "scip/lpi.h"
#include "scip/history.h"
#include "scip/paramset.h"
#include "scip/lp.h"
#include "scip/var.h"
#include "scip/prob.h"
#include "scip/tree.h"
#include "scip/scip.h"
#include "scip/conflict.h"
#include "scip/cons.h"
#include "scip/prop.h"
#include "scip/presolve.h"
#include "scip/debug.h"
#include "scip/pub_message.h"
#include "scip/pub_misc.h"

#include "scip/struct_conflict.h"



#define CONFLICTSETSCORE(conflictset) (-(conflictset)->nbdchginfos - 100*(conflictset)->repropdepth \
      - 1000*(conflictset)->validdepth)


/*#define SCIP_CONFGRAPH*/


#ifdef SCIP_CONFGRAPH
/*
 * Output of Conflict Graph
 */

#include <stdio.h>

static FILE*             confgraphfile = NULL;              /**< output file for current conflict graph */
static SCIP_BDCHGINFO*   confgraphcurrentbdchginfo = NULL;  /**< currently resolved bound change */
static int               confgraphnconflictsets = 0;        /**< number of conflict sets marked in the graph */
 
/** writes a node section to the conflict graph file */
static
void confgraphWriteNode(
   void*                 idptr,              /**< id of the node */
   const char*           label,              /**< label of the node */
   const char*           nodetype,           /**< type of the node */
   const char*           fillcolor,          /**< color of the node's interior */
   const char*           bordercolor         /**< color of the node's border */
   )
{
   assert(confgraphfile != NULL);

   SCIPgmlWriteNode(confgraphfile, (unsigned int)(size_t)idptr, label, nodetype, fillcolor, bordercolor);
}

/** writes an edge section to the conflict graph file */
static
void confgraphWriteEdge(
   void*                 source,             /**< source node of the edge */
   void*                 target,             /**< target node of the edge */
   const char*           color               /**< color of the edge */
   )
{
   assert(confgraphfile != NULL);

#if 1
   SCIPgmlWriteArc(confgraphfile, (unsigned int)(size_t)source, (unsigned int)(size_t)target, NULL, color);
#else
   SCIPgmlWriteEdge(confgraphfile, (unsigned int)(size_t)source, (unsigned int)(size_t)target, NULL, color);
#endif
}

/** creates a file to output the current conflict graph into; adds the conflict vertex to the graph */
static
void confgraphCreate(
   SCIP_CONFLICT*        conflict            /**< conflict analysis data */
   )
{
   char fname[SCIP_MAXSTRLEN];

   assert(conflict != NULL);
   assert(confgraphfile == NULL);

   (void) SCIPsnprintf(fname, SCIP_MAXSTRLEN, "conf%p%d.gml", conflict, conflict->count);
   printf("storing conflict graph in file <%s>\n", fname);

   confgraphfile = fopen(fname, "w");

   if( confgraphfile == NULL )
   {
      SCIPerrorMessage("cannot open graph file <%s>\n", fname);
      SCIPABORT();
   }

   SCIPgmlWriteOpening(confgraphfile, TRUE);

   confgraphWriteNode(NULL, "conflict", "ellipse", "#ff0000", "#000000");

   confgraphcurrentbdchginfo = NULL;
}

/** closes conflict graph file */
static
void confgraphFree(
   void
   )
{
   if( confgraphfile != NULL )
   {
      SCIPgmlWriteClosing(confgraphfile);

      fclose(confgraphfile);

      confgraphfile = NULL;
      confgraphnconflictsets = 0;
   }
}

/** adds a bound change node to the conflict graph and links it to the currently resolved bound change */
static
void confgraphAddBdchg(
   SCIP_BDCHGINFO*       bdchginfo           /**< bound change to add to the conflict graph */
   )
{
   const char* colors[] = {
      "#8888ff", /**< blue for constraint resolving */
      "#ffff00", /**< yellow for propagator resolving */
      "#55ff55"  /**< green branching decision */
   };
   char label[SCIP_MAXSTRLEN];
   char depth[SCIP_MAXSTRLEN];
   int col;

   
   switch( SCIPbdchginfoGetChgtype(bdchginfo) )
   {
   case SCIP_BOUNDCHGTYPE_BRANCHING:
      col = 2;
      break;
   case SCIP_BOUNDCHGTYPE_CONSINFER:
      col = 0;
      break;
   case SCIP_BOUNDCHGTYPE_PROPINFER:
      col = (SCIPbdchginfoGetInferProp(bdchginfo) == NULL ? 1 : 0);
      break;
   default:
      SCIPerrorMessage("invalid bound change type\n");
      col = 0;
      SCIPABORT();
      break;
   }

   if( SCIPbdchginfoGetDepth(bdchginfo) == INT_MAX )
      (void) SCIPsnprintf(depth, SCIP_MAXSTRLEN, "dive");
   else
      (void) SCIPsnprintf(depth, SCIP_MAXSTRLEN, "%d", SCIPbdchginfoGetDepth(bdchginfo));
   (void) SCIPsnprintf(label, SCIP_MAXSTRLEN, "%s %s %g\n[%s:%d]", SCIPvarGetName(SCIPbdchginfoGetVar(bdchginfo)),
      SCIPbdchginfoGetBoundtype(bdchginfo) == SCIP_BOUNDTYPE_LOWER ? ">=" : "<=",
      SCIPbdchginfoGetNewbound(bdchginfo), depth, SCIPbdchginfoGetPos(bdchginfo));
   confgraphWriteNode(bdchginfo, label, "ellipse", colors[col], "#000000");
   confgraphWriteEdge(bdchginfo, confgraphcurrentbdchginfo, "#000000");
}

/** links the already existing bound change node to the currently resolved bound change */
static
void confgraphLinkBdchg(
   SCIP_BDCHGINFO*       bdchginfo           /**< bound change to add to the conflict graph */
   )
{
   confgraphWriteEdge(bdchginfo, confgraphcurrentbdchginfo, "#000000");
}

/** marks the given bound change to be the currently resolved bound change */
static
void confgraphSetCurrentBdchg(
   SCIP_BDCHGINFO*       bdchginfo           /**< bound change to add to the conflict graph */
   )
{
   confgraphcurrentbdchginfo = bdchginfo;
}

/** marks given conflict set in the conflict graph */
static
void confgraphMarkConflictset(
   SCIP_CONFLICTSET*     conflictset         /**< conflict set */
   )
{
   char label[SCIP_MAXSTRLEN];
   int i;

   assert(conflictset != NULL);

   confgraphnconflictsets++;
   (void) SCIPsnprintf(label, SCIP_MAXSTRLEN, "conf %d (%d)", confgraphnconflictsets, conflictset->validdepth);
   confgraphWriteNode((void*)(size_t)confgraphnconflictsets, label, "rectangle", "#ff00ff", "#000000");
   for( i = 0; i < conflictset->nbdchginfos; ++i )
      confgraphWriteEdge((void*)(size_t)confgraphnconflictsets, conflictset->bdchginfos[i], "#ff00ff");
}

#endif



/*
 * Conflict Handler
 */

/** compares two conflict handlers w. r. to their priority */
SCIP_DECL_SORTPTRCOMP(SCIPconflicthdlrComp)
{  /*lint --e{715}*/
   return ((SCIP_CONFLICTHDLR*)elem2)->priority - ((SCIP_CONFLICTHDLR*)elem1)->priority;
}

/** comparison method for sorting conflict handler w.r.t. to their name */
SCIP_DECL_SORTPTRCOMP(SCIPconflicthdlrCompName)
{
   return strcmp(SCIPconflicthdlrGetName((SCIP_CONFLICTHDLR*)elem1), SCIPconflicthdlrGetName((SCIP_CONFLICTHDLR*)elem2));
}

/** method to call, when the priority of a conflict handler was changed */
static
SCIP_DECL_PARAMCHGD(paramChgdConflicthdlrPriority)
{  /*lint --e{715}*/
   SCIP_PARAMDATA* paramdata;

   paramdata = SCIPparamGetData(param);
   assert(paramdata != NULL);

   /* use SCIPsetConflicthdlrPriority() to mark the conflicthdlrs unsorted */
   SCIP_CALL( SCIPsetConflicthdlrPriority(scip, (SCIP_CONFLICTHDLR*)paramdata, SCIPparamGetInt(param)) ); /*lint !e740*/

   return SCIP_OKAY;
}

/** copies the given conflict handler to a new scip */
SCIP_RETCODE SCIPconflicthdlrCopyInclude(
   SCIP_CONFLICTHDLR*    conflicthdlr,       /**< conflict handler */
   SCIP_SET*             set                 /**< SCIP_SET of SCIP to copy to */
   )
{
   assert(conflicthdlr != NULL);
   assert(set != NULL);
   assert(set->scip != NULL);

   if( conflicthdlr->conflictcopy != NULL )
   {
      SCIPdebugMessage("including conflict handler %s in subscip %p\n", SCIPconflicthdlrGetName(conflicthdlr), (void*)set->scip);
      SCIP_CALL( conflicthdlr->conflictcopy(set->scip, conflicthdlr) );
   }

   return SCIP_OKAY;
}

/** creates a conflict handler */
SCIP_RETCODE SCIPconflicthdlrCreate(
   SCIP_CONFLICTHDLR**   conflicthdlr,       /**< pointer to conflict handler data structure */
   SCIP_SET*             set,                /**< global SCIP settings */
   SCIP_MESSAGEHDLR*     messagehdlr,        /**< message handler */
   BMS_BLKMEM*           blkmem,             /**< block memory for parameter settings */
   const char*           name,               /**< name of conflict handler */
   const char*           desc,               /**< description of conflict handler */
   int                   priority,           /**< priority of the conflict handler */
   SCIP_DECL_CONFLICTCOPY((*conflictcopy)),  /**< copy method of conflict handler or NULL if you don't want to copy your plugin into sub-SCIPs */
   SCIP_DECL_CONFLICTFREE((*conflictfree)),  /**< destructor of conflict handler */
   SCIP_DECL_CONFLICTINIT((*conflictinit)),  /**< initialize conflict handler */
   SCIP_DECL_CONFLICTEXIT((*conflictexit)),  /**< deinitialize conflict handler */
   SCIP_DECL_CONFLICTINITSOL((*conflictinitsol)),/**< solving process initialization method of conflict handler */
   SCIP_DECL_CONFLICTEXITSOL((*conflictexitsol)),/**< solving process deinitialization method of conflict handler */
   SCIP_DECL_CONFLICTEXEC((*conflictexec)),  /**< conflict processing method of conflict handler */
   SCIP_CONFLICTHDLRDATA* conflicthdlrdata   /**< conflict handler data */
   )
{
   char paramname[SCIP_MAXSTRLEN];
   char paramdesc[SCIP_MAXSTRLEN];

   assert(conflicthdlr != NULL);
   assert(name != NULL);
   assert(desc != NULL);

   SCIP_ALLOC( BMSallocMemory(conflicthdlr) );
   SCIP_ALLOC( BMSduplicateMemoryArray(&(*conflicthdlr)->name, name, strlen(name)+1) );
   SCIP_ALLOC( BMSduplicateMemoryArray(&(*conflicthdlr)->desc, desc, strlen(desc)+1) );
   (*conflicthdlr)->priority = priority;
   (*conflicthdlr)->conflictcopy = conflictcopy;
   (*conflicthdlr)->conflictfree = conflictfree;
   (*conflicthdlr)->conflictinit = conflictinit;
   (*conflicthdlr)->conflictexit = conflictexit;
   (*conflicthdlr)->conflictinitsol = conflictinitsol;
   (*conflicthdlr)->conflictexitsol = conflictexitsol;
   (*conflicthdlr)->conflictexec = conflictexec;
   (*conflicthdlr)->conflicthdlrdata = conflicthdlrdata;
   (*conflicthdlr)->initialized = FALSE;

   SCIP_CALL( SCIPclockCreate(&(*conflicthdlr)->setuptime, SCIP_CLOCKTYPE_DEFAULT) );
   SCIP_CALL( SCIPclockCreate(&(*conflicthdlr)->conflicttime, SCIP_CLOCKTYPE_DEFAULT) );

   /* add parameters */
   (void) SCIPsnprintf(paramname, SCIP_MAXSTRLEN, "conflict/%s/priority", name);
   (void) SCIPsnprintf(paramdesc, SCIP_MAXSTRLEN, "priority of conflict handler <%s>", name);
   SCIP_CALL( SCIPsetAddIntParam(set, messagehdlr, blkmem, paramname, paramdesc,
         &(*conflicthdlr)->priority, TRUE, priority, INT_MIN, INT_MAX,
         paramChgdConflicthdlrPriority, (SCIP_PARAMDATA*)(*conflicthdlr)) ); /*lint !e740*/

   return SCIP_OKAY;
}

/** calls destructor and frees memory of conflict handler */
SCIP_RETCODE SCIPconflicthdlrFree(
   SCIP_CONFLICTHDLR**   conflicthdlr,       /**< pointer to conflict handler data structure */
   SCIP_SET*             set                 /**< global SCIP settings */
   )
{
   assert(conflicthdlr != NULL);
   assert(*conflicthdlr != NULL);
   assert(!(*conflicthdlr)->initialized);
   assert(set != NULL);

   /* call destructor of conflict handler */
   if( (*conflicthdlr)->conflictfree != NULL )
   {
      SCIP_CALL( (*conflicthdlr)->conflictfree(set->scip, *conflicthdlr) );
   }

   SCIPclockFree(&(*conflicthdlr)->conflicttime);
   SCIPclockFree(&(*conflicthdlr)->setuptime);

   BMSfreeMemoryArray(&(*conflicthdlr)->name);
   BMSfreeMemoryArray(&(*conflicthdlr)->desc);
   BMSfreeMemory(conflicthdlr);

   return SCIP_OKAY;
}

/** calls initialization method of conflict handler */
SCIP_RETCODE SCIPconflicthdlrInit(
   SCIP_CONFLICTHDLR*    conflicthdlr,       /**< conflict handler */
   SCIP_SET*             set                 /**< global SCIP settings */
   )
{
   assert(conflicthdlr != NULL);
   assert(set != NULL);

   if( conflicthdlr->initialized )
   {
      SCIPerrorMessage("conflict handler <%s> already initialized\n", conflicthdlr->name);
      return SCIP_INVALIDCALL;
   }

   if( set->misc_resetstat )
   {
      SCIPclockReset(conflicthdlr->setuptime);
      SCIPclockReset(conflicthdlr->conflicttime);
   }

   /* call initialization method of conflict handler */
   if( conflicthdlr->conflictinit != NULL )
   {
      /* start timing */
      SCIPclockStart(conflicthdlr->setuptime, set);

      SCIP_CALL( conflicthdlr->conflictinit(set->scip, conflicthdlr) );

      /* stop timing */
      SCIPclockStop(conflicthdlr->setuptime, set);
   }
   conflicthdlr->initialized = TRUE;

   return SCIP_OKAY;
}

/** calls exit method of conflict handler */
SCIP_RETCODE SCIPconflicthdlrExit(
   SCIP_CONFLICTHDLR*    conflicthdlr,       /**< conflict handler */
   SCIP_SET*             set                 /**< global SCIP settings */
   )
{
   assert(conflicthdlr != NULL);
   assert(set != NULL);

   if( !conflicthdlr->initialized )
   {
      SCIPerrorMessage("conflict handler <%s> not initialized\n", conflicthdlr->name);
      return SCIP_INVALIDCALL;
   }

   /* call deinitialization method of conflict handler */
   if( conflicthdlr->conflictexit != NULL )
   {
      /* start timing */
      SCIPclockStart(conflicthdlr->setuptime, set);

      SCIP_CALL( conflicthdlr->conflictexit(set->scip, conflicthdlr) );

      /* stop timing */
      SCIPclockStop(conflicthdlr->setuptime, set);
   }
   conflicthdlr->initialized = FALSE;

   return SCIP_OKAY;
}

/** informs conflict handler that the branch and bound process is being started */
SCIP_RETCODE SCIPconflicthdlrInitsol(
   SCIP_CONFLICTHDLR*    conflicthdlr,       /**< conflict handler */
   SCIP_SET*             set                 /**< global SCIP settings */
   )
{
   assert(conflicthdlr != NULL);
   assert(set != NULL);

   /* call solving process initialization method of conflict handler */
   if( conflicthdlr->conflictinitsol != NULL )
   {
      /* start timing */
      SCIPclockStart(conflicthdlr->setuptime, set);

      SCIP_CALL( conflicthdlr->conflictinitsol(set->scip, conflicthdlr) );

      /* stop timing */
      SCIPclockStop(conflicthdlr->setuptime, set);
   }

   return SCIP_OKAY;
}

/** informs conflict handler that the branch and bound process data is being freed */
SCIP_RETCODE SCIPconflicthdlrExitsol(
   SCIP_CONFLICTHDLR*    conflicthdlr,       /**< conflict handler */
   SCIP_SET*             set                 /**< global SCIP settings */
   )
{
   assert(conflicthdlr != NULL);
   assert(set != NULL);

   /* call solving process deinitialization method of conflict handler */
   if( conflicthdlr->conflictexitsol != NULL )
   {
      /* start timing */
      SCIPclockStart(conflicthdlr->setuptime, set);

      SCIP_CALL( conflicthdlr->conflictexitsol(set->scip, conflicthdlr) );

      /* stop timing */
      SCIPclockStop(conflicthdlr->setuptime, set);
   }

   return SCIP_OKAY;
}

/** calls execution method of conflict handler */
SCIP_RETCODE SCIPconflicthdlrExec(
   SCIP_CONFLICTHDLR*    conflicthdlr,       /**< conflict handler */
   SCIP_SET*             set,                /**< global SCIP settings */
   SCIP_NODE*            node,               /**< node to add conflict constraint to */
   SCIP_NODE*            validnode,          /**< node at which the constraint is valid */
   SCIP_BDCHGINFO**      bdchginfos,         /**< bound change resembling the conflict set */
   SCIP_Real*            relaxedbds,         /**< array with relaxed bounds which are efficient to create a valid conflict */
   int                   nbdchginfos,        /**< number of bound changes in the conflict set */
   SCIP_Bool             resolved,           /**< was the conflict set already used to create a constraint? */
   SCIP_RESULT*          result              /**< pointer to store the result of the callback method */
   )
{
   assert(conflicthdlr != NULL);
   assert(set != NULL);
   assert(bdchginfos != NULL || nbdchginfos == 0);
   assert(result != NULL);

   /* call solution start method of conflict handler */
   *result = SCIP_DIDNOTRUN;
   if( conflicthdlr->conflictexec != NULL )
   {
      /* start timing */
      SCIPclockStart(conflicthdlr->conflicttime, set);

      SCIP_CALL( conflicthdlr->conflictexec(set->scip, conflicthdlr, node, validnode, bdchginfos, relaxedbds, nbdchginfos,
            set->conf_seperate, (SCIPnodeGetDepth(validnode) > 0), set->conf_dynamic, set->conf_removable, resolved, result) );

      /* stop timing */
      SCIPclockStop(conflicthdlr->conflicttime, set);

      if( *result != SCIP_CONSADDED
         && *result != SCIP_DIDNOTFIND
         && *result != SCIP_DIDNOTRUN )
      {
         SCIPerrorMessage("execution method of conflict handler <%s> returned invalid result <%d>\n",
            conflicthdlr->name, *result);
         return SCIP_INVALIDRESULT;
      }
   }

   return SCIP_OKAY;
}

/** gets user data of conflict handler */
SCIP_CONFLICTHDLRDATA* SCIPconflicthdlrGetData(
   SCIP_CONFLICTHDLR*    conflicthdlr        /**< conflict handler */
   )
{
   assert(conflicthdlr != NULL);

   return conflicthdlr->conflicthdlrdata;
}

/** sets user data of conflict handler; user has to free old data in advance! */
void SCIPconflicthdlrSetData(
   SCIP_CONFLICTHDLR*    conflicthdlr,       /**< conflict handler */
   SCIP_CONFLICTHDLRDATA* conflicthdlrdata   /**< new conflict handler user data */
   )
{
   assert(conflicthdlr != NULL);

   conflicthdlr->conflicthdlrdata = conflicthdlrdata;
}

/** set copy method of conflict handler */
void SCIPconflicthdlrSetCopy(
   SCIP_CONFLICTHDLR*    conflicthdlr,       /**< conflict handler */
   SCIP_DECL_CONFLICTCOPY((*conflictcopy))   /**< copy method of the conflict handler */
   )
{
   assert(conflicthdlr != NULL);

   conflicthdlr->conflictcopy = conflictcopy;
}

/** set destructor of conflict handler */
void SCIPconflicthdlrSetFree(
   SCIP_CONFLICTHDLR*    conflicthdlr,       /**< conflict handler */
   SCIP_DECL_CONFLICTFREE((*conflictfree))   /**< destructor of conflict handler */
   )
{
   assert(conflicthdlr != NULL);

   conflicthdlr->conflictfree = conflictfree;
}

/** set initialization method of conflict handler */
void SCIPconflicthdlrSetInit(
   SCIP_CONFLICTHDLR*    conflicthdlr,       /**< conflict handler */
   SCIP_DECL_CONFLICTINIT((*conflictinit))   /**< initialization method conflict handler */
   )
{
   assert(conflicthdlr != NULL);

   conflicthdlr->conflictinit = conflictinit;
}

/** set deinitialization method of conflict handler */
void SCIPconflicthdlrSetExit(
   SCIP_CONFLICTHDLR*    conflicthdlr,       /**< conflict handler */
   SCIP_DECL_CONFLICTEXIT((*conflictexit))   /**< deinitialization method conflict handler */
   )
{
   assert(conflicthdlr != NULL);

   conflicthdlr->conflictexit = conflictexit;
}

/** set solving process initialization method of conflict handler */
void SCIPconflicthdlrSetInitsol(
   SCIP_CONFLICTHDLR*    conflicthdlr,       /**< conflict handler */
   SCIP_DECL_CONFLICTINITSOL((*conflictinitsol))/**< solving process initialization method of conflict handler */
   )
{
   assert(conflicthdlr != NULL);

   conflicthdlr->conflictinitsol = conflictinitsol;
}

/** set solving process deinitialization method of conflict handler */
void SCIPconflicthdlrSetExitsol(
   SCIP_CONFLICTHDLR*    conflicthdlr,       /**< conflict handler */
   SCIP_DECL_CONFLICTEXITSOL((*conflictexitsol))/**< solving process deinitialization method of conflict handler */
   )
{
   assert(conflicthdlr != NULL);

   conflicthdlr->conflictexitsol = conflictexitsol;
}

/** gets name of conflict handler */
const char* SCIPconflicthdlrGetName(
   SCIP_CONFLICTHDLR*    conflicthdlr        /**< conflict handler */
   )
{
   assert(conflicthdlr != NULL);

   return conflicthdlr->name;
}

/** gets description of conflict handler */
const char* SCIPconflicthdlrGetDesc(
   SCIP_CONFLICTHDLR*    conflicthdlr        /**< conflict handler */
   )
{
   assert(conflicthdlr != NULL);

   return conflicthdlr->desc;
}

/** gets priority of conflict handler */
int SCIPconflicthdlrGetPriority(
   SCIP_CONFLICTHDLR*    conflicthdlr        /**< conflict handler */
   )
{
   assert(conflicthdlr != NULL);

   return conflicthdlr->priority;
}

/** sets priority of conflict handler */
void SCIPconflicthdlrSetPriority(
   SCIP_CONFLICTHDLR*    conflicthdlr,       /**< conflict handler */
   SCIP_SET*             set,                /**< global SCIP settings */
   int                   priority            /**< new priority of the conflict handler */
   )
{
   assert(conflicthdlr != NULL);
   assert(set != NULL);

   conflicthdlr->priority = priority;
   set->conflicthdlrssorted = FALSE;
}

/** is conflict handler initialized? */
SCIP_Bool SCIPconflicthdlrIsInitialized(
   SCIP_CONFLICTHDLR*    conflicthdlr        /**< conflict handler */
   )
{
   assert(conflicthdlr != NULL);

   return conflicthdlr->initialized;
}


/** gets time in seconds used in this conflict handler for setting up for next stages */
SCIP_Real SCIPconflicthdlrGetSetupTime(
   SCIP_CONFLICTHDLR*    conflicthdlr        /**< conflict handler */
   )
{
   assert(conflicthdlr != NULL);

   return SCIPclockGetTime(conflicthdlr->setuptime);
}

/** gets time in seconds used in this conflict handler */
SCIP_Real SCIPconflicthdlrGetTime(
   SCIP_CONFLICTHDLR*    conflicthdlr        /**< conflict handler */
   )
{
   assert(conflicthdlr != NULL);

   return SCIPclockGetTime(conflicthdlr->conflicttime);
}

/*
 * Conflict LP Bound Changes
 */


/** create conflict LP bound change data structure */
static
SCIP_RETCODE lpbdchgsCreate(
   SCIP_LPBDCHGS**       lpbdchgs,           /**< pointer to store the conflict LP bound change data structure */
   SCIP_SET*             set,                /**< global SCIP settings */
   int                   ncols               /**< number of columns */
   )
{
   SCIP_CALL( SCIPsetAllocBuffer(set, lpbdchgs) );

   SCIP_CALL( SCIPsetAllocBufferArray(set, &(*lpbdchgs)->bdchginds, ncols) );
   SCIP_CALL( SCIPsetAllocBufferArray(set, &(*lpbdchgs)->bdchglbs, ncols) );
   SCIP_CALL( SCIPsetAllocBufferArray(set, &(*lpbdchgs)->bdchgubs, ncols) );
   SCIP_CALL( SCIPsetAllocBufferArray(set, &(*lpbdchgs)->bdchgcolinds, ncols) );
   SCIP_CALL( SCIPsetAllocBufferArray(set, &(*lpbdchgs)->usedcols, ncols) );
   BMSclearMemoryArray((*lpbdchgs)->usedcols, ncols);

   (*lpbdchgs)->nbdchgs = 0;

   return SCIP_OKAY;
}

/** reset conflict LP bound change data structure */
static
void lpbdchgsReset(
   SCIP_LPBDCHGS*        lpbdchgs            /**< conflict LP bound change data structure */
   )
{
   assert(lpbdchgs != NULL);

   BMSclearMemoryArray(lpbdchgs->usedcols, lpbdchgs->nbdchgs);
   lpbdchgs->nbdchgs = 0;
}

/** free conflict LP bound change data structure */
static
void lpbdchgsFree(
   SCIP_LPBDCHGS**       lpbdchgs,           /**< pointer to store the conflict LP bound change data structure */
   SCIP_SET*             set                 /**< global SCIP settings */
   )
{
   SCIPsetFreeBufferArray(set, &(*lpbdchgs)->usedcols);
   SCIPsetFreeBufferArray(set, &(*lpbdchgs)->bdchgcolinds);
   SCIPsetFreeBufferArray(set, &(*lpbdchgs)->bdchgubs);
   SCIPsetFreeBufferArray(set, &(*lpbdchgs)->bdchglbs);
   SCIPsetFreeBufferArray(set, &(*lpbdchgs)->bdchginds);

   SCIPsetFreeBuffer(set, lpbdchgs);
}

/*
 * Conflict Sets
 */

/** resizes the array of the temporary bound change informations to be able to store at least num bound change entries */
static
SCIP_RETCODE conflictEnsureTmpbdchginfosMem(
   SCIP_CONFLICT*        conflict,           /**< conflict analysis data */
   SCIP_SET*             set,                /**< global SCIP settings */
   int                   num                 /**< minimal number of slots in arrays */
   )
{
   assert(conflict != NULL);
   assert(set != NULL);

   if( num > conflict->tmpbdchginfossize )
   {
      int newsize;

      newsize = SCIPsetCalcMemGrowSize(set, num);
      SCIP_ALLOC( BMSreallocMemoryArray(&conflict->tmpbdchginfos, newsize) );
      conflict->tmpbdchginfossize = newsize;
   }
   assert(num <= conflict->tmpbdchginfossize);

   return SCIP_OKAY;
}

/** creates a temporary bound change information object that is destroyed after the conflict sets are flushed */
static
SCIP_RETCODE conflictCreateTmpBdchginfo(
   SCIP_CONFLICT*        conflict,           /**< conflict analysis data */
   BMS_BLKMEM*           blkmem,             /**< block memory */
   SCIP_SET*             set,                /**< global SCIP settings */
   SCIP_VAR*             var,                /**< active variable that changed the bounds */
   SCIP_BOUNDTYPE        boundtype,          /**< type of bound for var: lower or upper bound */
   SCIP_Real             oldbound,           /**< old value for bound */
   SCIP_Real             newbound,           /**< new value for bound */
   SCIP_BDCHGINFO**      bdchginfo           /**< pointer to store bound change information */
   )
{
   assert(conflict != NULL);

   SCIP_CALL( conflictEnsureTmpbdchginfosMem(conflict, set, conflict->ntmpbdchginfos+1) );
   SCIP_CALL( SCIPbdchginfoCreate(&conflict->tmpbdchginfos[conflict->ntmpbdchginfos], blkmem, 
         var, boundtype, oldbound, newbound) );
   *bdchginfo = conflict->tmpbdchginfos[conflict->ntmpbdchginfos];
   conflict->ntmpbdchginfos++;

   return SCIP_OKAY;
}

/** frees all temporarily created bound change information data */
static
void conflictFreeTmpBdchginfos(
   SCIP_CONFLICT*        conflict,           /**< conflict analysis data */
   BMS_BLKMEM*           blkmem              /**< block memory */
   )
{
   int i;

   assert(conflict != NULL);

   for( i = 0; i < conflict->ntmpbdchginfos; ++i )
      SCIPbdchginfoFree(&conflict->tmpbdchginfos[i], blkmem);
   conflict->ntmpbdchginfos = 0;
}

/** clears the given conflict set */
static
void conflictsetClear(
   SCIP_CONFLICTSET*     conflictset         /**< conflict set */
   )
{
   assert(conflictset != NULL);

   conflictset->nbdchginfos = 0;
   conflictset->validdepth = 0;
   conflictset->insertdepth = 0;
   conflictset->conflictdepth = 0;
   conflictset->repropdepth = 0;
   conflictset->repropagate = TRUE;
}

/** creates an empty conflict set */
static
SCIP_RETCODE conflictsetCreate(
   SCIP_CONFLICTSET**    conflictset,        /**< pointer to store the conflict set */
   BMS_BLKMEM*           blkmem              /**< block memory of transformed problem */
   )
{
   assert(conflictset != NULL);

   SCIP_ALLOC( BMSallocBlockMemory(blkmem, conflictset) );
   (*conflictset)->bdchginfos = NULL;
   (*conflictset)->relaxedbds = NULL;
   (*conflictset)->sortvals = NULL;
   (*conflictset)->bdchginfossize = 0;

   conflictsetClear(*conflictset);

   return SCIP_OKAY;
}

/** creates a copy of the given conflict set, allocating an additional amount of memory */
static
SCIP_RETCODE conflictsetCopy(
   SCIP_CONFLICTSET**    targetconflictset,  /**< pointer to store the conflict set */
   BMS_BLKMEM*           blkmem,             /**< block memory of transformed problem */
   SCIP_CONFLICTSET*     sourceconflictset,  /**< source conflict set */
   int                   nadditionalelems    /**< number of additional elements to allocate memory for */
   )
{
   int targetsize;

   assert(targetconflictset != NULL);
   assert(sourceconflictset != NULL);

   targetsize = sourceconflictset->nbdchginfos + nadditionalelems;
   SCIP_ALLOC( BMSallocBlockMemory(blkmem, targetconflictset) );
   SCIP_ALLOC( BMSallocBlockMemoryArray(blkmem, &(*targetconflictset)->bdchginfos, targetsize) );
   SCIP_ALLOC( BMSallocBlockMemoryArray(blkmem, &(*targetconflictset)->relaxedbds, targetsize) );
   SCIP_ALLOC( BMSallocBlockMemoryArray(blkmem, &(*targetconflictset)->sortvals, targetsize) );
   (*targetconflictset)->bdchginfossize = targetsize;

   BMScopyMemoryArray((*targetconflictset)->bdchginfos, sourceconflictset->bdchginfos, sourceconflictset->nbdchginfos);
   BMScopyMemoryArray((*targetconflictset)->relaxedbds, sourceconflictset->relaxedbds, sourceconflictset->nbdchginfos);
   BMScopyMemoryArray((*targetconflictset)->sortvals, sourceconflictset->sortvals, sourceconflictset->nbdchginfos);

   (*targetconflictset)->nbdchginfos = sourceconflictset->nbdchginfos;
   (*targetconflictset)->validdepth = sourceconflictset->validdepth;
   (*targetconflictset)->insertdepth = sourceconflictset->insertdepth;
   (*targetconflictset)->conflictdepth = sourceconflictset->conflictdepth;
   (*targetconflictset)->repropdepth = sourceconflictset->repropdepth;

   return SCIP_OKAY;
}

/** frees a conflict set */
static
void conflictsetFree(
   SCIP_CONFLICTSET**    conflictset,        /**< pointer to the conflict set */
   BMS_BLKMEM*           blkmem              /**< block memory of transformed problem */
   )
{
   assert(conflictset != NULL);
   assert(*conflictset != NULL);

   BMSfreeBlockMemoryArrayNull(blkmem, &(*conflictset)->bdchginfos, (*conflictset)->bdchginfossize);
   BMSfreeBlockMemoryArrayNull(blkmem, &(*conflictset)->relaxedbds, (*conflictset)->bdchginfossize);
   BMSfreeBlockMemoryArrayNull(blkmem, &(*conflictset)->sortvals, (*conflictset)->bdchginfossize);
   BMSfreeBlockMemory(blkmem, conflictset);
}

/** resizes the arrays of the conflict set to be able to store at least num bound change entries */
static
SCIP_RETCODE conflictsetEnsureBdchginfosMem(
   SCIP_CONFLICTSET*     conflictset,        /**< conflict set */
   BMS_BLKMEM*           blkmem,             /**< block memory of transformed problem */
   SCIP_SET*             set,                /**< global SCIP settings */
   int                   num                 /**< minimal number of slots in arrays */
   )
{
   assert(conflictset != NULL);
   assert(set != NULL);

   if( num > conflictset->bdchginfossize )
   {
      int newsize;

      newsize = SCIPsetCalcMemGrowSize(set, num);
      SCIP_ALLOC( BMSreallocBlockMemoryArray(blkmem, &conflictset->bdchginfos, conflictset->bdchginfossize, newsize) );
      SCIP_ALLOC( BMSreallocBlockMemoryArray(blkmem, &conflictset->relaxedbds, conflictset->bdchginfossize, newsize) );
      SCIP_ALLOC( BMSreallocBlockMemoryArray(blkmem, &conflictset->sortvals, conflictset->bdchginfossize, newsize) );
      conflictset->bdchginfossize = newsize;
   }
   assert(num <= conflictset->bdchginfossize);

   return SCIP_OKAY;
}

/** updates the score of the conflict set */
static
SCIP_Real conflictsetCalcScore(
   SCIP_CONFLICTSET*     conflictset         /**< conflict set */
   )
{
   assert(conflictset != NULL);

   return (SCIP_Real)CONFLICTSETSCORE(conflictset); /*lint !e790*/
}

/** check if the bound change info (which is the potential next candidate which is queued) is valid for the current
 *  conflict analysis; a bound change info can get invalid if after this one was added to the queue, a weaker bound
 *  change was added to the queue (due the bound widening idea) which immediately makes this bound change redundant; due
 *  to the priority we did not removed that bound change info since that cost O(log(n)); hence we have to skip/ignore it
 *  now
 *
 *  The following situations can occur before for example the bound change info (x >= 3) is potentially popped from the
 *  queue.
 *
 *  Postcondition: the reason why (x >= 3) was queued is that at this time point no lower bound of x was involved yet in
 *                 the current conflict or the lower bound which was involved until then was stronger, e.g., (x >= 2).
 *
 *  1) during the time until (x >= 3) gets potentially popped no weaker lower bound was added to the queue, in that case
 *     the conflictlbcount is valid and conflictlb is 3; that is (var->conflictlbcount == conflict->count &&
 *     var->conflictlb == 3)
 *
 *  2) a weaker bound change info gets queued (e.g., x >= 4); this bound change is popped before (x >= 3) since it has
 *     higher priority (which is the time stamp of the bound change info and (x >= 4) has to be done after (x >= 3)
 *     during propagation or branching)
 *
 *    a) if (x >= 4) is popped and added to the conflict set the conflictlbcount is still valid and conflictlb is at
 *      most 4; that is (var->conflictlbcount == conflict->count && var->conflictlb >= 4); it follows that any bound
 *      change info which is stronger than (x >= 4) gets ignored (for example x >= 2)
 *
 *    b) if (x >= 4) is popped and resolved without introducing a new lower bound on x until (x >= 3) is a potentially
 *       candidate the conflictlbcount indicates that bound change is currently not present; that is
 *       (var->conflictlbcount != conflict->count)
 *
 *    c) if (x >= 4) is popped and resolved and a new lower bound on x (e.g., x >= 2) is introduced until (x >= 3) is
 *       pooped, the conflictlbcount indicates that bound change is currently present; that is (var->conflictlbcount ==
 *       conflict->count); however the (x >= 3) only has be explained if conflictlb matches that one; that is
 *       (var->conflictlb == bdchginfo->newbound); otherwise it redundant/invalid.
 */
static
SCIP_Bool bdchginfoIsInvalid(
   SCIP_CONFLICT*        conflict,           /**< conflict analysis data */
   SCIP_BDCHGINFO*       bdchginfo           /**< bound change information */
   )
{
   SCIP_VAR* var;

   assert(bdchginfo != NULL);

   var = SCIPbdchginfoGetVar(bdchginfo);
   assert(var != NULL);

   /* the bound change info of a binary (domained) variable can never be invalid since the concepts of relaxed bounds
    * and bound widening do not make sense for these type of variables
    */
   if( SCIPvarIsBinary(var) )
      return FALSE;

   /* check if the bdchginfo is invaild since a tight/weaker bound change was already explained */
   if( SCIPbdchginfoGetBoundtype(bdchginfo) == SCIP_BOUNDTYPE_LOWER )
   {
      if( var->conflictlbcount != conflict->count || var->conflictlb != SCIPbdchginfoGetNewbound(bdchginfo) ) /*lint !e777*/
      {
         assert(!SCIPvarIsBinary(var));
         return TRUE;
      }
   }
   else
   {
      assert(SCIPbdchginfoGetBoundtype(bdchginfo) == SCIP_BOUNDTYPE_UPPER);

      if( var->conflictubcount != conflict->count || var->conflictub != SCIPbdchginfoGetNewbound(bdchginfo) ) /*lint !e777*/
      {
         assert(!SCIPvarIsBinary(var));
         return TRUE;
      }
   }

   return FALSE;
}

/** adds a bound change to a conflict set */
static
SCIP_RETCODE conflictsetAddBound(
   SCIP_CONFLICTSET*     conflictset,        /**< conflict set */
   BMS_BLKMEM*           blkmem,             /**< block memory of transformed problem */
   SCIP_SET*             set,                /**< global SCIP settings */
   SCIP_BDCHGINFO*       bdchginfo,          /**< bound change to add to the conflict set */
   SCIP_Real             relaxedbd           /**< relaxed bound */
   )
{
   SCIP_BDCHGINFO** bdchginfos;
   SCIP_Real* relaxedbds;
   int* sortvals;
   SCIP_VAR* var;
   SCIP_BOUNDTYPE boundtype;
   int idx;
   int sortval;
   int pos;

   assert(conflictset != NULL);
   assert(bdchginfo != NULL);

   /* allocate memory for additional element */
   SCIP_CALL( conflictsetEnsureBdchginfosMem(conflictset, blkmem, set, conflictset->nbdchginfos+1) );

   /* insert the new bound change in the arrays sorted by increasing variable index and by bound type */
   bdchginfos = conflictset->bdchginfos;
   relaxedbds = conflictset->relaxedbds;
   sortvals = conflictset->sortvals;
   var = SCIPbdchginfoGetVar(bdchginfo);
   boundtype = SCIPbdchginfoGetBoundtype(bdchginfo);
   idx = SCIPvarGetIndex(var);
   assert(idx < INT_MAX/2);
   assert((int)boundtype == 0 || (int)boundtype == 1);
   sortval = 2*idx + (int)boundtype; /* first sorting criteria: variable index, second criteria: boundtype */

   /* insert new element into the sorted arrays; if an element exits with the same value insert the new element afterwards
    *
    * @todo check if it better (faster) to first search for the position O(log n) and compare the sort values and if
    *       they are equal just replace the element and if not run the insert method O(n)
    */

   SCIPsortedvecInsertIntPtrReal(sortvals, (void**)bdchginfos, relaxedbds, sortval, (void*)bdchginfo, relaxedbd, &conflictset->nbdchginfos, &pos);
   assert(pos == conflictset->nbdchginfos - 1 || sortval < sortvals[pos+1]);

   /* merge multiple bound changes */
   if( pos > 0 && sortval == sortvals[pos-1] )
   {
      /* this is a multiple bound change */
      if( SCIPbdchginfoIsTighter(bdchginfo, bdchginfos[pos-1]) )
      {
         /* remove the "old" bound change since the "new" one in tighter */
         SCIPsortedvecDelPosIntPtrReal(sortvals, (void**)bdchginfos, relaxedbds, pos-1, &conflictset->nbdchginfos);
      }
      else if( SCIPbdchginfoIsTighter(bdchginfos[pos-1], bdchginfo) )
      {
         /* remove the "new"  bound change since the "old" one is tighter */
         SCIPsortedvecDelPosIntPtrReal(sortvals, (void**)bdchginfos, relaxedbds, pos, &conflictset->nbdchginfos);
      }
      else
      {
         /* both bound change are equivalent; hence, keep the worse relaxed bound and remove one of them */
         relaxedbds[pos-1] = boundtype == SCIP_BOUNDTYPE_LOWER ? MAX(relaxedbds[pos-1], relaxedbd) : MIN(relaxedbds[pos-1], relaxedbd);
         SCIPsortedvecDelPosIntPtrReal(sortvals, (void**)bdchginfos, relaxedbds, pos, &conflictset->nbdchginfos);
      }
   }

   return SCIP_OKAY;
}

/** adds given bound changes to a conflict set */
static
SCIP_RETCODE conflictsetAddBounds(
   SCIP_CONFLICT*        conflict,           /**< conflict analysis data */
   SCIP_CONFLICTSET*     conflictset,        /**< conflict set */
   BMS_BLKMEM*           blkmem,             /**< block memory of transformed problem */
   SCIP_SET*             set,                /**< global SCIP settings */
   SCIP_BDCHGINFO**      bdchginfos,         /**< bound changes to add to the conflict set */
   int                   nbdchginfos         /**< number of bound changes to add */
   )
{
   SCIP_BDCHGINFO** confbdchginfos;
   SCIP_BDCHGINFO* bdchginfo;
   SCIP_Real* confrelaxedbds;
   int* confsortvals;
   int confnbdchginfos;
   int idx;
   int sortval;
   int i;
   SCIP_BOUNDTYPE boundtype;

   assert(conflict != NULL);
   assert(conflictset != NULL);
   assert(blkmem != NULL);
   assert(set != NULL);
   assert(bdchginfos != NULL || nbdchginfos == 0);

   /* nothing to add */
   if( nbdchginfos == 0 )
      return SCIP_OKAY;

   assert(bdchginfos != NULL);

   /* only one element to add, use the single insertion method */
   if( nbdchginfos == 1 )
   {
      bdchginfo = bdchginfos[0];
      assert(bdchginfo != NULL);

      if( !bdchginfoIsInvalid(conflict, bdchginfo) )
      {
         SCIP_CALL( conflictsetAddBound(conflictset, blkmem, set, bdchginfo, SCIPbdchginfoGetRelaxedBound(bdchginfo)) );
      }
      else
      {
         SCIPdebugMessage("-> bound change info [%d:<%s> %s %g] is invaild -> ignore it\n", SCIPbdchginfoGetDepth(bdchginfo),
            SCIPvarGetName(SCIPbdchginfoGetVar(bdchginfo)),
            SCIPbdchginfoGetBoundtype(bdchginfo) == SCIP_BOUNDTYPE_LOWER ? ">=" : "<=",
            SCIPbdchginfoGetNewbound(bdchginfo));
      }

      return SCIP_OKAY;
   }

   confnbdchginfos = conflictset->nbdchginfos;

   /* allocate memory for additional element */
   SCIP_CALL( conflictsetEnsureBdchginfosMem(conflictset, blkmem, set, confnbdchginfos + nbdchginfos) );

   confbdchginfos = conflictset->bdchginfos;
   confrelaxedbds = conflictset->relaxedbds;
   confsortvals = conflictset->sortvals;

   assert(SCIP_BOUNDTYPE_LOWER == FALSE);/*lint !e641*/
   assert(SCIP_BOUNDTYPE_UPPER == TRUE);/*lint !e641*/

   for( i = 0; i < nbdchginfos; ++i )
   {
      bdchginfo = bdchginfos[i];
      assert(bdchginfo != NULL);

      /* add only valid bound change infos */
      if( !bdchginfoIsInvalid(conflict, bdchginfo) )
      {
         /* calculate sorting value */
         boundtype = SCIPbdchginfoGetBoundtype(bdchginfo);
         assert(SCIPbdchginfoGetVar(bdchginfo) != NULL);

         idx = SCIPvarGetIndex(SCIPbdchginfoGetVar(bdchginfo));
         assert(idx < INT_MAX/2);

         assert((int)boundtype == 0 || (int)boundtype == 1);
         sortval = 2*idx + (int)boundtype; /* first sorting criteria: variable index, second criteria: boundtype */

         /* add new element */
         confbdchginfos[confnbdchginfos] = bdchginfo;
         confrelaxedbds[confnbdchginfos] = SCIPbdchginfoGetRelaxedBound(bdchginfo);
         confsortvals[confnbdchginfos] = sortval;
         ++confnbdchginfos;
      }
      else
      {
         SCIPdebugMessage("-> bound change info [%d:<%s> %s %g] is invaild -> ignore it\n", SCIPbdchginfoGetDepth(bdchginfo),
            SCIPvarGetName(SCIPbdchginfoGetVar(bdchginfo)),
            SCIPbdchginfoGetBoundtype(bdchginfo) == SCIP_BOUNDTYPE_LOWER ? ">=" : "<=",
            SCIPbdchginfoGetNewbound(bdchginfo));
      }
   }
   assert(confnbdchginfos <= conflictset->nbdchginfos + nbdchginfos);

   /* sort and merge the new conflict set */
   if( confnbdchginfos > conflictset->nbdchginfos )
   {
      int k = 0;

      /* sort array */
      SCIPsortIntPtrReal(confsortvals, (void**)confbdchginfos, confrelaxedbds, confnbdchginfos);

      i = 1;
      /* merge multiple bound changes */
      while( i < confnbdchginfos )
      {
         assert(i > k);

         /* is this a multiple bound change */
         if( confsortvals[k] == confsortvals[i] )
         {
            if( SCIPbdchginfoIsTighter(confbdchginfos[k], confbdchginfos[i]) )
               ++i;
            else if( SCIPbdchginfoIsTighter(confbdchginfos[i], confbdchginfos[k]) )
            {
               /* replace worse bound change info by tighter bound change info */
               confbdchginfos[k] = confbdchginfos[i];
               confrelaxedbds[k] = confrelaxedbds[i];
               confsortvals[k] = confsortvals[i];
               ++i;
            }
            else
            {
               assert(confsortvals[k] == confsortvals[i]);

               /* both bound change are equivalent; hence, keep the worse relaxed bound and remove one of them */
               confrelaxedbds[k] = (confsortvals[k] % 2 == 0) ? MAX(confrelaxedbds[k], confrelaxedbds[i]) : MIN(confrelaxedbds[k], confrelaxedbds[i]);
               ++i;
            }
         }
         else
         {
            /* all bound change infos must be valid */
            assert(!bdchginfoIsInvalid(conflict, confbdchginfos[k]));

            ++k;
            /* move next comparison element to the correct position */
            if( k != i )
            {
               confbdchginfos[k] = confbdchginfos[i];
               confrelaxedbds[k] = confrelaxedbds[i];
               confsortvals[k] = confsortvals[i];
            }
            ++i;
         }
      }
      /* last bound change infos must also be valid */
      assert(!bdchginfoIsInvalid(conflict, confbdchginfos[k]));
      /* the number of bound change infos cannot be decreased, it would mean that the conflict set was not merged
       * before
       */
      assert(conflictset->nbdchginfos <= k + 1 );
      assert(k + 1 <= confnbdchginfos);

      conflictset->nbdchginfos = k + 1;
   }

   return SCIP_OKAY;
}

/** calculates the conflict and the repropagation depths of the conflict set */
static
void conflictsetCalcConflictDepth(
   SCIP_CONFLICTSET*     conflictset         /**< conflict set */
   )
{
   int maxdepth[2];
   int i;

   assert(conflictset != NULL);
   assert(conflictset->validdepth <= conflictset->insertdepth);

   /* get the depth of the last and last but one bound change */
   maxdepth[0] = conflictset->validdepth;
   maxdepth[1] = conflictset->validdepth;
   for( i = 0; i < conflictset->nbdchginfos; ++i )
   {
      int depth;

      depth = SCIPbdchginfoGetDepth(conflictset->bdchginfos[i]);
      assert(depth >= 0);
      if( depth > maxdepth[0] )
      {
         maxdepth[1] = maxdepth[0];
         maxdepth[0] = depth;
      }
      else if( depth > maxdepth[1] )
         maxdepth[1] = depth;
   }
   assert(maxdepth[0] >= maxdepth[1]);

   conflictset->conflictdepth = maxdepth[0];
   conflictset->repropdepth = maxdepth[1];
}

/** identifies the depth, at which the conflict set should be added:
 *  - if the branching rule operates on variables only, and if all branching variables up to a certain
 *    depth level are member of the conflict, the conflict constraint can only be violated in the subtree
 *    of the node at that depth, because in all other nodes, at least one of these branching variables
 *    violates its conflicting bound, such that the conflict constraint is feasible
 *  - if there is at least one branching variable in a node, we assume, that this branching was performed
 *    on variables, and that the siblings of this node are disjunct w.r.t. the branching variables' fixings
 *  - we have to add the conflict set at least in the valid depth of the initial conflict set,
 *    so we start searching at the first branching after this depth level, i.e. validdepth+1
 */
static
SCIP_RETCODE conflictsetCalcInsertDepth(
   SCIP_CONFLICTSET*     conflictset,        /**< conflict set */
   SCIP_SET*             set,                /**< global SCIP settings */
   SCIP_TREE*            tree                /**< branch and bound tree */
   )
{
   SCIP_Bool* branchingincluded;
   int currentdepth;
   int i;

   assert(conflictset != NULL);
   assert(set != NULL);
   assert(tree != NULL);

   /* the conflict set must not be inserted prior to its valid depth */
   conflictset->insertdepth = conflictset->validdepth;
   assert(conflictset->insertdepth >= 0);

   currentdepth = SCIPtreeGetCurrentDepth(tree);
   assert(currentdepth == tree->pathlen-1);

   /* mark the levels for which a branching variable is included in the conflict set */
   SCIP_CALL( SCIPsetAllocBufferArray(set, &branchingincluded, currentdepth+2) );
   BMSclearMemoryArray(branchingincluded, currentdepth+2);
   for( i = 0; i < conflictset->nbdchginfos; ++i )
   {
      int depth;
         
      depth = SCIPbdchginfoGetDepth(conflictset->bdchginfos[i]);
      depth = MIN(depth, currentdepth+1); /* put diving/probing/strong branching changes in this depth level */
      branchingincluded[depth] = TRUE;
   }

   /* skip additional depth levels where branching on the conflict variables was applied */
   while( conflictset->insertdepth < currentdepth && branchingincluded[conflictset->insertdepth+1] )
      conflictset->insertdepth++;

   /* free temporary memory */
   SCIPsetFreeBufferArray(set, &branchingincluded);

   assert(conflictset->validdepth <= conflictset->insertdepth && conflictset->insertdepth <= currentdepth);

   return SCIP_OKAY;
}

/** checks whether the first conflict set is redundant to the second one */
static
SCIP_Bool conflictsetIsRedundant(
   SCIP_CONFLICTSET*     conflictset1,       /**< first conflict conflict set */
   SCIP_CONFLICTSET*     conflictset2        /**< second conflict conflict set */
   )
{
   int i1;
   int i2;

   assert(conflictset1 != NULL);
   assert(conflictset2 != NULL);

   /* if conflictset1 has smaller validdepth, it is definitely not redundant to conflictset2 */
   if( conflictset1->validdepth < conflictset2->validdepth )
      return FALSE;

   /* check, if all bound changes in conflictset2 are also present at least as tight in conflictset1;
    * we can stop immediately, if more bound changes are remaining in conflictset2 than in conflictset1
    */
   for( i1 = 0, i2 = 0; i2 < conflictset2->nbdchginfos && conflictset1->nbdchginfos - i1 >= conflictset2->nbdchginfos - i2;
        ++i1, ++i2 )
   {
      int sortval;

      assert(i2 == 0 || conflictset2->sortvals[i2-1] < conflictset2->sortvals[i2]);

      sortval = conflictset2->sortvals[i2];
      for( ; i1 < conflictset1->nbdchginfos && conflictset1->sortvals[i1] < sortval; ++i1 )
      {
         /* while scanning conflictset1, check consistency */
         assert(i1 == 0 || conflictset1->sortvals[i1-1] < conflictset1->sortvals[i1]);
      }
      if( i1 >= conflictset1->nbdchginfos || conflictset1->sortvals[i1] > sortval
         || SCIPbdchginfoIsTighter(conflictset2->bdchginfos[i2], conflictset1->bdchginfos[i1]) )
         return FALSE;
   }

   return (i2 == conflictset2->nbdchginfos);
}

#ifdef SCIP_DEBUG
/** prints a conflict set to the screen */
static
void conflictsetPrint(
   SCIP_CONFLICTSET*     conflictset         /**< conflict set */
   )
{
   int i;

   assert(conflictset != NULL);
   for( i = 0; i < conflictset->nbdchginfos; ++i )
      SCIPdebugPrintf(" [%d:<%s> %s %g(%g)]", SCIPbdchginfoGetDepth(conflictset->bdchginfos[i]),
         SCIPvarGetName(SCIPbdchginfoGetVar(conflictset->bdchginfos[i])),
         SCIPbdchginfoGetBoundtype(conflictset->bdchginfos[i]) == SCIP_BOUNDTYPE_LOWER ? ">=" : "<=",
         SCIPbdchginfoGetNewbound(conflictset->bdchginfos[i]), conflictset->relaxedbds[i]);
   SCIPdebugPrintf("\n");
}
#endif

/** resizes conflictsets array to be able to store at least num entries */
static
SCIP_RETCODE conflictEnsureConflictsetsMem(
   SCIP_CONFLICT*        conflict,           /**< conflict analysis data */
   SCIP_SET*             set,                /**< global SCIP settings */
   int                   num                 /**< minimal number of slots in array */
   )
{
   assert(conflict != NULL);
   assert(set != NULL);

   if( num > conflict->conflictsetssize )
   {
      int newsize;

      newsize = SCIPsetCalcMemGrowSize(set, num);
      SCIP_ALLOC( BMSreallocMemoryArray(&conflict->conflictsets, newsize) );
      SCIP_ALLOC( BMSreallocMemoryArray(&conflict->conflictsetscores, newsize) );
      conflict->conflictsetssize = newsize;
   }
   assert(num <= conflict->conflictsetssize);

   return SCIP_OKAY;
}

/** inserts conflict set into sorted conflictsets array and deletes the conflict set pointer */
static
SCIP_RETCODE conflictInsertConflictset(
   SCIP_CONFLICT*        conflict,           /**< conflict analysis data */
   BMS_BLKMEM*           blkmem,             /**< block memory of transformed problem */
   SCIP_SET*             set,                /**< global SCIP settings */
   SCIP_CONFLICTSET**    conflictset         /**< pointer to conflict set to insert */
   )
{
   SCIP_Real score;
   int pos;
   int i;
   int j;

   assert(conflict != NULL);
   assert(set != NULL);
   assert(conflictset != NULL);
   assert(*conflictset != NULL);
   assert((*conflictset)->validdepth <= (*conflictset)->insertdepth);
   assert(set->conf_allowlocal || (*conflictset)->validdepth == 0);

   /* calculate conflict and repropagation depth */
   conflictsetCalcConflictDepth(*conflictset);

   /* if we apply repropagations, the conflict set should be inserted at most at its repropdepth */
   if( set->conf_repropagate )
      (*conflictset)->insertdepth = MIN((*conflictset)->insertdepth, (*conflictset)->repropdepth);
   else
      (*conflictset)->repropdepth = INT_MAX;
   assert((*conflictset)->insertdepth <= (*conflictset)->repropdepth);

   SCIPdebugMessage("inserting conflict set (valid: %d, insert: %d, conf: %d, reprop: %d):",
      (*conflictset)->validdepth, (*conflictset)->insertdepth, (*conflictset)->conflictdepth, (*conflictset)->repropdepth);
   SCIPdebug(conflictsetPrint(*conflictset));

   /* get the score of the conflict set */
   score = conflictsetCalcScore(*conflictset);

   /* check, if conflict set is redundant to a better conflict set */
   for( pos = 0; pos < conflict->nconflictsets && score < conflict->conflictsetscores[pos]; ++pos )
   {
      /* check if conflict set is redundant with respect to conflictsets[pos] */
      if( conflictsetIsRedundant(*conflictset, conflict->conflictsets[pos]) )
      {
         SCIPdebugMessage(" -> conflict set is redundant to: ");
         SCIPdebug(conflictsetPrint(conflict->conflictsets[pos]));
         conflictsetFree(conflictset, blkmem);
         return SCIP_OKAY;
      }

      /**@todo like in sepastore.c: calculate overlap between conflictsets -> large overlap reduces score */

   }

   /* insert conflictset into the sorted conflictsets array */
   SCIP_CALL( conflictEnsureConflictsetsMem(conflict, set, conflict->nconflictsets + 1) );
   for( i = conflict->nconflictsets; i > pos; --i )
   {
      assert(score >= conflict->conflictsetscores[i-1]);
      conflict->conflictsets[i] = conflict->conflictsets[i-1];
      conflict->conflictsetscores[i] = conflict->conflictsetscores[i-1];
   }
   conflict->conflictsets[pos] = *conflictset;
   conflict->conflictsetscores[pos] = score;
   conflict->nconflictsets++;

   /* remove worse conflictsets that are redundant to the new conflictset */
   for( i = pos+1, j = pos+1; i < conflict->nconflictsets; ++i )
   {
      if( conflictsetIsRedundant(conflict->conflictsets[i], *conflictset) )
      {
         SCIPdebugMessage(" -> conflict set dominates: ");
         SCIPdebug(conflictsetPrint(conflict->conflictsets[i]));
         conflictsetFree(&conflict->conflictsets[i], blkmem);
      }
      else
      {
         assert(j <= i);
         conflict->conflictsets[j] = conflict->conflictsets[i];
         conflict->conflictsetscores[j] = conflict->conflictsetscores[i];
         j++;
      }
   }
   assert(j <= conflict->nconflictsets);
   conflict->nconflictsets = j;

#ifdef SCIP_CONFGRAPH
   confgraphMarkConflictset(*conflictset);
#endif

   *conflictset = NULL; /* ownership of pointer is now in the conflictsets array */

   return SCIP_OKAY;
}

/** calculates the maximal size of conflict sets to be used */
static
int conflictCalcMaxsize(
   SCIP_SET*             set,                /**< global SCIP settings */
   SCIP_PROB*            prob                /**< problem data */
   )
{
   int maxsize;

   assert(set != NULL);
   assert(prob != NULL);

   maxsize = (int)(set->conf_maxvarsfac * (prob->nvars - prob->ncontvars));
   maxsize = MAX(maxsize, set->conf_minmaxvars);

   return maxsize;
}

/** update conflict statistics */
static
SCIP_RETCODE updateStatistics(
   SCIP_CONFLICT*        conflict,           /**< conflict analysis data */
   BMS_BLKMEM*           blkmem,             /**< block memory */
   SCIP_SET*             set,                /**< global SCIP settings */
   SCIP_STAT*            stat,               /**< dynamic problem statistics */
   SCIP_CONFLICTSET*     conflictset,        /**< conflict set to add to the tree */
   int                   insertdepth         /**< depth level at which the conflict set should be added */
   )
{
   if( insertdepth > 0 )
   {
      conflict->nappliedlocconss++;
      conflict->nappliedlocliterals += conflictset->nbdchginfos;
   }
   else
   {
      int i;
      int conflictlength;
      conflictlength = conflictset->nbdchginfos;

      for( i = 0; i < conflictlength; i++ )
      {
         SCIP_VAR* var;
         SCIP_BRANCHDIR branchdir;
         unsigned int boundtype;
         SCIP_Real bound;

         assert(stat != NULL);

         var = conflictset->bdchginfos[i]->var;
         boundtype = conflictset->bdchginfos[i]->boundtype;
         bound = conflictset->relaxedbds[i];

         branchdir = (boundtype == SCIP_BOUNDTYPE_LOWER ? SCIP_BRANCHDIR_UPWARDS : SCIP_BRANCHDIR_DOWNWARDS); /*lint !e641*/

         if( SCIPvarIsIntegral(var) )
         {
            assert(SCIPsetIsIntegral(set, bound));
            bound += (branchdir == SCIP_BRANCHDIR_DOWNWARDS ? +1.0 : -1.0);
         }

         SCIP_CALL( SCIPvarIncNActiveConflicts(var, blkmem, set, stat,  branchdir, bound, (SCIP_Real)conflictlength) );
         SCIPhistoryIncNActiveConflicts(stat->glbhistory, branchdir, (SCIP_Real)conflictlength);
         SCIPhistoryIncNActiveConflicts(stat->glbhistorycrun, branchdir, (SCIP_Real)conflictlength);
      }
      conflict->nappliedglbconss++;
      conflict->nappliedglbliterals += conflictset->nbdchginfos;
   }

   return SCIP_OKAY;
}


/** check conflict set for redundancy, other conflicts in the same conflict analysis could have led to global reductions
 *  an made this conflict set redundant
 */
static
SCIP_Bool checkRedundancy(
   SCIP_SET*             set,                /**< global SCIP settings */
   SCIP_CONFLICTSET*     conflictset         /**< conflict set */
   )
{
   SCIP_BDCHGINFO** bdchginfos;
   SCIP_VAR* var;
   SCIP_Real* relaxedbds;
   SCIP_Real bound;
   int v;

   assert(set != NULL);
   assert(conflictset != NULL);

   bdchginfos = conflictset->bdchginfos;
   relaxedbds = conflictset->relaxedbds;
   assert(bdchginfos != NULL);
   assert(relaxedbds != NULL);

   /* check all boundtypes and bounds for redundancy */
   for( v = conflictset->nbdchginfos - 1; v >= 0; --v )
   {
      var = SCIPbdchginfoGetVar(bdchginfos[v]);
      assert(var != NULL);
      assert(SCIPvarGetProbindex(var) >= 0);

      /* check if the relaxed bound is really a relaxed bound */
      assert(SCIPbdchginfoGetBoundtype(bdchginfos[v]) == SCIP_BOUNDTYPE_LOWER || SCIPsetIsGE(set, relaxedbds[v], SCIPbdchginfoGetNewbound(bdchginfos[v])));
      assert(SCIPbdchginfoGetBoundtype(bdchginfos[v]) == SCIP_BOUNDTYPE_UPPER || SCIPsetIsLE(set, relaxedbds[v], SCIPbdchginfoGetNewbound(bdchginfos[v])));

      bound = relaxedbds[v];

      if( SCIPbdchginfoGetBoundtype(bdchginfos[v]) == SCIP_BOUNDTYPE_UPPER )
      {
         if( SCIPvarGetType(var) != SCIP_VARTYPE_CONTINUOUS )
         {
            assert(SCIPsetIsIntegral(set, bound));
            bound += 1.0;
         }

         /* check if the bound is already fulfilled globally */
         if( SCIPsetIsFeasGE(set, SCIPvarGetLbGlobal(var), bound) )
            return TRUE;
      }
      else
      {
         assert(SCIPbdchginfoGetBoundtype(bdchginfos[v]) == SCIP_BOUNDTYPE_LOWER);

         if( SCIPvarGetType(var) != SCIP_VARTYPE_CONTINUOUS )
         {
            assert(SCIPsetIsIntegral(set, bound));
            bound -= 1.0;
         }

         /* check if the bound is already fulfilled globally */
         if( SCIPsetIsFeasLE(set, SCIPvarGetUbGlobal(var), bound) )
            return TRUE;
      }
   }

   return FALSE;
}

/** find global fixings which can be derived from the new conflict set */
static
SCIP_RETCODE detectImpliedBounds(
   SCIP_SET*             set,                /**< global SCIP settings */
   SCIP_PROB*            prob,               /**< transformed problem after presolve */
   SCIP_CONFLICTSET*     conflictset,        /**< conflict set to add to the tree */
   int*                  nbdchgs,            /**< number of global deducted bound changes due to the conflict set */
   int*                  nredvars,           /**< number of redundant and removed variables from conflict set */
   SCIP_Bool*            redundant           /**< did we found a gloabl reduction on a conflict set variable, which makes this conflict redundant */
   )
{
   SCIP_BDCHGINFO** bdchginfos;
   SCIP_Real* relaxedbds;
   SCIP_VAR* var;
   SCIP_Bool* boundtypes;
   SCIP_Real* bounds;
   SCIP_Longint* nbinimpls;
   int nbdchginfos;
   int nzeroimpls;
   int v;

   assert(set != NULL);
   assert(prob != NULL);
   assert(SCIPprobIsTransformed(prob));
   assert(conflictset != NULL);
   assert(nbdchgs != NULL);
   assert(nredvars != NULL);
   /* only check conflict sets with more than one variable */
   assert(conflictset->nbdchginfos > 1);

   *nbdchgs = 0;
   *nredvars = 0;

   /* due to other conflict in the same conflict analysis, this conflict set might have become redundant */
   *redundant = checkRedundancy(set, conflictset);

   if( *redundant )
      return SCIP_OKAY;

   /* do not check to big conflicts */
   if( conflictset->nbdchginfos > set->conf_maxvarsdetectimpliedbounds )
      return SCIP_OKAY;

   bdchginfos = conflictset->bdchginfos;
   relaxedbds = conflictset->relaxedbds;
   nbdchginfos = conflictset->nbdchginfos;

   assert(bdchginfos != NULL);
   assert(relaxedbds != NULL);

   /* create array of boundtypes, and bound values in conflict set */
   SCIP_CALL( SCIPsetAllocBufferArray(set, &boundtypes, nbdchginfos) );
   SCIP_CALL( SCIPsetAllocBufferArray(set, &bounds, nbdchginfos) );
   /* memory for the estimates for binary implications used for sorting */
   SCIP_CALL( SCIPsetAllocBufferArray(set, &nbinimpls, nbdchginfos) );

   /* check if the boolean reprensentation of boundtypes matches the 'standard' definition */
   assert(SCIP_BOUNDTYPE_LOWER == FALSE); /*lint !e641*/
   assert(SCIP_BOUNDTYPE_UPPER == TRUE); /*lint !e641*/

   nzeroimpls = 0;

   /* collect estimates and initialize variables, boundtypes, and bounds array */
   for( v = 0; v < nbdchginfos; ++v )
   {
      var = SCIPbdchginfoGetVar(bdchginfos[v]);
      boundtypes[v] = (SCIP_Bool) SCIPboundtypeOpposite(SCIPbdchginfoGetBoundtype(bdchginfos[v]));
      bounds[v] = relaxedbds[v];

      assert(SCIPvarGetProbindex(var) >= 0);

      /* check if the relaxed bound is really a relaxed bound */
      assert(SCIPbdchginfoGetBoundtype(bdchginfos[v]) == SCIP_BOUNDTYPE_LOWER || SCIPsetIsGE(set, relaxedbds[v], SCIPbdchginfoGetNewbound(bdchginfos[v])));
      assert(SCIPbdchginfoGetBoundtype(bdchginfos[v]) == SCIP_BOUNDTYPE_UPPER || SCIPsetIsLE(set, relaxedbds[v], SCIPbdchginfoGetNewbound(bdchginfos[v])));

      /* for continuous variables, we can only use the relaxed version of the bounds negation: !(x <= u) -> x >= u */
      if( SCIPvarIsBinary(var) )
      {
         if( !boundtypes[v] )
         {
            assert(SCIPsetIsZero(set, bounds[v]));
            bounds[v] = 1.0;
            nbinimpls[v] = SCIPvarGetNBinImpls(var, TRUE) + (SCIP_Longint)SCIPvarGetNCliques(var, TRUE) * 2;
         }
         else
         {
            assert(SCIPsetIsEQ(set, bounds[v], 1.0));
            bounds[v] = 0.0;
            nbinimpls[v] = SCIPvarGetNBinImpls(var, FALSE) + (SCIP_Longint)SCIPvarGetNCliques(var, FALSE) * 2;
         }
      }
      else if( SCIPvarIsIntegral(var) )
      {
         assert(SCIPsetIsIntegral(set, bounds[v]));

         bounds[v] += ((!boundtypes[v]) ? +1.0 : -1.0);
         nbinimpls[v] = (boundtypes[v] ? SCIPvarGetNVlbs(var) : SCIPvarGetNVubs(var));
      }
      else if( ((!boundtypes[v]) && SCIPsetIsFeasEQ(set, SCIPvarGetLbGlobal(var), bounds[v]))
         || ((boundtypes[v]) && SCIPsetIsFeasEQ(set, SCIPvarGetUbGlobal(var), bounds[v])) )
      {
         /* the literal is satisfied in global bounds (may happen due to weak "negation" of continuous variables)
          * -> discard the conflict constraint
          */
         break;
      }
      else
      {
         nbinimpls[v] = (boundtypes[v] ? SCIPvarGetNVlbs(var) : SCIPvarGetNVubs(var));
      }

      if( nbinimpls[v] == 0 )
         ++nzeroimpls;
   }

   /* starting to derive global bound changes */
   if( v == nbdchginfos && ((!set->conf_fullshortenconflict && nzeroimpls < 2) || (set->conf_fullshortenconflict && nzeroimpls < nbdchginfos)) )
   {
      SCIP_VAR** vars;
      SCIP_Bool* redundants;

      /* sort variables in increasing order of binary implications to gain speed later on */
      SCIPsortLongPtrRealRealBool(nbinimpls, (void**)bdchginfos, relaxedbds, bounds, boundtypes, v);

      SCIPdebugMessage("checking for global reductions and redundant conflict variables(in %s) on conflict:\n", SCIPprobGetName(prob));
      SCIPdebugMessage("[");
      for( v = 0; v < nbdchginfos; ++v )
      {
         SCIPdebugPrintf("%s %s %g", SCIPvarGetName(SCIPbdchginfoGetVar(bdchginfos[v])), (!boundtypes[v]) ? ">=" : "<=", bounds[v]);
         if( v < nbdchginfos - 1 )
            SCIPdebugPrintf(", ");
      }
      SCIPdebugPrintf("]\n");

      SCIP_CALL( SCIPsetAllocBufferArray(set, &vars, v) );
      SCIP_CALL( SCIPsetAllocBufferArray(set, &redundants, v) );

      /* initialize conflict variable data */
      for( v = 0; v < nbdchginfos; ++v )
         vars[v] = SCIPbdchginfoGetVar(bdchginfos[v]);

      SCIP_CALL( SCIPshrinkDisjunctiveVarSet(set->scip, vars, bounds, boundtypes, redundants, nbdchginfos, nredvars, nbdchgs, redundant, set->conf_fullshortenconflict) );

#ifdef SCIP_DEBUG
      if( *nbdchgs > 0 )
      {
         SCIPdebugMessage("conflict set (%p) led to %d global bound reductions\n", conflictset, nbdchgs);
      }
#endif

      /* remove as redundant marked variables */
      if( *redundant )
      {
         SCIPdebugMessage("conflict set (%p) is redundant because at least one global reduction, fulfills the conflict constraint\n", (void*)conflictset);
      }
      else if( *nredvars > 0 )
      {
         int* sortvals = conflictset->sortvals;
#ifdef SCIP_DEBUG
         int nvars;
#endif

         assert(sortvals != NULL);
         assert(relaxedbds == conflictset->relaxedbds);

         for( v = nbdchginfos - 1; v >= 0; --v )
         {
            /* if conflict variable was marked to be redundant remove it */
            if( redundants[v] )
            {
               SCIPdebugMessage("remove redundant variable <%s> from conflict set\n", SCIPvarGetName(SCIPbdchginfoGetVar(bdchginfos[v])));

               bdchginfos[v] = bdchginfos[nbdchginfos - 1];
               relaxedbds[v] = relaxedbds[nbdchginfos - 1];
               sortvals[v] = sortvals[nbdchginfos - 1];

               --nbdchginfos;
            }
         }
         assert((*nredvars) + nbdchginfos == conflictset->nbdchginfos);

         SCIPdebugMessage("removed %d redundant of %d variables from conflictset (%p)\n", (*nredvars), conflictset->nbdchginfos, (void*)conflictset);
         conflictset->nbdchginfos = nbdchginfos;

#ifdef SCIP_DEBUG
         nvars = SCIPprobGetNVars(prob);

         SCIPdebugMessage("could shorten conflict (in %s) to:\n", SCIPprobGetName(prob));
         SCIPdebugMessage("[");
         for( v = 0; v < nbdchginfos; ++v )
         {
            var = SCIPbdchginfoGetVar(bdchginfos[v]);;

            confidx = SCIPvarGetProbindex(var);
            assert(confidx >= 0);

            if( boundtypes[v] )
               confidx += nvars;

            /* if conflict variable was marked to be redundant remove it */
            if( isconflictvar[confidx] > 0 )
            {
               SCIPdebugPrintf("%s %s %g", SCIPvarGetName(SCIPbdchginfoGetVar(bdchginfos[v])), (!boundtypes[v]) ? ">=" : "<=", bounds[v]);
               if( v < nbdchginfos - 1 )
                  SCIPdebugPrintf(", ");
            }
         }
         SCIPdebugPrintf("]\n");
#endif

      }

      SCIPsetFreeBufferArray(set, &redundants);
      SCIPsetFreeBufferArray(set, &vars);
   }

   /* free temporary memory */
   SCIPsetFreeBufferArray(set, &nbinimpls);
   SCIPsetFreeBufferArray(set, &bounds);
   SCIPsetFreeBufferArray(set, &boundtypes);

   return SCIP_OKAY;
}

/** adds the given conflict set as conflict constraint to the problem */
static
SCIP_RETCODE conflictAddConflictCons(
   SCIP_CONFLICT*        conflict,           /**< conflict analysis data */
   BMS_BLKMEM*           blkmem,             /**< block memory */
   SCIP_SET*             set,                /**< global SCIP settings */
   SCIP_STAT*            stat,               /**< dynamic problem statistics */
   SCIP_PROB*            prob,               /**< transformed problem after presolve */
   SCIP_TREE*            tree,               /**< branch and bound tree */
   SCIP_LP*              lp,                 /**< current LP data */
   SCIP_BRANCHCAND*      branchcand,         /**< branching candidate storage */
   SCIP_EVENTQUEUE*      eventqueue,         /**< event queue */
   SCIP_CONFLICTSET*     conflictset,        /**< conflict set to add to the tree */
   int                   insertdepth,        /**< depth level at which the conflict set should be added */
   SCIP_Bool*            success             /**< pointer to store whether the addition was successful */
   )
{
   SCIP_Bool redundant;
   int h;

   assert(conflict != NULL);
   assert(tree != NULL);
   assert(tree->path != NULL);
   assert(conflictset != NULL);
   assert(conflictset->validdepth <= insertdepth);
   assert(success != NULL);

   *success = FALSE;
   redundant = FALSE;

   /* try to derive global bound changes and shorten the conflictset by using implication and clique and variable bound
    * information
    */
   if( conflictset->nbdchginfos > 1 && insertdepth == 0 )
   {
      int nbdchgs;
      int nredvars;
      int oldnbdchginfos = conflictset->nbdchginfos;

      assert(conflictset->validdepth == 0);

      SCIPclockStart(conflict->dIBclock, set);

      /* find global bound changes which can be derived from the new conflict set */
      SCIP_CALL( detectImpliedBounds(set, prob, conflictset, &nbdchgs, &nredvars, &redundant) );

<<<<<<< HEAD
      /* debug check for reduced conflict set */
      if( nredvars > 0 )
      {
         /* check conflict set on debugging solution */
         SCIP_CALL( SCIPdebugCheckConflict(blkmem, set, tree->root, conflictset->bdchginfos, conflictset->relaxedbds, conflictset->nbdchginfos) ); /*lint !e506 !e774*/
      }

      SCIPdebugMessage(" -> conflict set removed %d redundant variables (old nvars %d, new nvars = %d)\n", nredvars, oldnbdchginfos, conflictset->nbdchginfos);
      SCIPdebugMessage(" -> conflict set led to %d global bound changes %s(cdpt:%d, fdpt:%d, confdpt:%d, len:%d):\n",
         nbdchgs, redundant ? "(conflict became redundant) " : "", SCIPtreeGetCurrentDepth(tree), SCIPtreeGetFocusDepth(tree),
         conflictset->conflictdepth, conflictset->nbdchginfos);
      SCIPdebug(conflictsetPrint(conflictset));

      SCIPclockStop(conflict->dIBclock, set);

      if( redundant )
      {
         if( nbdchgs > 0 )
            *success = TRUE;

         return SCIP_OKAY;
      }
   }

   /* in case the conflict set contains only one bound change which is globally valid we apply that bound change
    * directly
=======
   /* in case the conflict set contains only one bound change which is globally valied we apply that bound change
    * directly (except if we are in strong branching - in this case a bound change would yield an unflushed LP)
>>>>>>> 202718c6
    *
    * @note A bound change can only be applied if it is are related to the active node or if is a global bound
    *       change. Bound changes which are related to any other node cannot be handled at point due to the internal
    *       data structure
    */
   if( conflictset->nbdchginfos == 1 && insertdepth == 0 && ! lp->strongbranching )
   {
      SCIP_VAR* var;
      SCIP_Real bound;
      SCIP_BOUNDTYPE boundtype;

      var = conflictset->bdchginfos[0]->var;
      assert(var != NULL);

      boundtype = SCIPboundtypeOpposite((SCIP_BOUNDTYPE) conflictset->bdchginfos[0]->boundtype);
      bound = conflictset->relaxedbds[0];

      /* for continuous variables, we can only use the relaxed version of the bounds negation: !(x <= u) -> x >= u */
      if( SCIPvarIsIntegral(var) )
      {
         assert(SCIPsetIsIntegral(set, bound));
         bound += (boundtype == SCIP_BOUNDTYPE_LOWER ? +1.0 : -1.0);
      }

      SCIPdebugMessage(" -> apply global bound change: <%s> %s %g\n",
         SCIPvarGetName(var), boundtype == SCIP_BOUNDTYPE_LOWER ? ">=" : "<=", bound);

      SCIP_CALL( SCIPnodeAddBoundchg(tree->path[conflictset->validdepth], blkmem, set, stat, prob, tree, lp, branchcand,
            eventqueue, var, bound, boundtype, FALSE) );

      *success = TRUE;
      SCIP_CALL( updateStatistics(conflict, blkmem, set, stat, conflictset, insertdepth) );
   }
   else
   {
      /* sort conflict handlers by priority */
      SCIPsetSortConflicthdlrs(set);

      /* call conflict handlers to create a conflict constraint */
      for( h = 0; h < set->nconflicthdlrs; ++h )
      {
         SCIP_RESULT result;

         SCIP_CALL( SCIPconflicthdlrExec(set->conflicthdlrs[h], set, tree->path[insertdepth],
               tree->path[conflictset->validdepth], conflictset->bdchginfos, conflictset->relaxedbds, conflictset->nbdchginfos, *success, &result) );
         if( result == SCIP_CONSADDED )
         {
            *success = TRUE;
            SCIP_CALL( updateStatistics(conflict, blkmem, set, stat, conflictset, insertdepth) );
         }

         SCIPdebugMessage(" -> call conflict handler <%s> (prio=%d) to create conflict set with %d bounds returned result %d\n",
            SCIPconflicthdlrGetName(set->conflicthdlrs[h]), SCIPconflicthdlrGetPriority(set->conflicthdlrs[h]),
            conflictset->nbdchginfos, result);
      }
   }

   return SCIP_OKAY;
}

/** adds the collected conflict constraints to the corresponding nodes; the best set->conf_maxconss conflict constraints
 *  are added to the node of their validdepth; additionally (if not yet added, and if repropagation is activated), the
 *  conflict constraint that triggers the earliest repropagation is added to the node of its validdepth
 */
SCIP_RETCODE SCIPconflictFlushConss(
   SCIP_CONFLICT*        conflict,           /**< conflict analysis data */
   BMS_BLKMEM*           blkmem,             /**< block memory of transformed problem */
   SCIP_SET*             set,                /**< global SCIP settings */
   SCIP_STAT*            stat,               /**< dynamic problem statistics */
   SCIP_PROB*            prob,               /**< problem data */
   SCIP_TREE*            tree,               /**< branch and bound tree */
   SCIP_LP*              lp,                 /**< current LP data */
   SCIP_BRANCHCAND*      branchcand,         /**< branching candidate storage */
   SCIP_EVENTQUEUE*      eventqueue          /**< event queue */
   )
{
   assert(conflict != NULL);
   assert(set != NULL);
   assert(stat != NULL);
   assert(prob != NULL);
   assert(tree != NULL);

   /* is there anything to do? */
   if( conflict->nconflictsets > 0 )
   {
      SCIP_CONFLICTSET* repropconflictset;
      int nconflictsetsused;
      int focusdepth;
#ifndef NDEBUG
      int currentdepth;
#endif
      int cutoffdepth;
      int repropdepth;
      int maxconflictsets;
      int maxsize;
      int i;

      /* calculate the maximal number of conflict sets to accept, and the maximal size of each accepted conflict set */
      maxconflictsets = (set->conf_maxconss == -1 ? INT_MAX : set->conf_maxconss);
      maxsize = conflictCalcMaxsize(set, prob);

      focusdepth = SCIPtreeGetFocusDepth(tree);
#ifndef NDEBUG
      currentdepth = SCIPtreeGetCurrentDepth(tree);
      assert(focusdepth <= currentdepth);
      assert(currentdepth == tree->pathlen-1);
#endif

      SCIPdebugMessage("flushing %d conflict sets at focus depth %d (maxconflictsets: %d, maxsize: %d)\n",
         conflict->nconflictsets, focusdepth, maxconflictsets, maxsize);

      /* mark the focus node to have produced conflict sets in the VBC tool output */
      SCIPvbcFoundConflict(stat->vbc, stat, tree->path[focusdepth]);

      /* insert the conflict sets at the corresponding nodes */
      nconflictsetsused = 0;
      cutoffdepth = INT_MAX;
      repropdepth = INT_MAX;
      repropconflictset = NULL;
      for( i = 0; i < conflict->nconflictsets && nconflictsetsused < maxconflictsets; ++i )
      {
         SCIP_CONFLICTSET* conflictset;

         conflictset = conflict->conflictsets[i];
         assert(conflictset != NULL);
         assert(0 <= conflictset->validdepth);
         assert(conflictset->validdepth <= conflictset->insertdepth);
         assert(conflictset->insertdepth <= focusdepth);
         assert(conflictset->insertdepth <= conflictset->repropdepth);
         assert(conflictset->repropdepth <= currentdepth || conflictset->repropdepth == INT_MAX); /* INT_MAX for dive/probing/strong */
         assert(conflictset->conflictdepth <= currentdepth || conflictset->conflictdepth == INT_MAX); /* INT_MAX for dive/probing/strong */

         /* ignore conflict sets that are only valid at a node that was already cut off */
         if( conflictset->insertdepth >= cutoffdepth )
         {
            SCIPdebugMessage(" -> ignoring conflict set with insertdepth %d >= cutoffdepth %d\n",
               conflictset->validdepth, cutoffdepth);
            continue;
         }

         /* if no conflict bounds exist, the node and its sub tree in the conflict set's valid depth can be
          * cut off completely
          */
         if( conflictset->nbdchginfos == 0 )
         {
            SCIPdebugMessage(" -> empty conflict set in depth %d cuts off sub tree at depth %d\n",
               focusdepth, conflictset->validdepth);

            SCIPnodeCutoff(tree->path[conflictset->validdepth], set, stat, tree);
            cutoffdepth = conflictset->validdepth;
            continue;
         }

         /* if the conflict set is too long, use the conflict set only if it decreases the repropagation depth */
         if( conflictset->nbdchginfos > maxsize )
         {
            SCIPdebugMessage(" -> conflict set is too long: %d > %d literals\n", conflictset->nbdchginfos, maxsize);
            if( set->conf_keepreprop && conflictset->repropagate && conflictset->repropdepth < repropdepth )
            {
               repropdepth = conflictset->repropdepth;
               repropconflictset = conflictset;
            }
         }
         else
         {
            SCIP_Bool success;

            /* call conflict handlers to create a conflict constraint */
            SCIP_CALL( conflictAddConflictCons(conflict, blkmem, set, stat, prob,
                  tree, lp, branchcand, eventqueue, conflictset, conflictset->insertdepth, &success) );

            if( success )
            {
               SCIPdebugMessage(" -> conflict set %d/%d added (cdpt:%d, fdpt:%d, insert:%d, valid:%d, conf:%d, reprop:%d, len:%d):\n",
                  nconflictsetsused+1, maxconflictsets, SCIPtreeGetCurrentDepth(tree), SCIPtreeGetFocusDepth(tree),
                  conflictset->insertdepth, conflictset->validdepth, conflictset->conflictdepth, conflictset->repropdepth,
                  conflictset->nbdchginfos);
               SCIPdebug(conflictsetPrint(conflictset));

               if( conflictset->repropagate && conflictset->repropdepth <= repropdepth )
               {
                  repropdepth = conflictset->repropdepth;
                  repropconflictset = NULL;
               }
               nconflictsetsused++;
            }
         }
      }

      /* reactivate propagation on the first node where one of the new conflict sets trigger a deduction */
      if( set->conf_repropagate && repropdepth < cutoffdepth && repropdepth < tree->pathlen )
      {
         assert(0 <= repropdepth && repropdepth < tree->pathlen);
         assert(tree->path[repropdepth]->depth == repropdepth);

         /* if the conflict constraint of smallest repropagation depth was not yet added, insert it now */
         if( repropconflictset != NULL )
         {
            SCIP_Bool success;

            assert(repropconflictset->repropagate);
            assert(repropconflictset->repropdepth == repropdepth);

            SCIP_CALL( conflictAddConflictCons(conflict, blkmem, set, stat, prob,
                  tree, lp, branchcand, eventqueue, repropconflictset, repropdepth, &success) );
#ifdef SCIP_DEBUG
            if( success )
            {
               SCIPdebugMessage(" -> additional reprop conflict set added (cdpt:%d, fdpt:%d, insert:%d, valid:%d, conf:%d, reprop:%d, len:%d):\n",
                  SCIPtreeGetCurrentDepth(tree), SCIPtreeGetFocusDepth(tree),
                  repropconflictset->insertdepth, repropconflictset->validdepth, repropconflictset->conflictdepth,
                  repropconflictset->repropdepth, repropconflictset->nbdchginfos);
               SCIPdebug(conflictsetPrint(repropconflictset));
            }
#endif
         }

         /* mark the node in the repropdepth to be propagated again */
         SCIPnodePropagateAgain(tree->path[repropdepth], set, stat, tree);

         SCIPdebugMessage("marked node %p in depth %d to be repropagated due to conflicts found in depth %d\n",
            (void*)tree->path[repropdepth], repropdepth, focusdepth);
      }

      /* free the conflict storage */
      for( i = 0; i < conflict->nconflictsets; ++i )
      {
         conflictsetFree(&conflict->conflictsets[i], blkmem);
      }
      conflict->nconflictsets = 0;
   }

   /* free all temporarily created bound change information data */
   conflictFreeTmpBdchginfos(conflict, blkmem);

   return SCIP_OKAY;
}

/** returns the current number of conflict sets in the conflict set storage */
int SCIPconflictGetNConflicts(
   SCIP_CONFLICT*        conflict            /**< conflict analysis data */
   )
{
   assert(conflict != NULL);

   return conflict->nconflictsets;
}

/** returns the total number of conflict constraints that were added to the problem */
SCIP_Longint SCIPconflictGetNAppliedConss(
   SCIP_CONFLICT*        conflict            /**< conflict analysis data */
   )
{
   assert(conflict != NULL);

   return conflict->nappliedglbconss + conflict->nappliedlocconss;
}

/** returns the total number of literals in conflict constraints that were added to the problem */
SCIP_Longint SCIPconflictGetNAppliedLiterals(
   SCIP_CONFLICT*        conflict            /**< conflict analysis data */
   )
{
   assert(conflict != NULL);

   return conflict->nappliedglbliterals + conflict->nappliedlocliterals;
}

/** returns the total number of conflict constraints that were added globally to the problem */
SCIP_Longint SCIPconflictGetNAppliedGlobalConss(
   SCIP_CONFLICT*        conflict            /**< conflict analysis data */
   )
{
   assert(conflict != NULL);

   return conflict->nappliedglbconss;
}

/** returns the total number of literals in conflict constraints that were added globally to the problem */
SCIP_Longint SCIPconflictGetNAppliedGlobalLiterals(
   SCIP_CONFLICT*        conflict            /**< conflict analysis data */
   )
{
   assert(conflict != NULL);

   return conflict->nappliedglbliterals;
}

/** returns the total number of conflict constraints that were added locally to the problem */
SCIP_Longint SCIPconflictGetNAppliedLocalConss(
   SCIP_CONFLICT*        conflict            /**< conflict analysis data */
   )
{
   assert(conflict != NULL);

   return conflict->nappliedlocconss;
}

/** returns the total number of literals in conflict constraints that were added locally to the problem */
SCIP_Longint SCIPconflictGetNAppliedLocalLiterals(
   SCIP_CONFLICT*        conflict            /**< conflict analysis data */
   )
{
   assert(conflict != NULL);

   return conflict->nappliedlocliterals;
}




/*
 * Propagation Conflict Analysis
 */

/** returns whether bound change has a valid reason that can be resolved in conflict analysis */
static
SCIP_Bool bdchginfoIsResolvable(
   SCIP_BDCHGINFO*       bdchginfo           /**< bound change information */
   )
{
   assert(bdchginfo != NULL);
   assert(!SCIPbdchginfoIsRedundant(bdchginfo));

   return (SCIPbdchginfoGetChgtype(bdchginfo) == SCIP_BOUNDCHGTYPE_CONSINFER
      || (SCIPbdchginfoGetChgtype(bdchginfo) == SCIP_BOUNDCHGTYPE_PROPINFER
         && SCIPbdchginfoGetInferProp(bdchginfo) != NULL));
}

/** compares two conflict set entries, such that bound changes infered later are
 *  ordered prior to ones that were infered earlier
 */
static
SCIP_DECL_SORTPTRCOMP(conflictBdchginfoComp)
{  /*lint --e{715}*/
   SCIP_BDCHGINFO* bdchginfo1;
   SCIP_BDCHGINFO* bdchginfo2;

   bdchginfo1 = (SCIP_BDCHGINFO*)elem1;
   bdchginfo2 = (SCIP_BDCHGINFO*)elem2;
   assert(bdchginfo1 != NULL);
   assert(bdchginfo2 != NULL);
   assert(!SCIPbdchginfoIsRedundant(bdchginfo1));
   assert(!SCIPbdchginfoIsRedundant(bdchginfo2));

   if( !SCIPbdchgidxIsEarlierNonNull(SCIPbdchginfoGetIdx(bdchginfo1), SCIPbdchginfoGetIdx(bdchginfo2)) )
      return -1;
   else
      return +1;
}

/** return TRUE if conflict analysis is applicable; In case the function return FALSE there is no need to initialize the
 *  conflict analysis since it will not be applied
 */
SCIP_Bool SCIPconflictApplicable(
   SCIP_SET*             set                 /**< global SCIP settings */
   )
{
   /* check, if propagation conflict analysis is enabled */
   if( !set->conf_enable || !set->conf_useprop )
      return FALSE;

   /* check, if there are any conflict handlers to use a conflict set */
   if( set->nconflicthdlrs == 0 )
      return FALSE;

   return TRUE;
}

/** creates conflict analysis data for propagation conflicts */
SCIP_RETCODE SCIPconflictCreate(
   SCIP_CONFLICT**       conflict,           /**< pointer to conflict analysis data */
   BMS_BLKMEM*           blkmem,             /**< block memory of transformed problem */
   SCIP_SET*             set                 /**< global SCIP settings */
   )
{
   assert(conflict != NULL);

   SCIP_ALLOC( BMSallocMemory(conflict) );

   SCIP_CALL( SCIPclockCreate(&(*conflict)->dIBclock, SCIP_CLOCKTYPE_DEFAULT) );
   SCIP_CALL( SCIPclockCreate(&(*conflict)->propanalyzetime, SCIP_CLOCKTYPE_DEFAULT) );
   SCIP_CALL( SCIPclockCreate(&(*conflict)->inflpanalyzetime, SCIP_CLOCKTYPE_DEFAULT) );
   SCIP_CALL( SCIPclockCreate(&(*conflict)->boundlpanalyzetime, SCIP_CLOCKTYPE_DEFAULT) );
   SCIP_CALL( SCIPclockCreate(&(*conflict)->sbanalyzetime, SCIP_CLOCKTYPE_DEFAULT) );
   SCIP_CALL( SCIPclockCreate(&(*conflict)->pseudoanalyzetime, SCIP_CLOCKTYPE_DEFAULT) );
   SCIP_CALL( SCIPpqueueCreate(&(*conflict)->bdchgqueue, set->mem_arraygrowinit, set->mem_arraygrowfac,
         conflictBdchginfoComp) );
   SCIP_CALL( SCIPpqueueCreate(&(*conflict)->forcedbdchgqueue, set->mem_arraygrowinit, set->mem_arraygrowfac,
         conflictBdchginfoComp) );
   SCIP_CALL( conflictsetCreate(&(*conflict)->conflictset, blkmem) );
   (*conflict)->conflictsets = NULL;
   (*conflict)->conflictsetscores = NULL;
   (*conflict)->tmpbdchginfos = NULL;
   (*conflict)->conflictsetssize = 0;
   (*conflict)->nconflictsets = 0;
   (*conflict)->tmpbdchginfossize = 0;
   (*conflict)->ntmpbdchginfos = 0;
   (*conflict)->count = 0;
   (*conflict)->nappliedglbconss = 0;
   (*conflict)->nappliedglbliterals = 0;
   (*conflict)->nappliedlocconss = 0;
   (*conflict)->nappliedlocliterals = 0;
   (*conflict)->npropcalls = 0;
   (*conflict)->npropsuccess = 0;
   (*conflict)->npropconfconss = 0;
   (*conflict)->npropconfliterals = 0;
   (*conflict)->npropreconvconss = 0;
   (*conflict)->npropreconvliterals = 0;
   (*conflict)->ninflpcalls = 0;
   (*conflict)->ninflpsuccess = 0;
   (*conflict)->ninflpconfconss = 0;
   (*conflict)->ninflpconfliterals = 0;
   (*conflict)->ninflpreconvconss = 0;
   (*conflict)->ninflpreconvliterals = 0;
   (*conflict)->ninflpiterations = 0;
   (*conflict)->nboundlpcalls = 0;
   (*conflict)->nboundlpsuccess = 0;
   (*conflict)->nboundlpconfconss = 0;
   (*conflict)->nboundlpconfliterals = 0;
   (*conflict)->nboundlpreconvconss = 0;
   (*conflict)->nboundlpreconvliterals = 0;
   (*conflict)->nboundlpiterations = 0;
   (*conflict)->nsbcalls = 0;
   (*conflict)->nsbsuccess = 0;
   (*conflict)->nsbconfconss = 0;
   (*conflict)->nsbconfliterals = 0;
   (*conflict)->nsbreconvconss = 0;
   (*conflict)->nsbreconvliterals = 0;
   (*conflict)->nsbiterations = 0;
   (*conflict)->npseudocalls = 0;
   (*conflict)->npseudosuccess = 0;
   (*conflict)->npseudoconfconss = 0;
   (*conflict)->npseudoconfliterals = 0;
   (*conflict)->npseudoreconvconss = 0;
   (*conflict)->npseudoreconvliterals = 0;

   return SCIP_OKAY;
}

/** frees conflict analysis data for propagation conflicts */
SCIP_RETCODE SCIPconflictFree(
   SCIP_CONFLICT**       conflict,           /**< pointer to conflict analysis data */
   BMS_BLKMEM*           blkmem              /**< block memory of transformed problem */
   )
{
   assert(conflict != NULL);
   assert(*conflict != NULL);
   assert((*conflict)->nconflictsets == 0);
   assert((*conflict)->ntmpbdchginfos == 0);

#ifdef SCIP_CONFGRAPH
   confgraphFree();
#endif

   SCIPclockFree(&(*conflict)->dIBclock);
   SCIPclockFree(&(*conflict)->propanalyzetime);
   SCIPclockFree(&(*conflict)->inflpanalyzetime);
   SCIPclockFree(&(*conflict)->boundlpanalyzetime);
   SCIPclockFree(&(*conflict)->sbanalyzetime);
   SCIPclockFree(&(*conflict)->pseudoanalyzetime);
   SCIPpqueueFree(&(*conflict)->bdchgqueue);
   SCIPpqueueFree(&(*conflict)->forcedbdchgqueue);
   conflictsetFree(&(*conflict)->conflictset, blkmem);
   BMSfreeMemoryArrayNull(&(*conflict)->conflictsets);
   BMSfreeMemoryArrayNull(&(*conflict)->conflictsetscores);
   BMSfreeMemoryArrayNull(&(*conflict)->tmpbdchginfos);
   BMSfreeMemory(conflict);

   return SCIP_OKAY;
}

/** clears the conflict queue and the current conflict set */
static
void conflictClear(
   SCIP_CONFLICT*        conflict            /**< conflict analysis data */
   )
{
   assert(conflict != NULL);

   SCIPpqueueClear(conflict->bdchgqueue);
   SCIPpqueueClear(conflict->forcedbdchgqueue);
   conflictsetClear(conflict->conflictset);
}

/** initializes the propagation conflict analysis by clearing the conflict candidate queue */
SCIP_RETCODE SCIPconflictInit(
   SCIP_CONFLICT*        conflict,           /**< conflict analysis data */
   SCIP_SET*             set,                /**< global SCIP settings */
   SCIP_STAT*            stat,               /**< problem statistics */
   SCIP_PROB*            prob                /**< problem data */
   )
{
   assert(conflict != NULL);
   assert(set != NULL);
   assert(stat != NULL);
   assert(prob != NULL);

   SCIPdebugMessage("initializing conflict analysis\n");

   /* clear the conflict candidate queue and the conflict set */
   conflictClear(conflict);

   /* increase the conflict counter, such that binary variables of new conflict set and new conflict queue are labeled
    * with this new counter
    */
   conflict->count++;
   if( conflict->count == 0 ) /* make sure, 0 is not a valid conflict counter (may happen due to integer overflow) */
      conflict->count = 1;

   /* increase the conflict score weight for history updates of future conflict reasons */
   if( stat->nnodes > stat->lastconflictnode )
   {
      assert(0.0 < set->conf_scorefac && set->conf_scorefac <= 1.0);
      stat->vsidsweight /= set->conf_scorefac;
      assert(stat->vsidsweight > 0.0);

      /* if the conflict score for the next conflict exceeds 1000.0, rescale all history conflict scores */
      if( stat->vsidsweight >= 1000.0 )
      {
         int v;

         for( v = 0; v < prob->nvars; ++v )
         {
            SCIP_CALL( SCIPvarScaleVSIDS(prob->vars[v], 1.0/stat->vsidsweight) );
         }
         SCIPhistoryScaleVSIDS(stat->glbhistory, 1.0/stat->vsidsweight);
         SCIPhistoryScaleVSIDS(stat->glbhistorycrun, 1.0/stat->vsidsweight);
         stat->vsidsweight = 1.0;
      }
      stat->lastconflictnode = stat->nnodes;
   }

#ifdef SCIP_CONFGRAPH
   confgraphFree();
   confgraphCreate(conflict);
#endif

   return SCIP_OKAY;
}

/** marks bound to be present in the current conflict and returns whether a bound which is at least as tight was already
 *  member of the current conflict (i.e., the given bound change does not need to be added)
 */
static
SCIP_Bool conflictMarkBoundCheckPresence(
   SCIP_CONFLICT*        conflict,           /**< conflict analysis data */
   SCIP_BDCHGINFO*       bdchginfo,          /**< bound change to add to the conflict set */
   SCIP_Real             relaxedbd           /**< relaxed bound */
   )
{
   SCIP_VAR* var;
   SCIP_Real newbound;

   assert(conflict != NULL);

   var = SCIPbdchginfoGetVar(bdchginfo);
   newbound = SCIPbdchginfoGetNewbound(bdchginfo);
   assert(var != NULL);

   switch( SCIPbdchginfoGetBoundtype(bdchginfo) )
   {
   case SCIP_BOUNDTYPE_LOWER:
      /* check if the variables lower bound is already member of the conflict */
      if( var->conflictlbcount == conflict->count )
      {
         /* the variable is already member of the conflict; hence check if the new bound is redundant */
         if( var->conflictlb > newbound )
         {
            SCIPdebugMessage("ignoring redundant bound change <%s> >= %g since a stronger lower bound exist <%s> >= %g\n",
               SCIPvarGetName(var), newbound, SCIPvarGetName(var), var->conflictlb);
            return TRUE;
         }
         else if( var->conflictlb == newbound ) /*lint !e777*/
         {
            SCIPdebugMessage("ignoring redundant bound change <%s> >= %g since this lower bound is already present\n", SCIPvarGetName(var), newbound);
            SCIPdebugMessage("adjust relaxed lower bound <%g> -> <%g>\n", var->conflictlb, relaxedbd);
            var->conflictrelaxedlb = MAX(var->conflictrelaxedlb, relaxedbd);
            return TRUE;
         }
      }

      /* add the variable lower bound to the current conflict */
      var->conflictlbcount = conflict->count;

      /* remember the lower bound and relaxed bound to allow only better/tighter lower bounds for that variables
       * w.r.t. this conflict
       */
      var->conflictlb = newbound;
      var->conflictrelaxedlb = relaxedbd;

      return FALSE;

   case SCIP_BOUNDTYPE_UPPER:
      /* check if the variables upper bound is already member of the conflict */
      if( var->conflictubcount == conflict->count )
      {
         /* the variable is already member of the conflict; hence check if the new bound is redundant */
         if( var->conflictub < newbound )
         {
            SCIPdebugMessage("ignoring redundant bound change <%s> <= %g since a stronger upper bound exist <%s> <= %g\n",
               SCIPvarGetName(var), newbound, SCIPvarGetName(var), var->conflictub);
            return TRUE;
         }
         else if( var->conflictub == newbound ) /*lint !e777*/
         {
            SCIPdebugMessage("ignoring redundant bound change <%s> <= %g since this upper bound is already present\n", SCIPvarGetName(var), newbound);
            SCIPdebugMessage("adjust relaxed upper bound <%g> -> <%g>\n", var->conflictub, relaxedbd);
            var->conflictrelaxedub = MIN(var->conflictrelaxedub, relaxedbd);
            return TRUE;
         }
      }

      /* add the variable upper bound to the current conflict */
      var->conflictubcount = conflict->count;

      /* remember the upper bound and relaxed bound to allow only better/tighter upper bounds for that variables
       * w.r.t. this conflict
       */
      var->conflictub = newbound;
      var->conflictrelaxedub = relaxedbd;

      return FALSE;

   default:
      SCIPerrorMessage("invalid bound type %d\n", SCIPbdchginfoGetBoundtype(bdchginfo));
      SCIPABORT();
      return FALSE; /*lint !e527*/
   }
}

/** puts bound change into the current conflict set */
static
SCIP_RETCODE conflictAddConflictBound(
   SCIP_CONFLICT*        conflict,           /**< conflict analysis data */
   BMS_BLKMEM*           blkmem,             /**< block memory of transformed problem */
   SCIP_SET*             set,                /**< global SCIP settings */
   SCIP_BDCHGINFO*       bdchginfo,          /**< bound change to add to the conflict set */
   SCIP_Real             relaxedbd           /**< relaxed bound */
   )
{
   assert(conflict != NULL);
   assert(!SCIPbdchginfoIsRedundant(bdchginfo));

   /* check if the relaxed bound is really a relaxed bound */
   assert(SCIPbdchginfoGetBoundtype(bdchginfo) == SCIP_BOUNDTYPE_LOWER || SCIPsetIsGE(set, relaxedbd, SCIPbdchginfoGetNewbound(bdchginfo)));
   assert(SCIPbdchginfoGetBoundtype(bdchginfo) == SCIP_BOUNDTYPE_UPPER || SCIPsetIsLE(set, relaxedbd, SCIPbdchginfoGetNewbound(bdchginfo)));

   SCIPdebugMessage("putting bound change <%s> %s %g(%g) at depth %d to current conflict set\n",
      SCIPvarGetName(SCIPbdchginfoGetVar(bdchginfo)),
      SCIPbdchginfoGetBoundtype(bdchginfo) == SCIP_BOUNDTYPE_LOWER ? ">=" : "<=", SCIPbdchginfoGetNewbound(bdchginfo),
      relaxedbd, SCIPbdchginfoGetDepth(bdchginfo));

   /* mark the bound to be member of the conflict and check if a bound which is at least as tight is already member of
    * the conflict
    */
   if( !conflictMarkBoundCheckPresence(conflict, bdchginfo, relaxedbd) )
   {
      /* add the bound change to the current conflict set */
      SCIP_CALL( conflictsetAddBound(conflict->conflictset, blkmem, set, bdchginfo, relaxedbd) );

#ifdef SCIP_CONFGRAPH
      if( bdchginfo != confgraphcurrentbdchginfo )
         confgraphAddBdchg(bdchginfo);
#endif
   }
#ifdef SCIP_CONFGRAPH
   else
      confgraphLinkBdchg(bdchginfo);
#endif

   return SCIP_OKAY;
}

/** returns whether the negation of the given bound change would lead to a globally valid literal */
static
SCIP_Bool isBoundchgUseless(
   SCIP_SET*             set,                /**< global SCIP settings */
   SCIP_BDCHGINFO*       bdchginfo           /**< bound change information */
   )
{
   SCIP_VAR* var;
   SCIP_BOUNDTYPE boundtype;
   SCIP_Real bound;

   var = SCIPbdchginfoGetVar(bdchginfo);
   boundtype = SCIPbdchginfoGetBoundtype(bdchginfo);
   bound = SCIPbdchginfoGetNewbound(bdchginfo);

   return (SCIPvarGetType(var) == SCIP_VARTYPE_CONTINUOUS
      && ((boundtype == SCIP_BOUNDTYPE_LOWER && SCIPsetIsFeasGE(set, bound, SCIPvarGetUbGlobal(var)))
         || (boundtype == SCIP_BOUNDTYPE_UPPER && SCIPsetIsFeasLE(set, bound, SCIPvarGetLbGlobal(var)))));
}

/** adds given bound change information to the conflict candidate queue */
static
SCIP_RETCODE conflictQueueBound(
   SCIP_CONFLICT*        conflict,           /**< conflict analysis data */
   SCIP_SET*             set,                /**< global SCIP settings */
   SCIP_BDCHGINFO*       bdchginfo,          /**< bound change information */
   SCIP_Real             relaxedbd           /**< relaxed bound */
   )
{
   assert(conflict != NULL);
   assert(set != NULL);
   assert(bdchginfo != NULL);
   assert(!SCIPbdchginfoIsRedundant(bdchginfo));

   /* check if the relaxed bound is really a relaxed bound */
   assert(SCIPbdchginfoGetBoundtype(bdchginfo) == SCIP_BOUNDTYPE_LOWER || SCIPsetIsGE(set, relaxedbd, SCIPbdchginfoGetNewbound(bdchginfo)));
   assert(SCIPbdchginfoGetBoundtype(bdchginfo) == SCIP_BOUNDTYPE_UPPER || SCIPsetIsLE(set, relaxedbd, SCIPbdchginfoGetNewbound(bdchginfo)));

   /* mark the bound to be member of the conflict and check if a bound which is at least as tight is already member of
    * the conflict
    */
   if( !conflictMarkBoundCheckPresence(conflict, bdchginfo, relaxedbd) )
   {
      /* insert the bound change into the conflict queue */
      if( (!set->conf_preferbinary || SCIPvarIsBinary(SCIPbdchginfoGetVar(bdchginfo)))
         && !isBoundchgUseless(set, bdchginfo) )
      {
         SCIP_CALL( SCIPpqueueInsert(conflict->bdchgqueue, (void*)bdchginfo) );
      }
      else
      {
         SCIP_CALL( SCIPpqueueInsert(conflict->forcedbdchgqueue, (void*)bdchginfo) );
      }

#ifdef SCIP_CONFGRAPH
      confgraphAddBdchg(bdchginfo);
#endif
   }
#ifdef SCIP_CONFGRAPH
   else
      confgraphLinkBdchg(bdchginfo);
#endif

   return SCIP_OKAY;
}

/** increases the conflict score of the variable in the given direction */
static
SCIP_RETCODE incVSIDS(
   SCIP_VAR*             var,                /**< problem variable */
   BMS_BLKMEM*           blkmem,             /**< block memory */
   SCIP_SET*             set,                /**< global SCIP settings */
   SCIP_STAT*            stat,               /**< dynamic problem statistics */
   SCIP_BOUNDTYPE        boundtype,          /**< type of bound for which the score should be increased */
   SCIP_Real             value               /**< value of the bound */
   )
{
   SCIP_BRANCHDIR branchdir;

   assert(var != NULL);
   assert(stat != NULL);

   branchdir = (boundtype == SCIP_BOUNDTYPE_LOWER ? SCIP_BRANCHDIR_UPWARDS : SCIP_BRANCHDIR_DOWNWARDS);
   SCIP_CALL( SCIPvarIncVSIDS(var, blkmem, set, stat, branchdir, value, stat->vsidsweight) );
   SCIPhistoryIncVSIDS(stat->glbhistory, branchdir, stat->vsidsweight);
   SCIPhistoryIncVSIDS(stat->glbhistorycrun, branchdir, stat->vsidsweight);

   return SCIP_OKAY;
}

/** convert variable and bound change to active variable */
static
SCIP_RETCODE convertToActiveVar(
   SCIP_VAR**            var,                /**< pointer to variable */
   SCIP_SET*             set,                /**< global SCIP settings */
   SCIP_BOUNDTYPE*       boundtype,          /**< pointer to type of bound that was changed: lower or upper bound */
   SCIP_Real*            bound               /**< pointer to bound to convert, or NULL */
   )
{
   SCIP_Real scalar;
   SCIP_Real constant;

   scalar = 1.0;
   constant = 0.0;

   /* transform given varibale to active varibale */
   SCIP_CALL( SCIPvarGetProbvarSum(var, set, &scalar, &constant) );
   assert(SCIPvarGetStatus(*var) == SCIP_VARSTATUS_FIXED || scalar != 0.0); /*lint !e777*/

   if( SCIPvarGetStatus(*var) == SCIP_VARSTATUS_FIXED )
      return SCIP_OKAY;

   /* if the scalar of the aggregation is negative, we have to switch the bound type */
   if( scalar < 0.0 )
      (*boundtype) = SCIPboundtypeOpposite(*boundtype);

   if( bound != NULL )
   {
      (*bound) -= constant;
      (*bound) /= scalar;
   }

   return SCIP_OKAY;
}

/** adds variable's bound to conflict candidate queue */
static
SCIP_RETCODE conflictAddBound(
   SCIP_CONFLICT*        conflict,           /**< conflict analysis data */
   BMS_BLKMEM*           blkmem,             /**< block memory */
   SCIP_SET*             set,                /**< global SCIP settings */
   SCIP_STAT*            stat,               /**< dynamic problem statistics */
   SCIP_VAR*             var,                /**< problem variable */
   SCIP_BOUNDTYPE        boundtype,          /**< type of bound that was changed: lower or upper bound */
   SCIP_BDCHGINFO*       bdchginfo,          /**< bound change info, or NULL */
   SCIP_Real             relaxedbd           /**< relaxed bound */
   )
{
   assert(SCIPvarIsActive(var));
   assert(bdchginfo != NULL);
   assert(!SCIPbdchginfoIsRedundant(bdchginfo));

   SCIPdebugMessage(" -> adding bound <%s> %s %.15g(%.15g) [status:%d, type:%d, depth:%d, pos:%d, reason:<%s>, info:%d] to candidates\n",
      SCIPvarGetName(var),
      boundtype == SCIP_BOUNDTYPE_LOWER ? ">=" : "<=",
      SCIPbdchginfoGetNewbound(bdchginfo), relaxedbd,
      SCIPvarGetStatus(var), SCIPvarGetType(var),
      SCIPbdchginfoGetDepth(bdchginfo), SCIPbdchginfoGetPos(bdchginfo),
      SCIPbdchginfoGetChgtype(bdchginfo) == SCIP_BOUNDCHGTYPE_BRANCHING ? "branch"
      : (SCIPbdchginfoGetChgtype(bdchginfo) == SCIP_BOUNDCHGTYPE_CONSINFER
         ? SCIPconsGetName(SCIPbdchginfoGetInferCons(bdchginfo))
         : (SCIPbdchginfoGetInferProp(bdchginfo) != NULL ? SCIPpropGetName(SCIPbdchginfoGetInferProp(bdchginfo))
            : "none")),
      SCIPbdchginfoGetChgtype(bdchginfo) != SCIP_BOUNDCHGTYPE_BRANCHING ? SCIPbdchginfoGetInferInfo(bdchginfo) : -1);

   /* the local bound change may be resolved and has to be put on the candidate queue;
    * we even put bound changes without inference information on the queue in order to automatically
    * eliminate multiple insertions of the same bound change
    */
   assert(SCIPbdchginfoGetVar(bdchginfo) == var);
   assert(SCIPbdchginfoGetBoundtype(bdchginfo) == boundtype);
   assert(SCIPbdchginfoGetDepth(bdchginfo) >= 0);
   assert(SCIPbdchginfoGetPos(bdchginfo) >= 0);

   /* the relaxed bound should be a relaxation */
   assert(boundtype == SCIP_BOUNDTYPE_LOWER ? SCIPsetIsLE(set, relaxedbd, SCIPbdchginfoGetNewbound(bdchginfo)) : SCIPsetIsGE(set, relaxedbd, SCIPbdchginfoGetNewbound(bdchginfo)));

   /* the relaxed bound should be worse then the old bound of the bound change info */
   assert(boundtype == SCIP_BOUNDTYPE_LOWER ? SCIPsetIsGT(set, relaxedbd, SCIPbdchginfoGetOldbound(bdchginfo)) : SCIPsetIsLT(set, relaxedbd, SCIPbdchginfoGetOldbound(bdchginfo)));

   /* put bound change information into priority queue */
   SCIP_CALL( conflictQueueBound(conflict, set, bdchginfo, relaxedbd) );
   SCIP_CALL( incVSIDS(var, blkmem, set, stat, boundtype, relaxedbd) );

   return SCIP_OKAY;
}

/** adds variable's bound to conflict candidate queue */
SCIP_RETCODE SCIPconflictAddBound(
   SCIP_CONFLICT*        conflict,           /**< conflict analysis data */
   BMS_BLKMEM*           blkmem,             /**< block memory */
   SCIP_SET*             set,                /**< global SCIP settings */
   SCIP_STAT*            stat,               /**< dynamic problem statistics */
   SCIP_VAR*             var,                /**< problem variable */
   SCIP_BOUNDTYPE        boundtype,          /**< type of bound that was changed: lower or upper bound */
   SCIP_BDCHGIDX*        bdchgidx            /**< bound change index (time stamp of bound change), or NULL for current time */
   )
{
   SCIP_BDCHGINFO* bdchginfo;

   assert(conflict != NULL);
   assert(stat != NULL);
   assert(var != NULL);

   /* convert bound to active problem variable */
   SCIP_CALL( convertToActiveVar(&var, set, &boundtype, NULL) );

   /* we can ignore fixed variables */
   if( SCIPvarGetStatus(var) == SCIP_VARSTATUS_FIXED )
      return SCIP_OKAY;

   /* if the variable is multi-aggregated, add the bounds of all aggregation variables */
   if( SCIPvarGetStatus(var) == SCIP_VARSTATUS_MULTAGGR )
   {
      SCIP_VAR** vars;
      SCIP_Real* scalars;
      int nvars;
      int i;

      vars = SCIPvarGetMultaggrVars(var);
      scalars = SCIPvarGetMultaggrScalars(var);
      nvars = SCIPvarGetMultaggrNVars(var);
      for( i = 0; i < nvars; ++i )
      {
         SCIP_CALL( SCIPconflictAddBound(conflict, blkmem, set, stat, vars[i],
               (scalars[i] < 0.0 ? SCIPboundtypeOpposite(boundtype) : boundtype), bdchgidx) );
      }

      return SCIP_OKAY;
   }
   assert(SCIPvarIsActive(var));

   /* get bound change information */
   bdchginfo = SCIPvarGetBdchgInfo(var, boundtype, bdchgidx, FALSE);

   /* if bound of variable was not changed (this means it is still the global bound), we can ignore the conflicting
    * bound
    */
   if( bdchginfo == NULL )
      return SCIP_OKAY;

   assert(SCIPbdchgidxIsEarlier(SCIPbdchginfoGetIdx(bdchginfo), bdchgidx));

   SCIP_CALL( conflictAddBound(conflict, blkmem, set, stat, var, boundtype, bdchginfo, SCIPbdchginfoGetNewbound(bdchginfo)) );

   return SCIP_OKAY;
}

/** adds variable's bound to conflict candidate queue */
SCIP_RETCODE SCIPconflictAddRelaxedBound(
   SCIP_CONFLICT*        conflict,           /**< conflict analysis data */
   BMS_BLKMEM*           blkmem,             /**< block memory */
   SCIP_SET*             set,                /**< global SCIP settings */
   SCIP_STAT*            stat,               /**< dynamic problem statistics */
   SCIP_VAR*             var,                /**< problem variable */
   SCIP_BOUNDTYPE        boundtype,          /**< type of bound that was changed: lower or upper bound */
   SCIP_BDCHGIDX*        bdchgidx,           /**< bound change index (time stamp of bound change), or NULL for current time */
   SCIP_Real             relaxedbd           /**< the relaxed bound */
   )
{
   SCIP_BDCHGINFO* bdchginfo;
   int nbdchgs;

   assert(conflict != NULL);
   assert(stat != NULL);
   assert(var != NULL);

   if( !SCIPvarIsActive(var) )
   {
      /* convert bound to active problem variable */
      SCIP_CALL( convertToActiveVar(&var, set, &boundtype, &relaxedbd) );

      /* we can ignore fixed variables */
      if( SCIPvarGetStatus(var) == SCIP_VARSTATUS_FIXED )
         return SCIP_OKAY;

      SCIPdebugMessage("ignoring relaxed bound information since variable <%s> is not active\n", SCIPvarGetName(var));

      /* if the variable is multi-aggregated, add the bounds of all aggregation variables */
      if(SCIPvarGetStatus(var) == SCIP_VARSTATUS_MULTAGGR )
      {
         SCIP_CALL( SCIPconflictAddBound(conflict, blkmem, set, stat, var, boundtype, bdchgidx) );

         return SCIP_OKAY;
      }
   }
   assert(SCIPvarIsActive(var));

   /* get bound change information */
   bdchginfo = SCIPvarGetBdchgInfo(var, boundtype, bdchgidx, FALSE);

   /* if bound of variable was not changed (this means it is still the global bound), we can ignore the conflicting
    * bound
    */
   if( bdchginfo == NULL )
      return SCIP_OKAY;

   /* check that the bound change info is not a temporary one */
   assert(SCIPbdchgidxGetPos(&bdchginfo->bdchgidx) >= 0);

   /* get the position of the bound change information within the bound change array of the variable */
   nbdchgs = bdchginfo->pos;
   assert(nbdchgs >= 0);

   /* if the relaxed bound should be ignored, set the relaxed bound to the bound given by the bdchgidx; that ensures
    * that the loop(s) below will be skipped
    */
   if( set->conf_ignorerelaxedbd )
      relaxedbd = SCIPbdchginfoGetNewbound(bdchginfo);

   /* search for the bound change information which includes the relaxed bound */
   if( boundtype == SCIP_BOUNDTYPE_LOWER )
   {
      SCIP_Real newbound;

      /* adjust relaxed lower bound w.r.t. variable type */
      SCIPvarAdjustLb(var, set, &relaxedbd);

      /* due to numericis we compare the relaxed lower bound to the one present at the particular time point and take
       * the better one
       */
      newbound = SCIPbdchginfoGetNewbound(bdchginfo);
      relaxedbd = MIN(relaxedbd, newbound);

      /* check if relaxed lower bound is smaller or equal to global lower bound; if so we can ignore the conflicting
       * bound
       */
      if( SCIPsetIsLE(set, relaxedbd, SCIPvarGetLbGlobal(var)) )
         return SCIP_OKAY;

      while( nbdchgs > 0 )
      {
         assert(SCIPsetIsLE(set, relaxedbd, SCIPbdchginfoGetNewbound(bdchginfo)));

         /* check if the old lower bound is greater than or equal to relaxed lower bound; if not we found the bound
          * change info which we need to report
          */
         if( SCIPsetIsGT(set, relaxedbd, SCIPbdchginfoGetOldbound(bdchginfo)) )
            break;

         bdchginfo = SCIPvarGetBdchgInfoLb(var, nbdchgs-1);

         SCIPdebugMessage("lower bound change %d oldbd=%.15g, newbd=%.15g, depth=%d, pos=%d, redundant=%u\n",
            nbdchgs, SCIPbdchginfoGetOldbound(bdchginfo), SCIPbdchginfoGetNewbound(bdchginfo),
            SCIPbdchginfoGetDepth(bdchginfo), SCIPbdchginfoGetPos(bdchginfo),
            SCIPbdchginfoIsRedundant(bdchginfo));

         /* if bound change is redundant (this means it now a global bound), we can ignore the conflicting bound */
         if( SCIPbdchginfoIsRedundant(bdchginfo) )
            return SCIP_OKAY;

         nbdchgs--;
      }
      assert(SCIPsetIsGT(set, relaxedbd, SCIPbdchginfoGetOldbound(bdchginfo)));
   }
   else
   {
      SCIP_Real newbound;

      assert(boundtype == SCIP_BOUNDTYPE_UPPER);

      /* adjust relaxed upper bound w.r.t. variable type */
      SCIPvarAdjustUb(var, set, &relaxedbd);

      /* due to numericis we compare the relaxed upper bound to the one present at the particular time point and take
       * the better one
       */
      newbound = SCIPbdchginfoGetNewbound(bdchginfo);
      relaxedbd = MAX(relaxedbd, newbound);

      /* check if relaxed upper bound is greater or equal to global upper bound; if so we can ignore the conflicting
       * bound
       */
      if( SCIPsetIsGE(set, relaxedbd, SCIPvarGetUbGlobal(var)) )
         return SCIP_OKAY;

      while( nbdchgs > 0 )
      {
         assert(SCIPsetIsGE(set, relaxedbd, SCIPbdchginfoGetNewbound(bdchginfo)));

         /* check if the old upper bound is smaller than or equal to the relaxed upper bound; if not we found the
          * bound change info which we need to report
          */
         if( SCIPsetIsLT(set, relaxedbd, SCIPbdchginfoGetOldbound(bdchginfo)) )
            break;

         bdchginfo = SCIPvarGetBdchgInfoUb(var, nbdchgs-1);

         SCIPdebugMessage("upper bound change %d oldbd=%.15g, newbd=%.15g, depth=%d, pos=%d, redundant=%u\n",
            nbdchgs, SCIPbdchginfoGetOldbound(bdchginfo), SCIPbdchginfoGetNewbound(bdchginfo),
            SCIPbdchginfoGetDepth(bdchginfo), SCIPbdchginfoGetPos(bdchginfo),
            SCIPbdchginfoIsRedundant(bdchginfo));

         /* if bound change is redundant (this means it now a global bound), we can ignore the conflicting bound */
         if( SCIPbdchginfoIsRedundant(bdchginfo) )
            return SCIP_OKAY;

         nbdchgs--;
      }
      assert(SCIPsetIsLT(set, relaxedbd, SCIPbdchginfoGetOldbound(bdchginfo)));
   }

   assert(SCIPbdchgidxIsEarlier(SCIPbdchginfoGetIdx(bdchginfo), bdchgidx));

   /* put bound change information into priority queue */
   SCIP_CALL( conflictAddBound(conflict, blkmem, set, stat, var, boundtype, bdchginfo, relaxedbd) );

   return SCIP_OKAY;
}

/** checks if the given variable is already part of the current conflict set or queued for resolving with the same or
 *  even stronger bound
 */
SCIP_RETCODE SCIPconflictIsVarUsed(
   SCIP_CONFLICT*        conflict,           /**< conflict analysis data */
   SCIP_VAR*             var,                /**< problem variable */
   SCIP_SET*             set,                /**< global SCIP settings */
   SCIP_BOUNDTYPE        boundtype,          /**< type of bound for which the score should be increased */
   SCIP_BDCHGIDX*        bdchgidx,           /**< bound change index (time stamp of bound change), or NULL for current time */
   SCIP_Bool*            used                /**< pointer to store if the variable is already used */
   )
{
   SCIP_Real newbound;

   /* convert bound to active problem variable */
   SCIP_CALL( convertToActiveVar(&var, set, &boundtype, NULL) );

   if( SCIPvarGetStatus(var) == SCIP_VARSTATUS_FIXED || SCIPvarGetStatus(var) == SCIP_VARSTATUS_MULTAGGR )
      *used = FALSE;
   else
   {
      assert(SCIPvarIsActive(var));
      assert(var != NULL);

      switch( boundtype )
      {
      case SCIP_BOUNDTYPE_LOWER:

         newbound = SCIPvarGetLbAtIndex(var, bdchgidx, FALSE);

         if( var->conflictlbcount == conflict->count && var->conflictlb >= newbound )
         {
            SCIPdebugMessage("already queued bound change <%s> >= %g\n", SCIPvarGetName(var), newbound);
            *used = TRUE;
         }
         else
            *used = FALSE;
         break;
      case SCIP_BOUNDTYPE_UPPER:

         newbound = SCIPvarGetUbAtIndex(var, bdchgidx, FALSE);

         if( var->conflictubcount == conflict->count && var->conflictub <= newbound )
         {
            SCIPdebugMessage("already queued bound change <%s> <= %g\n", SCIPvarGetName(var), newbound);
            *used = TRUE;
         }
         else
            *used = FALSE;
         break;
      default:
         SCIPerrorMessage("invalid bound type %d\n", boundtype);
         SCIPABORT();
         *used = FALSE; /*lint !e527*/
      }
   }

   return SCIP_OKAY;
}

/** returns the conflict lower bound if the variable is present in the current conflict set; otherwise the global lower
 *  bound
 */
SCIP_Real SCIPconflictGetVarLb(
   SCIP_CONFLICT*        conflict,           /**< conflict analysis data */
   SCIP_VAR*             var                 /**< problem variable */
   )
{
   if( var->conflictlbcount == conflict->count )
   {
      assert(EPSGE(var->conflictlb, var->conflictrelaxedlb, 1e-09));
      return var->conflictrelaxedlb;
   }

   return SCIPvarGetLbGlobal(var);
}

/** returns the conflict upper bound if the variable is present in the current conflict set; otherwise the global upper
 *  bound
 */
SCIP_Real SCIPconflictGetVarUb(
   SCIP_CONFLICT*        conflict,           /**< conflict analysis data */
   SCIP_VAR*             var                 /**< problem variable */
   )
{
   if( var->conflictubcount == conflict->count )
   {
      assert(EPSLE(var->conflictub, var->conflictrelaxedub, 1e-09));
      return var->conflictrelaxedub;
   }

   return SCIPvarGetUbGlobal(var);
}

/** removes and returns next conflict analysis candidate from the candidate queue */
static
SCIP_BDCHGINFO* conflictRemoveCand(
   SCIP_CONFLICT*        conflict            /**< conflict analysis data */
   )
{
   SCIP_BDCHGINFO* bdchginfo;
   SCIP_VAR* var;

   assert(conflict != NULL);

   if( SCIPpqueueNElems(conflict->forcedbdchgqueue) > 0 )
      bdchginfo = (SCIP_BDCHGINFO*)(SCIPpqueueRemove(conflict->forcedbdchgqueue));
   else
      bdchginfo = (SCIP_BDCHGINFO*)(SCIPpqueueRemove(conflict->bdchgqueue));

   assert(!SCIPbdchginfoIsRedundant(bdchginfo));

   /* if we have a candidate this one should be valid for the current conflict analysis */
   assert(!bdchginfoIsInvalid(conflict, bdchginfo));

   /* mark the bound change to be no longer in the conflict (it will be either added again to the conflict set or
    * replaced by resolving, which might add a weaker change on the same bound to the queue)
    */
   var = SCIPbdchginfoGetVar(bdchginfo);
   if( SCIPbdchginfoGetBoundtype(bdchginfo) == SCIP_BOUNDTYPE_LOWER )
   {
      var->conflictlbcount = 0;
      var->conflictrelaxedlb = SCIP_REAL_MIN;
   }
   else
   {
      assert(SCIPbdchginfoGetBoundtype(bdchginfo) == SCIP_BOUNDTYPE_UPPER);
      var->conflictubcount = 0;
      var->conflictrelaxedub = SCIP_REAL_MAX;
   }

#ifdef SCIP_CONFGRAPH
   confgraphSetCurrentBdchg(bdchginfo);
#endif

   return bdchginfo;
}

/** returns next conflict analysis candidate from the candidate queue without removing it */
static
SCIP_BDCHGINFO* conflictFirstCand(
   SCIP_CONFLICT*        conflict            /**< conflict analysis data */
   )
{
   SCIP_BDCHGINFO* bdchginfo;

   assert(conflict != NULL);

   if( SCIPpqueueNElems(conflict->forcedbdchgqueue) > 0 )
   {
      /* get next potetioal candidate */
      bdchginfo = (SCIP_BDCHGINFO*)(SCIPpqueueFirst(conflict->forcedbdchgqueue));

      /* check if this candidate is valid */
      if( bdchginfoIsInvalid(conflict, bdchginfo) )
      {
         SCIPdebugMessage("bound change info [%d:<%s> %s %g] is invaild -> pop it from the force queue\n", SCIPbdchginfoGetDepth(bdchginfo),
            SCIPvarGetName(SCIPbdchginfoGetVar(bdchginfo)),
            SCIPbdchginfoGetBoundtype(bdchginfo) == SCIP_BOUNDTYPE_LOWER ? ">=" : "<=",
            SCIPbdchginfoGetNewbound(bdchginfo));

         /* pop the invalid bound change info from the queue */
         (void)(SCIPpqueueRemove(conflict->forcedbdchgqueue));

         /* call method recursively to get next conflict analysis candidate */
         bdchginfo = conflictFirstCand(conflict);
      }
   }
   else
   {
      bdchginfo = (SCIP_BDCHGINFO*)(SCIPpqueueFirst(conflict->bdchgqueue));

      /* check if this candidate is valid */
      if( bdchginfo != NULL && bdchginfoIsInvalid(conflict, bdchginfo) )
      {
         SCIPdebugMessage("bound change info [%d:<%s> %s %g] is invaild -> pop it from the queue\n", SCIPbdchginfoGetDepth(bdchginfo),
            SCIPvarGetName(SCIPbdchginfoGetVar(bdchginfo)),
            SCIPbdchginfoGetBoundtype(bdchginfo) == SCIP_BOUNDTYPE_LOWER ? ">=" : "<=",
            SCIPbdchginfoGetNewbound(bdchginfo));

         /* pop the invalid bound change info from the queue */
         (void)(SCIPpqueueRemove(conflict->bdchgqueue));

         /* call method recursively to get next conflict analysis candidate */
         bdchginfo = conflictFirstCand(conflict);
      }
   }
   assert(bdchginfo == NULL || !SCIPbdchginfoIsRedundant(bdchginfo));

   return bdchginfo;
}

/** adds the current conflict set (extended by all remaining bound changes in the queue) to the pool of conflict sets */
static
SCIP_RETCODE conflictAddConflictset(
   SCIP_CONFLICT*        conflict,           /**< conflict analysis data */
   BMS_BLKMEM*           blkmem,             /**< block memory of transformed problem */
   SCIP_SET*             set,                /**< global SCIP settings */
   SCIP_STAT*            stat,               /**< dynamic problem statistics */
   SCIP_TREE*            tree,               /**< branch and bound tree */
   int                   validdepth,         /**< minimal depth level at which the conflict set is valid */
   SCIP_Bool             diving,             /**< are we in strong branching or diving mode? */
   SCIP_Bool             repropagate,        /**< should the constraint trigger a repropagation? */
   SCIP_Bool*            success,            /**< pointer to store whether the conflict set is valid */
   int*                  nliterals           /**< pointer to store the number of literals in the generated conflictset */
   )
{
   SCIP_CONFLICTSET* conflictset;
   SCIP_BDCHGINFO** bdchginfos;
   int nbdchginfos;
   int currentdepth;
   int focusdepth;

   assert(conflict != NULL);
   assert(conflict->conflictset != NULL);
   assert(set != NULL);
   assert(stat != NULL);
   assert(tree != NULL);
   assert(success != NULL);
   assert(nliterals != NULL);
   assert(SCIPpqueueNElems(conflict->forcedbdchgqueue) == 0);

   *success = FALSE;
   *nliterals = 0;

   /* check, whether local conflicts are allowed */
   validdepth = MAX(validdepth, conflict->conflictset->validdepth);
   if( !set->conf_allowlocal && validdepth > 0 )
      return SCIP_OKAY;

   focusdepth = SCIPtreeGetFocusDepth(tree);
   currentdepth = SCIPtreeGetCurrentDepth(tree);
   assert(currentdepth == tree->pathlen-1);
   assert(focusdepth <= currentdepth);
   assert(0 <= conflict->conflictset->validdepth && conflict->conflictset->validdepth <= currentdepth);
   assert(0 <= validdepth && validdepth <= currentdepth);

   /* get the elements of the bound change queue */
   bdchginfos = (SCIP_BDCHGINFO**)SCIPpqueueElems(conflict->bdchgqueue);
   nbdchginfos = SCIPpqueueNElems(conflict->bdchgqueue);

   /* create a copy of the current conflict set, allocating memory for the additional elements of the queue */
   SCIP_CALL( conflictsetCopy(&conflictset, blkmem, conflict->conflictset, nbdchginfos) );
   conflictset->validdepth = validdepth;
   conflictset->repropagate = repropagate;

   /* add the valid queue elements to the conflict set  */
   SCIPdebugMessage("adding %d variables from the queue as temporary conflict variables\n", nbdchginfos);
   SCIP_CALL( conflictsetAddBounds(conflict, conflictset, blkmem, set, bdchginfos, nbdchginfos) );

   /* calculate the depth, at which the conflictset should be inserted */
   SCIP_CALL( conflictsetCalcInsertDepth(conflictset, set, tree) );
   assert(conflictset->validdepth <= conflictset->insertdepth && conflictset->insertdepth <= currentdepth);
   SCIPdebugMessage(" -> conflict with %d literals found at depth %d is active in depth %d and valid in depth %d\n",
      conflictset->nbdchginfos, currentdepth, conflictset->insertdepth, conflictset->validdepth);

   /* if all branching variables are in the conflict set, the conflict set is of no use;
    * don't use conflict sets that are only valid in the probing path but not in the problem tree
    */
   if( (diving || conflictset->insertdepth < currentdepth) && conflictset->insertdepth <= focusdepth )
   {
      /* if the conflict should not be located only in the subtree where it is useful, put it to its valid depth level */
      if( !set->conf_settlelocal )
         conflictset->insertdepth = conflictset->validdepth;

      *nliterals = conflictset->nbdchginfos;
      SCIPdebugMessage(" -> final conflict set has %d literals\n", *nliterals);

      /* check conflict set on debugging solution */
      SCIP_CALL( SCIPdebugCheckConflict(blkmem, set, tree->path[validdepth],
            conflictset->bdchginfos, conflictset->relaxedbds, conflictset->nbdchginfos) ); /*lint !e506 !e774*/

      /* move conflictset to the conflictset storage */
      SCIP_CALL( conflictInsertConflictset(conflict, blkmem, set, &conflictset) );
      *success = TRUE;
   }
   else
   {
      /* free the temporary conflict set */
      conflictsetFree(&conflictset, blkmem);
   }

   return SCIP_OKAY;
}

/** tries to resolve given bound change
 *   - resolutions on local constraints are only applied, if the constraint is valid at the
 *     current minimal valid depth level, because this depth level is the topmost level to add the conflict
 *     constraint to anyways
 *
 *  @note it is sufficient to explain the relaxed bound change
 */
static
SCIP_RETCODE conflictResolveBound(
   SCIP_CONFLICT*        conflict,           /**< conflict analysis data */
   SCIP_SET*             set,                /**< global SCIP settings */
   SCIP_BDCHGINFO*       bdchginfo,          /**< bound change to resolve */
   SCIP_Real             relaxedbd,          /**< the relaxed bound */
   int                   validdepth,         /**< minimal depth level at which the conflict is valid */
   SCIP_Bool*            resolved            /**< pointer to store whether the bound change was resolved */
   )
{
   SCIP_VAR* actvar;
   SCIP_CONS* infercons;
   SCIP_PROP* inferprop;
   SCIP_RESULT result;

#ifndef NDEBUG
   int nforcedbdchgqueue;
   int nbdchgqueue;
   int i;

   /* store the current size of the conflict queues */
   nforcedbdchgqueue = SCIPpqueueNElems(conflict->forcedbdchgqueue);
   nbdchgqueue = SCIPpqueueNElems(conflict->bdchgqueue);
#endif

   assert(conflict != NULL);
   assert(resolved != NULL);
   assert(!SCIPbdchginfoIsRedundant(bdchginfo));

   *resolved = FALSE;

   actvar = SCIPbdchginfoGetVar(bdchginfo);
   assert(actvar != NULL);
   assert(SCIPvarIsActive(actvar));

   SCIPdebugMessage("processing next conflicting bound (depth: %d, valid depth: %d, bdchgtype: %s [%s], vartype: %d): [<%s> %s %g(%g)]\n",
      SCIPbdchginfoGetDepth(bdchginfo), validdepth,
      SCIPbdchginfoGetChgtype(bdchginfo) == SCIP_BOUNDCHGTYPE_BRANCHING ? "branch"
      : SCIPbdchginfoGetChgtype(bdchginfo) == SCIP_BOUNDCHGTYPE_CONSINFER ? "cons" : "prop",
      SCIPbdchginfoGetChgtype(bdchginfo) == SCIP_BOUNDCHGTYPE_BRANCHING ? "-"
      : SCIPbdchginfoGetChgtype(bdchginfo) == SCIP_BOUNDCHGTYPE_CONSINFER
      ? SCIPconsGetName(SCIPbdchginfoGetInferCons(bdchginfo))
      : SCIPbdchginfoGetInferProp(bdchginfo) == NULL ? "-"
      : SCIPpropGetName(SCIPbdchginfoGetInferProp(bdchginfo)),
      SCIPvarGetType(actvar), SCIPvarGetName(actvar),
      SCIPbdchginfoGetBoundtype(bdchginfo) == SCIP_BOUNDTYPE_LOWER ? ">=" : "<=",
      SCIPbdchginfoGetNewbound(bdchginfo), relaxedbd);
   SCIPdebugMessage(" - conflict set       :");

#ifndef NDEBUG
   for( i = 0; i < conflict->conflictset->nbdchginfos; ++i )
   {
      SCIPdebugPrintf(" [%d:<%s> %s %g(%g)]", SCIPbdchginfoGetDepth(conflict->conflictset->bdchginfos[i]),
         SCIPvarGetName(SCIPbdchginfoGetVar(conflict->conflictset->bdchginfos[i])),
         SCIPbdchginfoGetBoundtype(conflict->conflictset->bdchginfos[i]) == SCIP_BOUNDTYPE_LOWER ? ">=" : "<=",
         SCIPbdchginfoGetNewbound(conflict->conflictset->bdchginfos[i]), conflict->conflictset->relaxedbds[i]);
   }
   SCIPdebugPrintf("\n");
   SCIPdebugMessage(" - forced candidates  :");

   for( i = 0; i < nforcedbdchgqueue; ++i )
   {
      SCIP_BDCHGINFO* info = (SCIP_BDCHGINFO*)(SCIPpqueueElems(conflict->forcedbdchgqueue)[i]);
      SCIPdebugPrintf(" [%d:<%s> %s %g(%g)]", SCIPbdchginfoGetDepth(info), SCIPvarGetName(SCIPbdchginfoGetVar(info)),
         bdchginfoIsInvalid(conflict, info) ? "<!>" : SCIPbdchginfoGetBoundtype(info) == SCIP_BOUNDTYPE_LOWER ? ">=" : "<=",
         SCIPbdchginfoGetNewbound(info), SCIPbdchginfoGetRelaxedBound(info));
   }
   SCIPdebugPrintf("\n");
   SCIPdebugMessage(" - optional candidates:");

   for( i = 0; i < nbdchgqueue; ++i )
   {
      SCIP_BDCHGINFO* info = (SCIP_BDCHGINFO*)(SCIPpqueueElems(conflict->bdchgqueue)[i]);
      SCIPdebugPrintf(" [%d:<%s> %s %g(%g)]", SCIPbdchginfoGetDepth(info), SCIPvarGetName(SCIPbdchginfoGetVar(info)),
         bdchginfoIsInvalid(conflict, info) ? "<!>" : SCIPbdchginfoGetBoundtype(info) == SCIP_BOUNDTYPE_LOWER ? ">=" : "<=",
         SCIPbdchginfoGetNewbound(info), SCIPbdchginfoGetRelaxedBound(info));
   }
   SCIPdebugPrintf("\n");
#endif

   /* check, if the bound change can and should be resolved:
    *  - resolutions on local constraints should only be applied, if the constraint is valid at the
    *    current minimal valid depth level (which is initialized with the valid depth level of the initial
    *    conflict set), because this depth level is the topmost level to add the conflict constraint to anyways
    */
   switch( SCIPbdchginfoGetChgtype(bdchginfo) )
   {
   case SCIP_BOUNDCHGTYPE_CONSINFER:
      infercons = SCIPbdchginfoGetInferCons(bdchginfo);
      assert(infercons != NULL);

      if( SCIPconsIsGlobal(infercons) || SCIPconsGetValidDepth(infercons) <= validdepth )
      {
         SCIP_VAR* infervar;
         int inferinfo;
         SCIP_BOUNDTYPE inferboundtype;
         SCIP_BDCHGIDX* bdchgidx;

         /* resolve bound change by asking the constraint that infered the bound to put all bounds that were
          * the reasons for the conflicting bound change on the priority queue
          */
         infervar = SCIPbdchginfoGetInferVar(bdchginfo);
         inferinfo = SCIPbdchginfoGetInferInfo(bdchginfo);
         inferboundtype = SCIPbdchginfoGetInferBoundtype(bdchginfo);
         bdchgidx = SCIPbdchginfoGetIdx(bdchginfo);
         assert(infervar != NULL);

         SCIPdebugMessage("resolving bound <%s> %s %g(%g) [status:%d, type:%d, depth:%d, pos:%d]: <%s> %s %g [cons:<%s>(%s), info:%d]\n",
            SCIPvarGetName(actvar),
            SCIPbdchginfoGetBoundtype(bdchginfo) == SCIP_BOUNDTYPE_LOWER ? ">=" : "<=",
            SCIPbdchginfoGetNewbound(bdchginfo), relaxedbd,
            SCIPvarGetStatus(actvar), SCIPvarGetType(actvar),
            SCIPbdchginfoGetDepth(bdchginfo), SCIPbdchginfoGetPos(bdchginfo),
            SCIPvarGetName(infervar),
            inferboundtype == SCIP_BOUNDTYPE_LOWER ? ">=" : "<=",
            SCIPvarGetBdAtIndex(infervar, inferboundtype, bdchgidx, TRUE),
            SCIPconsGetName(infercons),
            SCIPconsIsGlobal(infercons) ? "global" : "local",
            inferinfo);

         SCIP_CALL( SCIPconsResolvePropagation(infercons, set, infervar, inferinfo, inferboundtype, bdchgidx, relaxedbd, &result) );
         *resolved = (result == SCIP_SUCCESS);
      }
      break;

   case SCIP_BOUNDCHGTYPE_PROPINFER:
      inferprop = SCIPbdchginfoGetInferProp(bdchginfo);
      if( inferprop != NULL )
      {
         SCIP_VAR* infervar;
         int inferinfo;
         SCIP_BOUNDTYPE inferboundtype;
         SCIP_BDCHGIDX* bdchgidx;

         /* resolve bound change by asking the propagator that infered the bound to put all bounds that were
          * the reasons for the conflicting bound change on the priority queue
          */
         infervar = SCIPbdchginfoGetInferVar(bdchginfo);
         inferinfo = SCIPbdchginfoGetInferInfo(bdchginfo);
         inferboundtype = SCIPbdchginfoGetInferBoundtype(bdchginfo);
         bdchgidx = SCIPbdchginfoGetIdx(bdchginfo);
         assert(infervar != NULL);

         SCIPdebugMessage("resolving bound <%s> %s %g(%g) [status:%d, depth:%d, pos:%d]: <%s> %s %g [prop:<%s>, info:%d]\n",
            SCIPvarGetName(actvar),
            SCIPbdchginfoGetBoundtype(bdchginfo) == SCIP_BOUNDTYPE_LOWER ? ">=" : "<=",
            SCIPbdchginfoGetNewbound(bdchginfo), relaxedbd,
            SCIPvarGetStatus(actvar), SCIPbdchginfoGetDepth(bdchginfo), SCIPbdchginfoGetPos(bdchginfo),
            SCIPvarGetName(infervar),
            inferboundtype == SCIP_BOUNDTYPE_LOWER ? ">=" : "<=",
            SCIPvarGetBdAtIndex(infervar, inferboundtype, bdchgidx, TRUE),
            SCIPpropGetName(inferprop), inferinfo);

         SCIP_CALL( SCIPpropResolvePropagation(inferprop, set, infervar, inferinfo, inferboundtype, bdchgidx, relaxedbd, &result) );
         *resolved = (result == SCIP_SUCCESS);
      }
      break;

   case SCIP_BOUNDCHGTYPE_BRANCHING:
      assert(!(*resolved));
      break;

   default:
      SCIPerrorMessage("invalid bound change type <%d>\n", SCIPbdchginfoGetChgtype(bdchginfo));
      return SCIP_INVALIDDATA;
   }

   SCIPdebugMessage("resolving status: %u\n", *resolved);

#ifndef NDEBUG
   /* subract the size of the conflicq queues */
   nforcedbdchgqueue -= SCIPpqueueNElems(conflict->forcedbdchgqueue);
   nbdchgqueue -= SCIPpqueueNElems(conflict->bdchgqueue);

   /* in case the bound change was not resolved, the conflict queues should have the same size (contents) */
   assert((*resolved) || (nforcedbdchgqueue == 0 && nbdchgqueue == 0));
#endif

   return SCIP_OKAY;
}

/** if only one conflicting bound change of the last depth level was used, and if this can be resolved,
 *  creates GRASP-like reconvergence conflict constraints in the conflict graph up to the branching variable of this
 *  depth level
 */
static
SCIP_RETCODE conflictCreateReconvergenceConss(
   SCIP_CONFLICT*        conflict,           /**< conflict analysis data */
   BMS_BLKMEM*           blkmem,             /**< block memory of transformed problem */
   SCIP_SET*             set,                /**< global SCIP settings */
   SCIP_STAT*            stat,               /**< problem statistics */
   SCIP_PROB*            prob,               /**< problem data */
   SCIP_TREE*            tree,               /**< branch and bound tree */
   SCIP_Bool             diving,             /**< are we in strong branching or diving mode? */
   int                   validdepth,         /**< minimal depth level at which the initial conflict set is valid */
   SCIP_BDCHGINFO*       firstuip,           /**< first UIP of conflict graph */
   int*                  nreconvconss,       /**< pointer to store the number of generated reconvergence constraints */
   int*                  nreconvliterals     /**< pointer to store the number of literals generated reconvergence constraints */
   )
{
   SCIP_BDCHGINFO* uip;
   int firstuipdepth;
   int focusdepth;
   int currentdepth;
   int maxvaliddepth;

   assert(conflict != NULL);
   assert(firstuip != NULL);
   assert(nreconvconss != NULL);
   assert(nreconvliterals != NULL);
   assert(!SCIPbdchginfoIsRedundant(firstuip));

   focusdepth = SCIPtreeGetFocusDepth(tree);
   currentdepth = SCIPtreeGetCurrentDepth(tree);
   assert(currentdepth == tree->pathlen-1);
   assert(focusdepth <= currentdepth);

   /* check, whether local constraints are allowed; however, don't generate reconvergence constraints that are only valid
    * in the probing path and not in the problem tree (i.e. that exceed the focusdepth)
    */
   maxvaliddepth = (set->conf_allowlocal ? MIN(currentdepth-1, focusdepth) : 0);
   if( validdepth > maxvaliddepth )
      return SCIP_OKAY;

   firstuipdepth = SCIPbdchginfoGetDepth(firstuip);

   /* for each succeeding UIP pair of the last depth level, create one reconvergence constraint */
   uip = firstuip;
   while( uip != NULL && SCIPbdchginfoGetDepth(uip) == SCIPbdchginfoGetDepth(firstuip) && bdchginfoIsResolvable(uip) )
   {
      SCIP_BDCHGINFO* oppositeuip;
      SCIP_BDCHGINFO* bdchginfo;
      SCIP_BDCHGINFO* nextuip;
      SCIP_VAR* uipvar;
      SCIP_Real oppositeuipbound;
      SCIP_BOUNDTYPE oppositeuipboundtype;
      int nresolutions;

      assert(!SCIPbdchginfoIsRedundant(uip));

      SCIPdebugMessage("creating reconvergence constraint for UIP <%s> %s %g in depth %d pos %d\n",
         SCIPvarGetName(SCIPbdchginfoGetVar(uip)), SCIPbdchginfoGetBoundtype(uip) == SCIP_BOUNDTYPE_LOWER ? ">=" : "<=",
         SCIPbdchginfoGetNewbound(uip), SCIPbdchginfoGetDepth(uip), SCIPbdchginfoGetPos(uip));

      /* initialize conflict data */
      SCIP_CALL( SCIPconflictInit(conflict, set, stat, prob) );

      /* create a temporary bound change information for the negation of the UIP's bound change;
       * this bound change information is freed in the SCIPconflictFlushConss() call;
       * for reconvergence constraints for continuous variables we can only use the "negation" !(x <= u) == (x >= u);
       * during conflict analysis, we treat a continuous bound "x >= u" in the conflict set as "x > u", and in the
       * generated constraint this is negated again to "x <= u" which is correct.
       */
      uipvar = SCIPbdchginfoGetVar(uip);
      oppositeuipboundtype = SCIPboundtypeOpposite(SCIPbdchginfoGetBoundtype(uip));
      oppositeuipbound = SCIPbdchginfoGetNewbound(uip);
      if( SCIPvarIsIntegral(uipvar) )
      {
         assert(SCIPsetIsIntegral(set, oppositeuipbound));
         oppositeuipbound += (oppositeuipboundtype == SCIP_BOUNDTYPE_LOWER ? +1.0 : -1.0);
      }
      SCIP_CALL( conflictCreateTmpBdchginfo(conflict, blkmem, set, uipvar,
            oppositeuipboundtype, oppositeuipboundtype == SCIP_BOUNDTYPE_LOWER ? SCIP_REAL_MIN : SCIP_REAL_MAX,
            oppositeuipbound, &oppositeuip) );

      /* put the negated UIP into the conflict set */
      SCIP_CALL( conflictAddConflictBound(conflict, blkmem, set, oppositeuip, oppositeuipbound) );

      /* put positive UIP into priority queue */
      SCIP_CALL( conflictQueueBound(conflict, set, uip, SCIPbdchginfoGetNewbound(uip) ) );

      /* resolve the queue until the next UIP is reached */
      bdchginfo = conflictFirstCand(conflict);
      nextuip = NULL;
      nresolutions = 0;
      while( bdchginfo != NULL && validdepth <= maxvaliddepth )
      {
         SCIP_BDCHGINFO* nextbdchginfo;
         SCIP_Real relaxedbd;
         SCIP_Bool forceresolve;
         int bdchgdepth;

         /* check if the next bound change must be resolved in every case */
         forceresolve = (SCIPpqueueNElems(conflict->forcedbdchgqueue) > 0);

         /* remove currently processed candidate and get next conflicting bound from the conflict candidate queue before
          * we remove the candidate we have to collect the relaxed bound since removing the candidate from the queue
          * invalidates the relaxed bound
          */
         assert(bdchginfo == conflictFirstCand(conflict));
         relaxedbd = SCIPbdchginfoGetRelaxedBound(bdchginfo);
         bdchginfo = conflictRemoveCand(conflict);
         nextbdchginfo = conflictFirstCand(conflict);
         bdchgdepth = SCIPbdchginfoGetDepth(bdchginfo);
         assert(bdchginfo != NULL);
         assert(!SCIPbdchginfoIsRedundant(bdchginfo));
         assert(nextbdchginfo == NULL || SCIPbdchginfoGetDepth(bdchginfo) >= SCIPbdchginfoGetDepth(nextbdchginfo)
            || forceresolve);
         assert(bdchgdepth <= firstuipdepth);

         /* bound changes that are higher in the tree than the valid depth of the conflict can be ignored;
          * multiple insertions of the same bound change can be ignored
          */
         if( bdchgdepth > validdepth && bdchginfo != nextbdchginfo )
         {
            SCIP_VAR* actvar;
            SCIP_Bool resolved;

            actvar = SCIPbdchginfoGetVar(bdchginfo);
            assert(actvar != NULL);
            assert(SCIPvarIsActive(actvar));

            /* check if we have to resolve the bound change in this depth level
             *  - the starting uip has to be resolved
             *  - a bound change should be resolved, if it is in the fuip's depth level and not the
             *    next uip (i.e., if it is not the last bound change in the fuip's depth level)
             *  - a forced bound change must be resolved in any case
             */
            resolved = FALSE;
            if( bdchginfo == uip
               || (bdchgdepth == firstuipdepth
                  && nextbdchginfo != NULL
                  && SCIPbdchginfoGetDepth(nextbdchginfo) == bdchgdepth)
               || forceresolve )
            {
               SCIP_CALL( conflictResolveBound(conflict, set, bdchginfo, relaxedbd, validdepth, &resolved) );
            }

            if( resolved )
               nresolutions++;
            else if( forceresolve )
            {
               /* variable cannot enter the conflict clause: we have to make the conflict clause local, s.t.
                * the unresolved bound change is active in the whole sub tree of the conflict clause
                */
               assert(bdchgdepth >= validdepth);
               validdepth = bdchgdepth;

               SCIPdebugMessage("couldn't resolve forced bound change on <%s> -> new valid depth: %d\n",
                  SCIPvarGetName(actvar), validdepth);
            }
            else if( bdchginfo != uip )
            {
               assert(conflict->conflictset != NULL);
               assert(conflict->conflictset->nbdchginfos >= 1); /* starting UIP is already member of the conflict set */

               /* if this is the first variable of the conflict set besides the current starting UIP, it is the next
                * UIP (or the first unresolvable bound change)
                */
               if( bdchgdepth == firstuipdepth && conflict->conflictset->nbdchginfos == 1 )
               {
                  assert(nextuip == NULL);
                  nextuip = bdchginfo;
               }

               /* put bound change into the conflict set */
               SCIP_CALL( conflictAddConflictBound(conflict, blkmem, set, bdchginfo, relaxedbd) );
               assert(conflict->conflictset->nbdchginfos >= 2);
            }
            else
               assert(conflictFirstCand(conflict) == NULL); /* the starting UIP was not resolved */
         }

         /* get next conflicting bound from the conflict candidate queue (this does not need to be nextbdchginfo, because
          * due to resolving the bound changes, a variable could be added to the queue which must be
          * resolved before nextbdchginfo)
          */
         bdchginfo = conflictFirstCand(conflict);
      }
      assert(nextuip != uip);

      /* if only one propagation was resolved, the reconvergence constraint is already member of the constraint set
       * (it is exactly the constraint that produced the propagation)
       */
      if( nextuip != NULL && nresolutions >= 2 && bdchginfo == NULL && validdepth <= maxvaliddepth )
      {
         int nlits;
         SCIP_Bool success;

         assert(SCIPbdchginfoGetDepth(nextuip) == SCIPbdchginfoGetDepth(uip));

         SCIPdebugMessage("creating reconvergence constraint from UIP <%s> to UIP <%s> in depth %d with %d literals after %d resolutions\n",
            SCIPvarGetName(SCIPbdchginfoGetVar(uip)), SCIPvarGetName(SCIPbdchginfoGetVar(nextuip)),
            SCIPbdchginfoGetDepth(uip), conflict->conflictset->nbdchginfos, nresolutions);

         /* call the conflict handlers to create a conflict set */
         SCIP_CALL( conflictAddConflictset(conflict, blkmem, set, stat, tree, validdepth, diving, FALSE,
               &success, &nlits) );
         if( success )
         {
            (*nreconvconss)++;
            (*nreconvliterals) += nlits;
         }
      }

      /* clear the conflict candidate queue and the conflict set (to make sure, oppositeuip is not referenced anymore) */
      conflictClear(conflict);

      uip = nextuip;
   }

   return SCIP_OKAY;
}

/** analyzes conflicting bound changes that were added with calls to SCIPconflictAddBound() and
 *  SCIPconflictAddRelaxedBound(), and on success, calls the conflict handlers to create a conflict constraint out of
 *  the resulting conflict set; afterwards the conflict queue and the conflict set is cleared
 */
static
SCIP_RETCODE conflictAnalyze(
   SCIP_CONFLICT*        conflict,           /**< conflict analysis data */
   BMS_BLKMEM*           blkmem,             /**< block memory of transformed problem */
   SCIP_SET*             set,                /**< global SCIP settings */
   SCIP_STAT*            stat,               /**< problem statistics */
   SCIP_PROB*            prob,               /**< problem data */
   SCIP_TREE*            tree,               /**< branch and bound tree */
   SCIP_Bool             diving,             /**< are we in strong branching or diving mode? */
   int                   validdepth,         /**< minimal depth level at which the initial conflict set is valid */
   SCIP_Bool             mustresolve,        /**< should the conflict set only be used, if a resolution was applied? */
   int*                  nconss,             /**< pointer to store the number of generated conflict constraints */
   int*                  nliterals,          /**< pointer to store the number of literals in generated conflict constraints */
   int*                  nreconvconss,       /**< pointer to store the number of generated reconvergence constraints */
   int*                  nreconvliterals     /**< pointer to store the number of literals generated reconvergence constraints */
   )
{
   SCIP_BDCHGINFO* bdchginfo;
   SCIP_BDCHGINFO** firstuips;
   int nfirstuips;
   int focusdepth;
   int currentdepth;
   int maxvaliddepth;
   int resolvedepth;
   int nresolutions;
   int lastconsnresolutions;
   int lastconsresoldepth;

   assert(conflict != NULL);
   assert(conflict->conflictset != NULL);
   assert(conflict->conflictset->nbdchginfos >= 0);
   assert(set != NULL);
   assert(stat != NULL);
   assert(0 <= validdepth && validdepth <= SCIPtreeGetCurrentDepth(tree));
   assert(nconss != NULL);
   assert(nliterals != NULL);
   assert(nreconvconss != NULL);
   assert(nreconvliterals != NULL);

   focusdepth = SCIPtreeGetFocusDepth(tree);
   currentdepth = SCIPtreeGetCurrentDepth(tree);
   assert(currentdepth == tree->pathlen-1);
   assert(focusdepth <= currentdepth);

   resolvedepth = ((set->conf_fuiplevels >= 0 && set->conf_fuiplevels <= currentdepth)
      ? currentdepth - set->conf_fuiplevels + 1 : 0);
   assert(0 <= resolvedepth && resolvedepth <= currentdepth + 1);

   /* if we must resolve at least one bound change, find the first UIP at least in the last depth level */
   if( mustresolve )
      resolvedepth = MIN(resolvedepth, currentdepth);

   SCIPdebugMessage("analyzing conflict with %d+%d conflict candidates and starting conflict set of size %d in depth %d (resolvedepth=%d)\n",
      SCIPpqueueNElems(conflict->forcedbdchgqueue), SCIPpqueueNElems(conflict->bdchgqueue),
      conflict->conflictset->nbdchginfos, currentdepth, resolvedepth);

   *nconss = 0;
   *nliterals = 0;
   *nreconvconss = 0;
   *nreconvliterals = 0;

   /* check, whether local conflicts are allowed; however, don't generate conflict constraints that are only valid in the
    * probing path and not in the problem tree (i.e. that exceed the focusdepth)
    */
   maxvaliddepth = (set->conf_allowlocal ? MIN(currentdepth-1, focusdepth) : 0);
   if( validdepth > maxvaliddepth )
      return SCIP_OKAY;

   /* allocate temporary memory for storing first UIPs (in each depth level, at most two bound changes can be flagged
    * as UIP, namely a binary and a non-binary bound change)
    */
   SCIP_CALL( SCIPsetAllocBufferArray(set, &firstuips, 2*(currentdepth+1)) );

   /* process all bound changes in the conflict candidate queue */
   nresolutions = 0;
   lastconsnresolutions = (mustresolve ? 0 : -1);
   lastconsresoldepth = (mustresolve ? currentdepth : INT_MAX);
   bdchginfo = conflictFirstCand(conflict);
   nfirstuips = 0;
   while( bdchginfo != NULL && validdepth <= maxvaliddepth )
   {
      SCIP_BDCHGINFO* nextbdchginfo;
      SCIP_Real relaxedbd;
      SCIP_Bool forceresolve;
      int bdchgdepth;

      assert(!SCIPbdchginfoIsRedundant(bdchginfo));

      /* check if the next bound change must be resolved in every case */
      forceresolve = (SCIPpqueueNElems(conflict->forcedbdchgqueue) > 0);

      /* resolve next bound change in queue */
      bdchgdepth = SCIPbdchginfoGetDepth(bdchginfo);
      assert(0 <= bdchgdepth && bdchgdepth <= currentdepth);
      assert(SCIPvarIsActive(SCIPbdchginfoGetVar(bdchginfo)));
      assert(bdchgdepth < tree->pathlen);
      assert(tree->path[bdchgdepth] != NULL);
      assert(tree->path[bdchgdepth]->domchg != NULL);
      assert(SCIPbdchginfoGetPos(bdchginfo) < (int)tree->path[bdchgdepth]->domchg->domchgbound.nboundchgs);
      assert(tree->path[bdchgdepth]->domchg->domchgbound.boundchgs[SCIPbdchginfoGetPos(bdchginfo)].var
         == SCIPbdchginfoGetVar(bdchginfo));
      assert(tree->path[bdchgdepth]->domchg->domchgbound.boundchgs[SCIPbdchginfoGetPos(bdchginfo)].newbound
         == SCIPbdchginfoGetNewbound(bdchginfo)
         || (SCIPbdchginfoGetBoundtype(bdchginfo) == SCIP_BOUNDTYPE_LOWER
            ? SCIPvarGetLbGlobal(SCIPbdchginfoGetVar(bdchginfo)) : SCIPvarGetUbGlobal(SCIPbdchginfoGetVar(bdchginfo)))
         == SCIPbdchginfoGetNewbound(bdchginfo)); /*lint !e777*/
      assert((SCIP_BOUNDTYPE)tree->path[bdchgdepth]->domchg->domchgbound.boundchgs[SCIPbdchginfoGetPos(bdchginfo)].boundtype
         == SCIPbdchginfoGetBoundtype(bdchginfo));

      /* create intermediate conflict constraint */
      assert(nresolutions >= lastconsnresolutions);
      if( !forceresolve )
      {
         if( nresolutions == lastconsnresolutions )
            lastconsresoldepth = bdchgdepth; /* all intermediate depth levels consisted of only unresolved bound changes */
         else if( bdchgdepth < lastconsresoldepth && (set->conf_interconss == -1 || *nconss < set->conf_interconss) )
         {
            int nlits;
            SCIP_Bool success;

            /* call the conflict handlers to create a conflict set */
            SCIPdebugMessage("creating intermediate conflictset after %d resolutions up to depth %d (valid at depth %d): %d conflict bounds, %d bounds in queue\n",
               nresolutions, bdchgdepth, validdepth, conflict->conflictset->nbdchginfos,
               SCIPpqueueNElems(conflict->bdchgqueue));
            SCIP_CALL( conflictAddConflictset(conflict, blkmem, set, stat, tree, validdepth, diving, TRUE,
                  &success, &nlits) );
            lastconsnresolutions = nresolutions;
            lastconsresoldepth = bdchgdepth;
            if( success )
            {
               (*nconss)++;
               (*nliterals) += nlits;
            }
         }
      }

      /* remove currently processed candidate and get next conflicting bound from the conflict candidate queue before
       * we remove the candidate we have to collect the relaxed bound since removing the candidate from the queue
       * invalidates the relaxed bound
       */
      assert(bdchginfo == conflictFirstCand(conflict));
      relaxedbd = SCIPbdchginfoGetRelaxedBound(bdchginfo);
      bdchginfo = conflictRemoveCand(conflict);
      nextbdchginfo = conflictFirstCand(conflict);
      assert(bdchginfo != NULL);
      assert(!SCIPbdchginfoIsRedundant(bdchginfo));
      assert(nextbdchginfo == NULL || SCIPbdchginfoGetDepth(bdchginfo) >= SCIPbdchginfoGetDepth(nextbdchginfo)
         || forceresolve);

      /* we don't need to resolve bound changes that are already active in the valid depth of the current conflict set,
       * because the conflict set can only be added locally at the valid depth, and all bound changes applied in this
       * depth or earlier can be removed from the conflict constraint, since they are already applied in the constraint's
       * subtree;
       * if the next bound change on the remaining queue is equal to the current bound change,
       * this is a multiple insertion in the conflict candidate queue and we can ignore the current
       * bound change
       */
      if( bdchgdepth > validdepth && bdchginfo != nextbdchginfo )
      {
         SCIP_VAR* actvar;
         SCIP_Bool resolved;

         actvar = SCIPbdchginfoGetVar(bdchginfo);
         assert(actvar != NULL);
         assert(SCIPvarIsActive(actvar));

         /* check if we want to resolve the bound change in this depth level
          *  - bound changes should be resolved, if
          *     (i)   we must apply at least one resolution and didn't resolve a bound change yet, or
          *     (ii)  their depth level is at least equal to the minimal resolving depth, and
          *           they are not the last remaining conflicting bound change in their depth level
          *     (iii) the bound change resolving is forced (i.e., the forced queue was non-empty)
          */
         resolved = FALSE;
         if( (mustresolve && nresolutions == 0)
            || (bdchgdepth >= resolvedepth
               && nextbdchginfo != NULL
               && SCIPbdchginfoGetDepth(nextbdchginfo) == bdchgdepth)
            || forceresolve )
         {
            SCIP_CALL( conflictResolveBound(conflict, set, bdchginfo, relaxedbd, validdepth, &resolved) );
         }

         if( resolved )
            nresolutions++;
         else if( forceresolve )
         {
            /* variable cannot enter the conflict clause: we have to make the conflict clause local, s.t.
             * the unresolved bound change is active in the whole sub tree of the conflict clause
             */
            assert(bdchgdepth >= validdepth);
            validdepth = bdchgdepth;

            SCIPdebugMessage("couldn't resolve forced bound change on <%s> -> new valid depth: %d\n",
               SCIPvarGetName(actvar), validdepth);
         }
         else
         {
            /* if this is a UIP (the last bound change in its depth level), it can be used to generate a
             * UIP reconvergence constraint
             */
            if( nextbdchginfo == NULL || SCIPbdchginfoGetDepth(nextbdchginfo) != bdchgdepth )
            {
               assert(nfirstuips < 2*(currentdepth+1));
               firstuips[nfirstuips] = bdchginfo;
               nfirstuips++;
            }

            /* put variable into the conflict set, using the literal that is currently fixed to FALSE */
            SCIP_CALL( conflictAddConflictBound(conflict, blkmem, set, bdchginfo, relaxedbd) );
         }
      }

      /* get next conflicting bound from the conflict candidate queue (this needs not to be nextbdchginfo, because
       * due to resolving the bound changes, a bound change could be added to the queue which must be
       * resolved before nextbdchginfo)
       */
      bdchginfo = conflictFirstCand(conflict);
   }

   /* check, if a valid conflict set was found */
   if( bdchginfo == NULL
      && nresolutions > lastconsnresolutions
      && validdepth <= maxvaliddepth
      && (!mustresolve || nresolutions > 0 || conflict->conflictset->nbdchginfos == 0)
      && SCIPpqueueNElems(conflict->forcedbdchgqueue) == 0 )
   {
      int nlits;
      SCIP_Bool success;

      /* call the conflict handlers to create a conflict set */
      SCIP_CALL( conflictAddConflictset(conflict, blkmem, set, stat, tree, validdepth, diving, TRUE, &success, &nlits) );
      if( success )
      {
         (*nconss)++;
         (*nliterals) += nlits;
      }
   }

   /* produce reconvergence constraints defined by succeeding UIP's of the last depth level */
   if( set->conf_reconvlevels != 0 && validdepth <= maxvaliddepth )
   {
      int reconvlevels;
      int i;

      reconvlevels = (set->conf_reconvlevels == -1 ? INT_MAX : set->conf_reconvlevels);
      for( i = 0; i < nfirstuips; ++i )
      {
         if( SCIPbdchginfoHasInferenceReason(firstuips[i])
            && currentdepth - SCIPbdchginfoGetDepth(firstuips[i]) < reconvlevels )
         {
            SCIP_CALL( conflictCreateReconvergenceConss(conflict, blkmem, set, stat, prob, tree, diving,
                  validdepth, firstuips[i], nreconvconss, nreconvliterals) );
         }
      }
   }

   /* free the temporary memory */
   SCIPsetFreeBufferArray(set, &firstuips);

   /* clear the conflict candidate queue and the conflict set */
   conflictClear(conflict);

   return SCIP_OKAY;
}

/** analyzes conflicting bound changes that were added with calls to SCIPconflictAddBound(), and on success, calls the
 *  conflict handlers to create a conflict constraint out of the resulting conflict set;
 *  updates statistics for propagation conflict analysis
 */
SCIP_RETCODE SCIPconflictAnalyze(
   SCIP_CONFLICT*        conflict,           /**< conflict analysis data */
   BMS_BLKMEM*           blkmem,             /**< block memory of transformed problem */
   SCIP_SET*             set,                /**< global SCIP settings */
   SCIP_STAT*            stat,               /**< problem statistics */
   SCIP_PROB*            prob,               /**< problem data */
   SCIP_TREE*            tree,               /**< branch and bound tree */
   int                   validdepth,         /**< minimal depth level at which the initial conflict set is valid */
   SCIP_Bool*            success             /**< pointer to store whether a conflict constraint was created, or NULL */
   )
{
   int nconss;
   int nliterals;
   int nreconvconss;
   int nreconvliterals;

   assert(conflict != NULL);
   assert(conflict->conflictset != NULL);
   assert(set != NULL);
   assert(prob != NULL);


   if( success != NULL )
      *success = FALSE;

   /* check if the conflict analysis is applicable */
   if( !SCIPconflictApplicable(set) )
      return SCIP_OKAY;

   /* check, if the conflict set will get too large with high probability */
   if( conflict->conflictset->nbdchginfos + SCIPpqueueNElems(conflict->bdchgqueue)
      + SCIPpqueueNElems(conflict->forcedbdchgqueue) >= 2*conflictCalcMaxsize(set, prob) )
      return SCIP_OKAY;

   SCIPdebugMessage("analyzing conflict after infeasible propagation in depth %d\n", SCIPtreeGetCurrentDepth(tree));

   /* start timing */
   SCIPclockStart(conflict->propanalyzetime, set);

   conflict->npropcalls++;

   /* analyze the conflict set, and create a conflict constraint on success */
   SCIP_CALL( conflictAnalyze(conflict, blkmem, set, stat, prob, tree, FALSE, validdepth, TRUE,
         &nconss, &nliterals, &nreconvconss, &nreconvliterals) );
   conflict->npropsuccess += (nconss > 0 ? 1 : 0);
   conflict->npropconfconss += nconss;
   conflict->npropconfliterals += nliterals;
   conflict->npropreconvconss += nreconvconss;
   conflict->npropreconvliterals += nreconvliterals;
   if( success != NULL )
      *success = (nconss > 0);

   /* stop timing */
   SCIPclockStop(conflict->propanalyzetime, set);

   return SCIP_OKAY;
}

/** gets time in seconds used for preprocessing global conflict constraint before appliance */
SCIP_Real SCIPconflictGetGlobalApplTime(
   SCIP_CONFLICT*        conflict            /**< conflict analysis data */
   )
{
   assert(conflict != NULL);

   return SCIPclockGetTime(conflict->dIBclock);
}

/** gets time in seconds used for analyzing propagation conflicts */
SCIP_Real SCIPconflictGetPropTime(
   SCIP_CONFLICT*        conflict            /**< conflict analysis data */
   )
{
   assert(conflict != NULL);

   return SCIPclockGetTime(conflict->propanalyzetime);
}

/** gets number of calls to propagation conflict analysis */
SCIP_Longint SCIPconflictGetNPropCalls(
   SCIP_CONFLICT*        conflict            /**< conflict analysis data */
   )
{
   assert(conflict != NULL);

   return conflict->npropcalls;
}

/** gets number of calls to propagation conflict analysis that yield at least one conflict constraint */
SCIP_Longint SCIPconflictGetNPropSuccess(
   SCIP_CONFLICT*        conflict            /**< conflict analysis data */
   )
{
   assert(conflict != NULL);

   return conflict->npropsuccess;
}

/** gets number of conflict constraints detected in propagation conflict analysis */
SCIP_Longint SCIPconflictGetNPropConflictConss(
   SCIP_CONFLICT*        conflict            /**< conflict analysis data */
   )
{
   assert(conflict != NULL);

   return conflict->npropconfconss;
}

/** gets total number of literals in conflict constraints created in propagation conflict analysis */
SCIP_Longint SCIPconflictGetNPropConflictLiterals(
   SCIP_CONFLICT*        conflict            /**< conflict analysis data */
   )
{
   assert(conflict != NULL);

   return conflict->npropconfliterals;
}

/** gets number of reconvergence constraints detected in propagation conflict analysis */
SCIP_Longint SCIPconflictGetNPropReconvergenceConss(
   SCIP_CONFLICT*        conflict            /**< conflict analysis data */
   )
{
   assert(conflict != NULL);

   return conflict->npropreconvconss;
}

/** gets total number of literals in reconvergence constraints created in propagation conflict analysis */
SCIP_Longint SCIPconflictGetNPropReconvergenceLiterals(
   SCIP_CONFLICT*        conflict            /**< conflict analysis data */
   )
{
   assert(conflict != NULL);

   return conflict->npropreconvliterals;
}




/*
 * Infeasible LP Conflict Analysis
 */

/** ensures, that side change arrays can store at least num entries */
static
SCIP_RETCODE ensureSidechgsSize(
   SCIP_SET*             set,                /**< global SCIP settings */
   int**                 sidechginds,        /**< pointer to side change index array */
   SCIP_Real**           sidechgoldlhss,     /**< pointer to side change old left hand sides array */
   SCIP_Real**           sidechgoldrhss,     /**< pointer to side change old right hand sides array */
   SCIP_Real**           sidechgnewlhss,     /**< pointer to side change new left hand sides array */
   SCIP_Real**           sidechgnewrhss,     /**< pointer to side change new right hand sides array */
   int*                  sidechgssize,       /**< pointer to size of side change arrays */
   int                   num                 /**< minimal number of entries to be able to store in side change arrays */
   )
{
   assert(sidechginds != NULL);
   assert(sidechgoldlhss != NULL);
   assert(sidechgoldrhss != NULL);
   assert(sidechgnewlhss != NULL);
   assert(sidechgnewrhss != NULL);
   assert(sidechgssize != NULL);

   if( num > *sidechgssize )
   {
      int newsize;

      newsize = SCIPsetCalcMemGrowSize(set, num);
      SCIP_CALL( SCIPsetReallocBufferArray(set, sidechginds, newsize) );
      SCIP_CALL( SCIPsetReallocBufferArray(set, sidechgoldlhss, newsize) );
      SCIP_CALL( SCIPsetReallocBufferArray(set, sidechgoldrhss, newsize) );
      SCIP_CALL( SCIPsetReallocBufferArray(set, sidechgnewlhss, newsize) );
      SCIP_CALL( SCIPsetReallocBufferArray(set, sidechgnewrhss, newsize) );
      *sidechgssize = newsize;
   }
   assert(num <= *sidechgssize);

   return SCIP_OKAY;
}

/** adds removal of row's side to side change arrays; finite sides are only replaced by near infinite sides, such
 *  that the row's sense in the LP solver is not changed
 */
static
SCIP_RETCODE addSideRemoval(
   SCIP_SET*             set,                /**< global SCIP settings */
   SCIP_ROW*             row,                /**< LP row to change the sides for */
   SCIP_Real             lpiinfinity,        /**< value treated as infinity in LP solver */
   int**                 sidechginds,        /**< pointer to side change index array */
   SCIP_Real**           sidechgoldlhss,     /**< pointer to side change old left hand sides array */
   SCIP_Real**           sidechgoldrhss,     /**< pointer to side change old right hand sides array */
   SCIP_Real**           sidechgnewlhss,     /**< pointer to side change new left hand sides array */
   SCIP_Real**           sidechgnewrhss,     /**< pointer to side change new right hand sides array */
   int*                  sidechgssize,       /**< pointer to size of side change arrays */
   int*                  nsidechgs           /**< pointer to number of used slots in side change arrays */
   )
{
   SCIP_Real lhs;
   SCIP_Real rhs;
   SCIP_Real constant;

   assert(sidechginds != NULL);
   assert(sidechgoldlhss != NULL);
   assert(sidechgoldrhss != NULL);
   assert(sidechgnewlhss != NULL);
   assert(sidechgnewrhss != NULL);
   assert(sidechgssize != NULL);
   assert(nsidechgs != NULL);

   lhs = SCIProwGetLhs(row);
   rhs = SCIProwGetRhs(row);
   constant = SCIProwGetConstant(row);
   assert(!SCIPsetIsInfinity(set, -lhs) || !SCIPsetIsInfinity(set, rhs));

   /* get memory to store additional side change */
   SCIP_CALL( ensureSidechgsSize(set, sidechginds, sidechgoldlhss, sidechgoldrhss, sidechgnewlhss, sidechgnewrhss,
         sidechgssize, (*nsidechgs)+1) );
   assert(*nsidechgs < *sidechgssize);
   assert(*sidechginds != NULL);
   assert(*sidechgoldlhss != NULL);
   assert(*sidechgoldrhss != NULL);
   assert(*sidechgnewlhss != NULL);
   assert(*sidechgnewrhss != NULL);

   /* store side change */
   (*sidechginds)[*nsidechgs] = SCIProwGetLPPos(row);
   if( SCIPsetIsInfinity(set, -lhs) )
   {
      (*sidechgoldlhss)[*nsidechgs] = -lpiinfinity;
      (*sidechgnewlhss)[*nsidechgs] = -lpiinfinity;
   }
   else
   {
      (*sidechgoldlhss)[*nsidechgs] = lhs - constant;
      (*sidechgnewlhss)[*nsidechgs] = -lpiinfinity/2;
   }
   if( SCIPsetIsInfinity(set, rhs) )
   {
      (*sidechgoldrhss)[*nsidechgs] = lpiinfinity;
      (*sidechgnewrhss)[*nsidechgs] = lpiinfinity;
   }
   else
   {
      (*sidechgoldrhss)[*nsidechgs] = rhs - constant;
      (*sidechgnewrhss)[*nsidechgs] = lpiinfinity/2;
   }
   (*nsidechgs)++;

   return SCIP_OKAY;
}

/** inserts variable's new bounds into bound change arrays */
static
SCIP_RETCODE addBdchg(
   SCIP_SET*             set,                /**< global SCIP settings */
   SCIP_VAR*             var,                /**< variable to change the LP bounds for */
   SCIP_Real             newlb,              /**< new lower bound */
   SCIP_Real             newub,              /**< new upper bound */
   SCIP_LPBDCHGS*        oldlpbdchgs,        /**< old LP bound changes used for reset the LP bound change, or NULL */
   SCIP_LPBDCHGS*        relaxedlpbdchgs     /**< relaxed LP bound changes used for reset the LP bound change, or NULL */
   )
{
   assert(newlb <= newub);
   assert(oldlpbdchgs != NULL);
   assert(relaxedlpbdchgs != NULL);

   if( SCIPvarGetStatus(var) == SCIP_VARSTATUS_COLUMN )
   {
      SCIP_COL* col;
      int idx;
      int c;

      col = SCIPvarGetCol(var);
      c = SCIPcolGetLPPos(col);

      if( c >= 0 )
      {
         /* store old bound change for reseting the LP later */
         if( !oldlpbdchgs->usedcols[c] )
         {
            idx = oldlpbdchgs->nbdchgs;
            oldlpbdchgs->usedcols[c] = TRUE;
            oldlpbdchgs->bdchgcolinds[c] = idx;
            oldlpbdchgs->nbdchgs++;

            oldlpbdchgs->bdchginds[idx] = c;
            oldlpbdchgs->bdchglbs[idx] = SCIPvarGetLbLP(var, set);
            oldlpbdchgs->bdchgubs[idx] = SCIPvarGetUbLP(var, set);
         }
         assert(oldlpbdchgs->bdchginds[oldlpbdchgs->bdchgcolinds[c]] == c);
         assert(oldlpbdchgs->bdchglbs[oldlpbdchgs->bdchgcolinds[c]] == SCIPvarGetLbLP(var, set)); /*lint !e777*/
         assert(oldlpbdchgs->bdchgubs[oldlpbdchgs->bdchgcolinds[c]] == SCIPvarGetUbLP(var, set)); /*lint !e777*/

         /* store bound change for conflict analysis */
         if( !relaxedlpbdchgs->usedcols[c] )
         {
            idx = relaxedlpbdchgs->nbdchgs;
            relaxedlpbdchgs->usedcols[c] = TRUE;
            relaxedlpbdchgs->bdchgcolinds[c] = idx;
            relaxedlpbdchgs->nbdchgs++;

            /* remember the positive for later further bound widenings */
            relaxedlpbdchgs->bdchginds[idx] = c;
         }
         else
         {
            idx = relaxedlpbdchgs->bdchgcolinds[c];
            assert(relaxedlpbdchgs->bdchginds[idx] == c);

            /* the new bound should be the same or nore relexed */
            assert(relaxedlpbdchgs->bdchglbs[idx] >= newlb);
            assert(relaxedlpbdchgs->bdchgubs[idx] <= newub);
         }

         /* set the new bounds for the LP */
         relaxedlpbdchgs->bdchglbs[idx] = newlb;
         relaxedlpbdchgs->bdchgubs[idx] = newub;
      }
   }

   return SCIP_OKAY;
}

/** ensures, that candidate array can store at least num entries */
static
SCIP_RETCODE ensureCandsSize(
   SCIP_SET*             set,                /**< global SCIP settings */
   SCIP_VAR***           cands,              /**< pointer to candidate array */
   SCIP_Real**           candscores,         /**< pointer to candidate score array */
   SCIP_Real**           newbounds,          /**< pointer to candidate new bounds array */
   SCIP_Real**           proofactdeltas,     /**< pointer to candidate proof delta array */
   int*                  candssize,          /**< pointer to size of array */
   int                   num                 /**< minimal number of candidates to store in array */
   )
{
   assert(cands != NULL);
   assert(candssize != NULL);

   if( num > *candssize )
   {
      int newsize;

      newsize = SCIPsetCalcMemGrowSize(set, num);
      SCIP_CALL( SCIPsetReallocBufferArray(set, cands, newsize) );
      SCIP_CALL( SCIPsetReallocBufferArray(set, candscores, newsize) );
      SCIP_CALL( SCIPsetReallocBufferArray(set, newbounds, newsize) );
      SCIP_CALL( SCIPsetReallocBufferArray(set, proofactdeltas, newsize) );
      *candssize = newsize;
   }
   assert(num <= *candssize);

   return SCIP_OKAY;
}

/** adds variable to candidate list, if the current best bound corresponding to the proof coefficient is local;
 *  returns the array position in the candidate list, where the new candidate was inserted, or -1 if the
 *  variable can relaxed to global bounds immediately without increasing the proof's activity;
 *  the candidates are sorted with respect to the following two criteria:
 *  - prefer bound changes that have been applied deeper in the tree, to get a more global conflict
 *  - prefer variables with small Farkas coefficient to get rid of as many bound changes as possible
 */
static
SCIP_RETCODE addCand(
   SCIP_SET*             set,                /**< global SCIP settings */
   int                   currentdepth,       /**< current depth in the tree */
   SCIP_VAR*             var,                /**< variable to add to candidate array */
   int                   lbchginfopos,       /**< positions of currently active lower bound change information in variable's array */
   int                   ubchginfopos,       /**< positions of currently active upper bound change information in variable's array */
   SCIP_Real             proofcoef,          /**< coefficient of variable in infeasibility/bound proof */
   SCIP_Real             prooflhs,           /**< left hand side of infeasibility/bound proof */
   SCIP_Real             proofact,           /**< activity of infeasibility/bound proof row */
   SCIP_VAR***           cands,              /**< pointer to candidate array for undoing bound changes */
   SCIP_Real**           candscores,         /**< pointer to candidate score array for undoing bound changes */
   SCIP_Real**           newbounds,          /**< pointer to candidate new bounds array for undoing bound changes */
   SCIP_Real**           proofactdeltas,     /**< pointer to proof activity increase array for undoing bound changes */
   int*                  candssize,          /**< pointer to size of cands arrays */
   int*                  ncands,             /**< pointer to count number of candidates in bound change list */
   int                   firstcand           /**< position of first unprocessed bound change candidate */
   )
{
   SCIP_Real oldbound;
   SCIP_Real newbound;
   SCIP_Real proofactdelta;
   SCIP_Real score;
   int depth;
   int i;
   SCIP_Bool resolvable;

   assert(set != NULL);
   assert(var != NULL);
   assert(-1 <= lbchginfopos && lbchginfopos <= var->nlbchginfos);
   assert(-1 <= ubchginfopos && ubchginfopos <= var->nubchginfos);
   assert(!SCIPsetIsZero(set, proofcoef));
   assert(SCIPsetIsGT(set, prooflhs, proofact));
   assert(cands != NULL);
   assert(candscores != NULL);
   assert(newbounds != NULL);
   assert(proofactdeltas != NULL);
   assert(candssize != NULL);
   assert(ncands != NULL);
   assert(*ncands <= *candssize);
   assert(0 <= firstcand && firstcand <= *ncands);

   /* in the infeasibility or dual bound proof, the variable's bound is chosen to maximize the proof's activity */
   if( proofcoef > 0.0 )
   {
      assert(ubchginfopos >= 0); /* otherwise, undoBdchgsProof() should already have relaxed the local bound */

      /* calculate the difference of current bound to the previous bound the variable was set to */
      if( ubchginfopos == var->nubchginfos )
      {
         /* current bound is the strong branching or diving bound */
         oldbound = SCIPvarGetUbLP(var, set);
         newbound = SCIPvarGetUbLocal(var);
         depth = currentdepth+1;
         resolvable = FALSE;
      }
      else
      {
         /* current bound is the result of a local bound change */
         resolvable = bdchginfoIsResolvable(&var->ubchginfos[ubchginfopos]);
         depth = var->ubchginfos[ubchginfopos].bdchgidx.depth;
         oldbound = var->ubchginfos[ubchginfopos].newbound;
         newbound = var->ubchginfos[ubchginfopos].oldbound;
      }
   }
   else
   {
      assert(lbchginfopos >= 0); /* otherwise, undoBdchgsProof() should already have relaxed the local bound */

      /* calculate the difference of current bound to the previous bound the variable was set to */
      if( lbchginfopos == var->nlbchginfos )
      {
         /* current bound is the strong branching or diving bound */
         oldbound = SCIPvarGetLbLP(var, set);
         newbound = SCIPvarGetLbLocal(var);
         depth = currentdepth+1;
         resolvable = FALSE;
      }
      else
      {
         /* current bound is the result of a local bound change */
         resolvable = bdchginfoIsResolvable(&var->lbchginfos[lbchginfopos]);
         depth = var->lbchginfos[lbchginfopos].bdchgidx.depth;
         oldbound = var->lbchginfos[lbchginfopos].newbound;
         newbound = var->lbchginfos[lbchginfopos].oldbound;
      }
   }

   /* calculate the increase in the proof's activity */
   proofactdelta = (newbound - oldbound)*proofcoef;
   assert(proofactdelta > 0.0);

   /* calculate score for undoing the bound change */
   score = 1.0 - proofactdelta/(prooflhs - proofact);
   score = MAX(score, 0.0);
   score += set->conf_depthscorefac * (SCIP_Real)(depth+1)/(SCIP_Real)(currentdepth+1);
   if( !resolvable )
   {
      score += 10.0;
      if( !SCIPvarIsBinary(var) )
         score += 10.0;
   }

   /* get enough memory to store new candidate */
   SCIP_CALL( ensureCandsSize(set, cands, candscores, newbounds, proofactdeltas, candssize, (*ncands)+1) );
   assert(*cands != NULL);
   assert(*candscores != NULL);
   assert(*newbounds != NULL);
   assert(*proofactdeltas != NULL);

   SCIPdebugMessage(" -> local <%s> %s %g, relax <%s> %s %g, proofcoef=%g, dpt=%d, resolve=%u, delta=%g, score=%g\n",
      SCIPvarGetName(var), proofcoef > 0.0 ? "<=" : ">=", oldbound,
      SCIPvarGetName(var), proofcoef > 0.0 ? "<=" : ">=", newbound,
      proofcoef, depth, resolvable, proofactdelta, score);

   /* insert variable in candidate list without touching the already processed candidates */
   for( i = *ncands; i > firstcand && score > (*candscores)[i-1]; --i )
   {
      (*cands)[i] = (*cands)[i-1];
      (*candscores)[i] = (*candscores)[i-1];
      (*newbounds)[i] = (*newbounds)[i-1];
      (*proofactdeltas)[i] = (*proofactdeltas)[i-1];
   }
   (*cands)[i] = var;
   (*candscores)[i] = score;
   (*newbounds)[i] = newbound;
   (*proofactdeltas)[i] = proofactdelta;
   (*ncands)++;

   return SCIP_OKAY;
}

/** after changing the global bound of a variable, the bdchginfos that are now redundant are replaced with
 *  oldbound = newbound = global bound; if the current bdchginfo is of such kind, the bound is equal to the
 *  global bound and we can ignore it by installing a -1 as the corresponding bound change info position
 */
static
void skipRedundantBdchginfos(
   SCIP_VAR*             var,                /**< problem variable */
   int*                  lbchginfopos,       /**< pointer to lower bound change information position */
   int*                  ubchginfopos        /**< pointer to upper bound change information position */
   )
{
   assert(var != NULL);
   assert(lbchginfopos != NULL);
   assert(ubchginfopos != NULL);
   assert(-1 <= *lbchginfopos && *lbchginfopos <= var->nlbchginfos);
   assert(-1 <= *ubchginfopos && *ubchginfopos <= var->nubchginfos);
   assert(*lbchginfopos == -1 || *lbchginfopos == var->nlbchginfos
      || var->lbchginfos[*lbchginfopos].redundant
      == (var->lbchginfos[*lbchginfopos].oldbound == var->lbchginfos[*lbchginfopos].newbound)); /*lint !e777*/
   assert(*ubchginfopos == -1 || *ubchginfopos == var->nubchginfos
      || var->ubchginfos[*ubchginfopos].redundant
      == (var->ubchginfos[*ubchginfopos].oldbound == var->ubchginfos[*ubchginfopos].newbound)); /*lint !e777*/

   if( *lbchginfopos >= 0 && *lbchginfopos < var->nlbchginfos && var->lbchginfos[*lbchginfopos].redundant )
   {
      assert(SCIPvarGetLbGlobal(var) == var->lbchginfos[*lbchginfopos].oldbound); /*lint !e777*/
      *lbchginfopos = -1;
   }
   if( *ubchginfopos >= 0 && *ubchginfopos < var->nubchginfos && var->ubchginfos[*ubchginfopos].redundant )
   {
      assert(SCIPvarGetUbGlobal(var) == var->ubchginfos[*ubchginfopos].oldbound); /*lint !e777*/
      *ubchginfopos = -1;
   }
}

/** undoes bound changes on variables, still leaving the given infeasibility proof valid */
static
SCIP_RETCODE undoBdchgsProof(
   SCIP_SET*             set,                /**< global SCIP settings */
   SCIP_PROB*            prob,               /**< problem data */
   int                   currentdepth,       /**< current depth in the tree */
   SCIP_Real*            proofcoefs,         /**< coefficients in infeasibility proof */
   SCIP_Real             prooflhs,           /**< left hand side of proof */
   SCIP_Real             proofact,           /**< current activity of proof */
   SCIP_Real*            curvarlbs,          /**< current lower bounds of active problem variables */
   SCIP_Real*            curvarubs,          /**< current upper bounds of active problem variables */
   int*                  lbchginfoposs,      /**< positions of currently active lower bound change information in variables' arrays */
   int*                  ubchginfoposs,      /**< positions of currently active upper bound change information in variables' arrays */
   SCIP_LPBDCHGS*        oldlpbdchgs,        /**< old LP bound changes used for reset the LP bound change, or NULL */
   SCIP_LPBDCHGS*        relaxedlpbdchgs,    /**< relaxed LP bound changes used for reset the LP bound change, or NULL */
   SCIP_Bool*            resolve             /**< pointer to store whether the changed LP should be resolved again, or NULL */
   )
{
   SCIP_VAR** vars;
   SCIP_VAR** cands;
   SCIP_Real* candscores;
   SCIP_Real* newbounds;
   SCIP_Real* proofactdeltas;
   int nvars;
   int ncands;
   int candssize;
   int v;
   int i;

   assert(prob != NULL);
   assert(proofcoefs != NULL);
   assert(SCIPsetIsFeasGT(set, prooflhs, proofact));
   assert(curvarlbs != NULL);
   assert(curvarubs != NULL);
   assert(lbchginfoposs != NULL);
   assert(ubchginfoposs != NULL);

   if( resolve != NULL )
      *resolve = FALSE;

   vars = prob->vars;
   nvars = prob->nvars;
   assert(nvars == 0 || vars != NULL);

   /* calculate the order in which the bound changes are tried to be undone, and relax all bounds if this doesn't
    * increase the proof's activity
    */
   SCIP_CALL( SCIPsetAllocBufferArray(set, &cands, nvars) );
   SCIP_CALL( SCIPsetAllocBufferArray(set, &candscores, nvars) );
   SCIP_CALL( SCIPsetAllocBufferArray(set, &newbounds, nvars) );
   SCIP_CALL( SCIPsetAllocBufferArray(set, &proofactdeltas, nvars) );
   ncands = 0;
   candssize = nvars;
   for( v = 0; v < nvars; ++v )
   {
      SCIP_VAR* var;
      SCIP_Bool relaxed;

      var = vars[v];

      /* after changing the global bound of a variable, the bdchginfos that are now redundant are replaced with
       * oldbound = newbound = global bound; if the current bdchginfo is of such kind, the bound is equal to the
       * global bound and we can ignore it
       */
      skipRedundantBdchginfos(var, &lbchginfoposs[v], &ubchginfoposs[v]);

      /* ignore variables already relaxed to global bounds */
      if( lbchginfoposs[v] == -1 && ubchginfoposs[v] == -1 )
         continue;

      /* relax bounds that are not used in the proof to the global bounds */
      relaxed = FALSE;
      if( !SCIPsetIsNegative(set, proofcoefs[v]) )
      {
         /* the lower bound is not used */
         if( lbchginfoposs[v] >= 0 )
         {
            SCIPdebugMessage(" -> relaxing variable <%s>[%g,%g] to [%g,%g]: proofcoef=%g, %g <= %g\n",
               SCIPvarGetName(var), curvarlbs[v], curvarubs[v], SCIPvarGetLbGlobal(var), curvarubs[v],
               proofcoefs[v], prooflhs, proofact);
            curvarlbs[v] = SCIPvarGetLbGlobal(var);
            lbchginfoposs[v] = -1;
            relaxed = TRUE;
         }
      }
      if( !SCIPsetIsPositive(set, proofcoefs[v]) )
      {
         /* the upper bound is not used */
         if( ubchginfoposs[v] >= 0 )
         {
            SCIPdebugMessage(" -> relaxing variable <%s>[%g,%g] to [%g,%g]: proofcoef=%g, %g <= %g\n",
               SCIPvarGetName(var), curvarlbs[v], curvarubs[v], curvarlbs[v], SCIPvarGetUbGlobal(var),
               proofcoefs[v], prooflhs, proofact);
            curvarubs[v] = SCIPvarGetUbGlobal(var);
            ubchginfoposs[v] = -1;
            relaxed = TRUE;
         }
      }
      if( relaxed && oldlpbdchgs != NULL )
      {
         SCIP_CALL( addBdchg(set, var, curvarlbs[v], curvarubs[v], oldlpbdchgs, relaxedlpbdchgs) );
      }

      /* add bound to candidate list */
      if( lbchginfoposs[v] >= 0 || ubchginfoposs[v] >= 0 )
      {
         SCIP_CALL( addCand(set, currentdepth, var, lbchginfoposs[v], ubchginfoposs[v], proofcoefs[v],
               prooflhs, proofact, &cands, &candscores, &newbounds, &proofactdeltas, &candssize, &ncands, 0) );
      }
   }

   /* try to undo remaining local bound changes while still keeping the proof row violated:
    * bound changes can be undone, if prooflhs > proofact + proofactdelta;
    * afterwards, the current proof activity has to be updated
    */
   for( i = 0; i < ncands; ++i )
   {
      assert(proofactdeltas[i] > 0.0);
      assert((lbchginfoposs[SCIPvarGetProbindex(cands[i])] >= 0) != (ubchginfoposs[SCIPvarGetProbindex(cands[i])] >= 0));

      /* when relaxing a constraint we still need to stay infeasible; therefore we need to do the comparison in
       * feasibility tolerance because if 'prooflhs' is (feas-))equal to 'proofact + proofactdeltas[i]' it would mean
       * that there is no violation
       */
      if( SCIPsetIsFeasGT(set, prooflhs, proofact + proofactdeltas[i]) )
      {
         v = SCIPvarGetProbindex(cands[i]);
         assert(0 <= v && v < nvars);
         assert((lbchginfoposs[v] >= 0) != (ubchginfoposs[v] >= 0));

         SCIPdebugMessage(" -> relaxing variable <%s>[%g,%g] to [%g,%g]: proofcoef=%g, %g <= %g + %g\n",
            SCIPvarGetName(cands[i]), curvarlbs[v], curvarubs[v],
            proofcoefs[v] > 0.0 ? curvarlbs[v] : newbounds[i],
            proofcoefs[v] > 0.0 ? newbounds[i] : curvarubs[v],
            proofcoefs[v], prooflhs, proofact, proofactdeltas[i]);

         assert((SCIPsetIsPositive(set, proofcoefs[v]) && SCIPsetIsGT(set, newbounds[i], curvarubs[v]))
            || (SCIPsetIsNegative(set, proofcoefs[v]) && SCIPsetIsLT(set, newbounds[i], curvarlbs[v])));
         assert((SCIPsetIsPositive(set, proofcoefs[v])
               && SCIPsetIsEQ(set, proofactdeltas[i], (newbounds[i] - curvarubs[v])*proofcoefs[v]))
            || (SCIPsetIsNegative(set, proofcoefs[v])
               && SCIPsetIsEQ(set, proofactdeltas[i], (newbounds[i] - curvarlbs[v])*proofcoefs[v])));
         assert(!SCIPsetIsZero(set, proofcoefs[v]));

         if( proofcoefs[v] > 0.0 )
         {
            assert(ubchginfoposs[v] >= 0);
            assert(lbchginfoposs[v] == -1);
            curvarubs[v] = newbounds[i];
            ubchginfoposs[v]--;
         }
         else
         {
            assert(lbchginfoposs[v] >= 0);
            assert(ubchginfoposs[v] == -1);
            curvarlbs[v] = newbounds[i];
            lbchginfoposs[v]--;
         }
         if( oldlpbdchgs != NULL )
         {
            SCIP_CALL( addBdchg(set, cands[i], curvarlbs[v], curvarubs[v], oldlpbdchgs, relaxedlpbdchgs) );
         }
         proofact += proofactdeltas[i];
         if( resolve != NULL && SCIPvarIsInLP(cands[i]) )
            *resolve = TRUE;

         /* after changing the global bound of a variable, the bdchginfos that are now redundant are replaced with
          * oldbound = newbound = global bound; if the current bdchginfo is of such kind, the bound is equal to the
          * global bound and we can ignore it
          */
         skipRedundantBdchginfos(cands[i], &lbchginfoposs[v], &ubchginfoposs[v]);

         /* insert the new local bound of the variable into the candidate list */
         if( lbchginfoposs[v] >= 0 || ubchginfoposs[v] >= 0 )
         {
            SCIP_CALL( addCand(set, currentdepth, cands[i], lbchginfoposs[v], ubchginfoposs[v], proofcoefs[v],
                  prooflhs, proofact, &cands, &candscores, &newbounds, &proofactdeltas, &candssize, &ncands, i+1) );
         }
      }
   }

   /* free the buffer for the sorted bound change candidates */
   SCIPsetFreeBufferArray(set, &proofactdeltas);
   SCIPsetFreeBufferArray(set, &newbounds);
   SCIPsetFreeBufferArray(set, &candscores);
   SCIPsetFreeBufferArray(set, &cands);

   return SCIP_OKAY;
}

/* because calculations might cancel out some values, we stop the infeasibility analysis if a value is bigger than
 * 2^53 = 9007199254740992
 */
#define NUMSTOP 9007199254740992.0

/** analyzes an infeasible LP and undoes additional bound changes while staying infeasible */
static
SCIP_RETCODE undoBdchgsDualfarkas(
   SCIP_SET*             set,                /**< global SCIP settings */
   SCIP_PROB*            prob,               /**< problem data */
   SCIP_LP*              lp,                 /**< LP data */
   int                   currentdepth,       /**< current depth in the tree */
   SCIP_Real*            curvarlbs,          /**< current lower bounds of active problem variables */
   SCIP_Real*            curvarubs,          /**< current upper bounds of active problem variables */
   int*                  lbchginfoposs,      /**< positions of currently active lower bound change information in variables' arrays */
   int*                  ubchginfoposs,      /**< positions of currently active upper bound change information in variables' arrays */
   SCIP_LPBDCHGS*        oldlpbdchgs,        /**< old LP bound changes used for reset the LP bound change, or NULL */
   SCIP_LPBDCHGS*        relaxedlpbdchgs,    /**< relaxed LP bound changes used for reset the LP bound change, or NULL */
   SCIP_Bool*            valid,              /**< pointer to store whether the unfixings are valid */
   SCIP_Bool*            resolve             /**< pointer to store whether the changed LP should be resolved again */
   )
{
   SCIP_RETCODE retcode;
   SCIP_LPI* lpi;
   SCIP_ROW** rows;
   SCIP_VAR** vars;
   SCIP_ROW* row;
   SCIP_VAR* var;
   SCIP_Real* dualfarkas;
   SCIP_Real* farkascoefs;
   SCIP_Real farkaslhs;
   SCIP_Real farkasact;
   int nrows;
   int nvars;
   int r;
   int v;
   int i;

   assert(prob != NULL);
   assert(lp != NULL);
   assert(lp->flushed);
   assert(lp->solved);
   assert(curvarlbs != NULL);
   assert(curvarubs != NULL);
   assert(lbchginfoposs != NULL);
   assert(ubchginfoposs != NULL);
   assert(valid != NULL);
   assert(resolve != NULL);

   SCIPdebugMessage("undoing bound changes in infeasible LP: cutoff=%g\n", lp->cutoffbound);

   *valid = FALSE;
   *resolve = FALSE;

   /* get LP solver interface */
   lpi = SCIPlpGetLPI(lp);

   /* get LP rows and problem variables */
   rows = SCIPlpGetRows(lp);
   nrows = SCIPlpGetNRows(lp);
   vars = prob->vars;
   nvars = prob->nvars;
   assert(nrows == 0 || rows != NULL);
   assert(nrows == lp->nlpirows);

   /* allocate temporary memory */
   SCIP_CALL( SCIPsetAllocBufferArray(set, &dualfarkas, nrows) );
   SCIP_CALL( SCIPsetAllocBufferArray(set, &farkascoefs, nvars) );

   /* if solve for some reason did not produce a dual ray, e.g. because of numerical instabilities, abort conflict analysis */
   if( ! SCIPlpiHasDualRay(lpi) )
      goto TERMINATE;

   /* get dual Farkas values of rows */
   retcode = SCIPlpiGetDualfarkas(lpi, dualfarkas);
   if( retcode == SCIP_LPERROR ) /* on an error in the LP solver, just abort the conflict analysis */
      goto TERMINATE;
   SCIP_CALL( retcode );

   /* calculate the Farkas row */
   BMSclearMemoryArray(farkascoefs, nvars);
   farkaslhs = 0.0;
   for( r = 0; r < nrows; ++r )
   {
      row = rows[r];
      assert(row != NULL);
      assert(row->len == 0 || row->cols != NULL);
      assert(row->len == 0 || row->vals != NULL);
      assert(row == lp->lpirows[r]);

      /* ignore local rows and rows with Farkas value 0.0 */
      if( !row->local && !SCIPsetIsZero(set, dualfarkas[r]) )
      {
#ifndef NDEBUG
         {
            SCIP_Real lpilhs;
            SCIP_Real lpirhs;

            SCIP_CALL( SCIPlpiGetSides(lpi, r, r, &lpilhs, &lpirhs) );
            assert((SCIPsetIsInfinity(set, -lpilhs) && SCIPsetIsInfinity(set, -row->lhs))
               || SCIPsetIsRelEQ(set, lpilhs, row->lhs - row->constant));
            assert((SCIPsetIsInfinity(set, lpirhs) && SCIPsetIsInfinity(set, row->rhs))
               || SCIPsetIsRelEQ(set, lpirhs, row->rhs - row->constant));
         }
#endif

         /* add row side to Farkas row lhs: dualfarkas > 0 -> lhs, dualfarkas < 0 -> rhs */
         if( dualfarkas[r] > 0.0 )
         {
            /* check if sign of dual Farkas value is valid */
            if( SCIPsetIsInfinity(set, -row->lhs) )
               continue;

            /* due to numerical reasons we want to stop */
            if( REALABS(dualfarkas[r] * (row->lhs - row->constant)) > NUMSTOP )
               goto TERMINATE;

            farkaslhs += dualfarkas[r] * (row->lhs - row->constant);
         }
         else
         {
            /* check if sign of dual Farkas value is valid */
            if( SCIPsetIsInfinity(set, row->rhs) )
               continue;

            /* due to numerical reasons we want to stop */
            if( REALABS(dualfarkas[r] * (row->rhs - row->constant)) > NUMSTOP )
               goto TERMINATE;

            farkaslhs += dualfarkas[r] * (row->rhs - row->constant);
         }
         SCIPdebugMessage(" -> farkaslhs: %g<%s>[%g,%g] -> %g\n", dualfarkas[r], SCIProwGetName(row),
            row->lhs - row->constant, row->rhs - row->constant, farkaslhs);

         /* due to numerical reasons we want to stop */
         if( REALABS(farkaslhs) > NUMSTOP )
            goto TERMINATE;

         /* add row coefficients to Farkas row */
         for( i = 0; i < row->len; ++i )
         {
            v = SCIPvarGetProbindex(SCIPcolGetVar(row->cols[i]));
            assert(0 <= v && v < nvars);
            farkascoefs[v] += dualfarkas[r] * row->vals[i];
         }
      }
#ifdef SCIP_DEBUG
      else if( !SCIPsetIsZero(set, dualfarkas[r]) )
      {
         SCIPdebugMessage(" -> ignoring %s row <%s> with dual Farkas value %.10f (lhs=%g, rhs=%g)\n",
            row->local ? "local" : "global", SCIProwGetName(row), dualfarkas[r],
            row->lhs - row->constant, row->rhs - row->constant);
      }
#endif
   }

   /* calculate the current Farkas activity, always using the best bound w.r.t. the Farkas coefficient */
   farkasact = 0.0;
   for( v = 0; v < nvars; ++v )
   {
      var = vars[v];
      assert(SCIPvarGetProbindex(var) == v);

      /* ignore coefficients close to 0.0 */
      if( SCIPsetIsZero(set, farkascoefs[v]) )
         farkascoefs[v] = 0.0;
      else if( farkascoefs[v] > 0.0 )
      {
         assert((SCIPvarGetStatus(var) == SCIP_VARSTATUS_COLUMN && SCIPcolGetLPPos(SCIPvarGetCol(var)) >= 0)
            || !SCIPsetIsPositive(set, SCIPvarGetUbLP(var, set)));
         if( SCIPsetIsInfinity(set, curvarubs[v]) )
            goto TERMINATE;
         farkasact += farkascoefs[v] * curvarubs[v];
         SCIPdebugMessage(" -> farkasact: %g<%s>[%g,%g] -> %g\n", farkascoefs[v], SCIPvarGetName(var),
            curvarlbs[v], curvarubs[v], farkasact);
      }
      else
      {
         assert((SCIPvarGetStatus(var) == SCIP_VARSTATUS_COLUMN && SCIPcolGetLPPos(SCIPvarGetCol(var)) >= 0)
            || !SCIPsetIsNegative(set, SCIPvarGetLbLP(var, set)));
         if( SCIPsetIsInfinity(set, -curvarlbs[v]) )
            goto TERMINATE;
         farkasact += farkascoefs[v] * curvarlbs[v];
         SCIPdebugMessage(" -> farkasact: %g<%s>[%g,%g] -> %g\n", farkascoefs[v], SCIPvarGetName(var),
            curvarlbs[v], curvarubs[v], farkasact);
      }
   }
   SCIPdebugMessage(" -> farkaslhs=%g, farkasact=%g\n", farkaslhs, farkasact);

   /* check, if the Farkas row is still violated (using current bounds and ignoring local rows) */
   if( SCIPsetIsFeasGT(set, farkaslhs, farkasact) )
   {
      /* undo bound changes while keeping the infeasibility proof valid */
      SCIP_CALL( undoBdchgsProof(set, prob, currentdepth, farkascoefs, farkaslhs, farkasact,
            curvarlbs, curvarubs, lbchginfoposs, ubchginfoposs, oldlpbdchgs, relaxedlpbdchgs, resolve) );

      *valid = TRUE;

      /* resolving does not make sense: the old dual ray is still valid -> resolving will not change the solution */
      *resolve = FALSE;
   }

 TERMINATE:

   /* free temporary memory */
   SCIPsetFreeBufferArray(set, &farkascoefs);
   SCIPsetFreeBufferArray(set, &dualfarkas);

   return SCIP_OKAY;
}

/** analyzes an LP exceeding the objective limit and undoes additional bound changes while staying beyond the
 *  objective limit
 */
static
SCIP_RETCODE undoBdchgsDualsol(
   SCIP_SET*             set,                /**< global SCIP settings */
   SCIP_PROB*            prob,               /**< problem data */
   SCIP_LP*              lp,                 /**< LP data */
   int                   currentdepth,       /**< current depth in the tree */
   SCIP_Real*            curvarlbs,          /**< current lower bounds of active problem variables */
   SCIP_Real*            curvarubs,          /**< current upper bounds of active problem variables */
   int*                  lbchginfoposs,      /**< positions of currently active lower bound change information in variables' arrays */
   int*                  ubchginfoposs,      /**< positions of currently active upper bound change information in variables' arrays */
   SCIP_LPBDCHGS*        oldlpbdchgs,        /**< old LP bound changes used for reset the LP bound change, or NULL */
   SCIP_LPBDCHGS*        relaxedlpbdchgs,    /**< relaxed LP bound changes used for reset the LP bound change, or NULL */
   SCIP_Bool*            valid,              /**< pointer to store whether the unfixings are valid */
   SCIP_Bool*            resolve             /**< pointer to store whether the changed LP should be resolved again */
   )
{
   SCIP_RETCODE retcode;
   SCIP_LPI* lpi;
   SCIP_ROW** rows;
   SCIP_VAR** vars;
   SCIP_ROW* row;
   SCIP_VAR* var;
   SCIP_Real* primsols;
   SCIP_Real* dualsols;
   SCIP_Real* redcosts;
   SCIP_Real* dualcoefs;
   SCIP_Real* varredcosts;
   SCIP_Real duallhs;
   SCIP_Real dualact;
   int nrows;
   int ncols;
   int nvars;
   int r;
   int v;
   int i;

   assert(set != NULL);
   assert(prob != NULL);
   assert(lp != NULL);
   assert(lp->flushed);
   assert(lp->solved);
   assert(curvarlbs != NULL);
   assert(curvarubs != NULL);
   assert(lbchginfoposs != NULL);
   assert(ubchginfoposs != NULL);
   assert(valid != NULL);
   assert(resolve != NULL);

   *valid = FALSE;
   *resolve = FALSE;

   SCIPdebugMessage("undoing bound changes in LP exceeding cutoff: cutoff=%g\n", lp->cutoffbound);

   /* get LP solver interface */
   lpi = SCIPlpGetLPI(lp);

   /* get LP rows and problem variables */
   rows = SCIPlpGetRows(lp);
   nrows = SCIPlpGetNRows(lp);
   ncols = SCIPlpGetNCols(lp);
   vars = prob->vars;
   nvars = prob->nvars;
   assert(nrows == 0 || rows != NULL);
   assert(nrows == lp->nlpirows);

   /* get temporary memory */
   SCIP_CALL( SCIPsetAllocBufferArray(set, &primsols, ncols) );
   SCIP_CALL( SCIPsetAllocBufferArray(set, &dualsols, nrows) );
   SCIP_CALL( SCIPsetAllocBufferArray(set, &redcosts, ncols) );
   SCIP_CALL( SCIPsetAllocBufferArray(set, &dualcoefs, nvars) );
   SCIP_CALL( SCIPsetAllocBufferArray(set, &varredcosts, nvars) );

   /* get solution from LPI */
   retcode = SCIPlpiGetSol(lpi, NULL, primsols, dualsols, NULL, redcosts);
   if( retcode == SCIP_LPERROR ) /* on an error in the LP solver, just abort the conflict analysis */
      goto TERMINATE;
   SCIP_CALL( retcode );
#ifdef SCIP_DEBUG
   {
      SCIP_Real objval;
      SCIP_CALL( SCIPlpiGetObjval(lpi, &objval) );
      SCIPdebugMessage(" -> LP objval: %g\n", objval);
   }
#endif

   /* Let y be the dual solution and r be the reduced cost vector. Let z be defined as
    *    z_i := y_i if i is a global row,
    *    z_i := 0   if i is a local row.
    * Define the set X := {x | lhs <= Ax <= rhs, lb <= x <= ub, c^Tx <= c*}, with c* being the current primal bound.
    * Then the following inequalities are valid for all x \in X:
    *                                 - c* <= -c^Tx
    *   <=>                     z^TAx - c* <= (z^TA - c^T) x
    *   <=>                     z^TAx - c* <= (y^TA - c^T - (y-z)^TA) x
    *   <=>                     z^TAx - c* <= (-r^T - (y-z)^TA) x         (dual feasibility of (y,r): y^TA + r^T == c^T)
    * Because lhs <= Ax <= rhs and lb <= x <= ub, the inequality can be relaxed to give
    *     min{z^Tq | lhs <= q <= rhs} - c* <= max{(-r^T - (y-z)^TA) x | lb <= x <= ub}, or X = {}.
    *
    * The resulting dual row is:  z^T{lhs,rhs} - c* <= (-r^T - (y-z)^TA){lb,ub},
    * where lhs, rhs, lb, and ub are selected in order to maximize the feasibility of the row.
    */

   BMSclearMemoryArray(dualcoefs, nvars);

   /* use a slightly tighter cutoff bound, because solutions with equal objective value should also be declared
    * infeasible
    */
   duallhs = -(lp->cutoffbound - SCIPsetSumepsilon(set));
   dualact = 0.0;

   /* dual row: z^T{lhs,rhs} - c* <= (-r^T - (y-z)^TA){lb,ub}
    * process rows: add z^T{lhs,rhs} to the dual row's left hand side, and -(y-z)^TA to the dual row's coefficients
    */
   for( r = 0; r < nrows; ++r )
   {
      row = rows[r];
      assert(row != NULL);
      assert(row->len == 0 || row->cols != NULL);
      assert(row->len == 0 || row->vals != NULL);
      assert(row == lp->lpirows[r]);

      /* ignore dual solution values of 0.0 (in this case: y_i == z_i == 0) */
      if( SCIPsetIsZero(set, dualsols[r]) )
         continue;

      /* check dual feasibility */
      if( (SCIPsetIsInfinity(set, -row->lhs) && dualsols[r] > 0.0) || (SCIPsetIsInfinity(set, row->rhs) && dualsols[r] < 0.0) )
      {
         SCIPdebugMessage(" -> infeasible dual solution %g in row <%s>: lhs=%g, rhs=%g\n",
            dualsols[r], SCIProwGetName(row), row->lhs, row->rhs);
         goto TERMINATE;
      }

      /* local rows add up to the dual row's coefficients (because z_i == 0 => -(y_i - z_i) == -y_i),
       * global rows add up to the dual row's left hand side (because z_i == y_i != 0)
       */
      if( row->local )
      {
         /* add -y_i A_i to coefficients of dual row */
         for( i = 0; i < row->len; ++i )
         {
            v = SCIPvarGetProbindex(SCIPcolGetVar(row->cols[i]));
            assert(0 <= v && v < nvars);
            dualcoefs[v] -= dualsols[r] * row->vals[i];
         }
         SCIPdebugMessage(" -> local row <%s>: dual=%g\n", SCIProwGetName(row), dualsols[r]);
      }
      else
      {
         /* add minimal value to dual row's left hand side: z_i == y_i > 0 -> lhs, z_i == y_i < 0 -> rhs */
         if( dualsols[r] > 0.0 )
         {
            assert(!SCIPsetIsInfinity(set, -row->lhs));
            duallhs += dualsols[r] * (row->lhs - row->constant);
         }
         else
         {
            assert(!SCIPsetIsInfinity(set, row->rhs));
            duallhs += dualsols[r] * (row->rhs - row->constant);
         }
         SCIPdebugMessage(" -> global row <%s>[%g,%g]: dual=%g -> duallhs=%g\n",
            SCIProwGetName(row), row->lhs - row->constant, row->rhs - row->constant, dualsols[r], duallhs);
      }
   }

   /* dual row: z^T{lhs,rhs} - c* <= (-r^T - (y-z)^TA){lb,ub}
    * process variables: subtract reduced costs from dual row's coefficients, and calculate current maximal dual
    *                    activity by multiplying the resultant coefficient with lb or ub
    */
   for( v = 0; v < nvars; ++v )
   {
      var = vars[v];
      assert(SCIPvarGetProbindex(var) == v);

      if( SCIPvarGetStatus(var) == SCIP_VARSTATUS_LOOSE )
      {
         /* reduced costs for loose variables are equal to the objective value */
         varredcosts[v] = SCIPvarGetObj(var);
      }
      else
      {
         SCIP_COL* col;
         int c;

         assert(SCIPvarGetStatus(var) == SCIP_VARSTATUS_COLUMN);
         col = SCIPvarGetCol(var);
         c = SCIPcolGetLPPos(col);
         assert(c == -1 || col == lp->cols[c]);
         assert(c == -1 || col == lp->lpicols[c]);

         /* get reduced costs from LPI, or calculate it manually if the column is not in current LP */
         varredcosts[v] = (c >= 0 ? redcosts[c] : SCIPcolCalcRedcost(col, dualsols));

         /* check dual feasibility */
         if( (SCIPsetIsGT(set, primsols[c], curvarlbs[v]) && SCIPsetIsFeasPositive(set, varredcosts[v]))
            || (SCIPsetIsLT(set, primsols[c], curvarubs[v]) && SCIPsetIsFeasNegative(set, varredcosts[v])) )
         {
            SCIPdebugMessage(" -> infeasible reduced costs %g in var <%s>: lb=%g, ub=%g\n",
               varredcosts[v], SCIPvarGetName(var), curvarlbs[v], curvarubs[v]);
            goto TERMINATE;
         }
      }

      /* subtract reduced costs from dual row's coefficients */
      dualcoefs[v] -= varredcosts[v];

      /* add maximal value to dual row's activity: dualcoef > 0 -> ub, dualcoef < 0 -> lb */
      if( dualcoefs[v] > 0.0 )
      {
         if( SCIPsetIsInfinity(set, curvarubs[v]) )
            goto TERMINATE;
         dualact += dualcoefs[v] * curvarubs[v];
      }
      else
      {
         if( SCIPsetIsInfinity(set, -curvarlbs[v]) )
            goto TERMINATE;
         dualact += dualcoefs[v] * curvarlbs[v];
      }
   }
   SCIPdebugMessage(" -> final dual values: lhs=%g, act=%g\n", duallhs, dualact);

   /* check, if the dual row is still violated (using current bounds and ignoring local rows) */
   if( SCIPsetIsFeasGT(set, duallhs, dualact) )
   {
      /* undo bound changes while keeping the infeasibility proof valid */
      SCIP_CALL( undoBdchgsProof(set, prob, currentdepth, dualcoefs, duallhs, dualact,
            curvarlbs, curvarubs, lbchginfoposs, ubchginfoposs, oldlpbdchgs, relaxedlpbdchgs, resolve) );

      *valid = TRUE;
   }

 TERMINATE:

   /* free temporary memory */
   SCIPsetFreeBufferArray(set, &varredcosts);
   SCIPsetFreeBufferArray(set, &dualcoefs);
   SCIPsetFreeBufferArray(set, &redcosts);
   SCIPsetFreeBufferArray(set, &dualsols);
   SCIPsetFreeBufferArray(set, &primsols);

   return SCIP_OKAY;
}

/** applies conflict analysis starting with given bound changes, that could not be undone during previous
 *  infeasibility analysis
 */
static
SCIP_RETCODE conflictAnalyzeRemainingBdchgs(
   SCIP_CONFLICT*        conflict,           /**< conflict analysis data */
   BMS_BLKMEM*           blkmem,             /**< block memory of transformed problem */
   SCIP_SET*             set,                /**< global SCIP settings */
   SCIP_STAT*            stat,               /**< problem statistics */
   SCIP_PROB*            prob,               /**< problem data */
   SCIP_TREE*            tree,               /**< branch and bound tree */
   SCIP_Bool             diving,             /**< are we in strong branching or diving mode? */
   int*                  lbchginfoposs,      /**< positions of currently active lower bound change information in variables' arrays */
   int*                  ubchginfoposs,      /**< positions of currently active upper bound change information in variables' arrays */
   int*                  nconss,             /**< pointer to store the number of generated conflict constraints */
   int*                  nliterals,          /**< pointer to store the number of literals in generated conflict constraints */
   int*                  nreconvconss,       /**< pointer to store the number of generated reconvergence constraints */
   int*                  nreconvliterals     /**< pointer to store the number of literals generated reconvergence constraints */
   )
{
   SCIP_VAR** vars;
   SCIP_VAR* var;
   int nvars;
   int v;
   int nbdchgs;
   int maxsize;

   assert(prob != NULL);
   assert(lbchginfoposs != NULL);
   assert(ubchginfoposs != NULL);
   assert(nconss != NULL);
   assert(nliterals != NULL);
   assert(nreconvconss != NULL);
   assert(nreconvliterals != NULL);

   *nconss = 0;
   *nliterals = 0;
   *nreconvconss = 0;
   *nreconvliterals = 0;

   vars = prob->vars;
   nvars = prob->nvars;
   assert(nvars == 0 || vars != NULL);

   maxsize = 2*conflictCalcMaxsize(set, prob);

   /* initialize conflict data */
   SCIP_CALL( SCIPconflictInit(conflict, set, stat, prob) );

   /* add remaining bound changes to conflict queue */
   SCIPdebugMessage("initial conflict set after undoing bound changes:\n");
   nbdchgs = 0;
   for( v = 0; v < nvars && nbdchgs < maxsize; ++v )
   {
      var = vars[v];
      assert(var != NULL);
      assert(var->nlbchginfos >= 0);
      assert(var->nubchginfos >= 0);
      assert(-1 <= lbchginfoposs[v] && lbchginfoposs[v] <= var->nlbchginfos);
      assert(-1 <= ubchginfoposs[v] && ubchginfoposs[v] <= var->nubchginfos);

      if( lbchginfoposs[v] == var->nlbchginfos || ubchginfoposs[v] == var->nubchginfos )
      {
         SCIP_BDCHGINFO* bdchginfo;
         SCIP_Real relaxedbd;

         /* the strong branching or diving bound stored in the column is responsible for the conflict:
          * it cannot be resolved and therefore has to be directly put into the conflict set
          */
         assert((lbchginfoposs[v] == var->nlbchginfos) != (ubchginfoposs[v] == var->nubchginfos)); /* only one can be tight in the dual! */
         assert(lbchginfoposs[v] < var->nlbchginfos || SCIPvarGetLbLP(var, set) > SCIPvarGetLbLocal(var));
         assert(ubchginfoposs[v] < var->nubchginfos || SCIPvarGetUbLP(var, set) < SCIPvarGetUbLocal(var));

         /* create an artificial bound change information for the diving/strong branching bound change;
          * they are freed in the SCIPconflictFlushConss() call
          */
         if( lbchginfoposs[v] == var->nlbchginfos )
         {
            SCIP_CALL( conflictCreateTmpBdchginfo(conflict, blkmem, set, var, SCIP_BOUNDTYPE_LOWER,
                  SCIPvarGetLbLocal(var), SCIPvarGetLbLP(var, set), &bdchginfo) );
            relaxedbd = SCIPvarGetLbLP(var, set);
         }
         else
         {
            SCIP_CALL( conflictCreateTmpBdchginfo(conflict, blkmem, set, var, SCIP_BOUNDTYPE_UPPER,
                  SCIPvarGetUbLocal(var), SCIPvarGetUbLP(var, set), &bdchginfo) );
            relaxedbd = SCIPvarGetUbLP(var, set);
         }

         /* put variable into the conflict set */
         SCIPdebugMessage("   force: <%s> %s %g [status: %d, type: %d, dive/strong]\n",
            SCIPvarGetName(var), lbchginfoposs[v] == var->nlbchginfos ? ">=" : "<=",
            lbchginfoposs[v] == var->nlbchginfos ? SCIPvarGetLbLP(var, set) : SCIPvarGetUbLP(var, set),
            SCIPvarGetStatus(var), SCIPvarGetType(var));
         SCIP_CALL( conflictAddConflictBound(conflict, blkmem, set, bdchginfo, relaxedbd) );
         SCIP_CALL( incVSIDS(var, blkmem, set, stat, SCIPbdchginfoGetBoundtype(bdchginfo), relaxedbd) );
         nbdchgs++;
      }
      else
      {
         /* put remaining bound changes into conflict candidate queue */
         if( lbchginfoposs[v] >= 0 )
         {
            SCIP_CALL( conflictAddBound(conflict, blkmem, set, stat, var, SCIP_BOUNDTYPE_LOWER, &var->lbchginfos[lbchginfoposs[v]], SCIPbdchginfoGetNewbound(&var->lbchginfos[lbchginfoposs[v]])) );
            nbdchgs++;
         }
         if( ubchginfoposs[v] >= 0 )
         {
            assert(!SCIPbdchginfoIsRedundant(&var->ubchginfos[ubchginfoposs[v]]));
            SCIP_CALL( conflictAddBound(conflict, blkmem, set, stat, var, SCIP_BOUNDTYPE_UPPER, &var->ubchginfos[ubchginfoposs[v]], SCIPbdchginfoGetNewbound(&var->ubchginfos[ubchginfoposs[v]])) );
            nbdchgs++;
         }
      }
   }

   if( v == nvars )
   {
      /* analyze the conflict set, and create conflict constraints on success */
      SCIP_CALL( conflictAnalyze(conflict, blkmem, set, stat, prob, tree, diving, 0, FALSE,
            nconss, nliterals, nreconvconss, nreconvliterals) );
   }

   return SCIP_OKAY;
}

/** actually performs analysis of infeasible LP */
static
SCIP_RETCODE conflictAnalyzeLP(
   SCIP_CONFLICT*        conflict,           /**< conflict analysis data */
   BMS_BLKMEM*           blkmem,             /**< block memory of transformed problem */
   SCIP_SET*             set,                /**< global SCIP settings */
   SCIP_STAT*            stat,               /**< problem statistics */
   SCIP_PROB*            prob,               /**< problem data */
   SCIP_TREE*            tree,               /**< branch and bound tree */
   SCIP_LP*              lp,                 /**< LP data */
   SCIP_BRANCHCAND*      branchcand,         /**< branching candidate storage */
   SCIP_EVENTQUEUE*      eventqueue,         /**< event queue */
   SCIP_Bool             diving,             /**< are we in strong branching or diving mode? */
   int*                  iterations,         /**< pointer to store the total number of LP iterations used */
   int*                  nconss,             /**< pointer to store the number of generated conflict constraints */
   int*                  nliterals,          /**< pointer to store the number of literals in generated conflict constraints */
   int*                  nreconvconss,       /**< pointer to store the number of generated reconvergence constraints */
   int*                  nreconvliterals,    /**< pointer to store the number of literals generated reconvergence constraints */
   SCIP_Bool             marklpunsolved      /**< whether LP should be marked unsolved after analysis (needed for strong branching) */
   )
{
   SCIP_LPBDCHGS* oldlpbdchgs;
   SCIP_LPBDCHGS* relaxedlpbdchgs;
   SCIP_LPI* lpi;
   SCIP_VAR** vars;
   SCIP_Real* curvarlbs;
   SCIP_Real* curvarubs;
   int* lbchginfoposs;
   int* ubchginfoposs;
   SCIP_Bool resolve;
   SCIP_Bool solvelp;
   SCIP_Bool valid;
   int ncols;
   int nvars;
   int v;

   assert(conflict != NULL);
   assert(conflict->nconflictsets == 0);
   assert(set != NULL);
   assert(SCIPprobAllColsInLP(prob, set, lp)); /* LP conflict analysis is only valid, if all variables are known */
   assert(stat != NULL);
   assert(prob != NULL);
   assert(lp != NULL);
   assert(lp->flushed);
   assert(lp->solved);
   assert(iterations != NULL);
   assert(nconss != NULL);
   assert(nliterals != NULL);
   assert(nreconvconss != NULL);
   assert(nreconvliterals != NULL);

   *iterations = 0;
   *nconss = 0;
   *nliterals = 0;
   *nreconvconss = 0;
   *nreconvliterals = 0;

   /* get LP solver interface */
   lpi = SCIPlpGetLPI(lp);
   assert(SCIPlpiIsPrimalInfeasible(lpi) || SCIPlpiIsObjlimExc(lpi) || SCIPlpiIsDualFeasible(lpi));
   assert(SCIPlpiIsPrimalInfeasible(lpi) || !SCIPlpDivingObjChanged(lp));

   if( !SCIPlpiIsPrimalInfeasible(lpi) )
   {
      SCIP_Real objval;
         
      assert(!SCIPlpDivingObjChanged(lp));

      /* make sure, a dual feasible solution exists, that exceeds the objective limit;
       * With FASTMIP setting, CPLEX does not apply the final pivot to reach the dual solution exceeding the objective
       * limit. Therefore, we have to either turn off FASTMIP and resolve the problem or continue solving it without
       * objective limit for at least one iteration. It seems that the strategy to continue with FASTMIP for one
       * additional simplex iteration yields better results.
       */
      SCIP_CALL( SCIPlpiGetObjval(lpi, &objval) );
      if( objval < lp->lpiuobjlim )
      {
         SCIP_RETCODE retcode;

         /* temporarily disable objective limit and install an iteration limit */
         SCIP_CALL( SCIPlpiSetRealpar(lpi, SCIP_LPPAR_UOBJLIM, SCIPlpiInfinity(lpi)) );
         SCIP_CALL( SCIPlpiSetIntpar(lpi, SCIP_LPPAR_LPITLIM, 1) );

         /* start LP timer */
         SCIPclockStart(stat->conflictlptime, set);

         /* resolve LP */
         retcode = SCIPlpiSolveDual(lpi);

         /* stop LP timer */
         SCIPclockStop(stat->conflictlptime, set);

         /* check return code of LP solving call */
         valid = (retcode != SCIP_LPERROR);
         if( valid )
         {
            int iter;

            SCIP_CALL( retcode );

            /* count number of LP iterations */
            SCIP_CALL( SCIPlpiGetIterations(lpi, &iter) );
            (*iterations) += iter;
            stat->nconflictlps++;
            stat->nconflictlpiterations += iter;
            SCIPdebugMessage(" -> resolved objlim exceeding LP in %d iterations (total: %"SCIP_LONGINT_FORMAT") (infeasible:%u, objlim: %u, optimal:%u)\n",
               iter, stat->nconflictlpiterations, SCIPlpiIsPrimalInfeasible(lpi), SCIPlpiIsObjlimExc(lpi),
               SCIPlpiIsOptimal(lpi));
            valid = (SCIPlpiIsObjlimExc(lpi) || SCIPlpiIsPrimalInfeasible(lpi) || SCIPlpiIsDualFeasible(lpi));
         }

         /* reinstall old objective and iteration limits in LP solver */
         SCIP_CALL( SCIPlpiSetRealpar(lpi, SCIP_LPPAR_UOBJLIM, lp->lpiuobjlim) );
         SCIP_CALL( SCIPlpiSetIntpar(lpi, SCIP_LPPAR_LPITLIM, lp->lpiitlim) );

         /* abort, if the LP produced an error */
         if( !valid )
            return SCIP_OKAY;
      }
   }
   assert(SCIPlpiIsPrimalInfeasible(lpi) || SCIPlpiIsObjlimExc(lpi) || SCIPlpiIsDualFeasible(lpi));

   if( !SCIPlpiIsPrimalInfeasible(lpi) )
   {
      SCIP_Real objval;

      assert(!SCIPlpDivingObjChanged(lp));

      SCIP_CALL( SCIPlpiGetObjval(lpi, &objval) );
      if( objval < lp->lpiuobjlim )
      {
         SCIPdebugMessage(" -> LP does not exceed the cutoff bound: obj=%g, cutoff=%g\n", objval, lp->lpiuobjlim);
         return SCIP_OKAY;
      }
      else
      {
         SCIPdebugMessage(" -> LP exceeds the cutoff bound: obj=%g, cutoff=%g\n", objval, lp->lpiuobjlim);
      }
   }
   
   SCIPdebugMessage("analyzing conflict on infeasible LP (infeasible: %u, objlimexc: %u, optimal:%u) in depth %d (diving: %u)\n",
      SCIPlpiIsPrimalInfeasible(lpi), SCIPlpiIsObjlimExc(lpi), SCIPlpiIsOptimal(lpi), SCIPtreeGetCurrentDepth(tree), diving);
#ifdef SCIP_DEBUG
   {
      SCIP_Real uobjlim;

      SCIP_CALL( SCIPlpiGetRealpar(lpi, SCIP_LPPAR_UOBJLIM, &uobjlim) );
      SCIPdebugMessage(" -> objective limit in LP solver: %g (in LP: %g)\n", uobjlim, lp->lpiuobjlim);
   }
#endif

   /* get active problem variables */
   vars = prob->vars;
   nvars = prob->nvars;

   /* get temporary memory for remembering variables' current bounds and corresponding bound change information
    * positions in variable's bound change information arrays
    */
   SCIP_CALL( SCIPsetAllocBufferArray(set, &curvarlbs, nvars) );
   SCIP_CALL( SCIPsetAllocBufferArray(set, &curvarubs, nvars) );
   SCIP_CALL( SCIPsetAllocBufferArray(set, &lbchginfoposs, nvars) );
   SCIP_CALL( SCIPsetAllocBufferArray(set, &ubchginfoposs, nvars) );

   /* the following algorithm is used to find a subset of changed bounds leading to an infeasible LP:
    * 1. call undoBdchgsDualfarkas() or undoBdchgsDualsol()
    *    -> update lb/ubchginfoposs arrays
    *    -> store additional changes in bdchg and curvarlbs/ubs arrays
    *    -> apply additional changes to the LPI
    * 2. (optional) if additional bound changes were undone:
    *    -> resolve LP
    *    -> goto 1.
    * 3. redo all bound changes in the LPI to restore the LPI to its original state
    * 4. analyze conflict
    *    -> put remaining changed bounds (see lb/ubchginfoposs arrays) into starting conflict set
    */

   /* get current bounds and current positions in lb/ubchginfos arrays of variables */
   valid = TRUE;
   for( v = 0; v < nvars && valid; ++v )
   {
      SCIP_VAR* var;

      var = vars[v];

      curvarlbs[v] = SCIPvarGetLbLP(var, set);
      curvarubs[v] = SCIPvarGetUbLP(var, set);
      lbchginfoposs[v] = var->nlbchginfos-1;
      ubchginfoposs[v] = var->nubchginfos-1;
      assert(diving || SCIPsetIsEQ(set, curvarlbs[v], SCIPvarGetLbLocal(var)));
      assert(diving || SCIPsetIsEQ(set, curvarubs[v], SCIPvarGetUbLocal(var)));

      /* check, if last bound changes were due to strong branching or diving */
      if( diving )
      {
         SCIP_Real lb;
         SCIP_Real ub;

         lb = SCIPvarGetLbLocal(var);
         ub = SCIPvarGetUbLocal(var);
         if( SCIPsetIsGT(set, curvarlbs[v], lb) )
            lbchginfoposs[v] = var->nlbchginfos;
         else if( SCIPsetIsLT(set, curvarlbs[v], lb) )
         {
            /* the bound in the diving LP was relaxed -> the LP is not a subproblem of the current node -> abort! */
            /**@todo we could still analyze such a conflict, but we would have to take care with our data structures */
            valid = FALSE;
         }
         if( SCIPsetIsLT(set, curvarubs[v], ub) )
            ubchginfoposs[v] = var->nubchginfos;
         else if( SCIPsetIsGT(set, curvarubs[v], ub) )
         {
            /* the bound in the diving LP was relaxed -> the LP is not a subproblem of the current node -> abort! */
            /**@todo we could still analyze such a conflict, but we would have to take care with our data structures */
            valid = FALSE;
         }
      }
   }

   /* get number of columns in the LP */
   ncols = SCIPlpGetNCols(lp);

   /* get temporary memory for remembering bound changes on LPI columns */
   SCIP_CALL( lpbdchgsCreate(&oldlpbdchgs, set, ncols) );
   SCIP_CALL( lpbdchgsCreate(&relaxedlpbdchgs, set, ncols) );

   /* undo as many bound changes as possible with the current LP solution */
   resolve = FALSE;
   if( valid )
   {
      int currentdepth;
      currentdepth = SCIPtreeGetCurrentDepth(tree);
      if( SCIPlpiIsPrimalInfeasible(lpi) )
      {
         SCIP_CALL( undoBdchgsDualfarkas(set, prob, lp, currentdepth, curvarlbs, curvarubs, lbchginfoposs, ubchginfoposs,
               oldlpbdchgs, relaxedlpbdchgs, &valid, &resolve) );
      }
      else
      {
         assert(SCIPlpiIsDualFeasible(lpi) || SCIPlpiIsObjlimExc(lpi));
         SCIP_CALL( undoBdchgsDualsol(set, prob, lp, currentdepth, curvarlbs, curvarubs, lbchginfoposs, ubchginfoposs,
               oldlpbdchgs, relaxedlpbdchgs, &valid, &resolve) );
      }
   }

   /* check if we want to solve the LP */
   assert(SCIPprobAllColsInLP(prob, set, lp));
   solvelp = (set->conf_maxlploops != 0 && set->conf_lpiterations != 0);

   if( valid && resolve && solvelp )
   {
      SCIP_RETCODE retcode;
      SCIP_ROW** rows;
      int* sidechginds;
      SCIP_Real* sidechgoldlhss;
      SCIP_Real* sidechgoldrhss;
      SCIP_Real* sidechgnewlhss;
      SCIP_Real* sidechgnewrhss;
      SCIP_Real lpiinfinity;
      int maxlploops;
      int lpiterations;
      int sidechgssize;
      int nsidechgs;
      int nrows;
      int nloops;
      int r;

      /* get infinity value of LP solver */
      lpiinfinity = SCIPlpiInfinity(lpi);

      /* temporarily disable objective limit and install an iteration limit */
      maxlploops = (set->conf_maxlploops >= 0 ? set->conf_maxlploops : INT_MAX);
      lpiterations = (set->conf_lpiterations >= 0 ? set->conf_lpiterations : INT_MAX);
      SCIP_CALL( SCIPlpiSetRealpar(lpi, SCIP_LPPAR_UOBJLIM, lpiinfinity) );
      SCIP_CALL( SCIPlpiSetIntpar(lpi, SCIP_LPPAR_LPITLIM, lpiterations) );

      /* get LP rows */
      rows = SCIPlpGetRows(lp);
      nrows = SCIPlpGetNRows(lp);
      assert(nrows == 0 || rows != NULL);

      /* get temporary memory for remembering side changes on LPI rows */
      SCIP_CALL( SCIPsetAllocBufferArray(set, &sidechginds, nrows) );
      SCIP_CALL( SCIPsetAllocBufferArray(set, &sidechgoldlhss, nrows) );
      SCIP_CALL( SCIPsetAllocBufferArray(set, &sidechgoldrhss, nrows) );
      SCIP_CALL( SCIPsetAllocBufferArray(set, &sidechgnewlhss, nrows) );
      SCIP_CALL( SCIPsetAllocBufferArray(set, &sidechgnewrhss, nrows) );
      sidechgssize = nrows;
      nsidechgs = 0;

      /* remove all local rows by setting their sides to infinity;
       * finite sides are only changed to near infinity, such that the row's sense in the LP solver
       * is not affected (e.g. CPLEX cannot handle free rows)
       */
      for( r = 0 ; r < nrows; ++r )
      {
         assert(SCIProwGetLPPos(rows[r]) == r);

         if( SCIProwIsLocal(rows[r]) )
         {
            SCIPdebugMessage(" -> removing local row <%s> [%g,%g]\n",
               SCIProwGetName(rows[r]), SCIProwGetLhs(rows[r]), SCIProwGetRhs(rows[r]));
            SCIP_CALL( addSideRemoval(set, rows[r], lpiinfinity, &sidechginds, &sidechgoldlhss, &sidechgoldrhss,
                  &sidechgnewlhss, &sidechgnewrhss, &sidechgssize, &nsidechgs) );
         }
      }

      /* apply changes of local rows to the LP solver */
      if( nsidechgs > 0 )
      {
         SCIP_CALL( SCIPlpiChgSides(lpi, nsidechgs, sidechginds, sidechgnewlhss, sidechgnewrhss) );
      }

      /* undo as many additional bound changes as possible by resolving the LP */
      assert(valid);
      assert(resolve);
      nloops = 0;
      while( valid && resolve && nloops < maxlploops )
      {
         int iter;

         nloops++;
         resolve = FALSE;

         SCIPdebugMessage("infeasible LP conflict analysis loop %d (changed col bounds: %d)\n", nloops, relaxedlpbdchgs->nbdchgs);

         /* apply bound changes to the LP solver */
         assert(relaxedlpbdchgs->nbdchgs >= 0);
         if( relaxedlpbdchgs->nbdchgs > 0 )
         {
            SCIPdebugMessage(" -> applying %d bound changes to the LP solver\n", relaxedlpbdchgs->nbdchgs);
            SCIP_CALL( SCIPlpiChgBounds(lpi, relaxedlpbdchgs->nbdchgs,
                  relaxedlpbdchgs->bdchginds, relaxedlpbdchgs->bdchglbs, relaxedlpbdchgs->bdchgubs) );

            /* reset conflict LP bound change data structure */
            lpbdchgsReset(relaxedlpbdchgs);
         }

         /* start LP timer */
         SCIPclockStart(stat->conflictlptime, set);

         /* resolve LP */
         retcode = SCIPlpiSolveDual(lpi);

         /* stop LP timer */
         SCIPclockStop(stat->conflictlptime, set);

         /* check return code of LP solving call */
         if( retcode == SCIP_LPERROR )
         {
            valid = FALSE;
            break;
         }
         SCIP_CALL( retcode );

         /* count number of LP iterations */
         SCIP_CALL( SCIPlpiGetIterations(lpi, &iter) );
         (*iterations) += iter;
         stat->nconflictlps++;
         stat->nconflictlpiterations += iter;
         SCIPdebugMessage(" -> resolved LP in %d iterations (total: %"SCIP_LONGINT_FORMAT") (infeasible:%u)\n",
            iter, stat->nconflictlpiterations, SCIPlpiIsPrimalInfeasible(lpi));

         /* evaluate result */
         if( SCIPlpiIsDualFeasible(lpi) || SCIPlpiIsObjlimExc(lpi) )
         {
            SCIP_Real objval;

            SCIP_CALL( SCIPlpiGetObjval(lpi, &objval) );
            valid = (objval >= lp->lpiuobjlim && !SCIPlpDivingObjChanged(lp));
         }
         else
            valid = SCIPlpiIsPrimalInfeasible(lpi);

         if( valid )
         {
            int currentdepth;
            currentdepth = SCIPtreeGetCurrentDepth(tree);
            /* undo additional bound changes */
            if( SCIPlpiIsPrimalInfeasible(lpi) )
            {
               SCIP_CALL( undoBdchgsDualfarkas(set, prob, lp, currentdepth, curvarlbs, curvarubs,
                     lbchginfoposs, ubchginfoposs,  oldlpbdchgs, relaxedlpbdchgs, &valid, &resolve) );
            }
            else
            {
               assert(SCIPlpiIsDualFeasible(lpi) || SCIPlpiIsObjlimExc(lpi));
               SCIP_CALL( undoBdchgsDualsol(set, prob, lp, currentdepth, curvarlbs, curvarubs,
                     lbchginfoposs, ubchginfoposs, oldlpbdchgs, relaxedlpbdchgs, &valid, &resolve) );
            }
         }
         assert(!resolve || valid);
         assert(!resolve || relaxedlpbdchgs->nbdchgs > 0);
         SCIPdebugMessage(" -> finished infeasible LP conflict analysis loop %d (iter: %d, nbdchgs: %d)\n",
            nloops, iter, relaxedlpbdchgs->nbdchgs);
      }

      SCIPdebugMessage("finished undoing bound changes after %d loops (valid=%u, nbdchgs: %d)\n",
         nloops, valid, oldlpbdchgs->nbdchgs);

      /* reset variables to local bounds */
      if( oldlpbdchgs->nbdchgs > 0 )
      {
         SCIP_CALL( SCIPlpiChgBounds(lpi, oldlpbdchgs->nbdchgs,
               oldlpbdchgs->bdchginds, oldlpbdchgs->bdchglbs, oldlpbdchgs->bdchgubs) );
      }

      /* reset changes of local rows */
      if( nsidechgs > 0 )
      {
         SCIP_CALL( SCIPlpiChgSides(lpi, nsidechgs, sidechginds, sidechgoldlhss, sidechgoldrhss) );
      }

      /* mark the LP unsolved */
      if( oldlpbdchgs->nbdchgs > 0 || nsidechgs > 0 )
      {
         /* The LPI data are out of sync with LP data. Thus, the LP should be marked
          * unsolved. However, for strong branching calls, the LP has to have status 'solved'; in
          * this case, marklpunsolved is FALSE and synchronization is performed later. */
         if ( marklpunsolved )
         {
            lp->solved = FALSE;
            lp->primalfeasible = FALSE;
            lp->dualfeasible = FALSE;
            lp->lpobjval = SCIP_INVALID;
            lp->lpsolstat = SCIP_LPSOLSTAT_NOTSOLVED;
         }
      }

      /* reinstall old objective and iteration limits in LP solver */
      SCIP_CALL( SCIPlpiSetRealpar(lpi, SCIP_LPPAR_UOBJLIM, lp->lpiuobjlim) );
      SCIP_CALL( SCIPlpiSetIntpar(lpi, SCIP_LPPAR_LPITLIM, lp->lpiitlim) );

      /* free temporary memory */
      SCIPsetFreeBufferArray(set, &sidechgnewrhss);
      SCIPsetFreeBufferArray(set, &sidechgnewlhss);
      SCIPsetFreeBufferArray(set, &sidechgoldrhss);
      SCIPsetFreeBufferArray(set, &sidechgoldlhss);
      SCIPsetFreeBufferArray(set, &sidechginds);
   }

   /* analyze the conflict starting with remaining bound changes */
   if( valid )
   {
      SCIP_CALL( conflictAnalyzeRemainingBdchgs(conflict, blkmem, set, stat, prob, tree, diving,
            lbchginfoposs, ubchginfoposs, nconss, nliterals, nreconvconss, nreconvliterals) );
   }

   /* free temporary memory */
   lpbdchgsFree(&relaxedlpbdchgs, set);
   lpbdchgsFree(&oldlpbdchgs, set);
   SCIPsetFreeBufferArray(set, &ubchginfoposs);
   SCIPsetFreeBufferArray(set, &lbchginfoposs);
   SCIPsetFreeBufferArray(set, &curvarubs);
   SCIPsetFreeBufferArray(set, &curvarlbs);

   /* flush conflict set storage */
   SCIP_CALL( SCIPconflictFlushConss(conflict, blkmem, set, stat, prob, tree, lp, branchcand, eventqueue) );

   return SCIP_OKAY;
}

/** analyzes an infeasible LP to find out the bound changes on variables that were responsible for the infeasibility;
 *  on success, calls standard conflict analysis with the responsible variables as starting conflict set, thus creating
 *  a conflict constraint out of the resulting conflict set;
 *  updates statistics for infeasible LP conflict analysis
 */
static
SCIP_RETCODE conflictAnalyzeInfeasibleLP(
   SCIP_CONFLICT*        conflict,           /**< conflict analysis data */
   BMS_BLKMEM*           blkmem,             /**< block memory of transformed problem */
   SCIP_SET*             set,                /**< global SCIP settings */
   SCIP_STAT*            stat,               /**< problem statistics */
   SCIP_PROB*            prob,               /**< problem data */
   SCIP_TREE*            tree,               /**< branch and bound tree */
   SCIP_LP*              lp,                 /**< LP data */
   SCIP_BRANCHCAND*      branchcand,         /**< branching candidate storage */
   SCIP_EVENTQUEUE*      eventqueue,         /**< event queue */
   SCIP_Bool*            success             /**< pointer to store whether a conflict constraint was created, or NULL */
   )
{
   int iterations;
   int nconss;
   int nliterals;
   int nreconvconss;
   int nreconvliterals;

   assert(conflict != NULL);
   assert(set != NULL);
   assert(lp != NULL);
   assert(SCIPprobAllColsInLP(prob, set, lp)); /* LP conflict analysis is only valid, if all variables are known */

   if( success != NULL )
      *success = FALSE;

   /* check, if infeasible LP conflict analysis is enabled */
   if( !set->conf_enable || !set->conf_useinflp )
      return SCIP_OKAY;

   /* check, if there are any conflict handlers to use a conflict set */
   if( set->nconflicthdlrs == 0 )
      return SCIP_OKAY;

   SCIPdebugMessage("analyzing conflict on infeasible LP in depth %d (solstat: %d, objchanged: %u)\n",
      SCIPtreeGetCurrentDepth(tree), SCIPlpGetSolstat(lp), SCIPlpDivingObjChanged(lp));

   /* start timing */
   SCIPclockStart(conflict->inflpanalyzetime, set);
   conflict->ninflpcalls++;

   /* perform conflict analysis */
   SCIP_CALL( conflictAnalyzeLP(conflict, blkmem, set, stat, prob, tree, lp, branchcand, eventqueue, SCIPlpDiving(lp),
         &iterations, &nconss, &nliterals, &nreconvconss, &nreconvliterals, TRUE) );
   conflict->ninflpsuccess += (nconss > 0 ? 1 : 0);
   conflict->ninflpiterations += iterations;
   conflict->ninflpconfconss += nconss;
   conflict->ninflpconfliterals += nliterals;
   conflict->ninflpreconvconss += nreconvconss;
   conflict->ninflpreconvliterals += nreconvliterals;
   if( success != NULL )
      *success = (nconss > 0);

   /* stop timing */
   SCIPclockStop(conflict->inflpanalyzetime, set);

   return SCIP_OKAY;
}

/** analyzes a bound exceeding LP to find out the bound changes on variables that were responsible for exceeding the
 *  primal bound;
 *  on success, calls standard conflict analysis with the responsible variables as starting conflict set, thus creating
 *  a conflict constraint out of the resulting conflict set;
 *  updates statistics for bound exceeding LP conflict analysis
 */
static
SCIP_RETCODE conflictAnalyzeBoundexceedingLP(
   SCIP_CONFLICT*        conflict,           /**< conflict analysis data */
   BMS_BLKMEM*           blkmem,             /**< block memory of transformed problem */
   SCIP_SET*             set,                /**< global SCIP settings */
   SCIP_STAT*            stat,               /**< problem statistics */
   SCIP_PROB*            prob,               /**< problem data */
   SCIP_TREE*            tree,               /**< branch and bound tree */
   SCIP_LP*              lp,                 /**< LP data */
   SCIP_BRANCHCAND*      branchcand,         /**< branching candidate storage */
   SCIP_EVENTQUEUE*      eventqueue,         /**< event queue */
   SCIP_Bool*            success             /**< pointer to store whether a conflict constraint was created, or NULL */
   )
{
   int iterations;
   int nconss;
   int nliterals;
   int nreconvconss;
   int nreconvliterals;

   assert(conflict != NULL);
   assert(set != NULL);
   assert(lp != NULL);
   assert(!SCIPlpDivingObjChanged(lp));
   assert(SCIPprobAllColsInLP(prob, set, lp)); /* LP conflict analysis is only valid, if all variables are known */

   if( success != NULL )
      *success = FALSE;

   /* check, if bound exceeding LP conflict analysis is enabled */
   if( !set->conf_enable || !set->conf_useboundlp )
      return SCIP_OKAY;

   /* check, if there are any conflict handlers to use a conflict set */
   if( set->nconflicthdlrs == 0 )
      return SCIP_OKAY;

   SCIPdebugMessage("analyzing conflict on bound exceeding LP in depth %d (solstat: %d)\n",
      SCIPtreeGetCurrentDepth(tree), SCIPlpGetSolstat(lp));

   /* start timing */
   SCIPclockStart(conflict->boundlpanalyzetime, set);
   conflict->nboundlpcalls++;

   /* perform conflict analysis */
   SCIP_CALL( conflictAnalyzeLP(conflict, blkmem, set, stat, prob, tree, lp, branchcand, eventqueue, SCIPlpDiving(lp),
         &iterations, &nconss, &nliterals, &nreconvconss, &nreconvliterals, TRUE) );
   conflict->nboundlpsuccess += (nconss > 0 ? 1 : 0);
   conflict->nboundlpiterations += iterations;
   conflict->nboundlpconfconss += nconss;
   conflict->nboundlpconfliterals += nliterals;
   conflict->nboundlpreconvconss += nreconvconss;
   conflict->nboundlpreconvliterals += nreconvliterals;
   if( success != NULL )
      *success = (nconss > 0);

   /* stop timing */
   SCIPclockStop(conflict->boundlpanalyzetime, set);

   return SCIP_OKAY;
}

/** analyzes an infeasible or bound exceeding LP to find out the bound changes on variables that were responsible for the
 *  infeasibility or for exceeding the primal bound;
 *  on success, calls standard conflict analysis with the responsible variables as starting conflict set, thus creating
 *  a conflict constraint out of the resulting conflict set;
 *  updates statistics for infeasible or bound exceeding LP conflict analysis;
 *  may only be called if SCIPprobAllColsInLP()
 */
SCIP_RETCODE SCIPconflictAnalyzeLP(
   SCIP_CONFLICT*        conflict,           /**< conflict analysis data */
   BMS_BLKMEM*           blkmem,             /**< block memory of transformed problem */
   SCIP_SET*             set,                /**< global SCIP settings */
   SCIP_STAT*            stat,               /**< problem statistics */
   SCIP_PROB*            prob,               /**< problem data */
   SCIP_TREE*            tree,               /**< branch and bound tree */
   SCIP_LP*              lp,                 /**< LP data */
   SCIP_BRANCHCAND*      branchcand,         /**< branching candidate storage */
   SCIP_EVENTQUEUE*      eventqueue,         /**< event queue */
   SCIP_Bool*            success             /**< pointer to store whether a conflict constraint was created, or NULL */
   )
{
   /* LP conflict analysis is only valid, if all variables are known */
   assert(SCIPprobAllColsInLP(prob, set, lp));

   /* check, if the LP was infeasible or bound exceeding */
   if( SCIPlpiIsPrimalInfeasible(SCIPlpGetLPI(lp)) )
   {
      SCIP_CALL( conflictAnalyzeInfeasibleLP(conflict, blkmem, set, stat, prob, tree, lp, branchcand, eventqueue, success) );
   }
   else
   {
      SCIP_CALL( conflictAnalyzeBoundexceedingLP(conflict, blkmem, set, stat, prob, tree, lp, branchcand, eventqueue, success) );
   }

   return SCIP_OKAY;
}

/** gets time in seconds used for analyzing infeasible LP conflicts */
SCIP_Real SCIPconflictGetInfeasibleLPTime(
   SCIP_CONFLICT*        conflict            /**< conflict analysis data */
   )
{
   assert(conflict != NULL);

   return SCIPclockGetTime(conflict->inflpanalyzetime);
}

/** gets number of calls to infeasible LP conflict analysis */
SCIP_Longint SCIPconflictGetNInfeasibleLPCalls(
   SCIP_CONFLICT*        conflict            /**< conflict analysis data */
   )
{
   assert(conflict != NULL);

   return conflict->ninflpcalls;
}

/** gets number of calls to infeasible LP conflict analysis that yield at least one conflict constraint */
SCIP_Longint SCIPconflictGetNInfeasibleLPSuccess(
   SCIP_CONFLICT*        conflict            /**< conflict analysis data */
   )
{
   assert(conflict != NULL);

   return conflict->ninflpsuccess;
}

/** gets number of conflict constraints detected in infeasible LP conflict analysis */
SCIP_Longint SCIPconflictGetNInfeasibleLPConflictConss(
   SCIP_CONFLICT*        conflict            /**< conflict analysis data */
   )
{
   assert(conflict != NULL);

   return conflict->ninflpconfconss;
}

/** gets total number of literals in conflict constraints created in infeasible LP conflict analysis */
SCIP_Longint SCIPconflictGetNInfeasibleLPConflictLiterals(
   SCIP_CONFLICT*        conflict            /**< conflict analysis data */
   )
{
   assert(conflict != NULL);

   return conflict->ninflpconfliterals;
}

/** gets number of reconvergence constraints detected in infeasible LP conflict analysis */
SCIP_Longint SCIPconflictGetNInfeasibleLPReconvergenceConss(
   SCIP_CONFLICT*        conflict            /**< conflict analysis data */
   )
{
   assert(conflict != NULL);

   return conflict->ninflpreconvconss;
}

/** gets total number of literals in reconvergence constraints created in infeasible LP conflict analysis */
SCIP_Longint SCIPconflictGetNInfeasibleLPReconvergenceLiterals(
   SCIP_CONFLICT*        conflict            /**< conflict analysis data */
   )
{
   assert(conflict != NULL);

   return conflict->ninflpreconvliterals;
}

/** gets number of LP iterations in infeasible LP conflict analysis */
SCIP_Longint SCIPconflictGetNInfeasibleLPIterations(
   SCIP_CONFLICT*        conflict            /**< conflict analysis data */
   )
{
   assert(conflict != NULL);

   return conflict->ninflpiterations;
}

/** gets time in seconds used for analyzing bound exceeding LP conflicts */
SCIP_Real SCIPconflictGetBoundexceedingLPTime(
   SCIP_CONFLICT*        conflict            /**< conflict analysis data */
   )
{
   assert(conflict != NULL);

   return SCIPclockGetTime(conflict->boundlpanalyzetime);
}

/** gets number of calls to bound exceeding LP conflict analysis */
SCIP_Longint SCIPconflictGetNBoundexceedingLPCalls(
   SCIP_CONFLICT*        conflict            /**< conflict analysis data */
   )
{
   assert(conflict != NULL);

   return conflict->nboundlpcalls;
}

/** gets number of calls to bound exceeding LP conflict analysis that yield at least one conflict constraint */
SCIP_Longint SCIPconflictGetNBoundexceedingLPSuccess(
   SCIP_CONFLICT*        conflict            /**< conflict analysis data */
   )
{
   assert(conflict != NULL);

   return conflict->nboundlpsuccess;
}

/** gets number of conflict constraints detected in bound exceeding LP conflict analysis */
SCIP_Longint SCIPconflictGetNBoundexceedingLPConflictConss(
   SCIP_CONFLICT*        conflict            /**< conflict analysis data */
   )
{
   assert(conflict != NULL);

   return conflict->nboundlpconfconss;
}

/** gets total number of literals in conflict constraints created in bound exceeding LP conflict analysis */
SCIP_Longint SCIPconflictGetNBoundexceedingLPConflictLiterals(
   SCIP_CONFLICT*        conflict            /**< conflict analysis data */
   )
{
   assert(conflict != NULL);

   return conflict->nboundlpconfliterals;
}

/** gets number of reconvergence constraints detected in bound exceeding LP conflict analysis */
SCIP_Longint SCIPconflictGetNBoundexceedingLPReconvergenceConss(
   SCIP_CONFLICT*        conflict            /**< conflict analysis data */
   )
{
   assert(conflict != NULL);

   return conflict->nboundlpreconvconss;
}

/** gets total number of literals in reconvergence constraints created in bound exceeding LP conflict analysis */
SCIP_Longint SCIPconflictGetNBoundexceedingLPReconvergenceLiterals(
   SCIP_CONFLICT*        conflict            /**< conflict analysis data */
   )
{
   assert(conflict != NULL);

   return conflict->nboundlpreconvliterals;
}

/** gets number of LP iterations in bound exceeding LP conflict analysis */
SCIP_Longint SCIPconflictGetNBoundexceedingLPIterations(
   SCIP_CONFLICT*        conflict            /**< conflict analysis data */
   )
{
   assert(conflict != NULL);

   return conflict->nboundlpiterations;
}




/*
 * infeasible strong branching conflict analysis
 */

/** analyses infeasible strong branching sub problems for conflicts */
SCIP_RETCODE SCIPconflictAnalyzeStrongbranch(
   SCIP_CONFLICT*        conflict,           /**< conflict analysis data */
   BMS_BLKMEM*           blkmem,             /**< block memory buffers */
   SCIP_SET*             set,                /**< global SCIP settings */
   SCIP_STAT*            stat,               /**< dynamic problem statistics */
   SCIP_PROB*            prob,               /**< transformed problem after presolve */
   SCIP_TREE*            tree,               /**< branch and bound tree */
   SCIP_LP*              lp,                 /**< LP data */
   SCIP_BRANCHCAND*      branchcand,         /**< branching candidate storage */
   SCIP_EVENTQUEUE*      eventqueue,         /**< event queue */
   SCIP_COL*             col,                /**< LP column with at least one infeasible strong branching subproblem */
   SCIP_Bool*            downconflict,       /**< pointer to store whether a conflict constraint was created for an
                                              *   infeasible downwards branch, or NULL */
   SCIP_Bool*            upconflict          /**< pointer to store whether a conflict constraint was created for an
                                              *   infeasible upwards branch, or NULL */
   )
{
   int* cstat;
   int* rstat;
   SCIP_RETCODE retcode;
   SCIP_Bool resolve;
   SCIP_Real oldlb;
   SCIP_Real oldub;
   SCIP_Real newlb;
   SCIP_Real newub;
   int iter;
   int nconss;
   int nliterals;
   int nreconvconss;
   int nreconvliterals;

   assert(stat != NULL);
   assert(lp != NULL);
   assert(lp->flushed);
   assert(lp->solved);
   assert(SCIPprobAllColsInLP(prob, set, lp)); /* LP conflict analysis is only valid, if all variables are known */
   assert(col != NULL);
   assert((col->sbdownvalid && SCIPsetIsGE(set, col->sbdown, lp->cutoffbound)
         && SCIPsetFeasCeil(set, col->primsol-1.0) >= col->lb - 0.5)
      || (col->sbupvalid && SCIPsetIsGE(set, col->sbup, lp->cutoffbound)
         && SCIPsetFeasFloor(set, col->primsol+1.0) <= col->ub + 0.5));
   assert(SCIPtreeGetCurrentDepth(tree) > 0);

   if( downconflict != NULL )
      *downconflict = FALSE;
   if( upconflict != NULL )
      *upconflict = FALSE;

   /* check, if infeasible LP conflict analysis is enabled */
   if( !set->conf_enable || !set->conf_usesb )
      return SCIP_OKAY;

   /* check, if there are any conflict handlers to use a conflict set */
   if( set->nconflicthdlrs == 0 )
      return SCIP_OKAY;

   /* inform the LPI that strong branch is (temporarily) finished */
   SCIP_CALL( SCIPlpiEndStrongbranch(lp->lpi) );

   /* start timing */
   SCIPclockStart(conflict->sbanalyzetime, set);

   /* get temporary memory for storing current LP basis */
   SCIP_CALL( SCIPsetAllocBufferArray(set, &cstat, lp->nlpicols) );
   SCIP_CALL( SCIPsetAllocBufferArray(set, &rstat, lp->nlpirows) );

   /* get current LP basis */
   SCIP_CALL( SCIPlpiGetBase(lp->lpi, cstat, rstat) );

   /* remember old bounds */
   oldlb = col->lb;
   oldub = col->ub;

   resolve = FALSE;

   /* is down branch infeasible? */
   if( col->sbdownvalid && SCIPsetIsGE(set, col->sbdown, lp->cutoffbound) )
   {
      newub = SCIPsetFeasCeil(set, col->primsol-1.0);
      if( newub >= col->lb - 0.5 )
      {
         SCIPdebugMessage("analyzing conflict on infeasible downwards strongbranch for variable <%s>[%g,%g] in depth %d\n",
            SCIPvarGetName(SCIPcolGetVar(col)), SCIPvarGetLbLocal(SCIPcolGetVar(col)), SCIPvarGetUbLocal(SCIPcolGetVar(col)), 
            SCIPtreeGetCurrentDepth(tree));

         conflict->nsbcalls++;

         /* change the upper bound */
         col->ub = newub;
         SCIP_CALL( SCIPlpiChgBounds(lp->lpi, 1, &col->lpipos, &col->lb, &col->ub) );

         /* start LP timer */
         SCIPclockStart(stat->conflictlptime, set);

         /* resolve the LP */
         retcode = SCIPlpiSolveDual(lp->lpi);

         /* stop LP timer */
         SCIPclockStop(stat->conflictlptime, set);

         /* check return code of LP solving call */
         if( retcode != SCIP_LPERROR )
         {
            SCIP_CALL( retcode );

            /* count number of LP iterations */
            SCIP_CALL( SCIPlpiGetIterations(lp->lpi, &iter) );
            stat->nconflictlps++;
            stat->nconflictlpiterations += iter;
            conflict->nsbiterations += iter;
            SCIPdebugMessage(" -> resolved downwards strong branching LP in %d iterations\n", iter);

            /* perform conflict analysis on infeasible LP; last parameter guarantees status 'solved' on return */
            SCIP_CALL( conflictAnalyzeLP(conflict, blkmem, set, stat, prob, tree, lp, branchcand, eventqueue, TRUE,
                  &iter, &nconss, &nliterals, &nreconvconss, &nreconvliterals, FALSE) );
            conflict->nsbsuccess += (nconss > 0 ? 1 : 0);
            conflict->nsbiterations += iter;
            conflict->nsbconfconss += nconss;
            conflict->nsbconfliterals += nliterals;
            conflict->nsbreconvconss += nreconvconss;
            conflict->nsbreconvliterals += nreconvliterals;
            if( downconflict != NULL )
               *downconflict = (nconss > 0);
         }

         /* reset the upper bound */
         col->ub = oldub;
         SCIP_CALL( SCIPlpiChgBounds(lp->lpi, 1, &col->lpipos, &col->lb, &col->ub) );

         /* reset LP basis */
         SCIP_CALL( SCIPlpiSetBase(lp->lpi, cstat, rstat) );

         /* mark the LP to be resolved at the end */
         resolve = TRUE;
      }
   }

   /* is up branch infeasible? */
   if( col->sbupvalid && SCIPsetIsGE(set, col->sbup, lp->cutoffbound) )
   {
      newlb = SCIPsetFeasFloor(set, col->primsol+1.0);
      if( newlb <= col->ub + 0.5 )
      {
         SCIPdebugMessage("analyzing conflict on infeasible upwards strongbranch for variable <%s>[%g,%g] in depth %d\n",
            SCIPvarGetName(SCIPcolGetVar(col)), SCIPvarGetLbLocal(SCIPcolGetVar(col)), SCIPvarGetUbLocal(SCIPcolGetVar(col)), 
            SCIPtreeGetCurrentDepth(tree));

         conflict->nsbcalls++;

         /* change the lower bound */
         col->lb = newlb;
         SCIP_CALL( SCIPlpiChgBounds(lp->lpi, 1, &col->lpipos, &col->lb, &col->ub) );

         /* start LP timer */
         SCIPclockStart(stat->conflictlptime, set);

         /* resolve the LP */
         retcode = SCIPlpiSolveDual(lp->lpi);

         /* stop LP timer */
         SCIPclockStop(stat->conflictlptime, set);

         /* check return code of LP solving call */
         if( retcode != SCIP_LPERROR )
         {
            SCIP_CALL( retcode );

            /* count number of LP iterations */
            SCIP_CALL( SCIPlpiGetIterations(lp->lpi, &iter) );
            stat->nconflictlps++;
            stat->nconflictlpiterations += iter;
            conflict->nsbiterations += iter;
            SCIPdebugMessage(" -> resolved upwards strong branching LP in %d iterations\n", iter);

            /* perform conflict analysis on infeasible LP; last parameter guarantees status 'solved' on return */
            SCIP_CALL( conflictAnalyzeLP(conflict, blkmem, set, stat, prob, tree, lp, branchcand, eventqueue, TRUE,
                  &iter, &nconss, &nliterals, &nreconvconss, &nreconvliterals, FALSE) );
            conflict->nsbsuccess += (nconss > 0 ? 1 : 0);
            conflict->nsbiterations += iter;
            conflict->nsbconfconss += nconss;
            conflict->nsbconfliterals += nliterals;
            conflict->nsbreconvconss += nreconvconss;
            conflict->nsbreconvliterals += nreconvliterals;
            if( upconflict != NULL )
               *upconflict = (nconss > 0);
         }

         /* reset the lower bound */
         col->lb = oldlb;
         SCIP_CALL( SCIPlpiChgBounds(lp->lpi, 1, &col->lpipos, &col->lb, &col->ub) );

         /* reset LP basis */
         SCIP_CALL( SCIPlpiSetBase(lp->lpi, cstat, rstat) );

         /* mark the LP to be resolved at the end */
         resolve = TRUE;
      }
   }

   /* free temporary memory for storing current LP basis */
   SCIPsetFreeBufferArray(set, &rstat);
   SCIPsetFreeBufferArray(set, &cstat);

   /* resolve LP if something has changed in order to synchronize LPI and LP */
   if ( resolve )
   {
      /* start LP timer */
      SCIPclockStart(stat->conflictlptime, set);

      /* resolve the LP */
      SCIP_CALL( SCIPlpiSolveDual(lp->lpi) );

      /* stop LP timer */
      SCIPclockStop(stat->conflictlptime, set);
   }

   /* stop timing */
   SCIPclockStop(conflict->sbanalyzetime, set);

   /* inform the LPI that strong branch starts (again) */
   SCIP_CALL( SCIPlpiStartStrongbranch(lp->lpi) );

   return SCIP_OKAY;
}

/** gets time in seconds used for analyzing infeasible strong branching conflicts */
SCIP_Real SCIPconflictGetStrongbranchTime(
   SCIP_CONFLICT*        conflict            /**< conflict analysis data */
   )
{
   assert(conflict != NULL);

   return SCIPclockGetTime(conflict->sbanalyzetime);
}

/** gets number of calls to infeasible strong branching conflict analysis */
SCIP_Longint SCIPconflictGetNStrongbranchCalls(
   SCIP_CONFLICT*        conflict            /**< conflict analysis data */
   )
{
   assert(conflict != NULL);

   return conflict->nsbcalls;
}

/** gets number of calls to infeasible strong branching conflict analysis that yield at least one conflict constraint */
SCIP_Longint SCIPconflictGetNStrongbranchSuccess(
   SCIP_CONFLICT*        conflict            /**< conflict analysis data */
   )
{
   assert(conflict != NULL);

   return conflict->nsbsuccess;
}

/** gets number of conflict constraints detected in infeasible strong branching conflict analysis */
SCIP_Longint SCIPconflictGetNStrongbranchConflictConss(
   SCIP_CONFLICT*        conflict            /**< conflict analysis data */
   )
{
   assert(conflict != NULL);

   return conflict->nsbconfconss;
}

/** gets total number of literals in conflict constraints created in infeasible strong branching conflict analysis */
SCIP_Longint SCIPconflictGetNStrongbranchConflictLiterals(
   SCIP_CONFLICT*        conflict            /**< conflict analysis data */
   )
{
   assert(conflict != NULL);

   return conflict->nsbconfliterals;
}

/** gets number of reconvergence constraints detected in infeasible strong branching conflict analysis */
SCIP_Longint SCIPconflictGetNStrongbranchReconvergenceConss(
   SCIP_CONFLICT*        conflict            /**< conflict analysis data */
   )
{
   assert(conflict != NULL);

   return conflict->nsbreconvconss;
}

/** gets total number of literals in reconvergence constraints created in infeasible strong branching conflict analysis */
SCIP_Longint SCIPconflictGetNStrongbranchReconvergenceLiterals(
   SCIP_CONFLICT*        conflict            /**< conflict analysis data */
   )
{
   assert(conflict != NULL);

   return conflict->nsbreconvliterals;
}

/** gets number of LP iterations in infeasible strong branching conflict analysis */
SCIP_Longint SCIPconflictGetNStrongbranchIterations(
   SCIP_CONFLICT*        conflict            /**< conflict analysis data */
   )
{
   assert(conflict != NULL);

   return conflict->nsbiterations;
}




/*
 * pseudo solution conflict analysis
 */

/** analyzes a pseudo solution with objective value exceeding the current cutoff to find out the bound changes on
 *  variables that were responsible for the objective value degradation;
 *  on success, calls standard conflict analysis with the responsible variables as starting conflict set, thus creating
 *  a conflict constraint out of the resulting conflict set;
 *  updates statistics for pseudo solution conflict analysis
 */
SCIP_RETCODE SCIPconflictAnalyzePseudo(
   SCIP_CONFLICT*        conflict,           /**< conflict analysis data */
   BMS_BLKMEM*           blkmem,             /**< block memory of transformed problem */
   SCIP_SET*             set,                /**< global SCIP settings */
   SCIP_STAT*            stat,               /**< problem statistics */
   SCIP_PROB*            prob,               /**< problem data */
   SCIP_TREE*            tree,               /**< branch and bound tree */
   SCIP_LP*              lp,                 /**< LP data */
   SCIP_BRANCHCAND*      branchcand,         /**< branching candidate storage */
   SCIP_EVENTQUEUE*      eventqueue,         /**< event queue */
   SCIP_Bool*            success             /**< pointer to store whether a conflict constraint was created, or NULL */
   )
{
   SCIP_VAR** vars;
   SCIP_VAR* var;
   SCIP_Real* curvarlbs;
   SCIP_Real* curvarubs;
   int* lbchginfoposs;
   int* ubchginfoposs;
   SCIP_Real* pseudocoefs;
   SCIP_Real pseudolhs;
   SCIP_Real pseudoact;
   int nvars;
   int v;

   assert(conflict != NULL);
   assert(conflict->nconflictsets == 0);
   assert(set != NULL);
   assert(stat != NULL);
   assert(prob != NULL);
   assert(lp != NULL);
   assert(!SCIPsetIsInfinity(set, -SCIPlpGetPseudoObjval(lp, set, prob)));
   assert(!SCIPsetIsInfinity(set, lp->cutoffbound));

   if( success != NULL )
      *success = FALSE;

   /* check, if pseudo solution conflict analysis is enabled */
   if( !set->conf_enable || !set->conf_usepseudo )
      return SCIP_OKAY;

   /* check, if there are any conflict handlers to use a conflict set */
   if( set->nconflicthdlrs == 0 )
      return SCIP_OKAY;

   SCIPdebugMessage("analyzing pseudo solution (obj: %g) that exceeds objective limit (%g)\n",
      SCIPlpGetPseudoObjval(lp, set, prob), lp->cutoffbound);

   /* start timing */
   SCIPclockStart(conflict->pseudoanalyzetime, set);
   conflict->npseudocalls++;

   vars = prob->vars;
   nvars = prob->nvars;
   assert(nvars == 0 || vars != NULL);

   /* The current primal bound c* gives an upper bound for the current pseudo objective value:
    *   min{c^T x | lb <= x <= ub} <= c*.
    * We have to transform this row into a >= inequality in order to use methods above:
    *                          -c* <= max{-c^T x | lb <= x <= ub}.
    * In the local subproblem, this row is violated. We want to undo bound changes while still keeping the
    * row violated.
    */

   /* get temporary memory for remembering variables' current bounds and corresponding bound change information
    * positions in variable's bound change information arrays
    */
   SCIP_CALL( SCIPsetAllocBufferArray(set, &curvarlbs, nvars) );
   SCIP_CALL( SCIPsetAllocBufferArray(set, &curvarubs, nvars) );
   SCIP_CALL( SCIPsetAllocBufferArray(set, &lbchginfoposs, nvars) );
   SCIP_CALL( SCIPsetAllocBufferArray(set, &ubchginfoposs, nvars) );

   /* get temporary memory for infeasibility proof coefficients */
   SCIP_CALL( SCIPsetAllocBufferArray(set, &pseudocoefs, nvars) );

   /* use a slightly tighter cutoff bound, because solutions with equal objective value should also be declared
    * infeasible
    */
   pseudolhs = -(lp->cutoffbound - SCIPsetSumepsilon(set));

   /* store the objective values as infeasibility proof coefficients, and recalculate the pseudo activity */
   pseudoact = 0.0;
   for( v = 0; v < nvars; ++v )
   {
      var = vars[v];
      pseudocoefs[v] = -SCIPvarGetObj(var);
      curvarlbs[v] = SCIPvarGetLbLocal(var);
      curvarubs[v] = SCIPvarGetUbLocal(var);
      if( pseudocoefs[v] > 0.0 )
         pseudoact += pseudocoefs[v] * curvarubs[v];
      else
         pseudoact += pseudocoefs[v] * curvarlbs[v];
      lbchginfoposs[v] = var->nlbchginfos-1;
      ubchginfoposs[v] = var->nubchginfos-1;
   }
   assert(SCIPsetIsFeasEQ(set, pseudoact, -SCIPlpGetPseudoObjval(lp, set, prob)));
   SCIPdebugMessage("  -> recalculated pseudo infeasibility proof:  %g <= %g\n", pseudolhs, pseudoact);

   /* check, if the pseudo row is still violated (after recalculation of pseudo activity) */
   if( SCIPsetIsFeasGT(set, pseudolhs, pseudoact) )
   {
      int nconss;
      int nliterals;
      int nreconvconss;
      int nreconvliterals;

      /* undo bound changes without destroying the infeasibility proof */
      SCIP_CALL( undoBdchgsProof(set, prob, SCIPtreeGetCurrentDepth(tree), pseudocoefs, pseudolhs, pseudoact,
            curvarlbs, curvarubs, lbchginfoposs, ubchginfoposs, NULL, NULL, NULL) );

      /* analyze conflict on remaining bound changes */
      SCIP_CALL( conflictAnalyzeRemainingBdchgs(conflict, blkmem, set, stat, prob, tree, FALSE,
            lbchginfoposs, ubchginfoposs, &nconss, &nliterals, &nreconvconss, &nreconvliterals) );
      conflict->npseudosuccess += (nconss > 0 ? 1 : 0);
      conflict->npseudoconfconss += nconss;
      conflict->npseudoconfliterals += nliterals;
      conflict->npseudoreconvconss += nreconvconss;
      conflict->npseudoreconvliterals += nreconvliterals;
      if( success != NULL )
         *success = (nconss > 0);
   }

   /* free temporary memory */
   SCIPsetFreeBufferArray(set, &pseudocoefs);
   SCIPsetFreeBufferArray(set, &curvarubs);
   SCIPsetFreeBufferArray(set, &curvarlbs);
   SCIPsetFreeBufferArray(set, &ubchginfoposs);
   SCIPsetFreeBufferArray(set, &lbchginfoposs);

   /* flush conflict set storage */
   SCIP_CALL( SCIPconflictFlushConss(conflict, blkmem, set, stat, prob, tree, lp, branchcand, eventqueue) );

   /* stop timing */
   SCIPclockStop(conflict->pseudoanalyzetime, set);

   return SCIP_OKAY;
}

/** gets time in seconds used for analyzing pseudo solution conflicts */
SCIP_Real SCIPconflictGetPseudoTime(
   SCIP_CONFLICT*        conflict            /**< conflict analysis data */
   )
{
   assert(conflict != NULL);

   return SCIPclockGetTime(conflict->pseudoanalyzetime);
}

/** gets number of calls to pseudo solution conflict analysis */
SCIP_Longint SCIPconflictGetNPseudoCalls(
   SCIP_CONFLICT*        conflict            /**< conflict analysis data */
   )
{
   assert(conflict != NULL);

   return conflict->npseudocalls;
}

/** gets number of calls to pseudo solution conflict analysis that yield at least one conflict constraint */
SCIP_Longint SCIPconflictGetNPseudoSuccess(
   SCIP_CONFLICT*        conflict            /**< conflict analysis data */
   )
{
   assert(conflict != NULL);

   return conflict->npseudosuccess;
}

/** gets number of conflict constraints detected in pseudo solution conflict analysis */
SCIP_Longint SCIPconflictGetNPseudoConflictConss(
   SCIP_CONFLICT*        conflict            /**< conflict analysis data */
   )
{
   assert(conflict != NULL);

   return conflict->npseudoconfconss;
}

/** gets total number of literals in conflict constraints created in pseudo solution conflict analysis */
SCIP_Longint SCIPconflictGetNPseudoConflictLiterals(
   SCIP_CONFLICT*        conflict            /**< conflict analysis data */
   )
{
   assert(conflict != NULL);

   return conflict->npseudoconfliterals;
}

/** gets number of reconvergence constraints detected in pseudo solution conflict analysis */
SCIP_Longint SCIPconflictGetNPseudoReconvergenceConss(
   SCIP_CONFLICT*        conflict            /**< conflict analysis data */
   )
{
   assert(conflict != NULL);

   return conflict->npseudoreconvconss;
}

/** gets total number of literals in reconvergence constraints created in pseudo solution conflict analysis */
SCIP_Longint SCIPconflictGetNPseudoReconvergenceLiterals(
   SCIP_CONFLICT*        conflict            /**< conflict analysis data */
   )
{
   assert(conflict != NULL);

   return conflict->npseudoreconvliterals;
}<|MERGE_RESOLUTION|>--- conflicted
+++ resolved
@@ -2012,7 +2012,6 @@
       /* find global bound changes which can be derived from the new conflict set */
       SCIP_CALL( detectImpliedBounds(set, prob, conflictset, &nbdchgs, &nredvars, &redundant) );
 
-<<<<<<< HEAD
       /* debug check for reduced conflict set */
       if( nredvars > 0 )
       {
@@ -2038,11 +2037,7 @@
    }
 
    /* in case the conflict set contains only one bound change which is globally valid we apply that bound change
-    * directly
-=======
-   /* in case the conflict set contains only one bound change which is globally valied we apply that bound change
     * directly (except if we are in strong branching - in this case a bound change would yield an unflushed LP)
->>>>>>> 202718c6
     *
     * @note A bound change can only be applied if it is are related to the active node or if is a global bound
     *       change. Bound changes which are related to any other node cannot be handled at point due to the internal
