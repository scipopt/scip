/* * * * * * * * * * * * * * * * * * * * * * * * * * * * * * * * * * * * * * */
/*                                                                           */
/*                  This file is part of the program and library             */
/*         SCIP --- Solving Constraint Integer Programs                      */
/*                                                                           */
/*    Copyright (C) 2002-2017 Konrad-Zuse-Zentrum                            */
/*                            fuer Informationstechnik Berlin                */
/*                                                                           */
/*  SCIP is distributed under the terms of the ZIB Academic License.         */
/*                                                                           */
/*  You should have received a copy of the ZIB Academic License              */
/*  along with SCIP; see the file COPYING. If not email to scip@zib.de.      */
/*                                                                           */
/* * * * * * * * * * * * * * * * * * * * * * * * * * * * * * * * * * * * * * */

/**@file   conflict.c
 * @brief  methods and datastructures for conflict analysis
 * @author Tobias Achterberg
 * @author Timo Berthold
 * @author Stefan Heinz
 * @author Marc Pfetsch
 * @author Michael Winkler
 * @author Jakob Witzig
 *
 * This file implements a conflict analysis method like the one used in modern
 * SAT solvers like zchaff. The algorithm works as follows:
 *
 * Given is a set of bound changes that are not allowed being applied simultaneously, because they
 * render the current node infeasible (e.g. because a single constraint is infeasible in the these
 * bounds, or because the LP relaxation is infeasible).  The goal is to deduce a clause on variables
 * -- a conflict clause -- representing the "reason" for this conflict, i.e., the branching decisions
 * or the deductions (applied e.g. in domain propagation) that lead to the conflict. This clause can
 * then be added to the constraint set to help cutting off similar parts of the branch and bound
 * tree, that would lead to the same conflict.  A conflict clause can also be generated, if the
 * conflict was detected by a locally valid constraint. In this case, the resulting conflict clause
 * is also locally valid in the same depth as the conflict detecting constraint. If all involved
 * variables are binary, a linear (set covering) constraint can be generated, otherwise a bound
 * disjunction constraint is generated. Details are given in
 *
 * Tobias Achterberg, Conflict Analysis in Mixed Integer Programming@n
 * Discrete Optimization, 4, 4-20 (2007)
 *
 * See also @ref CONF. Here is an outline of the algorithm:
 *
 * -#  Put all the given bound changes to a priority queue, which is ordered,
 *     such that the bound change that was applied last due to branching or deduction
 *     is at the top of the queue. The variables in the queue are always active
 *     problem variables. Because binary variables are preferred over general integer
 *     variables, integer variables are put on the priority queue prior to the binary
 *     variables. Create an empty conflict set.
 * -#  Remove the top bound change b from the priority queue.
 * -#  Perform the following case distinction:
 *     -#  If the remaining queue is non-empty, and bound change b' (the one that is now
 *         on the top of the queue) was applied at the same depth level as b, and if
 *         b was a deduction with known inference reason, and if the inference constraint's
 *         valid depth is smaller or equal to the conflict detecting constraint's valid
 *         depth:
 *          - Resolve bound change b by asking the constraint that inferred the
 *            bound change to put all the bound changes on the priority queue, that
 *            lead to the deduction of b.
 *            Note that these bound changes have at most the same inference depth
 *            level as b, and were deduced earlier than b.
 *     -#  Otherwise, the bound change b was a branching decision or a deduction with
 *         missing inference reason, or the inference constraint's validity is more local
 *         than the one of the conflict detecting constraint.
 *          - If a the bound changed corresponds to a binary variable, add it or its
 *            negation to the conflict set, depending on which of them is currently fixed to
 *            FALSE (i.e., the conflict set consists of literals that cannot be FALSE
 *            altogether at the same time).
 *          - Otherwise put the bound change into the conflict set.
 *         Note that if the bound change was a branching, all deduced bound changes
 *         remaining in the priority queue have smaller inference depth level than b,
 *         since deductions are always applied after the branching decisions. However,
 *         there is the possibility, that b was a deduction, where the inference
 *         reason was not given or the inference constraint was too local.
 *         With this lack of information, we must treat the deduced bound change like
 *         a branching, and there may exist other deduced bound changes of the same
 *         inference depth level in the priority queue.
 * -#  If priority queue is non-empty, goto step 2.
 * -#  The conflict set represents the conflict clause saying that at least one
 *     of the conflict variables must take a different value. The conflict set is then passed
 *     to the conflict handlers, that may create a corresponding constraint (e.g. a logicor
 *     constraint or bound disjunction constraint) out of these conflict variables and
 *     add it to the problem.
 *
 * If all deduced bound changes come with (global) inference information, depending on
 * the conflict analyzing strategy, the resulting conflict set has the following property:
 *  - 1-FirstUIP: In the depth level where the conflict was found, at most one variable
 *    assigned at that level is member of the conflict set. This conflict variable is the
 *    first unique implication point of its depth level (FUIP).
 *  - All-FirstUIP: For each depth level, at most one variable assigned at that level is
 *    member of the conflict set. This conflict variable is the first unique implication
 *    point of its depth level (FUIP).
 *
 * The user has to do the following to get the conflict analysis running in its
 * current implementation:
 *  - A constraint handler or propagator supporting the conflict analysis must implement
 *    the CONSRESPROP/PROPRESPROP call, that processes a bound change inference b and puts all
 *    the reason bounds leading to the application of b with calls to
 *    SCIPaddConflictBound() on the conflict queue (algorithm step 3.(a)).
 *  - If the current bounds lead to a deduction of a bound change (e.g. in domain
 *    propagation), a constraint handler should call SCIPinferVarLbCons() or
 *    SCIPinferVarUbCons(), thus providing the constraint that infered the bound change.
 *    A propagator should call SCIPinferVarLbProp() or SCIPinferVarUbProp() instead,
 *    thus providing a pointer to itself.
 *  - If (in the current bounds) an infeasibility is detected, the constraint handler or
 *    propagator should
 *     1. call SCIPinitConflictAnalysis() to initialize the conflict queue,
 *     2. call SCIPaddConflictBound() for each bound that lead to the conflict,
 *     3. call SCIPanalyzeConflictCons() or SCIPanalyzeConflict() to analyze the conflict
 *        and add an appropriate conflict constraint.
 */
//#define SCIP_DEBUG
/*---+----1----+----2----+----3----+----4----+----5----+----6----+----7----+----8----+----9----+----0----+----1----+----2*/

#include <assert.h>
#include <string.h>

#include "scip/def.h"
#include "scip/set.h"
#include "scip/stat.h"
#include "scip/clock.h"
#include "scip/visual.h"
#include "scip/history.h"
#include "scip/paramset.h"
#include "scip/lp.h"
#include "scip/var.h"
#include "scip/prob.h"
#include "scip/tree.h"
#include "scip/sol.h"
#include "scip/scip.h"
#include "scip/conflict.h"
#include "scip/cons.h"
#include "scip/prop.h"
#include "scip/presolve.h"
#include "scip/debug.h"
#include "scip/pub_message.h"
#include "scip/pub_misc.h"
#include "scip/cuts.h"
#include "lpi/lpi.h"

#include "scip/struct_conflict.h"
#include "scip/cons_linear.h"

#define BOUNDSWITCH                0.51 /**< threshold for bound switching - see cuts.c */
#define USEVBDS                   FALSE /**< use variable bounds - see cuts.c */
#define ALLOWLOCAL                FALSE /**< allow to generate local cuts - see cuts. */
#define FIXINTEGRALRHS            FALSE /**< try to generate an integral rhs - see cuts.c */
#define MINFRAC                   0.05  /**< minimal fractionality of floor(rhs) - see cuts.c */
#define MAXFRAC                   0.999 /**< maximal fractionality of floor(rhs) - see cuts.c */
#define SCALE                     1.0   /**< additional scaling factor - see cuts.c */

/*#define SCIP_CONFGRAPH*/


#ifdef SCIP_CONFGRAPH
/*
 * Output of Conflict Graph
 */

#include <stdio.h>

static FILE*             confgraphfile = NULL;              /**< output file for current conflict graph */
static SCIP_BDCHGINFO*   confgraphcurrentbdchginfo = NULL;  /**< currently resolved bound change */
static int               confgraphnconflictsets = 0;        /**< number of conflict sets marked in the graph */

/** writes a node section to the conflict graph file */
static
void confgraphWriteNode(
   void*                 idptr,              /**< id of the node */
   const char*           label,              /**< label of the node */
   const char*           nodetype,           /**< type of the node */
   const char*           fillcolor,          /**< color of the node's interior */
   const char*           bordercolor         /**< color of the node's border */
   )
{
   assert(confgraphfile != NULL);

   SCIPgmlWriteNode(confgraphfile, (unsigned int)(size_t)idptr, label, nodetype, fillcolor, bordercolor);
}

/** writes an edge section to the conflict graph file */
static
void confgraphWriteEdge(
   void*                 source,             /**< source node of the edge */
   void*                 target,             /**< target node of the edge */
   const char*           color               /**< color of the edge */
   )
{
   assert(confgraphfile != NULL);

#ifndef SCIP_CONFGRAPH_EDGE
   SCIPgmlWriteArc(confgraphfile, (unsigned int)(size_t)source, (unsigned int)(size_t)target, NULL, color);
#else
   SCIPgmlWriteEdge(confgraphfile, (unsigned int)(size_t)source, (unsigned int)(size_t)target, NULL, color);
#endif
}

/** creates a file to output the current conflict graph into; adds the conflict vertex to the graph */
static
SCIP_RETCODE confgraphCreate(
   SCIP_SET*             set,                /**< global SCIP settings */
   SCIP_CONFLICT*        conflict            /**< conflict analysis data */
   )
{
   char fname[SCIP_MAXSTRLEN];

   assert(conflict != NULL);
   assert(confgraphfile == NULL);

   (void) SCIPsnprintf(fname, SCIP_MAXSTRLEN, "conf%p%d.gml", conflict, conflict->count);
   SCIPinfoMessage(set->scip, NULL, "storing conflict graph in file <%s>\n", fname);

   confgraphfile = fopen(fname, "w");

   if( confgraphfile == NULL )
   {
      SCIPerrorMessage("cannot open graph file <%s>\n", fname);
      SCIPABORT(); /*lint !e527*/
      return SCIP_WRITEERROR;
   }

   SCIPgmlWriteOpening(confgraphfile, TRUE);

   confgraphWriteNode(NULL, "conflict", "ellipse", "#ff0000", "#000000");

   confgraphcurrentbdchginfo = NULL;

   return SCIP_OKAY;
}

/** closes conflict graph file */
static
void confgraphFree(
   void
   )
{
   if( confgraphfile != NULL )
   {
      SCIPgmlWriteClosing(confgraphfile);

      fclose(confgraphfile);

      confgraphfile = NULL;
      confgraphnconflictsets = 0;
   }
}

/** adds a bound change node to the conflict graph and links it to the currently resolved bound change */
static
void confgraphAddBdchg(
   SCIP_BDCHGINFO*       bdchginfo           /**< bound change to add to the conflict graph */
   )
{
   const char* colors[] = {
      "#8888ff", /* blue for constraint resolving */
      "#ffff00", /* yellow for propagator resolving */
      "#55ff55"  /* green branching decision */
   };
   char label[SCIP_MAXSTRLEN];
   char depth[SCIP_MAXSTRLEN];
   int col;


   switch( SCIPbdchginfoGetChgtype(bdchginfo) )
   {
   case SCIP_BOUNDCHGTYPE_BRANCHING:
      col = 2;
      break;
   case SCIP_BOUNDCHGTYPE_CONSINFER:
      col = 0;
      break;
   case SCIP_BOUNDCHGTYPE_PROPINFER:
      col = (SCIPbdchginfoGetInferProp(bdchginfo) == NULL ? 1 : 0);
      break;
   default:
      SCIPerrorMessage("invalid bound change type\n");
      col = 0;
      SCIPABORT();
      break;
   }

   if( SCIPbdchginfoGetDepth(bdchginfo) == INT_MAX )
      (void) SCIPsnprintf(depth, SCIP_MAXSTRLEN, "dive");
   else
      (void) SCIPsnprintf(depth, SCIP_MAXSTRLEN, "%d", SCIPbdchginfoGetDepth(bdchginfo));
   (void) SCIPsnprintf(label, SCIP_MAXSTRLEN, "%s %s %g\n[%s:%d]", SCIPvarGetName(SCIPbdchginfoGetVar(bdchginfo)),
      SCIPbdchginfoGetBoundtype(bdchginfo) == SCIP_BOUNDTYPE_LOWER ? ">=" : "<=",
      SCIPbdchginfoGetNewbound(bdchginfo), depth, SCIPbdchginfoGetPos(bdchginfo));
   confgraphWriteNode(bdchginfo, label, "ellipse", colors[col], "#000000");
   confgraphWriteEdge(bdchginfo, confgraphcurrentbdchginfo, "#000000");
}

/** links the already existing bound change node to the currently resolved bound change */
static
void confgraphLinkBdchg(
   SCIP_BDCHGINFO*       bdchginfo           /**< bound change to add to the conflict graph */
   )
{
   confgraphWriteEdge(bdchginfo, confgraphcurrentbdchginfo, "#000000");
}

/** marks the given bound change to be the currently resolved bound change */
static
void confgraphSetCurrentBdchg(
   SCIP_BDCHGINFO*       bdchginfo           /**< bound change to add to the conflict graph */
   )
{
   confgraphcurrentbdchginfo = bdchginfo;
}

/** marks given conflict set in the conflict graph */
static
void confgraphMarkConflictset(
   SCIP_CONFLICTSET*     conflictset         /**< conflict set */
   )
{
   char label[SCIP_MAXSTRLEN];
   int i;

   assert(conflictset != NULL);

   confgraphnconflictsets++;
   (void) SCIPsnprintf(label, SCIP_MAXSTRLEN, "conf %d (%d)", confgraphnconflictsets, conflictset->validdepth);
   confgraphWriteNode((void*)(size_t)confgraphnconflictsets, label, "rectangle", "#ff00ff", "#000000");
   for( i = 0; i < conflictset->nbdchginfos; ++i )
      confgraphWriteEdge((void*)(size_t)confgraphnconflictsets, conflictset->bdchginfos[i], "#ff00ff");
}

#endif

/*
 * hash functions for non-zero cancellation
 */

#if 0
struct RowVarPair
{
   int rowindex;
   int varindex1;
   int varindex2;
   SCIP_Real varcoef1;
   SCIP_Real varcoef2;
};

typedef struct RowVarPair ROWVARPAIR;

static
SCIP_DECL_HASHKEYEQ(varPairsEqual)
{
   ROWVARPAIR* varpair1;
   ROWVARPAIR* varpair2;
   SCIP_Real scale;

   varpair1 = (ROWVARPAIR*) key1;
   varpair2 = (ROWVARPAIR*) key2;

   if( varpair1->varindex1 != varpair2->varindex1 )
      return FALSE;

   if( varpair1->varindex2 != varpair2->varindex2 )
      return FALSE;

   scale = varpair1->varcoef1 / varpair2->varcoef1;

   if( !EPSEQ(varpair1->varcoef2, scale * varpair2->varcoef2, SCIP_DEFAULT_EPSILON) )
      return FALSE;

   return TRUE;
}

static
SCIP_DECL_HASHKEYVAL(varPairHashval)
{
   ROWVARPAIR* varpair;

   varpair = (ROWVARPAIR*) key;

   return SCIPhashTwo(SCIPcombineTwoInt(varpair->varindex1, varpair->varindex2),
                      SCIPrealHashCode(varpair->varcoef2 / varpair->varcoef1));
}
#endif

/*
 * Conflict Handler
 */

/** compares two conflict handlers w. r. to their priority */
SCIP_DECL_SORTPTRCOMP(SCIPconflicthdlrComp)
{  /*lint --e{715}*/
   return ((SCIP_CONFLICTHDLR*)elem2)->priority - ((SCIP_CONFLICTHDLR*)elem1)->priority;
}

/** comparison method for sorting conflict handler w.r.t. to their name */
SCIP_DECL_SORTPTRCOMP(SCIPconflicthdlrCompName)
{
   return strcmp(SCIPconflicthdlrGetName((SCIP_CONFLICTHDLR*)elem1), SCIPconflicthdlrGetName((SCIP_CONFLICTHDLR*)elem2));
}

/** method to call, when the priority of a conflict handler was changed */
static
SCIP_DECL_PARAMCHGD(paramChgdConflicthdlrPriority)
{  /*lint --e{715}*/
   SCIP_PARAMDATA* paramdata;

   paramdata = SCIPparamGetData(param);
   assert(paramdata != NULL);

   /* use SCIPsetConflicthdlrPriority() to mark the conflicthdlrs unsorted */
   SCIP_CALL( SCIPsetConflicthdlrPriority(scip, (SCIP_CONFLICTHDLR*)paramdata, SCIPparamGetInt(param)) ); /*lint !e740*/

   return SCIP_OKAY;
}

/** copies the given conflict handler to a new scip */
SCIP_RETCODE SCIPconflicthdlrCopyInclude(
   SCIP_CONFLICTHDLR*    conflicthdlr,       /**< conflict handler */
   SCIP_SET*             set                 /**< SCIP_SET of SCIP to copy to */
   )
{
   assert(conflicthdlr != NULL);
   assert(set != NULL);
   assert(set->scip != NULL);

   if( conflicthdlr->conflictcopy != NULL )
   {
      SCIPsetDebugMsg(set, "including conflict handler %s in subscip %p\n", SCIPconflicthdlrGetName(conflicthdlr), (void*)set->scip);
      SCIP_CALL( conflicthdlr->conflictcopy(set->scip, conflicthdlr) );
   }

   return SCIP_OKAY;
}

/** creates a conflict handler */
SCIP_RETCODE SCIPconflicthdlrCreate(
   SCIP_CONFLICTHDLR**   conflicthdlr,       /**< pointer to conflict handler data structure */
   SCIP_SET*             set,                /**< global SCIP settings */
   SCIP_MESSAGEHDLR*     messagehdlr,        /**< message handler */
   BMS_BLKMEM*           blkmem,             /**< block memory for parameter settings */
   const char*           name,               /**< name of conflict handler */
   const char*           desc,               /**< description of conflict handler */
   int                   priority,           /**< priority of the conflict handler */
   SCIP_DECL_CONFLICTCOPY((*conflictcopy)),  /**< copy method of conflict handler or NULL if you don't want to copy your plugin into sub-SCIPs */
   SCIP_DECL_CONFLICTFREE((*conflictfree)),  /**< destructor of conflict handler */
   SCIP_DECL_CONFLICTINIT((*conflictinit)),  /**< initialize conflict handler */
   SCIP_DECL_CONFLICTEXIT((*conflictexit)),  /**< deinitialize conflict handler */
   SCIP_DECL_CONFLICTINITSOL((*conflictinitsol)),/**< solving process initialization method of conflict handler */
   SCIP_DECL_CONFLICTEXITSOL((*conflictexitsol)),/**< solving process deinitialization method of conflict handler */
   SCIP_DECL_CONFLICTEXEC((*conflictexec)),  /**< conflict processing method of conflict handler */
   SCIP_CONFLICTHDLRDATA* conflicthdlrdata   /**< conflict handler data */
   )
{
   char paramname[SCIP_MAXSTRLEN];
   char paramdesc[SCIP_MAXSTRLEN];

   assert(conflicthdlr != NULL);
   assert(name != NULL);
   assert(desc != NULL);

   SCIP_ALLOC( BMSallocMemory(conflicthdlr) );
   SCIP_ALLOC( BMSduplicateMemoryArray(&(*conflicthdlr)->name, name, strlen(name)+1) );
   SCIP_ALLOC( BMSduplicateMemoryArray(&(*conflicthdlr)->desc, desc, strlen(desc)+1) );
   (*conflicthdlr)->priority = priority;
   (*conflicthdlr)->conflictcopy = conflictcopy;
   (*conflicthdlr)->conflictfree = conflictfree;
   (*conflicthdlr)->conflictinit = conflictinit;
   (*conflicthdlr)->conflictexit = conflictexit;
   (*conflicthdlr)->conflictinitsol = conflictinitsol;
   (*conflicthdlr)->conflictexitsol = conflictexitsol;
   (*conflicthdlr)->conflictexec = conflictexec;
   (*conflicthdlr)->conflicthdlrdata = conflicthdlrdata;
   (*conflicthdlr)->initialized = FALSE;

   SCIP_CALL( SCIPclockCreate(&(*conflicthdlr)->setuptime, SCIP_CLOCKTYPE_DEFAULT) );
   SCIP_CALL( SCIPclockCreate(&(*conflicthdlr)->conflicttime, SCIP_CLOCKTYPE_DEFAULT) );

   /* add parameters */
   (void) SCIPsnprintf(paramname, SCIP_MAXSTRLEN, "conflict/%s/priority", name);
   (void) SCIPsnprintf(paramdesc, SCIP_MAXSTRLEN, "priority of conflict handler <%s>", name);
   SCIP_CALL( SCIPsetAddIntParam(set, messagehdlr, blkmem, paramname, paramdesc,
         &(*conflicthdlr)->priority, TRUE, priority, INT_MIN, INT_MAX,
         paramChgdConflicthdlrPriority, (SCIP_PARAMDATA*)(*conflicthdlr)) ); /*lint !e740*/

   return SCIP_OKAY;
}

/** calls destructor and frees memory of conflict handler */
SCIP_RETCODE SCIPconflicthdlrFree(
   SCIP_CONFLICTHDLR**   conflicthdlr,       /**< pointer to conflict handler data structure */
   SCIP_SET*             set                 /**< global SCIP settings */
   )
{
   assert(conflicthdlr != NULL);
   assert(*conflicthdlr != NULL);
   assert(!(*conflicthdlr)->initialized);
   assert(set != NULL);

   /* call destructor of conflict handler */
   if( (*conflicthdlr)->conflictfree != NULL )
   {
      SCIP_CALL( (*conflicthdlr)->conflictfree(set->scip, *conflicthdlr) );
   }

   SCIPclockFree(&(*conflicthdlr)->conflicttime);
   SCIPclockFree(&(*conflicthdlr)->setuptime);

   BMSfreeMemoryArray(&(*conflicthdlr)->name);
   BMSfreeMemoryArray(&(*conflicthdlr)->desc);
   BMSfreeMemory(conflicthdlr);

   return SCIP_OKAY;
}

/** calls initialization method of conflict handler */
SCIP_RETCODE SCIPconflicthdlrInit(
   SCIP_CONFLICTHDLR*    conflicthdlr,       /**< conflict handler */
   SCIP_SET*             set                 /**< global SCIP settings */
   )
{
   assert(conflicthdlr != NULL);
   assert(set != NULL);

   if( conflicthdlr->initialized )
   {
      SCIPerrorMessage("conflict handler <%s> already initialized\n", conflicthdlr->name);
      return SCIP_INVALIDCALL;
   }

   if( set->misc_resetstat )
   {
      SCIPclockReset(conflicthdlr->setuptime);
      SCIPclockReset(conflicthdlr->conflicttime);
   }

   /* call initialization method of conflict handler */
   if( conflicthdlr->conflictinit != NULL )
   {
      /* start timing */
      SCIPclockStart(conflicthdlr->setuptime, set);

      SCIP_CALL( conflicthdlr->conflictinit(set->scip, conflicthdlr) );

      /* stop timing */
      SCIPclockStop(conflicthdlr->setuptime, set);
   }
   conflicthdlr->initialized = TRUE;

   return SCIP_OKAY;
}

/** calls exit method of conflict handler */
SCIP_RETCODE SCIPconflicthdlrExit(
   SCIP_CONFLICTHDLR*    conflicthdlr,       /**< conflict handler */
   SCIP_SET*             set                 /**< global SCIP settings */
   )
{
   assert(conflicthdlr != NULL);
   assert(set != NULL);

   if( !conflicthdlr->initialized )
   {
      SCIPerrorMessage("conflict handler <%s> not initialized\n", conflicthdlr->name);
      return SCIP_INVALIDCALL;
   }

   /* call deinitialization method of conflict handler */
   if( conflicthdlr->conflictexit != NULL )
   {
      /* start timing */
      SCIPclockStart(conflicthdlr->setuptime, set);

      SCIP_CALL( conflicthdlr->conflictexit(set->scip, conflicthdlr) );

      /* stop timing */
      SCIPclockStop(conflicthdlr->setuptime, set);
   }
   conflicthdlr->initialized = FALSE;

   return SCIP_OKAY;
}

/** informs conflict handler that the branch and bound process is being started */
SCIP_RETCODE SCIPconflicthdlrInitsol(
   SCIP_CONFLICTHDLR*    conflicthdlr,       /**< conflict handler */
   SCIP_SET*             set                 /**< global SCIP settings */
   )
{
   assert(conflicthdlr != NULL);
   assert(set != NULL);

   /* call solving process initialization method of conflict handler */
   if( conflicthdlr->conflictinitsol != NULL )
   {
      /* start timing */
      SCIPclockStart(conflicthdlr->setuptime, set);

      SCIP_CALL( conflicthdlr->conflictinitsol(set->scip, conflicthdlr) );

      /* stop timing */
      SCIPclockStop(conflicthdlr->setuptime, set);
   }

   return SCIP_OKAY;
}

/** informs conflict handler that the branch and bound process data is being freed */
SCIP_RETCODE SCIPconflicthdlrExitsol(
   SCIP_CONFLICTHDLR*    conflicthdlr,       /**< conflict handler */
   SCIP_SET*             set                 /**< global SCIP settings */
   )
{
   assert(conflicthdlr != NULL);
   assert(set != NULL);

   /* call solving process deinitialization method of conflict handler */
   if( conflicthdlr->conflictexitsol != NULL )
   {
      /* start timing */
      SCIPclockStart(conflicthdlr->setuptime, set);

      SCIP_CALL( conflicthdlr->conflictexitsol(set->scip, conflicthdlr) );

      /* stop timing */
      SCIPclockStop(conflicthdlr->setuptime, set);
   }

   return SCIP_OKAY;
}

/** calls execution method of conflict handler */
SCIP_RETCODE SCIPconflicthdlrExec(
   SCIP_CONFLICTHDLR*    conflicthdlr,       /**< conflict handler */
   SCIP_SET*             set,                /**< global SCIP settings */
   SCIP_NODE*            node,               /**< node to add conflict constraint to */
   SCIP_NODE*            validnode,          /**< node at which the constraint is valid */
   SCIP_BDCHGINFO**      bdchginfos,         /**< bound change resembling the conflict set */
   SCIP_Real*            relaxedbds,         /**< array with relaxed bounds which are efficient to create a valid conflict */
   int                   nbdchginfos,        /**< number of bound changes in the conflict set */
   SCIP_CONFTYPE         conftype,           /**< type of the conflict */
   SCIP_Bool             usescutoffbound,    /**< depends the conflict on the cutoff bound? */
   SCIP_Bool             resolved,           /**< was the conflict set already used to create a constraint? */
   SCIP_RESULT*          result              /**< pointer to store the result of the callback method */
   )
{

   assert(conflicthdlr != NULL);
   assert(set != NULL);
   assert(bdchginfos != NULL || nbdchginfos == 0);
   assert(result != NULL);

   /* call solution start method of conflict handler */
   *result = SCIP_DIDNOTRUN;
   if( conflicthdlr->conflictexec != NULL )
   {
      /* start timing */
      SCIPclockStart(conflicthdlr->conflicttime, set);

      SCIP_CALL( conflicthdlr->conflictexec(set->scip, conflicthdlr, node, validnode, bdchginfos, relaxedbds, nbdchginfos,
            conftype, usescutoffbound, set->conf_separate, (SCIPnodeGetDepth(validnode) > 0), set->conf_dynamic,
            set->conf_removable, resolved, result) );

      /* stop timing */
      SCIPclockStop(conflicthdlr->conflicttime, set);

      if( *result != SCIP_CONSADDED
         && *result != SCIP_DIDNOTFIND
         && *result != SCIP_DIDNOTRUN )
      {
         SCIPerrorMessage("execution method of conflict handler <%s> returned invalid result <%d>\n",
            conflicthdlr->name, *result);
         return SCIP_INVALIDRESULT;
      }
   }

   return SCIP_OKAY;
}

/** gets user data of conflict handler */
SCIP_CONFLICTHDLRDATA* SCIPconflicthdlrGetData(
   SCIP_CONFLICTHDLR*    conflicthdlr        /**< conflict handler */
   )
{
   assert(conflicthdlr != NULL);

   return conflicthdlr->conflicthdlrdata;
}

/** sets user data of conflict handler; user has to free old data in advance! */
void SCIPconflicthdlrSetData(
   SCIP_CONFLICTHDLR*    conflicthdlr,       /**< conflict handler */
   SCIP_CONFLICTHDLRDATA* conflicthdlrdata   /**< new conflict handler user data */
   )
{
   assert(conflicthdlr != NULL);

   conflicthdlr->conflicthdlrdata = conflicthdlrdata;
}

/** set copy method of conflict handler */
void SCIPconflicthdlrSetCopy(
   SCIP_CONFLICTHDLR*    conflicthdlr,       /**< conflict handler */
   SCIP_DECL_CONFLICTCOPY((*conflictcopy))   /**< copy method of the conflict handler */
   )
{
   assert(conflicthdlr != NULL);

   conflicthdlr->conflictcopy = conflictcopy;
}

/** set destructor of conflict handler */
void SCIPconflicthdlrSetFree(
   SCIP_CONFLICTHDLR*    conflicthdlr,       /**< conflict handler */
   SCIP_DECL_CONFLICTFREE((*conflictfree))   /**< destructor of conflict handler */
   )
{
   assert(conflicthdlr != NULL);

   conflicthdlr->conflictfree = conflictfree;
}

/** set initialization method of conflict handler */
void SCIPconflicthdlrSetInit(
   SCIP_CONFLICTHDLR*    conflicthdlr,       /**< conflict handler */
   SCIP_DECL_CONFLICTINIT((*conflictinit))   /**< initialization method conflict handler */
   )
{
   assert(conflicthdlr != NULL);

   conflicthdlr->conflictinit = conflictinit;
}

/** set deinitialization method of conflict handler */
void SCIPconflicthdlrSetExit(
   SCIP_CONFLICTHDLR*    conflicthdlr,       /**< conflict handler */
   SCIP_DECL_CONFLICTEXIT((*conflictexit))   /**< deinitialization method conflict handler */
   )
{
   assert(conflicthdlr != NULL);

   conflicthdlr->conflictexit = conflictexit;
}

/** set solving process initialization method of conflict handler */
void SCIPconflicthdlrSetInitsol(
   SCIP_CONFLICTHDLR*    conflicthdlr,       /**< conflict handler */
   SCIP_DECL_CONFLICTINITSOL((*conflictinitsol))/**< solving process initialization method of conflict handler */
   )
{
   assert(conflicthdlr != NULL);

   conflicthdlr->conflictinitsol = conflictinitsol;
}

/** set solving process deinitialization method of conflict handler */
void SCIPconflicthdlrSetExitsol(
   SCIP_CONFLICTHDLR*    conflicthdlr,       /**< conflict handler */
   SCIP_DECL_CONFLICTEXITSOL((*conflictexitsol))/**< solving process deinitialization method of conflict handler */
   )
{
   assert(conflicthdlr != NULL);

   conflicthdlr->conflictexitsol = conflictexitsol;
}

/** gets name of conflict handler */
const char* SCIPconflicthdlrGetName(
   SCIP_CONFLICTHDLR*    conflicthdlr        /**< conflict handler */
   )
{
   assert(conflicthdlr != NULL);

   return conflicthdlr->name;
}

/** gets description of conflict handler */
const char* SCIPconflicthdlrGetDesc(
   SCIP_CONFLICTHDLR*    conflicthdlr        /**< conflict handler */
   )
{
   assert(conflicthdlr != NULL);

   return conflicthdlr->desc;
}

/** gets priority of conflict handler */
int SCIPconflicthdlrGetPriority(
   SCIP_CONFLICTHDLR*    conflicthdlr        /**< conflict handler */
   )
{
   assert(conflicthdlr != NULL);

   return conflicthdlr->priority;
}

/** sets priority of conflict handler */
void SCIPconflicthdlrSetPriority(
   SCIP_CONFLICTHDLR*    conflicthdlr,       /**< conflict handler */
   SCIP_SET*             set,                /**< global SCIP settings */
   int                   priority            /**< new priority of the conflict handler */
   )
{
   assert(conflicthdlr != NULL);
   assert(set != NULL);

   conflicthdlr->priority = priority;
   set->conflicthdlrssorted = FALSE;
}

/** is conflict handler initialized? */
SCIP_Bool SCIPconflicthdlrIsInitialized(
   SCIP_CONFLICTHDLR*    conflicthdlr        /**< conflict handler */
   )
{
   assert(conflicthdlr != NULL);

   return conflicthdlr->initialized;
}

/** enables or disables all clocks of \p conflicthdlr, depending on the value of the flag */
void SCIPconflicthdlrEnableOrDisableClocks(
   SCIP_CONFLICTHDLR*    conflicthdlr,       /**< the conflict handler for which all clocks should be enabled or disabled */
   SCIP_Bool             enable              /**< should the clocks of the conflict handler be enabled? */
   )
{
   assert(conflicthdlr != NULL);

   SCIPclockEnableOrDisable(conflicthdlr->setuptime, enable);
   SCIPclockEnableOrDisable(conflicthdlr->conflicttime, enable);
}

/** gets time in seconds used in this conflict handler for setting up for next stages */
SCIP_Real SCIPconflicthdlrGetSetupTime(
   SCIP_CONFLICTHDLR*    conflicthdlr        /**< conflict handler */
   )
{
   assert(conflicthdlr != NULL);

   return SCIPclockGetTime(conflicthdlr->setuptime);
}

/** gets time in seconds used in this conflict handler */
SCIP_Real SCIPconflicthdlrGetTime(
   SCIP_CONFLICTHDLR*    conflicthdlr        /**< conflict handler */
   )
{
   assert(conflicthdlr != NULL);

   return SCIPclockGetTime(conflicthdlr->conflicttime);
}

/*
 * Conflict LP Bound Changes
 */


/** create conflict LP bound change data structure */
static
SCIP_RETCODE lpbdchgsCreate(
   SCIP_LPBDCHGS**       lpbdchgs,           /**< pointer to store the conflict LP bound change data structure */
   SCIP_SET*             set,                /**< global SCIP settings */
   int                   ncols               /**< number of columns */
   )
{
   SCIP_CALL( SCIPsetAllocBuffer(set, lpbdchgs) );

   SCIP_CALL( SCIPsetAllocBufferArray(set, &(*lpbdchgs)->bdchginds, ncols) );
   SCIP_CALL( SCIPsetAllocBufferArray(set, &(*lpbdchgs)->bdchglbs, ncols) );
   SCIP_CALL( SCIPsetAllocBufferArray(set, &(*lpbdchgs)->bdchgubs, ncols) );
   SCIP_CALL( SCIPsetAllocBufferArray(set, &(*lpbdchgs)->bdchgcolinds, ncols) );
   SCIP_CALL( SCIPsetAllocBufferArray(set, &(*lpbdchgs)->usedcols, ncols) );
   BMSclearMemoryArray((*lpbdchgs)->usedcols, ncols);

   (*lpbdchgs)->nbdchgs = 0;

   return SCIP_OKAY;
}

/** reset conflict LP bound change data structure */
static
void lpbdchgsReset(
   SCIP_LPBDCHGS*        lpbdchgs,           /**< conflict LP bound change data structure */
   int                   ncols               /**< number of columns */
   )
{
   assert(lpbdchgs != NULL);

   BMSclearMemoryArray(lpbdchgs->usedcols, ncols);
   lpbdchgs->nbdchgs = 0;
}

/** free conflict LP bound change data structure */
static
void lpbdchgsFree(
   SCIP_LPBDCHGS**       lpbdchgs,           /**< pointer to store the conflict LP bound change data structure */
   SCIP_SET*             set                 /**< global SCIP settings */
   )
{
   SCIPsetFreeBufferArray(set, &(*lpbdchgs)->usedcols);
   SCIPsetFreeBufferArray(set, &(*lpbdchgs)->bdchgcolinds);
   SCIPsetFreeBufferArray(set, &(*lpbdchgs)->bdchgubs);
   SCIPsetFreeBufferArray(set, &(*lpbdchgs)->bdchglbs);
   SCIPsetFreeBufferArray(set, &(*lpbdchgs)->bdchginds);

   SCIPsetFreeBuffer(set, lpbdchgs);
}

/*
 * Proof Sets
 */

/** resets the data structure of a proofset */
static
void proofsetClear(
   SCIP_PROOFSET*        proofset,           /**< proof set */
   SCIP_SET*             set                 /**< global SCIP settings */
   )
{
   assert(proofset != NULL);

   SCIPaggrRowFree(set->scip, &proofset->aggrrow);
   proofset->aggrrow = NULL;
   proofset->conflicttype = SCIP_CONFTYPE_UNKNOWN;
}

/** creates a proofset */
static
SCIP_RETCODE proofsetCreate(
   SCIP_PROOFSET**       proofset,           /**< proof set */
   BMS_BLKMEM*           blkmem              /**< block memory of transformed problem */
   )
{
   assert(proofset != NULL);

   SCIP_ALLOC( BMSallocBlockMemory(blkmem, proofset) );
   (*proofset)->aggrrow = NULL;
   (*proofset)->conflicttype = SCIP_CONFTYPE_UNKNOWN;

   return SCIP_OKAY;
}

/** creates and clears the proofset */
static
SCIP_RETCODE conflictInitProofset(
   SCIP_CONFLICT*        conflict,           /**< conflict analysis data */
   BMS_BLKMEM*           blkmem              /**< block memory of transformed problem */
   )
{
   assert(conflict != NULL);
   assert(blkmem != NULL);

   SCIP_CALL( proofsetCreate(&conflict->proofset, blkmem) );
   conflict->proofset->aggrrow = NULL;

   return SCIP_OKAY;
}

/** frees a proofset */
static
void proofsetFree(
   SCIP_PROOFSET**       proofset,           /**< proof set */
   SCIP_SET*             set,                /**< global SCIP settings */
   BMS_BLKMEM*           blkmem              /**< block memory */
   )
{
   assert(proofset != NULL);
   assert(*proofset != NULL);
   assert(blkmem != NULL);

   if( (*proofset)->aggrrow != NULL )
      SCIPaggrRowFree(set->scip, &(*proofset)->aggrrow);

   BMSfreeBlockMemory(blkmem, proofset);
   (*proofset) = NULL;
}

/** return the indices of variables in the a proofset */
static
int* proofsetGetInds(
   SCIP_PROOFSET*        proofset            /**< proof set */
   )
{
   assert(proofset != NULL);

   return SCIPaggrRowGetInds(proofset->aggrrow);
}

/** return the coefficients of a proofset */
static
SCIP_Real* proofsetGetCoefs(
   SCIP_PROOFSET*        proofset            /**< proof set */
   )
{
   assert(proofset != NULL);

   return SCIPaggrRowGetVals(proofset->aggrrow);
}

/** return the right-hand side if a proofset */
static
SCIP_Real proofsetGetRhs(
   SCIP_PROOFSET*        proofset            /**< proof set */
   )
{
   assert(proofset != NULL);

   return SCIPaggrRowGetRhs(proofset->aggrrow);
}

/** returns the number of variables in the proofset */
static
int proofsetGetNVars(
   SCIP_PROOFSET*        proofset            /**< proof set */
   )
{
   assert(proofset != NULL);

   if( proofset->aggrrow == NULL )
      return 0;

   return SCIPaggrRowGetNNz(proofset->aggrrow);
}

/** adds given aggregation row to the proofset */
static
SCIP_RETCODE proofsetAddAggrrow(
   SCIP_PROOFSET*        proofset,           /**< proof set */
   SCIP_SET*             set,                /**< global SCIP settings */
   SCIP_AGGRROW*         aggrrow             /**< aggregation row to add */
   )
{
   assert(proofset != NULL);
   assert(set != NULL);
   assert(proofset->aggrrow == NULL);

   SCIP_CALL( SCIPaggrRowCopy(set->scip, &(proofset->aggrrow), aggrrow) );

   return SCIP_OKAY;
}

/** adds given data as aggregation row to the proofset */
static
SCIP_RETCODE proofsetAddSparseData(
   SCIP_PROOFSET*        proofset,           /**< proof set */
   SCIP_SET*             set,                /**< global SCIP settings */
   SCIP_Real*            vals,               /**< variable coefficients */
   int*                  inds,               /**< variable array */
   int                   nnz,                /**< size of variable and coefficient array */
   SCIP_Real             rhs                 /**< right-hand side of the aggregation row */
   )
{
   assert(proofset != NULL);
   assert(set != NULL);
   assert(proofset->aggrrow == NULL);

   SCIP_CALL( SCIPaggrRowCreate(set->scip, &proofset->aggrrow) );
   SCIP_CALL( SCIPaggrRowAddSparseData(set->scip, proofset->aggrrow, vals, inds, nnz, rhs) );

   return SCIP_OKAY;
}

/*
 * Conflict Sets
 */

/** resizes the array of the temporary bound change informations to be able to store at least num bound change entries */
static
SCIP_RETCODE conflictEnsureTmpbdchginfosMem(
   SCIP_CONFLICT*        conflict,           /**< conflict analysis data */
   SCIP_SET*             set,                /**< global SCIP settings */
   int                   num                 /**< minimal number of slots in arrays */
   )
{
   assert(conflict != NULL);
   assert(set != NULL);

   if( num > conflict->tmpbdchginfossize )
   {
      int newsize;

      newsize = SCIPsetCalcMemGrowSize(set, num);
      SCIP_ALLOC( BMSreallocMemoryArray(&conflict->tmpbdchginfos, newsize) );
      conflict->tmpbdchginfossize = newsize;
   }
   assert(num <= conflict->tmpbdchginfossize);

   return SCIP_OKAY;
}

/** creates a temporary bound change information object that is destroyed after the conflict sets are flushed */
static
SCIP_RETCODE conflictCreateTmpBdchginfo(
   SCIP_CONFLICT*        conflict,           /**< conflict analysis data */
   BMS_BLKMEM*           blkmem,             /**< block memory */
   SCIP_SET*             set,                /**< global SCIP settings */
   SCIP_VAR*             var,                /**< active variable that changed the bounds */
   SCIP_BOUNDTYPE        boundtype,          /**< type of bound for var: lower or upper bound */
   SCIP_Real             oldbound,           /**< old value for bound */
   SCIP_Real             newbound,           /**< new value for bound */
   SCIP_BDCHGINFO**      bdchginfo           /**< pointer to store bound change information */
   )
{
   assert(conflict != NULL);

   SCIP_CALL( conflictEnsureTmpbdchginfosMem(conflict, set, conflict->ntmpbdchginfos+1) );
   SCIP_CALL( SCIPbdchginfoCreate(&conflict->tmpbdchginfos[conflict->ntmpbdchginfos], blkmem,
         var, boundtype, oldbound, newbound) );
   *bdchginfo = conflict->tmpbdchginfos[conflict->ntmpbdchginfos];
   conflict->ntmpbdchginfos++;

   return SCIP_OKAY;
}

/** frees all temporarily created bound change information data */
static
void conflictFreeTmpBdchginfos(
   SCIP_CONFLICT*        conflict,           /**< conflict analysis data */
   BMS_BLKMEM*           blkmem              /**< block memory */
   )
{
   int i;

   assert(conflict != NULL);

   for( i = 0; i < conflict->ntmpbdchginfos; ++i )
      SCIPbdchginfoFree(&conflict->tmpbdchginfos[i], blkmem);
   conflict->ntmpbdchginfos = 0;
}

/** clears the given conflict set */
static
void conflictsetClear(
   SCIP_CONFLICTSET*     conflictset         /**< conflict set */
   )
{
   assert(conflictset != NULL);

   conflictset->nbdchginfos = 0;
   conflictset->validdepth = 0;
   conflictset->insertdepth = 0;
   conflictset->conflictdepth = 0;
   conflictset->repropdepth = 0;
   conflictset->repropagate = TRUE;
   conflictset->usescutoffbound = FALSE;
   conflictset->conflicttype = SCIP_CONFTYPE_UNKNOWN;
}

/** creates an empty conflict set */
static
SCIP_RETCODE conflictsetCreate(
   SCIP_CONFLICTSET**    conflictset,        /**< pointer to store the conflict set */
   BMS_BLKMEM*           blkmem              /**< block memory of transformed problem */
   )
{
   assert(conflictset != NULL);

   SCIP_ALLOC( BMSallocBlockMemory(blkmem, conflictset) );
   (*conflictset)->bdchginfos = NULL;
   (*conflictset)->relaxedbds = NULL;
   (*conflictset)->sortvals = NULL;
   (*conflictset)->bdchginfossize = 0;

   conflictsetClear(*conflictset);

   return SCIP_OKAY;
}

/** creates a copy of the given conflict set, allocating an additional amount of memory */
static
SCIP_RETCODE conflictsetCopy(
   SCIP_CONFLICTSET**    targetconflictset,  /**< pointer to store the conflict set */
   BMS_BLKMEM*           blkmem,             /**< block memory of transformed problem */
   SCIP_CONFLICTSET*     sourceconflictset,  /**< source conflict set */
   int                   nadditionalelems    /**< number of additional elements to allocate memory for */
   )
{
   int targetsize;

   assert(targetconflictset != NULL);
   assert(sourceconflictset != NULL);

   targetsize = sourceconflictset->nbdchginfos + nadditionalelems;
   SCIP_ALLOC( BMSallocBlockMemory(blkmem, targetconflictset) );
   SCIP_ALLOC( BMSallocBlockMemoryArray(blkmem, &(*targetconflictset)->bdchginfos, targetsize) );
   SCIP_ALLOC( BMSallocBlockMemoryArray(blkmem, &(*targetconflictset)->relaxedbds, targetsize) );
   SCIP_ALLOC( BMSallocBlockMemoryArray(blkmem, &(*targetconflictset)->sortvals, targetsize) );
   (*targetconflictset)->bdchginfossize = targetsize;

   BMScopyMemoryArray((*targetconflictset)->bdchginfos, sourceconflictset->bdchginfos, sourceconflictset->nbdchginfos);
   BMScopyMemoryArray((*targetconflictset)->relaxedbds, sourceconflictset->relaxedbds, sourceconflictset->nbdchginfos);
   BMScopyMemoryArray((*targetconflictset)->sortvals, sourceconflictset->sortvals, sourceconflictset->nbdchginfos);

   (*targetconflictset)->nbdchginfos = sourceconflictset->nbdchginfos;
   (*targetconflictset)->validdepth = sourceconflictset->validdepth;
   (*targetconflictset)->insertdepth = sourceconflictset->insertdepth;
   (*targetconflictset)->conflictdepth = sourceconflictset->conflictdepth;
   (*targetconflictset)->repropdepth = sourceconflictset->repropdepth;
   (*targetconflictset)->usescutoffbound = sourceconflictset->usescutoffbound;
   (*targetconflictset)->conflicttype = sourceconflictset->conflicttype;

   return SCIP_OKAY;
}

/** frees a conflict set */
static
void conflictsetFree(
   SCIP_CONFLICTSET**    conflictset,        /**< pointer to the conflict set */
   BMS_BLKMEM*           blkmem              /**< block memory of transformed problem */
   )
{
   assert(conflictset != NULL);
   assert(*conflictset != NULL);

   BMSfreeBlockMemoryArrayNull(blkmem, &(*conflictset)->bdchginfos, (*conflictset)->bdchginfossize);
   BMSfreeBlockMemoryArrayNull(blkmem, &(*conflictset)->relaxedbds, (*conflictset)->bdchginfossize);
   BMSfreeBlockMemoryArrayNull(blkmem, &(*conflictset)->sortvals, (*conflictset)->bdchginfossize);
   BMSfreeBlockMemory(blkmem, conflictset);
}

/** resizes the arrays of the conflict set to be able to store at least num bound change entries */
static
SCIP_RETCODE conflictsetEnsureBdchginfosMem(
   SCIP_CONFLICTSET*     conflictset,        /**< conflict set */
   BMS_BLKMEM*           blkmem,             /**< block memory of transformed problem */
   SCIP_SET*             set,                /**< global SCIP settings */
   int                   num                 /**< minimal number of slots in arrays */
   )
{
   assert(conflictset != NULL);
   assert(set != NULL);

   if( num > conflictset->bdchginfossize )
   {
      int newsize;

      newsize = SCIPsetCalcMemGrowSize(set, num);
      SCIP_ALLOC( BMSreallocBlockMemoryArray(blkmem, &conflictset->bdchginfos, conflictset->bdchginfossize, newsize) );
      SCIP_ALLOC( BMSreallocBlockMemoryArray(blkmem, &conflictset->relaxedbds, conflictset->bdchginfossize, newsize) );
      SCIP_ALLOC( BMSreallocBlockMemoryArray(blkmem, &conflictset->sortvals, conflictset->bdchginfossize, newsize) );
      conflictset->bdchginfossize = newsize;
   }
   assert(num <= conflictset->bdchginfossize);

   return SCIP_OKAY;
}

/** calculates the score of the conflict set
 *
 *  the score is weighted sum of number of bound changes, repropagation depth, and valid depth
 */
static
SCIP_Real conflictsetCalcScore(
   SCIP_CONFLICTSET*     conflictset,        /**< conflict set */
   SCIP_SET*             set                 /**< global SCIP settings */
   )
{
   assert(conflictset != NULL);

   return -(set->conf_weightsize * conflictset->nbdchginfos
         + set->conf_weightrepropdepth * conflictset->repropdepth
         + set->conf_weightvaliddepth * conflictset->validdepth);
}

/** calculates the score of a bound change within a conflict */
static
SCIP_Real calcBdchgScore(
   SCIP_Real             prooflhs,           /**< lhs of proof constraint */
   SCIP_Real             proofact,           /**< activity of the proof constraint */
   SCIP_Real             proofactdelta,      /**< activity change */
   SCIP_Real             proofcoef,          /**< coefficient in proof constraint */
   int                   depth,              /**< bound change depth */
   int                   currentdepth,       /**< current depth */
   SCIP_VAR*             var,                /**< variable corresponding to bound change */
   SCIP_SET*             set                 /**< global SCIP settings */
   )
{
   SCIP_COL* col;
   SCIP_Real score;

   score = set->conf_proofscorefac * (1.0 - proofactdelta/(prooflhs - proofact));
   score = MAX(score, 0.0);
   score += set->conf_depthscorefac * (SCIP_Real)(depth+1)/(SCIP_Real)(currentdepth+1);

   if( SCIPvarGetStatus(var) == SCIP_VARSTATUS_COLUMN )
      col = SCIPvarGetCol(var);
   else
      col = NULL;

   if( proofcoef > 0.0 )
   {
      if( col != NULL && SCIPcolGetNNonz(col) > 0 )
         score += set->conf_uplockscorefac * (SCIP_Real)(SCIPvarGetNLocksUp(var))/(SCIP_Real)(SCIPcolGetNNonz(col));
      else
         score += set->conf_uplockscorefac * SCIPvarGetNLocksUp(var);
   }
   else
   {
      if( col != NULL && SCIPcolGetNNonz(col) > 0 )
         score += set->conf_downlockscorefac * (SCIP_Real)(SCIPvarGetNLocksDown(var))/(SCIP_Real)(SCIPcolGetNNonz(col));
      else
         score += set->conf_downlockscorefac * SCIPvarGetNLocksDown(var);
   }

   return score;
}

/** check if the bound change info (which is the potential next candidate which is queued) is valid for the current
 *  conflict analysis; a bound change info can get invalid if after this one was added to the queue, a weaker bound
 *  change was added to the queue (due the bound widening idea) which immediately makes this bound change redundant; due
 *  to the priority we did not removed that bound change info since that cost O(log(n)); hence we have to skip/ignore it
 *  now
 *
 *  The following situations can occur before for example the bound change info (x >= 3) is potentially popped from the
 *  queue.
 *
 *  Postcondition: the reason why (x >= 3) was queued is that at this time point no lower bound of x was involved yet in
 *                 the current conflict or the lower bound which was involved until then was stronger, e.g., (x >= 2).
 *
 *  1) during the time until (x >= 3) gets potentially popped no weaker lower bound was added to the queue, in that case
 *     the conflictlbcount is valid and conflictlb is 3; that is (var->conflictlbcount == conflict->count &&
 *     var->conflictlb == 3)
 *
 *  2) a weaker bound change info gets queued (e.g., x >= 4); this bound change is popped before (x >= 3) since it has
 *     higher priority (which is the time stamp of the bound change info and (x >= 4) has to be done after (x >= 3)
 *     during propagation or branching)
 *
 *    a) if (x >= 4) is popped and added to the conflict set the conflictlbcount is still valid and conflictlb is at
 *      most 4; that is (var->conflictlbcount == conflict->count && var->conflictlb >= 4); it follows that any bound
 *      change info which is stronger than (x >= 4) gets ignored (for example x >= 2)
 *
 *    b) if (x >= 4) is popped and resolved without introducing a new lower bound on x until (x >= 3) is a potentially
 *       candidate the conflictlbcount indicates that bound change is currently not present; that is
 *       (var->conflictlbcount != conflict->count)
 *
 *    c) if (x >= 4) is popped and resolved and a new lower bound on x (e.g., x >= 2) is introduced until (x >= 3) is
 *       pooped, the conflictlbcount indicates that bound change is currently present; that is (var->conflictlbcount ==
 *       conflict->count); however the (x >= 3) only has be explained if conflictlb matches that one; that is
 *       (var->conflictlb == bdchginfo->newbound); otherwise it redundant/invalid.
 */
static
SCIP_Bool bdchginfoIsInvalid(
   SCIP_CONFLICT*        conflict,           /**< conflict analysis data */
   SCIP_BDCHGINFO*       bdchginfo           /**< bound change information */
   )
{
   SCIP_VAR* var;

   assert(bdchginfo != NULL);

   var = SCIPbdchginfoGetVar(bdchginfo);
   assert(var != NULL);

   /* the bound change info of a binary (domained) variable can never be invalid since the concepts of relaxed bounds
    * and bound widening do not make sense for these type of variables
    */
   if( SCIPvarIsBinary(var) )
      return FALSE;

   /* check if the bdchginfo is invaild since a tight/weaker bound change was already explained */
   if( SCIPbdchginfoGetBoundtype(bdchginfo) == SCIP_BOUNDTYPE_LOWER )
   {
      if( var->conflictlbcount != conflict->count || var->conflictlb != SCIPbdchginfoGetNewbound(bdchginfo) ) /*lint !e777*/
      {
         assert(!SCIPvarIsBinary(var));
         return TRUE;
      }
   }
   else
   {
      assert(SCIPbdchginfoGetBoundtype(bdchginfo) == SCIP_BOUNDTYPE_UPPER);

      if( var->conflictubcount != conflict->count || var->conflictub != SCIPbdchginfoGetNewbound(bdchginfo) ) /*lint !e777*/
      {
         assert(!SCIPvarIsBinary(var));
         return TRUE;
      }
   }

   return FALSE;
}

/** adds a bound change to a conflict set */
static
SCIP_RETCODE conflictsetAddBound(
   SCIP_CONFLICTSET*     conflictset,        /**< conflict set */
   BMS_BLKMEM*           blkmem,             /**< block memory of transformed problem */
   SCIP_SET*             set,                /**< global SCIP settings */
   SCIP_BDCHGINFO*       bdchginfo,          /**< bound change to add to the conflict set */
   SCIP_Real             relaxedbd           /**< relaxed bound */
   )
{
   SCIP_BDCHGINFO** bdchginfos;
   SCIP_Real* relaxedbds;
   int* sortvals;
   SCIP_VAR* var;
   SCIP_BOUNDTYPE boundtype;
   int idx;
   int sortval;
   int pos;

   assert(conflictset != NULL);
   assert(bdchginfo != NULL);

   /* allocate memory for additional element */
   SCIP_CALL( conflictsetEnsureBdchginfosMem(conflictset, blkmem, set, conflictset->nbdchginfos+1) );

   /* insert the new bound change in the arrays sorted by increasing variable index and by bound type */
   bdchginfos = conflictset->bdchginfos;
   relaxedbds = conflictset->relaxedbds;
   sortvals = conflictset->sortvals;
   var = SCIPbdchginfoGetVar(bdchginfo);
   boundtype = SCIPbdchginfoGetBoundtype(bdchginfo);
   idx = SCIPvarGetIndex(var);
   assert(idx < INT_MAX/2);
   assert((int)boundtype == 0 || (int)boundtype == 1);
   sortval = 2*idx + (int)boundtype; /* first sorting criteria: variable index, second criteria: boundtype */

   /* insert new element into the sorted arrays; if an element exits with the same value insert the new element afterwards
    *
    * @todo check if it better (faster) to first search for the position O(log n) and compare the sort values and if
    *       they are equal just replace the element and if not run the insert method O(n)
    */

   SCIPsortedvecInsertIntPtrReal(sortvals, (void**)bdchginfos, relaxedbds, sortval, (void*)bdchginfo, relaxedbd, &conflictset->nbdchginfos, &pos);
   assert(pos == conflictset->nbdchginfos - 1 || sortval < sortvals[pos+1]);

   /* merge multiple bound changes */
   if( pos > 0 && sortval == sortvals[pos-1] )
   {
      /* this is a multiple bound change */
      if( SCIPbdchginfoIsTighter(bdchginfo, bdchginfos[pos-1]) )
      {
         /* remove the "old" bound change since the "new" one in tighter */
         SCIPsortedvecDelPosIntPtrReal(sortvals, (void**)bdchginfos, relaxedbds, pos-1, &conflictset->nbdchginfos);
      }
      else if( SCIPbdchginfoIsTighter(bdchginfos[pos-1], bdchginfo) )
      {
         /* remove the "new"  bound change since the "old" one is tighter */
         SCIPsortedvecDelPosIntPtrReal(sortvals, (void**)bdchginfos, relaxedbds, pos, &conflictset->nbdchginfos);
      }
      else
      {
         /* both bound change are equivalent; hence, keep the worse relaxed bound and remove one of them */
         relaxedbds[pos-1] = boundtype == SCIP_BOUNDTYPE_LOWER ? MAX(relaxedbds[pos-1], relaxedbd) : MIN(relaxedbds[pos-1], relaxedbd);
         SCIPsortedvecDelPosIntPtrReal(sortvals, (void**)bdchginfos, relaxedbds, pos, &conflictset->nbdchginfos);
      }
   }

   return SCIP_OKAY;
}

/** adds given bound changes to a conflict set */
static
SCIP_RETCODE conflictsetAddBounds(
   SCIP_CONFLICT*        conflict,           /**< conflict analysis data */
   SCIP_CONFLICTSET*     conflictset,        /**< conflict set */
   BMS_BLKMEM*           blkmem,             /**< block memory of transformed problem */
   SCIP_SET*             set,                /**< global SCIP settings */
   SCIP_BDCHGINFO**      bdchginfos,         /**< bound changes to add to the conflict set */
   int                   nbdchginfos         /**< number of bound changes to add */
   )
{
   SCIP_BDCHGINFO** confbdchginfos;
   SCIP_BDCHGINFO* bdchginfo;
   SCIP_Real* confrelaxedbds;
   int* confsortvals;
   int confnbdchginfos;
   int idx;
   int sortval;
   int i;
   SCIP_BOUNDTYPE boundtype;

   assert(conflict != NULL);
   assert(conflictset != NULL);
   assert(blkmem != NULL);
   assert(set != NULL);
   assert(bdchginfos != NULL || nbdchginfos == 0);

   /* nothing to add */
   if( nbdchginfos == 0 )
      return SCIP_OKAY;

   assert(bdchginfos != NULL);

   /* only one element to add, use the single insertion method */
   if( nbdchginfos == 1 )
   {
      bdchginfo = bdchginfos[0];
      assert(bdchginfo != NULL);

      if( !bdchginfoIsInvalid(conflict, bdchginfo) )
      {
         SCIP_CALL( conflictsetAddBound(conflictset, blkmem, set, bdchginfo, SCIPbdchginfoGetRelaxedBound(bdchginfo)) );
      }
      else
      {
         SCIPsetDebugMsg(set, "-> bound change info [%d:<%s> %s %g] is invaild -> ignore it\n", SCIPbdchginfoGetDepth(bdchginfo),
            SCIPvarGetName(SCIPbdchginfoGetVar(bdchginfo)),
            SCIPbdchginfoGetBoundtype(bdchginfo) == SCIP_BOUNDTYPE_LOWER ? ">=" : "<=",
            SCIPbdchginfoGetNewbound(bdchginfo));
      }

      return SCIP_OKAY;
   }

   confnbdchginfos = conflictset->nbdchginfos;

   /* allocate memory for additional element */
   SCIP_CALL( conflictsetEnsureBdchginfosMem(conflictset, blkmem, set, confnbdchginfos + nbdchginfos) );

   confbdchginfos = conflictset->bdchginfos;
   confrelaxedbds = conflictset->relaxedbds;
   confsortvals = conflictset->sortvals;

   assert(SCIP_BOUNDTYPE_LOWER == FALSE);/*lint !e641*/
   assert(SCIP_BOUNDTYPE_UPPER == TRUE);/*lint !e641*/

   for( i = 0; i < nbdchginfos; ++i )
   {
      bdchginfo = bdchginfos[i];
      assert(bdchginfo != NULL);

      /* add only valid bound change infos */
      if( !bdchginfoIsInvalid(conflict, bdchginfo) )
      {
         /* calculate sorting value */
         boundtype = SCIPbdchginfoGetBoundtype(bdchginfo);
         assert(SCIPbdchginfoGetVar(bdchginfo) != NULL);

         idx = SCIPvarGetIndex(SCIPbdchginfoGetVar(bdchginfo));
         assert(idx < INT_MAX/2);

         assert((int)boundtype == 0 || (int)boundtype == 1);
         sortval = 2*idx + (int)boundtype; /* first sorting criteria: variable index, second criteria: boundtype */

         /* add new element */
         confbdchginfos[confnbdchginfos] = bdchginfo;
         confrelaxedbds[confnbdchginfos] = SCIPbdchginfoGetRelaxedBound(bdchginfo);
         confsortvals[confnbdchginfos] = sortval;
         ++confnbdchginfos;
      }
      else
      {
         SCIPsetDebugMsg(set, "-> bound change info [%d:<%s> %s %g] is invaild -> ignore it\n", SCIPbdchginfoGetDepth(bdchginfo),
            SCIPvarGetName(SCIPbdchginfoGetVar(bdchginfo)),
            SCIPbdchginfoGetBoundtype(bdchginfo) == SCIP_BOUNDTYPE_LOWER ? ">=" : "<=",
            SCIPbdchginfoGetNewbound(bdchginfo));
      }
   }
   assert(confnbdchginfos <= conflictset->nbdchginfos + nbdchginfos);

   /* sort and merge the new conflict set */
   if( confnbdchginfos > conflictset->nbdchginfos )
   {
      int k = 0;

      /* sort array */
      SCIPsortIntPtrReal(confsortvals, (void**)confbdchginfos, confrelaxedbds, confnbdchginfos);

      i = 1;
      /* merge multiple bound changes */
      while( i < confnbdchginfos )
      {
         assert(i > k);

         /* is this a multiple bound change */
         if( confsortvals[k] == confsortvals[i] )
         {
            if( SCIPbdchginfoIsTighter(confbdchginfos[k], confbdchginfos[i]) )
               ++i;
            else if( SCIPbdchginfoIsTighter(confbdchginfos[i], confbdchginfos[k]) )
            {
               /* replace worse bound change info by tighter bound change info */
               confbdchginfos[k] = confbdchginfos[i];
               confrelaxedbds[k] = confrelaxedbds[i];
               confsortvals[k] = confsortvals[i];
               ++i;
            }
            else
            {
               assert(confsortvals[k] == confsortvals[i]);

               /* both bound change are equivalent; hence, keep the worse relaxed bound and remove one of them */
               confrelaxedbds[k] = (confsortvals[k] % 2 == 0) ? MAX(confrelaxedbds[k], confrelaxedbds[i]) : MIN(confrelaxedbds[k], confrelaxedbds[i]);
               ++i;
            }
         }
         else
         {
            /* all bound change infos must be valid */
            assert(!bdchginfoIsInvalid(conflict, confbdchginfos[k]));

            ++k;
            /* move next comparison element to the correct position */
            if( k != i )
            {
               confbdchginfos[k] = confbdchginfos[i];
               confrelaxedbds[k] = confrelaxedbds[i];
               confsortvals[k] = confsortvals[i];
            }
            ++i;
         }
      }
      /* last bound change infos must also be valid */
      assert(!bdchginfoIsInvalid(conflict, confbdchginfos[k]));
      /* the number of bound change infos cannot be decreased, it would mean that the conflict set was not merged
       * before
       */
      assert(conflictset->nbdchginfos <= k + 1 );
      assert(k + 1 <= confnbdchginfos);

      conflictset->nbdchginfos = k + 1;
   }

   return SCIP_OKAY;
}

/** calculates the conflict and the repropagation depths of the conflict set */
static
void conflictsetCalcConflictDepth(
   SCIP_CONFLICTSET*     conflictset         /**< conflict set */
   )
{
   int maxdepth[2];
   int i;

   assert(conflictset != NULL);
   assert(conflictset->validdepth <= conflictset->insertdepth);

   /* get the depth of the last and last but one bound change */
   maxdepth[0] = conflictset->validdepth;
   maxdepth[1] = conflictset->validdepth;
   for( i = 0; i < conflictset->nbdchginfos; ++i )
   {
      int depth;

      depth = SCIPbdchginfoGetDepth(conflictset->bdchginfos[i]);
      assert(depth >= 0);
      if( depth > maxdepth[0] )
      {
         maxdepth[1] = maxdepth[0];
         maxdepth[0] = depth;
      }
      else if( depth > maxdepth[1] )
         maxdepth[1] = depth;
   }
   assert(maxdepth[0] >= maxdepth[1]);

   conflictset->conflictdepth = maxdepth[0];
   conflictset->repropdepth = maxdepth[1];
}

/** identifies the depth, at which the conflict set should be added:
 *  - if the branching rule operates on variables only, and if all branching variables up to a certain
 *    depth level are member of the conflict, the conflict constraint can only be violated in the subtree
 *    of the node at that depth, because in all other nodes, at least one of these branching variables
 *    violates its conflicting bound, such that the conflict constraint is feasible
 *  - if there is at least one branching variable in a node, we assume, that this branching was performed
 *    on variables, and that the siblings of this node are disjunct w.r.t. the branching variables' fixings
 *  - we have to add the conflict set at least in the valid depth of the initial conflict set,
 *    so we start searching at the first branching after this depth level, i.e. validdepth+1
 */
static
SCIP_RETCODE conflictsetCalcInsertDepth(
   SCIP_CONFLICTSET*     conflictset,        /**< conflict set */
   SCIP_SET*             set,                /**< global SCIP settings */
   SCIP_TREE*            tree                /**< branch and bound tree */
   )
{
   SCIP_Bool* branchingincluded;
   int currentdepth;
   int i;

   assert(conflictset != NULL);
   assert(set != NULL);
   assert(tree != NULL);

   /* the conflict set must not be inserted prior to its valid depth */
   conflictset->insertdepth = conflictset->validdepth;
   assert(conflictset->insertdepth >= 0);

   currentdepth = SCIPtreeGetCurrentDepth(tree);
   assert(currentdepth == tree->pathlen-1);

   /* mark the levels for which a branching variable is included in the conflict set */
   SCIP_CALL( SCIPsetAllocBufferArray(set, &branchingincluded, currentdepth+2) );
   BMSclearMemoryArray(branchingincluded, currentdepth+2);
   for( i = 0; i < conflictset->nbdchginfos; ++i )
   {
      int depth;

      depth = SCIPbdchginfoGetDepth(conflictset->bdchginfos[i]);
      depth = MIN(depth, currentdepth+1); /* put diving/probing/strong branching changes in this depth level */
      branchingincluded[depth] = TRUE;
   }

   /* skip additional depth levels where branching on the conflict variables was applied */
   while( conflictset->insertdepth < currentdepth && branchingincluded[conflictset->insertdepth+1] )
      conflictset->insertdepth++;

   /* free temporary memory */
   SCIPsetFreeBufferArray(set, &branchingincluded);

   assert(conflictset->validdepth <= conflictset->insertdepth && conflictset->insertdepth <= currentdepth);

   return SCIP_OKAY;
}

/** checks whether the first conflict set is redundant to the second one */
static
SCIP_Bool conflictsetIsRedundant(
   SCIP_CONFLICTSET*     conflictset1,       /**< first conflict conflict set */
   SCIP_CONFLICTSET*     conflictset2        /**< second conflict conflict set */
   )
{
   int i1;
   int i2;

   assert(conflictset1 != NULL);
   assert(conflictset2 != NULL);

   /* if conflictset1 has smaller validdepth, it is definitely not redundant to conflictset2 */
   if( conflictset1->validdepth < conflictset2->validdepth )
      return FALSE;

   /* check, if all bound changes in conflictset2 are also present at least as tight in conflictset1;
    * we can stop immediately, if more bound changes are remaining in conflictset2 than in conflictset1
    */
   for( i1 = 0, i2 = 0; i2 < conflictset2->nbdchginfos && conflictset1->nbdchginfos - i1 >= conflictset2->nbdchginfos - i2;
        ++i1, ++i2 )
   {
      int sortval;

      assert(i2 == 0 || conflictset2->sortvals[i2-1] < conflictset2->sortvals[i2]);

      sortval = conflictset2->sortvals[i2];
      for( ; i1 < conflictset1->nbdchginfos && conflictset1->sortvals[i1] < sortval; ++i1 )
      {
         /* while scanning conflictset1, check consistency */
         assert(i1 == 0 || conflictset1->sortvals[i1-1] < conflictset1->sortvals[i1]);
      }
      if( i1 >= conflictset1->nbdchginfos || conflictset1->sortvals[i1] > sortval
         || SCIPbdchginfoIsTighter(conflictset2->bdchginfos[i2], conflictset1->bdchginfos[i1]) )
         return FALSE;
   }

   return (i2 == conflictset2->nbdchginfos);
}

#ifdef SCIP_DEBUG
/** prints a conflict set to the screen */
static
void conflictsetPrint(
   SCIP_CONFLICTSET*     conflictset         /**< conflict set */
   )
{
   int i;

   assert(conflictset != NULL);
   for( i = 0; i < conflictset->nbdchginfos; ++i )
   {
      SCIPdebugPrintf(" [%d:<%s> %s %g(%g)]", SCIPbdchginfoGetDepth(conflictset->bdchginfos[i]),
         SCIPvarGetName(SCIPbdchginfoGetVar(conflictset->bdchginfos[i])),
         SCIPbdchginfoGetBoundtype(conflictset->bdchginfos[i]) == SCIP_BOUNDTYPE_LOWER ? ">=" : "<=",
         SCIPbdchginfoGetNewbound(conflictset->bdchginfos[i]), conflictset->relaxedbds[i]);
   }
   SCIPdebugPrintf("\n");
}
#endif

/** resizes proofsets array to be able to store at least num entries */
static
SCIP_RETCODE conflictEnsureProofsetsMem(
   SCIP_CONFLICT*        conflict,           /**< conflict analysis data */
   SCIP_SET*             set,                /**< global SCIP settings */
   int                   num                 /**< minimal number of slots in array */
   )
{
   assert(conflict != NULL);
   assert(set != NULL);

   if( num > conflict->proofsetssize )
   {
      int newsize;

      newsize = SCIPsetCalcMemGrowSize(set, num);
      SCIP_ALLOC( BMSreallocMemoryArray(&conflict->proofsets, newsize) );
      conflict->proofsetssize = newsize;
   }
   assert(num <= conflict->proofsetssize);

   return SCIP_OKAY;
}

/** resizes conflictsets array to be able to store at least num entries */
static
SCIP_RETCODE conflictEnsureConflictsetsMem(
   SCIP_CONFLICT*        conflict,           /**< conflict analysis data */
   SCIP_SET*             set,                /**< global SCIP settings */
   int                   num                 /**< minimal number of slots in array */
   )
{
   assert(conflict != NULL);
   assert(set != NULL);

   if( num > conflict->conflictsetssize )
   {
      int newsize;

      newsize = SCIPsetCalcMemGrowSize(set, num);
      SCIP_ALLOC( BMSreallocMemoryArray(&conflict->conflictsets, newsize) );
      SCIP_ALLOC( BMSreallocMemoryArray(&conflict->conflictsetscores, newsize) );
      conflict->conflictsetssize = newsize;
   }
   assert(num <= conflict->conflictsetssize);

   return SCIP_OKAY;
}

/** add a proofset to the list of all proofsets */
static
SCIP_RETCODE conflictInsertProofset(
   SCIP_CONFLICT*        conflict,           /**< conflict analysis data */
   SCIP_SET*             set,                /**< global SCIP settings */
   BMS_BLKMEM*           blkmem,             /**< block memory of transformed problem */
   SCIP_PROOFSET*        proofset            /**< proof set to add */
   )
{
   assert(conflict != NULL);
   assert(proofset != NULL);

   /* insert proofset into the sorted proofsets array */
   SCIP_CALL( conflictEnsureProofsetsMem(conflict, set, conflict->nproofsets + 1) );

   conflict->proofsets[conflict->nproofsets] = proofset;
   ++conflict->nproofsets;

   return SCIP_OKAY;
}

/** inserts conflict set into sorted conflictsets array and deletes the conflict set pointer */
static
SCIP_RETCODE conflictInsertConflictset(
   SCIP_CONFLICT*        conflict,           /**< conflict analysis data */
   BMS_BLKMEM*           blkmem,             /**< block memory of transformed problem */
   SCIP_SET*             set,                /**< global SCIP settings */
   SCIP_CONFLICTSET**    conflictset         /**< pointer to conflict set to insert */
   )
{
   SCIP_Real score;
   int pos;
   int i;
   int j;

   assert(conflict != NULL);
   assert(set != NULL);
   assert(conflictset != NULL);
   assert(*conflictset != NULL);
   assert((*conflictset)->validdepth <= (*conflictset)->insertdepth);
   assert(set->conf_allowlocal || (*conflictset)->validdepth == 0);

   /* calculate conflict and repropagation depth */
   conflictsetCalcConflictDepth(*conflictset);

   /* if we apply repropagations, the conflict set should be inserted at most at its repropdepth */
   if( set->conf_repropagate )
      (*conflictset)->insertdepth = MIN((*conflictset)->insertdepth, (*conflictset)->repropdepth);
   else
      (*conflictset)->repropdepth = INT_MAX;
   assert((*conflictset)->insertdepth <= (*conflictset)->repropdepth);

   SCIPsetDebugMsg(set, "inserting conflict set (valid: %d, insert: %d, conf: %d, reprop: %d):\n",
      (*conflictset)->validdepth, (*conflictset)->insertdepth, (*conflictset)->conflictdepth, (*conflictset)->repropdepth);
   SCIPdebug(conflictsetPrint(*conflictset));

   /* get the score of the conflict set */
   score = conflictsetCalcScore(*conflictset, set);

   /* check, if conflict set is redundant to a better conflict set */
   for( pos = 0; pos < conflict->nconflictsets && score < conflict->conflictsetscores[pos]; ++pos )
   {
      /* check if conflict set is redundant with respect to conflictsets[pos] */
      if( conflictsetIsRedundant(*conflictset, conflict->conflictsets[pos]) )
      {
         SCIPsetDebugMsg(set, " -> conflict set is redundant to: ");
         SCIPdebug(conflictsetPrint(conflict->conflictsets[pos]));
         conflictsetFree(conflictset, blkmem);
         return SCIP_OKAY;
      }

      /**@todo like in sepastore.c: calculate overlap between conflictsets -> large overlap reduces score */

   }

   /* insert conflictset into the sorted conflictsets array */
   SCIP_CALL( conflictEnsureConflictsetsMem(conflict, set, conflict->nconflictsets + 1) );
   for( i = conflict->nconflictsets; i > pos; --i )
   {
      assert(score >= conflict->conflictsetscores[i-1]);
      conflict->conflictsets[i] = conflict->conflictsets[i-1];
      conflict->conflictsetscores[i] = conflict->conflictsetscores[i-1];
   }
   conflict->conflictsets[pos] = *conflictset;
   conflict->conflictsetscores[pos] = score;
   conflict->nconflictsets++;

   /* remove worse conflictsets that are redundant to the new conflictset */
   for( i = pos+1, j = pos+1; i < conflict->nconflictsets; ++i )
   {
      if( conflictsetIsRedundant(conflict->conflictsets[i], *conflictset) )
      {
         SCIPsetDebugMsg(set, " -> conflict set dominates: ");
         SCIPdebug(conflictsetPrint(conflict->conflictsets[i]));
         conflictsetFree(&conflict->conflictsets[i], blkmem);
      }
      else
      {
         assert(j <= i);
         conflict->conflictsets[j] = conflict->conflictsets[i];
         conflict->conflictsetscores[j] = conflict->conflictsetscores[i];
         j++;
      }
   }
   assert(j <= conflict->nconflictsets);
   conflict->nconflictsets = j;

#ifdef SCIP_CONFGRAPH
   confgraphMarkConflictset(*conflictset);
#endif

   *conflictset = NULL; /* ownership of pointer is now in the conflictsets array */

   return SCIP_OKAY;
}

/** calculates the maximal size of conflict sets to be used */
static
int conflictCalcMaxsize(
   SCIP_SET*             set,                /**< global SCIP settings */
   SCIP_PROB*            prob                /**< problem data */
   )
{
   int maxsize;

   assert(set != NULL);
   assert(prob != NULL);

   maxsize = (int)(set->conf_maxvarsfac * (prob->nvars - prob->ncontvars));
   maxsize = MAX(maxsize, set->conf_minmaxvars);

   return maxsize;
}

/** increases the conflict score of the variable in the given direction */
static
SCIP_RETCODE incVSIDS(
   SCIP_VAR*             var,                /**< problem variable */
   BMS_BLKMEM*           blkmem,             /**< block memory */
   SCIP_SET*             set,                /**< global SCIP settings */
   SCIP_STAT*            stat,               /**< dynamic problem statistics */
   SCIP_BOUNDTYPE        boundtype,          /**< type of bound for which the score should be increased */
   SCIP_Real             value,              /**< value of the bound */
   SCIP_Real             weight              /**< weight of this VSIDS updates */
   )
{
   SCIP_BRANCHDIR branchdir;

   assert(var != NULL);
   assert(stat != NULL);

   /* weight the VSIDS by the given weight */
   weight *= stat->vsidsweight;

   if( SCIPsetIsZero(set, weight) )
      return SCIP_OKAY;

   branchdir = (boundtype == SCIP_BOUNDTYPE_LOWER ? SCIP_BRANCHDIR_UPWARDS : SCIP_BRANCHDIR_DOWNWARDS); /*lint !e641*/
   SCIP_CALL( SCIPvarIncVSIDS(var, blkmem, set, stat, branchdir, value, weight) );
   SCIPhistoryIncVSIDS(stat->glbhistory, branchdir,  weight);
   SCIPhistoryIncVSIDS(stat->glbhistorycrun, branchdir,  weight);

   return SCIP_OKAY;
}

/** update conflict statistics */
static
SCIP_RETCODE updateStatistics(
   SCIP_CONFLICT*        conflict,           /**< conflict analysis data */
   BMS_BLKMEM*           blkmem,             /**< block memory */
   SCIP_SET*             set,                /**< global SCIP settings */
   SCIP_STAT*            stat,               /**< dynamic problem statistics */
   SCIP_CONFLICTSET*     conflictset,        /**< conflict set to add to the tree */
   int                   insertdepth         /**< depth level at which the conflict set should be added */
   )
{
   if( insertdepth > 0 )
   {
      conflict->nappliedlocconss++;
      conflict->nappliedlocliterals += conflictset->nbdchginfos;
   }
   else
   {
      int i;
      int conflictlength;
      conflictlength = conflictset->nbdchginfos;

      for( i = 0; i < conflictlength; i++ )
      {
         SCIP_VAR* var;
         SCIP_BRANCHDIR branchdir;
         SCIP_BOUNDTYPE boundtype;
         SCIP_Real bound;

         assert(stat != NULL);

         var = conflictset->bdchginfos[i]->var;
         boundtype = SCIPbdchginfoGetBoundtype(conflictset->bdchginfos[i]);
         bound = conflictset->relaxedbds[i];

         branchdir = (boundtype == SCIP_BOUNDTYPE_LOWER ? SCIP_BRANCHDIR_UPWARDS : SCIP_BRANCHDIR_DOWNWARDS); /*lint !e641*/

         SCIP_CALL( SCIPvarIncNActiveConflicts(var, blkmem, set, stat,  branchdir, bound, (SCIP_Real)conflictlength) );
         SCIPhistoryIncNActiveConflicts(stat->glbhistory, branchdir, (SCIP_Real)conflictlength);
         SCIPhistoryIncNActiveConflicts(stat->glbhistorycrun, branchdir, (SCIP_Real)conflictlength);

         /* each variable which is part of the conflict gets an increase in the VSIDS */
         SCIP_CALL( incVSIDS(var, blkmem, set, stat, boundtype, bound, set->conf_conflictweight) );
      }
      conflict->nappliedglbconss++;
      conflict->nappliedglbliterals += conflictset->nbdchginfos;
   }

   return SCIP_OKAY;
}


/** check conflict set for redundancy, other conflicts in the same conflict analysis could have led to global reductions
 *  an made this conflict set redundant
 */
static
SCIP_Bool checkRedundancy(
   SCIP_SET*             set,                /**< global SCIP settings */
   SCIP_CONFLICTSET*     conflictset         /**< conflict set */
   )
{
   SCIP_BDCHGINFO** bdchginfos;
   SCIP_VAR* var;
   SCIP_Real* relaxedbds;
   SCIP_Real bound;
   int v;

   assert(set != NULL);
   assert(conflictset != NULL);

   bdchginfos = conflictset->bdchginfos;
   relaxedbds = conflictset->relaxedbds;
   assert(bdchginfos != NULL);
   assert(relaxedbds != NULL);

   /* check all boundtypes and bounds for redundancy */
   for( v = conflictset->nbdchginfos - 1; v >= 0; --v )
   {
      var = SCIPbdchginfoGetVar(bdchginfos[v]);
      assert(var != NULL);
      assert(SCIPvarGetProbindex(var) >= 0);

      /* check if the relaxed bound is really a relaxed bound */
      assert(SCIPbdchginfoGetBoundtype(bdchginfos[v]) == SCIP_BOUNDTYPE_LOWER || SCIPsetIsGE(set, relaxedbds[v], SCIPbdchginfoGetNewbound(bdchginfos[v])));
      assert(SCIPbdchginfoGetBoundtype(bdchginfos[v]) == SCIP_BOUNDTYPE_UPPER || SCIPsetIsLE(set, relaxedbds[v], SCIPbdchginfoGetNewbound(bdchginfos[v])));

      bound = relaxedbds[v];

      if( SCIPbdchginfoGetBoundtype(bdchginfos[v]) == SCIP_BOUNDTYPE_UPPER )
      {
         if( SCIPvarGetType(var) != SCIP_VARTYPE_CONTINUOUS )
         {
            assert(SCIPsetIsIntegral(set, bound));
            bound += 1.0;
         }

         /* check if the bound is already fulfilled globally */
         if( SCIPsetIsFeasGE(set, SCIPvarGetLbGlobal(var), bound) )
            return TRUE;
      }
      else
      {
         assert(SCIPbdchginfoGetBoundtype(bdchginfos[v]) == SCIP_BOUNDTYPE_LOWER);

         if( SCIPvarGetType(var) != SCIP_VARTYPE_CONTINUOUS )
         {
            assert(SCIPsetIsIntegral(set, bound));
            bound -= 1.0;
         }

         /* check if the bound is already fulfilled globally */
         if( SCIPsetIsFeasLE(set, SCIPvarGetUbGlobal(var), bound) )
            return TRUE;
      }
   }

   return FALSE;
}

/** find global fixings which can be derived from the new conflict set */
static
SCIP_RETCODE detectImpliedBounds(
   SCIP_SET*             set,                /**< global SCIP settings */
   SCIP_PROB*            prob,               /**< transformed problem after presolve */
   SCIP_CONFLICTSET*     conflictset,        /**< conflict set to add to the tree */
   int*                  nbdchgs,            /**< number of global deducted bound changes due to the conflict set */
   int*                  nredvars,           /**< number of redundant and removed variables from conflict set */
   SCIP_Bool*            redundant           /**< did we found a global reduction on a conflict set variable, which makes this conflict redundant */
   )
{
   SCIP_BDCHGINFO** bdchginfos;
   SCIP_Real* relaxedbds;
   SCIP_VAR* var;
   SCIP_Bool* boundtypes;
   SCIP_Real* bounds;
   SCIP_Longint* nbinimpls;
   int* sortvals;
   SCIP_Real bound;
   SCIP_Bool isupper;
   int ntrivialredvars;
   int nbdchginfos;
   int nzeroimpls;
   int v;

   assert(set != NULL);
   assert(prob != NULL);
   assert(SCIPprobIsTransformed(prob));
   assert(conflictset != NULL);
   assert(nbdchgs != NULL);
   assert(nredvars != NULL);
   /* only check conflict sets with more than one variable */
   assert(conflictset->nbdchginfos > 1);

   *nbdchgs = 0;
   *nredvars = 0;

   /* due to other conflict in the same conflict analysis, this conflict set might have become redundant */
   *redundant = checkRedundancy(set, conflictset);

   if( *redundant )
      return SCIP_OKAY;

   bdchginfos = conflictset->bdchginfos;
   relaxedbds = conflictset->relaxedbds;
   nbdchginfos = conflictset->nbdchginfos;
   sortvals = conflictset->sortvals;

   assert(bdchginfos != NULL);
   assert(relaxedbds != NULL);
   assert(sortvals != NULL);

   /* check if the boolean representation of boundtypes matches the 'standard' definition */
   assert(SCIP_BOUNDTYPE_LOWER == FALSE); /*lint !e641*/
   assert(SCIP_BOUNDTYPE_UPPER == TRUE); /*lint !e641*/

   ntrivialredvars = 0;

   /* due to multiple conflict sets for one conflict, it can happen, that we already have redundant information in the
    * conflict set
    */
   for( v = nbdchginfos - 1; v >= 0; --v )
   {
      var = SCIPbdchginfoGetVar(bdchginfos[v]);
      bound = relaxedbds[v];
      isupper = (SCIP_Bool) SCIPboundtypeOpposite(SCIPbdchginfoGetBoundtype(bdchginfos[v]));

      /* for integral variable we can increase/decrease the conflicting bound */
      if( SCIPvarIsIntegral(var) )
         bound += (isupper ? -1.0 : +1.0);

      /* if conflict variable cannot fulfill the conflict we can remove it */
      if( (isupper && SCIPsetIsFeasLT(set, bound, SCIPvarGetLbGlobal(var))) ||
         (!isupper && SCIPsetIsFeasGT(set, bound, SCIPvarGetUbGlobal(var))) )
      {
         SCIPsetDebugMsg(set, "remove redundant variable <%s> from conflict set\n", SCIPvarGetName(var));

         bdchginfos[v] = bdchginfos[nbdchginfos - 1];
         relaxedbds[v] = relaxedbds[nbdchginfos - 1];
         sortvals[v] = sortvals[nbdchginfos - 1];

         --nbdchginfos;
         ++ntrivialredvars;
      }
   }
   assert(ntrivialredvars + nbdchginfos == conflictset->nbdchginfos);

   SCIPsetDebugMsg(set, "trivially removed %d redundant of %d variables from conflictset (%p)\n", ntrivialredvars, conflictset->nbdchginfos, (void*)conflictset);
   conflictset->nbdchginfos = nbdchginfos;

   /* all variables where removed, the conflict cannot be fulfilled, i.e., we have an infeasibility proof */
   if( conflictset->nbdchginfos == 0 )
      return SCIP_OKAY;

   /* do not check to big or trivial conflicts */
   if( conflictset->nbdchginfos > set->conf_maxvarsdetectimpliedbounds || conflictset->nbdchginfos == 1 )
   {
      *nredvars = ntrivialredvars;
      return SCIP_OKAY;
   }

   /* create array of boundtypes, and bound values in conflict set */
   SCIP_CALL( SCIPsetAllocBufferArray(set, &boundtypes, nbdchginfos) );
   SCIP_CALL( SCIPsetAllocBufferArray(set, &bounds, nbdchginfos) );
   /* memory for the estimates for binary implications used for sorting */
   SCIP_CALL( SCIPsetAllocBufferArray(set, &nbinimpls, nbdchginfos) );

   nzeroimpls = 0;

   /* collect estimates and initialize variables, boundtypes, and bounds array */
   for( v = 0; v < nbdchginfos; ++v )
   {
      var = SCIPbdchginfoGetVar(bdchginfos[v]);
      boundtypes[v] = (SCIP_Bool) SCIPboundtypeOpposite(SCIPbdchginfoGetBoundtype(bdchginfos[v]));
      bounds[v] = relaxedbds[v];

      assert(SCIPvarGetProbindex(var) >= 0);

      /* check if the relaxed bound is really a relaxed bound */
      assert(SCIPbdchginfoGetBoundtype(bdchginfos[v]) == SCIP_BOUNDTYPE_LOWER || SCIPsetIsGE(set, relaxedbds[v], SCIPbdchginfoGetNewbound(bdchginfos[v])));
      assert(SCIPbdchginfoGetBoundtype(bdchginfos[v]) == SCIP_BOUNDTYPE_UPPER || SCIPsetIsLE(set, relaxedbds[v], SCIPbdchginfoGetNewbound(bdchginfos[v])));

      /* for continuous variables, we can only use the relaxed version of the bounds negation: !(x <= u) -> x >= u */
      if( SCIPvarIsBinary(var) )
      {
         if( !boundtypes[v] )
         {
            assert(SCIPsetIsZero(set, bounds[v]));
            bounds[v] = 1.0;
            nbinimpls[v] = (SCIP_Longint)SCIPvarGetNCliques(var, TRUE) * 2;
         }
         else
         {
            assert(SCIPsetIsEQ(set, bounds[v], 1.0));
            bounds[v] = 0.0;
            nbinimpls[v] = (SCIP_Longint)SCIPvarGetNCliques(var, FALSE) * 2;
         }
      }
      else if( SCIPvarIsIntegral(var) )
      {
         assert(SCIPsetIsIntegral(set, bounds[v]));

         bounds[v] += ((!boundtypes[v]) ? +1.0 : -1.0);
         nbinimpls[v] = (boundtypes[v] ? SCIPvarGetNVlbs(var) : SCIPvarGetNVubs(var));
      }
      else if( ((!boundtypes[v]) && SCIPsetIsFeasEQ(set, SCIPvarGetLbGlobal(var), bounds[v]))
         || ((boundtypes[v]) && SCIPsetIsFeasEQ(set, SCIPvarGetUbGlobal(var), bounds[v])) )
      {
         /* the literal is satisfied in global bounds (may happen due to weak "negation" of continuous variables)
          * -> discard the conflict constraint
          */
         break;
      }
      else
      {
         nbinimpls[v] = (boundtypes[v] ? SCIPvarGetNVlbs(var) : SCIPvarGetNVubs(var));
      }

      if( nbinimpls[v] == 0 )
         ++nzeroimpls;
   }

   /* starting to derive global bound changes */
   if( v == nbdchginfos && ((!set->conf_fullshortenconflict && nzeroimpls < 2) || (set->conf_fullshortenconflict && nzeroimpls < nbdchginfos)) )
   {
      SCIP_VAR** vars;
      SCIP_Bool* redundants;
      SCIP_Bool glbinfeas;

      /* sort variables in increasing order of binary implications to gain speed later on */
      SCIPsortLongPtrRealRealBool(nbinimpls, (void**)bdchginfos, relaxedbds, bounds, boundtypes, v);

      SCIPsetDebugMsg(set, "checking for global reductions and redundant conflict variables(in %s) on conflict:\n", SCIPprobGetName(prob));
      SCIPsetDebugMsg(set, "[");
      for( v = 0; v < nbdchginfos; ++v )
      {
         SCIPsetDebugMsgPrint(set, "%s %s %g", SCIPvarGetName(SCIPbdchginfoGetVar(bdchginfos[v])), (!boundtypes[v]) ? ">=" : "<=", bounds[v]);
         if( v < nbdchginfos - 1 )
            SCIPsetDebugMsgPrint(set, ", ");
      }
      SCIPsetDebugMsgPrint(set, "]\n");

      SCIP_CALL( SCIPsetAllocBufferArray(set, &vars, v) );
      SCIP_CALL( SCIPsetAllocCleanBufferArray(set, &redundants, v) );

      /* initialize conflict variable data */
      for( v = 0; v < nbdchginfos; ++v )
         vars[v] = SCIPbdchginfoGetVar(bdchginfos[v]);

      SCIP_CALL( SCIPshrinkDisjunctiveVarSet(set->scip, vars, bounds, boundtypes, redundants, nbdchginfos, nredvars,
            nbdchgs, redundant, &glbinfeas, set->conf_fullshortenconflict) );

      if( glbinfeas )
      {
         SCIPsetDebugMsg(set, "conflict set (%p) led to global infeasibility\n", (void*) conflictset);
         goto TERMINATE;
      }

#ifdef SCIP_DEBUG
      if( *nbdchgs > 0 )
      {
         SCIPsetDebugMsg(set, "conflict set (%p) led to %d global bound reductions\n", (void*) conflictset, *nbdchgs);
      }
#endif

      /* remove as redundant marked variables */
      if( *redundant )
      {
         SCIPsetDebugMsg(set, "conflict set (%p) is redundant because at least one global reduction, fulfills the conflict constraint\n", (void*)conflictset);

         BMSclearMemoryArray(redundants, nbdchginfos);
      }
      else if( *nredvars > 0 )
      {
         assert(bdchginfos == conflictset->bdchginfos);
         assert(relaxedbds == conflictset->relaxedbds);
         assert(sortvals == conflictset->sortvals);

         for( v = nbdchginfos - 1; v >= 0; --v )
         {
            /* if conflict variable was marked to be redundant remove it */
            if( redundants[v] )
            {
               SCIPsetDebugMsg(set, "remove redundant variable <%s> from conflict set\n", SCIPvarGetName(SCIPbdchginfoGetVar(bdchginfos[v])));

               bdchginfos[v] = bdchginfos[nbdchginfos - 1];
               relaxedbds[v] = relaxedbds[nbdchginfos - 1];
               sortvals[v] = sortvals[nbdchginfos - 1];

               /* reset redundants[v] to 0 */
               redundants[v] = 0;

               --nbdchginfos;
            }
         }
         assert((*nredvars) + nbdchginfos == conflictset->nbdchginfos);

         SCIPsetDebugMsg(set, "removed %d redundant of %d variables from conflictset (%p)\n", (*nredvars), conflictset->nbdchginfos, (void*)conflictset);
         conflictset->nbdchginfos = nbdchginfos;
      }

     TERMINATE:
      SCIPsetFreeCleanBufferArray(set, &redundants);
      SCIPsetFreeBufferArray(set, &vars);
   }

   /* free temporary memory */
   SCIPsetFreeBufferArray(set, &nbinimpls);
   SCIPsetFreeBufferArray(set, &bounds);
   SCIPsetFreeBufferArray(set, &boundtypes);

   *nredvars += ntrivialredvars;

   return SCIP_OKAY;
}

/** tighten the bound of a singleton variable in a constraint
 *
 *  if the bound is contradicting with a global bound we cannot tighten the bound directly.
 *  in this case we need to create and add a constraint of size one such that propagating this constraint will
 *  enforce the infeasibility.
 */
static
SCIP_RETCODE tightenSingleVar(
   SCIP_CONFLICT*        conflict,           /**< conflict analysis data */
   SCIP_SET*             set,                /**< global SCIP settings */
   SCIP_STAT*            stat,               /**< dynamic SCIP statistics */
   SCIP_TREE*            tree,               /**< tree data */
   BMS_BLKMEM*           blkmem,             /**< block memory */
   SCIP_PROB*            origprob,           /**< original problem */
   SCIP_PROB*            transprob,          /**< transformed problem */
   SCIP_REOPT*           reopt,              /**< reoptimization data */
   SCIP_LP*              lp,                 /**< LP data */
   SCIP_BRANCHCAND*      branchcand,         /**< branching candidates */
   SCIP_EVENTQUEUE*      eventqueue,         /**< event queue */
   SCIP_CLIQUETABLE*     cliquetable,        /**< clique table */
   SCIP_VAR*             var,                /**< problem variable */
   SCIP_Real             val,                /**< coefficient of the variable */
   SCIP_Real             rhs,                /**< rhs of the constraint */
   SCIP_CONFTYPE         prooftype            /**< type of the proof */
   )
{
   SCIP_Real newbound;
   SCIP_BOUNDTYPE boundtype;

   assert(tree != NULL);

   /* if variable and coefficient are integral the rhs can be rounded down */
   if( SCIPvarIsIntegral(var) && SCIPsetIsIntegral(set, val) )
   {
      newbound = SCIPsetFeasFloor(set, rhs)/val;
      boundtype = (val > 0.0 ? SCIP_BOUNDTYPE_UPPER : SCIP_BOUNDTYPE_LOWER);
      SCIPvarAdjustBd(var, set, boundtype, &newbound);
   }
   else
   {
      newbound = rhs/val;
      boundtype = (val > 0.0 ? SCIP_BOUNDTYPE_UPPER : SCIP_BOUNDTYPE_LOWER);
      SCIPvarAdjustBd(var, set, boundtype, &newbound);
   }

   /* skip numerical unstable bound changes */
   if( (boundtype == SCIP_BOUNDTYPE_LOWER && SCIPsetIsLE(set, newbound, SCIPvarGetLbGlobal(var)))
      || (boundtype == SCIP_BOUNDTYPE_UPPER && SCIPsetIsGE(set, newbound, SCIPvarGetUbGlobal(var))) )
   {
      return SCIP_OKAY;
   }

   /* the new bound contradicts a global bound, we can cutoff the root node immediately */
   if( (boundtype == SCIP_BOUNDTYPE_LOWER && SCIPsetIsGT(set, newbound, SCIPvarGetUbGlobal(var)))
      || (boundtype == SCIP_BOUNDTYPE_UPPER && SCIPsetIsLT(set, newbound, SCIPvarGetLbGlobal(var))) )
   {
      SCIPdebugMessage("detect global infeasibility at var <%s>: locdom=[%g,%g] glbdom=[%g,%g] new %s bound=%g\n",
            SCIPvarGetName(var), SCIPvarGetLbLocal(var), SCIPvarGetUbLocal(var), SCIPvarGetLbGlobal(var),
            SCIPvarGetUbGlobal(var), (boundtype == SCIP_BOUNDTYPE_LOWER ? "lower" : "upper"), newbound);

      SCIP_CALL( SCIPnodeCutoff(tree->path[0], set, stat, tree, transprob, origprob, reopt, lp, blkmem) );
   }
   else
   {
      SCIPdebugMessage("change %s bound of <%s>: %g -> %g\n", (boundtype == SCIP_BOUNDTYPE_LOWER ? "lower" : "upper"),
            SCIPvarGetName(var), (boundtype == SCIP_BOUNDTYPE_LOWER ? SCIPvarGetLbGlobal(var) : SCIPvarGetUbGlobal(var)),
            newbound);

      SCIP_CALL( SCIPnodeAddBoundchg(tree->root, blkmem, set, stat, transprob, origprob, tree, reopt, lp, branchcand,
            eventqueue, cliquetable, var, newbound, boundtype, FALSE) );

      /* mark the node in the repropdepth to be propagated again */
      SCIPnodePropagateAgain(tree->path[0], set, stat, tree);
   }

   ++conflict->nglbchgbds;

   if( prooftype == SCIP_CONFTYPE_INFEASLP )
   {
      ++conflict->dualrayinfnnonzeros; /* we count a global bound reduction as size 1 */
      ++conflict->ndualrayinfsuccess;
      ++conflict->ndualrayinfglobal;
      ++conflict->ninflpsuccess;
   }
   else
   {
      ++conflict->dualraybndnnonzeros; /* we count a global bound reduction as size 1 */
      ++conflict->ndualraybndsuccess;
      ++conflict->ndualraybndglobal;
      ++conflict->nboundlpsuccess;
   }

   return SCIP_OKAY;
}

/** calculates the minimal activity of a given set of bounds and coefficients */
static
SCIP_Real getMinActivity(
   SCIP_PROB*            transprob,          /** transformed problem data */
   SCIP_Real*            vals,               /**< array of values */
   int*                  varinds,            /**< sparse data of variable indices */
   int                   nvarinds,           /**< number of variable indices*/
   SCIP_Real*            curvarlbs,          /**< current lower bounds of active problem variables (or NULL for global bounds) */
   SCIP_Real*            curvarubs           /**< current upper bounds of active problem variables (or NULL for global bounds) */
   )
{
   SCIP_VAR** vars;
   SCIP_Real minact = 0.0;
   int i;

   vars = SCIPprobGetVars(transprob);
   assert(vars != NULL);

   for( i = 0; i < nvarinds; i++ )
   {
      int v = varinds[i];
      assert(SCIPvarGetProbindex(vars[v]) == v);

      /* calculate the minimal activity */
      if( vals[i] > 0.0 )
         minact += vals[i] * (curvarlbs == NULL ? SCIPvarGetLbGlobal(vars[v]) : curvarlbs[v]);
      else
         minact += vals[i] * (curvarubs == NULL ? SCIPvarGetUbGlobal(vars[v]) : curvarubs[v]);
   }

   return minact;
}

#if 0
/** calculates the minimal activity of a given set of bounds and coefficients */
static
SCIP_Real getMaxActivity(
   SCIP_PROB*            transprob,          /** transformed problem data */
   SCIP_Real*            vals,               /**< array of values */
   int*                  varinds,            /**< sparse data of variable indices */
   int                   nvarinds,           /**< number of variable indices*/
   SCIP_Real*            curvarlbs,          /**< current lower bounds of active problem variables (or NULL for global bounds) */
   SCIP_Real*            curvarubs           /**< current upper bounds of active problem variables (or NULL for global bounds) */
   )
{
   SCIP_VAR** vars;
   SCIP_Real minact = 0.0;
   int i;

   vars = SCIPprobGetVars(transprob);
   assert(vars != NULL);

   for( i = 0; i < nvarinds; i++ )
   {
      int v = varinds[i];
      assert(SCIPvarGetProbindex(vars[v]) == v);

      /* calculate the minimal activity */
      if( vals[i] < 0.0 )
         minact += vals[i] * (curvarlbs == NULL ? SCIPvarGetLbGlobal(vars[v]) : curvarlbs[v]);
      else
         minact += vals[i] * (curvarubs == NULL ? SCIPvarGetUbGlobal(vars[v]) : curvarubs[v]);
   }

   return minact;
}
#endif

static
SCIP_RETCODE propagateLongProof(
   SCIP_CONFLICT*        conflict,           /**< conflict analysis data */
   SCIP_PROOFSET*        proofset,           /**< proof set */
   SCIP_SET*             set,                /**< global SCIP settings */
   SCIP_STAT*            stat,               /**< dynamic SCIP statistics */
   SCIP_REOPT*           reopt,              /**< reoptimization data */
   SCIP_TREE*            tree,               /**< tree data */
   BMS_BLKMEM*           blkmem,             /**< block memory */
   SCIP_PROB*            origprob,           /**< original problem */
   SCIP_PROB*            transprob,          /**< transformed problem */
   SCIP_LP*              lp,                 /**< LP data */
   SCIP_BRANCHCAND*      branchcand,         /**< branching candidate storage */
   SCIP_EVENTQUEUE*      eventqueue,         /**< event queue */
   SCIP_CLIQUETABLE*     cliquetable         /**< clique table data structure */
   )
{
   SCIP_VAR** vars;
   SCIP_Real* vals;
   int* inds;
   SCIP_Real minact;
   SCIP_Real rhs;
   int nnz;
   int i;

   assert(proofset != NULL);

   vars = SCIPprobGetVars(transprob);
   vals = SCIPaggrRowGetVals(proofset->aggrrow);
   inds = SCIPaggrRowGetInds(proofset->aggrrow);
   nnz = SCIPaggrRowGetNNz(proofset->aggrrow);
   rhs = SCIPaggrRowGetRhs(proofset->aggrrow);

   minact = getMinActivity(transprob, vals, inds, nnz, NULL, NULL);

   for( i = 0; i < nnz; i++ )
   {
      SCIP_VAR* var;
      SCIP_Real resminact;
      SCIP_Real lb;
      SCIP_Real ub;

      var = vars[inds[i]];
      lb = SCIPvarGetLbGlobal(var);
      ub = SCIPvarGetUbGlobal(var);

      assert(!SCIPsetIsZero(set, vals[i]));

      resminact = minact;

      /* we got a potential new upper bound */
      if( vals[i] > 0.0 )
      {
         SCIP_Real newub;

         resminact -= (vals[i] * lb);
         newub = (rhs - resminact)/vals[i];

         /* we cannot tighten the upper bound */
         if( SCIPsetIsGE(set, newub, ub) )
            continue;

         SCIPvarAdjustUb(var, set, &newub);
         printf("can tighten upper bound of <%s>: %g -> %g\n", SCIPvarGetName(var), ub, newub);
      }
      /* we got a potential new lower bound */
      else
      {
         SCIP_Real newlb;

         resminact -= (vals[i] * ub);
         newlb = (rhs - resminact)/vals[i];

         /* we cannot tighten the lower bound */
         if( SCIPsetIsLE(set, newlb, lb) )
            continue;

         SCIPvarAdjustLb(var, set, &newlb);
         printf("can tighten upper bound of <%s>: %g -> %g\n", SCIPvarGetName(var), lb, newlb);
      }

      SCIP_CALL( tightenSingleVar(conflict, set, stat, tree, blkmem, origprob, transprob, reopt, lp, branchcand,
         eventqueue, cliquetable, var, vals[i], rhs-resminact, proofset->conflicttype) );

      /* get the new minimal activity
       *
       * todo this could by more efficient if we update the current activity w.r.t the old and new bound
       */
      minact = getMinActivity(transprob, vals, inds, nnz, NULL, NULL);
   }

   return SCIP_OKAY;
}


/** creates a proof constraint and tries to add it to the storage */
static
SCIP_RETCODE createAndAddProofcons(
   SCIP_CONFLICT*        conflict,           /**< conflict analysis data */
   SCIP_CONFLICTSTORE*   conflictstore,      /**< conflict pool data */
   SCIP_PROOFSET*        proofset,           /**< proof set */
   SCIP_SET*             set,                /**< global SCIP settings */
   SCIP_STAT*            stat,               /**< dynamic SCIP statistics */
   SCIP_PROB*            origprob,           /**< original problem */
   SCIP_PROB*            transprob,          /**< transformed problem */
   SCIP_TREE*            tree,               /**< tree data */
   SCIP_REOPT*           reopt,              /**< reoptimization data */
   SCIP_LP*              lp,                 /**< LP data */
   SCIP_BRANCHCAND*      branchcand,         /**< branching candidate storage */
   SCIP_EVENTQUEUE*      eventqueue,         /**< event queue */
   SCIP_CLIQUETABLE*     cliquetable,        /**< clique table data structure */
   BMS_BLKMEM*           blkmem,             /**< block memory */
   SCIP_Bool             cover               /**< true if the proof set corresponds to an cover */
   )
{
   SCIP_CONS* cons;
   SCIP_CONS* upgdcons;
   SCIP_VAR** vars;
   SCIP_Real* coefs;
   int* inds;
   SCIP_Real rhs;
   SCIP_Real fillin;
   SCIP_Real globalminactivity;
   SCIP_Bool toolong;
   SCIP_Bool addtoconflictstore;
   char name[SCIP_MAXSTRLEN];
   int nnz;
   int i;

   assert(conflict != NULL);
   assert(conflictstore != NULL);
   assert(proofset != NULL);

   addtoconflictstore = FALSE;

   vars = SCIPprobGetVars(transprob);
   nnz = SCIPaggrRowGetNNz(proofset->aggrrow);

   if( nnz == 0 )
      return SCIP_OKAY;

   rhs = SCIPaggrRowGetRhs(proofset->aggrrow);
   assert(!SCIPsetIsInfinity(set, rhs));

   coefs = SCIPaggrRowGetVals(proofset->aggrrow);
   inds = SCIPaggrRowGetInds(proofset->aggrrow);
   assert(coefs != NULL);
   assert(inds != NULL);

   globalminactivity = getMinActivity(transprob, coefs, inds, nnz, NULL, NULL);

   /* check whether the constraint proves global infeasibility */
   if( SCIPsetIsGT(set, globalminactivity, rhs) )
   {
      SCIPsetDebugMsg(set, "detect global infeasibility: minactivity=%g, rhs=%g\n", globalminactivity, rhs);

      SCIP_CALL( SCIPnodeCutoff(tree->path[0], set, stat, tree, transprob, origprob, reopt, lp, blkmem) );

      goto UPDATESTATISTICS;
   }

   fillin = SCIPconflictstoreGetNDualrays(conflictstore) * SCIPconflictstoreGetAvgNnzDualray(conflictstore);
   fillin += nnz;
   fillin /= 100;

   toolong = (fillin > (1.0 + (100.0 - SCIPconflictstoreGetNDualrays(conflictstore))/100.0) * stat->avgnnz);
   toolong &= (set->conf_minmaxvars < nnz && nnz > set->conf_maxvarsfac * transprob->nvars);

   SCIPsetDebugMsg(set, "check constraint: fill-in %g (nnz=%d), threshold %g, fdpt %d, cdpt %d\n", fillin,
         nnz, (1.0 + (100.0 - SCIPconflictstoreGetNDualrays(conflictstore))/100.0) * stat->avgnnz,
         SCIPtreeGetFocusDepth(tree), SCIPtreeGetCurrentDepth(tree));

   /* don't store global dualrays that are to long / have to much non-zeros */
   if( toolong )
   {
      SCIP_CALL( propagateLongProof(conflict, proofset, set, stat, reopt, tree, blkmem, origprob, transprob, lp,
            branchcand, eventqueue, cliquetable) );
      return SCIP_OKAY;
   }

   if( proofset->conflicttype == SCIP_CONFTYPE_INFEASLP )
      (void)SCIPsnprintf(name, SCIP_MAXSTRLEN, "dualproof_inf_%d", conflict->ndualrayinfsuccess);
   else if( proofset->conflicttype == SCIP_CONFTYPE_BNDEXCEEDING )
      (void)SCIPsnprintf(name, SCIP_MAXSTRLEN, "dualproof_bnd_%d", conflict->ndualrayinfsuccess);
   else
      return SCIP_INVALIDCALL;

   SCIP_CALL( SCIPcreateConsLinear(set->scip, &cons, name, 0, NULL, NULL, -SCIPsetInfinity(set), rhs,
         FALSE, FALSE, FALSE, FALSE, TRUE, FALSE, FALSE, TRUE, TRUE, FALSE) );

   for( i = 0; i < nnz; i++ )
   {
      SCIP_CALL( SCIPaddCoefLinear(set->scip, cons, vars[inds[i]], coefs[i]) );
   }

   /* do not upgrade linear constraints of size 1 */
   if( nnz > 1 )
   {
      upgdcons = NULL;
      /* try to automatically convert a linear constraint into a more specific and more specialized constraint */
      SCIP_CALL( SCIPupgradeConsLinear(set->scip, cons, &upgdcons) );
      if( upgdcons != NULL )
      {
         SCIP_CALL( SCIPreleaseCons(set->scip, &cons) );
         cons = upgdcons;
         addtoconflictstore = TRUE;
      }
   }

   /* mark constraint to be a conflict */
   SCIPconsMarkConflict(cons);

   /* add constraint based on dual ray to storage */
   if( addtoconflictstore )
   {
      if( proofset->conflicttype == SCIP_CONFTYPE_INFEASLP )
      {
         SCIP_CALL( SCIPconflictstoreAddConflict(conflictstore, blkmem, set, stat, tree, transprob, reopt, cons,
               proofset->conflicttype, FALSE, -SCIPsetInfinity(set)) );
      }
      else
      {
         SCIP_CALL( SCIPconflictstoreAddConflict(conflictstore, blkmem, set, stat, tree, transprob, reopt, cons,
               proofset->conflicttype, TRUE, SCIPgetCutoffbound(set->scip)) );
      }
   }
   else
   {
      if( proofset->conflicttype == SCIP_CONFTYPE_INFEASLP )
      {
         /* add constraint based on dual ray to storage */
         SCIP_CALL( SCIPconflictstoreAddDualraycons(conflictstore, cons, blkmem, set, stat, transprob, reopt) );
      }
      else
      {
         /* add constraint based on dual solution to storage */
         SCIP_CALL( SCIPconflictstoreAddDualsolcons(conflictstore, cons, blkmem, set, stat, transprob, reopt) );
      }
   }

   SCIP_CALL( SCIPnodeAddCons(tree->path[0], blkmem, set, stat, tree, cons) );

   SCIPsetDebugMsg(set, "added proof-constraint to node %p in depth 0 (nproofconss %d)\n", (void*)tree->path[0],
         SCIPconflictstoreGetNDualrays(conflictstore));

   /* release the constraint */
   SCIP_CALL( SCIPreleaseCons(set->scip, &cons) );

  UPDATESTATISTICS:
   /* update statistics */
   if( proofset->conflicttype == SCIP_CONFTYPE_INFEASLP )
   {
      conflict->dualrayinfnnonzeros += nnz;
      ++conflict->ndualrayinfglobal;
      ++conflict->ndualrayinfsuccess;
   }
   else
   {
      assert(proofset->conflicttype == SCIP_CONFTYPE_BNDEXCEEDING);
      conflict->dualraybndnnonzeros += nnz;
      ++conflict->ndualraybndglobal;
      ++conflict->ndualraybndsuccess;
   }
   return SCIP_OKAY;
}

/* create proof constraints out of proof sets */
static
SCIP_RETCODE conflictFlushProofset(
   SCIP_CONFLICT*        conflict,           /**< conflict analysis data */
   SCIP_CONFLICTSTORE*   conflictstore,      /**< conflict store */
   BMS_BLKMEM*           blkmem,             /**< block memory */
   SCIP_SET*             set,                /**< global SCIP settings */
   SCIP_STAT*            stat,               /**< dynamic problem statistics */
   SCIP_PROB*            transprob,          /**< transformed problem after presolve */
   SCIP_PROB*            origprob,           /**< original problem */
   SCIP_TREE*            tree,               /**< branch and bound tree */
   SCIP_REOPT*           reopt,              /**< reoptimization data structure */
   SCIP_LP*              lp,                 /**< current LP data */
   SCIP_BRANCHCAND*      branchcand,         /**< branching candidate storage */
   SCIP_EVENTQUEUE*      eventqueue,         /**< event queue */
   SCIP_CLIQUETABLE*     cliquetable,        /**< clique table data structure */
   SCIP_Bool             diving              /**< are we in strong branching or diving mode? */
   )
{
   assert(conflict != NULL);

   /* only one variable has a coefficient different to zero, we add this bound change instead of a constraint */
   if( proofsetGetNVars(conflict->proofset) == 1 && !diving )
   {
      SCIP_VAR** vars;
      int* inds;
      SCIP_Real* coefs;
      SCIP_Real rhs;

      vars = SCIPprobGetVars(transprob);
      inds = proofsetGetInds(conflict->proofset);
      coefs = proofsetGetCoefs(conflict->proofset);
      rhs = proofsetGetRhs(conflict->proofset);

      SCIP_CALL( tightenSingleVar(conflict, set, stat, tree, blkmem, origprob, transprob, reopt, lp,
            branchcand, eventqueue, cliquetable, vars[inds[0]], coefs[0], rhs, conflict->proofset->conflicttype) );
   }
   else
   {
      /* create and add the original proof */
      SCIP_CALL( createAndAddProofcons(conflict, conflictstore, conflict->proofset, set, stat, origprob, transprob,
            tree, reopt, lp, branchcand, eventqueue, cliquetable, blkmem, FALSE) );
   }

   /* clear the proof set anyway */
   proofsetClear(conflict->proofset, set);

   if( conflict->nproofsets > 0 )
   {
      int i;

      for( i = 0; i < conflict->nproofsets; i++ )
      {
         assert(conflict->proofsets[i] != NULL);

         /* only one variable has a coefficient different to zero, we add this bound change instead of a constraint */
         if( proofsetGetNVars(conflict->proofsets[i]) == 1 && !diving )
         {
            SCIP_VAR** vars;
            int* inds;
            SCIP_Real* coefs;
            SCIP_Real rhs;

            vars = SCIPprobGetVars(transprob);
            inds = proofsetGetInds(conflict->proofsets[i]);
            coefs = proofsetGetCoefs(conflict->proofsets[i]);
            rhs = proofsetGetRhs(conflict->proofsets[i]);

            SCIP_CALL( tightenSingleVar(conflict, set, stat, tree, blkmem, origprob, transprob, reopt, lp,
                  branchcand, eventqueue, cliquetable, vars[inds[0]], coefs[0], rhs, conflict->proofsets[i]->conflicttype) );
         }
         else
         {
            /* create and add proof constraint */
            SCIP_CALL( createAndAddProofcons(conflict, conflictstore, conflict->proofsets[i], set, stat, origprob,
                  transprob, tree, reopt, lp, branchcand, eventqueue, cliquetable, blkmem, TRUE) );
         }
      }

      /* free all proofsets */
      for( i = 0; i < conflict->nproofsets; i++ )
         proofsetFree(&conflict->proofsets[i], set, blkmem);

      conflict->nproofsets = 0;
   }

   return SCIP_OKAY;
}

/** adds the given conflict set as conflict constraint to the problem */
static
SCIP_RETCODE conflictAddConflictCons(
   SCIP_CONFLICT*        conflict,           /**< conflict analysis data */
   BMS_BLKMEM*           blkmem,             /**< block memory */
   SCIP_SET*             set,                /**< global SCIP settings */
   SCIP_STAT*            stat,               /**< dynamic problem statistics */
   SCIP_PROB*            transprob,          /**< transformed problem after presolve */
   SCIP_PROB*            origprob,           /**< original problem */
   SCIP_TREE*            tree,               /**< branch and bound tree */
   SCIP_REOPT*           reopt,              /**< reoptimization data structure */
   SCIP_LP*              lp,                 /**< current LP data */
   SCIP_BRANCHCAND*      branchcand,         /**< branching candidate storage */
   SCIP_EVENTQUEUE*      eventqueue,         /**< event queue */
   SCIP_CLIQUETABLE*     cliquetable,        /**< clique table data structure */
   SCIP_CONFLICTSET*     conflictset,        /**< conflict set to add to the tree */
   int                   insertdepth,        /**< depth level at which the conflict set should be added */
   SCIP_Bool*            success             /**< pointer to store whether the addition was successful */
   )
{
   SCIP_Bool redundant;
   int h;

   assert(conflict != NULL);
   assert(tree != NULL);
   assert(tree->path != NULL);
   assert(conflictset != NULL);
   assert(conflictset->validdepth <= insertdepth);
   assert(success != NULL);

   *success = FALSE;
   redundant = FALSE;

   /* try to derive global bound changes and shorten the conflictset by using implication and clique and variable bound
    * information
    */
   if( conflictset->nbdchginfos > 1 && insertdepth == 0 )
   {
      int nbdchgs;
      int nredvars;
#ifdef SCIP_DEBUG
      int oldnbdchginfos = conflictset->nbdchginfos;
#endif
      assert(conflictset->validdepth == 0);

      SCIPclockStart(conflict->dIBclock, set);

      /* find global bound changes which can be derived from the new conflict set */
      SCIP_CALL( detectImpliedBounds(set, transprob, conflictset, &nbdchgs, &nredvars, &redundant) );

      /* all variables where removed, we have an infeasibility proof */
      if( conflictset->nbdchginfos == 0 )
         return SCIP_OKAY;

      /* debug check for reduced conflict set */
      if( nredvars > 0 )
      {
         /* check conflict set on debugging solution */
         SCIP_CALL( SCIPdebugCheckConflict(blkmem, set, tree->root, conflictset->bdchginfos, conflictset->relaxedbds, conflictset->nbdchginfos) ); /*lint !e506 !e774*/
      }

#ifdef SCIP_DEBUG
      SCIPsetDebugMsg(set, " -> conflict set removed %d redundant variables (old nvars %d, new nvars = %d)\n", nredvars, oldnbdchginfos, conflictset->nbdchginfos);
      SCIPsetDebugMsg(set, " -> conflict set led to %d global bound changes %s(cdpt:%d, fdpt:%d, confdpt:%d, len:%d):\n",
         nbdchgs, redundant ? "(conflict became redundant) " : "", SCIPtreeGetCurrentDepth(tree), SCIPtreeGetFocusDepth(tree),
         conflictset->conflictdepth, conflictset->nbdchginfos);
      conflictsetPrint(conflictset);
#endif

      SCIPclockStop(conflict->dIBclock, set);

      if( redundant )
      {
         if( nbdchgs > 0 )
            *success = TRUE;

         return SCIP_OKAY;
      }
   }

   /* in case the conflict set contains only one bound change which is globally valid we apply that bound change
    * directly (except if we are in strong branching or diving - in this case a bound change would yield an unflushed LP
    * and is not handled when restoring the information)
    *
    * @note A bound change can only be applied if it is are related to the active node or if is a global bound
    *       change. Bound changes which are related to any other node cannot be handled at point due to the internal
    *       data structure
    */
   if( conflictset->nbdchginfos == 1 && insertdepth == 0 && !lp->strongbranching && !lp->diving )
   {
      SCIP_VAR* var;
      SCIP_Real bound;
      SCIP_BOUNDTYPE boundtype;

      var = conflictset->bdchginfos[0]->var;
      assert(var != NULL);

      boundtype = SCIPboundtypeOpposite((SCIP_BOUNDTYPE) conflictset->bdchginfos[0]->boundtype);
      bound = conflictset->relaxedbds[0];

      /* for continuous variables, we can only use the relaxed version of the bounds negation: !(x <= u) -> x >= u */
      if( SCIPvarIsIntegral(var) )
      {
         assert(SCIPsetIsIntegral(set, bound));
         bound += (boundtype == SCIP_BOUNDTYPE_LOWER ? +1.0 : -1.0);
      }

      SCIPsetDebugMsg(set, " -> apply global bound change: <%s> %s %g\n",
         SCIPvarGetName(var), boundtype == SCIP_BOUNDTYPE_LOWER ? ">=" : "<=", bound);

      SCIP_CALL( SCIPnodeAddBoundchg(tree->path[conflictset->validdepth], blkmem, set, stat, transprob, origprob, tree,
            reopt, lp, branchcand, eventqueue, cliquetable, var, bound, boundtype, FALSE) );

      *success = TRUE;
      SCIP_CALL( updateStatistics(conflict, blkmem, set, stat, conflictset, insertdepth) );
   }
   else
   {
      /* sort conflict handlers by priority */
      SCIPsetSortConflicthdlrs(set);

      /* call conflict handlers to create a conflict constraint */
      for( h = 0; h < set->nconflicthdlrs; ++h )
      {
         SCIP_RESULT result;

         assert(conflictset->conflicttype != SCIP_CONFTYPE_UNKNOWN);

         SCIP_CALL( SCIPconflicthdlrExec(set->conflicthdlrs[h], set, tree->path[insertdepth],
               tree->path[conflictset->validdepth], conflictset->bdchginfos, conflictset->relaxedbds,
               conflictset->nbdchginfos, conflictset->conflicttype, conflictset->usescutoffbound, *success, &result) );
         if( result == SCIP_CONSADDED )
         {
            *success = TRUE;
            SCIP_CALL( updateStatistics(conflict, blkmem, set, stat, conflictset, insertdepth) );
         }

         SCIPsetDebugMsg(set, " -> call conflict handler <%s> (prio=%d) to create conflict set with %d bounds returned result %d\n",
            SCIPconflicthdlrGetName(set->conflicthdlrs[h]), SCIPconflicthdlrGetPriority(set->conflicthdlrs[h]),
            conflictset->nbdchginfos, result);
      }
   }

   return SCIP_OKAY;
}

/** adds the collected conflict constraints to the corresponding nodes; the best set->conf_maxconss conflict constraints
 *  are added to the node of their validdepth; additionally (if not yet added, and if repropagation is activated), the
 *  conflict constraint that triggers the earliest repropagation is added to the node of its validdepth
 */
SCIP_RETCODE SCIPconflictFlushConss(
   SCIP_CONFLICT*        conflict,           /**< conflict analysis data */
   BMS_BLKMEM*           blkmem,             /**< block memory of transformed problem */
   SCIP_SET*             set,                /**< global SCIP settings */
   SCIP_STAT*            stat,               /**< dynamic problem statistics */
   SCIP_PROB*            transprob,          /**< transformed problem */
   SCIP_PROB*            origprob,           /**< original problem */
   SCIP_TREE*            tree,               /**< branch and bound tree */
   SCIP_REOPT*           reopt,              /**< reoptimization data structure */
   SCIP_LP*              lp,                 /**< current LP data */
   SCIP_BRANCHCAND*      branchcand,         /**< branching candidate storage */
   SCIP_EVENTQUEUE*      eventqueue,         /**< event queue */
   SCIP_CLIQUETABLE*     cliquetable         /**< clique table data structure */
   )
{
   assert(conflict != NULL);
   assert(set != NULL);
   assert(stat != NULL);
   assert(transprob != NULL);
   assert(tree != NULL);

   /* is there anything to do? */
   if( conflict->nconflictsets > 0 )
   {
      SCIP_CONFLICTSET* repropconflictset;
      int nconflictsetsused;
      int focusdepth;
#ifndef NDEBUG
      int currentdepth;
#endif
      int cutoffdepth;
      int repropdepth;
      int maxconflictsets;
      int maxsize;
      int i;

      /* calculate the maximal number of conflict sets to accept, and the maximal size of each accepted conflict set */
      maxconflictsets = (set->conf_maxconss == -1 ? INT_MAX : set->conf_maxconss);
      maxsize = conflictCalcMaxsize(set, transprob);

      focusdepth = SCIPtreeGetFocusDepth(tree);
#ifndef NDEBUG
      currentdepth = SCIPtreeGetCurrentDepth(tree);
      assert(focusdepth <= currentdepth);
      assert(currentdepth == tree->pathlen-1);
#endif

      SCIPsetDebugMsg(set, "flushing %d conflict sets at focus depth %d (maxconflictsets: %d, maxsize: %d)\n",
         conflict->nconflictsets, focusdepth, maxconflictsets, maxsize);

      /* mark the focus node to have produced conflict sets in the visualization output */
      SCIPvisualFoundConflict(stat->visual, stat, tree->path[focusdepth]);

      /* insert the conflict sets at the corresponding nodes */
      nconflictsetsused = 0;
      cutoffdepth = INT_MAX;
      repropdepth = INT_MAX;
      repropconflictset = NULL;
      for( i = 0; i < conflict->nconflictsets && nconflictsetsused < maxconflictsets; ++i )
      {
         SCIP_CONFLICTSET* conflictset;

         conflictset = conflict->conflictsets[i];
         assert(conflictset != NULL);
         assert(0 <= conflictset->validdepth);
         assert(conflictset->validdepth <= conflictset->insertdepth);
         assert(conflictset->insertdepth <= focusdepth);
         assert(conflictset->insertdepth <= conflictset->repropdepth);
         assert(conflictset->repropdepth <= currentdepth || conflictset->repropdepth == INT_MAX); /* INT_MAX for dive/probing/strong */
         assert(conflictset->conflictdepth <= currentdepth || conflictset->conflictdepth == INT_MAX); /* INT_MAX for dive/probing/strong */

         /* ignore conflict sets that are only valid at a node that was already cut off */
         if( conflictset->insertdepth >= cutoffdepth )
         {
            SCIPsetDebugMsg(set, " -> ignoring conflict set with insertdepth %d >= cutoffdepth %d\n",
               conflictset->validdepth, cutoffdepth);
            continue;
         }

         /* if no conflict bounds exist, the node and its sub tree in the conflict set's valid depth can be
          * cut off completely
          */
         if( conflictset->nbdchginfos == 0 )
         {
            SCIPsetDebugMsg(set, " -> empty conflict set in depth %d cuts off sub tree at depth %d\n",
               focusdepth, conflictset->validdepth);

            SCIP_CALL( SCIPnodeCutoff(tree->path[conflictset->validdepth], set, stat, tree, transprob, origprob, reopt, lp, blkmem) );
            cutoffdepth = conflictset->validdepth;
            continue;
         }

         /* if the conflict set is too long, use the conflict set only if it decreases the repropagation depth */
         if( conflictset->nbdchginfos > maxsize )
         {
            SCIPsetDebugMsg(set, " -> conflict set is too long: %d > %d literals\n", conflictset->nbdchginfos, maxsize);
            if( set->conf_keepreprop && conflictset->repropagate && conflictset->repropdepth < repropdepth )
            {
               repropdepth = conflictset->repropdepth;
               repropconflictset = conflictset;
            }
         }
         else
         {
            SCIP_Bool success;

            /* call conflict handlers to create a conflict constraint */
            SCIP_CALL( conflictAddConflictCons(conflict, blkmem, set, stat, transprob, origprob, tree, reopt, lp,
                  branchcand, eventqueue, cliquetable, conflictset, conflictset->insertdepth, &success) );

            /* if no conflict bounds exist, the node and its sub tree in the conflict set's valid depth can be
             * cut off completely
             */
            if( conflictset->nbdchginfos == 0 )
            {
               assert(!success);

               SCIPsetDebugMsg(set, " -> empty conflict set in depth %d cuts off sub tree at depth %d\n",
                  focusdepth, conflictset->validdepth);

               SCIP_CALL( SCIPnodeCutoff(tree->path[conflictset->validdepth], set, stat, tree, transprob, origprob,
                     reopt, lp, blkmem) );
               cutoffdepth = conflictset->validdepth;
               continue;
            }

            if( success )
            {
               SCIPsetDebugMsg(set, " -> conflict set %d/%d added (cdpt:%d, fdpt:%d, insert:%d, valid:%d, conf:%d, reprop:%d, len:%d):\n",
                  nconflictsetsused+1, maxconflictsets, SCIPtreeGetCurrentDepth(tree), SCIPtreeGetFocusDepth(tree),
                  conflictset->insertdepth, conflictset->validdepth, conflictset->conflictdepth, conflictset->repropdepth,
                  conflictset->nbdchginfos);
               SCIPdebug(conflictsetPrint(conflictset));

               if( conflictset->repropagate && conflictset->repropdepth <= repropdepth )
               {
                  repropdepth = conflictset->repropdepth;
                  repropconflictset = NULL;
               }
               nconflictsetsused++;
            }
         }
      }

      /* reactivate propagation on the first node where one of the new conflict sets trigger a deduction */
      if( set->conf_repropagate && repropdepth < cutoffdepth && repropdepth < tree->pathlen )
      {
         assert(0 <= repropdepth && repropdepth < tree->pathlen);
         assert((int) tree->path[repropdepth]->depth == repropdepth);

         /* if the conflict constraint of smallest repropagation depth was not yet added, insert it now */
         if( repropconflictset != NULL )
         {
            SCIP_Bool success;

            assert(repropconflictset->repropagate);
            assert(repropconflictset->repropdepth == repropdepth);

            SCIP_CALL( conflictAddConflictCons(conflict, blkmem, set, stat, transprob, origprob, tree, reopt, lp,
                  branchcand, eventqueue, cliquetable, repropconflictset, repropdepth, &success) );

            /* if no conflict bounds exist, the node and its sub tree in the conflict set's valid depth can be
             * cut off completely
             */
            if( repropconflictset->nbdchginfos == 0 )
            {
               assert(!success);

               SCIPsetDebugMsg(set, " -> empty reprop conflict set in depth %d cuts off sub tree at depth %d\n",
                  focusdepth, repropconflictset->validdepth);

               SCIP_CALL( SCIPnodeCutoff(tree->path[repropconflictset->validdepth], set, stat, tree, transprob, origprob,
                     reopt, lp, blkmem) );
            }

#ifdef SCIP_DEBUG
            if( success )
            {
               SCIPsetDebugMsg(set, " -> additional reprop conflict set added (cdpt:%d, fdpt:%d, insert:%d, valid:%d, conf:%d, reprop:%d, len:%d):\n",
                  SCIPtreeGetCurrentDepth(tree), SCIPtreeGetFocusDepth(tree),
                  repropconflictset->insertdepth, repropconflictset->validdepth, repropconflictset->conflictdepth,
                  repropconflictset->repropdepth, repropconflictset->nbdchginfos);
               SCIPdebug(conflictsetPrint(repropconflictset));
            }
#endif
         }

         /* mark the node in the repropdepth to be propagated again */
         SCIPnodePropagateAgain(tree->path[repropdepth], set, stat, tree);

         SCIPsetDebugMsg(set, "marked node %p in depth %d to be repropagated due to conflicts found in depth %d\n",
            (void*)tree->path[repropdepth], repropdepth, focusdepth);
      }

      /* free the conflict store */
      for( i = 0; i < conflict->nconflictsets; ++i )
      {
         conflictsetFree(&conflict->conflictsets[i], blkmem);
      }
      conflict->nconflictsets = 0;
   }

   /* free all temporarily created bound change information data */
   conflictFreeTmpBdchginfos(conflict, blkmem);

   return SCIP_OKAY;
}

/** returns the current number of conflict sets in the conflict set storage */
int SCIPconflictGetNConflicts(
   SCIP_CONFLICT*        conflict            /**< conflict analysis data */
   )
{
   assert(conflict != NULL);

   return conflict->nconflictsets;
}

/** returns the total number of conflict constraints that were added to the problem */
SCIP_Longint SCIPconflictGetNAppliedConss(
   SCIP_CONFLICT*        conflict            /**< conflict analysis data */
   )
{
   assert(conflict != NULL);

   return conflict->nappliedglbconss + conflict->nappliedlocconss;
}

/** returns the total number of literals in conflict constraints that were added to the problem */
SCIP_Longint SCIPconflictGetNAppliedLiterals(
   SCIP_CONFLICT*        conflict            /**< conflict analysis data */
   )
{
   assert(conflict != NULL);

   return conflict->nappliedglbliterals + conflict->nappliedlocliterals;
}

/** returns the total number of global bound changes applied by the conflict analysis */
SCIP_Longint SCIPconflictGetNGlobalChgBds(
   SCIP_CONFLICT*        conflict            /**< conflict analysis data */
   )
{
   assert(conflict != NULL);

   return conflict->nglbchgbds;
}

/** returns the total number of conflict constraints that were added globally to the problem */
SCIP_Longint SCIPconflictGetNAppliedGlobalConss(
   SCIP_CONFLICT*        conflict            /**< conflict analysis data */
   )
{
   assert(conflict != NULL);

   return conflict->nappliedglbconss;
}

/** returns the total number of literals in conflict constraints that were added globally to the problem */
SCIP_Longint SCIPconflictGetNAppliedGlobalLiterals(
   SCIP_CONFLICT*        conflict            /**< conflict analysis data */
   )
{
   assert(conflict != NULL);

   return conflict->nappliedglbliterals;
}

/** returns the total number of local bound changes applied by the conflict analysis */
SCIP_Longint SCIPconflictGetNLocalChgBds(
   SCIP_CONFLICT*        conflict            /**< conflict analysis data */
   )
{
   assert(conflict != NULL);

   return conflict->nlocchgbds;
}

/** returns the total number of conflict constraints that were added locally to the problem */
SCIP_Longint SCIPconflictGetNAppliedLocalConss(
   SCIP_CONFLICT*        conflict            /**< conflict analysis data */
   )
{
   assert(conflict != NULL);

   return conflict->nappliedlocconss;
}

/** returns the total number of literals in conflict constraints that were added locally to the problem */
SCIP_Longint SCIPconflictGetNAppliedLocalLiterals(
   SCIP_CONFLICT*        conflict            /**< conflict analysis data */
   )
{
   assert(conflict != NULL);

   return conflict->nappliedlocliterals;
}




/*
 * Propagation Conflict Analysis
 */

/** returns whether bound change has a valid reason that can be resolved in conflict analysis */
static
SCIP_Bool bdchginfoIsResolvable(
   SCIP_BDCHGINFO*       bdchginfo           /**< bound change information */
   )
{
   assert(bdchginfo != NULL);
   assert(!SCIPbdchginfoIsRedundant(bdchginfo));

   return (SCIPbdchginfoGetChgtype(bdchginfo) == SCIP_BOUNDCHGTYPE_CONSINFER
      || (SCIPbdchginfoGetChgtype(bdchginfo) == SCIP_BOUNDCHGTYPE_PROPINFER
         && SCIPbdchginfoGetInferProp(bdchginfo) != NULL));
}

/** compares two conflict set entries, such that bound changes infered later are
 *  ordered prior to ones that were infered earlier
 */
static
SCIP_DECL_SORTPTRCOMP(conflictBdchginfoComp)
{  /*lint --e{715}*/
   SCIP_BDCHGINFO* bdchginfo1;
   SCIP_BDCHGINFO* bdchginfo2;

   bdchginfo1 = (SCIP_BDCHGINFO*)elem1;
   bdchginfo2 = (SCIP_BDCHGINFO*)elem2;
   assert(bdchginfo1 != NULL);
   assert(bdchginfo2 != NULL);
   assert(!SCIPbdchginfoIsRedundant(bdchginfo1));
   assert(!SCIPbdchginfoIsRedundant(bdchginfo2));

   if( !SCIPbdchgidxIsEarlierNonNull(SCIPbdchginfoGetIdx(bdchginfo1), SCIPbdchginfoGetIdx(bdchginfo2)) )
      return -1;
   else
      return +1;
}

/** return TRUE if conflict analysis is applicable; In case the function return FALSE there is no need to initialize the
 *  conflict analysis since it will not be applied
 */
SCIP_Bool SCIPconflictApplicable(
   SCIP_SET*             set                 /**< global SCIP settings */
   )
{
   /* check, if propagation conflict analysis is enabled */
   if( !set->conf_enable || !set->conf_useprop )
      return FALSE;

   /* check, if there are any conflict handlers to use a conflict set */
   if( set->nconflicthdlrs == 0 )
      return FALSE;

   return TRUE;
}

/** creates conflict analysis data for propagation conflicts */
SCIP_RETCODE SCIPconflictCreate(
   SCIP_CONFLICT**       conflict,           /**< pointer to conflict analysis data */
   BMS_BLKMEM*           blkmem,             /**< block memory of transformed problem */
   SCIP_SET*             set                 /**< global SCIP settings */
   )
{
   assert(conflict != NULL);

   SCIP_ALLOC( BMSallocMemory(conflict) );

   SCIP_CALL( SCIPclockCreate(&(*conflict)->dIBclock, SCIP_CLOCKTYPE_DEFAULT) );
   SCIP_CALL( SCIPclockCreate(&(*conflict)->propanalyzetime, SCIP_CLOCKTYPE_DEFAULT) );
   SCIP_CALL( SCIPclockCreate(&(*conflict)->inflpanalyzetime, SCIP_CLOCKTYPE_DEFAULT) );
   SCIP_CALL( SCIPclockCreate(&(*conflict)->boundlpanalyzetime, SCIP_CLOCKTYPE_DEFAULT) );
   SCIP_CALL( SCIPclockCreate(&(*conflict)->sbanalyzetime, SCIP_CLOCKTYPE_DEFAULT) );
   SCIP_CALL( SCIPclockCreate(&(*conflict)->pseudoanalyzetime, SCIP_CLOCKTYPE_DEFAULT) );

   /* enable or disable timing depending on the parameter statistic timing */
   SCIPconflictEnableOrDisableClocks((*conflict), set->time_statistictiming);

   SCIP_CALL( SCIPpqueueCreate(&(*conflict)->bdchgqueue, set->mem_arraygrowinit, set->mem_arraygrowfac,
         conflictBdchginfoComp) );
   SCIP_CALL( SCIPpqueueCreate(&(*conflict)->forcedbdchgqueue, set->mem_arraygrowinit, set->mem_arraygrowfac,
         conflictBdchginfoComp) );
   SCIP_CALL( conflictsetCreate(&(*conflict)->conflictset, blkmem) );
   (*conflict)->conflictsets = NULL;
   (*conflict)->conflictsetscores = NULL;
   (*conflict)->tmpbdchginfos = NULL;
   (*conflict)->conflictsetssize = 0;
   (*conflict)->nconflictsets = 0;
   (*conflict)->proofsets = NULL;
   (*conflict)->proofsetssize = 0;
   (*conflict)->nproofsets = 0;
   (*conflict)->tmpbdchginfossize = 0;
   (*conflict)->ntmpbdchginfos = 0;
   (*conflict)->count = 0;
   (*conflict)->nglbchgbds = 0;
   (*conflict)->nappliedglbconss = 0;
   (*conflict)->nappliedglbliterals = 0;
   (*conflict)->nlocchgbds = 0;
   (*conflict)->nappliedlocconss = 0;
   (*conflict)->nappliedlocliterals = 0;
   (*conflict)->npropcalls = 0;
   (*conflict)->npropsuccess = 0;
   (*conflict)->npropconfconss = 0;
   (*conflict)->npropconfliterals = 0;
   (*conflict)->npropreconvconss = 0;
   (*conflict)->npropreconvliterals = 0;
   (*conflict)->ninflpcalls = 0;
   (*conflict)->ninflpsuccess = 0;
   (*conflict)->ninflpconfconss = 0;
   (*conflict)->ninflpconfliterals = 0;
   (*conflict)->ninflpreconvconss = 0;
   (*conflict)->ninflpreconvliterals = 0;
   (*conflict)->ninflpiterations = 0;
   (*conflict)->nboundlpcalls = 0;
   (*conflict)->nboundlpsuccess = 0;
   (*conflict)->nboundlpconfconss = 0;
   (*conflict)->nboundlpconfliterals = 0;
   (*conflict)->nboundlpreconvconss = 0;
   (*conflict)->nboundlpreconvliterals = 0;
   (*conflict)->nboundlpiterations = 0;
   (*conflict)->nsbcalls = 0;
   (*conflict)->nsbsuccess = 0;
   (*conflict)->nsbconfconss = 0;
   (*conflict)->nsbconfliterals = 0;
   (*conflict)->nsbreconvconss = 0;
   (*conflict)->nsbreconvliterals = 0;
   (*conflict)->nsbiterations = 0;
   (*conflict)->npseudocalls = 0;
   (*conflict)->npseudosuccess = 0;
   (*conflict)->npseudoconfconss = 0;
   (*conflict)->npseudoconfliterals = 0;
   (*conflict)->npseudoreconvconss = 0;
   (*conflict)->npseudoreconvliterals = 0;
   (*conflict)->ndualrayinfglobal = 0;
   (*conflict)->ndualrayinfsuccess = 0;
   (*conflict)->dualrayinfnnonzeros = 0;
   (*conflict)->ndualraybndglobal = 0;
   (*conflict)->ndualraybndsuccess = 0;
   (*conflict)->dualraybndnnonzeros = 0;

   SCIP_CALL( conflictInitProofset((*conflict), blkmem) );

   return SCIP_OKAY;
}

/** frees conflict analysis data for propagation conflicts */
SCIP_RETCODE SCIPconflictFree(
   SCIP_CONFLICT**       conflict,           /**< pointer to conflict analysis data */
   SCIP_SET*             set,                /**< global SCIP settings */
   BMS_BLKMEM*           blkmem              /**< block memory of transformed problem */
   )
{
   assert(conflict != NULL);
   assert(*conflict != NULL);
   assert((*conflict)->nconflictsets == 0);
   assert((*conflict)->ntmpbdchginfos == 0);

#ifdef SCIP_CONFGRAPH
   confgraphFree();
#endif

   SCIPclockFree(&(*conflict)->dIBclock);
   SCIPclockFree(&(*conflict)->propanalyzetime);
   SCIPclockFree(&(*conflict)->inflpanalyzetime);
   SCIPclockFree(&(*conflict)->boundlpanalyzetime);
   SCIPclockFree(&(*conflict)->sbanalyzetime);
   SCIPclockFree(&(*conflict)->pseudoanalyzetime);
   SCIPpqueueFree(&(*conflict)->bdchgqueue);
   SCIPpqueueFree(&(*conflict)->forcedbdchgqueue);
   conflictsetFree(&(*conflict)->conflictset, blkmem);
   proofsetFree(&(*conflict)->proofset, set, blkmem);

   BMSfreeMemoryArrayNull(&(*conflict)->conflictsets);
   BMSfreeMemoryArrayNull(&(*conflict)->conflictsetscores);
   BMSfreeMemoryArrayNull(&(*conflict)->proofsets);
   BMSfreeMemoryArrayNull(&(*conflict)->tmpbdchginfos);
   BMSfreeMemory(conflict);

   return SCIP_OKAY;
}

/** clears the conflict queue and the current conflict set */
static
void conflictClear(
   SCIP_CONFLICT*        conflict            /**< conflict analysis data */
   )
{
   assert(conflict != NULL);

   SCIPpqueueClear(conflict->bdchgqueue);
   SCIPpqueueClear(conflict->forcedbdchgqueue);
   conflictsetClear(conflict->conflictset);
}

/** initializes the propagation conflict analysis by clearing the conflict candidate queue */
SCIP_RETCODE SCIPconflictInit(
   SCIP_CONFLICT*        conflict,           /**< conflict analysis data */
   SCIP_SET*             set,                /**< global SCIP settings */
   SCIP_STAT*            stat,               /**< problem statistics */
   SCIP_PROB*            prob,               /**< problem data */
   SCIP_CONFTYPE         conftype,           /**< type of the conflict */
   SCIP_Bool             usescutoffbound     /**< depends the conflict on a cutoff bound? */
   )
{
   assert(conflict != NULL);
   assert(set != NULL);
   assert(stat != NULL);
   assert(prob != NULL);

   SCIPsetDebugMsg(set, "initializing conflict analysis\n");

   /* clear the conflict candidate queue and the conflict set */
   conflictClear(conflict);

   /* set conflict type */
   assert(conftype == SCIP_CONFTYPE_BNDEXCEEDING || conftype == SCIP_CONFTYPE_INFEASLP
       || conftype == SCIP_CONFTYPE_PROPAGATION);
   conflict->conflictset->conflicttype = conftype;

   /* set whether a cutoff bound is involved */
   conflict->conflictset->usescutoffbound = usescutoffbound;

   /* increase the conflict counter, such that binary variables of new conflict set and new conflict queue are labeled
    * with this new counter
    */
   conflict->count++;
   if( conflict->count == 0 ) /* make sure, 0 is not a valid conflict counter (may happen due to integer overflow) */
      conflict->count = 1;

   /* increase the conflict score weight for history updates of future conflict reasons */
   if( stat->nnodes > stat->lastconflictnode )
   {
      assert(0.0 < set->conf_scorefac && set->conf_scorefac <= 1.0);
      stat->vsidsweight /= set->conf_scorefac;
      assert(stat->vsidsweight > 0.0);

      /* if the conflict score for the next conflict exceeds 1000.0, rescale all history conflict scores */
      if( stat->vsidsweight >= 1000.0 )
      {
         int v;

         for( v = 0; v < prob->nvars; ++v )
         {
            SCIP_CALL( SCIPvarScaleVSIDS(prob->vars[v], 1.0/stat->vsidsweight) );
         }
         SCIPhistoryScaleVSIDS(stat->glbhistory, 1.0/stat->vsidsweight);
         SCIPhistoryScaleVSIDS(stat->glbhistorycrun, 1.0/stat->vsidsweight);
         stat->vsidsweight = 1.0;
      }
      stat->lastconflictnode = stat->nnodes;
   }

#ifdef SCIP_CONFGRAPH
   confgraphFree();
   SCIP_CALL( confgraphCreate(set, conflict) );
#endif

   return SCIP_OKAY;
}

/** marks bound to be present in the current conflict and returns whether a bound which is at least as tight was already
 *  member of the current conflict (i.e., the given bound change does not need to be added)
 */
static
SCIP_Bool conflictMarkBoundCheckPresence(
   SCIP_CONFLICT*        conflict,           /**< conflict analysis data */
   SCIP_BDCHGINFO*       bdchginfo,          /**< bound change to add to the conflict set */
   SCIP_Real             relaxedbd           /**< relaxed bound */
   )
{
   SCIP_VAR* var;
   SCIP_Real newbound;

   assert(conflict != NULL);

   var = SCIPbdchginfoGetVar(bdchginfo);
   newbound = SCIPbdchginfoGetNewbound(bdchginfo);
   assert(var != NULL);

   switch( SCIPbdchginfoGetBoundtype(bdchginfo) )
   {
   case SCIP_BOUNDTYPE_LOWER:
      /* check if the variables lower bound is already member of the conflict */
      if( var->conflictlbcount == conflict->count )
      {
         /* the variable is already member of the conflict; hence check if the new bound is redundant */
         if( var->conflictlb > newbound )
         {
            SCIPdebugMessage("ignoring redundant bound change <%s> >= %g since a stronger lower bound exist <%s> >= %g\n",
               SCIPvarGetName(var), newbound, SCIPvarGetName(var), var->conflictlb);
            return TRUE;
         }
         else if( var->conflictlb == newbound ) /*lint !e777*/
         {
            SCIPdebugMessage("ignoring redundant bound change <%s> >= %g since this lower bound is already present\n", SCIPvarGetName(var), newbound);
            SCIPdebugMessage("adjust relaxed lower bound <%g> -> <%g>\n", var->conflictlb, relaxedbd);
            var->conflictrelaxedlb = MAX(var->conflictrelaxedlb, relaxedbd);
            return TRUE;
         }
      }

      /* add the variable lower bound to the current conflict */
      var->conflictlbcount = conflict->count;

      /* remember the lower bound and relaxed bound to allow only better/tighter lower bounds for that variables
       * w.r.t. this conflict
       */
      var->conflictlb = newbound;
      var->conflictrelaxedlb = relaxedbd;

      return FALSE;

   case SCIP_BOUNDTYPE_UPPER:
      /* check if the variables upper bound is already member of the conflict */
      if( var->conflictubcount == conflict->count )
      {
         /* the variable is already member of the conflict; hence check if the new bound is redundant */
         if( var->conflictub < newbound )
         {
            SCIPdebugMessage("ignoring redundant bound change <%s> <= %g since a stronger upper bound exist <%s> <= %g\n",
               SCIPvarGetName(var), newbound, SCIPvarGetName(var), var->conflictub);
            return TRUE;
         }
         else if( var->conflictub == newbound ) /*lint !e777*/
         {
            SCIPdebugMessage("ignoring redundant bound change <%s> <= %g since this upper bound is already present\n", SCIPvarGetName(var), newbound);
            SCIPdebugMessage("adjust relaxed upper bound <%g> -> <%g>\n", var->conflictub, relaxedbd);
            var->conflictrelaxedub = MIN(var->conflictrelaxedub, relaxedbd);
            return TRUE;
         }
      }

      /* add the variable upper bound to the current conflict */
      var->conflictubcount = conflict->count;

      /* remember the upper bound and relaxed bound to allow only better/tighter upper bounds for that variables
       * w.r.t. this conflict
       */
      var->conflictub = newbound;
      var->conflictrelaxedub = relaxedbd;

      return FALSE;

   default:
      SCIPerrorMessage("invalid bound type %d\n", SCIPbdchginfoGetBoundtype(bdchginfo));
      SCIPABORT();
      return FALSE; /*lint !e527*/
   }
}

/** puts bound change into the current conflict set */
static
SCIP_RETCODE conflictAddConflictBound(
   SCIP_CONFLICT*        conflict,           /**< conflict analysis data */
   BMS_BLKMEM*           blkmem,             /**< block memory of transformed problem */
   SCIP_SET*             set,                /**< global SCIP settings */
   SCIP_BDCHGINFO*       bdchginfo,          /**< bound change to add to the conflict set */
   SCIP_Real             relaxedbd           /**< relaxed bound */
   )
{
   assert(conflict != NULL);
   assert(!SCIPbdchginfoIsRedundant(bdchginfo));

   /* check if the relaxed bound is really a relaxed bound */
   assert(SCIPbdchginfoGetBoundtype(bdchginfo) == SCIP_BOUNDTYPE_LOWER || SCIPsetIsGE(set, relaxedbd, SCIPbdchginfoGetNewbound(bdchginfo)));
   assert(SCIPbdchginfoGetBoundtype(bdchginfo) == SCIP_BOUNDTYPE_UPPER || SCIPsetIsLE(set, relaxedbd, SCIPbdchginfoGetNewbound(bdchginfo)));

   SCIPsetDebugMsg(set, "putting bound change <%s> %s %g(%g) at depth %d to current conflict set\n",
      SCIPvarGetName(SCIPbdchginfoGetVar(bdchginfo)),
      SCIPbdchginfoGetBoundtype(bdchginfo) == SCIP_BOUNDTYPE_LOWER ? ">=" : "<=", SCIPbdchginfoGetNewbound(bdchginfo),
      relaxedbd, SCIPbdchginfoGetDepth(bdchginfo));

   /* mark the bound to be member of the conflict and check if a bound which is at least as tight is already member of
    * the conflict
    */
   if( !conflictMarkBoundCheckPresence(conflict, bdchginfo, relaxedbd) )
   {
      /* add the bound change to the current conflict set */
      SCIP_CALL( conflictsetAddBound(conflict->conflictset, blkmem, set, bdchginfo, relaxedbd) );

#ifdef SCIP_CONFGRAPH
      if( bdchginfo != confgraphcurrentbdchginfo )
         confgraphAddBdchg(bdchginfo);
#endif
   }
#ifdef SCIP_CONFGRAPH
   else
      confgraphLinkBdchg(bdchginfo);
#endif

   return SCIP_OKAY;
}

/** returns whether the negation of the given bound change would lead to a globally valid literal */
static
SCIP_Bool isBoundchgUseless(
   SCIP_SET*             set,                /**< global SCIP settings */
   SCIP_BDCHGINFO*       bdchginfo           /**< bound change information */
   )
{
   SCIP_VAR* var;
   SCIP_BOUNDTYPE boundtype;
   SCIP_Real bound;

   var = SCIPbdchginfoGetVar(bdchginfo);
   boundtype = SCIPbdchginfoGetBoundtype(bdchginfo);
   bound = SCIPbdchginfoGetNewbound(bdchginfo);

   return (SCIPvarGetType(var) == SCIP_VARTYPE_CONTINUOUS
      && ((boundtype == SCIP_BOUNDTYPE_LOWER && SCIPsetIsFeasGE(set, bound, SCIPvarGetUbGlobal(var)))
         || (boundtype == SCIP_BOUNDTYPE_UPPER && SCIPsetIsFeasLE(set, bound, SCIPvarGetLbGlobal(var)))));
}

/** adds given bound change information to the conflict candidate queue */
static
SCIP_RETCODE conflictQueueBound(
   SCIP_CONFLICT*        conflict,           /**< conflict analysis data */
   SCIP_SET*             set,                /**< global SCIP settings */
   SCIP_BDCHGINFO*       bdchginfo,          /**< bound change information */
   SCIP_Real             relaxedbd           /**< relaxed bound */
   )
{
   assert(conflict != NULL);
   assert(set != NULL);
   assert(bdchginfo != NULL);
   assert(!SCIPbdchginfoIsRedundant(bdchginfo));

   /* check if the relaxed bound is really a relaxed bound */
   assert(SCIPbdchginfoGetBoundtype(bdchginfo) == SCIP_BOUNDTYPE_LOWER || SCIPsetIsGE(set, relaxedbd, SCIPbdchginfoGetNewbound(bdchginfo)));
   assert(SCIPbdchginfoGetBoundtype(bdchginfo) == SCIP_BOUNDTYPE_UPPER || SCIPsetIsLE(set, relaxedbd, SCIPbdchginfoGetNewbound(bdchginfo)));

   /* mark the bound to be member of the conflict and check if a bound which is at least as tight is already member of
    * the conflict
    */
   if( !conflictMarkBoundCheckPresence(conflict, bdchginfo, relaxedbd) )
   {
      /* insert the bound change into the conflict queue */
      if( (!set->conf_preferbinary || SCIPvarIsBinary(SCIPbdchginfoGetVar(bdchginfo)))
         && !isBoundchgUseless(set, bdchginfo) )
      {
         SCIP_CALL( SCIPpqueueInsert(conflict->bdchgqueue, (void*)bdchginfo) );
      }
      else
      {
         SCIP_CALL( SCIPpqueueInsert(conflict->forcedbdchgqueue, (void*)bdchginfo) );
      }

#ifdef SCIP_CONFGRAPH
      confgraphAddBdchg(bdchginfo);
#endif
   }
#ifdef SCIP_CONFGRAPH
   else
      confgraphLinkBdchg(bdchginfo);
#endif

   return SCIP_OKAY;
}

/** convert variable and bound change to active variable */
static
SCIP_RETCODE convertToActiveVar(
   SCIP_VAR**            var,                /**< pointer to variable */
   SCIP_SET*             set,                /**< global SCIP settings */
   SCIP_BOUNDTYPE*       boundtype,          /**< pointer to type of bound that was changed: lower or upper bound */
   SCIP_Real*            bound               /**< pointer to bound to convert, or NULL */
   )
{
   SCIP_Real scalar;
   SCIP_Real constant;

   scalar = 1.0;
   constant = 0.0;

   /* transform given varibale to active varibale */
   SCIP_CALL( SCIPvarGetProbvarSum(var, set, &scalar, &constant) );
   assert(SCIPvarGetStatus(*var) == SCIP_VARSTATUS_FIXED || scalar != 0.0); /*lint !e777*/

   if( SCIPvarGetStatus(*var) == SCIP_VARSTATUS_FIXED )
      return SCIP_OKAY;

   /* if the scalar of the aggregation is negative, we have to switch the bound type */
   if( scalar < 0.0 )
      (*boundtype) = SCIPboundtypeOpposite(*boundtype);

   if( bound != NULL )
   {
      (*bound) -= constant;
      (*bound) /= scalar;
   }

   return SCIP_OKAY;
}

/** adds variable's bound to conflict candidate queue */
static
SCIP_RETCODE conflictAddBound(
   SCIP_CONFLICT*        conflict,           /**< conflict analysis data */
   BMS_BLKMEM*           blkmem,             /**< block memory */
   SCIP_SET*             set,                /**< global SCIP settings */
   SCIP_STAT*            stat,               /**< dynamic problem statistics */
   SCIP_VAR*             var,                /**< problem variable */
   SCIP_BOUNDTYPE        boundtype,          /**< type of bound that was changed: lower or upper bound */
   SCIP_BDCHGINFO*       bdchginfo,          /**< bound change info, or NULL */
   SCIP_Real             relaxedbd           /**< relaxed bound */
   )
{
   assert(SCIPvarIsActive(var));
   assert(bdchginfo != NULL);
   assert(!SCIPbdchginfoIsRedundant(bdchginfo));

   SCIPsetDebugMsg(set, " -> adding bound <%s> %s %.15g(%.15g) [status:%d, type:%d, depth:%d, pos:%d, reason:<%s>, info:%d] to candidates\n",
      SCIPvarGetName(var),
      boundtype == SCIP_BOUNDTYPE_LOWER ? ">=" : "<=",
      SCIPbdchginfoGetNewbound(bdchginfo), relaxedbd,
      SCIPvarGetStatus(var), SCIPvarGetType(var),
      SCIPbdchginfoGetDepth(bdchginfo), SCIPbdchginfoGetPos(bdchginfo),
      SCIPbdchginfoGetChgtype(bdchginfo) == SCIP_BOUNDCHGTYPE_BRANCHING ? "branch"
      : (SCIPbdchginfoGetChgtype(bdchginfo) == SCIP_BOUNDCHGTYPE_CONSINFER
         ? SCIPconsGetName(SCIPbdchginfoGetInferCons(bdchginfo))
         : (SCIPbdchginfoGetInferProp(bdchginfo) != NULL ? SCIPpropGetName(SCIPbdchginfoGetInferProp(bdchginfo))
            : "none")),
      SCIPbdchginfoGetChgtype(bdchginfo) != SCIP_BOUNDCHGTYPE_BRANCHING ? SCIPbdchginfoGetInferInfo(bdchginfo) : -1);

   /* the local bound change may be resolved and has to be put on the candidate queue;
    * we even put bound changes without inference information on the queue in order to automatically
    * eliminate multiple insertions of the same bound change
    */
   assert(SCIPbdchginfoGetVar(bdchginfo) == var);
   assert(SCIPbdchginfoGetBoundtype(bdchginfo) == boundtype);
   assert(SCIPbdchginfoGetDepth(bdchginfo) >= 0);
   assert(SCIPbdchginfoGetPos(bdchginfo) >= 0);

   /* the relaxed bound should be a relaxation */
   assert(boundtype == SCIP_BOUNDTYPE_LOWER ? SCIPsetIsLE(set, relaxedbd, SCIPbdchginfoGetNewbound(bdchginfo)) : SCIPsetIsGE(set, relaxedbd, SCIPbdchginfoGetNewbound(bdchginfo)));

   /* the relaxed bound should be worse then the old bound of the bound change info */
   assert(boundtype == SCIP_BOUNDTYPE_LOWER ? SCIPsetIsGT(set, relaxedbd, SCIPbdchginfoGetOldbound(bdchginfo)) : SCIPsetIsLT(set, relaxedbd, SCIPbdchginfoGetOldbound(bdchginfo)));

   /* put bound change information into priority queue */
   SCIP_CALL( conflictQueueBound(conflict, set, bdchginfo, relaxedbd) );

   /* each variable which is add to the conflict graph gets an increase in the VSIDS
    *
    * @note That is different to the VSIDS preseted in the literature
    */
   SCIP_CALL( incVSIDS(var, blkmem, set, stat, boundtype, relaxedbd, set->conf_conflictgraphweight) );

   return SCIP_OKAY;
}

/** adds variable's bound to conflict candidate queue */
SCIP_RETCODE SCIPconflictAddBound(
   SCIP_CONFLICT*        conflict,           /**< conflict analysis data */
   BMS_BLKMEM*           blkmem,             /**< block memory */
   SCIP_SET*             set,                /**< global SCIP settings */
   SCIP_STAT*            stat,               /**< dynamic problem statistics */
   SCIP_VAR*             var,                /**< problem variable */
   SCIP_BOUNDTYPE        boundtype,          /**< type of bound that was changed: lower or upper bound */
   SCIP_BDCHGIDX*        bdchgidx            /**< bound change index (time stamp of bound change), or NULL for current time */
   )
{
   SCIP_BDCHGINFO* bdchginfo;

   assert(conflict != NULL);
   assert(stat != NULL);
   assert(var != NULL);

   /* convert bound to active problem variable */
   SCIP_CALL( convertToActiveVar(&var, set, &boundtype, NULL) );

   /* we can ignore fixed variables */
   if( SCIPvarGetStatus(var) == SCIP_VARSTATUS_FIXED )
      return SCIP_OKAY;

   /* if the variable is multi-aggregated, add the bounds of all aggregation variables */
   if( SCIPvarGetStatus(var) == SCIP_VARSTATUS_MULTAGGR )
   {
      SCIP_VAR** vars;
      SCIP_Real* scalars;
      int nvars;
      int i;

      vars = SCIPvarGetMultaggrVars(var);
      scalars = SCIPvarGetMultaggrScalars(var);
      nvars = SCIPvarGetMultaggrNVars(var);
      for( i = 0; i < nvars; ++i )
      {
         SCIP_CALL( SCIPconflictAddBound(conflict, blkmem, set, stat, vars[i],
               (scalars[i] < 0.0 ? SCIPboundtypeOpposite(boundtype) : boundtype), bdchgidx) );
      }

      return SCIP_OKAY;
   }
   assert(SCIPvarIsActive(var));

   /* get bound change information */
   bdchginfo = SCIPvarGetBdchgInfo(var, boundtype, bdchgidx, FALSE);

   /* if bound of variable was not changed (this means it is still the global bound), we can ignore the conflicting
    * bound
    */
   if( bdchginfo == NULL )
      return SCIP_OKAY;

   assert(SCIPbdchgidxIsEarlier(SCIPbdchginfoGetIdx(bdchginfo), bdchgidx));

   SCIP_CALL( conflictAddBound(conflict, blkmem, set, stat, var, boundtype, bdchginfo, SCIPbdchginfoGetNewbound(bdchginfo)) );

   return SCIP_OKAY;
}

/** adds variable's bound to conflict candidate queue */
SCIP_RETCODE SCIPconflictAddRelaxedBound(
   SCIP_CONFLICT*        conflict,           /**< conflict analysis data */
   BMS_BLKMEM*           blkmem,             /**< block memory */
   SCIP_SET*             set,                /**< global SCIP settings */
   SCIP_STAT*            stat,               /**< dynamic problem statistics */
   SCIP_VAR*             var,                /**< problem variable */
   SCIP_BOUNDTYPE        boundtype,          /**< type of bound that was changed: lower or upper bound */
   SCIP_BDCHGIDX*        bdchgidx,           /**< bound change index (time stamp of bound change), or NULL for current time */
   SCIP_Real             relaxedbd           /**< the relaxed bound */
   )
{
   SCIP_BDCHGINFO* bdchginfo;
   int nbdchgs;

   assert(conflict != NULL);
   assert(stat != NULL);
   assert(var != NULL);

   if( !SCIPvarIsActive(var) )
   {
      /* convert bound to active problem variable */
      SCIP_CALL( convertToActiveVar(&var, set, &boundtype, &relaxedbd) );

      /* we can ignore fixed variables */
      if( SCIPvarGetStatus(var) == SCIP_VARSTATUS_FIXED )
         return SCIP_OKAY;

      /* if the variable is multi-aggregated, add the bounds of all aggregation variables */
      if(SCIPvarGetStatus(var) == SCIP_VARSTATUS_MULTAGGR )
      {
         SCIPsetDebugMsg(set, "ignoring relaxed bound information since variable <%s> is multi-aggregated active\n", SCIPvarGetName(var));

         SCIP_CALL( SCIPconflictAddBound(conflict, blkmem, set, stat, var, boundtype, bdchgidx) );

         return SCIP_OKAY;
      }
   }
   assert(SCIPvarIsActive(var));

   /* get bound change information */
   bdchginfo = SCIPvarGetBdchgInfo(var, boundtype, bdchgidx, FALSE);

   /* if bound of variable was not changed (this means it is still the global bound), we can ignore the conflicting
    * bound
    */
   if( bdchginfo == NULL )
      return SCIP_OKAY;

   /* check that the bound change info is not a temporary one */
   assert(SCIPbdchgidxGetPos(&bdchginfo->bdchgidx) >= 0);

   /* get the position of the bound change information within the bound change array of the variable */
   nbdchgs = (int) bdchginfo->pos;
   assert(nbdchgs >= 0);

   /* if the relaxed bound should be ignored, set the relaxed bound to the bound given by the bdchgidx; that ensures
    * that the loop(s) below will be skipped
    */
   if( set->conf_ignorerelaxedbd )
      relaxedbd = SCIPbdchginfoGetNewbound(bdchginfo);

   /* search for the bound change information which includes the relaxed bound */
   if( boundtype == SCIP_BOUNDTYPE_LOWER )
   {
      SCIP_Real newbound;

      /* adjust relaxed lower bound w.r.t. variable type */
      SCIPvarAdjustLb(var, set, &relaxedbd);

      /* due to numericis we compare the relaxed lower bound to the one present at the particular time point and take
       * the better one
       */
      newbound = SCIPbdchginfoGetNewbound(bdchginfo);
      relaxedbd = MIN(relaxedbd, newbound);

      /* check if relaxed lower bound is smaller or equal to global lower bound; if so we can ignore the conflicting
       * bound
       */
      if( SCIPsetIsLE(set, relaxedbd, SCIPvarGetLbGlobal(var)) )
         return SCIP_OKAY;

      while( nbdchgs > 0 )
      {
         assert(SCIPsetIsLE(set, relaxedbd, SCIPbdchginfoGetNewbound(bdchginfo)));

         /* check if the old lower bound is greater than or equal to relaxed lower bound; if not we found the bound
          * change info which we need to report
          */
         if( SCIPsetIsGT(set, relaxedbd, SCIPbdchginfoGetOldbound(bdchginfo)) )
            break;

         bdchginfo = SCIPvarGetBdchgInfoLb(var, nbdchgs-1);

         SCIPsetDebugMsg(set, "lower bound change %d oldbd=%.15g, newbd=%.15g, depth=%d, pos=%d, redundant=%u\n",
            nbdchgs, SCIPbdchginfoGetOldbound(bdchginfo), SCIPbdchginfoGetNewbound(bdchginfo),
            SCIPbdchginfoGetDepth(bdchginfo), SCIPbdchginfoGetPos(bdchginfo),
            SCIPbdchginfoIsRedundant(bdchginfo));

         /* if bound change is redundant (this means it now a global bound), we can ignore the conflicting bound */
         if( SCIPbdchginfoIsRedundant(bdchginfo) )
            return SCIP_OKAY;

         nbdchgs--;
      }
      assert(SCIPsetIsGT(set, relaxedbd, SCIPbdchginfoGetOldbound(bdchginfo)));
   }
   else
   {
      SCIP_Real newbound;

      assert(boundtype == SCIP_BOUNDTYPE_UPPER);

      /* adjust relaxed upper bound w.r.t. variable type */
      SCIPvarAdjustUb(var, set, &relaxedbd);

      /* due to numericis we compare the relaxed upper bound to the one present at the particular time point and take
       * the better one
       */
      newbound = SCIPbdchginfoGetNewbound(bdchginfo);
      relaxedbd = MAX(relaxedbd, newbound);

      /* check if relaxed upper bound is greater or equal to global upper bound; if so we can ignore the conflicting
       * bound
       */
      if( SCIPsetIsGE(set, relaxedbd, SCIPvarGetUbGlobal(var)) )
         return SCIP_OKAY;

      while( nbdchgs > 0 )
      {
         assert(SCIPsetIsGE(set, relaxedbd, SCIPbdchginfoGetNewbound(bdchginfo)));

         /* check if the old upper bound is smaller than or equal to the relaxed upper bound; if not we found the
          * bound change info which we need to report
          */
         if( SCIPsetIsLT(set, relaxedbd, SCIPbdchginfoGetOldbound(bdchginfo)) )
            break;

         bdchginfo = SCIPvarGetBdchgInfoUb(var, nbdchgs-1);

         SCIPsetDebugMsg(set, "upper bound change %d oldbd=%.15g, newbd=%.15g, depth=%d, pos=%d, redundant=%u\n",
            nbdchgs, SCIPbdchginfoGetOldbound(bdchginfo), SCIPbdchginfoGetNewbound(bdchginfo),
            SCIPbdchginfoGetDepth(bdchginfo), SCIPbdchginfoGetPos(bdchginfo),
            SCIPbdchginfoIsRedundant(bdchginfo));

         /* if bound change is redundant (this means it now a global bound), we can ignore the conflicting bound */
         if( SCIPbdchginfoIsRedundant(bdchginfo) )
            return SCIP_OKAY;

         nbdchgs--;
      }
      assert(SCIPsetIsLT(set, relaxedbd, SCIPbdchginfoGetOldbound(bdchginfo)));
   }

   assert(SCIPbdchgidxIsEarlier(SCIPbdchginfoGetIdx(bdchginfo), bdchgidx));

   /* put bound change information into priority queue */
   SCIP_CALL( conflictAddBound(conflict, blkmem, set, stat, var, boundtype, bdchginfo, relaxedbd) );

   return SCIP_OKAY;
}

/** checks if the given variable is already part of the current conflict set or queued for resolving with the same or
 *  even stronger bound
 */
SCIP_RETCODE SCIPconflictIsVarUsed(
   SCIP_CONFLICT*        conflict,           /**< conflict analysis data */
   SCIP_VAR*             var,                /**< problem variable */
   SCIP_SET*             set,                /**< global SCIP settings */
   SCIP_BOUNDTYPE        boundtype,          /**< type of bound for which the score should be increased */
   SCIP_BDCHGIDX*        bdchgidx,           /**< bound change index (time stamp of bound change), or NULL for current time */
   SCIP_Bool*            used                /**< pointer to store if the variable is already used */
   )
{
   SCIP_Real newbound;

   /* convert bound to active problem variable */
   SCIP_CALL( convertToActiveVar(&var, set, &boundtype, NULL) );

   if( SCIPvarGetStatus(var) == SCIP_VARSTATUS_FIXED || SCIPvarGetStatus(var) == SCIP_VARSTATUS_MULTAGGR )
      *used = FALSE;
   else
   {
      assert(SCIPvarIsActive(var));
      assert(var != NULL);

      switch( boundtype )
      {
      case SCIP_BOUNDTYPE_LOWER:

         newbound = SCIPgetVarLbAtIndex(set->scip, var, bdchgidx, FALSE);

         if( var->conflictlbcount == conflict->count && var->conflictlb >= newbound )
         {
            SCIPsetDebugMsg(set, "already queued bound change <%s> >= %g\n", SCIPvarGetName(var), newbound);
            *used = TRUE;
         }
         else
            *used = FALSE;
         break;
      case SCIP_BOUNDTYPE_UPPER:

         newbound = SCIPgetVarUbAtIndex(set->scip, var, bdchgidx, FALSE);

         if( var->conflictubcount == conflict->count && var->conflictub <= newbound )
         {
            SCIPsetDebugMsg(set, "already queued bound change <%s> <= %g\n", SCIPvarGetName(var), newbound);
            *used = TRUE;
         }
         else
            *used = FALSE;
         break;
      default:
         SCIPerrorMessage("invalid bound type %d\n", boundtype);
         SCIPABORT();
         *used = FALSE; /*lint !e527*/
      }
   }

   return SCIP_OKAY;
}

/** returns the conflict lower bound if the variable is present in the current conflict set; otherwise the global lower
 *  bound
 */
SCIP_Real SCIPconflictGetVarLb(
   SCIP_CONFLICT*        conflict,           /**< conflict analysis data */
   SCIP_VAR*             var                 /**< problem variable */
   )
{
   if( var->conflictlbcount == conflict->count )
   {
      assert(EPSGE(var->conflictlb, var->conflictrelaxedlb, 1e-09));
      return var->conflictrelaxedlb;
   }

   return SCIPvarGetLbGlobal(var);
}

/** returns the conflict upper bound if the variable is present in the current conflict set; otherwise the global upper
 *  bound
 */
SCIP_Real SCIPconflictGetVarUb(
   SCIP_CONFLICT*        conflict,           /**< conflict analysis data */
   SCIP_VAR*             var                 /**< problem variable */
   )
{
   if( var->conflictubcount == conflict->count )
   {
      assert(EPSLE(var->conflictub, var->conflictrelaxedub, 1e-09));
      return var->conflictrelaxedub;
   }

   return SCIPvarGetUbGlobal(var);
}

/** removes and returns next conflict analysis candidate from the candidate queue */
static
SCIP_BDCHGINFO* conflictRemoveCand(
   SCIP_CONFLICT*        conflict            /**< conflict analysis data */
   )
{
   SCIP_BDCHGINFO* bdchginfo;
   SCIP_VAR* var;

   assert(conflict != NULL);

   if( SCIPpqueueNElems(conflict->forcedbdchgqueue) > 0 )
      bdchginfo = (SCIP_BDCHGINFO*)(SCIPpqueueRemove(conflict->forcedbdchgqueue));
   else
      bdchginfo = (SCIP_BDCHGINFO*)(SCIPpqueueRemove(conflict->bdchgqueue));

   assert(!SCIPbdchginfoIsRedundant(bdchginfo));

   /* if we have a candidate this one should be valid for the current conflict analysis */
   assert(!bdchginfoIsInvalid(conflict, bdchginfo));

   /* mark the bound change to be no longer in the conflict (it will be either added again to the conflict set or
    * replaced by resolving, which might add a weaker change on the same bound to the queue)
    */
   var = SCIPbdchginfoGetVar(bdchginfo);
   if( SCIPbdchginfoGetBoundtype(bdchginfo) == SCIP_BOUNDTYPE_LOWER )
   {
      var->conflictlbcount = 0;
      var->conflictrelaxedlb = SCIP_REAL_MIN;
   }
   else
   {
      assert(SCIPbdchginfoGetBoundtype(bdchginfo) == SCIP_BOUNDTYPE_UPPER);
      var->conflictubcount = 0;
      var->conflictrelaxedub = SCIP_REAL_MAX;
   }

#ifdef SCIP_CONFGRAPH
   confgraphSetCurrentBdchg(bdchginfo);
#endif

   return bdchginfo;
}

/** returns next conflict analysis candidate from the candidate queue without removing it */
static
SCIP_BDCHGINFO* conflictFirstCand(
   SCIP_CONFLICT*        conflict            /**< conflict analysis data */
   )
{
   SCIP_BDCHGINFO* bdchginfo;

   assert(conflict != NULL);

   if( SCIPpqueueNElems(conflict->forcedbdchgqueue) > 0 )
   {
      /* get next potetioal candidate */
      bdchginfo = (SCIP_BDCHGINFO*)(SCIPpqueueFirst(conflict->forcedbdchgqueue));

      /* check if this candidate is valid */
      if( bdchginfoIsInvalid(conflict, bdchginfo) )
      {
         SCIPdebugMessage("bound change info [%d:<%s> %s %g] is invaild -> pop it from the force queue\n", SCIPbdchginfoGetDepth(bdchginfo),
            SCIPvarGetName(SCIPbdchginfoGetVar(bdchginfo)),
            SCIPbdchginfoGetBoundtype(bdchginfo) == SCIP_BOUNDTYPE_LOWER ? ">=" : "<=",
            SCIPbdchginfoGetNewbound(bdchginfo));

         /* pop the invalid bound change info from the queue */
         (void)(SCIPpqueueRemove(conflict->forcedbdchgqueue));

         /* call method recursively to get next conflict analysis candidate */
         bdchginfo = conflictFirstCand(conflict);
      }
   }
   else
   {
      bdchginfo = (SCIP_BDCHGINFO*)(SCIPpqueueFirst(conflict->bdchgqueue));

      /* check if this candidate is valid */
      if( bdchginfo != NULL && bdchginfoIsInvalid(conflict, bdchginfo) )
      {
         SCIPdebugMessage("bound change info [%d:<%s> %s %g] is invaild -> pop it from the queue\n", SCIPbdchginfoGetDepth(bdchginfo),
            SCIPvarGetName(SCIPbdchginfoGetVar(bdchginfo)),
            SCIPbdchginfoGetBoundtype(bdchginfo) == SCIP_BOUNDTYPE_LOWER ? ">=" : "<=",
            SCIPbdchginfoGetNewbound(bdchginfo));

         /* pop the invalid bound change info from the queue */
         (void)(SCIPpqueueRemove(conflict->bdchgqueue));

         /* call method recursively to get next conflict analysis candidate */
         bdchginfo = conflictFirstCand(conflict);
      }
   }
   assert(bdchginfo == NULL || !SCIPbdchginfoIsRedundant(bdchginfo));

   return bdchginfo;
}

/** adds the current conflict set (extended by all remaining bound changes in the queue) to the pool of conflict sets */
static
SCIP_RETCODE conflictAddConflictset(
   SCIP_CONFLICT*        conflict,           /**< conflict analysis data */
   BMS_BLKMEM*           blkmem,             /**< block memory of transformed problem */
   SCIP_SET*             set,                /**< global SCIP settings */
   SCIP_STAT*            stat,               /**< dynamic problem statistics */
   SCIP_TREE*            tree,               /**< branch and bound tree */
   int                   validdepth,         /**< minimal depth level at which the conflict set is valid */
   SCIP_Bool             diving,             /**< are we in strong branching or diving mode? */
   SCIP_Bool             repropagate,        /**< should the constraint trigger a repropagation? */
   SCIP_Bool*            success,            /**< pointer to store whether the conflict set is valid */
   int*                  nliterals           /**< pointer to store the number of literals in the generated conflictset */
   )
{
   SCIP_CONFLICTSET* conflictset;
   SCIP_BDCHGINFO** bdchginfos;
   int nbdchginfos;
   int currentdepth;
   int focusdepth;

   assert(conflict != NULL);
   assert(conflict->conflictset != NULL);
   assert(set != NULL);
   assert(stat != NULL);
   assert(tree != NULL);
   assert(success != NULL);
   assert(nliterals != NULL);
   assert(SCIPpqueueNElems(conflict->forcedbdchgqueue) == 0);

   *success = FALSE;
   *nliterals = 0;

   /* check, whether local conflicts are allowed */
   validdepth = MAX(validdepth, conflict->conflictset->validdepth);
   if( !set->conf_allowlocal && validdepth > 0 )
      return SCIP_OKAY;

   focusdepth = SCIPtreeGetFocusDepth(tree);
   currentdepth = SCIPtreeGetCurrentDepth(tree);
   assert(currentdepth == tree->pathlen-1);
   assert(focusdepth <= currentdepth);
   assert(0 <= conflict->conflictset->validdepth && conflict->conflictset->validdepth <= currentdepth);
   assert(0 <= validdepth && validdepth <= currentdepth);

   /* get the elements of the bound change queue */
   bdchginfos = (SCIP_BDCHGINFO**)SCIPpqueueElems(conflict->bdchgqueue);
   nbdchginfos = SCIPpqueueNElems(conflict->bdchgqueue);

   /* create a copy of the current conflict set, allocating memory for the additional elements of the queue */
   SCIP_CALL( conflictsetCopy(&conflictset, blkmem, conflict->conflictset, nbdchginfos) );
   conflictset->validdepth = validdepth;
   conflictset->repropagate = repropagate;

   /* add the valid queue elements to the conflict set  */
   SCIPsetDebugMsg(set, "adding %d variables from the queue as temporary conflict variables\n", nbdchginfos);
   SCIP_CALL( conflictsetAddBounds(conflict, conflictset, blkmem, set, bdchginfos, nbdchginfos) );

   /* calculate the depth, at which the conflictset should be inserted */
   SCIP_CALL( conflictsetCalcInsertDepth(conflictset, set, tree) );
   assert(conflictset->validdepth <= conflictset->insertdepth && conflictset->insertdepth <= currentdepth);
   SCIPsetDebugMsg(set, " -> conflict with %d literals found at depth %d is active in depth %d and valid in depth %d\n",
      conflictset->nbdchginfos, currentdepth, conflictset->insertdepth, conflictset->validdepth);

   /* if all branching variables are in the conflict set, the conflict set is of no use;
    * don't use conflict sets that are only valid in the probing path but not in the problem tree
    */
   if( (diving || conflictset->insertdepth < currentdepth) && conflictset->insertdepth <= focusdepth )
   {
      /* if the conflict should not be located only in the subtree where it is useful, put it to its valid depth level */
      if( !set->conf_settlelocal )
         conflictset->insertdepth = conflictset->validdepth;

      *nliterals = conflictset->nbdchginfos;
      SCIPsetDebugMsg(set, " -> final conflict set has %d literals\n", *nliterals);

      /* check conflict set on debugging solution */
      SCIP_CALL( SCIPdebugCheckConflict(blkmem, set, tree->path[validdepth],
            conflictset->bdchginfos, conflictset->relaxedbds, conflictset->nbdchginfos) ); /*lint !e506 !e774*/

      /* move conflictset to the conflictset storage */
      SCIP_CALL( conflictInsertConflictset(conflict, blkmem, set, &conflictset) );
      *success = TRUE;
   }
   else
   {
      /* free the temporary conflict set */
      conflictsetFree(&conflictset, blkmem);
   }

   return SCIP_OKAY;
}

/** tries to resolve given bound change
 *   - resolutions on local constraints are only applied, if the constraint is valid at the
 *     current minimal valid depth level, because this depth level is the topmost level to add the conflict
 *     constraint to anyways
 *
 *  @note it is sufficient to explain the relaxed bound change
 */
static
SCIP_RETCODE conflictResolveBound(
   SCIP_CONFLICT*        conflict,           /**< conflict analysis data */
   SCIP_SET*             set,                /**< global SCIP settings */
   SCIP_BDCHGINFO*       bdchginfo,          /**< bound change to resolve */
   SCIP_Real             relaxedbd,          /**< the relaxed bound */
   int                   validdepth,         /**< minimal depth level at which the conflict is valid */
   SCIP_Bool*            resolved            /**< pointer to store whether the bound change was resolved */
   )
{
   SCIP_VAR* actvar;
   SCIP_CONS* infercons;
   SCIP_PROP* inferprop;
   SCIP_RESULT result;

#ifndef NDEBUG
   int nforcedbdchgqueue;
   int nbdchgqueue;

   /* store the current size of the conflict queues */
   assert(conflict != NULL);
   nforcedbdchgqueue = SCIPpqueueNElems(conflict->forcedbdchgqueue);
   nbdchgqueue = SCIPpqueueNElems(conflict->bdchgqueue);
#else
   assert(conflict != NULL);
#endif

   assert(resolved != NULL);
   assert(!SCIPbdchginfoIsRedundant(bdchginfo));

   *resolved = FALSE;

   actvar = SCIPbdchginfoGetVar(bdchginfo);
   assert(actvar != NULL);
   assert(SCIPvarIsActive(actvar));

#ifdef SCIP_DEBUG
   {
      int i;
      SCIPsetDebugMsg(set, "processing next conflicting bound (depth: %d, valid depth: %d, bdchgtype: %s [%s], vartype: %d): [<%s> %s %g(%g)]\n",
         SCIPbdchginfoGetDepth(bdchginfo), validdepth,
         SCIPbdchginfoGetChgtype(bdchginfo) == SCIP_BOUNDCHGTYPE_BRANCHING ? "branch"
            : SCIPbdchginfoGetChgtype(bdchginfo) == SCIP_BOUNDCHGTYPE_CONSINFER ? "cons" : "prop",
               SCIPbdchginfoGetChgtype(bdchginfo) == SCIP_BOUNDCHGTYPE_BRANCHING ? "-"
                        : SCIPbdchginfoGetChgtype(bdchginfo) == SCIP_BOUNDCHGTYPE_CONSINFER
                          ? SCIPconsGetName(SCIPbdchginfoGetInferCons(bdchginfo))
                                : SCIPbdchginfoGetInferProp(bdchginfo) == NULL ? "-"
                                      : SCIPpropGetName(SCIPbdchginfoGetInferProp(bdchginfo)),
                                        SCIPvarGetType(actvar), SCIPvarGetName(actvar),
                                        SCIPbdchginfoGetBoundtype(bdchginfo) == SCIP_BOUNDTYPE_LOWER ? ">=" : "<=",
                                              SCIPbdchginfoGetNewbound(bdchginfo), relaxedbd);
      SCIPsetDebugMsg(set, " - conflict set       :");

      for( i = 0; i < conflict->conflictset->nbdchginfos; ++i )
      {
         SCIPsetDebugMsgPrint(set, " [%d:<%s> %s %g(%g)]", SCIPbdchginfoGetDepth(conflict->conflictset->bdchginfos[i]),
               SCIPvarGetName(SCIPbdchginfoGetVar(conflict->conflictset->bdchginfos[i])),
               SCIPbdchginfoGetBoundtype(conflict->conflictset->bdchginfos[i]) == SCIP_BOUNDTYPE_LOWER ? ">=" : "<=",
                     SCIPbdchginfoGetNewbound(conflict->conflictset->bdchginfos[i]), conflict->conflictset->relaxedbds[i]);
      }
      SCIPsetDebugMsgPrint(set, "\n");
      SCIPsetDebugMsg(set, " - forced candidates  :");

      for( i = 0; i < SCIPpqueueNElems(conflict->forcedbdchgqueue); ++i )
      {
         SCIP_BDCHGINFO* info = (SCIP_BDCHGINFO*)(SCIPpqueueElems(conflict->forcedbdchgqueue)[i]);
         SCIPsetDebugMsgPrint(set, " [%d:<%s> %s %g(%g)]", SCIPbdchginfoGetDepth(info), SCIPvarGetName(SCIPbdchginfoGetVar(info)),
               bdchginfoIsInvalid(conflict, info) ? "<!>" : SCIPbdchginfoGetBoundtype(info) == SCIP_BOUNDTYPE_LOWER ? ">=" : "<=",
                     SCIPbdchginfoGetNewbound(info), SCIPbdchginfoGetRelaxedBound(info));
      }
      SCIPsetDebugMsgPrint(set, "\n");
      SCIPsetDebugMsg(set, " - optional candidates:");

      for( i = 0; i < SCIPpqueueNElems(conflict->bdchgqueue); ++i )
      {
         SCIP_BDCHGINFO* info = (SCIP_BDCHGINFO*)(SCIPpqueueElems(conflict->bdchgqueue)[i]);
         SCIPsetDebugMsgPrint(set, " [%d:<%s> %s %g(%g)]", SCIPbdchginfoGetDepth(info), SCIPvarGetName(SCIPbdchginfoGetVar(info)),
               bdchginfoIsInvalid(conflict, info) ? "<!>" : SCIPbdchginfoGetBoundtype(info) == SCIP_BOUNDTYPE_LOWER ? ">=" : "<=",
                     SCIPbdchginfoGetNewbound(info), SCIPbdchginfoGetRelaxedBound(info));
      }
      SCIPsetDebugMsgPrint(set, "\n");
   }
#endif

   /* check, if the bound change can and should be resolved:
    *  - resolutions on local constraints should only be applied, if the constraint is valid at the
    *    current minimal valid depth level (which is initialized with the valid depth level of the initial
    *    conflict set), because this depth level is the topmost level to add the conflict constraint to anyways
    */
   switch( SCIPbdchginfoGetChgtype(bdchginfo) )
   {
   case SCIP_BOUNDCHGTYPE_CONSINFER:
      infercons = SCIPbdchginfoGetInferCons(bdchginfo);
      assert(infercons != NULL);

      if( SCIPconsIsGlobal(infercons) || SCIPconsGetValidDepth(infercons) <= validdepth )
      {
         SCIP_VAR* infervar;
         int inferinfo;
         SCIP_BOUNDTYPE inferboundtype;
         SCIP_BDCHGIDX* bdchgidx;

         /* resolve bound change by asking the constraint that infered the bound to put all bounds that were
          * the reasons for the conflicting bound change on the priority queue
          */
         infervar = SCIPbdchginfoGetInferVar(bdchginfo);
         inferinfo = SCIPbdchginfoGetInferInfo(bdchginfo);
         inferboundtype = SCIPbdchginfoGetInferBoundtype(bdchginfo);
         bdchgidx = SCIPbdchginfoGetIdx(bdchginfo);
         assert(infervar != NULL);

         SCIPsetDebugMsg(set, "resolving bound <%s> %s %g(%g) [status:%d, type:%d, depth:%d, pos:%d]: <%s> %s %g [cons:<%s>(%s), info:%d]\n",
            SCIPvarGetName(actvar),
            SCIPbdchginfoGetBoundtype(bdchginfo) == SCIP_BOUNDTYPE_LOWER ? ">=" : "<=",
            SCIPbdchginfoGetNewbound(bdchginfo), relaxedbd,
            SCIPvarGetStatus(actvar), SCIPvarGetType(actvar),
            SCIPbdchginfoGetDepth(bdchginfo), SCIPbdchginfoGetPos(bdchginfo),
            SCIPvarGetName(infervar),
            inferboundtype == SCIP_BOUNDTYPE_LOWER ? ">=" : "<=",
            SCIPgetVarBdAtIndex(set->scip, infervar, inferboundtype, bdchgidx, TRUE),
            SCIPconsGetName(infercons),
            SCIPconsIsGlobal(infercons) ? "global" : "local",
            inferinfo);

         /* in case the inference variables is not an active variables, we need to transform the relaxed bound */
         if( actvar != infervar )
         {
            SCIP_VAR* var;
            SCIP_Real scalar;
            SCIP_Real constant;

            assert(SCIPvarGetStatus(infervar) == SCIP_VARSTATUS_AGGREGATED
               || SCIPvarGetStatus(infervar) == SCIP_VARSTATUS_NEGATED
               || (SCIPvarGetStatus(infervar) == SCIP_VARSTATUS_MULTAGGR && SCIPvarGetMultaggrNVars(infervar) == 1));

            scalar = 1.0;
            constant = 0.0;

            var = infervar;

            /* transform given varibale to active varibale */
            SCIP_CALL( SCIPvarGetProbvarSum(&var, set, &scalar, &constant) );
            assert(var == actvar);

            relaxedbd *= scalar;
            relaxedbd += constant;
         }

         SCIP_CALL( SCIPconsResolvePropagation(infercons, set, infervar, inferinfo, inferboundtype, bdchgidx, relaxedbd, &result) );
         *resolved = (result == SCIP_SUCCESS);
      }
      break;

   case SCIP_BOUNDCHGTYPE_PROPINFER:
      inferprop = SCIPbdchginfoGetInferProp(bdchginfo);
      if( inferprop != NULL )
      {
         SCIP_VAR* infervar;
         int inferinfo;
         SCIP_BOUNDTYPE inferboundtype;
         SCIP_BDCHGIDX* bdchgidx;

         /* resolve bound change by asking the propagator that infered the bound to put all bounds that were
          * the reasons for the conflicting bound change on the priority queue
          */
         infervar = SCIPbdchginfoGetInferVar(bdchginfo);
         inferinfo = SCIPbdchginfoGetInferInfo(bdchginfo);
         inferboundtype = SCIPbdchginfoGetInferBoundtype(bdchginfo);
         bdchgidx = SCIPbdchginfoGetIdx(bdchginfo);
         assert(infervar != NULL);

         SCIPsetDebugMsg(set, "resolving bound <%s> %s %g(%g) [status:%d, depth:%d, pos:%d]: <%s> %s %g [prop:<%s>, info:%d]\n",
            SCIPvarGetName(actvar),
            SCIPbdchginfoGetBoundtype(bdchginfo) == SCIP_BOUNDTYPE_LOWER ? ">=" : "<=",
            SCIPbdchginfoGetNewbound(bdchginfo), relaxedbd,
            SCIPvarGetStatus(actvar), SCIPbdchginfoGetDepth(bdchginfo), SCIPbdchginfoGetPos(bdchginfo),
            SCIPvarGetName(infervar),
            inferboundtype == SCIP_BOUNDTYPE_LOWER ? ">=" : "<=",
            SCIPgetVarBdAtIndex(set->scip, infervar, inferboundtype, bdchgidx, TRUE),
            SCIPpropGetName(inferprop), inferinfo);

         SCIP_CALL( SCIPpropResolvePropagation(inferprop, set, infervar, inferinfo, inferboundtype, bdchgidx, relaxedbd, &result) );
         *resolved = (result == SCIP_SUCCESS);
      }
      break;

   case SCIP_BOUNDCHGTYPE_BRANCHING:
      assert(!(*resolved));
      break;

   default:
      SCIPerrorMessage("invalid bound change type <%d>\n", SCIPbdchginfoGetChgtype(bdchginfo));
      return SCIP_INVALIDDATA;
   }

   SCIPsetDebugMsg(set, "resolving status: %u\n", *resolved);

#ifndef NDEBUG
   /* subtract the size of the conflicq queues */
   nforcedbdchgqueue -= SCIPpqueueNElems(conflict->forcedbdchgqueue);
   nbdchgqueue -= SCIPpqueueNElems(conflict->bdchgqueue);

   /* in case the bound change was not resolved, the conflict queues should have the same size (contents) */
   assert((*resolved) || (nforcedbdchgqueue == 0 && nbdchgqueue == 0));
#endif

   return SCIP_OKAY;
}

/** if only one conflicting bound change of the last depth level was used, and if this can be resolved,
 *  creates GRASP-like reconvergence conflict constraints in the conflict graph up to the branching variable of this
 *  depth level
 */
static
SCIP_RETCODE conflictCreateReconvergenceConss(
   SCIP_CONFLICT*        conflict,           /**< conflict analysis data */
   BMS_BLKMEM*           blkmem,             /**< block memory of transformed problem */
   SCIP_SET*             set,                /**< global SCIP settings */
   SCIP_STAT*            stat,               /**< problem statistics */
   SCIP_PROB*            prob,               /**< problem data */
   SCIP_TREE*            tree,               /**< branch and bound tree */
   SCIP_Bool             diving,             /**< are we in strong branching or diving mode? */
   int                   validdepth,         /**< minimal depth level at which the initial conflict set is valid */
   SCIP_BDCHGINFO*       firstuip,           /**< first UIP of conflict graph */
   int*                  nreconvconss,       /**< pointer to store the number of generated reconvergence constraints */
   int*                  nreconvliterals     /**< pointer to store the number of literals generated reconvergence constraints */
   )
{
   SCIP_BDCHGINFO* uip;
   SCIP_CONFTYPE conftype;
   SCIP_Bool usescutoffbound;
   int firstuipdepth;
   int focusdepth;
   int currentdepth;
   int maxvaliddepth;

   assert(conflict != NULL);
   assert(firstuip != NULL);
   assert(nreconvconss != NULL);
   assert(nreconvliterals != NULL);
   assert(!SCIPbdchginfoIsRedundant(firstuip));

   focusdepth = SCIPtreeGetFocusDepth(tree);
   currentdepth = SCIPtreeGetCurrentDepth(tree);
   assert(currentdepth == tree->pathlen-1);
   assert(focusdepth <= currentdepth);

   /* check, whether local constraints are allowed; however, don't generate reconvergence constraints that are only valid
    * in the probing path and not in the problem tree (i.e. that exceed the focusdepth)
    */
   maxvaliddepth = (set->conf_allowlocal ? MIN(currentdepth-1, focusdepth) : 0);
   if( validdepth > maxvaliddepth )
      return SCIP_OKAY;

   firstuipdepth = SCIPbdchginfoGetDepth(firstuip);

   conftype = conflict->conflictset->conflicttype;
   usescutoffbound = conflict->conflictset->usescutoffbound;

   /* for each succeeding UIP pair of the last depth level, create one reconvergence constraint */
   uip = firstuip;
   while( uip != NULL && SCIPbdchginfoGetDepth(uip) == SCIPbdchginfoGetDepth(firstuip) && bdchginfoIsResolvable(uip) )
   {
      SCIP_BDCHGINFO* oppositeuip;
      SCIP_BDCHGINFO* bdchginfo;
      SCIP_BDCHGINFO* nextuip;
      SCIP_VAR* uipvar;
      SCIP_Real oppositeuipbound;
      SCIP_BOUNDTYPE oppositeuipboundtype;
      int nresolutions;

      assert(!SCIPbdchginfoIsRedundant(uip));

      SCIPsetDebugMsg(set, "creating reconvergence constraint for UIP <%s> %s %g in depth %d pos %d\n",
         SCIPvarGetName(SCIPbdchginfoGetVar(uip)), SCIPbdchginfoGetBoundtype(uip) == SCIP_BOUNDTYPE_LOWER ? ">=" : "<=",
         SCIPbdchginfoGetNewbound(uip), SCIPbdchginfoGetDepth(uip), SCIPbdchginfoGetPos(uip));

      /* initialize conflict data */
      SCIP_CALL( SCIPconflictInit(conflict, set, stat, prob, conftype, usescutoffbound) );

      conflict->conflictset->conflicttype = conftype;
      conflict->conflictset->usescutoffbound = usescutoffbound;

      /* create a temporary bound change information for the negation of the UIP's bound change;
       * this bound change information is freed in the SCIPconflictFlushConss() call;
       * for reconvergence constraints for continuous variables we can only use the "negation" !(x <= u) == (x >= u);
       * during conflict analysis, we treat a continuous bound "x >= u" in the conflict set as "x > u", and in the
       * generated constraint this is negated again to "x <= u" which is correct.
       */
      uipvar = SCIPbdchginfoGetVar(uip);
      oppositeuipboundtype = SCIPboundtypeOpposite(SCIPbdchginfoGetBoundtype(uip));
      oppositeuipbound = SCIPbdchginfoGetNewbound(uip);
      if( SCIPvarIsIntegral(uipvar) )
      {
         assert(SCIPsetIsIntegral(set, oppositeuipbound));
         oppositeuipbound += (oppositeuipboundtype == SCIP_BOUNDTYPE_LOWER ? +1.0 : -1.0);
      }
      SCIP_CALL( conflictCreateTmpBdchginfo(conflict, blkmem, set, uipvar,
            oppositeuipboundtype, oppositeuipboundtype == SCIP_BOUNDTYPE_LOWER ? SCIP_REAL_MIN : SCIP_REAL_MAX,
            oppositeuipbound, &oppositeuip) );

      /* put the negated UIP into the conflict set */
      SCIP_CALL( conflictAddConflictBound(conflict, blkmem, set, oppositeuip, oppositeuipbound) );

      /* put positive UIP into priority queue */
      SCIP_CALL( conflictQueueBound(conflict, set, uip, SCIPbdchginfoGetNewbound(uip) ) );

      /* resolve the queue until the next UIP is reached */
      bdchginfo = conflictFirstCand(conflict);
      nextuip = NULL;
      nresolutions = 0;
      while( bdchginfo != NULL && validdepth <= maxvaliddepth )
      {
         SCIP_BDCHGINFO* nextbdchginfo;
         SCIP_Real relaxedbd;
         SCIP_Bool forceresolve;
         int bdchgdepth;

         /* check if the next bound change must be resolved in every case */
         forceresolve = (SCIPpqueueNElems(conflict->forcedbdchgqueue) > 0);

         /* remove currently processed candidate and get next conflicting bound from the conflict candidate queue before
          * we remove the candidate we have to collect the relaxed bound since removing the candidate from the queue
          * invalidates the relaxed bound
          */
         assert(bdchginfo == conflictFirstCand(conflict));
         relaxedbd = SCIPbdchginfoGetRelaxedBound(bdchginfo);
         bdchginfo = conflictRemoveCand(conflict);
         nextbdchginfo = conflictFirstCand(conflict);
         bdchgdepth = SCIPbdchginfoGetDepth(bdchginfo);
         assert(bdchginfo != NULL);
         assert(!SCIPbdchginfoIsRedundant(bdchginfo));
         assert(nextbdchginfo == NULL || SCIPbdchginfoGetDepth(bdchginfo) >= SCIPbdchginfoGetDepth(nextbdchginfo)
            || forceresolve);
         assert(bdchgdepth <= firstuipdepth);

         /* bound changes that are higher in the tree than the valid depth of the conflict can be ignored;
          * multiple insertions of the same bound change can be ignored
          */
         if( bdchgdepth > validdepth && bdchginfo != nextbdchginfo )
         {
            SCIP_VAR* actvar;
            SCIP_Bool resolved;

            actvar = SCIPbdchginfoGetVar(bdchginfo);
            assert(actvar != NULL);
            assert(SCIPvarIsActive(actvar));

            /* check if we have to resolve the bound change in this depth level
             *  - the starting uip has to be resolved
             *  - a bound change should be resolved, if it is in the fuip's depth level and not the
             *    next uip (i.e., if it is not the last bound change in the fuip's depth level)
             *  - a forced bound change must be resolved in any case
             */
            resolved = FALSE;
            if( bdchginfo == uip
               || (bdchgdepth == firstuipdepth
                  && nextbdchginfo != NULL
                  && SCIPbdchginfoGetDepth(nextbdchginfo) == bdchgdepth)
               || forceresolve )
            {
               SCIP_CALL( conflictResolveBound(conflict, set, bdchginfo, relaxedbd, validdepth, &resolved) );
            }

            if( resolved )
               nresolutions++;
            else if( forceresolve )
            {
               /* variable cannot enter the conflict clause: we have to make the conflict clause local, s.t.
                * the unresolved bound change is active in the whole sub tree of the conflict clause
                */
               assert(bdchgdepth >= validdepth);
               validdepth = bdchgdepth;

               SCIPsetDebugMsg(set, "couldn't resolve forced bound change on <%s> -> new valid depth: %d\n",
                  SCIPvarGetName(actvar), validdepth);
            }
            else if( bdchginfo != uip )
            {
               assert(conflict->conflictset != NULL);
               assert(conflict->conflictset->nbdchginfos >= 1); /* starting UIP is already member of the conflict set */

               /* if this is the first variable of the conflict set besides the current starting UIP, it is the next
                * UIP (or the first unresolvable bound change)
                */
               if( bdchgdepth == firstuipdepth && conflict->conflictset->nbdchginfos == 1 )
               {
                  assert(nextuip == NULL);
                  nextuip = bdchginfo;
               }

               /* put bound change into the conflict set */
               SCIP_CALL( conflictAddConflictBound(conflict, blkmem, set, bdchginfo, relaxedbd) );
               assert(conflict->conflictset->nbdchginfos >= 2);
            }
            else
               assert(conflictFirstCand(conflict) == NULL); /* the starting UIP was not resolved */
         }

         /* get next conflicting bound from the conflict candidate queue (this does not need to be nextbdchginfo, because
          * due to resolving the bound changes, a variable could be added to the queue which must be
          * resolved before nextbdchginfo)
          */
         bdchginfo = conflictFirstCand(conflict);
      }
      assert(nextuip != uip);

      /* if only one propagation was resolved, the reconvergence constraint is already member of the constraint set
       * (it is exactly the constraint that produced the propagation)
       */
      if( nextuip != NULL && nresolutions >= 2 && bdchginfo == NULL && validdepth <= maxvaliddepth )
      {
         int nlits;
         SCIP_Bool success;

         assert(SCIPbdchginfoGetDepth(nextuip) == SCIPbdchginfoGetDepth(uip));

         /* check conflict graph frontier on debugging solution */
         SCIP_CALL( SCIPdebugCheckConflictFrontier(blkmem, set, tree->path[validdepth],
               bdchginfo, conflict->conflictset->bdchginfos, conflict->conflictset->relaxedbds,
               conflict->conflictset->nbdchginfos, conflict->bdchgqueue, conflict->forcedbdchgqueue) ); /*lint !e506 !e774*/

         SCIPsetDebugMsg(set, "creating reconvergence constraint from UIP <%s> to UIP <%s> in depth %d with %d literals after %d resolutions\n",
            SCIPvarGetName(SCIPbdchginfoGetVar(uip)), SCIPvarGetName(SCIPbdchginfoGetVar(nextuip)),
            SCIPbdchginfoGetDepth(uip), conflict->conflictset->nbdchginfos, nresolutions);

         /* call the conflict handlers to create a conflict set */
         SCIP_CALL( conflictAddConflictset(conflict, blkmem, set, stat, tree, validdepth, diving, FALSE,
               &success, &nlits) );
         if( success )
         {
            (*nreconvconss)++;
            (*nreconvliterals) += nlits;
         }
      }

      /* clear the conflict candidate queue and the conflict set (to make sure, oppositeuip is not referenced anymore) */
      conflictClear(conflict);

      uip = nextuip;
   }

   conflict->conflictset->conflicttype = conftype;
   conflict->conflictset->usescutoffbound = usescutoffbound;


   return SCIP_OKAY;
}

/** analyzes conflicting bound changes that were added with calls to SCIPconflictAddBound() and
 *  SCIPconflictAddRelaxedBound(), and on success, calls the conflict handlers to create a conflict constraint out of
 *  the resulting conflict set; afterwards the conflict queue and the conflict set is cleared
 */
static
SCIP_RETCODE conflictAnalyze(
   SCIP_CONFLICT*        conflict,           /**< conflict analysis data */
   BMS_BLKMEM*           blkmem,             /**< block memory of transformed problem */
   SCIP_SET*             set,                /**< global SCIP settings */
   SCIP_STAT*            stat,               /**< problem statistics */
   SCIP_PROB*            prob,               /**< problem data */
   SCIP_TREE*            tree,               /**< branch and bound tree */
   SCIP_Bool             diving,             /**< are we in strong branching or diving mode? */
   int                   validdepth,         /**< minimal depth level at which the initial conflict set is valid */
   SCIP_Bool             mustresolve,        /**< should the conflict set only be used, if a resolution was applied? */
   int*                  nconss,             /**< pointer to store the number of generated conflict constraints */
   int*                  nliterals,          /**< pointer to store the number of literals in generated conflict constraints */
   int*                  nreconvconss,       /**< pointer to store the number of generated reconvergence constraints */
   int*                  nreconvliterals     /**< pointer to store the number of literals generated reconvergence constraints */
   )
{
   SCIP_BDCHGINFO* bdchginfo;
   SCIP_BDCHGINFO** firstuips;
   int nfirstuips;
   int focusdepth;
   int currentdepth;
   int maxvaliddepth;
   int resolvedepth;
   int nresolutions;
   int lastconsnresolutions;
   int lastconsresoldepth;

   assert(conflict != NULL);
   assert(conflict->conflictset != NULL);
   assert(conflict->conflictset->nbdchginfos >= 0);
   assert(set != NULL);
   assert(stat != NULL);
   assert(0 <= validdepth && validdepth <= SCIPtreeGetCurrentDepth(tree));
   assert(nconss != NULL);
   assert(nliterals != NULL);
   assert(nreconvconss != NULL);
   assert(nreconvliterals != NULL);

   focusdepth = SCIPtreeGetFocusDepth(tree);
   currentdepth = SCIPtreeGetCurrentDepth(tree);
   assert(currentdepth == tree->pathlen-1);
   assert(focusdepth <= currentdepth);

   resolvedepth = ((set->conf_fuiplevels >= 0 && set->conf_fuiplevels <= currentdepth)
      ? currentdepth - set->conf_fuiplevels + 1 : 0);
   assert(0 <= resolvedepth && resolvedepth <= currentdepth + 1);

   /* if we must resolve at least one bound change, find the first UIP at least in the last depth level */
   if( mustresolve )
      resolvedepth = MIN(resolvedepth, currentdepth);

   SCIPsetDebugMsg(set, "analyzing conflict with %d+%d conflict candidates and starting conflict set of size %d in depth %d (resolvedepth=%d)\n",
      SCIPpqueueNElems(conflict->forcedbdchgqueue), SCIPpqueueNElems(conflict->bdchgqueue),
      conflict->conflictset->nbdchginfos, currentdepth, resolvedepth);

   *nconss = 0;
   *nliterals = 0;
   *nreconvconss = 0;
   *nreconvliterals = 0;

   /* check, whether local conflicts are allowed; however, don't generate conflict constraints that are only valid in the
    * probing path and not in the problem tree (i.e. that exceed the focusdepth)
    */
   maxvaliddepth = (set->conf_allowlocal ? MIN(currentdepth-1, focusdepth) : 0);
   if( validdepth > maxvaliddepth )
      return SCIP_OKAY;

   /* allocate temporary memory for storing first UIPs (in each depth level, at most two bound changes can be flagged
    * as UIP, namely a binary and a non-binary bound change)
    */
   SCIP_CALL( SCIPsetAllocBufferArray(set, &firstuips, 2*(currentdepth+1)) ); /*lint !e647*/

   /* process all bound changes in the conflict candidate queue */
   nresolutions = 0;
   lastconsnresolutions = (mustresolve ? 0 : -1);
   lastconsresoldepth = (mustresolve ? currentdepth : INT_MAX);
   bdchginfo = conflictFirstCand(conflict);
   nfirstuips = 0;

   /* check if the initial reason on debugging solution */
   SCIP_CALL( SCIPdebugCheckConflictFrontier(blkmem, set, tree->path[validdepth],
         NULL, conflict->conflictset->bdchginfos, conflict->conflictset->relaxedbds, conflict->conflictset->nbdchginfos,
         conflict->bdchgqueue, conflict->forcedbdchgqueue) ); /*lint !e506 !e774*/

   while( bdchginfo != NULL && validdepth <= maxvaliddepth )
   {
      SCIP_BDCHGINFO* nextbdchginfo;
      SCIP_Real relaxedbd;
      SCIP_Bool forceresolve;
      int bdchgdepth;

      assert(!SCIPbdchginfoIsRedundant(bdchginfo));

      /* check if the next bound change must be resolved in every case */
      forceresolve = (SCIPpqueueNElems(conflict->forcedbdchgqueue) > 0);

      /* resolve next bound change in queue */
      bdchgdepth = SCIPbdchginfoGetDepth(bdchginfo);
      assert(0 <= bdchgdepth && bdchgdepth <= currentdepth);
      assert(SCIPvarIsActive(SCIPbdchginfoGetVar(bdchginfo)));
      assert(bdchgdepth < tree->pathlen);
      assert(tree->path[bdchgdepth] != NULL);
      assert(tree->path[bdchgdepth]->domchg != NULL);
      assert(SCIPbdchginfoGetPos(bdchginfo) < (int)tree->path[bdchgdepth]->domchg->domchgbound.nboundchgs);
      assert(tree->path[bdchgdepth]->domchg->domchgbound.boundchgs[SCIPbdchginfoGetPos(bdchginfo)].var
         == SCIPbdchginfoGetVar(bdchginfo));
      assert(tree->path[bdchgdepth]->domchg->domchgbound.boundchgs[SCIPbdchginfoGetPos(bdchginfo)].newbound
         == SCIPbdchginfoGetNewbound(bdchginfo)
         || (SCIPbdchginfoGetBoundtype(bdchginfo) == SCIP_BOUNDTYPE_LOWER
            ? SCIPvarGetLbGlobal(SCIPbdchginfoGetVar(bdchginfo)) : SCIPvarGetUbGlobal(SCIPbdchginfoGetVar(bdchginfo)))
         == SCIPbdchginfoGetNewbound(bdchginfo)); /*lint !e777*/
      assert((SCIP_BOUNDTYPE)tree->path[bdchgdepth]->domchg->domchgbound.boundchgs[SCIPbdchginfoGetPos(bdchginfo)].boundtype
         == SCIPbdchginfoGetBoundtype(bdchginfo));

      /* create intermediate conflict constraint */
      assert(nresolutions >= lastconsnresolutions);
      if( !forceresolve )
      {
         if( nresolutions == lastconsnresolutions )
            lastconsresoldepth = bdchgdepth; /* all intermediate depth levels consisted of only unresolved bound changes */
         else if( bdchgdepth < lastconsresoldepth && (set->conf_interconss == -1 || *nconss < set->conf_interconss) )
         {
            int nlits;
            SCIP_Bool success;

            /* call the conflict handlers to create a conflict set */
            SCIPsetDebugMsg(set, "creating intermediate conflictset after %d resolutions up to depth %d (valid at depth %d): %d conflict bounds, %d bounds in queue\n",
               nresolutions, bdchgdepth, validdepth, conflict->conflictset->nbdchginfos,
               SCIPpqueueNElems(conflict->bdchgqueue));

            SCIP_CALL( conflictAddConflictset(conflict, blkmem, set, stat, tree, validdepth, diving, TRUE,
                  &success, &nlits) );
            lastconsnresolutions = nresolutions;
            lastconsresoldepth = bdchgdepth;
            if( success )
            {
               (*nconss)++;
               (*nliterals) += nlits;
            }
         }
      }

      /* remove currently processed candidate and get next conflicting bound from the conflict candidate queue before
       * we remove the candidate we have to collect the relaxed bound since removing the candidate from the queue
       * invalidates the relaxed bound
       */
      assert(bdchginfo == conflictFirstCand(conflict));
      relaxedbd = SCIPbdchginfoGetRelaxedBound(bdchginfo);
      bdchginfo = conflictRemoveCand(conflict);
      nextbdchginfo = conflictFirstCand(conflict);
      assert(bdchginfo != NULL);
      assert(!SCIPbdchginfoIsRedundant(bdchginfo));
      assert(nextbdchginfo == NULL || SCIPbdchginfoGetDepth(bdchginfo) >= SCIPbdchginfoGetDepth(nextbdchginfo)
         || forceresolve);

      /* we don't need to resolve bound changes that are already active in the valid depth of the current conflict set,
       * because the conflict set can only be added locally at the valid depth, and all bound changes applied in this
       * depth or earlier can be removed from the conflict constraint, since they are already applied in the constraint's
       * subtree;
       * if the next bound change on the remaining queue is equal to the current bound change,
       * this is a multiple insertion in the conflict candidate queue and we can ignore the current
       * bound change
       */
      if( bdchgdepth > validdepth && bdchginfo != nextbdchginfo )
      {
         SCIP_VAR* actvar;
         SCIP_Bool resolved;

         actvar = SCIPbdchginfoGetVar(bdchginfo);
         assert(actvar != NULL);
         assert(SCIPvarIsActive(actvar));

         /* check if we want to resolve the bound change in this depth level
          *  - bound changes should be resolved, if
          *     (i)   we must apply at least one resolution and didn't resolve a bound change yet, or
          *     (ii)  their depth level is at least equal to the minimal resolving depth, and
          *           they are not the last remaining conflicting bound change in their depth level
          *     (iii) the bound change resolving is forced (i.e., the forced queue was non-empty)
          */
         resolved = FALSE;
         if( (mustresolve && nresolutions == 0)
            || (bdchgdepth >= resolvedepth
               && nextbdchginfo != NULL
               && SCIPbdchginfoGetDepth(nextbdchginfo) == bdchgdepth)
            || forceresolve )
         {
            SCIP_CALL( conflictResolveBound(conflict, set, bdchginfo, relaxedbd, validdepth, &resolved) );
         }

         if( resolved )
            nresolutions++;
         else if( forceresolve )
         {
            /* variable cannot enter the conflict clause: we have to make the conflict clause local, s.t.
             * the unresolved bound change is active in the whole sub tree of the conflict clause
             */
            assert(bdchgdepth >= validdepth);
            validdepth = bdchgdepth;

            SCIPsetDebugMsg(set, "couldn't resolve forced bound change on <%s> -> new valid depth: %d\n",
               SCIPvarGetName(actvar), validdepth);
         }
         else
         {
            /* if this is a UIP (the last bound change in its depth level), it can be used to generate a
             * UIP reconvergence constraint
             */
            if( nextbdchginfo == NULL || SCIPbdchginfoGetDepth(nextbdchginfo) != bdchgdepth )
            {
               assert(nfirstuips < 2*(currentdepth+1));
               firstuips[nfirstuips] = bdchginfo;
               nfirstuips++;
            }

            /* put variable into the conflict set, using the literal that is currently fixed to FALSE */
            SCIP_CALL( conflictAddConflictBound(conflict, blkmem, set, bdchginfo, relaxedbd) );
         }
      }

      /* check conflict graph frontier on debugging solution */
      SCIP_CALL( SCIPdebugCheckConflictFrontier(blkmem, set, tree->path[validdepth],
            bdchginfo, conflict->conflictset->bdchginfos, conflict->conflictset->relaxedbds, conflict->conflictset->nbdchginfos,
            conflict->bdchgqueue, conflict->forcedbdchgqueue) ); /*lint !e506 !e774*/

      /* get next conflicting bound from the conflict candidate queue (this needs not to be nextbdchginfo, because
       * due to resolving the bound changes, a bound change could be added to the queue which must be
       * resolved before nextbdchginfo)
       */
      bdchginfo = conflictFirstCand(conflict);
   }

   /* check, if a valid conflict set was found */
   if( bdchginfo == NULL
      && nresolutions > lastconsnresolutions
      && validdepth <= maxvaliddepth
      && (!mustresolve || nresolutions > 0 || conflict->conflictset->nbdchginfos == 0)
      && SCIPpqueueNElems(conflict->forcedbdchgqueue) == 0 )
   {
      int nlits;
      SCIP_Bool success;

      /* call the conflict handlers to create a conflict set */
      SCIP_CALL( conflictAddConflictset(conflict, blkmem, set, stat, tree, validdepth, diving, TRUE, &success, &nlits) );
      if( success )
      {
         (*nconss)++;
         (*nliterals) += nlits;
      }
   }

   /* produce reconvergence constraints defined by succeeding UIP's of the last depth level */
   if( set->conf_reconvlevels != 0 && validdepth <= maxvaliddepth )
   {
      int reconvlevels;
      int i;

      reconvlevels = (set->conf_reconvlevels == -1 ? INT_MAX : set->conf_reconvlevels);
      for( i = 0; i < nfirstuips; ++i )
      {
         if( SCIPbdchginfoHasInferenceReason(firstuips[i])
            && currentdepth - SCIPbdchginfoGetDepth(firstuips[i]) < reconvlevels )
         {
            SCIP_CALL( conflictCreateReconvergenceConss(conflict, blkmem, set, stat, prob, tree, diving,
                  validdepth, firstuips[i], nreconvconss, nreconvliterals) );
         }
      }
   }

   /* free the temporary memory */
   SCIPsetFreeBufferArray(set, &firstuips);

   /* clear the conflict candidate queue and the conflict set */
   conflictClear(conflict);

   return SCIP_OKAY;
}

/** analyzes conflicting bound changes that were added with calls to SCIPconflictAddBound(), and on success, calls the
 *  conflict handlers to create a conflict constraint out of the resulting conflict set;
 *  updates statistics for propagation conflict analysis
 */
SCIP_RETCODE SCIPconflictAnalyze(
   SCIP_CONFLICT*        conflict,           /**< conflict analysis data */
   BMS_BLKMEM*           blkmem,             /**< block memory of transformed problem */
   SCIP_SET*             set,                /**< global SCIP settings */
   SCIP_STAT*            stat,               /**< problem statistics */
   SCIP_PROB*            prob,               /**< problem data */
   SCIP_TREE*            tree,               /**< branch and bound tree */
   int                   validdepth,         /**< minimal depth level at which the initial conflict set is valid */
   SCIP_Bool*            success             /**< pointer to store whether a conflict constraint was created, or NULL */
   )
{
   int nconss;
   int nliterals;
   int nreconvconss;
   int nreconvliterals;

   assert(conflict != NULL);
   assert(conflict->conflictset != NULL);
   assert(set != NULL);
   assert(prob != NULL);

   if( success != NULL )
      *success = FALSE;

   /* check if the conflict analysis is applicable */
   if( !SCIPconflictApplicable(set) )
      return SCIP_OKAY;

   /* check, if the conflict set will get too large with high probability */
   if( conflict->conflictset->nbdchginfos + SCIPpqueueNElems(conflict->bdchgqueue)
      + SCIPpqueueNElems(conflict->forcedbdchgqueue) >= 2*conflictCalcMaxsize(set, prob) )
      return SCIP_OKAY;

   SCIPsetDebugMsg(set, "analyzing conflict after infeasible propagation in depth %d\n", SCIPtreeGetCurrentDepth(tree));

   /* start timing */
   SCIPclockStart(conflict->propanalyzetime, set);

   conflict->npropcalls++;

   /* analyze the conflict set, and create a conflict constraint on success */
   SCIP_CALL( conflictAnalyze(conflict, blkmem, set, stat, prob, tree, FALSE, validdepth, TRUE,
         &nconss, &nliterals, &nreconvconss, &nreconvliterals) );
   conflict->npropsuccess += (nconss > 0 ? 1 : 0);
   conflict->npropconfconss += nconss;
   conflict->npropconfliterals += nliterals;
   conflict->npropreconvconss += nreconvconss;
   conflict->npropreconvliterals += nreconvliterals;
   if( success != NULL )
      *success = (nconss > 0);

   /* stop timing */
   SCIPclockStop(conflict->propanalyzetime, set);

   return SCIP_OKAY;
}

/** gets time in seconds used for preprocessing global conflict constraint before appliance */
SCIP_Real SCIPconflictGetGlobalApplTime(
   SCIP_CONFLICT*        conflict            /**< conflict analysis data */
   )
{
   assert(conflict != NULL);

   return SCIPclockGetTime(conflict->dIBclock);
}

/** gets time in seconds used for analyzing propagation conflicts */
SCIP_Real SCIPconflictGetPropTime(
   SCIP_CONFLICT*        conflict            /**< conflict analysis data */
   )
{
   assert(conflict != NULL);

   return SCIPclockGetTime(conflict->propanalyzetime);
}

/** gets number of calls to propagation conflict analysis */
SCIP_Longint SCIPconflictGetNPropCalls(
   SCIP_CONFLICT*        conflict            /**< conflict analysis data */
   )
{
   assert(conflict != NULL);

   return conflict->npropcalls;
}

/** gets number of calls to propagation conflict analysis that yield at least one conflict constraint */
SCIP_Longint SCIPconflictGetNPropSuccess(
   SCIP_CONFLICT*        conflict            /**< conflict analysis data */
   )
{
   assert(conflict != NULL);

   return conflict->npropsuccess;
}

/** gets number of conflict constraints detected in propagation conflict analysis */
SCIP_Longint SCIPconflictGetNPropConflictConss(
   SCIP_CONFLICT*        conflict            /**< conflict analysis data */
   )
{
   assert(conflict != NULL);

   return conflict->npropconfconss;
}

/** gets total number of literals in conflict constraints created in propagation conflict analysis */
SCIP_Longint SCIPconflictGetNPropConflictLiterals(
   SCIP_CONFLICT*        conflict            /**< conflict analysis data */
   )
{
   assert(conflict != NULL);

   return conflict->npropconfliterals;
}

/** gets number of reconvergence constraints detected in propagation conflict analysis */
SCIP_Longint SCIPconflictGetNPropReconvergenceConss(
   SCIP_CONFLICT*        conflict            /**< conflict analysis data */
   )
{
   assert(conflict != NULL);

   return conflict->npropreconvconss;
}

/** gets total number of literals in reconvergence constraints created in propagation conflict analysis */
SCIP_Longint SCIPconflictGetNPropReconvergenceLiterals(
   SCIP_CONFLICT*        conflict            /**< conflict analysis data */
   )
{
   assert(conflict != NULL);

   return conflict->npropreconvliterals;
}




/*
 * Infeasible LP Conflict Analysis
 */

/** ensures, that side change arrays can store at least num entries */
static
SCIP_RETCODE ensureSidechgsSize(
   SCIP_SET*             set,                /**< global SCIP settings */
   int**                 sidechginds,        /**< pointer to side change index array */
   SCIP_Real**           sidechgoldlhss,     /**< pointer to side change old left hand sides array */
   SCIP_Real**           sidechgoldrhss,     /**< pointer to side change old right hand sides array */
   SCIP_Real**           sidechgnewlhss,     /**< pointer to side change new left hand sides array */
   SCIP_Real**           sidechgnewrhss,     /**< pointer to side change new right hand sides array */
   int*                  sidechgssize,       /**< pointer to size of side change arrays */
   int                   num                 /**< minimal number of entries to be able to store in side change arrays */
   )
{
   assert(sidechginds != NULL);
   assert(sidechgoldlhss != NULL);
   assert(sidechgoldrhss != NULL);
   assert(sidechgnewlhss != NULL);
   assert(sidechgnewrhss != NULL);
   assert(sidechgssize != NULL);

   if( num > *sidechgssize )
   {
      int newsize;

      newsize = SCIPsetCalcMemGrowSize(set, num);
      SCIP_CALL( SCIPsetReallocBufferArray(set, sidechginds, newsize) );
      SCIP_CALL( SCIPsetReallocBufferArray(set, sidechgoldlhss, newsize) );
      SCIP_CALL( SCIPsetReallocBufferArray(set, sidechgoldrhss, newsize) );
      SCIP_CALL( SCIPsetReallocBufferArray(set, sidechgnewlhss, newsize) );
      SCIP_CALL( SCIPsetReallocBufferArray(set, sidechgnewrhss, newsize) );
      *sidechgssize = newsize;
   }
   assert(num <= *sidechgssize);

   return SCIP_OKAY;
}

/** adds removal of row's side to side change arrays; finite sides are only replaced by near infinite sides, such
 *  that the row's sense in the LP solver is not changed
 */
static
SCIP_RETCODE addSideRemoval(
   SCIP_SET*             set,                /**< global SCIP settings */
   SCIP_ROW*             row,                /**< LP row to change the sides for */
   SCIP_Real             lpiinfinity,        /**< value treated as infinity in LP solver */
   int**                 sidechginds,        /**< pointer to side change index array */
   SCIP_Real**           sidechgoldlhss,     /**< pointer to side change old left hand sides array */
   SCIP_Real**           sidechgoldrhss,     /**< pointer to side change old right hand sides array */
   SCIP_Real**           sidechgnewlhss,     /**< pointer to side change new left hand sides array */
   SCIP_Real**           sidechgnewrhss,     /**< pointer to side change new right hand sides array */
   int*                  sidechgssize,       /**< pointer to size of side change arrays */
   int*                  nsidechgs           /**< pointer to number of used slots in side change arrays */
   )
{
   SCIP_Real lhs;
   SCIP_Real rhs;
   SCIP_Real constant;

   assert(sidechginds != NULL);
   assert(sidechgoldlhss != NULL);
   assert(sidechgoldrhss != NULL);
   assert(sidechgnewlhss != NULL);
   assert(sidechgnewrhss != NULL);
   assert(sidechgssize != NULL);
   assert(nsidechgs != NULL);

   lhs = SCIProwGetLhs(row);
   rhs = SCIProwGetRhs(row);
   constant = SCIProwGetConstant(row);
   assert(!SCIPsetIsInfinity(set, -lhs) || !SCIPsetIsInfinity(set, rhs));

   /* get memory to store additional side change */
   SCIP_CALL( ensureSidechgsSize(set, sidechginds, sidechgoldlhss, sidechgoldrhss, sidechgnewlhss, sidechgnewrhss,
         sidechgssize, (*nsidechgs)+1) );
   assert(*nsidechgs < *sidechgssize);
   assert(*sidechginds != NULL);
   assert(*sidechgoldlhss != NULL);
   assert(*sidechgoldrhss != NULL);
   assert(*sidechgnewlhss != NULL);
   assert(*sidechgnewrhss != NULL);

   /* store side change */
   (*sidechginds)[*nsidechgs] = SCIProwGetLPPos(row);
   if( SCIPsetIsInfinity(set, -lhs) )
   {
      (*sidechgoldlhss)[*nsidechgs] = -lpiinfinity;
      (*sidechgnewlhss)[*nsidechgs] = -lpiinfinity;
   }
   else
   {
      (*sidechgoldlhss)[*nsidechgs] = lhs - constant;
      (*sidechgnewlhss)[*nsidechgs] = -lpiinfinity;
   }
   if( SCIPsetIsInfinity(set, rhs) )
   {
      (*sidechgoldrhss)[*nsidechgs] = lpiinfinity;
      (*sidechgnewrhss)[*nsidechgs] = lpiinfinity;
   }
   else
   {
      (*sidechgoldrhss)[*nsidechgs] = rhs - constant;
      (*sidechgnewrhss)[*nsidechgs] = lpiinfinity;
   }
   (*nsidechgs)++;

   return SCIP_OKAY;
}

/** inserts variable's new bounds into bound change arrays */
static
SCIP_RETCODE addBdchg(
   SCIP_SET*             set,                /**< global SCIP settings */
   SCIP_VAR*             var,                /**< variable to change the LP bounds for */
   SCIP_Real             newlb,              /**< new lower bound */
   SCIP_Real             newub,              /**< new upper bound */
   SCIP_LPBDCHGS*        oldlpbdchgs,        /**< old LP bound changes used for reset the LP bound change */
   SCIP_LPBDCHGS*        relaxedlpbdchgs,    /**< relaxed LP bound changes used for reset the LP bound change */
   SCIP_LPI*             lpi                 /**< pointer to LPi to access infinity of LP solver; necessary to set correct value */
   )
{
   assert(newlb <= newub);
   assert(oldlpbdchgs != NULL);
   assert(relaxedlpbdchgs != NULL);

   if( SCIPvarGetStatus(var) == SCIP_VARSTATUS_COLUMN )
   {
      SCIP_COL* col;
      int idx;
      int c;

      col = SCIPvarGetCol(var);
      c = SCIPcolGetLPPos(col);

      if( c >= 0 )
      {
         /* store old bound change for resetting the LP later */
         if( !oldlpbdchgs->usedcols[c] )
         {
            idx = oldlpbdchgs->nbdchgs;
            oldlpbdchgs->usedcols[c] = TRUE;
            oldlpbdchgs->bdchgcolinds[c] = idx;
            oldlpbdchgs->nbdchgs++;

            oldlpbdchgs->bdchginds[idx] = c;
            oldlpbdchgs->bdchglbs[idx] = SCIPvarGetLbLP(var, set);
            oldlpbdchgs->bdchgubs[idx] = SCIPvarGetUbLP(var, set);
         }
         assert(oldlpbdchgs->bdchginds[oldlpbdchgs->bdchgcolinds[c]] == c);
         assert((SCIPlpiIsInfinity(lpi, -oldlpbdchgs->bdchglbs[oldlpbdchgs->bdchgcolinds[c]]) && SCIPsetIsInfinity(set, -SCIPvarGetLbLP(var, set))) ||
            SCIPsetIsEQ(set, oldlpbdchgs->bdchglbs[oldlpbdchgs->bdchgcolinds[c]], SCIPvarGetLbLP(var, set)));
         assert((SCIPlpiIsInfinity(lpi, oldlpbdchgs->bdchgubs[oldlpbdchgs->bdchgcolinds[c]]) && SCIPsetIsInfinity(set, SCIPvarGetUbLP(var, set))) ||
            SCIPsetIsEQ(set, oldlpbdchgs->bdchgubs[oldlpbdchgs->bdchgcolinds[c]], SCIPvarGetUbLP(var, set)));

         /* store bound change for conflict analysis */
         if( !relaxedlpbdchgs->usedcols[c] )
         {
            idx = relaxedlpbdchgs->nbdchgs;
            relaxedlpbdchgs->usedcols[c] = TRUE;
            relaxedlpbdchgs->bdchgcolinds[c] = idx;
            relaxedlpbdchgs->nbdchgs++;

            /* remember the positive for later further bound widenings */
            relaxedlpbdchgs->bdchginds[idx] = c;
         }
         else
         {
            idx = relaxedlpbdchgs->bdchgcolinds[c];
            assert(relaxedlpbdchgs->bdchginds[idx] == c);

            /* the new bound should be the same or more relaxed */
            assert(relaxedlpbdchgs->bdchglbs[idx] >= newlb ||
               (SCIPlpiIsInfinity(lpi, -relaxedlpbdchgs->bdchglbs[idx]) && SCIPsetIsInfinity(set, -newlb)));
            assert(relaxedlpbdchgs->bdchgubs[idx] <= newub ||
               (SCIPlpiIsInfinity(lpi, relaxedlpbdchgs->bdchgubs[idx]) && SCIPsetIsInfinity(set, newub)));
         }

         /* set the new bounds for the LP with the correct infinity value */
         relaxedlpbdchgs->bdchglbs[idx] = SCIPsetIsInfinity(set, -newlb) ? -SCIPlpiInfinity(lpi) : newlb;
         relaxedlpbdchgs->bdchgubs[idx] = SCIPsetIsInfinity(set, newub) ? SCIPlpiInfinity(lpi) : newub;
         if( SCIPsetIsInfinity(set, -oldlpbdchgs->bdchglbs[idx]) )
            oldlpbdchgs->bdchglbs[idx] = -SCIPlpiInfinity(lpi);
         if( SCIPsetIsInfinity(set, oldlpbdchgs->bdchgubs[idx]) )
            oldlpbdchgs->bdchgubs[idx] = SCIPlpiInfinity(lpi);
      }
   }

   return SCIP_OKAY;
}

/** ensures, that candidate array can store at least num entries */
static
SCIP_RETCODE ensureCandsSize(
   SCIP_SET*             set,                /**< global SCIP settings */
   SCIP_VAR***           cands,              /**< pointer to candidate array */
   SCIP_Real**           candscores,         /**< pointer to candidate score array */
   SCIP_Real**           newbounds,          /**< pointer to candidate new bounds array */
   SCIP_Real**           proofactdeltas,     /**< pointer to candidate proof delta array */
   int*                  candssize,          /**< pointer to size of array */
   int                   num                 /**< minimal number of candidates to store in array */
   )
{
   assert(cands != NULL);
   assert(candssize != NULL);

   if( num > *candssize )
   {
      int newsize;

      newsize = SCIPsetCalcMemGrowSize(set, num);
      SCIP_CALL( SCIPsetReallocBufferArray(set, cands, newsize) );
      SCIP_CALL( SCIPsetReallocBufferArray(set, candscores, newsize) );
      SCIP_CALL( SCIPsetReallocBufferArray(set, newbounds, newsize) );
      SCIP_CALL( SCIPsetReallocBufferArray(set, proofactdeltas, newsize) );
      *candssize = newsize;
   }
   assert(num <= *candssize);

   return SCIP_OKAY;
}

/** adds variable to candidate list, if the current best bound corresponding to the proof coefficient is local;
 *  returns the array position in the candidate list, where the new candidate was inserted, or -1 if the
 *  variable can relaxed to global bounds immediately without increasing the proof's activity;
 *  the candidates are sorted with respect to the following two criteria:
 *  - prefer bound changes that have been applied deeper in the tree, to get a more global conflict
 *  - prefer variables with small Farkas coefficient to get rid of as many bound changes as possible
 */
static
SCIP_RETCODE addCand(
   SCIP_SET*             set,                /**< global SCIP settings */
   int                   currentdepth,       /**< current depth in the tree */
   SCIP_VAR*             var,                /**< variable to add to candidate array */
   int                   lbchginfopos,       /**< positions of currently active lower bound change information in variable's array */
   int                   ubchginfopos,       /**< positions of currently active upper bound change information in variable's array */
   SCIP_Real             proofcoef,          /**< coefficient of variable in infeasibility/bound proof */
   SCIP_Real             prooflhs,           /**< left hand side of infeasibility/bound proof */
   SCIP_Real             proofact,           /**< activity of infeasibility/bound proof row */
   SCIP_VAR***           cands,              /**< pointer to candidate array for undoing bound changes */
   SCIP_Real**           candscores,         /**< pointer to candidate score array for undoing bound changes */
   SCIP_Real**           newbounds,          /**< pointer to candidate new bounds array for undoing bound changes */
   SCIP_Real**           proofactdeltas,     /**< pointer to proof activity increase array for undoing bound changes */
   int*                  candssize,          /**< pointer to size of cands arrays */
   int*                  ncands,             /**< pointer to count number of candidates in bound change list */
   int                   firstcand           /**< position of first unprocessed bound change candidate */
   )
{
   SCIP_Real oldbound;
   SCIP_Real newbound;
   SCIP_Real proofactdelta;
   SCIP_Real score;
   int depth;
   int i;
   SCIP_Bool resolvable;

   assert(set != NULL);
   assert(var != NULL);
   assert(-1 <= lbchginfopos && lbchginfopos <= var->nlbchginfos);
   assert(-1 <= ubchginfopos && ubchginfopos <= var->nubchginfos);
   assert(!SCIPsetIsZero(set, proofcoef));
   assert(SCIPsetIsGT(set, prooflhs, proofact));
   assert(cands != NULL);
   assert(candscores != NULL);
   assert(newbounds != NULL);
   assert(proofactdeltas != NULL);
   assert(candssize != NULL);
   assert(ncands != NULL);
   assert(*ncands <= *candssize);
   assert(0 <= firstcand && firstcand <= *ncands);

   /* in the infeasibility or dual bound proof, the variable's bound is chosen to maximize the proof's activity */
   if( proofcoef > 0.0 )
   {
      assert(ubchginfopos >= 0); /* otherwise, undoBdchgsProof() should already have relaxed the local bound */

      /* calculate the difference of current bound to the previous bound the variable was set to */
      if( ubchginfopos == var->nubchginfos )
      {
         /* current bound is the strong branching or diving bound */
         oldbound = SCIPvarGetUbLP(var, set);
         newbound = SCIPvarGetUbLocal(var);
         depth = currentdepth+1;
         resolvable = FALSE;
      }
      else
      {
         /* current bound is the result of a local bound change */
         resolvable = bdchginfoIsResolvable(&var->ubchginfos[ubchginfopos]);
         depth = var->ubchginfos[ubchginfopos].bdchgidx.depth;
         oldbound = var->ubchginfos[ubchginfopos].newbound;
         newbound = var->ubchginfos[ubchginfopos].oldbound;
      }
   }
   else
   {
      assert(lbchginfopos >= 0); /* otherwise, undoBdchgsProof() should already have relaxed the local bound */

      /* calculate the difference of current bound to the previous bound the variable was set to */
      if( lbchginfopos == var->nlbchginfos )
      {
         /* current bound is the strong branching or diving bound */
         oldbound = SCIPvarGetLbLP(var, set);
         newbound = SCIPvarGetLbLocal(var);
         depth = currentdepth+1;
         resolvable = FALSE;
      }
      else
      {
         /* current bound is the result of a local bound change */
         resolvable = bdchginfoIsResolvable(&var->lbchginfos[lbchginfopos]);
         depth = var->lbchginfos[lbchginfopos].bdchgidx.depth;
         oldbound = var->lbchginfos[lbchginfopos].newbound;
         newbound = var->lbchginfos[lbchginfopos].oldbound;
      }
   }

   /* calculate the increase in the proof's activity */
   proofactdelta = (newbound - oldbound)*proofcoef;
   assert(proofactdelta > 0.0);


   /* calculate score for undoing the bound change */
   score = calcBdchgScore(prooflhs, proofact, proofactdelta, proofcoef, depth, currentdepth, var, set);

   if( !resolvable )
   {
      score += 10.0;
      if( !SCIPvarIsBinary(var) )
         score += 10.0;
   }

   /* get enough memory to store new candidate */
   SCIP_CALL( ensureCandsSize(set, cands, candscores, newbounds, proofactdeltas, candssize, (*ncands)+1) );
   assert(*cands != NULL);
   assert(*candscores != NULL);
   assert(*newbounds != NULL);
   assert(*proofactdeltas != NULL);

   SCIPsetDebugMsg(set, " -> local <%s> %s %g, relax <%s> %s %g, proofcoef=%g, dpt=%d, resolve=%u, delta=%g, score=%g\n",
      SCIPvarGetName(var), proofcoef > 0.0 ? "<=" : ">=", oldbound,
      SCIPvarGetName(var), proofcoef > 0.0 ? "<=" : ">=", newbound,
      proofcoef, depth, resolvable, proofactdelta, score);

   /* insert variable in candidate list without touching the already processed candidates */
   for( i = *ncands; i > firstcand && score > (*candscores)[i-1]; --i )
   {
      (*cands)[i] = (*cands)[i-1];
      (*candscores)[i] = (*candscores)[i-1];
      (*newbounds)[i] = (*newbounds)[i-1];
      (*proofactdeltas)[i] = (*proofactdeltas)[i-1];
   }
   (*cands)[i] = var;
   (*candscores)[i] = score;
   (*newbounds)[i] = newbound;
   (*proofactdeltas)[i] = proofactdelta;
   (*ncands)++;

   return SCIP_OKAY;
}

/** after changing the global bound of a variable, the bdchginfos that are now redundant are replaced with
 *  oldbound = newbound = global bound; if the current bdchginfo is of such kind, the bound is equal to the
 *  global bound and we can ignore it by installing a -1 as the corresponding bound change info position
 */
static
void skipRedundantBdchginfos(
   SCIP_VAR*             var,                /**< problem variable */
   int*                  lbchginfopos,       /**< pointer to lower bound change information position */
   int*                  ubchginfopos        /**< pointer to upper bound change information position */
   )
{
   assert(var != NULL);
   assert(lbchginfopos != NULL);
   assert(ubchginfopos != NULL);
   assert(-1 <= *lbchginfopos && *lbchginfopos <= var->nlbchginfos);
   assert(-1 <= *ubchginfopos && *ubchginfopos <= var->nubchginfos);
   assert(*lbchginfopos == -1 || *lbchginfopos == var->nlbchginfos
      || var->lbchginfos[*lbchginfopos].redundant
      == (var->lbchginfos[*lbchginfopos].oldbound == var->lbchginfos[*lbchginfopos].newbound)); /*lint !e777*/
   assert(*ubchginfopos == -1 || *ubchginfopos == var->nubchginfos
      || var->ubchginfos[*ubchginfopos].redundant
      == (var->ubchginfos[*ubchginfopos].oldbound == var->ubchginfos[*ubchginfopos].newbound)); /*lint !e777*/

   if( *lbchginfopos >= 0 && *lbchginfopos < var->nlbchginfos && var->lbchginfos[*lbchginfopos].redundant )
   {
      assert(SCIPvarGetLbGlobal(var) == var->lbchginfos[*lbchginfopos].oldbound); /*lint !e777*/
      *lbchginfopos = -1;
   }
   if( *ubchginfopos >= 0 && *ubchginfopos < var->nubchginfos && var->ubchginfos[*ubchginfopos].redundant )
   {
      assert(SCIPvarGetUbGlobal(var) == var->ubchginfos[*ubchginfopos].oldbound); /*lint !e777*/
      *ubchginfopos = -1;
   }
}

/** undoes bound changes on variables, still leaving the given infeasibility proof valid */
static
SCIP_RETCODE undoBdchgsProof(
   SCIP_SET*             set,                /**< global SCIP settings */
   SCIP_PROB*            prob,               /**< problem data */
   int                   currentdepth,       /**< current depth in the tree */
   SCIP_Real*            proofcoefs,         /**< coefficients in infeasibility proof */
   SCIP_Real             prooflhs,           /**< left hand side of proof */
   SCIP_Real*            proofact,           /**< current activity of proof */
   SCIP_Real*            curvarlbs,          /**< current lower bounds of active problem variables */
   SCIP_Real*            curvarubs,          /**< current upper bounds of active problem variables */
   int*                  lbchginfoposs,      /**< positions of currently active lower bound change information in variables' arrays */
   int*                  ubchginfoposs,      /**< positions of currently active upper bound change information in variables' arrays */
   SCIP_LPBDCHGS*        oldlpbdchgs,        /**< old LP bound changes used for reset the LP bound change, or NULL */
   SCIP_LPBDCHGS*        relaxedlpbdchgs,    /**< relaxed LP bound changes used for reset the LP bound change, or NULL */
   SCIP_Bool*            resolve,            /**< pointer to store whether the changed LP should be resolved again, or NULL */
   SCIP_LPI*             lpi                 /**< pointer to LPi to access infinity of LP solver; necessary to set correct values */
   )
{
   SCIP_VAR** vars;
   SCIP_VAR** cands;
   SCIP_Real* candscores;
   SCIP_Real* newbounds;
   SCIP_Real* proofactdeltas;
   int nvars;
   int ncands;
   int candssize;
   int v;
   int i;

   assert(prob != NULL);
   assert(proofcoefs != NULL);
   assert(SCIPsetIsFeasGT(set, prooflhs, (*proofact)));
   assert(curvarlbs != NULL);
   assert(curvarubs != NULL);
   assert(lbchginfoposs != NULL);
   assert(ubchginfoposs != NULL);

   if( resolve != NULL )
      *resolve = FALSE;

   vars = prob->vars;
   nvars = prob->nvars;
   assert(nvars == 0 || vars != NULL);

   /* calculate the order in which the bound changes are tried to be undone, and relax all bounds if this doesn't
    * increase the proof's activity
    */
   SCIP_CALL( SCIPsetAllocBufferArray(set, &cands, nvars) );
   SCIP_CALL( SCIPsetAllocBufferArray(set, &candscores, nvars) );
   SCIP_CALL( SCIPsetAllocBufferArray(set, &newbounds, nvars) );
   SCIP_CALL( SCIPsetAllocBufferArray(set, &proofactdeltas, nvars) );
   ncands = 0;
   candssize = nvars;
   for( v = 0; v < nvars; ++v )
   {
      SCIP_VAR* var;
      SCIP_Bool relaxed;

      var = vars[v];

      /* after changing the global bound of a variable, the bdchginfos that are now redundant are replaced with
       * oldbound = newbound = global bound; if the current bdchginfo is of such kind, the bound is equal to the
       * global bound and we can ignore it
       */
      skipRedundantBdchginfos(var, &lbchginfoposs[v], &ubchginfoposs[v]);

      /* ignore variables already relaxed to global bounds */
      if( (lbchginfoposs[v] == -1 && ubchginfoposs[v] == -1) )
      {
         proofcoefs[v] = 0.0;
         continue;
      }

      /* relax bounds that are not used in the proof to the global bounds */
      relaxed = FALSE;
      if( !SCIPsetIsNegative(set, proofcoefs[v]) )
      {
         /* the lower bound is not used */
         if( lbchginfoposs[v] >= 0 )
         {
            SCIPsetDebugMsg(set, " -> relaxing variable <%s>[%g,%g] to [%g,%g]: proofcoef=%g, %g <= %g\n",
               SCIPvarGetName(var), curvarlbs[v], curvarubs[v], SCIPvarGetLbGlobal(var), curvarubs[v],
               proofcoefs[v], prooflhs, (*proofact));
            curvarlbs[v] = SCIPvarGetLbGlobal(var);
            lbchginfoposs[v] = -1;
            relaxed = TRUE;
         }
      }
      if( !SCIPsetIsPositive(set, proofcoefs[v]) )
      {
         /* the upper bound is not used */
         if( ubchginfoposs[v] >= 0 )
         {
            SCIPsetDebugMsg(set, " -> relaxing variable <%s>[%g,%g] to [%g,%g]: proofcoef=%g, %g <= %g\n",
               SCIPvarGetName(var), curvarlbs[v], curvarubs[v], curvarlbs[v], SCIPvarGetUbGlobal(var),
               proofcoefs[v], prooflhs, (*proofact));
            curvarubs[v] = SCIPvarGetUbGlobal(var);
            ubchginfoposs[v] = -1;
            relaxed = TRUE;
         }
      }
      if( relaxed && oldlpbdchgs != NULL )
      {
         SCIP_CALL( addBdchg(set, var, curvarlbs[v], curvarubs[v], oldlpbdchgs, relaxedlpbdchgs, lpi) );
      }

      /* add bound to candidate list */
      if( lbchginfoposs[v] >= 0 || ubchginfoposs[v] >= 0 )
      {
         SCIP_CALL( addCand(set, currentdepth, var, lbchginfoposs[v], ubchginfoposs[v], proofcoefs[v],
               prooflhs, (*proofact), &cands, &candscores, &newbounds, &proofactdeltas, &candssize, &ncands, 0) );
      }
      /* we can set the proof coefficient to zero, because the variable is not needed */
      else
         proofcoefs[v] = 0.0;
   }

   /* try to undo remaining local bound changes while still keeping the proof row violated:
    * bound changes can be undone, if prooflhs > proofact + proofactdelta;
    * afterwards, the current proof activity has to be updated
    */
   for( i = 0; i < ncands; ++i )
   {
      assert(proofactdeltas[i] > 0.0);
      assert((lbchginfoposs[SCIPvarGetProbindex(cands[i])] >= 0) != (ubchginfoposs[SCIPvarGetProbindex(cands[i])] >= 0));

      /* when relaxing a constraint we still need to stay infeasible; therefore we need to do the comparison in
       * feasibility tolerance because if 'prooflhs' is (feas-))equal to 'proofact + proofactdeltas[i]' it would mean
       * that there is no violation
       */
      if( SCIPsetIsFeasGT(set, prooflhs, (*proofact) + proofactdeltas[i]) )
      {
         v = SCIPvarGetProbindex(cands[i]);
         assert(0 <= v && v < nvars);
         assert((lbchginfoposs[v] >= 0) != (ubchginfoposs[v] >= 0));

         SCIPsetDebugMsg(set, " -> relaxing variable <%s>[%g,%g] to [%g,%g]: proofcoef=%g, %g <= %g + %g\n",
            SCIPvarGetName(cands[i]), curvarlbs[v], curvarubs[v],
            proofcoefs[v] > 0.0 ? curvarlbs[v] : newbounds[i],
            proofcoefs[v] > 0.0 ? newbounds[i] : curvarubs[v],
            proofcoefs[v], prooflhs, (*proofact), proofactdeltas[i]);

         assert((SCIPsetIsPositive(set, proofcoefs[v]) && SCIPsetIsGT(set, newbounds[i], curvarubs[v]))
            || (SCIPsetIsNegative(set, proofcoefs[v]) && SCIPsetIsLT(set, newbounds[i], curvarlbs[v])));
         assert((SCIPsetIsPositive(set, proofcoefs[v])
               && SCIPsetIsEQ(set, proofactdeltas[i], (newbounds[i] - curvarubs[v])*proofcoefs[v]))
            || (SCIPsetIsNegative(set, proofcoefs[v])
               && SCIPsetIsEQ(set, proofactdeltas[i], (newbounds[i] - curvarlbs[v])*proofcoefs[v])));
         assert(!SCIPsetIsZero(set, proofcoefs[v]));

         if( proofcoefs[v] > 0.0 )
         {
            assert(ubchginfoposs[v] >= 0);
            assert(lbchginfoposs[v] == -1);
            curvarubs[v] = newbounds[i];
            ubchginfoposs[v]--;
         }
         else
         {
            assert(lbchginfoposs[v] >= 0);
            assert(ubchginfoposs[v] == -1);
            curvarlbs[v] = newbounds[i];
            lbchginfoposs[v]--;
         }
         if( oldlpbdchgs != NULL )
         {
            SCIP_CALL( addBdchg(set, cands[i], curvarlbs[v], curvarubs[v], oldlpbdchgs, relaxedlpbdchgs, lpi) );
         }
         (*proofact) += proofactdeltas[i];
         if( resolve != NULL && SCIPvarIsInLP(cands[i]) )
            *resolve = TRUE;

         /* after changing the global bound of a variable, the bdchginfos that are now redundant are replaced with
          * oldbound = newbound = global bound; if the current bdchginfo is of such kind, the bound is equal to the
          * global bound and we can ignore it
          */
         skipRedundantBdchginfos(cands[i], &lbchginfoposs[v], &ubchginfoposs[v]);

         /* insert the new local bound of the variable into the candidate list */
         if( lbchginfoposs[v] >= 0 || ubchginfoposs[v] >= 0 )
         {
            SCIP_CALL( addCand(set, currentdepth, cands[i], lbchginfoposs[v], ubchginfoposs[v], proofcoefs[v],
                  prooflhs, (*proofact), &cands, &candscores, &newbounds, &proofactdeltas, &candssize, &ncands, i+1) );
         }
         else
            proofcoefs[v] = 0.0;
      }
   }

   /* free the buffer for the sorted bound change candidates */
   SCIPsetFreeBufferArray(set, &proofactdeltas);
   SCIPsetFreeBufferArray(set, &newbounds);
   SCIPsetFreeBufferArray(set, &candscores);
   SCIPsetFreeBufferArray(set, &cands);

   return SCIP_OKAY;
}

/* because calculations might cancel out some values, we stop the infeasibility analysis if a value is bigger than
 * 2^53 = 9007199254740992
 */
#define NUMSTOP 9007199254740992.0

/** analyzes an infeasible LP and undoes additional bound changes while staying infeasible */
static
SCIP_RETCODE undoBdchgsDualfarkas(
   SCIP_SET*             set,                /**< global SCIP settings */
   SCIP_PROB*            prob,               /**< problem data */
   SCIP_LP*              lp,                 /**< LP data */
   int                   currentdepth,       /**< current depth in the tree */
   SCIP_Real*            curvarlbs,          /**< current lower bounds of active problem variables */
   SCIP_Real*            curvarubs,          /**< current upper bounds of active problem variables */
   int*                  lbchginfoposs,      /**< positions of currently active lower bound change information in variables' arrays */
   int*                  ubchginfoposs,      /**< positions of currently active upper bound change information in variables' arrays */
   SCIP_LPBDCHGS*        oldlpbdchgs,        /**< old LP bound changes used for reset the LP bound change, or NULL */
   SCIP_LPBDCHGS*        relaxedlpbdchgs,    /**< relaxed LP bound changes used for reset the LP bound change, or NULL */
   SCIP_Bool*            valid,              /**< pointer to store whether the unfixings are valid */
   SCIP_Bool*            resolve,            /**< pointer to store whether the changed LP should be resolved again */
   SCIP_Real*            farkascoefs,        /**< coefficients in the proof constraint */
   SCIP_Real             farkaslhs,          /**< lhs of the proof constraint */
   SCIP_Real*            farkasactivity      /**< maximal activity of the proof constraint */
   )
{
   SCIP_LPI* lpi;

   assert(prob != NULL);
   assert(lp != NULL);
   assert(lp->flushed);
   assert(lp->solved);
   assert(curvarlbs != NULL);
   assert(curvarubs != NULL);
   assert(lbchginfoposs != NULL);
   assert(ubchginfoposs != NULL);
   assert(valid != NULL);
   assert(resolve != NULL);

   SCIPsetDebugMsg(set, "undoing bound changes in infeasible LP: cutoff=%g\n", lp->cutoffbound);

   *valid = FALSE;
   *resolve = FALSE;

   lpi = SCIPlpGetLPI(lp);

   /* check, if the Farkas row is still violated (using current bounds and ignoring local rows) */
   if( SCIPsetIsFeasGT(set, farkaslhs, *farkasactivity) )
   {
      /* undo bound changes while keeping the infeasibility proof valid */
      SCIP_CALL( undoBdchgsProof(set, prob, currentdepth, farkascoefs, farkaslhs, farkasactivity,
            curvarlbs, curvarubs, lbchginfoposs, ubchginfoposs, oldlpbdchgs, relaxedlpbdchgs, resolve, lpi) );

      *valid = TRUE;

      /* resolving does not make sense: the old dual ray is still valid -> resolving will not change the solution */
      *resolve = FALSE;
   }

   return SCIP_OKAY;
}

/** analyzes an LP exceeding the objective limit and undoes additional bound changes while staying beyond the
 *  objective limit
 */
static
SCIP_RETCODE undoBdchgsDualsol(
   SCIP_SET*             set,                /**< global SCIP settings */
   SCIP_PROB*            prob,               /**< problem data */
   SCIP_LP*              lp,                 /**< LP data */
   int                   currentdepth,       /**< current depth in the tree */
   SCIP_Real*            curvarlbs,          /**< current lower bounds of active problem variables */
   SCIP_Real*            curvarubs,          /**< current upper bounds of active problem variables */
   int*                  lbchginfoposs,      /**< positions of currently active lower bound change information in variables' arrays */
   int*                  ubchginfoposs,      /**< positions of currently active upper bound change information in variables' arrays */
   SCIP_LPBDCHGS*        oldlpbdchgs,        /**< old LP bound changes used for reset the LP bound change, or NULL */
   SCIP_LPBDCHGS*        relaxedlpbdchgs,    /**< relaxed LP bound changes used for reset the LP bound change, or NULL */
   SCIP_Bool*            valid,              /**< pointer to store whether the unfixings are valid */
   SCIP_Bool*            resolve,            /**< pointer to store whether the changed LP should be resolved again */
   SCIP_Real*            dualcoefs,          /**< coefficients in the proof constraint */
   SCIP_Real             duallhs,            /**< lhs of the proof constraint */
   SCIP_Real*            dualactivity        /**< maximal activity of the proof constraint */
   )
{
   SCIP_LPI* lpi;

   assert(set != NULL);
   assert(prob != NULL);
   assert(lp != NULL);
   assert(lp->flushed);
   assert(lp->solved);
   assert(curvarlbs != NULL);
   assert(curvarubs != NULL);
   assert(lbchginfoposs != NULL);
   assert(ubchginfoposs != NULL);
   assert(valid != NULL);
   assert(resolve != NULL);

   *valid = FALSE;
   *resolve = FALSE;

   SCIPsetDebugMsg(set, "undoing bound changes in LP exceeding cutoff: cutoff=%g\n", lp->cutoffbound);

   /* get LP solver interface */
   lpi = SCIPlpGetLPI(lp);

   /* check, if the dual row is still violated (using current bounds and ignoring local rows) */
   if( SCIPsetIsFeasGT(set, duallhs, *dualactivity) )
   {
      /* undo bound changes while keeping the infeasibility proof valid */
      SCIP_CALL( undoBdchgsProof(set, prob, currentdepth, dualcoefs, duallhs, dualactivity, curvarlbs, curvarubs,
            lbchginfoposs, ubchginfoposs, oldlpbdchgs, relaxedlpbdchgs, resolve, lpi) );

      *valid = TRUE;
   }

   return SCIP_OKAY;
}

/** applies conflict analysis starting with given bound changes, that could not be undone during previous
 *  infeasibility analysis
 */
static
SCIP_RETCODE conflictAnalyzeRemainingBdchgs(
   SCIP_CONFLICT*        conflict,           /**< conflict analysis data */
   BMS_BLKMEM*           blkmem,             /**< block memory of transformed problem */
   SCIP_SET*             set,                /**< global SCIP settings */
   SCIP_STAT*            stat,               /**< problem statistics */
   SCIP_PROB*            prob,               /**< problem data */
   SCIP_TREE*            tree,               /**< branch and bound tree */
   SCIP_Bool             diving,             /**< are we in strong branching or diving mode? */
   int*                  lbchginfoposs,      /**< positions of currently active lower bound change information in variables' arrays */
   int*                  ubchginfoposs,      /**< positions of currently active upper bound change information in variables' arrays */
   int*                  nconss,             /**< pointer to store the number of generated conflict constraints */
   int*                  nliterals,          /**< pointer to store the number of literals in generated conflict constraints */
   int*                  nreconvconss,       /**< pointer to store the number of generated reconvergence constraints */
   int*                  nreconvliterals     /**< pointer to store the number of literals generated reconvergence constraints */
   )
{
   SCIP_VAR** vars;
   SCIP_VAR* var;
   SCIP_CONFTYPE conftype;
   SCIP_Bool usescutoffbound;
   int nvars;
   int v;
   int nbdchgs;
   int maxsize;

   assert(prob != NULL);
   assert(lbchginfoposs != NULL);
   assert(ubchginfoposs != NULL);
   assert(nconss != NULL);
   assert(nliterals != NULL);
   assert(nreconvconss != NULL);
   assert(nreconvliterals != NULL);

   *nconss = 0;
   *nliterals = 0;
   *nreconvconss = 0;
   *nreconvliterals = 0;

   vars = prob->vars;
   nvars = prob->nvars;
   assert(nvars == 0 || vars != NULL);

   maxsize = 2*conflictCalcMaxsize(set, prob);

   /* initialize conflict data */
   conftype = conflict->conflictset->conflicttype;
   usescutoffbound = conflict->conflictset->usescutoffbound;

   SCIP_CALL( SCIPconflictInit(conflict, set, stat, prob, conftype, usescutoffbound) );

   conflict->conflictset->conflicttype = conftype;
   conflict->conflictset->usescutoffbound = usescutoffbound;

   /* add remaining bound changes to conflict queue */
   SCIPsetDebugMsg(set, "initial conflict set after undoing bound changes:\n");

   nbdchgs = 0;
   for( v = 0; v < nvars && nbdchgs < maxsize; ++v )
   {
      var = vars[v];
      assert(var != NULL);
      assert(var->nlbchginfos >= 0);
      assert(var->nubchginfos >= 0);
      assert(-1 <= lbchginfoposs[v] && lbchginfoposs[v] <= var->nlbchginfos);
      assert(-1 <= ubchginfoposs[v] && ubchginfoposs[v] <= var->nubchginfos);

      if( lbchginfoposs[v] == var->nlbchginfos || ubchginfoposs[v] == var->nubchginfos )
      {
         SCIP_BDCHGINFO* bdchginfo;
         SCIP_Real relaxedbd;

         /* the strong branching or diving bound stored in the column is responsible for the conflict:
          * it cannot be resolved and therefore has to be directly put into the conflict set
          */
         assert((lbchginfoposs[v] == var->nlbchginfos) != (ubchginfoposs[v] == var->nubchginfos)); /* only one can be tight in the dual! */
         assert(lbchginfoposs[v] < var->nlbchginfos || SCIPvarGetLbLP(var, set) > SCIPvarGetLbLocal(var));
         assert(ubchginfoposs[v] < var->nubchginfos || SCIPvarGetUbLP(var, set) < SCIPvarGetUbLocal(var));

         /* create an artificial bound change information for the diving/strong branching bound change;
          * they are freed in the SCIPconflictFlushConss() call
          */
         if( lbchginfoposs[v] == var->nlbchginfos )
         {
            SCIP_CALL( conflictCreateTmpBdchginfo(conflict, blkmem, set, var, SCIP_BOUNDTYPE_LOWER,
                  SCIPvarGetLbLocal(var), SCIPvarGetLbLP(var, set), &bdchginfo) );
            relaxedbd = SCIPvarGetLbLP(var, set);
         }
         else
         {
            SCIP_CALL( conflictCreateTmpBdchginfo(conflict, blkmem, set, var, SCIP_BOUNDTYPE_UPPER,
                  SCIPvarGetUbLocal(var), SCIPvarGetUbLP(var, set), &bdchginfo) );
            relaxedbd = SCIPvarGetUbLP(var, set);
         }

         /* put variable into the conflict set */
         SCIPsetDebugMsg(set, "   force: <%s> %s %g [status: %d, type: %d, dive/strong]\n",
            SCIPvarGetName(var), lbchginfoposs[v] == var->nlbchginfos ? ">=" : "<=",
            lbchginfoposs[v] == var->nlbchginfos ? SCIPvarGetLbLP(var, set) : SCIPvarGetUbLP(var, set),
            SCIPvarGetStatus(var), SCIPvarGetType(var));
         SCIP_CALL( conflictAddConflictBound(conflict, blkmem, set, bdchginfo, relaxedbd) );

         /* each variable which is add to the conflict graph gets an increase in the VSIDS
          *
          * @note That is different to the VSIDS preseted in the literature
          */
         SCIP_CALL( incVSIDS(var, blkmem, set, stat, SCIPbdchginfoGetBoundtype(bdchginfo), relaxedbd, set->conf_conflictgraphweight) );
         nbdchgs++;
      }
      else
      {
         /* put remaining bound changes into conflict candidate queue */
         if( lbchginfoposs[v] >= 0 )
         {
            SCIP_CALL( conflictAddBound(conflict, blkmem, set, stat, var, SCIP_BOUNDTYPE_LOWER, &var->lbchginfos[lbchginfoposs[v]], SCIPbdchginfoGetNewbound(&var->lbchginfos[lbchginfoposs[v]])) );
            nbdchgs++;
         }
         if( ubchginfoposs[v] >= 0 )
         {
            assert(!SCIPbdchginfoIsRedundant(&var->ubchginfos[ubchginfoposs[v]]));
            SCIP_CALL( conflictAddBound(conflict, blkmem, set, stat, var, SCIP_BOUNDTYPE_UPPER, &var->ubchginfos[ubchginfoposs[v]], SCIPbdchginfoGetNewbound(&var->ubchginfos[ubchginfoposs[v]])) );
            nbdchgs++;
         }
      }
   }

   if( v == nvars )
   {
      /* analyze the conflict set, and create conflict constraints on success */
      SCIP_CALL( conflictAnalyze(conflict, blkmem, set, stat, prob, tree, diving, 0, FALSE,
            nconss, nliterals, nreconvconss, nreconvliterals) );
   }

   return SCIP_OKAY;
}

/** calculates a Farkas proof from the current dual LP solution */
static
SCIP_RETCODE getFarkasProof(
   SCIP_SET*             set,                /**< global SCIP settings */
   SCIP_PROB*            prob,               /**< transformed problem */
   SCIP_LP*              lp,                 /**< LP data */
   SCIP_LPI*             lpi,                /**< LPI data */
   SCIP_AGGRROW*         farkasrow,
   SCIP_Real*            farkasact,          /**< maximal activity of the proof constraint */
   SCIP_Real*            curvarlbs,          /**< current lower bounds of active problem variables */
   SCIP_Real*            curvarubs,          /**< current upper bounds of active problem variables */
   SCIP_Bool*            valid               /**< pointer store whether the proof constraint is valid */
   )
{
   SCIP_ROW** rows;
   SCIP_Real* dualfarkas;
   SCIP_ROW* row;
   int nrows;
   int r;

   assert(SCIPlpiIsPrimalInfeasible(lpi) || SCIPlpiIsObjlimExc(lpi) || SCIPlpiIsDualFeasible(lpi));
   assert(SCIPlpiIsPrimalInfeasible(lpi) || !SCIPlpDivingObjChanged(lp));

   /* get LP rows and problem variables */
   rows = SCIPlpGetRows(lp);
   nrows = SCIPlpGetNRows(lp);
   assert(nrows == 0 || rows != NULL);
   assert(nrows == lp->nlpirows);

   /* it can happen that infeasibility is detetected within LP presolve. in that case, the LP solver may not be able to
    * to return the dual ray.
    */
   if( !SCIPlpiHasDualRay(lpi) )
   {
      *valid = FALSE;
      return SCIP_OKAY;
   }

   assert(farkasrow != NULL);

   /* allocate temporary memory */
   SCIP_CALL( SCIPsetAllocBufferArray(set, &dualfarkas, nrows) );
   BMSclearMemoryArray(dualfarkas, nrows);

   /* get dual Farkas values of rows */
   SCIP_CALL( SCIPlpiGetDualfarkas(lpi, dualfarkas) );

   /* calculate the Farkas row */
   (*valid) = TRUE;
   for( r = 0; r < nrows; ++r )
   {
      row = rows[r];
      assert(row != NULL);
      assert(row->len == 0 || row->cols != NULL);
      assert(row->len == 0 || row->vals != NULL);
      assert(row == lp->lpirows[r]);

      /* ignore local rows and rows with Farkas value 0.0 */
      if( !row->local && !SCIPsetIsZero(set, dualfarkas[r]) )
      {
#ifndef NDEBUG
         {
            SCIP_Real lpilhs;
            SCIP_Real lpirhs;

            SCIP_CALL( SCIPlpiGetSides(lpi, r, r, &lpilhs, &lpirhs) );
            assert((SCIPsetIsInfinity(set, -lpilhs) && SCIPsetIsInfinity(set, -row->lhs))
               || SCIPsetIsRelEQ(set, lpilhs, row->lhs - row->constant));
            assert((SCIPsetIsInfinity(set, lpirhs) && SCIPsetIsInfinity(set, row->rhs))
               || SCIPsetIsRelEQ(set, lpirhs, row->rhs - row->constant));
         }
#endif

         /* add row side to Farkas row lhs: dualfarkas > 0 -> lhs, dualfarkas < 0 -> rhs */
         if( dualfarkas[r] > 0.0 )
         {
            /* check if sign of dual Farkas value is valid */
            if( SCIPsetIsInfinity(set, -row->lhs) )
               continue;

            /* due to numerical reasons we want to stop */
            if( REALABS(dualfarkas[r] * (row->lhs - row->constant)) > NUMSTOP )
            {
               (*valid) = FALSE;
               goto TERMINATE;
            }

            SCIP_CALL( SCIPaggrRowAddRow(set->scip, farkasrow, row, -dualfarkas[r], -1) );
         }
         else
         {
            /* check if sign of dual Farkas value is valid */
            if( SCIPsetIsInfinity(set, row->rhs) )
               continue;

            /* due to numerical reasons we want to stop */
            if( REALABS(dualfarkas[r] * (row->rhs - row->constant)) > NUMSTOP )
            {
               (*valid) = FALSE;
               goto TERMINATE;
            }

            SCIP_CALL( SCIPaggrRowAddRow(set->scip, farkasrow, row, -dualfarkas[r], +1) );
         }
         SCIPdebugMessage(" -> farkasrhs: %g<%s>[%g,%g] -> %g\n", dualfarkas[r], SCIProwGetName(row),
            row->lhs - row->constant, row->rhs - row->constant, SCIPaggrRowGetRhs(farkasrow));

         /* due to numerical reasons we want to stop */
         if( REALABS(SCIPaggrRowGetRhs(farkasrow)) > NUMSTOP )
         {
            (*valid) = FALSE;
            goto TERMINATE;
         }
      }
#ifdef SCIP_DEBUG
      else if( !SCIPsetIsZero(set, dualfarkas[r]) )
      {
         SCIPsetDebugMsg(set, " -> ignoring %s row <%s> with dual Farkas value %.10f (lhs=%g, rhs=%g)\n",
            row->local ? "local" : "global", SCIProwGetName(row), dualfarkas[r],
            row->lhs - row->constant, row->rhs - row->constant);
      }
#endif
   }

   /* remove all coefficients that are too close to zero */
   SCIPaggrRowCleanup(set->scip, farkasrow);

   /* calculate the current Farkas activity, always using the best bound w.r.t. the Farkas coefficient */
   *farkasact = getMinActivity(prob, SCIPaggrRowGetVals(farkasrow), SCIPaggrRowGetInds(farkasrow),
         SCIPaggrRowGetNNz(farkasrow), curvarlbs, curvarubs);

   SCIPdebugMessage(" -> farkasact=%g farkasrhs=%g, \n", (*farkasact), SCIPaggrRowGetRhs(farkasrow));

   /* the constructed proof is not valid, this can happen due to numerical reasons,
    * e.g., we only consider rows r with !SCIPsetIsZero(set, dualfarkas[r])
    */
   if( SCIPsetIsFeasLE(set, *farkasact, SCIPaggrRowGetRhs(farkasrow)) )
   {
      (*valid) = FALSE;
      SCIPsetDebugMsg(set, " -> proof is not valid: %g <= %g\n", *farkasact, SCIPaggrRowGetRhs(farkasrow));
   }

TERMINATE:
   SCIPsetFreeBufferArray(set, &dualfarkas);

   return SCIP_OKAY;
}

/** calculates a Farkas proof from the current dual LP solution */
static
SCIP_RETCODE getDualProof(
   SCIP_SET*             set,                /**< global SCIP settings */
   SCIP_PROB*            prob,               /**< transformed problem */
   SCIP_LP*              lp,                 /**< LP data */
   SCIP_LPI*             lpi,                /**< LPI data */
   SCIP_AGGRROW*         farkasrow,
   SCIP_Real*            farkasact,          /**< maximal activity of the proof constraint */
   SCIP_Real*            curvarlbs,          /**< current lower bounds of active problem variables */
   SCIP_Real*            curvarubs,          /**< current upper bounds of active problem variables */
   SCIP_Bool*            valid               /**< pointer store whether the proof constraint is valid */
   )
{
   SCIP_RETCODE retcode;
   SCIP_ROW** rows;
   SCIP_ROW* row;
   SCIP_Real* primsols;
   SCIP_Real* dualsols;
   SCIP_Real* redcosts;
   SCIP_Real* dualcoefs;
   int nrows;
   int ncols;
   int r;
   int v;
   int i;

   assert(set != NULL);
   assert(prob != NULL);
   assert(lp != NULL);
   assert(lp->flushed);
   assert(lp->solved);
   assert(curvarlbs != NULL);
   assert(curvarubs != NULL);
   assert(valid != NULL);

   *valid = FALSE;

   /* get LP rows and problem variables */
   rows = SCIPlpGetRows(lp);
   nrows = SCIPlpGetNRows(lp);
   ncols = SCIPlpGetNCols(lp);
   assert(nrows == 0 || rows != NULL);
   assert(nrows == lp->nlpirows);

   /* get temporary memory */
   SCIP_CALL( SCIPsetAllocBufferArray(set, &primsols, ncols) );
   SCIP_CALL( SCIPsetAllocBufferArray(set, &dualsols, nrows) );
   SCIP_CALL( SCIPsetAllocBufferArray(set, &redcosts, ncols) );

   /* get solution from LPI */
   retcode = SCIPlpiGetSol(lpi, NULL, primsols, dualsols, NULL, redcosts);
   if( retcode == SCIP_LPERROR ) /* on an error in the LP solver, just abort the conflict analysis */
      goto TERMINATE;
   SCIP_CALL( retcode );
#ifdef SCIP_DEBUG
   {
      SCIP_Real objval;
      SCIP_CALL( SCIPlpiGetObjval(lpi, &objval) );
      SCIPsetDebugMsg(set, " -> LP objval: %g\n", objval);
   }
#endif

   /* clear the proof */
   SCIPaggrRowClear(farkasrow);

   /* Let y be the dual solution and r be the reduced cost vector. Let z be defined as
    *    z_i := y_i if i is a global row,
    *    z_i := 0   if i is a local row.
    * Define the set X := {x | lhs <= Ax <= rhs, lb <= x <= ub, c^Tx <= c*}, with c* being the current primal bound.
    * Then the following inequalities are valid for all x \in X:
    *                                 - c* <= -c^Tx
    *   <=>                     z^TAx - c* <= (z^TA - c^T) x
    *   <=>                     z^TAx - c* <= (y^TA - c^T - (y-z)^TA) x
    *   <=>                     z^TAx - c* <= (-r^T - (y-z)^TA) x         (dual feasibility of (y,r): y^TA + r^T == c^T)
    * Because lhs <= Ax <= rhs and lb <= x <= ub, the inequality can be relaxed to give
    *     min{z^Tq | lhs <= q <= rhs} - c* <= max{(-r^T - (y-z)^TA) x | lb <= x <= ub}, or X = {}.
    *
    * The resulting dual row is:  z^T{lhs,rhs} - c* <= (-r^T - (y-z)^TA){lb,ub},
    * where lhs, rhs, lb, and ub are selected in order to maximize the feasibility of the row.
    */

   /* add the objective function to the aggregation row with current cutoff bound as right-hand side
    *
    * use a slightly tighter cutoff bound, because solutions with equal objective value should also be declared
    * infeasible
    */
   SCIP_CALL( SCIPaggrRowAddObjectiveFunction(set->scip, farkasrow, lp->cutoffbound - SCIPsetSumepsilon(set), 1.0) );

   /* dual row: z^T{lhs,rhs} - c* <= (-r^T - (y-z)^TA){lb,ub}
    * process rows: add z^T{lhs,rhs} to the dual row's left hand side, and -(y-z)^TA to the dual row's coefficients
    */
   for( r = 0; r < nrows; ++r )
   {
      row = rows[r];
      assert(row != NULL);
      assert(row->len == 0 || row->cols != NULL);
      assert(row->len == 0 || row->vals != NULL);
      assert(row == lp->lpirows[r]);

      /* ignore dual solution values of 0.0 (in this case: y_i == z_i == 0) */
      if( SCIPsetIsZero(set, dualsols[r]) )
         continue;

      /* check dual feasibility */
      if( (SCIPsetIsInfinity(set, -row->lhs) && dualsols[r] > 0.0) || (SCIPsetIsInfinity(set, row->rhs) && dualsols[r] < 0.0) )
      {
         SCIPsetDebugMsg(set, " -> infeasible dual solution %g in row <%s>: lhs=%g, rhs=%g\n",
            dualsols[r], SCIProwGetName(row), row->lhs, row->rhs);
         goto TERMINATE;
      }

      /* local rows add up to the dual row's coefficients (because z_i == 0 => -(y_i - z_i) == -y_i),
       * global rows add up to the dual row's left hand side (because z_i == y_i != 0)
       */
      if( row->local )
      {
         /* add -y_i A_i to coefficients of dual row */
//         for( i = 0; i < row->len; ++i )
//         {
//            v = SCIPvarGetProbindex(SCIPcolGetVar(row->cols[i]));
//            assert(0 <= v && v < prob->nvars);
//            dualcoefs[v] -= dualsols[r] * row->vals[i]; // TODO use row
//         }
         SCIPsetDebugMsg(set, " -> local row <%s>: dual=%g\n", SCIProwGetName(row), dualsols[r]);
      }
      else
      {
         /* add minimal value to dual row's left hand side: z_i == y_i > 0 -> lhs, z_i == y_i < 0 -> rhs */
         if( dualsols[r] > 0.0 )
         {
            assert(!SCIPsetIsInfinity(set, -row->lhs));
            SCIP_CALL( SCIPaggrRowAddRow(set->scip, farkasrow, rows[r], -dualsols[r], -1) );
         }
         else
         {
            assert(!SCIPsetIsInfinity(set, row->rhs));
            SCIP_CALL( SCIPaggrRowAddRow(set->scip, farkasrow, rows[r], -dualsols[r], +1) );
         }
         SCIPsetDebugMsg(set, " -> global row <%s>[%g,%g]: dual=%g -> dualrhs=%g\n",
            SCIProwGetName(row), row->lhs - row->constant, row->rhs - row->constant, -dualsols[r], SCIPaggrRowGetRhs(farkasrow));
      }
   }

   /* remove all nearly zero coefficients */
   SCIPaggrRowCleanup(set->scip, farkasrow);

<<<<<<< HEAD
   /* check validity of the proof */
   *farkasact = getMinActivity(prob, SCIPaggrRowGetVals(farkasrow), SCIPaggrRowGetInds(farkasrow), SCIPaggrRowGetNNz(farkasrow), curvarlbs, curvarubs);

   if( SCIPsetIsLT(set, SCIPaggrRowGetRhs(farkasrow), *farkasact) )
      *valid = TRUE;

  TERMINATE:
   SCIPsetFreeBufferArray(set, &redcosts);
   SCIPsetFreeBufferArray(set, &dualsols);
   SCIPsetFreeBufferArray(set, &primsols);
=======
/** calculates the minimal activity of a given set of bounds and coefficients */
static
SCIP_Real getMinActivity(
   SCIP_PROB*            transprob,          /** transformed problem data */
   SCIP_Real*            vals,               /**< array of values */
   int*                  varinds,            /**< sparse data of variable indices */
   int                   nvarinds,           /**< number of variable indices*/
   SCIP_Real*            curvarlbs,          /**< current lower bounds of active problem variables (or NULL for global bounds) */
   SCIP_Real*            curvarubs           /**< current upper bounds of active problem variables (or NULL for global bounds) */
   )
{
   SCIP_VAR** vars;
   SCIP_Real minact = 0.0;
   int i;

   vars = SCIPprobGetVars(transprob);
   assert(vars != NULL);

   for( i = 0; i < nvarinds; i++ )
   {
      int v = varinds[i];
      assert(SCIPvarGetProbindex(vars[v]) == v);

      /* calculate the minimal activity */
      if( vals[v] > 0.0 )
         minact += vals[v] * (curvarlbs == NULL ? SCIPvarGetLbGlobal(vars[v]) : curvarlbs[v]);
      else
         minact += vals[v] * (curvarubs == NULL ? SCIPvarGetUbGlobal(vars[v]) : curvarubs[v]);
   }
>>>>>>> cf6d5c81

   return SCIP_OKAY;
}

#if 0
/** gets the key of the given element */
static
SCIP_DECL_HASHGETKEY(hashGetKeyConflict)
{  /*lint --e{715}*/
   /* the key is the element itself */
   return elem;
}

<<<<<<< HEAD
/** returns TRUE iff both keys are equal; two conflicts are equal if they have the same variables and the
 * coefficients are either equal or negated
 */
static
SCIP_DECL_HASHKEYEQ(hashKeyEqConflict)
{
   SCIP* scip;
#ifndef NDEBUG
   SCIP_VAR** vars;
#endif
   SCIP_PROOFSET* proofset1;
   SCIP_PROOFSET* proofset2;
   SCIP_Real conf2scale;
   SCIP_Real* vals1;
   SCIP_Real* vals2;
   int* inds1;
   int* inds2;
   int nnz1;
   int i;

   assert(key1 != NULL);
   assert(key2 != NULL);
   proofset1 = (SCIP_PROOFSET*)key1;
   proofset2 = (SCIP_PROOFSET*)key2;
   assert(proofset1 != NULL);
   assert(proofset2 != NULL);
   assert(proofset1->aggrrow != NULL);
   assert(proofset2->aggrrow != NULL);

   scip = (SCIP*)userptr;
   assert(scip != NULL);

   /* checks trivial cases */
   if( proofset1 == proofset2 )
      return TRUE;

   if( SCIPaggrRowGetNNz(proofset1->aggrrow) != SCIPaggrRowGetNNz(proofset2->aggrrow) )
      return FALSE;

   /* get data */
#ifndef NDEBUG
   vars = SCIPgetVars(scip);
#endif
   nnz1 = SCIPaggrRowGetNNz(proofset1->aggrrow);
   vals1 = SCIPaggrRowGetVals(proofset1->aggrrow);
   vals2 = SCIPaggrRowGetVals(proofset2->aggrrow);
   inds1 = SCIPaggrRowGetInds(proofset1->aggrrow);
   inds2 = SCIPaggrRowGetInds(proofset2->aggrrow);

   /* tests if variables are equal */
   for( i = 0; i < nnz1; ++i )
   {
      if( inds1[i] != inds2[i] )
      {
         assert(SCIPvarCompare(vars[inds1[i]], vars[inds2[i]]) == 1
             || SCIPvarCompare(vars[inds1[i]], vars[inds2[i]]) == -1);
         return FALSE;
      }
      assert(SCIPvarCompare(vars[inds1[i]], vars[inds2[i]]) == 0);
   }

   conf2scale = vals1[0] / vals2[0];

   /* tests if coefficients are equal with the computed scale */
   for( i = 1; i < nnz1; ++i )
   {
      SCIP_Real val1;
      SCIP_Real val2;

      val1 = vals1[i];
      val2 = vals2[i] * conf2scale;

      if( !SCIPisEQ(scip, val1, val2) )
         return FALSE;
   }

   return TRUE;
}

/** returns the hash value of the key */
static
SCIP_DECL_HASHKEYVAL(hashKeyValConflict)
{
   SCIP_PROOFSET* proofset;
   SCIP_Real* vals;
   int* inds;
   int nnz;
   int minidx;
   int mididx;
   int maxidx;
   SCIP_Real scale;

   assert(key != NULL);
   proofset = (SCIP_PROOFSET*)key;
   assert(proofset != NULL);
   assert(proofset->aggrrow != NULL);
   assert(SCIPaggrRowGetNNz(proofset->aggrrow) > 0);

   nnz = SCIPaggrRowGetNNz(proofset->aggrrow);
   vals = SCIPaggrRowGetVals(proofset->aggrrow);
   inds = SCIPaggrRowGetInds(proofset->aggrrow);

   minidx = inds[0];
   mididx = inds[nnz / 2];
   maxidx = inds[nnz - 1];
   assert(minidx >= 0 && minidx <= maxidx);
   scale = 1.0/vals[0];

   /* using only the variable indices as hash, since the values are compared by epsilon */
   return SCIPhashFour(nnz,
                       SCIPcombineTwoInt(minidx, SCIPrealHashCode(vals[0] * scale)),
                       SCIPcombineTwoInt(mididx, SCIPrealHashCode(vals[nnz / 2] * scale)),
                       SCIPcombineTwoInt(maxidx, SCIPrealHashCode(vals[nnz - 1] * scale)));
}
#endif

=======
>>>>>>> cf6d5c81
#ifdef SCIP_DEBUG
static
void debugPrintViolationInfo(
   SCIP_SET*             set,                /**< global SCIP settings */
   SCIP_Real             minact,             /**< min activity */
   SCIP_Real             rhs,                /**< right hand side */
   const char*           infostr             /**< additional info for this debug message, or NULL */
   )
{
   SCIPsetDebugMsg(set, "-> %sminact=%g rhs=%g violation=%g\n",infostr != NULL ? infostr : "" , minact, rhs, minact - rhs);
}
#else
#define debugPrintViolationInfo(...) /**/
#endif

/** tighten a given infeasibility proof a^Tx <= b with minact > b w.r.t. local bounds
 *
 *  1) Remove continuous variables
 *    - variant A: greedy
 *    - variant B: non-zero-cancellation
 *  2) TODO: apply cut generating functions
 *    - c-MIR
 *    - Flow-cover
 *    - ...
 */
static
SCIP_RETCODE tightenDualray(
   SCIP_CONFLICT*        conflict,           /**< conflict analysis data */
   SCIP_SET*             set,                /**< global SCIP settings */
   SCIP_STAT*            stat,               /**< dynamic SCIP statistics */
   BMS_BLKMEM*           blkmem,             /**< block memory */
   SCIP_PROB*            transprob,          /**< transformed problem */
<<<<<<< HEAD
   SCIP_TREE*            tree,               /**< tree data */
   SCIP_LP*              lp,                 /**< LP data */
   SCIP_AGGRROW*         farkasrow,          /**< aggregated row representing the proof */
   SCIP_Real*            curvarlbs,          /**< current lower bounds of active problem variables */
   SCIP_Real*            curvarubs,          /**< current upper bounds of active problem variables */
   SCIP_Bool             diving,             /**< are we in strong branching or diving mode? */
   SCIP_Bool             initialproof,       /**< do we analyze the initial reason of infeasibility? */
   SCIP_Bool*            globalcutoff        /**< pointer to store whether a global cutoff was detected */
=======
   SCIP_AGGRROW*         farkasrow,          /**< aggregated row representing the proof */
   SCIP_Real*            curvarlbs,          /**< current lower bounds of active problem variables */
   SCIP_Real*            curvarubs,          /**< current upper bounds of active problem variables */
   SCIP_Bool             diving              /**< are we in strong branching or diving mode? */
>>>>>>> cf6d5c81
   )
{/*lint --e{715}*/
   SCIP_VAR** vars;
   SCIP_Real* vals;
   int* inds;
<<<<<<< HEAD
   SCIP_PROOFSET* proofset;
   SCIP_Real rhs;
   int nvars;
=======
   SCIP_Real rhs;
>>>>>>> cf6d5c81
   int nnz;
   int nbinvars;
   int ncontvars;
   int nintvars;
   int i;

   assert(conflict->proofset != NULL);

   vars = SCIPprobGetVars(transprob);
   nvars = SCIPprobGetNVars(transprob);
   nbinvars = 0;
   nintvars = 0;
   ncontvars = 0;
<<<<<<< HEAD

   vals = SCIPaggrRowGetVals(farkasrow);
   inds = SCIPaggrRowGetInds(farkasrow);
   rhs = SCIPaggrRowGetRhs(farkasrow);
   nnz = SCIPaggrRowGetNNz(farkasrow);

   /* count number of binary, integer, and continuous variables */
   for( i = 0; i < nnz; i++ )
   {
      assert(SCIPvarGetProbindex(vars[inds[i]]) == inds[i]);

      if( SCIPvarIsBinary(vars[inds[i]]) )
         ++nbinvars;
      else if( SCIPvarIsIntegral(vars[inds[i]]) )
         ++nintvars;
      else
         ++ncontvars;
   }

   SCIPsetDebugMsg(set, "start dualray tightening:\n");
   SCIPsetDebugMsg(set, "-> tighten dual ray: nvars=%d (bin=%d, int=%d, cont=%d)",
         nnz, nbinvars, nintvars, ncontvars);
   debugPrintViolationInfo(set, getMinActivity(transprob, vals, inds, nnz, curvarlbs, curvarubs), rhs, NULL);

   /* return if all variables are continuous */
   if( ncontvars == nnz && set->conf_removecont != 'd')
      return SCIP_OKAY;
=======

   vals = SCIPaggrRowGetVals(farkasrow);
   inds = SCIPaggrRowGetInds(farkasrow);
   rhs = SCIPaggrRowGetRhs(farkasrow);
   nnz = SCIPaggrRowGetNNz(farkasrow);

   /* count number of binary, integer, and continuous variables */
   for( i = 0; i < nnz; i++ )
   {
      assert(SCIPvarGetProbindex(vars[inds[i]]) == inds[i]);

      switch( SCIPvarGetType(vars[inds[i]]) ) {
      case SCIP_VARTYPE_BINARY:
         ++nbinvars;
         break;
      case SCIP_VARTYPE_INTEGER:
         ++nintvars;
         break;
      case SCIP_VARTYPE_CONTINUOUS:
      case SCIP_VARTYPE_IMPLINT:
         ++ncontvars;
         break;
      default:
         SCIPsetDebugMsg(set, "unexpected type %u for variable <%s>.\n", SCIPvarGetType(vars[inds[i]]),
            SCIPvarGetName(vars[inds[i]]));
         return SCIP_INVALIDDATA;
      }
   }

   SCIPsetDebugMsg(set, "start dualray tightening:\n");
   SCIPsetDebugMsg(set, "-> tighten dual ray: nvars=%d (bin=%d, int=%d, cont=%d)",
         nnz, nbinvars, nintvars, ncontvars);
   debugPrintViolationInfo(set, getMinActivity(transprob, vals, inds, nnz, curvarlbs, curvarubs), rhs, NULL);

   /* return if all variables are continuous */
   if( ncontvars == nnz )
      return SCIP_OKAY;

   /* remove all continuous variables that have equal global and local bounds (ub or lb depend on the sign of val )
    * from the proof
    */
   for( i = 0; i < nnz; )
   {
#ifndef NDEBUG
      int oldind;
#endif
      int idx = inds[i];

      assert(SCIPvarGetProbindex(vars[idx]) == idx);
      assert(SCIPvarIsActive(vars[idx]));
      assert(!SCIPsetIsZero(set, vals[idx]));

      /* skip integral variables */
      if( SCIPvarGetType(vars[idx]) != SCIP_VARTYPE_CONTINUOUS && SCIPvarGetType(vars[idx]) != SCIP_VARTYPE_IMPLINT )
      {
         ++i;
         continue;
      }
      else
      {
         SCIP_Real glbbd;
         SCIP_Real locbd;

         /* get appropriate global and local bounds */
         glbbd = (vals[idx] < 0.0 ? SCIPvarGetUbGlobal(vars[idx]) : SCIPvarGetLbGlobal(vars[idx]));
         locbd = (vals[idx] < 0.0 ? curvarubs[idx] : curvarlbs[idx]);

         if( !SCIPsetIsEQ(set, glbbd, locbd) )
         {
            ++i;
            continue;
         }

         SCIPsetDebugMsg(set, "-> remove continuous variable <%s>: glb=[%g,%g], loc=[%g,%g], val=%g\n", SCIPvarGetName(vars[idx]),
               SCIPvarGetLbGlobal(vars[idx]), SCIPvarGetUbGlobal(vars[idx]), SCIPvarGetLbLocal(vars[idx]),
               SCIPvarGetUbLocal(vars[idx]), vals[idx]);

         /* update rhs */
         SCIPaggrRowAddRhs(farkasrow, -(glbbd * vals[idx]));

#ifndef NDEBUG
         oldind = inds[nnz - 1];
#endif
         SCIPaggrRowDelCoef(farkasrow, i, NULL);

         /* get updated data */
         vals = SCIPaggrRowGetVals(farkasrow);
         inds = SCIPaggrRowGetInds(farkasrow);
         rhs = SCIPaggrRowGetRhs(farkasrow);
         nnz = SCIPaggrRowGetNNz(farkasrow);
         assert(inds[i] == oldind);

         debugPrintViolationInfo(set, getMinActivity(transprob, vals, inds, nnz, curvarlbs, curvarubs), rhs, " update: ");
      }
   }

   /* remove all variables that were explicitly set to zero */
   SCIPaggrRowRemoveZeros(farkasrow, 0.0);

#ifdef SCIP_DEBUG
   /* get updated data */
   vals = SCIPaggrRowGetVals(farkasrow);
   inds = SCIPaggrRowGetInds(farkasrow);
   rhs = SCIPaggrRowGetRhs(farkasrow);
   nnz = SCIPaggrRowGetNNz(farkasrow);

   SCIPsetDebugMsg(set, "-> final constraint after tightenDualray():\n");
   for( i = 0; i < nnz; i++ )
   {
      SCIPsetDebugMsg(set, "   %g<%s> glb=[%g,%g] loc=[%g,%g] type=%d\n", vals[inds[i]], SCIPvarGetName(vars[inds[i]]),
            SCIPvarGetLbGlobal(vars[inds[i]]), SCIPvarGetUbGlobal(vars[inds[i]]),
            SCIPvarGetLbLocal(vars[inds[i]]), SCIPvarGetUbLocal(vars[inds[i]]),
            SCIPvarGetType(vars[inds[i]]));
   }
   debugPrintViolationInfo(set, getMinActivity(transprob, vals, inds, nnz, curvarlbs, curvarubs), rhs, NULL);
#endif

   return SCIP_OKAY;
}

/** creates a constraint and tries to add it to the storage */
static
SCIP_RETCODE createAndAddDualray(
   SCIP_CONFLICT*        conflict,           /**< conflict analysis data */
   SCIP_CONFLICTSTORE*   conflictstore,      /**< conflict pool data */
   SCIP_SET*             set,                /**< global SCIP settings */
   SCIP_STAT*            stat,               /**< dynamic SCIP statistics */
   SCIP_PROB*            origprob,           /**< original problem */
   SCIP_PROB*            transprob,          /**< transformed problem */
   SCIP_TREE*            tree,               /**< tree data */
   SCIP_REOPT*           reopt,              /**< reoptimization data */
   SCIP_LP*              lp,                 /**< LP data */
   BMS_BLKMEM*           blkmem,             /**< block memory */
   SCIP_AGGRROW*         farkasrow,          /**< aggregated row representing the proof */
   SCIP_Bool*            success             /**< pointer to store whether the constraint was accepted */
   )
{
   SCIP_VAR** vars;
   SCIP_CONS* cons;
   SCIP_CONS* upgdcons;
   SCIP_Real* vals;
   int* inds;
   SCIP_Real fillin;
   SCIP_Real minact;
   SCIP_Real rhs;
   SCIP_Bool toolong;
   char name[SCIP_MAXSTRLEN];
   int nnz;
   int i;

   assert(conflict != NULL);
   assert(conflictstore != NULL);
   assert(farkasrow != NULL);
   assert(!SCIPsetIsInfinity(set, SCIPaggrRowGetRhs(farkasrow)));

   *success = FALSE;

   rhs = SCIPaggrRowGetRhs(farkasrow);
   nnz = SCIPaggrRowGetNNz(farkasrow);
   vals = SCIPaggrRowGetVals(farkasrow);
   inds = SCIPaggrRowGetInds(farkasrow);
   assert(vals != NULL);
   assert(inds != NULL);

   vars = transprob->vars;
   minact = 0.0;

   /* get minimal activity w.r.t. global bounds */
   minact = getMinActivity(transprob, vals, inds, nnz, NULL, NULL);

   /* check whether the constraint proves global infeasibility */
   if( SCIPsetIsGT(set, minact, rhs) )
   {
      SCIPsetDebugMsg(set, "detect global infeasibility: activity=%g, rhs=%g\n", minact, rhs);

      SCIP_CALL( SCIPnodeCutoff(tree->path[0], set, stat, tree, transprob, origprob, reopt, lp, blkmem) );

      goto UPDATESTATISTICS;
   }

   /* don't store global dualrays that are to long / have to much non-zeros */
   if( set->conf_minmaxvars < nnz && nnz > set->conf_maxvarsfac * transprob->nvars )
      return SCIP_OKAY;

   fillin = SCIPconflictstoreGetNDualrays(conflictstore) * SCIPconflictstoreGetAvgNnzDualray(conflictstore);
   fillin += nnz;
   fillin /= 100;
>>>>>>> cf6d5c81

   if( initialproof )
      proofset = conflict->proofset;
   else
   {
      SCIP_CALL( proofsetCreate(&proofset, blkmem) );
      SCIP_CALL( conflictInsertProofset(conflict, set, blkmem, proofset) );
   }

<<<<<<< HEAD
   /* start with a proofset containing all variables with a non-zero coefficient in the Farkas proof */
   SCIP_CALL( proofsetAddAggrrow(proofset, set, farkasrow) );
   proofset->conflicttype = conflict->conflictset->conflicttype;
=======
   SCIPsetDebugMsg(set, "check constraint: fill-in %g (nnz=%d), threshold %g, fdpt %d, cdpt %d\n", fillin,
         nnz, (1.0 + (100.0 - SCIPconflictstoreGetNDualrays(conflictstore))/100.0) * stat->avgnnz,
         SCIPtreeGetFocusDepth(tree), SCIPtreeGetCurrentDepth(tree));
>>>>>>> cf6d5c81

   /* get sorted data */
   vals = SCIPaggrRowGetVals(farkasrow);
   inds = SCIPaggrRowGetInds(farkasrow);
   rhs = SCIPaggrRowGetRhs(farkasrow);
   nnz = SCIPaggrRowGetNNz(farkasrow);

<<<<<<< HEAD
   /* try to find an alternative proof of local infeasibility that is stronger */
   if( set->conf_sepacuts )
   {
      SCIP_SOL* refsol;
      SCIP_Real* cutcoefs;
      SCIP_Real cutefficacy;
      SCIP_Real cutrhs;
      SCIP_Real proofefficiacy;
      int* cutinds;
      int cutnnz;
      SCIP_Bool islocal;
      SCIP_Bool cutsuccess;
      SCIP_Bool success;

      proofefficiacy = getMinActivity(transprob, vals, inds, nnz, curvarlbs, curvarubs) - rhs;
      proofefficiacy /= MAX(1e-6, SCIPgetVectorEfficacyNorm(set->scip, vals, nnz));

      /* create reference solution */
      SCIP_CALL( SCIPcreateSol(set->scip, &refsol, NULL) );

      /* initialize with average solution */
      for( i = 0; i < nvars; i++ )
      {
         SCIP_CALL( SCIPsolSetVal(refsol, set, stat, tree, vars[i], SCIPvarGetAvgSol(vars[i])) );
      }

      /* set all variables that are part of the proof to its active local bound */
      for( i = 0; i < nnz; i++ )
=======
   if( conflict->conflictset->conflicttype == SCIP_CONFTYPE_INFEASLP )
      (void)SCIPsnprintf(name, SCIP_MAXSTRLEN, "dualray_inf_%d", conflict->ndualrayinfsuccess);
   else
      return SCIP_INVALIDCALL;

   SCIP_CALL( SCIPcreateConsLinear(set->scip, &cons, name, 0, NULL, NULL, -SCIPsetInfinity(set), rhs,
         FALSE, FALSE, FALSE, FALSE, TRUE, FALSE, FALSE, TRUE, TRUE, FALSE) );

   for( i = 0; i < nnz; i++ )
   {
      assert(SCIPvarGetProbindex(vars[inds[i]]) == inds[i]);
      SCIP_CALL( SCIPaddCoefLinear(set->scip, cons, vars[inds[i]], vals[inds[i]]) );
   }

   /* do not upgrade linear constraints of size 1 */
   if( nnz > 1 )
   {
      upgdcons = NULL;
      /* try to automatically convert a linear constraint into a more specific and more specialized constraint */
      SCIP_CALL( SCIPupgradeConsLinear(set->scip, cons, &upgdcons) );
      if( upgdcons != NULL )
>>>>>>> cf6d5c81
      {
         if( vals[i] > 0.0 )
         {
            SCIP_CALL( SCIPsolSetVal(refsol, set, stat, tree, vars[inds[i]], curvarubs[inds[i]]) );
         }
         else
         {
            SCIP_CALL( SCIPsolSetVal(refsol, set, stat, tree, vars[inds[i]], curvarlbs[inds[i]]) );
         }
      }

      SCIP_CALL( SCIPsetAllocBufferArray(set, &cutcoefs, SCIPprobGetNVars(transprob)) );
      SCIP_CALL( SCIPsetAllocBufferArray(set, &cutinds, SCIPprobGetNVars(transprob)) );

      cutnnz = 0;
      cutefficacy = -SCIPsetInfinity(set);

      SCIP_CALL( SCIPcalcFlowCover(set->scip, refsol, BOUNDSWITCH, ALLOWLOCAL, proofset->aggrrow,
            cutcoefs, &cutrhs, cutinds, &cutnnz, &cutefficacy, NULL, &islocal, &cutsuccess) );

      success = cutsuccess;

      if( SCIPaggrRowGetNRows(proofset->aggrrow) >= 1 )
      {
         SCIP_CALL( SCIPcutGenerationHeuristicCMIR(set->scip, refsol, BOUNDSWITCH, USEVBDS, ALLOWLOCAL, NULL, NULL,
               MINFRAC, MAXFRAC, proofset->aggrrow, cutcoefs, &cutrhs, cutinds, &cutnnz, &cutefficacy, NULL,
               &islocal, &cutsuccess) );

<<<<<<< HEAD
         success |= cutsuccess;
      }

      /* replace the current proof */
      if( success && !islocal && SCIPsetIsPositive(set, cutefficacy) && cutefficacy / cutnnz > proofefficiacy / nnz )
      {
         SCIP_PROOFSET* alternativeproofset;
=======
   /* check whether the constraint separates the root solution */
//   if( isSeparatingRootLPSol(set, vars, vals, rhs, nvars, FALSE) )
//      ++conflict->ndualrayinfseparoot;

  UPDATESTATISTICS:
   /* update statistics */
   conflict->dualrayinfnnonzeros += nnz;
   ++conflict->ndualrayinfglobal;
   ++conflict->ndualrayinfsuccess;
   *success = TRUE;
>>>>>>> cf6d5c81

         SCIP_CALL( proofsetCreate(&alternativeproofset, blkmem) );
         alternativeproofset->conflicttype = conflict->conflictset->conflicttype;

         SCIP_CALL( proofsetAddSparseData(alternativeproofset, set, cutcoefs, cutinds, cutnnz, cutrhs) );

         conflictInsertProofset(conflict, set, blkmem, alternativeproofset);
      }

      SCIPsetFreeBufferArray(set, &cutinds);
      SCIPsetFreeBufferArray(set, &cutcoefs);

      SCIP_CALL( SCIPfreeSol(set->scip, &refsol) );
   }
//   else if( ncontvars > 0 && (set->conf_removecont == 'g' || set->conf_removecont == 'n') )
//   {
//      SCIP_HASHTABLE* hashtable;
//      SCIP_ROW** rows;
//      int nrows;
//
//      rows = SCIPlpGetRows(lp);
//      nrows = SCIPlpGetNRows(lp);
//
//      SCIP_CALL( SCIPhashtableCreate(&hashtable, blkmem, ncontvars*(ncontvars-1.0)/2.0, SCIPhashGetKeyStandard, varPairsEqual,
//            varPairHashval, (void*)set->scip) );
//
//      /* iterate over all rows */
//      for( i = 0; i < nrows; i++ )
//      {
//         SCIP_COL** rowcols;
//         SCIP_Real* rowvals;
//         int nrowcols;
//         int c1;
//         int c2;
//
//         rowcols = SCIProwGetCols(rows[i]);
//         rowvals = SCIProwGetVals(rows[i]);
//         nrowcols = SCIProwGetNNonz(rows[i]);
//
//         /* iterate over all columns
//          *
//          * TODO: do we want to check all rows? alternatively we could check rows with (non-)zero Farkas coefficient only.
//          */
//         for( c1 = 0; c1 < nrowcols; c1++ )
//         {
//            SCIP_VAR* var1;
//
//            /* skip integral columns */
//            if( SCIPvarGetType(SCIPcolGetVar(rowcols[c1])) != SCIP_VARTYPE_CONTINUOUS )
//               continue;
//
//            var1 = SCIPcolGetVar(rowcols[c1]);
//
//            for( c2 = c1+1; c2 < nrowcols; c2++ )
//            {
//               ROWVARPAIR* rowvarpair;
//               ROWVARPAIR* tmprowvarpair;
//               SCIP_VAR* var2;
//
//               var2 = SCIPcolGetVar(rowcols[c2]);
//
//               /* skip integral columns */
//               if( SCIPvarGetType(SCIPcolGetVar(rowcols[c2])) != SCIP_VARTYPE_CONTINUOUS )
//                  continue;
//
//               if( SCIPvarGetProbindex(var1) < SCIPvarGetProbindex(var2) )
//               {
//                  rowvarpair->rowindex = SCIProwGetLPPos(rows[i]);
//                  rowvarpair->varcoef1 = rowvals[c1];
//                  rowvarpair->varcoef2 = rowvals[c2];
//                  rowvarpair->varindex1 = SCIPvarGetProbindex(var1);
//                  rowvarpair->varindex2 = SCIPvarGetProbindex(var2);
//               }
//               else
//               {
//                  rowvarpair->rowindex = SCIProwGetLPPos(rows[i]);
//                  rowvarpair->varcoef1 = rowvals[c2];
//                  rowvarpair->varcoef2 = rowvals[c1];
//                  rowvarpair->varindex1 = SCIPvarGetProbindex(var2);
//                  rowvarpair->varindex2 = SCIPvarGetProbindex(var1);
//               }
//
//               /* check if we have already seen a similar row */
//               tmprowvarpair = (ROWVARPAIR*)SCIPhashtableRetrieve(hashtable, (void*)rowvarpair);
//
//               if( tmprowvarpair != NULL )
//               {
//                  /* we prefer the row with less non-zeros
//                   *
//                   * TODO: is this really a good choice?
//                   */
//                  if( SCIProwGetNNonz(rows[rowvarpair->rowindex]) > SCIProwGetNNonz(rows[tmprowvarpair->rowindex]) )
//                     continue;
//               }
//
//               printf("add: %g<%s> and %g<%s>\n", rowvarpair->varcoef1, SCIPvarGetName(vars[rowvarpair->varindex1]), rowvarpair->varcoef2, SCIPvarGetName(vars[rowvarpair->varindex2]));
//               SCIP_CALL( SCIPhashtableInsert(hashtable, (void*)rowvarpair) );
//            }
//         }
//      }
//
//      printf("ncontvars: %d\n", ncontvars);
//      printf("hashtable has %d entries.\n", SCIPhashtableGetNEntries(hashtable));
//
//      SCIPaggrRowPrint(set->scip, conflict->proofset->aggrrow, NULL);
//
//      /* iterate over all variables in the proof and hash all ordered pairs of continuous variables */
//
//      SCIPhashtableFree(&hashtable);
//   }


#ifdef SCIP_DEBUG
   /* get updated data */
   vals = SCIPaggrRowGetVals(farkasrow);
   inds = SCIPaggrRowGetInds(farkasrow);
   rhs = SCIPaggrRowGetRhs(farkasrow);
   nnz = SCIPaggrRowGetNNz(farkasrow);

   SCIPsetDebugMsg(set, "-> final constraint after tightenDualray():\n");
   for( i = 0; i < nnz; i++ )
   {
      SCIPsetDebugMsg(set, "   %g<%s> glb=[%g,%g] loc=[%g,%g] type=%d\n", vals[i], SCIPvarGetName(vars[inds[i]]),
            SCIPvarGetLbGlobal(vars[inds[i]]), SCIPvarGetUbGlobal(vars[inds[i]]),
            SCIPvarGetLbLocal(vars[inds[i]]), SCIPvarGetUbLocal(vars[inds[i]]),
            SCIPvarGetType(vars[inds[i]]));
   }
   debugPrintViolationInfo(set, getMinActivity(transprob, vals, inds, nnz, curvarlbs, curvarubs), rhs, NULL);
#endif

   return SCIP_OKAY;
}

/** perform conflict analysis based on a dual unbounded ray
 *
 *  given an aggregation of rows lhs <= a^Tx such that lhs > maxactivity. if the constraint has size one we add a
 *  bound change instead of the constraint.
 */
static
SCIP_RETCODE conflictAnalyzeDualProof(
   SCIP_CONFLICT*        conflict,           /**< conflict analysis data */
   SCIP_SET*             set,                /**< global SCIP settings */
   SCIP_STAT*            stat,               /**< dynamic SCIP statistics */
   BMS_BLKMEM*           blkmem,             /**< block memory */
   SCIP_PROB*            origprob,           /**< original problem */
   SCIP_PROB*            transprob,          /**< transformed problem */
   SCIP_TREE*            tree,               /**< tree data */
   SCIP_REOPT*           reopt,              /**< reoptimization data */
   SCIP_LP*              lp,                 /**< LP data */
   SCIP_BRANCHCAND*      branchcand,         /**< branching candidates */
   SCIP_EVENTQUEUE*      eventqueue,         /**< event queue */
   SCIP_CLIQUETABLE*     cliquetable,        /**< clique table */
   SCIP_CONFLICTSTORE*   conflictstore,      /**< conflict store */
   SCIP_AGGRROW*         farkasrow,
   SCIP_Real*            curvarlbs,          /**< current lower bounds of active problem variables */
   SCIP_Real*            curvarubs,          /**< current upper bounds of active problem variables */
   int*                  lbchginfoposs,      /**< positions of currently active lower bound change information in variables' arrays */
   int*                  ubchginfoposs,      /**< positions of currently active upper bound change information in variables' arrays */
   SCIP_Bool             diving,             /**< are we in strong branching or diving mode? */
   SCIP_Bool             initialproof,       /**< do we analyze the initial reason of infeasibility? */
   SCIP_Bool*            globalinfeasible,   /**< pointer to store whether global infeasibility could be proven */
   SCIP_Bool*            success             /**< pointer to store success result */
   )
{
<<<<<<< HEAD
=======
   SCIP_AGGRROW* farkasrow;
>>>>>>> cf6d5c81
   SCIP_Real* vals;
   int* inds;
   SCIP_Real rhs;
   SCIP_Real minact;
   int nnz;

   assert(set != NULL);
   assert(transprob != NULL);

<<<<<<< HEAD
=======
   /* within the dual ray analysis we will use aggregation rows */
   SCIP_CALL( SCIPaggrRowCreate(set->scip, &farkasrow) );
   SCIP_CALL( SCIPaggrRowAddData(set->scip, farkasrow, SCIPprobGetVars(transprob), farkascoefs, SCIPprobGetNVars(transprob), farkaslhs, -1.0) );

>>>>>>> cf6d5c81
   /* get sparse data */
   nnz = SCIPaggrRowGetNNz(farkasrow);
   rhs = SCIPaggrRowGetRhs(farkasrow);
   vals = SCIPaggrRowGetVals(farkasrow);
   inds = SCIPaggrRowGetInds(farkasrow);
   assert(vals != NULL);
   assert(inds != NULL);

   *globalinfeasible = FALSE;
   *success = FALSE;

   /* get minimal activity w.r.t. local bounds */
   minact = getMinActivity(transprob, vals, inds, nnz, curvarlbs, curvarubs);

   /* only run is the proof proves local infeasibility */
   if( SCIPsetIsFeasLE(set, minact, rhs) )
      return SCIP_OKAY;

   /* if the farkas-proof is empty, the node and its sub tree can be cut off completely */
   if( nnz == 0 )
   {
      SCIPsetDebugMsg(set, " -> empty farkas-proof in depth %d cuts off sub tree at depth 0\n", SCIPtreeGetFocusDepth(tree));

      SCIP_CALL( SCIPnodeCutoff(tree->path[0], set, stat, tree, transprob, origprob, reopt, lp, blkmem) );

      *globalinfeasible = TRUE;
      *success = TRUE;

      ++conflict->ndualrayinfsuccess;

      return SCIP_OKAY;
   }
   assert(nnz >= 1);
<<<<<<< HEAD

   /* try to enforce the constraint based on a dual ray */
   SCIP_CALL( tightenDualray(conflict, set, stat, blkmem, transprob, tree, lp, farkasrow, curvarlbs, curvarubs, diving,
         initialproof, globalinfeasible) );

   if( *globalinfeasible )
   {
      SCIPdebugMessage("detect global: cutoff root node\n");
      SCIP_CALL( SCIPnodeCutoff(tree->path[0], set, stat, tree, transprob, origprob, reopt, lp, blkmem) );
      *success = TRUE;

      ++conflict->ndualrayinfsuccess;
   }

=======

   /* only one variable has a coefficient different to zero, we add this as a bound change instead of a constraint of
    * size one
    */
   if( nnz == 1 && !diving )
   {
      assert(SCIPvarGetProbindex(transprob->vars[inds[0]]) == inds[0]);

      SCIP_CALL( tightenSingleVar(conflict, set, stat, tree, blkmem, origprob, transprob, reopt, lp,
            branchcand, eventqueue, cliquetable, transprob->vars[inds[0]], vals[inds[0]], rhs, success) );
   }
   else
   {
      /* try to enforce the constraint based on a dual ray */
      SCIP_CALL( tightenDualray(set, transprob, farkasrow, curvarlbs, curvarubs, diving) );

      /* only one variable has a coefficient different to zero, we add this bound change instead of a constraint */
      if( nnz == 1 && !diving )
      {
         assert(SCIPvarGetProbindex(transprob->vars[inds[0]]) == inds[0]);

         SCIP_CALL( tightenSingleVar(conflict, set, stat, tree, blkmem, origprob, transprob, reopt, lp,
               branchcand, eventqueue, cliquetable, transprob->vars[inds[0]], vals[inds[0]], rhs, success) );
      }
      else
      {
         /* create and add the alternative proof */
         SCIP_CALL( createAndAddDualray(conflict, conflictstore, set, stat, origprob, transprob, tree, reopt, lp,
               blkmem, farkasrow, success) );
      }
   }

   SCIPaggrRowFree(set->scip, &farkasrow);

>>>>>>> cf6d5c81
   return SCIP_OKAY;
}

/** try to find a subset of changed bounds leading to an infeasible LP
 *
 *  1. call undoBdchgsDualfarkas() or undoBdchgsDualsol()
 *     -> update lb/ubchginfoposs arrays
 *     -> store additional changes in bdchg and curvarlbs/ubs arrays
 *     -> apply additional changes to the LPI
 *  2. (optional) if additional bound changes were undone:
 *     -> resolve LP
 *     -> goto 1.
 *  3. redo all bound changes in the LPI to restore the LPI to its original state
 *  4. analyze conflict
 *     -> put remaining changed bounds (see lb/ubchginfoposs arrays) into starting conflict set
 */
static
SCIP_RETCODE runBoundHeuristic(
   SCIP_CONFLICT*        conflict,           /**< conflict data */
   SCIP_SET*             set,                /**< global SCIP settings */
   SCIP_STAT*            stat,               /**< problem statistics */
   SCIP_PROB*            origprob,           /**< original problem */
   SCIP_PROB*            transprob,          /**< transformed problem */
   SCIP_TREE*            tree,               /**< branch and bound tree */
   SCIP_REOPT*           reopt,              /**< reoptimization data */
   SCIP_LP*              lp,                 /**< LP data */
   SCIP_LPI*             lpi,                /**< LPI data */
   SCIP_BRANCHCAND*      branchcand,         /**< branching candidate storage */
   SCIP_EVENTQUEUE*      eventqueue,         /**< event queue */
   SCIP_CLIQUETABLE*     cliquetable,        /**< clique table */
   SCIP_CONFLICTSTORE*   conflictstore,      /**< conflict store */
   BMS_BLKMEM*           blkmem,             /**< block memory */
   SCIP_Real*            proofcoefs,         /**< coefficients in the proof constraint */
   SCIP_Real*            prooflhs,           /**< lhs of the proof constraint */
   SCIP_Real*            proofactivity,      /**< maximal activity of the proof constraint */
   SCIP_Real*            curvarlbs,          /**< current lower bounds of active problem variables */
   SCIP_Real*            curvarubs,          /**< current upper bounds of active problem variables */
   int*                  lbchginfoposs,      /**< positions of currently active lower bound change information in variables' arrays */
   int*                  ubchginfoposs,      /**< positions of currently active upper bound change information in variables' arrays */
   int*                  iterations,         /**< pointer to store the total number of LP iterations used */
   SCIP_Bool             diving,             /**< are we in strong branching or diving mode? */
   SCIP_Bool             marklpunsolved,     /**< whether LP should be marked unsolved after analysis (needed for strong branching) */
   SCIP_Bool*            dualraysuccess,     /**< pointer to store success result of dualray analysis */
   SCIP_Bool*            valid               /**< pointer to store whether the result is still a valid proof */
   )
{
   SCIP_LPBDCHGS* oldlpbdchgs;
   SCIP_LPBDCHGS* relaxedlpbdchgs;
   SCIP_Bool solvelp;
   SCIP_Bool resolve;
   int ncols;

   assert(set != NULL);

   /* get number of columns in the LP */
   ncols = SCIPlpGetNCols(lp);

   /* get temporary memory for remembering bound changes on LPI columns */
   SCIP_CALL( lpbdchgsCreate(&oldlpbdchgs, set, ncols) );
   SCIP_CALL( lpbdchgsCreate(&relaxedlpbdchgs, set, ncols) );

   /* undo as many bound changes as possible with the current LP solution */
   resolve = FALSE;
   if( (*valid) )
   {
      int currentdepth;
      currentdepth = SCIPtreeGetCurrentDepth(tree);

      if( SCIPlpiIsPrimalInfeasible(lpi) )
      {
         SCIP_CALL( undoBdchgsDualfarkas(set, transprob, lp, currentdepth, curvarlbs, curvarubs, lbchginfoposs,
               ubchginfoposs, oldlpbdchgs, relaxedlpbdchgs, valid, &resolve, proofcoefs, *prooflhs, proofactivity) );
      }
      else
      {
         assert(SCIPlpiIsDualFeasible(lpi) || SCIPlpiIsObjlimExc(lpi));
         SCIP_CALL( undoBdchgsDualsol(set, transprob, lp, currentdepth, curvarlbs, curvarubs, lbchginfoposs, ubchginfoposs,
               oldlpbdchgs, relaxedlpbdchgs, valid, &resolve, proofcoefs, *prooflhs, proofactivity) );
      }
   }

   /* check if we want to solve the LP */
   assert(SCIPprobAllColsInLP(transprob, set, lp));
   solvelp = (set->conf_maxlploops != 0 && set->conf_lpiterations != 0);

   if( (*valid) && resolve && solvelp )
   {
      SCIP_RETCODE retcode;
      SCIP_ROW** rows;
      int* sidechginds;
      SCIP_Real* sidechgoldlhss;
      SCIP_Real* sidechgoldrhss;
      SCIP_Real* sidechgnewlhss;
      SCIP_Real* sidechgnewrhss;
      SCIP_Real lpiinfinity;
      SCIP_Bool globalinfeasible;
      int maxlploops;
      int lpiterations;
      int sidechgssize;
      int nsidechgs;
      int nrows;
      int nloops;
      int r;

      /* get infinity value of LP solver */
      lpiinfinity = SCIPlpiInfinity(lpi);

      /* temporarily disable objective limit and install an iteration limit */
      maxlploops = (set->conf_maxlploops >= 0 ? set->conf_maxlploops : INT_MAX);
      lpiterations = (set->conf_lpiterations >= 0 ? set->conf_lpiterations : INT_MAX);
      SCIP_CALL( SCIPlpiSetRealpar(lpi, SCIP_LPPAR_UOBJLIM, lpiinfinity) );
      SCIP_CALL( SCIPlpiSetIntpar(lpi, SCIP_LPPAR_LPITLIM, lpiterations) );

      /* get LP rows */
      rows = SCIPlpGetRows(lp);
      nrows = SCIPlpGetNRows(lp);
      assert(nrows == 0 || rows != NULL);

      /* get temporary memory for remembering side changes on LPI rows */
      SCIP_CALL( SCIPsetAllocBufferArray(set, &sidechginds, nrows) );
      SCIP_CALL( SCIPsetAllocBufferArray(set, &sidechgoldlhss, nrows) );
      SCIP_CALL( SCIPsetAllocBufferArray(set, &sidechgoldrhss, nrows) );
      SCIP_CALL( SCIPsetAllocBufferArray(set, &sidechgnewlhss, nrows) );
      SCIP_CALL( SCIPsetAllocBufferArray(set, &sidechgnewrhss, nrows) );
      sidechgssize = nrows;
      nsidechgs = 0;

      /* remove all local rows by setting their sides to infinity;
       * finite sides are only changed to near infinity, such that the row's sense in the LP solver
       * is not affected (e.g. CPLEX cannot handle free rows)
       */
      for( r = 0 ; r < nrows; ++r )
      {
         assert(SCIProwGetLPPos(rows[r]) == r);

         if( SCIProwIsLocal(rows[r]) )
         {
            SCIPsetDebugMsg(set, " -> removing local row <%s> [%g,%g]\n",
               SCIProwGetName(rows[r]), SCIProwGetLhs(rows[r]), SCIProwGetRhs(rows[r]));
            SCIP_CALL( addSideRemoval(set, rows[r], lpiinfinity, &sidechginds, &sidechgoldlhss, &sidechgoldrhss,
                  &sidechgnewlhss, &sidechgnewrhss, &sidechgssize, &nsidechgs) );
         }
      }

      /* apply changes of local rows to the LP solver */
      if( nsidechgs > 0 )
      {
         SCIP_CALL( SCIPlpiChgSides(lpi, nsidechgs, sidechginds, sidechgnewlhss, sidechgnewrhss) );
      }

      /* undo as many additional bound changes as possible by resolving the LP */
      assert((*valid));
      assert(resolve);
      nloops = 0;
      globalinfeasible = FALSE;
      while( (*valid) && resolve && nloops < maxlploops )
      {
         int iter;

         assert(!globalinfeasible);

         nloops++;
         resolve = FALSE;

         SCIPdebugMessage("infeasible LP conflict analysis loop %d (changed col bounds: %d)\n", nloops, relaxedlpbdchgs->nbdchgs);

         /* apply bound changes to the LP solver */
         assert(relaxedlpbdchgs->nbdchgs >= 0);
         if( relaxedlpbdchgs->nbdchgs > 0 )
         {
            SCIPdebugMessage(" -> applying %d bound changes to the LP solver\n", relaxedlpbdchgs->nbdchgs);
            SCIP_CALL( SCIPlpiChgBounds(lpi, relaxedlpbdchgs->nbdchgs,
                  relaxedlpbdchgs->bdchginds, relaxedlpbdchgs->bdchglbs, relaxedlpbdchgs->bdchgubs) );

            /* reset conflict LP bound change data structure */
            lpbdchgsReset(relaxedlpbdchgs, ncols);
         }

         /* start LP timer */
         SCIPclockStart(stat->conflictlptime, set);

         /* resolve LP */
         retcode = SCIPlpiSolveDual(lpi);

         /* stop LP timer */
         SCIPclockStop(stat->conflictlptime, set);

         /* check return code of LP solving call */
         if( retcode == SCIP_LPERROR )
         {
            (*valid) = FALSE;
            break;
         }
         SCIP_CALL( retcode );

         /* count number of LP iterations */
         SCIP_CALL( SCIPlpiGetIterations(lpi, &iter) );
         (*iterations) += iter;
         stat->nconflictlps++;
         stat->nconflictlpiterations += iter;
         SCIPdebugMessage(" -> resolved LP in %d iterations (total: %" SCIP_LONGINT_FORMAT ") (infeasible:%u)\n",
            iter, stat->nconflictlpiterations, SCIPlpiIsPrimalInfeasible(lpi));

         /* evaluate result */
         if( SCIPlpiIsDualFeasible(lpi) || SCIPlpiIsObjlimExc(lpi) )
         {
            SCIP_Real objval;

            SCIP_CALL( SCIPlpiGetObjval(lpi, &objval) );
            (*valid) = (objval >= lp->lpiuobjlim && !SCIPlpDivingObjChanged(lp));
         }
         else
            (*valid) = SCIPlpiIsPrimalInfeasible(lpi);

         if( (*valid) )
         {
            int currentdepth;
            currentdepth = SCIPtreeGetCurrentDepth(tree);

            /* undo additional bound changes */
            if( SCIPlpiIsPrimalInfeasible(lpi) )
            {
#ifndef NDEBUG
               SCIP_VAR** vars;
#endif
               SCIP_AGGRROW* farkasrow;
               SCIP_Real* vals;
               int* inds;
               int nnz;
               int v;

               SCIP_CALL( SCIPaggrRowCreate(set->scip, &farkasrow) );

               /* the original LP exceeds the current cutoff bound, thus, we have not constructed the Farkas proof */
               SCIP_CALL( getFarkasProof(set, transprob, lp, lpi, farkasrow, proofactivity, curvarlbs, curvarubs, valid) );

               /* the constructed Farkas proof is not valid, we need to break here */
               if( !(*valid) )
                  break;

               /* start dual ray analysis */
               if( set->conf_useinflp == 'd' || set->conf_useinflp == 'b' )
               {
                  /* change the conflict type */
                  SCIP_CONFTYPE oldconftype = conflict->conflictset->conflicttype;
                  conflict->conflictset->conflicttype = SCIP_CONFTYPE_INFEASLP;

                  /* start dual ray analysis */
                  SCIP_CALL( conflictAnalyzeDualProof(conflict, set, stat, blkmem, origprob, transprob, tree, reopt, lp,
                        branchcand, eventqueue, cliquetable, conflictstore, farkasrow, curvarlbs, curvarubs,
                        lbchginfoposs, ubchginfoposs, diving, FALSE, &globalinfeasible, dualraysuccess) );

                  conflict->conflictset->conflicttype = oldconftype;
               }

               if( globalinfeasible )
               {
                  SCIPaggrRowFree(set->scip, &farkasrow);
                  goto FREEBUFFER;
               }

               SCIPdebug( vars = SCIPprobGetVars(transprob); );

               BMSclearMemoryArray(proofcoefs, SCIPprobGetNVars(transprob));
               (*prooflhs) = -SCIPaggrRowGetRhs(farkasrow);
               (*proofactivity) = -(*proofactivity);

               vals = SCIPaggrRowGetVals(farkasrow);
               inds = SCIPaggrRowGetInds(farkasrow);
               nnz = SCIPaggrRowGetNNz(farkasrow);

               for( v = 0; v < nnz; v++ )
               {
                  int i = inds[v];

                  assert(SCIPvarGetProbindex(vars[i]) == inds[v]);

                  proofcoefs[i] = -vals[v];
               }

               SCIP_CALL( undoBdchgsDualfarkas(set, transprob, lp, currentdepth, curvarlbs, curvarubs,
                     lbchginfoposs, ubchginfoposs,  oldlpbdchgs, relaxedlpbdchgs, valid, &resolve,
                     proofcoefs, (*prooflhs), proofactivity) );

               /* flush proof set */
               if( proofsetGetNVars(conflict->proofset) > 0 || conflict->nproofsets > 0 )
               {
                  assert(set->conf_useinflp == 'd' || set->conf_useinflp == 'b');
                  SCIP_CALL( conflictFlushProofset(conflict, conflictstore, blkmem, set, stat, transprob, origprob,
                        tree, reopt, lp, branchcand, eventqueue, cliquetable, diving) );
               }
            }
            else
            {
#ifndef NDEBUG
               SCIP_VAR** vars;
#endif
               SCIP_AGGRROW* proofrow;
               SCIP_Real* vals;
               int* inds;
               int nnz;
               int v;

               assert(SCIPlpiIsDualFeasible(lpi) || SCIPlpiIsObjlimExc(lpi));

               SCIP_CALL( SCIPaggrRowCreate(set->scip, &proofrow) );

               SCIP_CALL( getDualProof(set, transprob, lp, lpi, proofrow, proofactivity, curvarlbs, curvarubs, valid) );

#ifndef NDEBUG
               vars = SCIPprobGetVars(transprob);
#endif

               /* in contrast to the infeasible case we don't want to analyze the (probably identical) proof again. */

               BMSclearMemoryArray(proofcoefs, SCIPprobGetNVars(transprob));
               (*prooflhs) = -SCIPaggrRowGetRhs(proofrow);
               (*proofactivity) = -(*proofactivity);

               vals = SCIPaggrRowGetVals(proofrow);
               inds = SCIPaggrRowGetInds(proofrow);
               nnz = SCIPaggrRowGetNNz(proofrow);

               for( v = 0; v < nnz; v++ )
               {
                  int i = inds[v];

                  assert(SCIPvarGetProbindex(vars[i]) == inds[v]);

                  proofcoefs[i] = -vals[v];
               }

               SCIPaggrRowFree(set->scip, &proofrow);

               SCIP_CALL( undoBdchgsDualsol(set, transprob, lp, currentdepth, curvarlbs, curvarubs, lbchginfoposs,
                     ubchginfoposs, oldlpbdchgs, relaxedlpbdchgs, valid, &resolve, proofcoefs, *prooflhs, proofactivity) );

               /* flush proof set */
               if( proofsetGetNVars(conflict->proofset) > 0 || conflict->nproofsets > 0 )
               {
                  SCIP_CALL( conflictFlushProofset(conflict, conflictstore, blkmem, set, stat, transprob, origprob,
                        tree, reopt, lp, branchcand, eventqueue, cliquetable, diving) );
               }
            }
         }
         assert(!resolve || (*valid));
         assert(!resolve || relaxedlpbdchgs->nbdchgs > 0);
         SCIPdebugMessage(" -> finished infeasible LP conflict analysis loop %d (iter: %d, nbdchgs: %d)\n",
            nloops, iter, relaxedlpbdchgs->nbdchgs);
      }

      SCIPdebugMessage("finished undoing bound changes after %d loops (valid=%u, nbdchgs: %d)\n",
         nloops, (*valid), oldlpbdchgs->nbdchgs);

      /* reset variables to local bounds */
      if( oldlpbdchgs->nbdchgs > 0 )
      {
         SCIP_CALL( SCIPlpiChgBounds(lpi, oldlpbdchgs->nbdchgs,
               oldlpbdchgs->bdchginds, oldlpbdchgs->bdchglbs, oldlpbdchgs->bdchgubs) );
      }

      /* reset changes of local rows */
      if( nsidechgs > 0 )
      {
         SCIP_CALL( SCIPlpiChgSides(lpi, nsidechgs, sidechginds, sidechgoldlhss, sidechgoldrhss) );
      }

      /* mark the LP unsolved */
      if( oldlpbdchgs->nbdchgs > 0 || nsidechgs > 0 )
      {
         /* The LPI data are out of sync with LP data. Thus, the LP should be marked
          * unsolved. However, for strong branching calls, the LP has to have status 'solved'; in
          * this case, marklpunsolved is FALSE and synchronization is performed later. */
         if ( marklpunsolved )
         {
            lp->solved = FALSE;
            lp->primalfeasible = FALSE;
            lp->dualfeasible = FALSE;
            lp->lpobjval = SCIP_INVALID;
            lp->lpsolstat = SCIP_LPSOLSTAT_NOTSOLVED;
         }
      }

      /* reinstall old objective and iteration limits in LP solver */
      SCIP_CALL( SCIPlpiSetRealpar(lpi, SCIP_LPPAR_UOBJLIM, lp->lpiuobjlim) );
      SCIP_CALL( SCIPlpiSetIntpar(lpi, SCIP_LPPAR_LPITLIM, lp->lpiitlim) );

     FREEBUFFER:
      /* free temporary memory */
      SCIPsetFreeBufferArray(set, &sidechgnewrhss);
      SCIPsetFreeBufferArray(set, &sidechgnewlhss);
      SCIPsetFreeBufferArray(set, &sidechgoldrhss);
      SCIPsetFreeBufferArray(set, &sidechgoldlhss);
      SCIPsetFreeBufferArray(set, &sidechginds);
   }

   /* free temporary memory */
   lpbdchgsFree(&relaxedlpbdchgs, set);
   lpbdchgsFree(&oldlpbdchgs, set);

   return SCIP_OKAY;
}

/** actually performs analysis of infeasible LP */
static
SCIP_RETCODE conflictAnalyzeLP(
   SCIP_CONFLICT*        conflict,           /**< conflict analysis data */
   SCIP_CONFLICTSTORE*   conflictstore,      /**< conflict store */
   BMS_BLKMEM*           blkmem,             /**< block memory of transformed problem */
   SCIP_SET*             set,                /**< global SCIP settings */
   SCIP_STAT*            stat,               /**< problem statistics */
   SCIP_PROB*            transprob,          /**< transformed problem */
   SCIP_PROB*            origprob,           /**< original problem */
   SCIP_TREE*            tree,               /**< branch and bound tree */
   SCIP_REOPT*           reopt,              /**< reoptimization data structure */
   SCIP_LP*              lp,                 /**< LP data */
   SCIP_BRANCHCAND*      branchcand,         /**< branching candidate storage */
   SCIP_EVENTQUEUE*      eventqueue,         /**< event queue */
   SCIP_CLIQUETABLE*     cliquetable,        /**< clique table data structure */
   SCIP_Bool             diving,             /**< are we in strong branching or diving mode? */
   SCIP_Bool*            dualraysuccess,     /**< pointer to store success result of dualray analysis */
   int*                  iterations,         /**< pointer to store the total number of LP iterations used */
   int*                  nconss,             /**< pointer to store the number of generated conflict constraints */
   int*                  nliterals,          /**< pointer to store the number of literals in generated conflict constraints */
   int*                  nreconvconss,       /**< pointer to store the number of generated reconvergence constraints */
   int*                  nreconvliterals,    /**< pointer to store the number of literals generated reconvergence constraints */
   SCIP_Bool             marklpunsolved      /**< whether LP should be marked unsolved after analysis (needed for strong branching) */
   )
{
   SCIP_VAR** vars;
   SCIP_AGGRROW* farkasrow;
   SCIP_LPI* lpi;
   SCIP_Bool valid;
   SCIP_Bool globalinfeasible;
   int* lbchginfoposs;
   int* ubchginfoposs;
   int nvars;
   int v;
   SCIP_Real* curvarlbs;
   SCIP_Real* curvarubs;
   SCIP_Real farkasactivity;

   assert(conflict != NULL);
   assert(conflict->nconflictsets == 0);
   assert(set != NULL);
   assert(SCIPprobAllColsInLP(transprob, set, lp)); /* LP conflict analysis is only valid, if all variables are known */
   assert(stat != NULL);
   assert(transprob != NULL);
   assert(lp != NULL);
   assert(lp->flushed);
   assert(lp->solved);
   assert(iterations != NULL);
   assert(nconss != NULL);
   assert(nliterals != NULL);
   assert(nreconvconss != NULL);
   assert(nreconvliterals != NULL);

   *iterations = 0;
   *nconss = 0;
   *nliterals = 0;
   *nreconvconss = 0;
   *nreconvliterals = 0;

   vars = transprob->vars;
   nvars = transprob->nvars;

   valid = TRUE;

   /* get LP solver interface */
   lpi = SCIPlpGetLPI(lp);
   assert(SCIPlpiIsPrimalInfeasible(lpi) || SCIPlpiIsObjlimExc(lpi) || SCIPlpiIsDualFeasible(lpi));
   assert(SCIPlpiIsPrimalInfeasible(lpi) || !SCIPlpDivingObjChanged(lp));

   if( !SCIPlpiIsPrimalInfeasible(lpi) )
   {
      SCIP_Real objval;

      assert(!SCIPlpDivingObjChanged(lp));

      /* make sure, a dual feasible solution exists, that exceeds the objective limit;
       * With FASTMIP setting, CPLEX does not apply the final pivot to reach the dual solution exceeding the objective
       * limit. Therefore, we have to either turn off FASTMIP and resolve the problem or continue solving it without
       * objective limit for at least one iteration. It seems that the strategy to continue with FASTMIP for one
       * additional simplex iteration yields better results.
       */
      SCIP_CALL( SCIPlpiGetObjval(lpi, &objval) );
      if( objval < lp->lpiuobjlim )
      {
         SCIP_RETCODE retcode;

         /* temporarily disable objective limit and install an iteration limit */
         SCIP_CALL( SCIPlpiSetRealpar(lpi, SCIP_LPPAR_UOBJLIM, SCIPlpiInfinity(lpi)) );
         SCIP_CALL( SCIPlpiSetIntpar(lpi, SCIP_LPPAR_LPITLIM, 1) );

         /* start LP timer */
         SCIPclockStart(stat->conflictlptime, set);

         /* resolve LP */
         retcode = SCIPlpiSolveDual(lpi);

         /* stop LP timer */
         SCIPclockStop(stat->conflictlptime, set);

         /* check return code of LP solving call */
         valid = (retcode != SCIP_LPERROR);
         if( valid )
         {
            int iter;

            SCIP_CALL( retcode );

            /* count number of LP iterations */
            SCIP_CALL( SCIPlpiGetIterations(lpi, &iter) );
            (*iterations) += iter;
            stat->nconflictlps++;
            stat->nconflictlpiterations += iter;
            SCIPdebugMessage(" -> resolved objlim exceeding LP in %d iterations (total: %" SCIP_LONGINT_FORMAT ") (infeasible:%u, objlim: %u, optimal:%u)\n",
               iter, stat->nconflictlpiterations, SCIPlpiIsPrimalInfeasible(lpi), SCIPlpiIsObjlimExc(lpi), SCIPlpiIsOptimal(lpi));
            valid = (SCIPlpiIsObjlimExc(lpi) || SCIPlpiIsPrimalInfeasible(lpi) || SCIPlpiIsDualFeasible(lpi));
         }

         /* reinstall old objective and iteration limits in LP solver */
         SCIP_CALL( SCIPlpiSetRealpar(lpi, SCIP_LPPAR_UOBJLIM, lp->lpiuobjlim) );
         SCIP_CALL( SCIPlpiSetIntpar(lpi, SCIP_LPPAR_LPITLIM, lp->lpiitlim) );

         /* abort, if the LP produced an error */
         if( !valid )
            return SCIP_OKAY;
      }
   }
   assert(SCIPlpiIsPrimalInfeasible(lpi) || SCIPlpiIsObjlimExc(lpi) || SCIPlpiIsDualFeasible(lpi));

   if( !SCIPlpiIsPrimalInfeasible(lpi) )
   {
      SCIP_Real objval;

      assert(!SCIPlpDivingObjChanged(lp));

      SCIP_CALL( SCIPlpiGetObjval(lpi, &objval) );
      if( objval < lp->lpiuobjlim )
      {
         SCIPdebugMessage(" -> LP does not exceed the cutoff bound: obj=%g, cutoff=%g\n", objval, lp->lpiuobjlim);
         return SCIP_OKAY;
      }
      else
      {
         SCIPdebugMessage(" -> LP exceeds the cutoff bound: obj=%g, cutoff=%g\n", objval, lp->lpiuobjlim);
      }
   }

   assert(valid);

   SCIP_CALL( SCIPaggrRowCreate(set->scip, &farkasrow) );
   SCIP_CALL( SCIPsetAllocBufferArray(set, &lbchginfoposs, transprob->nvars) );
   SCIP_CALL( SCIPsetAllocBufferArray(set, &ubchginfoposs, transprob->nvars) );

   farkasactivity = 0.0;

   /* get temporary memory for remembering variables' current bounds and corresponding bound change information
    * positions in variable's bound change information arrays
    */
   SCIP_CALL( SCIPsetAllocBufferArray(set, &curvarlbs, nvars) );
   SCIP_CALL( SCIPsetAllocBufferArray(set, &curvarubs, nvars) );


   /* get current bounds and current positions in lb/ubchginfos arrays of variables */
   valid = TRUE;
   for( v = 0; v < nvars && valid; ++v )
   {
      SCIP_VAR* var;

      var = vars[v];

      curvarlbs[v] = SCIPvarGetLbLP(var, set);
      curvarubs[v] = SCIPvarGetUbLP(var, set);
      lbchginfoposs[v] = var->nlbchginfos-1;
      ubchginfoposs[v] = var->nubchginfos-1;
      assert(diving || SCIPsetIsEQ(set, curvarlbs[v], SCIPvarGetLbLocal(var)));
      assert(diving || SCIPsetIsEQ(set, curvarubs[v], SCIPvarGetUbLocal(var)));

      /* check, if last bound changes were due to strong branching or diving */
      if( diving )
      {
         SCIP_Real lb;
         SCIP_Real ub;

         lb = SCIPvarGetLbLocal(var);
         ub = SCIPvarGetUbLocal(var);
         if( SCIPsetIsGT(set, curvarlbs[v], lb) )
            lbchginfoposs[v] = var->nlbchginfos;
         else if( SCIPsetIsLT(set, curvarlbs[v], lb) )
         {
            /* the bound in the diving LP was relaxed -> the LP is not a subproblem of the current node -> abort! */
            /**@todo we could still analyze such a conflict, but we would have to take care with our data structures */
            valid = FALSE;
         }
         if( SCIPsetIsLT(set, curvarubs[v], ub) )
            ubchginfoposs[v] = var->nubchginfos;
         else if( SCIPsetIsGT(set, curvarubs[v], ub) )
         {
            /* the bound in the diving LP was relaxed -> the LP is not a subproblem of the current node -> abort! */
            /**@todo we could still analyze such a conflict, but we would have to take care with our data structures */
            valid = FALSE;
         }
      }
   }

   if( !valid )
      goto TERMINATE;

   /* the LP is prooven to be infeasible */
   if( SCIPlpiIsPrimalInfeasible(lpi) )
   {
      SCIP_CALL( getFarkasProof(set, transprob, lp, lpi, farkasrow, &farkasactivity, curvarlbs, curvarubs, &valid) );
   }
   /* the LP is dual feasible and/or exceeds the current incumbant solution */
   else
   {
      assert(SCIPlpiIsDualFeasible(lpi) || SCIPlpiIsObjlimExc(lpi));
      SCIP_CALL( getDualProof(set, transprob, lp, lpi, farkasrow, &farkasactivity, curvarlbs, curvarubs, &valid) );
   }

   if( !valid )
      goto TERMINATE;

   globalinfeasible = FALSE;

   /* start dual proof analysis */
   if( ((set->conf_useinflp == 'b' || set->conf_useinflp == 'd') && conflict->conflictset->conflicttype == SCIP_CONFTYPE_INFEASLP)
      || ((set->conf_useboundlp == 'b' || set->conf_useboundlp == 'd') && conflict->conflictset->conflicttype == SCIP_CONFTYPE_BNDEXCEEDING) )
   {
      /* start dual ray analysis */
      SCIP_CALL( conflictAnalyzeDualProof(conflict, set, stat, blkmem, origprob, transprob, tree, reopt, lp, branchcand,
            eventqueue, cliquetable, conflictstore, farkasrow, curvarlbs, curvarubs, lbchginfoposs, ubchginfoposs,
            diving, TRUE, &globalinfeasible, dualraysuccess) );
   }

   assert(valid);

   if( !globalinfeasible && (((set->conf_useinflp == 'b' || set->conf_useinflp == 'c') && conflict->conflictset->conflicttype == SCIP_CONFTYPE_INFEASLP)
      || ((set->conf_useboundlp == 'b' || set->conf_useboundlp == 'c') && conflict->conflictset->conflicttype == SCIP_CONFTYPE_BNDEXCEEDING)) )
   {
      SCIP_Real* farkascoefs;
      SCIP_Real farkaslhs;
      SCIP_Real* vals;
      int* inds;
      int nnz;

#ifdef SCIP_DEBUG
      {
         SCIP_Real uobjlim;
         SCIPdebugMessage("analyzing conflict on infeasible LP (infeasible: %u, objlimexc: %u, optimal:%u) in depth %d (diving: %u)\n",
               SCIPlpiIsPrimalInfeasible(lpi), SCIPlpiIsObjlimExc(lpi), SCIPlpiIsOptimal(lpi), SCIPtreeGetCurrentDepth(tree), diving);

         SCIP_CALL( SCIPlpiGetRealpar(lpi, SCIP_LPPAR_UOBJLIM, &uobjlim) );
         SCIPdebugMessage(" -> objective limit in LP solver: %g (in LP: %g)\n", uobjlim, lp->lpiuobjlim);
      }
#endif

      SCIP_CALL( SCIPsetAllocBufferArray(set, &farkascoefs, SCIPprobGetNVars(transprob)) );
      BMSclearMemoryArray(farkascoefs, SCIPprobGetNVars(transprob));

      farkaslhs = -SCIPaggrRowGetRhs(farkasrow);
      farkasactivity = -farkasactivity;

      vals = SCIPaggrRowGetVals(farkasrow);
      inds = SCIPaggrRowGetInds(farkasrow);
      nnz = SCIPaggrRowGetNNz(farkasrow);

      for( v = 0; v < nnz; v++ )
      {
         int i = inds[v];

         assert(SCIPvarGetProbindex(vars[i]) == inds[v]);

         farkascoefs[i] = -vals[v];
      }

      SCIP_CALL( runBoundHeuristic(conflict, set, stat, origprob, transprob, tree, reopt, lp, lpi, branchcand,
            eventqueue, cliquetable, conflictstore, blkmem, farkascoefs, &farkaslhs, &farkasactivity, curvarlbs,
            curvarubs, lbchginfoposs, ubchginfoposs, iterations, diving, marklpunsolved, dualraysuccess, &valid) );

      SCIPsetFreeBufferArray(set, &farkascoefs);

      if( !valid )
         goto FLUSHPROOFSETS;

      /* analyze the conflict starting with remaining bound changes */
      SCIP_CALL( conflictAnalyzeRemainingBdchgs(conflict, blkmem, set, stat, transprob, tree, diving,
            lbchginfoposs, ubchginfoposs, nconss, nliterals, nreconvconss, nreconvliterals) );

      /* flush conflict set storage */
      SCIP_CALL( SCIPconflictFlushConss(conflict, blkmem, set, stat, transprob, origprob, tree, reopt, lp, branchcand,
            eventqueue, cliquetable) );
   }

  FLUSHPROOFSETS:
   /* flush proof set */
   if( proofsetGetNVars(conflict->proofset) > 0 || conflict->nproofsets > 0 )
   {
      SCIP_CALL( conflictFlushProofset(conflict, conflictstore, blkmem, set, stat, transprob, origprob, tree, reopt, lp,
            branchcand, eventqueue, cliquetable, diving) );
   }

  TERMINATE:
   SCIPsetFreeBufferArray(set, &curvarubs);
   SCIPsetFreeBufferArray(set, &curvarlbs);
   SCIPsetFreeBufferArray(set, &ubchginfoposs);
   SCIPsetFreeBufferArray(set, &lbchginfoposs);
   SCIPaggrRowFree(set->scip, &farkasrow);

   return SCIP_OKAY;
}

/** analyzes an infeasible LP to find out the bound changes on variables that were responsible for the infeasibility;
 *  on success, calls standard conflict analysis with the responsible variables as starting conflict set, thus creating
 *  a conflict constraint out of the resulting conflict set;
 *  updates statistics for infeasible LP conflict analysis
 */
static
SCIP_RETCODE conflictAnalyzeInfeasibleLP(
   SCIP_CONFLICT*        conflict,           /**< conflict analysis data */
   SCIP_CONFLICTSTORE*   conflictstore,      /**< conflict store */
   BMS_BLKMEM*           blkmem,             /**< block memory of transformed problem */
   SCIP_SET*             set,                /**< global SCIP settings */
   SCIP_STAT*            stat,               /**< problem statistics */
   SCIP_PROB*            transprob,          /**< transformed problem */
   SCIP_PROB*            origprob,           /**< original problem */
   SCIP_TREE*            tree,               /**< branch and bound tree */
   SCIP_REOPT*           reopt,              /**< reoptimization data structure */
   SCIP_LP*              lp,                 /**< LP data */
   SCIP_BRANCHCAND*      branchcand,         /**< branching candidate storage */
   SCIP_EVENTQUEUE*      eventqueue,         /**< event queue */
   SCIP_CLIQUETABLE*     cliquetable,        /**< clique table data structure */
   SCIP_Bool*            success             /**< pointer to store whether a conflict constraint was created, or NULL */
   )
{
   SCIP_Bool dualraysuccess = FALSE;
   int olddualproofsuccess;
   int iterations;
   int nconss;
   int nliterals;
   int nreconvconss;
   int nreconvliterals;

   assert(conflict != NULL);
   assert(set != NULL);
   assert(lp != NULL);
   assert(SCIPprobAllColsInLP(transprob, set, lp)); /* LP conflict analysis is only valid, if all variables are known */

   assert(success == NULL || *success == FALSE);

   /* check, if infeasible LP conflict analysis is enabled */
   if( !set->conf_enable || set->conf_useinflp == 'o' )
      return SCIP_OKAY;

   /* check, if there are any conflict handlers to use a conflict set */
   if( set->nconflicthdlrs == 0 )
      return SCIP_OKAY;

   SCIPsetDebugMsg(set, "analyzing conflict on infeasible LP in depth %d (solstat: %d, objchanged: %u)\n",
      SCIPtreeGetCurrentDepth(tree), SCIPlpGetSolstat(lp), SCIPlpDivingObjChanged(lp));

   /* start timing */
   SCIPclockStart(conflict->inflpanalyzetime, set);
   conflict->ninflpcalls++;

   conflict->conflictset->conflicttype = SCIP_CONFTYPE_INFEASLP;

   olddualproofsuccess = conflict->ndualrayinfsuccess;

   /* perform conflict analysis */
   SCIP_CALL( conflictAnalyzeLP(conflict, conflictstore, blkmem, set, stat, transprob, origprob, tree, reopt, lp, branchcand, eventqueue,
         cliquetable, SCIPlpDiving(lp), &dualraysuccess, &iterations, &nconss, &nliterals, &nreconvconss, &nreconvliterals, TRUE) );
   conflict->ninflpsuccess += ((nconss > 0 || conflict->ndualrayinfsuccess > olddualproofsuccess) ? 1 : 0);
   conflict->ninflpiterations += iterations;
   conflict->ninflpconfconss += nconss;
   conflict->ninflpconfliterals += nliterals;
   conflict->ninflpreconvconss += nreconvconss;
   conflict->ninflpreconvliterals += nreconvliterals;
   if( success != NULL )
      *success = (nconss > 0);

   /* stop timing */
   SCIPclockStop(conflict->inflpanalyzetime, set);

   return SCIP_OKAY;
}

/** analyzes a bound exceeding LP to find out the bound changes on variables that were responsible for exceeding the
 *  primal bound;
 *  on success, calls standard conflict analysis with the responsible variables as starting conflict set, thus creating
 *  a conflict constraint out of the resulting conflict set;
 *  updates statistics for bound exceeding LP conflict analysis
 */
static
SCIP_RETCODE conflictAnalyzeBoundexceedingLP(
   SCIP_CONFLICT*        conflict,           /**< conflict analysis data */
   SCIP_CONFLICTSTORE*   conflictstore,      /**< conflict store */
   BMS_BLKMEM*           blkmem,             /**< block memory of transformed problem */
   SCIP_SET*             set,                /**< global SCIP settings */
   SCIP_STAT*            stat,               /**< problem statistics */
   SCIP_PROB*            transprob,          /**< transformed problem */
   SCIP_PROB*            origprob,           /**< original problem */
   SCIP_TREE*            tree,               /**< branch and bound tree */
   SCIP_REOPT*           reopt,              /**< reoptimization data structure */
   SCIP_LP*              lp,                 /**< LP data */
   SCIP_BRANCHCAND*      branchcand,         /**< branching candidate storage */
   SCIP_EVENTQUEUE*      eventqueue,         /**< event queue */
   SCIP_CLIQUETABLE*     cliquetable,        /**< clique table data structure */
   SCIP_Bool*            success             /**< pointer to store whether a conflict constraint was created, or NULL */
   )
{
   SCIP_Bool dualraysuccess;
   int olddualproofsuccess;
   int iterations;
   int nconss;
   int nliterals;
   int nreconvconss;
   int nreconvliterals;

   assert(conflict != NULL);
   assert(set != NULL);
   assert(lp != NULL);
   assert(!SCIPlpDivingObjChanged(lp));
   assert(SCIPprobAllColsInLP(transprob, set, lp)); /* LP conflict analysis is only valid, if all variables are known */

   assert(success == NULL || *success == FALSE);

   /* check, if bound exceeding LP conflict analysis is enabled */
   if( !set->conf_enable || set->conf_useboundlp == 'o')
      return SCIP_OKAY;

   /* check, if there are any conflict handlers to use a conflict set */
   if( set->nconflicthdlrs == 0 )
      return SCIP_OKAY;

   SCIPsetDebugMsg(set, "analyzing conflict on bound exceeding LP in depth %d (solstat: %d)\n",
      SCIPtreeGetCurrentDepth(tree), SCIPlpGetSolstat(lp));

   /* start timing */
   SCIPclockStart(conflict->boundlpanalyzetime, set);
   conflict->nboundlpcalls++;

   /* mark the conflict to depend on the cutoff bound */
   conflict->conflictset->conflicttype = SCIP_CONFTYPE_BNDEXCEEDING;
   conflict->conflictset->usescutoffbound = TRUE;

   olddualproofsuccess = conflict->ndualraybndsuccess + conflict->ndualrayinfsuccess;

   /* perform conflict analysis */
   SCIP_CALL( conflictAnalyzeLP(conflict, conflictstore, blkmem, set, stat, transprob, origprob, tree, reopt, lp, branchcand, eventqueue,
         cliquetable, SCIPlpDiving(lp), &dualraysuccess, &iterations, &nconss, &nliterals, &nreconvconss, &nreconvliterals, TRUE) );
   conflict->nboundlpsuccess += ((nconss > 0 || conflict->ndualraybndsuccess > olddualproofsuccess) ? 1 : 0);
   conflict->nboundlpiterations += iterations;
   conflict->nboundlpconfconss += nconss;
   conflict->nboundlpconfliterals += nliterals;
   conflict->nboundlpreconvconss += nreconvconss;
   conflict->nboundlpreconvliterals += nreconvliterals;
   if( success != NULL )
      *success = (nconss > 0);

   /* stop timing */
   SCIPclockStop(conflict->boundlpanalyzetime, set);

   return SCIP_OKAY;
}

/** analyzes an infeasible or bound exceeding LP to find out the bound changes on variables that were responsible for the
 *  infeasibility or for exceeding the primal bound;
 *  on success, calls standard conflict analysis with the responsible variables as starting conflict set, thus creating
 *  a conflict constraint out of the resulting conflict set;
 *  updates statistics for infeasible or bound exceeding LP conflict analysis;
 *  may only be called if SCIPprobAllColsInLP()
 */
SCIP_RETCODE SCIPconflictAnalyzeLP(
   SCIP_CONFLICT*        conflict,           /**< conflict analysis data */
   SCIP_CONFLICTSTORE*   conflictstore,      /**< conflict store */
   BMS_BLKMEM*           blkmem,             /**< block memory of transformed problem */
   SCIP_SET*             set,                /**< global SCIP settings */
   SCIP_STAT*            stat,               /**< problem statistics */
   SCIP_PROB*            transprob,          /**< transformed problem */
   SCIP_PROB*            origprob,           /**< original problem */
   SCIP_TREE*            tree,               /**< branch and bound tree */
   SCIP_REOPT*           reopt,              /**< reoptimization data structure */
   SCIP_LP*              lp,                 /**< LP data */
   SCIP_BRANCHCAND*      branchcand,         /**< branching candidate storage */
   SCIP_EVENTQUEUE*      eventqueue,         /**< event queue */
   SCIP_CLIQUETABLE*     cliquetable,        /**< clique table data structure */
   SCIP_Bool*            success             /**< pointer to store whether a conflict constraint was created, or NULL */
   )
{
   SCIP_LPSOLVALS storedsolvals;
   SCIP_COLSOLVALS* storedcolsolvals;
   SCIP_ROWSOLVALS* storedrowsolvals;
   int c;
   int r;

   if( success != NULL )
      *success = FALSE;

   /* check if the conflict analysis is applicable */
   if( !set->conf_enable || (set->conf_useinflp == 'o' && set->conf_useboundlp == 'o') )
      return SCIP_OKAY;

   /* in rare cases, it might happen that the solution stati of the LP and the LPI are out of sync; in particular this
    * happens when a new incumbent which cuts off the current node is found during the LP solving loop; in this case the
    * LP has status objlimit, but if diving has been used, the LPI only has the basis information, but is not solved
    *
    * @todo: alternatively, solve the LPI
    */
   if( !SCIPlpiWasSolved(SCIPlpGetLPI(lp)) )
      return SCIP_OKAY;

   /* LP conflict analysis is only valid, if all variables are known */
   assert( SCIPprobAllColsInLP(transprob, set, lp) );
   assert( SCIPlpGetSolstat(lp) == SCIP_LPSOLSTAT_INFEASIBLE || SCIPlpGetSolstat(lp) == SCIP_LPSOLSTAT_OBJLIMIT
      || (SCIPlpGetSolstat(lp) == SCIP_LPSOLSTAT_OPTIMAL && set->lp_disablecutoff == 1) );

   /* save status */
   storedsolvals.lpsolstat = lp->lpsolstat;
   storedsolvals.lpobjval = lp->lpobjval;
   storedsolvals.primalfeasible = lp->primalfeasible;
   storedsolvals.dualfeasible = lp->dualfeasible;
   storedsolvals.solisbasic = lp->solisbasic;
   storedsolvals.lpissolved = lp->solved;

   /* store solution values */
   SCIP_CALL( SCIPsetAllocBufferArray(set, &storedcolsolvals, lp->ncols) );
   SCIP_CALL( SCIPsetAllocBufferArray(set, &storedrowsolvals, lp->nrows) );
   for (c = 0; c < lp->ncols; ++c)
   {
      SCIP_COL* col;

      col = lp->cols[c];
      assert( col != NULL );

      storedcolsolvals[c].primsol = col->primsol;
      storedcolsolvals[c].redcost = col->redcost;
      storedcolsolvals[c].basisstatus = col->basisstatus; /*lint !e641 !e732*/
   }
   for (r = 0; r < lp->nrows; ++r)
   {
      SCIP_ROW* row;

      row = lp->rows[r];
      assert( row != NULL );

      if ( lp->lpsolstat == SCIP_LPSOLSTAT_INFEASIBLE )
         storedrowsolvals[r].dualsol = row->dualfarkas;
      else
      {
         assert( lp->lpsolstat == SCIP_LPSOLSTAT_OBJLIMIT ||
            (SCIPlpGetSolstat(lp) == SCIP_LPSOLSTAT_OPTIMAL && set->lp_disablecutoff == 1) );
         storedrowsolvals[r].dualsol = row->dualsol;
      }
      storedrowsolvals[r].activity = row->activity;
      storedrowsolvals[r].basisstatus = row->basisstatus; /*lint !e641 !e732*/
   }

   /* check, if the LP was infeasible or bound exceeding */
   if( SCIPlpiIsPrimalInfeasible(SCIPlpGetLPI(lp)) )
   {
      SCIP_CALL( conflictAnalyzeInfeasibleLP(conflict, conflictstore, blkmem, set, stat, transprob, origprob, tree, reopt, lp,
            branchcand, eventqueue, cliquetable, success) );
   }
   else
   {
      SCIP_CALL( conflictAnalyzeBoundexceedingLP(conflict, conflictstore, blkmem, set, stat, transprob, origprob, tree, reopt, lp,
            branchcand, eventqueue, cliquetable, success) );
   }

   /* possibly restore solution values */
   if( lp->flushed && SCIPlpGetSolstat(lp) == SCIP_LPSOLSTAT_NOTSOLVED )
   {
      /* restore status */
      lp->lpsolstat = storedsolvals.lpsolstat;
      lp->lpobjval = storedsolvals.lpobjval;
      lp->primalfeasible = storedsolvals.primalfeasible;
      lp->dualfeasible = storedsolvals.dualfeasible;
      lp->solisbasic = storedsolvals.solisbasic;
      lp->solved = storedsolvals.lpissolved;

      for (c = 0; c < lp->ncols; ++c)
      {
         SCIP_COL* col;

         col = lp->cols[c];
         assert( col != NULL );
         col->primsol = storedcolsolvals[c].primsol;
         col->redcost = storedcolsolvals[c].redcost;
         col->basisstatus = storedcolsolvals[c].basisstatus; /*lint !e641 !e732*/
      }
      for (r = 0; r < lp->nrows; ++r)
      {
         SCIP_ROW* row;

         row = lp->rows[r];
         assert( row != NULL );

         if ( lp->lpsolstat == SCIP_LPSOLSTAT_INFEASIBLE )
            row->dualfarkas = storedrowsolvals[r].dualsol;
         else
         {
            assert( lp->lpsolstat == SCIP_LPSOLSTAT_OBJLIMIT );
            row->dualsol = storedrowsolvals[r].dualsol;
         }
         row->activity = storedrowsolvals[r].activity;
         row->basisstatus = storedrowsolvals[r].basisstatus; /*lint !e641 !e732*/
      }
   }
   SCIPsetFreeBufferArray(set, &storedrowsolvals);
   SCIPsetFreeBufferArray(set, &storedcolsolvals);

   return SCIP_OKAY;
}

/** gets time in seconds used for analyzing infeasible LP conflicts */
SCIP_Real SCIPconflictGetInfeasibleLPTime(
   SCIP_CONFLICT*        conflict            /**< conflict analysis data */
   )
{
   assert(conflict != NULL);

   return SCIPclockGetTime(conflict->inflpanalyzetime);
}

/** gets number of calls to infeasible LP conflict analysis */
SCIP_Longint SCIPconflictGetNInfeasibleLPCalls(
   SCIP_CONFLICT*        conflict            /**< conflict analysis data */
   )
{
   assert(conflict != NULL);

   return conflict->ninflpcalls;
}

/** gets number of calls to infeasible LP conflict analysis that yield at least one conflict constraint */
SCIP_Longint SCIPconflictGetNInfeasibleLPSuccess(
   SCIP_CONFLICT*        conflict            /**< conflict analysis data */
   )
{
   assert(conflict != NULL);

   return conflict->ninflpsuccess;
}

/** gets number of conflict constraints detected in infeasible LP conflict analysis */
SCIP_Longint SCIPconflictGetNInfeasibleLPConflictConss(
   SCIP_CONFLICT*        conflict            /**< conflict analysis data */
   )
{
   assert(conflict != NULL);

   return conflict->ninflpconfconss;
}

/** gets total number of literals in conflict constraints created in infeasible LP conflict analysis */
SCIP_Longint SCIPconflictGetNInfeasibleLPConflictLiterals(
   SCIP_CONFLICT*        conflict            /**< conflict analysis data */
   )
{
   assert(conflict != NULL);

   return conflict->ninflpconfliterals;
}

/** gets number of reconvergence constraints detected in infeasible LP conflict analysis */
SCIP_Longint SCIPconflictGetNInfeasibleLPReconvergenceConss(
   SCIP_CONFLICT*        conflict            /**< conflict analysis data */
   )
{
   assert(conflict != NULL);

   return conflict->ninflpreconvconss;
}

/** gets total number of literals in reconvergence constraints created in infeasible LP conflict analysis */
SCIP_Longint SCIPconflictGetNInfeasibleLPReconvergenceLiterals(
   SCIP_CONFLICT*        conflict            /**< conflict analysis data */
   )
{
   assert(conflict != NULL);

   return conflict->ninflpreconvliterals;
}

/** gets number of LP iterations in infeasible LP conflict analysis */
SCIP_Longint SCIPconflictGetNInfeasibleLPIterations(
   SCIP_CONFLICT*        conflict            /**< conflict analysis data */
   )
{
   assert(conflict != NULL);

   return conflict->ninflpiterations;
}

/** gets time in seconds used for analyzing bound exceeding LP conflicts */
SCIP_Real SCIPconflictGetBoundexceedingLPTime(
   SCIP_CONFLICT*        conflict            /**< conflict analysis data */
   )
{
   assert(conflict != NULL);

   return SCIPclockGetTime(conflict->boundlpanalyzetime);
}

/** gets number of calls to bound exceeding LP conflict analysis */
SCIP_Longint SCIPconflictGetNBoundexceedingLPCalls(
   SCIP_CONFLICT*        conflict            /**< conflict analysis data */
   )
{
   assert(conflict != NULL);

   return conflict->nboundlpcalls;
}

/** gets number of calls to bound exceeding LP conflict analysis that yield at least one conflict constraint */
SCIP_Longint SCIPconflictGetNBoundexceedingLPSuccess(
   SCIP_CONFLICT*        conflict            /**< conflict analysis data */
   )
{
   assert(conflict != NULL);

   return conflict->nboundlpsuccess;
}

/** gets number of conflict constraints detected in bound exceeding LP conflict analysis */
SCIP_Longint SCIPconflictGetNBoundexceedingLPConflictConss(
   SCIP_CONFLICT*        conflict            /**< conflict analysis data */
   )
{
   assert(conflict != NULL);

   return conflict->nboundlpconfconss;
}

/** gets total number of literals in conflict constraints created in bound exceeding LP conflict analysis */
SCIP_Longint SCIPconflictGetNBoundexceedingLPConflictLiterals(
   SCIP_CONFLICT*        conflict            /**< conflict analysis data */
   )
{
   assert(conflict != NULL);

   return conflict->nboundlpconfliterals;
}

/** gets number of reconvergence constraints detected in bound exceeding LP conflict analysis */
SCIP_Longint SCIPconflictGetNBoundexceedingLPReconvergenceConss(
   SCIP_CONFLICT*        conflict            /**< conflict analysis data */
   )
{
   assert(conflict != NULL);

   return conflict->nboundlpreconvconss;
}

/** gets total number of literals in reconvergence constraints created in bound exceeding LP conflict analysis */
SCIP_Longint SCIPconflictGetNBoundexceedingLPReconvergenceLiterals(
   SCIP_CONFLICT*        conflict            /**< conflict analysis data */
   )
{
   assert(conflict != NULL);

   return conflict->nboundlpreconvliterals;
}

/** gets number of LP iterations in bound exceeding LP conflict analysis */
SCIP_Longint SCIPconflictGetNBoundexceedingLPIterations(
   SCIP_CONFLICT*        conflict            /**< conflict analysis data */
   )
{
   assert(conflict != NULL);

   return conflict->nboundlpiterations;
}




/*
 * infeasible strong branching conflict analysis
 */

/** analyses infeasible strong branching sub problems for conflicts */
SCIP_RETCODE SCIPconflictAnalyzeStrongbranch(
   SCIP_CONFLICT*        conflict,           /**< conflict analysis data */
   SCIP_CONFLICTSTORE*   conflictstore,      /**< conflict store */
   BMS_BLKMEM*           blkmem,             /**< block memory buffers */
   SCIP_SET*             set,                /**< global SCIP settings */
   SCIP_STAT*            stat,               /**< dynamic problem statistics */
   SCIP_PROB*            transprob,          /**< transformed problem */
   SCIP_PROB*            origprob,           /**< original problem */
   SCIP_TREE*            tree,               /**< branch and bound tree */
   SCIP_REOPT*           reopt,              /**< reoptimization data structure */
   SCIP_LP*              lp,                 /**< LP data */
   SCIP_BRANCHCAND*      branchcand,         /**< branching candidate storage */
   SCIP_EVENTQUEUE*      eventqueue,         /**< event queue */
   SCIP_CLIQUETABLE*     cliquetable,        /**< clique table data structure */
   SCIP_COL*             col,                /**< LP column with at least one infeasible strong branching subproblem */
   SCIP_Bool*            downconflict,       /**< pointer to store whether a conflict constraint was created for an
                                              *   infeasible downwards branch, or NULL */
   SCIP_Bool*            upconflict          /**< pointer to store whether a conflict constraint was created for an
                                              *   infeasible upwards branch, or NULL */
   )
{
   int* cstat;
   int* rstat;
   SCIP_RETCODE retcode;
   SCIP_Bool resolve;
   SCIP_Real oldlb;
   SCIP_Real oldub;
   SCIP_Real newlb;
   SCIP_Real newub;
   SCIP_Bool dualraysuccess;
   int iter;
   int nconss;
   int nliterals;
   int nreconvconss;
   int nreconvliterals;

   assert(stat != NULL);
   assert(lp != NULL);
   assert(lp->flushed);
   assert(lp->solved);
   assert(SCIPprobAllColsInLP(transprob, set, lp)); /* LP conflict analysis is only valid, if all variables are known */
   assert(col != NULL);
   assert((col->sbdownvalid && SCIPsetIsGE(set, col->sbdown, lp->cutoffbound)
         && SCIPsetFeasCeil(set, col->primsol-1.0) >= col->lb - 0.5)
      || (col->sbupvalid && SCIPsetIsGE(set, col->sbup, lp->cutoffbound)
         && SCIPsetFeasFloor(set, col->primsol+1.0) <= col->ub + 0.5));
   assert(SCIPtreeGetCurrentDepth(tree) > 0);

   if( downconflict != NULL )
      *downconflict = FALSE;
   if( upconflict != NULL )
      *upconflict = FALSE;

   /* check, if infeasible LP conflict analysis is enabled */
   if( !set->conf_enable || !set->conf_usesb )
      return SCIP_OKAY;

   /* check, if there are any conflict handlers to use a conflict set */
   if( set->nconflicthdlrs == 0 )
      return SCIP_OKAY;

   /* inform the LPI that strong branch is (temporarily) finished */
   SCIP_CALL( SCIPlpiEndStrongbranch(lp->lpi) );

   /* start timing */
   SCIPclockStart(conflict->sbanalyzetime, set);

   /* get temporary memory for storing current LP basis */
   SCIP_CALL( SCIPsetAllocBufferArray(set, &cstat, lp->nlpicols) );
   SCIP_CALL( SCIPsetAllocBufferArray(set, &rstat, lp->nlpirows) );

   /* get current LP basis */
   SCIP_CALL( SCIPlpiGetBase(lp->lpi, cstat, rstat) );

   /* remember old bounds */
   oldlb = col->lb;
   oldub = col->ub;

   resolve = FALSE;

   /* is down branch infeasible? */
   if( col->sbdownvalid && SCIPsetIsGE(set, col->sbdown, lp->cutoffbound) )
   {
      newub = SCIPsetFeasCeil(set, col->primsol-1.0);
      if( newub >= col->lb - 0.5 )
      {
         SCIPsetDebugMsg(set, "analyzing conflict on infeasible downwards strongbranch for variable <%s>[%g,%g] in depth %d\n",
            SCIPvarGetName(SCIPcolGetVar(col)), SCIPvarGetLbLocal(SCIPcolGetVar(col)), SCIPvarGetUbLocal(SCIPcolGetVar(col)),
            SCIPtreeGetCurrentDepth(tree));

         conflict->conflictset->conflicttype = SCIP_CONFTYPE_INFEASLP;
         conflict->nsbcalls++;

         /* change the upper bound */
         col->ub = newub;
         SCIP_CALL( SCIPlpiChgBounds(lp->lpi, 1, &col->lpipos, &col->lb, &col->ub) );

         /* start LP timer */
         SCIPclockStart(stat->conflictlptime, set);

         /* resolve the LP */
         retcode = SCIPlpiSolveDual(lp->lpi);

         /* stop LP timer */
         SCIPclockStop(stat->conflictlptime, set);

         /* check return code of LP solving call */
         if( retcode != SCIP_LPERROR )
         {
            SCIP_CALL( retcode );

            /* count number of LP iterations */
            SCIP_CALL( SCIPlpiGetIterations(lp->lpi, &iter) );
            stat->nconflictlps++;
            stat->nconflictlpiterations += iter;
            conflict->nsbiterations += iter;
            SCIPsetDebugMsg(set, " -> resolved downwards strong branching LP in %d iterations\n", iter);

            /* perform conflict analysis on infeasible LP; last parameter guarantees status 'solved' on return */
            SCIP_CALL( conflictAnalyzeLP(conflict, conflictstore, blkmem, set, stat, transprob, origprob, tree, reopt, lp, branchcand,
                  eventqueue, cliquetable, TRUE, &dualraysuccess, &iter, &nconss, &nliterals, &nreconvconss, &nreconvliterals, FALSE) );
            conflict->nsbsuccess += ((nconss > 0 || dualraysuccess) ? 1 : 0);
            conflict->nsbiterations += iter;
            conflict->nsbconfconss += nconss;
            conflict->nsbconfliterals += nliterals;
            conflict->nsbreconvconss += nreconvconss;
            conflict->nsbreconvliterals += nreconvliterals;
            if( downconflict != NULL )
               *downconflict = (nconss > 0);
         }

         /* reset the upper bound */
         col->ub = oldub;
         SCIP_CALL( SCIPlpiChgBounds(lp->lpi, 1, &col->lpipos, &col->lb, &col->ub) );

         /* reset LP basis */
         SCIP_CALL( SCIPlpiSetBase(lp->lpi, cstat, rstat) );

         /* mark the LP to be resolved at the end */
         resolve = TRUE;
      }
   }

   /* is up branch infeasible? */
   if( col->sbupvalid && SCIPsetIsGE(set, col->sbup, lp->cutoffbound) )
   {
      newlb = SCIPsetFeasFloor(set, col->primsol+1.0);
      if( newlb <= col->ub + 0.5 )
      {
         SCIPsetDebugMsg(set, "analyzing conflict on infeasible upwards strongbranch for variable <%s>[%g,%g] in depth %d\n",
            SCIPvarGetName(SCIPcolGetVar(col)), SCIPvarGetLbLocal(SCIPcolGetVar(col)), SCIPvarGetUbLocal(SCIPcolGetVar(col)),
            SCIPtreeGetCurrentDepth(tree));

         conflict->conflictset->conflicttype = SCIP_CONFTYPE_INFEASLP;
         conflict->nsbcalls++;

         /* change the lower bound */
         col->lb = newlb;
         SCIP_CALL( SCIPlpiChgBounds(lp->lpi, 1, &col->lpipos, &col->lb, &col->ub) );

         /* start LP timer */
         SCIPclockStart(stat->conflictlptime, set);

         /* resolve the LP */
         retcode = SCIPlpiSolveDual(lp->lpi);

         /* stop LP timer */
         SCIPclockStop(stat->conflictlptime, set);

         /* check return code of LP solving call */
         if( retcode != SCIP_LPERROR )
         {
            SCIP_CALL( retcode );

            /* count number of LP iterations */
            SCIP_CALL( SCIPlpiGetIterations(lp->lpi, &iter) );
            stat->nconflictlps++;
            stat->nconflictlpiterations += iter;
            conflict->nsbiterations += iter;
            SCIPsetDebugMsg(set, " -> resolved upwards strong branching LP in %d iterations\n", iter);

            /* perform conflict analysis on infeasible LP; last parameter guarantees status 'solved' on return */
            SCIP_CALL( conflictAnalyzeLP(conflict, conflictstore, blkmem, set, stat, transprob, origprob, tree, reopt, lp, branchcand,
                  eventqueue, cliquetable, TRUE, &dualraysuccess, &iter, &nconss, &nliterals, &nreconvconss, &nreconvliterals, FALSE) );
            conflict->nsbsuccess += ((nconss > 0 || dualraysuccess) ? 1 : 0);
            conflict->nsbiterations += iter;
            conflict->nsbconfconss += nconss;
            conflict->nsbconfliterals += nliterals;
            conflict->nsbreconvconss += nreconvconss;
            conflict->nsbreconvliterals += nreconvliterals;
            if( upconflict != NULL )
               *upconflict = (nconss > 0);
         }

         /* reset the lower bound */
         col->lb = oldlb;
         SCIP_CALL( SCIPlpiChgBounds(lp->lpi, 1, &col->lpipos, &col->lb, &col->ub) );

         /* reset LP basis */
         SCIP_CALL( SCIPlpiSetBase(lp->lpi, cstat, rstat) );

         /* mark the LP to be resolved at the end */
         resolve = TRUE;
      }
   }

   /* free temporary memory for storing current LP basis */
   SCIPsetFreeBufferArray(set, &rstat);
   SCIPsetFreeBufferArray(set, &cstat);

   assert(lp->flushed);

   /* resolve LP if something has changed in order to synchronize LPI and LP */
   if ( resolve )
   {
      /* start LP timer */
      SCIPclockStart(stat->conflictlptime, set);

      /* resolve the LP */
      SCIP_CALL( SCIPlpiSolveDual(lp->lpi) );

      /* stop LP timer */
      SCIPclockStop(stat->conflictlptime, set);
   }

   /* stop timing */
   SCIPclockStop(conflict->sbanalyzetime, set);

   /* inform the LPI that strong branch starts (again) */
   SCIP_CALL( SCIPlpiStartStrongbranch(lp->lpi) );

   return SCIP_OKAY;
}

/** gets time in seconds used for analyzing infeasible strong branching conflicts */
SCIP_Real SCIPconflictGetStrongbranchTime(
   SCIP_CONFLICT*        conflict            /**< conflict analysis data */
   )
{
   assert(conflict != NULL);

   return SCIPclockGetTime(conflict->sbanalyzetime);
}

/** gets number of successful calls to infeasible dualray analysis */
SCIP_Longint SCIPconflictGetNDualrayInfSuccess(
   SCIP_CONFLICT*        conflict            /**< conflict analysis data */
   )
{
   assert(conflict != NULL);

   return conflict->ndualrayinfsuccess;
}

/** gets number of globally valid dualray constraints */
SCIP_Longint SCIPconflictGetNDualrayInfGlobal(
   SCIP_CONFLICT*        conflict            /**< conflict analysis data */
   )
{
   assert(conflict != NULL);

   return conflict->ndualrayinfglobal;
}

/** gets average length of infeasible dualrays */
SCIP_Longint SCIPconflictGetNDualrayInfNonzeros(
   SCIP_CONFLICT*        conflict            /**< conflict analysis data */
   )
{
   assert(conflict != NULL);

   return conflict->dualrayinfnnonzeros;
}

/** gets number of successfully analyzed dual proofs of boundexceeding LPs */
SCIP_Longint SCIPconflictGetNDualrayBndSuccess(
   SCIP_CONFLICT*        conflict            /**< conflict analysis data */
   )
{
   assert(conflict != NULL);

   return conflict->ndualraybndsuccess;
}

/** gets number of globally applied dual proofs of boundexceeding LPs */
SCIP_Longint SCIPconflictGetNDualrayBndGlobal(
   SCIP_CONFLICT*        conflict            /**< conflict analysis data */
   )
{
   assert(conflict != NULL);

   return conflict->ndualraybndglobal;
}

/** gets average length of dual proofs of boundexceeding LPs */
SCIP_Longint SCIPconflictGetNDualrayBndNonzeros(
   SCIP_CONFLICT*        conflict            /**< conflict analysis data */
   )
{
   assert(conflict != NULL);

   return conflict->dualraybndnnonzeros;
}

/** gets number of calls to infeasible strong branching conflict analysis */
SCIP_Longint SCIPconflictGetNStrongbranchCalls(
   SCIP_CONFLICT*        conflict            /**< conflict analysis data */
   )
{
   assert(conflict != NULL);

   return conflict->nsbcalls;
}

/** gets number of calls to infeasible strong branching conflict analysis that yield at least one conflict constraint */
SCIP_Longint SCIPconflictGetNStrongbranchSuccess(
   SCIP_CONFLICT*        conflict            /**< conflict analysis data */
   )
{
   assert(conflict != NULL);

   return conflict->nsbsuccess;
}

/** gets number of conflict constraints detected in infeasible strong branching conflict analysis */
SCIP_Longint SCIPconflictGetNStrongbranchConflictConss(
   SCIP_CONFLICT*        conflict            /**< conflict analysis data */
   )
{
   assert(conflict != NULL);

   return conflict->nsbconfconss;
}

/** gets total number of literals in conflict constraints created in infeasible strong branching conflict analysis */
SCIP_Longint SCIPconflictGetNStrongbranchConflictLiterals(
   SCIP_CONFLICT*        conflict            /**< conflict analysis data */
   )
{
   assert(conflict != NULL);

   return conflict->nsbconfliterals;
}

/** gets number of reconvergence constraints detected in infeasible strong branching conflict analysis */
SCIP_Longint SCIPconflictGetNStrongbranchReconvergenceConss(
   SCIP_CONFLICT*        conflict            /**< conflict analysis data */
   )
{
   assert(conflict != NULL);

   return conflict->nsbreconvconss;
}

/** gets total number of literals in reconvergence constraints created in infeasible strong branching conflict analysis */
SCIP_Longint SCIPconflictGetNStrongbranchReconvergenceLiterals(
   SCIP_CONFLICT*        conflict            /**< conflict analysis data */
   )
{
   assert(conflict != NULL);

   return conflict->nsbreconvliterals;
}

/** gets number of LP iterations in infeasible strong branching conflict analysis */
SCIP_Longint SCIPconflictGetNStrongbranchIterations(
   SCIP_CONFLICT*        conflict            /**< conflict analysis data */
   )
{
   assert(conflict != NULL);

   return conflict->nsbiterations;
}




/*
 * pseudo solution conflict analysis
 */

/** analyzes a pseudo solution with objective value exceeding the current cutoff to find out the bound changes on
 *  variables that were responsible for the objective value degradation;
 *  on success, calls standard conflict analysis with the responsible variables as starting conflict set, thus creating
 *  a conflict constraint out of the resulting conflict set;
 *  updates statistics for pseudo solution conflict analysis
 */
SCIP_RETCODE SCIPconflictAnalyzePseudo(
   SCIP_CONFLICT*        conflict,           /**< conflict analysis data */
   BMS_BLKMEM*           blkmem,             /**< block memory of transformed problem */
   SCIP_SET*             set,                /**< global SCIP settings */
   SCIP_STAT*            stat,               /**< problem statistics */
   SCIP_PROB*            transprob,          /**< transformed problem */
   SCIP_PROB*            origprob,           /**< original problem */
   SCIP_TREE*            tree,               /**< branch and bound tree */
   SCIP_REOPT*           reopt,              /**< reoptimization data structure */
   SCIP_LP*              lp,                 /**< LP data */
   SCIP_BRANCHCAND*      branchcand,         /**< branching candidate storage */
   SCIP_EVENTQUEUE*      eventqueue,         /**< event queue */
   SCIP_CLIQUETABLE*     cliquetable,        /**< clique table data structure */
   SCIP_Bool*            success             /**< pointer to store whether a conflict constraint was created, or NULL */
   )
{
   SCIP_VAR** vars;
   SCIP_VAR* var;
   SCIP_Real* curvarlbs;
   SCIP_Real* curvarubs;
   int* lbchginfoposs;
   int* ubchginfoposs;
   SCIP_Real* pseudocoefs;
   SCIP_Real pseudolhs;
   SCIP_Real pseudoact;
   int nvars;
   int v;

   assert(conflict != NULL);
   assert(conflict->nconflictsets == 0);
   assert(set != NULL);
   assert(stat != NULL);
   assert(transprob != NULL);
   assert(lp != NULL);
   assert(!SCIPsetIsInfinity(set, -SCIPlpGetPseudoObjval(lp, set, transprob)));
   assert(!SCIPsetIsInfinity(set, lp->cutoffbound));

   if( success != NULL )
      *success = FALSE;

   /* check, if pseudo solution conflict analysis is enabled */
   if( !set->conf_enable || !set->conf_usepseudo )
      return SCIP_OKAY;

   /* check, if there are any conflict handlers to use a conflict set */
   if( set->nconflicthdlrs == 0 )
      return SCIP_OKAY;

   SCIPsetDebugMsg(set, "analyzing pseudo solution (obj: %g) that exceeds objective limit (%g)\n",
      SCIPlpGetPseudoObjval(lp, set, transprob), lp->cutoffbound);

   conflict->conflictset->conflicttype = SCIP_CONFTYPE_BNDEXCEEDING;
   conflict->conflictset->usescutoffbound = TRUE;

   /* start timing */
   SCIPclockStart(conflict->pseudoanalyzetime, set);
   conflict->npseudocalls++;

   vars = transprob->vars;
   nvars = transprob->nvars;
   assert(nvars == 0 || vars != NULL);

   /* The current primal bound c* gives an upper bound for the current pseudo objective value:
    *   min{c^T x | lb <= x <= ub} <= c*.
    * We have to transform this row into a >= inequality in order to use methods above:
    *                          -c* <= max{-c^T x | lb <= x <= ub}.
    * In the local subproblem, this row is violated. We want to undo bound changes while still keeping the
    * row violated.
    */

   /* get temporary memory for remembering variables' current bounds and corresponding bound change information
    * positions in variable's bound change information arrays
    */
   SCIP_CALL( SCIPsetAllocBufferArray(set, &curvarlbs, nvars) );
   SCIP_CALL( SCIPsetAllocBufferArray(set, &curvarubs, nvars) );
   SCIP_CALL( SCIPsetAllocBufferArray(set, &lbchginfoposs, nvars) );
   SCIP_CALL( SCIPsetAllocBufferArray(set, &ubchginfoposs, nvars) );

   /* get temporary memory for infeasibility proof coefficients */
   SCIP_CALL( SCIPsetAllocBufferArray(set, &pseudocoefs, nvars) );

   /* use a slightly tighter cutoff bound, because solutions with equal objective value should also be declared
    * infeasible
    */
   pseudolhs = -(lp->cutoffbound - SCIPsetSumepsilon(set));

   /* store the objective values as infeasibility proof coefficients, and recalculate the pseudo activity */
   pseudoact = 0.0;
   for( v = 0; v < nvars; ++v )
   {
      var = vars[v];
      pseudocoefs[v] = -SCIPvarGetObj(var);
      curvarlbs[v] = SCIPvarGetLbLocal(var);
      curvarubs[v] = SCIPvarGetUbLocal(var);
      if( pseudocoefs[v] > 0.0 )
         pseudoact += pseudocoefs[v] * curvarubs[v];
      else
         pseudoact += pseudocoefs[v] * curvarlbs[v];
      lbchginfoposs[v] = var->nlbchginfos-1;
      ubchginfoposs[v] = var->nubchginfos-1;
   }
   assert(SCIPsetIsFeasEQ(set, pseudoact, -SCIPlpGetPseudoObjval(lp, set, transprob)));
   SCIPsetDebugMsg(set, "  -> recalculated pseudo infeasibility proof:  %g <= %g\n", pseudolhs, pseudoact);

   /* check, if the pseudo row is still violated (after recalculation of pseudo activity) */
   if( SCIPsetIsFeasGT(set, pseudolhs, pseudoact) )
   {
      int nconss;
      int nliterals;
      int nreconvconss;
      int nreconvliterals;

      /* undo bound changes without destroying the infeasibility proof */
      SCIP_CALL( undoBdchgsProof(set, transprob, SCIPtreeGetCurrentDepth(tree), pseudocoefs, pseudolhs, &pseudoact,
            curvarlbs, curvarubs, lbchginfoposs, ubchginfoposs, NULL, NULL, NULL, lp->lpi) );

      /* analyze conflict on remaining bound changes */
      SCIP_CALL( conflictAnalyzeRemainingBdchgs(conflict, blkmem, set, stat, transprob, tree, FALSE,
            lbchginfoposs, ubchginfoposs, &nconss, &nliterals, &nreconvconss, &nreconvliterals) );
      conflict->npseudosuccess += (nconss > 0 ? 1 : 0);
      conflict->npseudoconfconss += nconss;
      conflict->npseudoconfliterals += nliterals;
      conflict->npseudoreconvconss += nreconvconss;
      conflict->npseudoreconvliterals += nreconvliterals;
      if( success != NULL )
         *success = (nconss > 0);
   }

   /* free temporary memory */
   SCIPsetFreeBufferArray(set, &pseudocoefs);
   SCIPsetFreeBufferArray(set, &ubchginfoposs);
   SCIPsetFreeBufferArray(set, &lbchginfoposs);
   SCIPsetFreeBufferArray(set, &curvarubs);
   SCIPsetFreeBufferArray(set, &curvarlbs);

   /* flush conflict set storage */
   SCIP_CALL( SCIPconflictFlushConss(conflict, blkmem, set, stat, transprob, origprob, tree, reopt, lp, branchcand, eventqueue, cliquetable) );

   /* stop timing */
   SCIPclockStop(conflict->pseudoanalyzetime, set);

   return SCIP_OKAY;
}

/** gets time in seconds used for analyzing pseudo solution conflicts */
SCIP_Real SCIPconflictGetPseudoTime(
   SCIP_CONFLICT*        conflict            /**< conflict analysis data */
   )
{
   assert(conflict != NULL);

   return SCIPclockGetTime(conflict->pseudoanalyzetime);
}

/** gets number of calls to pseudo solution conflict analysis */
SCIP_Longint SCIPconflictGetNPseudoCalls(
   SCIP_CONFLICT*        conflict            /**< conflict analysis data */
   )
{
   assert(conflict != NULL);

   return conflict->npseudocalls;
}

/** gets number of calls to pseudo solution conflict analysis that yield at least one conflict constraint */
SCIP_Longint SCIPconflictGetNPseudoSuccess(
   SCIP_CONFLICT*        conflict            /**< conflict analysis data */
   )
{
   assert(conflict != NULL);

   return conflict->npseudosuccess;
}

/** gets number of conflict constraints detected in pseudo solution conflict analysis */
SCIP_Longint SCIPconflictGetNPseudoConflictConss(
   SCIP_CONFLICT*        conflict            /**< conflict analysis data */
   )
{
   assert(conflict != NULL);

   return conflict->npseudoconfconss;
}

/** gets total number of literals in conflict constraints created in pseudo solution conflict analysis */
SCIP_Longint SCIPconflictGetNPseudoConflictLiterals(
   SCIP_CONFLICT*        conflict            /**< conflict analysis data */
   )
{
   assert(conflict != NULL);

   return conflict->npseudoconfliterals;
}

/** gets number of reconvergence constraints detected in pseudo solution conflict analysis */
SCIP_Longint SCIPconflictGetNPseudoReconvergenceConss(
   SCIP_CONFLICT*        conflict            /**< conflict analysis data */
   )
{
   assert(conflict != NULL);

   return conflict->npseudoreconvconss;
}

/** gets total number of literals in reconvergence constraints created in pseudo solution conflict analysis */
SCIP_Longint SCIPconflictGetNPseudoReconvergenceLiterals(
   SCIP_CONFLICT*        conflict            /**< conflict analysis data */
   )
{
   assert(conflict != NULL);

   return conflict->npseudoreconvliterals;
}


/** enables or disables all clocks of \p conflict, depending on the value of the flag */
void SCIPconflictEnableOrDisableClocks(
   SCIP_CONFLICT*        conflict,           /**< the conflict analysis data for which all clocks should be enabled or disabled */
   SCIP_Bool             enable              /**< should the clocks of the conflict analysis data be enabled? */
   )
{
   assert(conflict != NULL);

   SCIPclockEnableOrDisable(conflict->boundlpanalyzetime, enable);
   SCIPclockEnableOrDisable(conflict->dIBclock, enable);
   SCIPclockEnableOrDisable(conflict->inflpanalyzetime, enable);
   SCIPclockEnableOrDisable(conflict->propanalyzetime, enable);
   SCIPclockEnableOrDisable(conflict->pseudoanalyzetime, enable);
   SCIPclockEnableOrDisable(conflict->sbanalyzetime, enable);
}
<|MERGE_RESOLUTION|>--- conflicted
+++ resolved
@@ -110,7 +110,7 @@
  *     3. call SCIPanalyzeConflictCons() or SCIPanalyzeConflict() to analyze the conflict
  *        and add an appropriate conflict constraint.
  */
-//#define SCIP_DEBUG
+#define SCIP_DEBUG
 /*---+----1----+----2----+----3----+----4----+----5----+----6----+----7----+----8----+----9----+----0----+----1----+----2*/
 
 #include <assert.h>
@@ -2412,7 +2412,7 @@
    if( (boundtype == SCIP_BOUNDTYPE_LOWER && SCIPsetIsGT(set, newbound, SCIPvarGetUbGlobal(var)))
       || (boundtype == SCIP_BOUNDTYPE_UPPER && SCIPsetIsLT(set, newbound, SCIPvarGetLbGlobal(var))) )
    {
-      SCIPdebugMessage("detect global infeasibility at var <%s>: locdom=[%g,%g] glbdom=[%g,%g] new %s bound=%g\n",
+      SCIPsetDebugMsg(set, "detect global infeasibility at var <%s>: locdom=[%g,%g] glbdom=[%g,%g] new %s bound=%g\n",
             SCIPvarGetName(var), SCIPvarGetLbLocal(var), SCIPvarGetUbLocal(var), SCIPvarGetLbGlobal(var),
             SCIPvarGetUbGlobal(var), (boundtype == SCIP_BOUNDTYPE_LOWER ? "lower" : "upper"), newbound);
 
@@ -2420,7 +2420,7 @@
    }
    else
    {
-      SCIPdebugMessage("change %s bound of <%s>: %g -> %g\n", (boundtype == SCIP_BOUNDTYPE_LOWER ? "lower" : "upper"),
+      SCIPsetDebugMsg(set, "change %s bound of <%s>: %g -> %g\n", (boundtype == SCIP_BOUNDTYPE_LOWER ? "lower" : "upper"),
             SCIPvarGetName(var), (boundtype == SCIP_BOUNDTYPE_LOWER ? SCIPvarGetLbGlobal(var) : SCIPvarGetUbGlobal(var)),
             newbound);
 
@@ -2475,10 +2475,10 @@
       assert(SCIPvarGetProbindex(vars[v]) == v);
 
       /* calculate the minimal activity */
-      if( vals[i] > 0.0 )
-         minact += vals[i] * (curvarlbs == NULL ? SCIPvarGetLbGlobal(vars[v]) : curvarlbs[v]);
+      if( vals[v] > 0.0 )
+         minact += vals[v] * (curvarlbs == NULL ? SCIPvarGetLbGlobal(vars[v]) : curvarlbs[v]);
       else
-         minact += vals[i] * (curvarubs == NULL ? SCIPvarGetUbGlobal(vars[v]) : curvarubs[v]);
+         minact += vals[v] * (curvarubs == NULL ? SCIPvarGetUbGlobal(vars[v]) : curvarubs[v]);
    }
 
    return minact;
@@ -6128,7 +6128,7 @@
    SCIP_PROB*            prob,               /**< transformed problem */
    SCIP_LP*              lp,                 /**< LP data */
    SCIP_LPI*             lpi,                /**< LPI data */
-   SCIP_AGGRROW*         farkasrow,
+   SCIP_AGGRROW*         farkasrow,          /**< aggregated row representing the proof */
    SCIP_Real*            farkasact,          /**< maximal activity of the proof constraint */
    SCIP_Real*            curvarlbs,          /**< current lower bounds of active problem variables */
    SCIP_Real*            curvarubs,          /**< current upper bounds of active problem variables */
@@ -6225,7 +6225,7 @@
 
             SCIP_CALL( SCIPaggrRowAddRow(set->scip, farkasrow, row, -dualfarkas[r], +1) );
          }
-         SCIPdebugMessage(" -> farkasrhs: %g<%s>[%g,%g] -> %g\n", dualfarkas[r], SCIProwGetName(row),
+         SCIPsetDebugMsg(set, " -> farkasrhs: %g<%s>[%g,%g] -> %g\n", dualfarkas[r], SCIProwGetName(row),
             row->lhs - row->constant, row->rhs - row->constant, SCIPaggrRowGetRhs(farkasrow));
 
          /* due to numerical reasons we want to stop */
@@ -6252,7 +6252,7 @@
    *farkasact = getMinActivity(prob, SCIPaggrRowGetVals(farkasrow), SCIPaggrRowGetInds(farkasrow),
          SCIPaggrRowGetNNz(farkasrow), curvarlbs, curvarubs);
 
-   SCIPdebugMessage(" -> farkasact=%g farkasrhs=%g, \n", (*farkasact), SCIPaggrRowGetRhs(farkasrow));
+   SCIPsetDebugMsg(set, " -> farkasact=%g farkasrhs=%g, \n", (*farkasact), SCIPaggrRowGetRhs(farkasrow));
 
    /* the constructed proof is not valid, this can happen due to numerical reasons,
     * e.g., we only consider rows r with !SCIPsetIsZero(set, dualfarkas[r])
@@ -6276,7 +6276,7 @@
    SCIP_PROB*            prob,               /**< transformed problem */
    SCIP_LP*              lp,                 /**< LP data */
    SCIP_LPI*             lpi,                /**< LPI data */
-   SCIP_AGGRROW*         farkasrow,
+   SCIP_AGGRROW*         farkasrow,          /**< aggregated row representing the proof */
    SCIP_Real*            farkasact,          /**< maximal activity of the proof constraint */
    SCIP_Real*            curvarlbs,          /**< current lower bounds of active problem variables */
    SCIP_Real*            curvarubs,          /**< current upper bounds of active problem variables */
@@ -6416,7 +6416,6 @@
    /* remove all nearly zero coefficients */
    SCIPaggrRowCleanup(set->scip, farkasrow);
 
-<<<<<<< HEAD
    /* check validity of the proof */
    *farkasact = getMinActivity(prob, SCIPaggrRowGetVals(farkasrow), SCIPaggrRowGetInds(farkasrow), SCIPaggrRowGetNNz(farkasrow), curvarlbs, curvarubs);
 
@@ -6427,37 +6426,6 @@
    SCIPsetFreeBufferArray(set, &redcosts);
    SCIPsetFreeBufferArray(set, &dualsols);
    SCIPsetFreeBufferArray(set, &primsols);
-=======
-/** calculates the minimal activity of a given set of bounds and coefficients */
-static
-SCIP_Real getMinActivity(
-   SCIP_PROB*            transprob,          /** transformed problem data */
-   SCIP_Real*            vals,               /**< array of values */
-   int*                  varinds,            /**< sparse data of variable indices */
-   int                   nvarinds,           /**< number of variable indices*/
-   SCIP_Real*            curvarlbs,          /**< current lower bounds of active problem variables (or NULL for global bounds) */
-   SCIP_Real*            curvarubs           /**< current upper bounds of active problem variables (or NULL for global bounds) */
-   )
-{
-   SCIP_VAR** vars;
-   SCIP_Real minact = 0.0;
-   int i;
-
-   vars = SCIPprobGetVars(transprob);
-   assert(vars != NULL);
-
-   for( i = 0; i < nvarinds; i++ )
-   {
-      int v = varinds[i];
-      assert(SCIPvarGetProbindex(vars[v]) == v);
-
-      /* calculate the minimal activity */
-      if( vals[v] > 0.0 )
-         minact += vals[v] * (curvarlbs == NULL ? SCIPvarGetLbGlobal(vars[v]) : curvarlbs[v]);
-      else
-         minact += vals[v] * (curvarubs == NULL ? SCIPvarGetUbGlobal(vars[v]) : curvarubs[v]);
-   }
->>>>>>> cf6d5c81
 
    return SCIP_OKAY;
 }
@@ -6471,7 +6439,6 @@
    return elem;
 }
 
-<<<<<<< HEAD
 /** returns TRUE iff both keys are equal; two conflicts are equal if they have the same variables and the
  * coefficients are either equal or negated
  */
@@ -6588,8 +6555,6 @@
 }
 #endif
 
-=======
->>>>>>> cf6d5c81
 #ifdef SCIP_DEBUG
 static
 void debugPrintViolationInfo(
@@ -6622,7 +6587,6 @@
    SCIP_STAT*            stat,               /**< dynamic SCIP statistics */
    BMS_BLKMEM*           blkmem,             /**< block memory */
    SCIP_PROB*            transprob,          /**< transformed problem */
-<<<<<<< HEAD
    SCIP_TREE*            tree,               /**< tree data */
    SCIP_LP*              lp,                 /**< LP data */
    SCIP_AGGRROW*         farkasrow,          /**< aggregated row representing the proof */
@@ -6631,24 +6595,14 @@
    SCIP_Bool             diving,             /**< are we in strong branching or diving mode? */
    SCIP_Bool             initialproof,       /**< do we analyze the initial reason of infeasibility? */
    SCIP_Bool*            globalcutoff        /**< pointer to store whether a global cutoff was detected */
-=======
-   SCIP_AGGRROW*         farkasrow,          /**< aggregated row representing the proof */
-   SCIP_Real*            curvarlbs,          /**< current lower bounds of active problem variables */
-   SCIP_Real*            curvarubs,          /**< current upper bounds of active problem variables */
-   SCIP_Bool             diving              /**< are we in strong branching or diving mode? */
->>>>>>> cf6d5c81
    )
 {/*lint --e{715}*/
    SCIP_VAR** vars;
    SCIP_Real* vals;
    int* inds;
-<<<<<<< HEAD
    SCIP_PROOFSET* proofset;
    SCIP_Real rhs;
    int nvars;
-=======
-   SCIP_Real rhs;
->>>>>>> cf6d5c81
    int nnz;
    int nbinvars;
    int ncontvars;
@@ -6662,7 +6616,6 @@
    nbinvars = 0;
    nintvars = 0;
    ncontvars = 0;
-<<<<<<< HEAD
 
    vals = SCIPaggrRowGetVals(farkasrow);
    inds = SCIPaggrRowGetInds(farkasrow);
@@ -6690,195 +6643,6 @@
    /* return if all variables are continuous */
    if( ncontvars == nnz && set->conf_removecont != 'd')
       return SCIP_OKAY;
-=======
-
-   vals = SCIPaggrRowGetVals(farkasrow);
-   inds = SCIPaggrRowGetInds(farkasrow);
-   rhs = SCIPaggrRowGetRhs(farkasrow);
-   nnz = SCIPaggrRowGetNNz(farkasrow);
-
-   /* count number of binary, integer, and continuous variables */
-   for( i = 0; i < nnz; i++ )
-   {
-      assert(SCIPvarGetProbindex(vars[inds[i]]) == inds[i]);
-
-      switch( SCIPvarGetType(vars[inds[i]]) ) {
-      case SCIP_VARTYPE_BINARY:
-         ++nbinvars;
-         break;
-      case SCIP_VARTYPE_INTEGER:
-         ++nintvars;
-         break;
-      case SCIP_VARTYPE_CONTINUOUS:
-      case SCIP_VARTYPE_IMPLINT:
-         ++ncontvars;
-         break;
-      default:
-         SCIPsetDebugMsg(set, "unexpected type %u for variable <%s>.\n", SCIPvarGetType(vars[inds[i]]),
-            SCIPvarGetName(vars[inds[i]]));
-         return SCIP_INVALIDDATA;
-      }
-   }
-
-   SCIPsetDebugMsg(set, "start dualray tightening:\n");
-   SCIPsetDebugMsg(set, "-> tighten dual ray: nvars=%d (bin=%d, int=%d, cont=%d)",
-         nnz, nbinvars, nintvars, ncontvars);
-   debugPrintViolationInfo(set, getMinActivity(transprob, vals, inds, nnz, curvarlbs, curvarubs), rhs, NULL);
-
-   /* return if all variables are continuous */
-   if( ncontvars == nnz )
-      return SCIP_OKAY;
-
-   /* remove all continuous variables that have equal global and local bounds (ub or lb depend on the sign of val )
-    * from the proof
-    */
-   for( i = 0; i < nnz; )
-   {
-#ifndef NDEBUG
-      int oldind;
-#endif
-      int idx = inds[i];
-
-      assert(SCIPvarGetProbindex(vars[idx]) == idx);
-      assert(SCIPvarIsActive(vars[idx]));
-      assert(!SCIPsetIsZero(set, vals[idx]));
-
-      /* skip integral variables */
-      if( SCIPvarGetType(vars[idx]) != SCIP_VARTYPE_CONTINUOUS && SCIPvarGetType(vars[idx]) != SCIP_VARTYPE_IMPLINT )
-      {
-         ++i;
-         continue;
-      }
-      else
-      {
-         SCIP_Real glbbd;
-         SCIP_Real locbd;
-
-         /* get appropriate global and local bounds */
-         glbbd = (vals[idx] < 0.0 ? SCIPvarGetUbGlobal(vars[idx]) : SCIPvarGetLbGlobal(vars[idx]));
-         locbd = (vals[idx] < 0.0 ? curvarubs[idx] : curvarlbs[idx]);
-
-         if( !SCIPsetIsEQ(set, glbbd, locbd) )
-         {
-            ++i;
-            continue;
-         }
-
-         SCIPsetDebugMsg(set, "-> remove continuous variable <%s>: glb=[%g,%g], loc=[%g,%g], val=%g\n", SCIPvarGetName(vars[idx]),
-               SCIPvarGetLbGlobal(vars[idx]), SCIPvarGetUbGlobal(vars[idx]), SCIPvarGetLbLocal(vars[idx]),
-               SCIPvarGetUbLocal(vars[idx]), vals[idx]);
-
-         /* update rhs */
-         SCIPaggrRowAddRhs(farkasrow, -(glbbd * vals[idx]));
-
-#ifndef NDEBUG
-         oldind = inds[nnz - 1];
-#endif
-         SCIPaggrRowDelCoef(farkasrow, i, NULL);
-
-         /* get updated data */
-         vals = SCIPaggrRowGetVals(farkasrow);
-         inds = SCIPaggrRowGetInds(farkasrow);
-         rhs = SCIPaggrRowGetRhs(farkasrow);
-         nnz = SCIPaggrRowGetNNz(farkasrow);
-         assert(inds[i] == oldind);
-
-         debugPrintViolationInfo(set, getMinActivity(transprob, vals, inds, nnz, curvarlbs, curvarubs), rhs, " update: ");
-      }
-   }
-
-   /* remove all variables that were explicitly set to zero */
-   SCIPaggrRowRemoveZeros(farkasrow, 0.0);
-
-#ifdef SCIP_DEBUG
-   /* get updated data */
-   vals = SCIPaggrRowGetVals(farkasrow);
-   inds = SCIPaggrRowGetInds(farkasrow);
-   rhs = SCIPaggrRowGetRhs(farkasrow);
-   nnz = SCIPaggrRowGetNNz(farkasrow);
-
-   SCIPsetDebugMsg(set, "-> final constraint after tightenDualray():\n");
-   for( i = 0; i < nnz; i++ )
-   {
-      SCIPsetDebugMsg(set, "   %g<%s> glb=[%g,%g] loc=[%g,%g] type=%d\n", vals[inds[i]], SCIPvarGetName(vars[inds[i]]),
-            SCIPvarGetLbGlobal(vars[inds[i]]), SCIPvarGetUbGlobal(vars[inds[i]]),
-            SCIPvarGetLbLocal(vars[inds[i]]), SCIPvarGetUbLocal(vars[inds[i]]),
-            SCIPvarGetType(vars[inds[i]]));
-   }
-   debugPrintViolationInfo(set, getMinActivity(transprob, vals, inds, nnz, curvarlbs, curvarubs), rhs, NULL);
-#endif
-
-   return SCIP_OKAY;
-}
-
-/** creates a constraint and tries to add it to the storage */
-static
-SCIP_RETCODE createAndAddDualray(
-   SCIP_CONFLICT*        conflict,           /**< conflict analysis data */
-   SCIP_CONFLICTSTORE*   conflictstore,      /**< conflict pool data */
-   SCIP_SET*             set,                /**< global SCIP settings */
-   SCIP_STAT*            stat,               /**< dynamic SCIP statistics */
-   SCIP_PROB*            origprob,           /**< original problem */
-   SCIP_PROB*            transprob,          /**< transformed problem */
-   SCIP_TREE*            tree,               /**< tree data */
-   SCIP_REOPT*           reopt,              /**< reoptimization data */
-   SCIP_LP*              lp,                 /**< LP data */
-   BMS_BLKMEM*           blkmem,             /**< block memory */
-   SCIP_AGGRROW*         farkasrow,          /**< aggregated row representing the proof */
-   SCIP_Bool*            success             /**< pointer to store whether the constraint was accepted */
-   )
-{
-   SCIP_VAR** vars;
-   SCIP_CONS* cons;
-   SCIP_CONS* upgdcons;
-   SCIP_Real* vals;
-   int* inds;
-   SCIP_Real fillin;
-   SCIP_Real minact;
-   SCIP_Real rhs;
-   SCIP_Bool toolong;
-   char name[SCIP_MAXSTRLEN];
-   int nnz;
-   int i;
-
-   assert(conflict != NULL);
-   assert(conflictstore != NULL);
-   assert(farkasrow != NULL);
-   assert(!SCIPsetIsInfinity(set, SCIPaggrRowGetRhs(farkasrow)));
-
-   *success = FALSE;
-
-   rhs = SCIPaggrRowGetRhs(farkasrow);
-   nnz = SCIPaggrRowGetNNz(farkasrow);
-   vals = SCIPaggrRowGetVals(farkasrow);
-   inds = SCIPaggrRowGetInds(farkasrow);
-   assert(vals != NULL);
-   assert(inds != NULL);
-
-   vars = transprob->vars;
-   minact = 0.0;
-
-   /* get minimal activity w.r.t. global bounds */
-   minact = getMinActivity(transprob, vals, inds, nnz, NULL, NULL);
-
-   /* check whether the constraint proves global infeasibility */
-   if( SCIPsetIsGT(set, minact, rhs) )
-   {
-      SCIPsetDebugMsg(set, "detect global infeasibility: activity=%g, rhs=%g\n", minact, rhs);
-
-      SCIP_CALL( SCIPnodeCutoff(tree->path[0], set, stat, tree, transprob, origprob, reopt, lp, blkmem) );
-
-      goto UPDATESTATISTICS;
-   }
-
-   /* don't store global dualrays that are to long / have to much non-zeros */
-   if( set->conf_minmaxvars < nnz && nnz > set->conf_maxvarsfac * transprob->nvars )
-      return SCIP_OKAY;
-
-   fillin = SCIPconflictstoreGetNDualrays(conflictstore) * SCIPconflictstoreGetAvgNnzDualray(conflictstore);
-   fillin += nnz;
-   fillin /= 100;
->>>>>>> cf6d5c81
 
    if( initialproof )
       proofset = conflict->proofset;
@@ -6888,15 +6652,9 @@
       SCIP_CALL( conflictInsertProofset(conflict, set, blkmem, proofset) );
    }
 
-<<<<<<< HEAD
    /* start with a proofset containing all variables with a non-zero coefficient in the Farkas proof */
    SCIP_CALL( proofsetAddAggrrow(proofset, set, farkasrow) );
    proofset->conflicttype = conflict->conflictset->conflicttype;
-=======
-   SCIPsetDebugMsg(set, "check constraint: fill-in %g (nnz=%d), threshold %g, fdpt %d, cdpt %d\n", fillin,
-         nnz, (1.0 + (100.0 - SCIPconflictstoreGetNDualrays(conflictstore))/100.0) * stat->avgnnz,
-         SCIPtreeGetFocusDepth(tree), SCIPtreeGetCurrentDepth(tree));
->>>>>>> cf6d5c81
 
    /* get sorted data */
    vals = SCIPaggrRowGetVals(farkasrow);
@@ -6904,7 +6662,6 @@
    rhs = SCIPaggrRowGetRhs(farkasrow);
    nnz = SCIPaggrRowGetNNz(farkasrow);
 
-<<<<<<< HEAD
    /* try to find an alternative proof of local infeasibility that is stronger */
    if( set->conf_sepacuts )
    {
@@ -6933,31 +6690,8 @@
 
       /* set all variables that are part of the proof to its active local bound */
       for( i = 0; i < nnz; i++ )
-=======
-   if( conflict->conflictset->conflicttype == SCIP_CONFTYPE_INFEASLP )
-      (void)SCIPsnprintf(name, SCIP_MAXSTRLEN, "dualray_inf_%d", conflict->ndualrayinfsuccess);
-   else
-      return SCIP_INVALIDCALL;
-
-   SCIP_CALL( SCIPcreateConsLinear(set->scip, &cons, name, 0, NULL, NULL, -SCIPsetInfinity(set), rhs,
-         FALSE, FALSE, FALSE, FALSE, TRUE, FALSE, FALSE, TRUE, TRUE, FALSE) );
-
-   for( i = 0; i < nnz; i++ )
-   {
-      assert(SCIPvarGetProbindex(vars[inds[i]]) == inds[i]);
-      SCIP_CALL( SCIPaddCoefLinear(set->scip, cons, vars[inds[i]], vals[inds[i]]) );
-   }
-
-   /* do not upgrade linear constraints of size 1 */
-   if( nnz > 1 )
-   {
-      upgdcons = NULL;
-      /* try to automatically convert a linear constraint into a more specific and more specialized constraint */
-      SCIP_CALL( SCIPupgradeConsLinear(set->scip, cons, &upgdcons) );
-      if( upgdcons != NULL )
->>>>>>> cf6d5c81
-      {
-         if( vals[i] > 0.0 )
+      {
+         if( vals[inds[i]] > 0.0 )
          {
             SCIP_CALL( SCIPsolSetVal(refsol, set, stat, tree, vars[inds[i]], curvarubs[inds[i]]) );
          }
@@ -6984,7 +6718,6 @@
                MINFRAC, MAXFRAC, proofset->aggrrow, cutcoefs, &cutrhs, cutinds, &cutnnz, &cutefficacy, NULL,
                &islocal, &cutsuccess) );
 
-<<<<<<< HEAD
          success |= cutsuccess;
       }
 
@@ -6992,18 +6725,6 @@
       if( success && !islocal && SCIPsetIsPositive(set, cutefficacy) && cutefficacy / cutnnz > proofefficiacy / nnz )
       {
          SCIP_PROOFSET* alternativeproofset;
-=======
-   /* check whether the constraint separates the root solution */
-//   if( isSeparatingRootLPSol(set, vars, vals, rhs, nvars, FALSE) )
-//      ++conflict->ndualrayinfseparoot;
-
-  UPDATESTATISTICS:
-   /* update statistics */
-   conflict->dualrayinfnnonzeros += nnz;
-   ++conflict->ndualrayinfglobal;
-   ++conflict->ndualrayinfsuccess;
-   *success = TRUE;
->>>>>>> cf6d5c81
 
          SCIP_CALL( proofsetCreate(&alternativeproofset, blkmem) );
          alternativeproofset->conflicttype = conflict->conflictset->conflicttype;
@@ -7126,7 +6847,7 @@
    SCIPsetDebugMsg(set, "-> final constraint after tightenDualray():\n");
    for( i = 0; i < nnz; i++ )
    {
-      SCIPsetDebugMsg(set, "   %g<%s> glb=[%g,%g] loc=[%g,%g] type=%d\n", vals[i], SCIPvarGetName(vars[inds[i]]),
+      SCIPsetDebugMsg(set, "   %+.15g<%s> glb=[%+.15g,%+.15g] loc=[%+.15g,%+.15g] type=%d\n", vals[inds[i]], SCIPvarGetName(vars[inds[i]]),
             SCIPvarGetLbGlobal(vars[inds[i]]), SCIPvarGetUbGlobal(vars[inds[i]]),
             SCIPvarGetLbLocal(vars[inds[i]]), SCIPvarGetUbLocal(vars[inds[i]]),
             SCIPvarGetType(vars[inds[i]]));
@@ -7157,7 +6878,7 @@
    SCIP_EVENTQUEUE*      eventqueue,         /**< event queue */
    SCIP_CLIQUETABLE*     cliquetable,        /**< clique table */
    SCIP_CONFLICTSTORE*   conflictstore,      /**< conflict store */
-   SCIP_AGGRROW*         farkasrow,
+   SCIP_AGGRROW*         farkasrow,          /**< aggregated row representing the proof */
    SCIP_Real*            curvarlbs,          /**< current lower bounds of active problem variables */
    SCIP_Real*            curvarubs,          /**< current upper bounds of active problem variables */
    int*                  lbchginfoposs,      /**< positions of currently active lower bound change information in variables' arrays */
@@ -7168,10 +6889,6 @@
    SCIP_Bool*            success             /**< pointer to store success result */
    )
 {
-<<<<<<< HEAD
-=======
-   SCIP_AGGRROW* farkasrow;
->>>>>>> cf6d5c81
    SCIP_Real* vals;
    int* inds;
    SCIP_Real rhs;
@@ -7181,13 +6898,6 @@
    assert(set != NULL);
    assert(transprob != NULL);
 
-<<<<<<< HEAD
-=======
-   /* within the dual ray analysis we will use aggregation rows */
-   SCIP_CALL( SCIPaggrRowCreate(set->scip, &farkasrow) );
-   SCIP_CALL( SCIPaggrRowAddData(set->scip, farkasrow, SCIPprobGetVars(transprob), farkascoefs, SCIPprobGetNVars(transprob), farkaslhs, -1.0) );
-
->>>>>>> cf6d5c81
    /* get sparse data */
    nnz = SCIPaggrRowGetNNz(farkasrow);
    rhs = SCIPaggrRowGetRhs(farkasrow);
@@ -7221,7 +6931,6 @@
       return SCIP_OKAY;
    }
    assert(nnz >= 1);
-<<<<<<< HEAD
 
    /* try to enforce the constraint based on a dual ray */
    SCIP_CALL( tightenDualray(conflict, set, stat, blkmem, transprob, tree, lp, farkasrow, curvarlbs, curvarubs, diving,
@@ -7229,49 +6938,13 @@
 
    if( *globalinfeasible )
    {
-      SCIPdebugMessage("detect global: cutoff root node\n");
+      SCIPsetDebugMsg(set, "detect global: cutoff root node\n");
       SCIP_CALL( SCIPnodeCutoff(tree->path[0], set, stat, tree, transprob, origprob, reopt, lp, blkmem) );
       *success = TRUE;
 
       ++conflict->ndualrayinfsuccess;
    }
 
-=======
-
-   /* only one variable has a coefficient different to zero, we add this as a bound change instead of a constraint of
-    * size one
-    */
-   if( nnz == 1 && !diving )
-   {
-      assert(SCIPvarGetProbindex(transprob->vars[inds[0]]) == inds[0]);
-
-      SCIP_CALL( tightenSingleVar(conflict, set, stat, tree, blkmem, origprob, transprob, reopt, lp,
-            branchcand, eventqueue, cliquetable, transprob->vars[inds[0]], vals[inds[0]], rhs, success) );
-   }
-   else
-   {
-      /* try to enforce the constraint based on a dual ray */
-      SCIP_CALL( tightenDualray(set, transprob, farkasrow, curvarlbs, curvarubs, diving) );
-
-      /* only one variable has a coefficient different to zero, we add this bound change instead of a constraint */
-      if( nnz == 1 && !diving )
-      {
-         assert(SCIPvarGetProbindex(transprob->vars[inds[0]]) == inds[0]);
-
-         SCIP_CALL( tightenSingleVar(conflict, set, stat, tree, blkmem, origprob, transprob, reopt, lp,
-               branchcand, eventqueue, cliquetable, transprob->vars[inds[0]], vals[inds[0]], rhs, success) );
-      }
-      else
-      {
-         /* create and add the alternative proof */
-         SCIP_CALL( createAndAddDualray(conflict, conflictstore, set, stat, origprob, transprob, tree, reopt, lp,
-               blkmem, farkasrow, success) );
-      }
-   }
-
-   SCIPaggrRowFree(set->scip, &farkasrow);
-
->>>>>>> cf6d5c81
    return SCIP_OKAY;
 }
 
@@ -7436,13 +7109,13 @@
          nloops++;
          resolve = FALSE;
 
-         SCIPdebugMessage("infeasible LP conflict analysis loop %d (changed col bounds: %d)\n", nloops, relaxedlpbdchgs->nbdchgs);
+         SCIPsetDebugMsg(set, "infeasible LP conflict analysis loop %d (changed col bounds: %d)\n", nloops, relaxedlpbdchgs->nbdchgs);
 
          /* apply bound changes to the LP solver */
          assert(relaxedlpbdchgs->nbdchgs >= 0);
          if( relaxedlpbdchgs->nbdchgs > 0 )
          {
-            SCIPdebugMessage(" -> applying %d bound changes to the LP solver\n", relaxedlpbdchgs->nbdchgs);
+            SCIPsetDebugMsg(set, " -> applying %d bound changes to the LP solver\n", relaxedlpbdchgs->nbdchgs);
             SCIP_CALL( SCIPlpiChgBounds(lpi, relaxedlpbdchgs->nbdchgs,
                   relaxedlpbdchgs->bdchginds, relaxedlpbdchgs->bdchglbs, relaxedlpbdchgs->bdchgubs) );
 
@@ -7472,7 +7145,7 @@
          (*iterations) += iter;
          stat->nconflictlps++;
          stat->nconflictlpiterations += iter;
-         SCIPdebugMessage(" -> resolved LP in %d iterations (total: %" SCIP_LONGINT_FORMAT ") (infeasible:%u)\n",
+         SCIPsetDebugMsg(set, " -> resolved LP in %d iterations (total: %" SCIP_LONGINT_FORMAT ") (infeasible:%u)\n",
             iter, stat->nconflictlpiterations, SCIPlpiIsPrimalInfeasible(lpi));
 
          /* evaluate result */
@@ -7619,11 +7292,11 @@
          }
          assert(!resolve || (*valid));
          assert(!resolve || relaxedlpbdchgs->nbdchgs > 0);
-         SCIPdebugMessage(" -> finished infeasible LP conflict analysis loop %d (iter: %d, nbdchgs: %d)\n",
+         SCIPsetDebugMsg(set, " -> finished infeasible LP conflict analysis loop %d (iter: %d, nbdchgs: %d)\n",
             nloops, iter, relaxedlpbdchgs->nbdchgs);
       }
 
-      SCIPdebugMessage("finished undoing bound changes after %d loops (valid=%u, nbdchgs: %d)\n",
+      SCIPsetDebugMsg(set, "finished undoing bound changes after %d loops (valid=%u, nbdchgs: %d)\n",
          nloops, (*valid), oldlpbdchgs->nbdchgs);
 
       /* reset variables to local bounds */
@@ -7788,7 +7461,7 @@
             (*iterations) += iter;
             stat->nconflictlps++;
             stat->nconflictlpiterations += iter;
-            SCIPdebugMessage(" -> resolved objlim exceeding LP in %d iterations (total: %" SCIP_LONGINT_FORMAT ") (infeasible:%u, objlim: %u, optimal:%u)\n",
+            SCIPsetDebugMsg(set, " -> resolved objlim exceeding LP in %d iterations (total: %" SCIP_LONGINT_FORMAT ") (infeasible:%u, objlim: %u, optimal:%u)\n",
                iter, stat->nconflictlpiterations, SCIPlpiIsPrimalInfeasible(lpi), SCIPlpiIsObjlimExc(lpi), SCIPlpiIsOptimal(lpi));
             valid = (SCIPlpiIsObjlimExc(lpi) || SCIPlpiIsPrimalInfeasible(lpi) || SCIPlpiIsDualFeasible(lpi));
          }
@@ -7813,12 +7486,12 @@
       SCIP_CALL( SCIPlpiGetObjval(lpi, &objval) );
       if( objval < lp->lpiuobjlim )
       {
-         SCIPdebugMessage(" -> LP does not exceed the cutoff bound: obj=%g, cutoff=%g\n", objval, lp->lpiuobjlim);
+         SCIPsetDebugMsg(set, " -> LP does not exceed the cutoff bound: obj=%g, cutoff=%g\n", objval, lp->lpiuobjlim);
          return SCIP_OKAY;
       }
       else
       {
-         SCIPdebugMessage(" -> LP exceeds the cutoff bound: obj=%g, cutoff=%g\n", objval, lp->lpiuobjlim);
+         SCIPsetDebugMsg(set, " -> LP exceeds the cutoff bound: obj=%g, cutoff=%g\n", objval, lp->lpiuobjlim);
       }
    }
 
@@ -7923,11 +7596,11 @@
 #ifdef SCIP_DEBUG
       {
          SCIP_Real uobjlim;
-         SCIPdebugMessage("analyzing conflict on infeasible LP (infeasible: %u, objlimexc: %u, optimal:%u) in depth %d (diving: %u)\n",
+         SCIPsetDebugMsg(set, "analyzing conflict on infeasible LP (infeasible: %u, objlimexc: %u, optimal:%u) in depth %d (diving: %u)\n",
                SCIPlpiIsPrimalInfeasible(lpi), SCIPlpiIsObjlimExc(lpi), SCIPlpiIsOptimal(lpi), SCIPtreeGetCurrentDepth(tree), diving);
 
          SCIP_CALL( SCIPlpiGetRealpar(lpi, SCIP_LPPAR_UOBJLIM, &uobjlim) );
-         SCIPdebugMessage(" -> objective limit in LP solver: %g (in LP: %g)\n", uobjlim, lp->lpiuobjlim);
+         SCIPsetDebugMsg(set, " -> objective limit in LP solver: %g (in LP: %g)\n", uobjlim, lp->lpiuobjlim);
       }
 #endif
 
