--- conflicted
+++ resolved
@@ -2511,10 +2511,7 @@
    SCIP_Real minact;
    SCIP_Real rhs;
    int nnz;
-<<<<<<< HEAD
-=======
    int i;
->>>>>>> 0a72892e
 
    assert(proofset != NULL);
 
@@ -2525,11 +2522,7 @@
 
    minact = getMinActivity(transprob, proofset->aggrrow, NULL, NULL);
 
-<<<<<<< HEAD
-   for( int i = 0; i < nnz; i++ )
-=======
    for( i = 0; i < nnz; i++ )
->>>>>>> 0a72892e
    {
       SCIP_VAR* var;
       SCIP_Real val;
@@ -2840,13 +2833,9 @@
          /* prefer an infeasibility proof */
          if( set->conf_prefinfproof && conflict->proofset->conflicttype == SCIP_CONFTYPE_BNDEXCEEDING )
          {
-<<<<<<< HEAD
-            for( int i = 0; i < conflict->nproofsets; i++ )
-=======
             int i;
 
             for( i = 0; i < conflict->nproofsets; i++ )
->>>>>>> 0a72892e
             {
                if( conflict->proofsets[i]->conflicttype == SCIP_CONFTYPE_INFEASLP )
                {
@@ -6286,21 +6275,6 @@
 
    if( !(*valid) )
       goto TERMINATE;
-<<<<<<< HEAD
-
-   /* calculate the current Farkas activity, always using the best bound w.r.t. the Farkas coefficient */
-   *farkasact = getMinActivity(prob, farkasrow, curvarlbs, curvarubs);
-
-   SCIPsetDebugMsg(set, " -> farkasact=%g farkasrhs=%g, \n", (*farkasact), SCIPaggrRowGetRhs(farkasrow));
-
-   /* the constructed proof is not valid, this can happen due to numerical reasons,
-    * e.g., we only consider rows r with !SCIPsetIsZero(set, dualfarkas[r])
-    */
-   if( SCIPsetIsFeasLE(set, *farkasact, SCIPaggrRowGetRhs(farkasrow)) )
-   {
-      (*valid) = FALSE;
-      SCIPsetDebugMsg(set, " -> proof is not valid: %g <= %g\n", *farkasact, SCIPaggrRowGetRhs(farkasrow));
-=======
 
    /* calculate the current Farkas activity, always using the best bound w.r.t. the Farkas coefficient */
    *farkasact = getMinActivity(prob, farkasrow, curvarlbs, curvarubs);
@@ -6380,76 +6354,22 @@
       SCIP_Real objval;
       SCIP_CALL( SCIPlpiGetObjval(lpi, &objval) );
       SCIPsetDebugMsg(set, " -> LP objval: %g\n", objval);
->>>>>>> 0a72892e
    }
 #endif
 
-<<<<<<< HEAD
-TERMINATE:
-   SCIPsetFreeBufferArray(set, &dualfarkas);
-
-   return SCIP_OKAY;
-}
-
-/** calculates a Farkas proof from the current dual LP solution */
-static
-SCIP_RETCODE getDualProof(
-   SCIP_SET*             set,                /**< global SCIP settings */
-   SCIP_PROB*            prob,               /**< transformed problem */
-   SCIP_LP*              lp,                 /**< LP data */
-   SCIP_LPI*             lpi,                /**< LPI data */
-   SCIP_AGGRROW*         farkasrow,          /**< aggregated row representing the proof */
-   SCIP_Real*            farkasact,          /**< maximal activity of the proof constraint */
-   SCIP_Real*            curvarlbs,          /**< current lower bounds of active problem variables */
-   SCIP_Real*            curvarubs,          /**< current upper bounds of active problem variables */
-   SCIP_Bool*            valid               /**< pointer store whether the proof constraint is valid */
-   )
-{
-   SCIP_RETCODE retcode;
-   SCIP_ROW** rows;
-   SCIP_ROW* row;
-   SCIP_Real* primsols;
-   SCIP_Real* dualsols;
-   SCIP_Real* redcosts;
-   int nrows;
-   int ncols;
-   int r;
-
-   assert(set != NULL);
-   assert(prob != NULL);
-   assert(lp != NULL);
-   assert(lp->flushed);
-   assert(lp->solved);
-   assert(curvarlbs != NULL);
-   assert(curvarubs != NULL);
-   assert(valid != NULL);
-
-   *valid = FALSE;
-
-   /* get LP rows and problem variables */
-   rows = SCIPlpGetRows(lp);
-   nrows = SCIPlpGetNRows(lp);
-   ncols = SCIPlpGetNCols(lp);
-   assert(nrows == 0 || rows != NULL);
-   assert(nrows == lp->nlpirows);
-
-   /* get temporary memory */
-   SCIP_CALL( SCIPsetAllocBufferArray(set, &primsols, ncols) );
-   SCIP_CALL( SCIPsetAllocBufferArray(set, &dualsols, nrows) );
-   SCIP_CALL( SCIPsetAllocBufferArray(set, &redcosts, ncols) );
-
-   /* get solution from LPI */
-   retcode = SCIPlpiGetSol(lpi, NULL, primsols, dualsols, NULL, redcosts);
-   if( retcode == SCIP_LPERROR ) /* on an error in the LP solver, just abort the conflict analysis */
+   /* check whether the dual solution is numerically stable */
+   maxabsdualsol = 0;
+   for( r = 0; r < nrows; r++ )
+   {
+      SCIP_Real absdualsol = REALABS(dualsols[r]);
+
+      if( absdualsol > maxabsdualsol )
+         maxabsdualsol = absdualsol;
+   }
+
+   /* don't consider dual solution with maxabsdualsol > 1e+07, this would almost cancel out the objective constraint */
+   if( maxabsdualsol > 1e+07 )
       goto TERMINATE;
-   SCIP_CALL( retcode );
-#ifdef SCIP_DEBUG
-   {
-      SCIP_Real objval;
-      SCIP_CALL( SCIPlpiGetObjval(lpi, &objval) );
-      SCIPsetDebugMsg(set, " -> LP objval: %g\n", objval);
-   }
-#endif
 
    /* clear the proof */
    SCIPaggrRowClear(farkasrow);
@@ -6492,63 +6412,6 @@
       if( SCIPsetIsZero(set, dualsols[r]) )
          continue;
 
-=======
-   /* check whether the dual solution is numerically stable */
-   maxabsdualsol = 0;
-   for( r = 0; r < nrows; r++ )
-   {
-      SCIP_Real absdualsol = REALABS(dualsols[r]);
-
-      if( absdualsol > maxabsdualsol )
-         maxabsdualsol = absdualsol;
-   }
-
-   /* don't consider dual solution with maxabsdualsol > 1e+07, this would almost cancel out the objective constraint */
-   if( maxabsdualsol > 1e+07 )
-      goto TERMINATE;
-
-   /* clear the proof */
-   SCIPaggrRowClear(farkasrow);
-
-   /* Let y be the dual solution and r be the reduced cost vector. Let z be defined as
-    *    z_i := y_i if i is a global row,
-    *    z_i := 0   if i is a local row.
-    * Define the set X := {x | lhs <= Ax <= rhs, lb <= x <= ub, c^Tx <= c*}, with c* being the current primal bound.
-    * Then the following inequalities are valid for all x \in X:
-    *                                 - c* <= -c^Tx
-    *   <=>                     z^TAx - c* <= (z^TA - c^T) x
-    *   <=>                     z^TAx - c* <= (y^TA - c^T - (y-z)^TA) x
-    *   <=>                     z^TAx - c* <= (-r^T - (y-z)^TA) x         (dual feasibility of (y,r): y^TA + r^T == c^T)
-    * Because lhs <= Ax <= rhs and lb <= x <= ub, the inequality can be relaxed to give
-    *     min{z^Tq | lhs <= q <= rhs} - c* <= max{(-r^T - (y-z)^TA) x | lb <= x <= ub}, or X = {}.
-    *
-    * The resulting dual row is:  z^T{lhs,rhs} - c* <= (-r^T - (y-z)^TA){lb,ub},
-    * where lhs, rhs, lb, and ub are selected in order to maximize the feasibility of the row.
-    */
-
-   /* add the objective function to the aggregation row with current cutoff bound as right-hand side
-    *
-    * use a slightly tighter cutoff bound, because solutions with equal objective value should also be declared
-    * infeasible
-    */
-   SCIP_CALL( SCIPaggrRowAddObjectiveFunction(set->scip, farkasrow, lp->cutoffbound - SCIPsetSumepsilon(set), 1.0) );
-
-   /* dual row: z^T{lhs,rhs} - c* <= (-r^T - (y-z)^TA){lb,ub}
-    * process rows: add z^T{lhs,rhs} to the dual row's left hand side, and -(y-z)^TA to the dual row's coefficients
-    */
-   for( r = 0; r < nrows; ++r )
-   {
-      row = rows[r];
-      assert(row != NULL);
-      assert(row->len == 0 || row->cols != NULL);
-      assert(row->len == 0 || row->vals != NULL);
-      assert(row == lp->lpirows[r]);
-
-      /* ignore dual solution values of 0.0 (in this case: y_i == z_i == 0) */
-      if( SCIPsetIsZero(set, dualsols[r]) )
-         continue;
-
->>>>>>> 0a72892e
       /* check dual feasibility */
       if( (SCIPsetIsInfinity(set, -row->lhs) && dualsols[r] > 0.0) || (SCIPsetIsInfinity(set, row->rhs) && dualsols[r] < 0.0) )
       {
@@ -6807,11 +6670,7 @@
       inds = SCIPaggrRowGetInds(proofset->aggrrow);
       nnz = SCIPaggrRowGetNNz(proofset->aggrrow);
 
-<<<<<<< HEAD
-      for( i = 0; i < nnz; )
-=======
       for( i = 0; i < nnz && nnz > 1; )
->>>>>>> 0a72892e
       {
          SCIP_Real val;
          int idx = inds[i];
