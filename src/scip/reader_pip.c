--- conflicted
+++ resolved
@@ -922,11 +922,7 @@
                ++nmonomials;
             }
          }
-<<<<<<< HEAD
-         else if( havevalue)
-=======
          else if( havevalue )
->>>>>>> 5cd5fea5
          {
             constant += coefsign * coef;
          }
@@ -1088,110 +1084,6 @@
    return SCIP_OKAY;
 }
 
-<<<<<<< HEAD
-/** given an expression tree that holds a polynomial expression of degree at most two,
- * gives the coefficients of the constant, linear, and quadratic part of this expression
- */
-static
-void getLinearAndQuadraticCoefs(
-   SCIP_EXPRTREE*        exprtree,           /**< expression tree holding polynomial expression */
-   SCIP_Real*            constant,           /**< buffer to store constant monomials */
-   int*                  nlinvars,           /**< buffer to store number of linear coefficients */
-   SCIP_VAR**            linvars,            /**< array to fill with linear variables */
-   SCIP_Real*            lincoefs,           /**< array to fill with coefficients of linear variables */
-   int*                  nquadterms,         /**< buffer to store number of quadratic terms */
-   SCIP_VAR**            quadvars1,          /**< array to fill with quadratic variables */
-   SCIP_VAR**            quadvars2,          /**< array to fill with quadratic variables */
-   SCIP_Real*            quadcoefs           /**< array to fill with coefficients of quadratic terms */
-   )
-{
-   SCIP_EXPR* expr;
-   SCIP_EXPRDATA_MONOMIAL** monomials;
-   int nmonomials;
-   int varidx;
-   int i;
-
-   expr = SCIPexprtreeGetRoot(exprtree);
-   assert(expr != NULL);
-   assert(SCIPexprGetOperator(expr) == SCIP_EXPR_POLYNOMIAL);
-   assert(SCIPexprGetNChildren(expr) == SCIPexprtreeGetNVars(exprtree));
-
-   nmonomials = SCIPexprGetNMonomials(expr);
-   monomials  = SCIPexprGetMonomials(expr);
-
-   *constant = SCIPexprGetPolynomialConstant(expr);
-   *nlinvars = 0;
-   *nquadterms = 0;
-   for( i = 0; i < nmonomials; ++i )
-   {
-      assert(SCIPexprGetMonomialNFactors(monomials[i]) >= 0);
-      assert(SCIPexprGetMonomialNFactors(monomials[i]) <= 2);
-      assert(SCIPexprGetMonomialExponents(monomials[i]) != NULL    || SCIPexprGetMonomialNFactors(monomials[i]) == 0);
-      assert(SCIPexprGetMonomialChildIndices(monomials[i]) != NULL || SCIPexprGetMonomialNFactors(monomials[i]) == 0);
-
-      if( SCIPexprGetMonomialNFactors(monomials[i]) == 0 )
-      {
-         /* constant monomial */
-         *constant += SCIPexprGetMonomialCoef(monomials[i]);
-      }
-      else if( SCIPexprGetMonomialNFactors(monomials[i]) == 1 && SCIPexprGetMonomialExponents(monomials[i])[0] == 1.0 )
-      {
-         /* linear monomial */
-         varidx = SCIPexprGetMonomialChildIndices(monomials[i])[0];
-         assert(varidx >= 0);
-         assert(varidx < SCIPexprtreeGetNVars(exprtree));
-         assert(SCIPexprGetOperator(SCIPexprGetChildren(expr)[varidx]) == SCIP_EXPR_VARIDX);
-         assert(SCIPexprGetOpIndex(SCIPexprGetChildren(expr)[varidx]) == varidx); /* assume that child varidx corresponds to variable varidx */
-
-         lincoefs[*nlinvars] = SCIPexprGetMonomialCoef(monomials[i]);
-         linvars[*nlinvars]  = SCIPexprtreeGetVars(exprtree)[varidx];
-         ++*nlinvars;
-      }
-      else if( SCIPexprGetMonomialNFactors(monomials[i]) == 1 )
-      {
-         /* square monomial */
-         assert(SCIPexprGetMonomialExponents(monomials[i])[0] == 2.0);
-
-         varidx = SCIPexprGetMonomialChildIndices(monomials[i])[0];
-         assert(varidx >= 0);
-         assert(varidx < SCIPexprtreeGetNVars(exprtree));
-         assert(SCIPexprGetOperator(SCIPexprGetChildren(expr)[varidx]) == SCIP_EXPR_VARIDX);
-         assert(SCIPexprGetOpIndex(SCIPexprGetChildren(expr)[varidx]) == varidx); /* assume that child varidx corresponds to variable varidx */
-
-         quadcoefs[*nquadterms] = SCIPexprGetMonomialCoef(monomials[i]);
-         quadvars1[*nquadterms] = SCIPexprtreeGetVars(exprtree)[varidx];
-         quadvars2[*nquadterms] = quadvars1[*nquadterms];
-         ++*nquadterms;
-      }
-      else
-      {
-         /* bilinear monomial */
-         assert(SCIPexprGetMonomialExponents(monomials[i])[0] == 1.0);
-         assert(SCIPexprGetMonomialExponents(monomials[i])[1] == 1.0);
-
-         quadcoefs[*nquadterms] = SCIPexprGetMonomialCoef(monomials[i]);
-
-         varidx = SCIPexprGetMonomialChildIndices(monomials[i])[0];
-         assert(varidx >= 0);
-         assert(varidx < SCIPexprtreeGetNVars(exprtree));
-         assert(SCIPexprGetOperator(SCIPexprGetChildren(expr)[varidx]) == SCIP_EXPR_VARIDX);
-         assert(SCIPexprGetOpIndex(SCIPexprGetChildren(expr)[varidx]) == varidx); /* assume that child varidx corresponds to variable varidx */
-         quadvars1[*nquadterms] = SCIPexprtreeGetVars(exprtree)[varidx];
-
-         varidx = SCIPexprGetMonomialChildIndices(monomials[i])[1];
-         assert(varidx >= 0);
-         assert(varidx < SCIPexprtreeGetNVars(exprtree));
-         assert(SCIPexprGetOperator(SCIPexprGetChildren(expr)[varidx]) == SCIP_EXPR_VARIDX);
-         assert(SCIPexprGetOpIndex(SCIPexprGetChildren(expr)[varidx]) == varidx); /* assume that child varidx corresponds to variable varidx */
-         quadvars2[*nquadterms] = SCIPexprtreeGetVars(exprtree)[varidx];
-
-         ++*nquadterms;
-      }
-   }
-}
-
-=======
->>>>>>> 5cd5fea5
 /** reads the objective section */
 static
 SCIP_RETCODE readObjective(
@@ -2561,109 +2453,7 @@
    assert( rowname != NULL );
 
    assert( nlinvars == 0 || linvars != NULL );
-<<<<<<< HEAD
-   assert( nquadvarterms == 0 || quadvarterms != NULL );
-   assert( nbilinterms == 0 || bilinterms != NULL );
-
-   assert( lhs <= rhs );
-
-   if( SCIPisInfinity(scip, -lhs) && SCIPisInfinity(scip, rhs) )
-      return SCIP_OKAY;
-
-   nactivevars = nlinvars;
-   if( nlinvars > 0 )
-   {
-      /* duplicate variable and value array */
-      SCIP_CALL( SCIPduplicateBufferArray(scip, &activevars, linvars, nactivevars ) );
-      if( linvals != NULL )
-      {
-         SCIP_CALL( SCIPduplicateBufferArray(scip, &activevals, linvals, nactivevars ) );
-      }
-      else
-      {
-         SCIP_CALL( SCIPallocBufferArray(scip, &activevals, nactivevars) );
-
-         for( v = 0; v < nactivevars; ++v )
-            activevals[v] = 1.0;
-      }
-
-      /* retransform given variables to active variables */
-      SCIP_CALL( getActiveVariables(scip, activevars, activevals, &nactivevars, &activeconstant, transformed) );
-   }
-
-   /* print row(s) in LP format */
-   if( SCIPisEQ(scip, lhs, rhs) )
-   {
-      assert( !SCIPisInfinity(scip, rhs) );
-
-      /* equal constraint */
-      printRow(scip, file, rowname, "", "=", activevars, activevals, nactivevars,
-         quadvarterms, nquadvarterms, bilinterms, nbilinterms,
-         rhs - activeconstant);
-   }
-   else
-   {
-      if( !SCIPisInfinity(scip, -lhs) )
-      {
-         /* print inequality ">=" */
-         printRow(scip, file, rowname, SCIPisInfinity(scip, rhs) ? "" : "_lhs", ">=",
-            activevars, activevals, nactivevars,
-            quadvarterms, nquadvarterms, bilinterms, nbilinterms,
-            lhs - activeconstant);
-      }
-      if( !SCIPisInfinity(scip, rhs) )
-      {
-         /* print inequality "<=" */
-         printRow(scip, file, rowname, SCIPisInfinity(scip, -lhs) ? "" : "_rhs", "<=",
-            activevars, activevals, nactivevars,
-            quadvarterms, nquadvarterms, bilinterms, nbilinterms,
-            rhs - activeconstant);
-      }
-   }
-
-   if( nlinvars > 0 )
-   {
-      /* free buffer arrays */
-      SCIPfreeBufferArray(scip, &activevars);
-      SCIPfreeBufferArray(scip, &activevals);
-   }
-
-   return SCIP_OKAY;
-}
-
-/** prints given nonlinear constraint information in LP format to file stream */
-static
-SCIP_RETCODE printNonlinearCons(
-   SCIP*                 scip,               /**< SCIP data structure */
-   FILE*                 file,               /**< output file (or NULL for standard output) */
-   const char*           rowname,            /**< name of the row */
-   SCIP_VAR**            linvars,            /**< array of linear variables */
-   SCIP_Real*            linvals,            /**< array of linear coefficients values (or NULL if all linear coefficient values are 1) */
-   int                   nlinvars,           /**< number of linear variables */
-   SCIP_EXPRTREE**       exprtrees,          /**< expression trees */
-   SCIP_Real*            exprtreecoefs,      /**< coefficients of expression trees */
-   int                   nexprtrees,         /**< number of expression trees */
-   SCIP_Real             lhs,                /**< left hand side */
-   SCIP_Real             rhs,                /**< right hand side */
-   SCIP_Bool             transformed         /**< transformed constraint? */
-   )
-{
-   int v;
-   SCIP_VAR** activevars = NULL;
-   SCIP_Real* activevals = NULL;
-   int nactivevars;
-   SCIP_Real activeconstant = 0.0;
-
-   assert( scip != NULL );
-   assert( rowname != NULL );
-
-   assert( nlinvars == 0 || linvars != NULL );
-   assert( nexprtrees == 0 || exprtrees != NULL );
-   assert( nexprtrees == 0 || exprtreecoefs != NULL );
-
-=======
    assert( quadexpr == NULL || nlinvars == 0);
->>>>>>> 5cd5fea5
    assert( lhs <= rhs );
 
    if( SCIPisInfinity(scip, -lhs) && SCIPisInfinity(scip, rhs) )
@@ -3137,13 +2927,8 @@
          consvals[0] = 1.0;
          consvals[1] = SCIPgetVbdcoefVarbound(scip, cons);
 
-<<<<<<< HEAD
-         SCIP_CALL( printQuadraticCons(scip, file, consname, consvars, consvals, 2, NULL, 0, NULL, 0,
-               SCIPgetLhsVarbound(scip, cons), SCIPgetRhsVarbound(scip, cons), transformed) );
-=======
          SCIP_CALL( printQuadraticCons(scip, file, consname, consvars, consvals, 2, NULL,
             SCIPgetLhsVarbound(scip, cons), SCIPgetRhsVarbound(scip, cons), transformed) );
->>>>>>> 5cd5fea5
 
          SCIPfreeBufferArray(scip, &consvars);
          SCIPfreeBufferArray(scip, &consvals);
@@ -3193,41 +2978,8 @@
    SCIP_CALL( SCIPallocBufferArray(scip, &aggregatedVars, nvars) );
    SCIP_CALL( SCIPhashtableCreate(&varAggregated, SCIPblkmem(scip), nvars/10, hashGetKeyVar, hashKeyEqVar, hashKeyValVar, NULL) );
 
-<<<<<<< HEAD
-   /* check for aggregated variables in quadratic parts of quadratic constraints and output aggregations as linear constraints */
-   for (c = 0; c < nConsQuadratic; ++c)
-   {
-      cons = consQuadratic[c];
-      for( v = 0; v < SCIPgetNQuadVarTermsQuadratic(scip, cons); ++v )
-      {
-         SCIP_CALL( collectAggregatedVars(1, &SCIPgetQuadVarTermsQuadratic(scip, cons)[v].var,
-               &nAggregatedVars, &aggregatedVars, &varAggregated) );
-      }
-   }
-
-   /* check for aggregated variables in expression trees of nonlinear constraints and output aggregations as linear constraints */
-   for (c = 0; c < nConsNonlinear; ++c)
-   {
-      cons = consNonlinear[c];
-      for( e = 0; e < SCIPgetNExprtreesNonlinear(scip, cons); ++e )
-      {
-         exprtree = SCIPgetExprtreesNonlinear(scip, cons)[e];
-         assert(exprtree != NULL);
-
-         for( v = 0; v < SCIPexprtreeGetNVars(exprtree); ++v )
-         {
-            SCIP_CALL( collectAggregatedVars(1, &SCIPexprtreeGetVars(exprtree)[v],
-                  &nAggregatedVars, &aggregatedVars, &varAggregated) );
-         }
-      }
-   }
-
-   /* check for aggregated variables in absolute power constraints and output aggregations as linear constraints */
-   for (c = 0; c < nConsAbspower; ++c)
-=======
    /* check for aggregated variables in nonlinear constraints and output aggregations as linear constraints */
    for( c = 0; c < nConsNonlinear; ++c )
->>>>>>> 5cd5fea5
    {
       SCIP_Bool success;
       int ntmpvars;
