/* * * * * * * * * * * * * * * * * * * * * * * * * * * * * * * * * * * * * * */
/*                                                                           */
/*                  This file is part of the program and library             */
/*         SCIP --- Solving Constraint Integer Programs                      */
/*                                                                           */
/*    Copyright (C) 2002-2017 Konrad-Zuse-Zentrum                            */
/*                            fuer Informationstechnik Berlin                */
/*                                                                           */
/*  SCIP is distributed under the terms of the ZIB Academic License.         */
/*                                                                           */
/*  You should have received a copy of the ZIB Academic License              */
/*  along with SCIP; see the file COPYING. If not email to scip@zib.de.      */
/*                                                                           */
/* * * * * * * * * * * * * * * * * * * * * * * * * * * * * * * * * * * * * * */

/**@file   sepa_zerohalf.c
 * @brief  {0,1/2}-cuts separator
 * @author Robert Lion Gottwald
 * @author Manuel Kutschka
 * @author Kati Wolter
 *
 * {0,1/2}-Chvátal-Gomory cuts separator. It solves the following separation problem:
 * Consider an integer program
 * \f[
 * \min \{ c^T x : Ax \leq b, x \geq 0, x \mbox{ integer} \}
 * \f]
 * and a fractional solution \f$x^*\f$ of its LP relaxation.  Find a weightvector \f$u\f$ whose entries \f$u_i\f$ are either 0 or
 * \f$\frac{1}{2}\f$ such that the following inequality is valid for all integral solutions and violated by \f$x^*\f$:
 * \f[
 * \lfloor(u^T A) x \rfloor \leq \lfloor u^T b\rfloor
 * \f]
 * or (if exact methods are used) give a proof that no such inequality exists.
 *
 * References:
 * - Alberto Caprara, Matteo Fischetti. {0,1/2}-Chvatal-Gomory cuts. Math. Programming, Volume 74, p221--235, 1996.
 * - Arie M. C. A. Koster, Adrian Zymolka and Manuel Kutschka. \n
 *   Algorithms to separate {0,1/2}-Chvatal-Gomory cuts.
 *   Algorithms - ESA 2007: 15th Annual European Symposium, Eilat, Israel, October 8-10, 2007, \n
 *   Proceedings. Lecture Notes in Computer Science, Volume 4698, p. 693--704, 2007.
 * - Arie M. C. A. Koster, Adrian Zymolka and Manuel Kutschka. \n
 *   Algorithms to separate {0,1/2}-Chvatal-Gomory cuts (Extended Version). \n
 *   ZIB Report 07-10, Zuse Institute Berlin, 2007. http://www.zib.de/Publications/Reports/ZR-07-10.pdf
 * - Manuel Kutschka. Algorithmen zur Separierung von {0,1/2}-Schnitten. Diplomarbeit. Technische Universitaet Berlin, 2007.
 */

/*---+----1----+----2----+----3----+----4----+----5----+----6----+----7----+----8----+----9----+----0----+----1----+----2*/

#include "string.h"
#include "scip/sepa_zerohalf.h"
#include "scip/cons_linear.h"
#include "scip/scipdefplugins.h"

/* prints short statistics (callback, preprocessing, adding cuts) */
/* #define ZEROHALF__PRINT_STATISTICS */ /**< print statistics */

#define SEPA_NAME              "zerohalf"
#define SEPA_DESC              "{0,1/2}-cuts separator"
#define SEPA_PRIORITY             -6000
#define SEPA_FREQ                     0
#define SEPA_MAXBOUNDDIST           0.0
#define SEPA_USESSUBSCIP          FALSE
#define SEPA_DELAY                FALSE

#define DEFAULT_MAXROUNDS             5 /**< maximal number of zerohalf separation rounds per node (-1: unlimited) */
#define DEFAULT_MAXROUNDSROOT        -1 /**< maximal number of zerohalf separation rounds in the root node (-1: unlimited) */
#define DEFAULT_MAXSEPACUTS          50 /**< maximal number of {0,1/2}-cuts separated per separation round */
#define DEFAULT_MAXSEPACUTSROOT     500 /**< maximal number of {0,1/2}-cuts separated per separation round in root node */
#define DEFAULT_DYNAMICCUTS        TRUE /**< should generated cuts be removed from the LP if they are no longer tight? */
#define DEFAULT_MAXDEPTH             -1 /**< separating cuts only if depth <= maxdepth (-1: unlimited) */
#define DEFAULT_MAXCUTS             100 /**< maximal number of {0,1/2}-cuts determined per separation round
                                         *  (this includes separated but inefficacious cuts) */
#define DEFAULT_MAXCUTSROOT        1000 /**< maximal number of {0,1/2}-cuts determined per separation round
                                         *   in the root node (this includes separated but inefficacious cuts) */

#define MAXSLACK                    0.5

/* SCIPcalcMIR parameters */
#define BOUNDSWITCH              0.9999 /**< threshold for bound switching - see SCIPcalcMIR() */
#define USEVBDS                    TRUE /**< use variable bounds - see SCIPcalcMIR() */
#define ALLOWLOCAL                 TRUE /**< allow to generate local cuts - see SCIPcalcMIR() */
#define FIXINTEGRALRHS            FALSE /**< try to generate an integral rhs - see SCIPcalcMIR() */
#define BOUNDSFORTRANS             NULL
#define BOUNDTYPESFORTRANS         NULL
#define MAXWEIGHTRANGE         10000.00
#define MINFRAC                    0.05
#define MAXFRAC                    1.00

/* SCIPcalcRowIntegralScalar parameters */
#define MAXDNOM                    1000
#define MAXSCALE                 1000.0

typedef struct Mod2Col MOD2_COL;
typedef struct Mod2Row MOD2_ROW;
typedef struct Mod2Matrix MOD2_MATRIX;

struct Mod2Row {
   int index;
   int pos;
   uint8_t rhs;
   int nrowinds;
   int rowindssize;
   int nnonzcols;
   int nonzcolssize;
   int* rowinds;
   MOD2_COL** nonzcols;
   SCIP_Real slack;
};

struct Mod2Col {
   int index;
   int pos;
   SCIP_HASHTABLE* nonzrows;
   SCIP_Real solval;
};


struct Mod2Matrix {
   MOD2_COL** cols;
   MOD2_ROW** rows;
   int nrows;
   int ncols;
   int rowssize;
   int colssize;
};

struct SCIP_SepaData
{
   SCIP_AGGRROW* aggrrow;
   int ncuts;
   int nreductions;
   SCIP_Bool infeasible;
};

static
SCIP_DECL_SORTPTRCOMP(compareRowSlack)
{
   MOD2_ROW* row1;
   MOD2_ROW* row2;

   row1 = (MOD2_ROW*) elem1;
   row2 = (MOD2_ROW*) elem2;

   if( row1->slack < row2->slack )
      return -1;
   if( row2->slack < row1->slack )
      return 1;

   return 0;
}

static
SCIP_DECL_HASHKEYVAL(hashKeyValIndex)
{
   return *((int*)key);
}

static
SCIP_DECL_SORTPTRCOMP(compareColIndex)
{
   MOD2_COL* col1;
   MOD2_COL* col2;

   col1 = (MOD2_COL*) elem1;
   col2 = (MOD2_COL*) elem2;

   if( col1->index < col2->index )
      return -1;
   if( col2->index < col1->index )
      return 1;

   return 0;
}

static
uint8_t mod2(
   SCIP*                 scip,
   SCIP_Real             val
   )
{
   assert(SCIPisIntegral(scip, val));
   val *= 0.5;
   return (uint8_t) (!SCIPisEQ(scip, SCIPfloor(scip, val), val));
}

static
SCIP_RETCODE mod2MatrixAddCol(
   SCIP*                 scip,
   MOD2_MATRIX*          mod2matrix,
   SCIP_HASHMAP*         origcol2col,
   SCIP_COL*             origcol
   )
{
   MOD2_COL* col;

   SCIP_CALL( SCIPallocBlockMemory(scip, &col) );
   col->pos = mod2matrix->ncols++;
   col->index = SCIPcolGetIndex(origcol);
   col->solval = SCIPcolGetPrimsol(origcol);
   SCIP_CALL( SCIPhashtableCreate(&col->nonzrows, SCIPblkmem(scip), 1, SCIPhashGetKeyStandard, SCIPhashKeyEqPtr, hashKeyValIndex, NULL) );

   SCIP_CALL( SCIPensureBlockMemoryArray(scip, &mod2matrix->cols, &mod2matrix->colssize, mod2matrix->ncols) );
   mod2matrix->cols[col->pos] = col;

   SCIP_CALL( SCIPhashmapInsert(origcol2col, (void*) origcol, (void*) col) );

   return SCIP_OKAY;
}

static
SCIP_RETCODE mod2colLinkRow(
   MOD2_COL*             col,
   MOD2_ROW*             row
   )
{
   SCIP_CALL( SCIPhashtableInsert(col->nonzrows, (void*)row) );

   return SCIP_OKAY;
}

static
SCIP_RETCODE mod2colUnlinkRow(
   MOD2_COL*             col,
   MOD2_ROW*             row
   )
{
   SCIP_CALL( SCIPhashtableRemove(col->nonzrows, (void*)row) );

   return SCIP_OKAY;
}

static
void mod2rowUnlinkCol(
   MOD2_ROW*             row,
   MOD2_COL*             col
   )
{
   int i;

   assert(row->nnonzcols == 0 || row->nonzcols != NULL);

   SCIP_UNUSED( SCIPsortedvecFindPtr((void**) row->nonzcols, compareColIndex, col, row->nnonzcols, &i) );
   assert(row->nonzcols[i] == col);

   --row->nnonzcols;
   BMSmoveMemoryArray(row->nonzcols + i, row->nonzcols + i + 1, row->nnonzcols - i);
}

static
SCIP_RETCODE mod2MatrixAddRow(
   SCIP*                 scip,
   MOD2_MATRIX*          mod2matrix,
   SCIP_HASHMAP*         origcol2col,
   SCIP_ROW*             origrow,
   SCIP_Real             slack,
   int                   side,
   uint8_t               rhsmod2
   )
{
   SCIP_Real* rowvals;
   SCIP_COL** rowcols;
   int rowlen;
   int i;
   MOD2_ROW* row;

   SCIP_CALL( SCIPallocBlockMemory(scip, &row) );

   row->index = mod2matrix->nrows++;
   SCIP_CALL( SCIPensureBlockMemoryArray(scip, &mod2matrix->rows, &mod2matrix->rowssize, mod2matrix->nrows) );
   mod2matrix->rows[row->index] = row;

   row->slack = slack;
   row->rhs = rhsmod2;
   row->nrowinds = 1;
   row->rowinds = NULL;
   row->rowindssize = 0;

   SCIP_CALL( SCIPensureBlockMemoryArray(scip, &row->rowinds, &row->rowindssize, row->nrowinds) );
   row->rowinds[0] = side * (SCIProwGetLPPos(origrow) + 1);

   row->nnonzcols = 0;
   row->nonzcolssize = 0;
   row->nonzcols = NULL;

   SCIProwSort(origrow);
   rowlen = SCIProwGetNLPNonz(origrow);
   rowvals = SCIProwGetVals(origrow);
   rowcols = SCIProwGetCols(origrow);

   for( i = 0; i < rowlen; ++i )
   {
      MOD2_COL* col;

<<<<<<< HEAD
      col = (MOD2_COL*)SCIPhashmapGetImage(origcol2col, (void*)rowcols[i]);
      if( col != NULL && mod2(scip, rowvals[i]) == 1 )
=======
      if( mod2(scip, rowvals[i]) == 1 && /* only do the hash map lookup if the mod2 coef is non-zero */
          (col = (MOD2_COL*)SCIPhashmapGetImage(origcol2col, (void*)rowcols[i])) != NULL )
>>>>>>> cf6d5c81
      {
         int k;

         k = row->nnonzcols++;

         SCIP_CALL( SCIPensureBlockMemoryArray(scip, &row->nonzcols, &row->nonzcolssize, row->nnonzcols) );
         row->nonzcols[k] = col;
         SCIP_CALL( mod2colLinkRow(col, row) );
      }
   }

   return SCIP_OKAY;
}

static
void destroyMod2Matrix(
   SCIP*                 scip,
   MOD2_MATRIX*          mod2matrix
   )
{
   int i;

   for( i = 0; i < mod2matrix->ncols; ++i )
   {
      SCIPhashtableFree(&mod2matrix->cols[i]->nonzrows);
      SCIPfreeBlockMemory(scip, &mod2matrix->cols[i]);
   }

   for( i = 0; i < mod2matrix->nrows; ++i )
   {
      SCIPfreeBlockMemoryArrayNull(scip, &mod2matrix->rows[i]->nonzcols, mod2matrix->rows[i]->nonzcolssize);
      SCIPfreeBlockMemoryArrayNull(scip, &mod2matrix->rows[i]->rowinds, mod2matrix->rows[i]->rowindssize);
      SCIPfreeBlockMemory(scip, &mod2matrix->rows[i]);
   }

   SCIPfreeBlockMemoryArrayNull(scip, &mod2matrix->rows, mod2matrix->rowssize);
   SCIPfreeBlockMemoryArrayNull(scip, &mod2matrix->cols, mod2matrix->colssize);
}

/** build the modulo 2 matrix from all integral rows in the LP */
static
SCIP_RETCODE buildMod2Matrix(
   SCIP*                 scip,
   MOD2_MATRIX*          mod2matrix
   )
{
   SCIP_ROW** rows;
   SCIP_COL** cols;
   SCIP_HASHMAP* origcol2col;
   int ncols;
   int nrows;
   int i;
   SCIP_CALL( SCIPgetLPRowsData(scip, &rows, &nrows) );
   SCIP_CALL( SCIPgetLPColsData(scip, &cols, &ncols) );

   /* initialize fields */
   mod2matrix->cols = NULL;
   mod2matrix->colssize = 0;
   mod2matrix->ncols = 0;
   mod2matrix->rows = NULL;
   mod2matrix->rowssize = 0;
   mod2matrix->nrows = 0;

   SCIP_CALL( SCIPhashmapCreate(&origcol2col, SCIPblkmem(scip), 1) );

   /* add all integral columns with non-zero solution value */
   for( i = 0; i < ncols; ++i )
   {
      if( SCIPcolIsIntegral(cols[i]) && !SCIPisZero(scip, SCIPcolGetPrimsol(cols[i])) )
      {
         mod2MatrixAddCol(scip, mod2matrix, origcol2col, cols[i]);
      }
   }

<<<<<<< HEAD
   /* all all integral rows using the created columns */
=======
   /* add all integral rows using the created columns */
>>>>>>> cf6d5c81
   for( i = 0; i < nrows; ++i )
   {
      if( SCIProwIsIntegral(rows[i]) )
      {
         SCIP_Real activity;
         SCIP_Real lhsslack;
         SCIP_Real rhsslack;
         uint8_t lhsmod2 = 0;
         uint8_t rhsmod2 = 0;

         activity = SCIPgetRowLPActivity(scip, rows[i]);

         if( SCIPisInfinity(scip, -SCIProwGetLhs(rows[i])) )
            lhsslack = SCIPinfinity(scip);
         else
         {
            lhsslack = activity - SCIProwGetLhs(rows[i]);
            lhsmod2 = mod2(scip, SCIProwGetLhs(rows[i]));
         }

         if( SCIPisInfinity(scip, SCIProwGetRhs(rows[i])) )
            rhsslack = SCIPinfinity(scip);
         else
         {
            rhsslack = SCIProwGetRhs(rows[i]) - activity;
            rhsmod2 = mod2(scip, SCIProwGetRhs(rows[i]));
         }

         if( rhsslack <= MAXSLACK && lhsslack <= MAXSLACK )
         {
            if( lhsmod2 == rhsmod2 )
            {
<<<<<<< HEAD
               if( lhsslack < rhsslack )
               {
                  /* use lhs */
                  SCIP_CALL( mod2MatrixAddRow(scip, mod2matrix, origcol2col, rows[i], lhsslack, -1, lhsmod2) );
               }
               else
               {
                  /* use rhs */
                  SCIP_CALL( mod2MatrixAddRow(scip, mod2matrix, origcol2col, rows[i], rhsslack, 1, rhsmod2) );
               }
=======
               /* MAXSLACK < 1 implies rhs - lhs = rhsslack + lhsslack < 2. Therefore lhs = rhs (mod2) can only hold if they are equal */
               assert(SCIPisEQ(scip, SCIProwGetLhs(rows[i]), SCIProwGetRhs(rows[i])));

               /* use rhs */
               SCIP_CALL( mod2MatrixAddRow(scip, mod2matrix, origcol2col, rows[i], rhsslack, 1, rhsmod2) );
>>>>>>> cf6d5c81
            }
            else
            {
               /* use both */
               SCIP_CALL( mod2MatrixAddRow(scip, mod2matrix, origcol2col, rows[i], lhsslack, -1, lhsmod2) );
               SCIP_CALL( mod2MatrixAddRow(scip, mod2matrix, origcol2col, rows[i], rhsslack, 1, rhsmod2) );
            }
         }
         else if( rhsslack <= MAXSLACK )
         {
            /* use rhs */
            SCIP_CALL( mod2MatrixAddRow(scip, mod2matrix, origcol2col, rows[i], rhsslack, 1, rhsmod2) );
         }
         else if( lhsslack <= MAXSLACK )
         {
            /* use lhs */
            SCIP_CALL( mod2MatrixAddRow(scip, mod2matrix, origcol2col, rows[i], lhsslack, -1, lhsmod2) );
         }
      }
   }

   SCIPhashmapFree(&origcol2col);

   return SCIP_OKAY;
}

static
SCIP_DECL_HASHKEYEQ(columnsEqual)
{
   MOD2_COL* col1;
   MOD2_COL* col2;
   int col1entries;
   int i;

   col1 = (MOD2_COL*) key1;
   col2 = (MOD2_COL*) key2;

   if( SCIPhashtableGetNElements(col1->nonzrows) != SCIPhashtableGetNElements(col2->nonzrows) )
      return FALSE;

   col1entries = SCIPhashtableGetNEntries(col1->nonzrows);
   for( i = 0; i < col1entries; ++i )
   {
      MOD2_ROW* row = (MOD2_ROW*)SCIPhashtableGetEntry(col1->nonzrows, i);

      if( row != NULL && !SCIPhashtableExists(col2->nonzrows, (void*)row) )
         return FALSE;
   }

   return TRUE;
}

static
SCIP_DECL_HASHKEYVAL(columnGetSignature)
{
   MOD2_COL* col;
   int i;
   int colentries;
   uint64_t signature;

   col = (MOD2_COL*) key;

   colentries = SCIPhashtableGetNEntries(col->nonzrows);
   signature = 0;
   for( i = 0; i < colentries; ++i )
   {
      MOD2_ROW* row = (MOD2_ROW*) SCIPhashtableGetEntry(col->nonzrows, i);
      if( row != NULL )
         signature |= SCIPhashSignature64(row->index);
   }

   return signature;
}

static
SCIP_DECL_HASHKEYEQ(rowsEqual)
{
   MOD2_ROW* row1;
   MOD2_ROW* row2;
   int i;

   row1 = (MOD2_ROW*) key1;
   row2 = (MOD2_ROW*) key2;

   assert(row1 != NULL);
   assert(row2 != NULL);
   assert(row1->nnonzcols == 0 || row1->nonzcols != NULL);
   assert(row2->nnonzcols == 0 || row2->nonzcols != NULL);

   if( row1->nnonzcols != row2->nnonzcols || row1->rhs != row2->rhs )
      return FALSE;

   for( i = 0; i < row1->nnonzcols; ++i )
   {
      if( row1->nonzcols[i] != row2->nonzcols[i] )
         return FALSE;
   }

   return TRUE;
}

static
SCIP_DECL_HASHKEYVAL(rowGetSignature)
{
   MOD2_ROW* row;
   int i;
   uint64_t signature;

   row = (MOD2_ROW*) key;
   assert(row->nnonzcols == 0 || row->nonzcols != NULL);

   signature = row->rhs;

   for( i = 0; i < row->nnonzcols; ++i )
      signature |= SCIPhashSignature64(row->nonzcols[i]->index);

   return signature;
}


static
void mod2matrixRemoveRow(
   SCIP*                 scip,
   MOD2_MATRIX*          mod2matrix,
   MOD2_ROW*             row
   )
{
   int i;
   int position = row->pos;

   /* remove the row from the array */
   --mod2matrix->nrows;
   mod2matrix->rows[position] = mod2matrix->rows[mod2matrix->nrows];
   mod2matrix->rows[position]->pos = position;

   /* adjust columns of row */
   for( i = 0; i < row->nnonzcols; ++i )
   {
      mod2colUnlinkRow(row->nonzcols[i], row);
   }

   /* free row */
   SCIPfreeBlockMemoryArrayNull(scip, &row->nonzcols, row->nonzcolssize);
   SCIPfreeBlockMemoryArray(scip, &row->rowinds, row->rowindssize);
   SCIPfreeBlockMemory(scip, &row);
}

static
void mod2matrixRemoveCol(
   SCIP*                 scip,
   MOD2_MATRIX*          mod2matrix,
   MOD2_COL*             col
   )
{
   int i;
   int colentries;
   int position = col->pos;

   /* remove column from arrays */
   --mod2matrix->ncols;
   mod2matrix->cols[position] = mod2matrix->cols[mod2matrix->ncols];
   mod2matrix->cols[position]->pos = position;

   colentries = SCIPhashtableGetNEntries(col->nonzrows);

   /* adjust rows of column */
   for( i = 0; i < colentries; ++i )
   {
      MOD2_ROW* row = (MOD2_ROW*) SCIPhashtableGetEntry(col->nonzrows, i);
      if( row != NULL )
         mod2rowUnlinkCol(row, col);
   }

   /* free column */
   SCIPhashtableFree(&col->nonzrows);
   SCIPfreeBlockMemory(scip, &col);
}

/* remove columns that are (a) zero (b) indentical to other columns or (c) unit vector columns */
static
SCIP_RETCODE mod2matrixPreprocessColumns(
   SCIP*                 scip,
   MOD2_MATRIX*          mod2matrix,
   SCIP_SEPADATA*        sepadata
   )
{
   int i;
   SCIP_HASHTABLE* columntable;

   SCIP_CALL( SCIPhashtableCreate(&columntable, SCIPblkmem(scip), mod2matrix->ncols,
                                  SCIPhashGetKeyStandard, columnsEqual, columnGetSignature, NULL) );

   for( i = 0; i < mod2matrix->ncols; )
   {
      MOD2_COL* col = mod2matrix->cols[i];
      int nnonzrows = SCIPhashtableGetNElements(col->nonzrows);
      if( nnonzrows == 0 )
      {
         /* column is zero so remove it */
         mod2matrixRemoveCol(scip, mod2matrix, col);
      }
      else if( nnonzrows == 1 )
      {
         MOD2_ROW* row;
         int j = 0;
         do
         {
            row = (MOD2_ROW*) SCIPhashtableGetEntry(col->nonzrows, j++);
         } while( row == NULL );
         /* column is unit vector, so add its solution value to the rows slack and remove it */
         row->slack += col->solval;

         mod2matrixRemoveCol(scip, mod2matrix, col);
         ++sepadata->nreductions;
      }
      else
      {
         MOD2_COL* identicalcol;
         identicalcol = (MOD2_COL*)SCIPhashtableRetrieve(columntable, col);
         if( identicalcol != NULL )
         {
            assert(identicalcol != col);
            /* column is identical to other column so add its solution value to the other one and then remove and free it */
            identicalcol->solval += col->solval;

            mod2matrixRemoveCol(scip, mod2matrix, col);
         }
         else
         {
            SCIP_CALL( SCIPhashtableInsert(columntable, (void*)col) );
            ++i;
         }
      }
   }

   SCIPhashtableFree(&columntable);

   return SCIP_OKAY;
}

static
SCIP_RETCODE generateZerohalfCut(
   SCIP*                 scip,
   SCIP_SEPA*            sepa,
   SCIP_SEPADATA*        sepadata,
   MOD2_ROW*             row
   )
{
   SCIP_ROW** rows;
   int i;
   SCIP_Bool cutislocal;
   int cutnnz;
   SCIP_Real* cutcoefs;
   int* cutinds;
   SCIP_Real cutrhs;
   SCIP_Real cutefficacy;
   SCIP_Bool success;
   int cutrank;

   rows = SCIPgetLPRows(scip);

   SCIPaggrRowClear(sepadata->aggrrow);

   for( i = 0; i < row->nrowinds; ++i )
   {
      if( row->rowinds[i] < 0 )
      {
         SCIP_CALL( SCIPaggrRowAddRow(scip, sepadata->aggrrow, rows[-row->rowinds[i] - 1], -0.5, -1) );
      }
      else
      {
         SCIP_CALL( SCIPaggrRowAddRow(scip, sepadata->aggrrow, rows[row->rowinds[i] - 1], 0.5, 1) );
      }
   }

   SCIP_CALL( SCIPallocBufferArray(scip, &cutcoefs, SCIPgetNVars(scip)) );
   SCIP_CALL( SCIPallocBufferArray(scip, &cutinds, SCIPgetNVars(scip)) );
   SCIP_CALL( SCIPcalcMIR(scip, NULL, BOUNDSWITCH, USEVBDS, ALLOWLOCAL, FIXINTEGRALRHS, BOUNDSFORTRANS, BOUNDTYPESFORTRANS, MINFRAC, MAXFRAC,
                          1.0, sepadata->aggrrow, cutcoefs, &cutrhs, cutinds, &cutnnz, &cutefficacy, &cutrank, &cutislocal, &success) );

   if( success && SCIPisEfficacious(scip, cutefficacy) )
   {
      SCIP_VAR** vars;
      SCIP_ROW* cut;
      char cutname[SCIP_MAXSTRLEN];
      int v;

      vars = SCIPgetVars(scip);

      /* create the cut */
      (void) SCIPsnprintf(cutname, SCIP_MAXSTRLEN, "zerohalf%d_x%d", SCIPgetNLPs(scip), row->index);

      SCIP_CALL( SCIPcreateEmptyRowSepa(scip, &cut, sepa, cutname, -SCIPinfinity(scip), cutrhs, cutislocal, FALSE, TRUE /*todo sepadata->dynamiccuts*/) );

      /*SCIPdebug( SCIP_CALL(SCIPprintRow(scip, cut, NULL)) );*/
      SCIProwChgRank(cut, cutrank);

      /* cache the row extension and only flush them if the cut gets added */
      SCIP_CALL( SCIPcacheRowExtensions(scip, cut) );

      /* collect all non-zero coefficients */
      for( v = 0; v < cutnnz; ++v )
      {
         SCIP_CALL( SCIPaddVarToRow(scip, cut, vars[cutinds[v]], cutcoefs[v]) );
      }

#if 0
      /* try to scale the cut to integral values */
      SCIP_CALL( SCIPmakeRowIntegral(scip, cut, -SCIPepsilon(scip), SCIPsumepsilon(scip),
                                     maxdnom, maxscale, MAKECONTINTEGRAL, &success) );
#endif
      /* flush all changes before adding the cut */
      SCIP_CALL( SCIPflushRowExtensions(scip, cut) );

      /*SCIPdebug( SCIP_CALL(SCIPprintRow(scip, cut, NULL)) );*/
      SCIP_CALL( SCIPaddCut(scip, NULL, cut, FALSE, &sepadata->infeasible) );

      if( !sepadata->infeasible && !cutislocal )
      {
         SCIP_CALL( SCIPaddPoolCut(scip, cut) );
      }
<<<<<<< HEAD

      sepadata->ncuts++;

      /* release the row */
      SCIP_CALL( SCIPreleaseRow(scip, &cut) );
      assert(success);
   }

   SCIPfreeBufferArray(scip, &cutinds);
   SCIPfreeBufferArray(scip, &cutcoefs);

   return SCIP_OKAY;
}


/* remove rows that are (a) zero (b) identical to other rows or (c) have slack greater than 1 */
static
SCIP_RETCODE mod2matrixPreprocessRows(
   SCIP*                 scip,
   MOD2_MATRIX*          mod2matrix,
   SCIP_SEPA*            sepa,
   SCIP_SEPADATA*        sepadata
   )
{
   int i;
   SCIP_HASHTABLE* rowtable;

   SCIP_CALL( SCIPhashtableCreate(&rowtable, SCIPblkmem(scip), mod2matrix->nrows,
                                  SCIPhashGetKeyStandard, rowsEqual, rowGetSignature, NULL) );

   for( i = 0; i < mod2matrix->nrows; )
   {
      MOD2_ROW* row = mod2matrix->rows[i];
      row->pos = i;

      assert(row->nnonzcols == 0 || row->nonzcols != NULL);

      if( (row->nnonzcols == 0 && row->rhs == 0) || SCIPisGE(scip, row->slack, 1.0) )
      {
         mod2matrixRemoveRow(scip, mod2matrix, row);
         if( row->nnonzcols > 0 )
            ++sepadata->nreductions;
      }
      else if( row->nnonzcols > 0 )
      {
         MOD2_ROW* identicalrow;
         identicalrow = (MOD2_ROW*)SCIPhashtableRetrieve(rowtable, (void*)row);
         if( identicalrow != NULL )
         {
            assert(identicalrow != row);
            assert(identicalrow->nnonzcols == 0 || identicalrow->nonzcols != NULL);

            /* row is identical to other row; only keep the one with smaller slack */
            if( identicalrow->slack <= row->slack )
            {
               mod2matrixRemoveRow(scip, mod2matrix, row);
            }
            else
            {
               assert(SCIPhashtableExists(rowtable, (void*)identicalrow));

               SCIP_CALL( SCIPhashtableRemove(rowtable, (void*)identicalrow) );
               assert(!SCIPhashtableExists(rowtable, (void*)identicalrow));

               SCIP_CALL( SCIPhashtableInsert(rowtable, (void*)row) );

               SCIPswapPointers((void**) &mod2matrix->rows[row->pos], (void**) &mod2matrix->rows[identicalrow->pos]);
               SCIPswapInts(&row->pos, &identicalrow->pos);

               assert(mod2matrix->rows[row->pos] == row && mod2matrix->rows[identicalrow->pos] == identicalrow);
               assert(identicalrow->pos == i);
               assert(row->pos < i);

               mod2matrixRemoveRow(scip, mod2matrix, identicalrow);
            }
         }
         else
         {
            SCIP_CALL( SCIPhashtableInsert(rowtable, (void*)row) );
            ++i;
         }
      }
      else
      {
         assert(row->nnonzcols == 0 && row->rhs == 1 && SCIPisLT(scip, row->slack, 1.0));

         SCIP_CALL( generateZerohalfCut(scip, sepa, sepadata, row) );

         if( sepadata->infeasible )
            return SCIP_OKAY;

         mod2matrixRemoveRow(scip, mod2matrix, row);
         ++i;
      }
   }

   SCIPhashtableFree(&rowtable);
=======

      sepadata->ncuts++;

      /* release the row */
      SCIP_CALL( SCIPreleaseRow(scip, &cut) );
      assert(success);
   }

   SCIPfreeBufferArray(scip, &cutinds);
   SCIPfreeBufferArray(scip, &cutcoefs);
>>>>>>> cf6d5c81

   return SCIP_OKAY;
}


<<<<<<< HEAD
static
SCIP_RETCODE mod2rowAddRow(
   SCIP*                 scip,
   MOD2_ROW*             row,
   MOD2_ROW*             rowtoadd
   )
{
   uint8_t* contained;
   int i;
   int j;
   int k;
   int nnewentries;
   int nlprows;
   MOD2_COL** newnonzcols;

   assert(row->nnonzcols == 0 || row->nonzcols != NULL);
   assert(rowtoadd->nnonzcols == 0 || rowtoadd->nonzcols != NULL);

   nlprows = SCIPgetNLPRows(scip);
   row->rhs ^= rowtoadd->rhs;
   row->slack += rowtoadd->slack;

   /* shift indices by nlprows due to the left hand side indices being negative and allocate twice
    * twice the number of rows
    */
   SCIP_CALL( SCIPallocCleanBufferArray(scip, &contained, 2*nlprows + 1) );

   /* remember entries that are in the row to add */
   for( i = 0; i < rowtoadd->nrowinds; ++i )
   {
      contained[rowtoadd->rowinds[i] + nlprows] = TRUE;
   }

   /* remove the entries that are in both rows from the row (1 + 1 = 0 (mod 2)) */
   nnewentries = rowtoadd->nrowinds;
   for( i = 0; i < row->nrowinds; )
   {
      if( contained[row->rowinds[i] + nlprows] )
      {
         --nnewentries;
         contained[row->rowinds[i] + nlprows] = FALSE;
         --row->nrowinds;
         row->rowinds[i] = row->rowinds[row->nrowinds];
      }
      else
      {
         ++i;
      }
   }

   SCIP_CALL( SCIPensureBlockMemoryArray(scip, &row->rowinds, &row->rowindssize, row->nrowinds + nnewentries) );

   /* add remaining entries of row to add */
   for ( i = 0; i < rowtoadd->nrowinds; ++i )
   {
      if( contained[rowtoadd->rowinds[i] + nlprows] )
      {
         contained[rowtoadd->rowinds[i] + nlprows] = FALSE;
         row->rowinds[row->nrowinds++] = rowtoadd->rowinds[i];
      }
   }

   SCIPfreeCleanBufferArray(scip, &contained);

   SCIPallocBufferArray(scip, &newnonzcols, row->nnonzcols + rowtoadd->nnonzcols);

   i = 0;
   j = 0;
   k = 0;

=======
/* remove rows that are (a) zero (b) identical to other rows or (c) have slack greater than 1 */
static
SCIP_RETCODE mod2matrixPreprocessRows(
   SCIP*                 scip,
   MOD2_MATRIX*          mod2matrix,
   SCIP_SEPA*            sepa,
   SCIP_SEPADATA*        sepadata
   )
{
   int i;
   SCIP_HASHTABLE* rowtable;

   SCIP_CALL( SCIPhashtableCreate(&rowtable, SCIPblkmem(scip), mod2matrix->nrows,
                                  SCIPhashGetKeyStandard, rowsEqual, rowGetSignature, NULL) );

   for( i = 0; i < mod2matrix->nrows; )
   {
      MOD2_ROW* row = mod2matrix->rows[i];
      row->pos = i;

      assert(row->nnonzcols == 0 || row->nonzcols != NULL);

      if( (row->nnonzcols == 0 && row->rhs == 0) || SCIPisGE(scip, row->slack, 1.0) )
      {
         sepadata->nreductions += row->nnonzcols;
         mod2matrixRemoveRow(scip, mod2matrix, row);
      }
      else if( row->nnonzcols > 0 )
      {
         MOD2_ROW* identicalrow;
         identicalrow = (MOD2_ROW*)SCIPhashtableRetrieve(rowtable, (void*)row);
         if( identicalrow != NULL )
         {
            assert(identicalrow != row);
            assert(identicalrow->nnonzcols == 0 || identicalrow->nonzcols != NULL);

            /* row is identical to other row; only keep the one with smaller slack */
            if( identicalrow->slack <= row->slack )
            {
               mod2matrixRemoveRow(scip, mod2matrix, row);
            }
            else
            {
               assert(SCIPhashtableExists(rowtable, (void*)identicalrow));

               SCIP_CALL( SCIPhashtableRemove(rowtable, (void*)identicalrow) );
               assert(!SCIPhashtableExists(rowtable, (void*)identicalrow));

               SCIP_CALL( SCIPhashtableInsert(rowtable, (void*)row) );

               SCIPswapPointers((void**) &mod2matrix->rows[row->pos], (void**) &mod2matrix->rows[identicalrow->pos]);
               SCIPswapInts(&row->pos, &identicalrow->pos);

               assert(mod2matrix->rows[row->pos] == row && mod2matrix->rows[identicalrow->pos] == identicalrow);
               assert(identicalrow->pos == i);
               assert(row->pos < i);

               mod2matrixRemoveRow(scip, mod2matrix, identicalrow);
            }
         }
         else
         {
            SCIP_CALL( SCIPhashtableInsert(rowtable, (void*)row) );
            ++i;
         }
      }
      else
      {
         assert(row->nnonzcols == 0 && row->rhs == 1 && SCIPisLT(scip, row->slack, 1.0));

         SCIP_CALL( generateZerohalfCut(scip, sepa, sepadata, row) );

         if( sepadata->infeasible )
            return SCIP_OKAY;

         mod2matrixRemoveRow(scip, mod2matrix, row);
         ++i;
      }
   }

   SCIPhashtableFree(&rowtable);

   return SCIP_OKAY;
}


static
SCIP_RETCODE mod2rowAddRow(
   SCIP*                 scip,
   MOD2_ROW*             row,
   MOD2_ROW*             rowtoadd
   )
{
   uint8_t* contained;
   int i;
   int j;
   int k;
   int nnewentries;
   int nlprows;
   MOD2_COL** newnonzcols;

   assert(row->nnonzcols == 0 || row->nonzcols != NULL);
   assert(rowtoadd->nnonzcols == 0 || rowtoadd->nonzcols != NULL);

   nlprows = SCIPgetNLPRows(scip);
   row->rhs ^= rowtoadd->rhs;
   row->slack += rowtoadd->slack;

   /* shift indices by nlprows due to the left hand side indices being negative and allocate twice
    * twice the number of rows
    */
   SCIP_CALL( SCIPallocCleanBufferArray(scip, &contained, 2*nlprows + 1) );

   /* remember entries that are in the row to add */
   for( i = 0; i < rowtoadd->nrowinds; ++i )
   {
      contained[rowtoadd->rowinds[i] + nlprows] = 1;
   }

   /* remove the entries that are in both rows from the row (1 + 1 = 0 (mod 2)) */
   nnewentries = rowtoadd->nrowinds;
   for( i = 0; i < row->nrowinds; )
   {
      if( contained[row->rowinds[i] + nlprows] )
      {
         --nnewentries;
         contained[row->rowinds[i] + nlprows] = 0;
         --row->nrowinds;
         row->rowinds[i] = row->rowinds[row->nrowinds];
      }
      else
      {
         ++i;
      }
   }

   SCIP_CALL( SCIPensureBlockMemoryArray(scip, &row->rowinds, &row->rowindssize, row->nrowinds + nnewentries) );

   /* add remaining entries of row to add */
   for ( i = 0; i < rowtoadd->nrowinds; ++i )
   {
      if( contained[rowtoadd->rowinds[i] + nlprows] )
      {
         contained[rowtoadd->rowinds[i] + nlprows] = 0;
         row->rowinds[row->nrowinds++] = rowtoadd->rowinds[i];
      }
   }

   SCIPfreeCleanBufferArray(scip, &contained);

   SCIPallocBufferArray(scip, &newnonzcols, row->nnonzcols + rowtoadd->nnonzcols);

   i = 0;
   j = 0;
   k = 0;

>>>>>>> cf6d5c81
   /* since columns are sorted we can merge them */
   while( i < row->nnonzcols && j < rowtoadd->nnonzcols )
   {
      if( row->nonzcols[i] == rowtoadd->nonzcols[j] )
      {
         mod2colUnlinkRow(row->nonzcols[i], row);
         ++i;
         ++j;
      }
      else if( row->nonzcols[i]->index < rowtoadd->nonzcols[j]->index )
      {
         newnonzcols[k++] = row->nonzcols[i++];
      }
      else
      {
         SCIP_CALL( mod2colLinkRow(rowtoadd->nonzcols[j], row) );
         newnonzcols[k++] = rowtoadd->nonzcols[j++];
      }
   }

   while( i < row->nnonzcols )
   {
      newnonzcols[k++] = row->nonzcols[i++];
   }

   while( j <  rowtoadd->nnonzcols )
   {
      SCIP_CALL( mod2colLinkRow(rowtoadd->nonzcols[j], row) );
      newnonzcols[k++] = rowtoadd->nonzcols[j++];
   }

   row->nnonzcols = k;
   SCIP_CALL( SCIPensureBlockMemoryArray(scip, &row->nonzcols, &row->nonzcolssize, row->nnonzcols) );
   BMScopyMemoryArray(row->nonzcols, newnonzcols, row->nnonzcols);

   SCIPfreeBufferArray(scip, &newnonzcols);

   assert(row->nnonzcols == 0 || row->nonzcols != NULL);

   return SCIP_OKAY;
}

/* --------------------------------------------------------------------------------------------------------------------
 * callback methods of separator
 * -------------------------------------------------------------------------------------------------------------------- */

/** copy method for separator plugins (called when SCIP copies plugins) */
static
SCIP_DECL_SEPACOPY(sepaCopyZerohalf)
{  /*lint --e{715}*/
   assert(scip != NULL);
   assert(sepa != NULL);
   assert(strcmp(SCIPsepaGetName(sepa), SEPA_NAME) == 0);

   /* call inclusion method of constraint handler */
   SCIP_CALL( SCIPincludeSepaZerohalf(scip) );

   return SCIP_OKAY;
}

/** destructor of separator to free user data (called when SCIP is exiting) */
static
SCIP_DECL_SEPAFREE(sepaFreeZerohalf)
{
   SCIP_SEPADATA* sepadata;

   assert(strcmp(SCIPsepaGetName(sepa), SEPA_NAME) == 0);

   /* free separator data */
   sepadata = SCIPsepaGetData(sepa);
   assert(sepadata != NULL);

   SCIPfreeBlockMemory(scip, &sepadata);
   SCIPsepaSetData(sepa, NULL);

   return SCIP_OKAY;
}

/** LP solution separation method of separator */
static
SCIP_DECL_SEPAEXECLP(sepaExeclpZerohalf)
{
   int i;
   int k;
   SCIP_SEPADATA* sepadata;
   MOD2_MATRIX mod2matrix;
   MOD2_ROW** nonzrows;
<<<<<<< HEAD

   return SCIP_OKAY;
=======
>>>>>>> cf6d5c81

   sepadata = SCIPsepaGetData(sepa);
   SCIP_CALL( SCIPaggrRowCreate(scip, &sepadata->aggrrow) );
   sepadata->ncuts = 0;
   sepadata->infeasible = FALSE;

   SCIP_CALL( buildMod2Matrix(scip, &mod2matrix) );

   SCIPdebugMsg(scip, "built mod2 matrix (%i rows, %i cols)\n", mod2matrix.nrows, mod2matrix.ncols);
<<<<<<< HEAD

   SCIPallocBufferArray(scip, &nonzrows, mod2matrix.nrows);

   for( k = 0; k < 5; ++k )
=======

   SCIPallocBufferArray(scip, &nonzrows, mod2matrix.nrows);

   for( k = 0; k < 10; ++k )
>>>>>>> cf6d5c81
   {
      sepadata->nreductions = 0;
      SCIP_CALL( mod2matrixPreprocessRows(scip, &mod2matrix, sepa, sepadata) );

      if( sepadata->infeasible )
      {
         *result = SCIP_CUTOFF;
         goto TERMINATE;
      }

      SCIPdebugMsg(scip, "preprocessed rows (%i rows, %i cols, %i cuts) \n", mod2matrix.nrows, mod2matrix.ncols, sepadata->ncuts);

      SCIP_CALL( mod2matrixPreprocessColumns(scip, &mod2matrix, sepadata) );

      SCIPdebugMsg(scip, "preprocessed columns (%i rows, %i cols)\n", mod2matrix.nrows, mod2matrix.ncols);

      SCIPsortPtr((void**) mod2matrix.rows, compareRowSlack, mod2matrix.nrows);

      for( i = 0; i < mod2matrix.nrows; ++i )
      {
         int j;
         MOD2_COL* col = NULL;
         MOD2_ROW* row = mod2matrix.rows[i];

         if( !SCIPisZero(scip, row->slack) )
            break;

         for( j = 0; j < row->nnonzcols; ++j )
         {
            if( col == NULL || row->nonzcols[j]->solval > col->solval )
            {
               col = row->nonzcols[j];
            }
         }

         if( col != NULL )
         {
            int colentries;
            int nnonzrows;

            ++sepadata->nreductions;

            nnonzrows = 0;
            colentries = SCIPhashtableGetNEntries(col->nonzrows);

            for( j = 0; j < colentries; ++j )
            {
               MOD2_ROW* colrow = (MOD2_ROW*) SCIPhashtableGetEntry(col->nonzrows, j);
               if( colrow != NULL && colrow != row )
                  nonzrows[nnonzrows++] = colrow;
            }

            for( j = 0; j < nnonzrows; ++j )
            {
               SCIP_CALL( mod2rowAddRow(scip, nonzrows[j], row) );
            }

            row->slack = col->solval;
            mod2matrixRemoveCol(scip, &mod2matrix, col);
         }
      }

      SCIPdebugMsg(scip, "applied proposition five (%i rows, %i cols)\n", mod2matrix.nrows, mod2matrix.ncols);

      if( sepadata->nreductions == 0 )
      {
         SCIPdebugMsg(scip, "no change stopping (%i rows, %i cols)\n", mod2matrix.nrows, mod2matrix.ncols);
         break;
      }
   }

   SCIPfreeBufferArray(scip, &nonzrows);
<<<<<<< HEAD

   for( i = 0; i < mod2matrix.nrows; ++i )
   {
      MOD2_ROW* row = mod2matrix.rows[i];

      if( SCIPisGE(scip, row->slack, 1.0) )
         break;

      if( row->rhs == 0 )
         continue;

      SCIP_CALL( generateZerohalfCut(scip, sepa, sepadata, row) );

      if( sepadata->infeasible )
      {
         *result = SCIP_CUTOFF;
         goto TERMINATE;
      }
   }

   SCIPdebugMsg(scip, "total number of cuts found: %i\n", sepadata->ncuts);
   if( sepadata->ncuts > 0  )
      *result = SCIP_SEPARATED;

TERMINATE:
   SCIPaggrRowFree(scip, &sepadata->aggrrow);

   destroyMod2Matrix(scip, &mod2matrix);
=======

   for( i = 0; i < mod2matrix.nrows; ++i )
   {
      MOD2_ROW* row = mod2matrix.rows[i];

      if( SCIPisGE(scip, row->slack, 1.0) )
         break;

      if( row->rhs == 0 )
         continue;

      SCIP_CALL( generateZerohalfCut(scip, sepa, sepadata, row) );

      if( sepadata->infeasible )
      {
         *result = SCIP_CUTOFF;
         goto TERMINATE;
      }
   }
>>>>>>> cf6d5c81

   SCIPdebugMsg(scip, "total number of cuts found: %i\n", sepadata->ncuts);
   if( sepadata->ncuts > 0  )
      *result = SCIP_SEPARATED;

<<<<<<< HEAD
/* --------------------------------------------------------------------------------------------------------------------
 * separator specific interface methods 
 * -------------------------------------------------------------------------------------------------------------------- */
=======
TERMINATE:
   SCIPaggrRowFree(scip, &sepadata->aggrrow);

   destroyMod2Matrix(scip, &mod2matrix);

   return SCIP_OKAY;
}
>>>>>>> cf6d5c81

/** creates the zerohalf separator and includes it in SCIP */
SCIP_RETCODE SCIPincludeSepaZerohalf(
   SCIP*                 scip                /**< SCIP data structure */
   )
{
   SCIP_SEPADATA*        sepadata;
   SCIP_SEPA* sepa;

   /* create zerohalf separator data */
   SCIP_CALL(SCIPallocBlockMemory(scip, &sepadata));

   /* include separator */
   SCIP_CALL( SCIPincludeSepaBasic(scip, &sepa, SEPA_NAME, SEPA_DESC, SEPA_PRIORITY, SEPA_FREQ, SEPA_MAXBOUNDDIST,
         SEPA_USESSUBSCIP, SEPA_DELAY,
         sepaExeclpZerohalf, NULL,
         sepadata) );

   assert(sepa != NULL);

   /* set non-NULL pointers to callback methods */
   SCIP_CALL( SCIPsetSepaCopy(scip, sepa, sepaCopyZerohalf) );
   SCIP_CALL( SCIPsetSepaFree(scip, sepa, sepaFreeZerohalf) );

   return SCIP_OKAY;
}
<|MERGE_RESOLUTION|>--- conflicted
+++ resolved
@@ -290,13 +290,8 @@
    {
       MOD2_COL* col;
 
-<<<<<<< HEAD
-      col = (MOD2_COL*)SCIPhashmapGetImage(origcol2col, (void*)rowcols[i]);
-      if( col != NULL && mod2(scip, rowvals[i]) == 1 )
-=======
       if( mod2(scip, rowvals[i]) == 1 && /* only do the hash map lookup if the mod2 coef is non-zero */
           (col = (MOD2_COL*)SCIPhashmapGetImage(origcol2col, (void*)rowcols[i])) != NULL )
->>>>>>> cf6d5c81
       {
          int k;
 
@@ -371,11 +366,7 @@
       }
    }
 
-<<<<<<< HEAD
-   /* all all integral rows using the created columns */
-=======
    /* add all integral rows using the created columns */
->>>>>>> cf6d5c81
    for( i = 0; i < nrows; ++i )
    {
       if( SCIProwIsIntegral(rows[i]) )
@@ -408,24 +399,11 @@
          {
             if( lhsmod2 == rhsmod2 )
             {
-<<<<<<< HEAD
-               if( lhsslack < rhsslack )
-               {
-                  /* use lhs */
-                  SCIP_CALL( mod2MatrixAddRow(scip, mod2matrix, origcol2col, rows[i], lhsslack, -1, lhsmod2) );
-               }
-               else
-               {
-                  /* use rhs */
-                  SCIP_CALL( mod2MatrixAddRow(scip, mod2matrix, origcol2col, rows[i], rhsslack, 1, rhsmod2) );
-               }
-=======
                /* MAXSLACK < 1 implies rhs - lhs = rhsslack + lhsslack < 2. Therefore lhs = rhs (mod2) can only hold if they are equal */
                assert(SCIPisEQ(scip, SCIProwGetLhs(rows[i]), SCIProwGetRhs(rows[i])));
 
                /* use rhs */
                SCIP_CALL( mod2MatrixAddRow(scip, mod2matrix, origcol2col, rows[i], rhsslack, 1, rhsmod2) );
->>>>>>> cf6d5c81
             }
             else
             {
@@ -747,7 +725,6 @@
       {
          SCIP_CALL( SCIPaddPoolCut(scip, cut) );
       }
-<<<<<<< HEAD
 
       sepadata->ncuts++;
 
@@ -787,9 +764,8 @@
 
       if( (row->nnonzcols == 0 && row->rhs == 0) || SCIPisGE(scip, row->slack, 1.0) )
       {
+         sepadata->nreductions += row->nnonzcols;
          mod2matrixRemoveRow(scip, mod2matrix, row);
-         if( row->nnonzcols > 0 )
-            ++sepadata->nreductions;
       }
       else if( row->nnonzcols > 0 )
       {
@@ -845,24 +821,11 @@
    }
 
    SCIPhashtableFree(&rowtable);
-=======
-
-      sepadata->ncuts++;
-
-      /* release the row */
-      SCIP_CALL( SCIPreleaseRow(scip, &cut) );
-      assert(success);
-   }
-
-   SCIPfreeBufferArray(scip, &cutinds);
-   SCIPfreeBufferArray(scip, &cutcoefs);
->>>>>>> cf6d5c81
-
-   return SCIP_OKAY;
-}
-
-
-<<<<<<< HEAD
+
+   return SCIP_OKAY;
+}
+
+
 static
 SCIP_RETCODE mod2rowAddRow(
    SCIP*                 scip,
@@ -893,163 +856,6 @@
    /* remember entries that are in the row to add */
    for( i = 0; i < rowtoadd->nrowinds; ++i )
    {
-      contained[rowtoadd->rowinds[i] + nlprows] = TRUE;
-   }
-
-   /* remove the entries that are in both rows from the row (1 + 1 = 0 (mod 2)) */
-   nnewentries = rowtoadd->nrowinds;
-   for( i = 0; i < row->nrowinds; )
-   {
-      if( contained[row->rowinds[i] + nlprows] )
-      {
-         --nnewentries;
-         contained[row->rowinds[i] + nlprows] = FALSE;
-         --row->nrowinds;
-         row->rowinds[i] = row->rowinds[row->nrowinds];
-      }
-      else
-      {
-         ++i;
-      }
-   }
-
-   SCIP_CALL( SCIPensureBlockMemoryArray(scip, &row->rowinds, &row->rowindssize, row->nrowinds + nnewentries) );
-
-   /* add remaining entries of row to add */
-   for ( i = 0; i < rowtoadd->nrowinds; ++i )
-   {
-      if( contained[rowtoadd->rowinds[i] + nlprows] )
-      {
-         contained[rowtoadd->rowinds[i] + nlprows] = FALSE;
-         row->rowinds[row->nrowinds++] = rowtoadd->rowinds[i];
-      }
-   }
-
-   SCIPfreeCleanBufferArray(scip, &contained);
-
-   SCIPallocBufferArray(scip, &newnonzcols, row->nnonzcols + rowtoadd->nnonzcols);
-
-   i = 0;
-   j = 0;
-   k = 0;
-
-=======
-/* remove rows that are (a) zero (b) identical to other rows or (c) have slack greater than 1 */
-static
-SCIP_RETCODE mod2matrixPreprocessRows(
-   SCIP*                 scip,
-   MOD2_MATRIX*          mod2matrix,
-   SCIP_SEPA*            sepa,
-   SCIP_SEPADATA*        sepadata
-   )
-{
-   int i;
-   SCIP_HASHTABLE* rowtable;
-
-   SCIP_CALL( SCIPhashtableCreate(&rowtable, SCIPblkmem(scip), mod2matrix->nrows,
-                                  SCIPhashGetKeyStandard, rowsEqual, rowGetSignature, NULL) );
-
-   for( i = 0; i < mod2matrix->nrows; )
-   {
-      MOD2_ROW* row = mod2matrix->rows[i];
-      row->pos = i;
-
-      assert(row->nnonzcols == 0 || row->nonzcols != NULL);
-
-      if( (row->nnonzcols == 0 && row->rhs == 0) || SCIPisGE(scip, row->slack, 1.0) )
-      {
-         sepadata->nreductions += row->nnonzcols;
-         mod2matrixRemoveRow(scip, mod2matrix, row);
-      }
-      else if( row->nnonzcols > 0 )
-      {
-         MOD2_ROW* identicalrow;
-         identicalrow = (MOD2_ROW*)SCIPhashtableRetrieve(rowtable, (void*)row);
-         if( identicalrow != NULL )
-         {
-            assert(identicalrow != row);
-            assert(identicalrow->nnonzcols == 0 || identicalrow->nonzcols != NULL);
-
-            /* row is identical to other row; only keep the one with smaller slack */
-            if( identicalrow->slack <= row->slack )
-            {
-               mod2matrixRemoveRow(scip, mod2matrix, row);
-            }
-            else
-            {
-               assert(SCIPhashtableExists(rowtable, (void*)identicalrow));
-
-               SCIP_CALL( SCIPhashtableRemove(rowtable, (void*)identicalrow) );
-               assert(!SCIPhashtableExists(rowtable, (void*)identicalrow));
-
-               SCIP_CALL( SCIPhashtableInsert(rowtable, (void*)row) );
-
-               SCIPswapPointers((void**) &mod2matrix->rows[row->pos], (void**) &mod2matrix->rows[identicalrow->pos]);
-               SCIPswapInts(&row->pos, &identicalrow->pos);
-
-               assert(mod2matrix->rows[row->pos] == row && mod2matrix->rows[identicalrow->pos] == identicalrow);
-               assert(identicalrow->pos == i);
-               assert(row->pos < i);
-
-               mod2matrixRemoveRow(scip, mod2matrix, identicalrow);
-            }
-         }
-         else
-         {
-            SCIP_CALL( SCIPhashtableInsert(rowtable, (void*)row) );
-            ++i;
-         }
-      }
-      else
-      {
-         assert(row->nnonzcols == 0 && row->rhs == 1 && SCIPisLT(scip, row->slack, 1.0));
-
-         SCIP_CALL( generateZerohalfCut(scip, sepa, sepadata, row) );
-
-         if( sepadata->infeasible )
-            return SCIP_OKAY;
-
-         mod2matrixRemoveRow(scip, mod2matrix, row);
-         ++i;
-      }
-   }
-
-   SCIPhashtableFree(&rowtable);
-
-   return SCIP_OKAY;
-}
-
-
-static
-SCIP_RETCODE mod2rowAddRow(
-   SCIP*                 scip,
-   MOD2_ROW*             row,
-   MOD2_ROW*             rowtoadd
-   )
-{
-   uint8_t* contained;
-   int i;
-   int j;
-   int k;
-   int nnewentries;
-   int nlprows;
-   MOD2_COL** newnonzcols;
-
-   assert(row->nnonzcols == 0 || row->nonzcols != NULL);
-   assert(rowtoadd->nnonzcols == 0 || rowtoadd->nonzcols != NULL);
-
-   nlprows = SCIPgetNLPRows(scip);
-   row->rhs ^= rowtoadd->rhs;
-   row->slack += rowtoadd->slack;
-
-   /* shift indices by nlprows due to the left hand side indices being negative and allocate twice
-    * twice the number of rows
-    */
-   SCIP_CALL( SCIPallocCleanBufferArray(scip, &contained, 2*nlprows + 1) );
-
-   /* remember entries that are in the row to add */
-   for( i = 0; i < rowtoadd->nrowinds; ++i )
-   {
       contained[rowtoadd->rowinds[i] + nlprows] = 1;
    }
 
@@ -1090,7 +896,6 @@
    j = 0;
    k = 0;
 
->>>>>>> cf6d5c81
    /* since columns are sorted we can merge them */
    while( i < row->nnonzcols && j < rowtoadd->nnonzcols )
    {
@@ -1178,11 +983,8 @@
    SCIP_SEPADATA* sepadata;
    MOD2_MATRIX mod2matrix;
    MOD2_ROW** nonzrows;
-<<<<<<< HEAD
-
-   return SCIP_OKAY;
-=======
->>>>>>> cf6d5c81
+
+   return SCIP_OKAY;
 
    sepadata = SCIPsepaGetData(sepa);
    SCIP_CALL( SCIPaggrRowCreate(scip, &sepadata->aggrrow) );
@@ -1192,17 +994,10 @@
    SCIP_CALL( buildMod2Matrix(scip, &mod2matrix) );
 
    SCIPdebugMsg(scip, "built mod2 matrix (%i rows, %i cols)\n", mod2matrix.nrows, mod2matrix.ncols);
-<<<<<<< HEAD
 
    SCIPallocBufferArray(scip, &nonzrows, mod2matrix.nrows);
 
-   for( k = 0; k < 5; ++k )
-=======
-
-   SCIPallocBufferArray(scip, &nonzrows, mod2matrix.nrows);
-
    for( k = 0; k < 10; ++k )
->>>>>>> cf6d5c81
    {
       sepadata->nreductions = 0;
       SCIP_CALL( mod2matrixPreprocessRows(scip, &mod2matrix, sepa, sepadata) );
@@ -1275,7 +1070,6 @@
    }
 
    SCIPfreeBufferArray(scip, &nonzrows);
-<<<<<<< HEAD
 
    for( i = 0; i < mod2matrix.nrows; ++i )
    {
@@ -1304,45 +1098,9 @@
    SCIPaggrRowFree(scip, &sepadata->aggrrow);
 
    destroyMod2Matrix(scip, &mod2matrix);
-=======
-
-   for( i = 0; i < mod2matrix.nrows; ++i )
-   {
-      MOD2_ROW* row = mod2matrix.rows[i];
-
-      if( SCIPisGE(scip, row->slack, 1.0) )
-         break;
-
-      if( row->rhs == 0 )
-         continue;
-
-      SCIP_CALL( generateZerohalfCut(scip, sepa, sepadata, row) );
-
-      if( sepadata->infeasible )
-      {
-         *result = SCIP_CUTOFF;
-         goto TERMINATE;
-      }
-   }
->>>>>>> cf6d5c81
-
-   SCIPdebugMsg(scip, "total number of cuts found: %i\n", sepadata->ncuts);
-   if( sepadata->ncuts > 0  )
-      *result = SCIP_SEPARATED;
-
-<<<<<<< HEAD
-/* --------------------------------------------------------------------------------------------------------------------
- * separator specific interface methods 
- * -------------------------------------------------------------------------------------------------------------------- */
-=======
-TERMINATE:
-   SCIPaggrRowFree(scip, &sepadata->aggrrow);
-
-   destroyMod2Matrix(scip, &mod2matrix);
-
-   return SCIP_OKAY;
-}
->>>>>>> cf6d5c81
+
+   return SCIP_OKAY;
+}
 
 /** creates the zerohalf separator and includes it in SCIP */
 SCIP_RETCODE SCIPincludeSepaZerohalf(
