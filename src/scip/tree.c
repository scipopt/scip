--- conflicted
+++ resolved
@@ -47,11 +47,6 @@
 #include "scip/pub_message.h"
 #include "lpi/lpi.h"
 
-<<<<<<< HEAD
-#define MAXDEPTH          65535  /**< maximal depth level for nodes; must correspond to node data structure */
-=======
-
->>>>>>> 4f581a50
 #define MAXREPROPMARK       511  /**< maximal subtree repropagation marker; must correspond to node data structure */
 
 
