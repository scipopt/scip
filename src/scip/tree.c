/* * * * * * * * * * * * * * * * * * * * * * * * * * * * * * * * * * * * * * */
/*                                                                           */
/*                  This file is part of the program and library             */
/*         SCIP --- Solving Constraint Integer Programs                      */
/*                                                                           */
/*    Copyright (C) 2002-2011 Konrad-Zuse-Zentrum                            */
/*                            fuer Informationstechnik Berlin                */
/*                                                                           */
/*  SCIP is distributed under the terms of the ZIB Academic License.         */
/*                                                                           */
/*  You should have received a copy of the ZIB Academic License              */
/*  along with SCIP; see the file COPYING. If not email to scip@zib.de.      */
/*                                                                           */
/* * * * * * * * * * * * * * * * * * * * * * * * * * * * * * * * * * * * * * */

/**@file   tree.c
 * @brief  methods for branch and bound tree
 * @author Tobias Achterberg
 * @author Timo Berthold
 * @author Gerald Gamrath
 */

/*---+----1----+----2----+----3----+----4----+----5----+----6----+----7----+----8----+----9----+----0----+----1----+----2*/

#include <assert.h>

#include "scip/def.h"
#include "scip/message.h"
#include "scip/set.h"
#include "scip/stat.h"
#include "scip/clock.h"
#include "scip/vbc.h"
#include "scip/event.h"
#include "scip/lp.h"
#include "scip/var.h"
#include "scip/implics.h"
#include "scip/primal.h"
#include "scip/tree.h"
#include "scip/solve.h"
#include "scip/cons.h"
#include "scip/nodesel.h"
#include "scip/prop.h"
#include "scip/debug.h"
#include "scip/prob.h"
#include "scip/scip.h"
#include "scip/disp.h"


#define MAXDEPTH          65535  /**< maximal depth level for nodes; must correspond to node data structure */
#define MAXREPROPMARK       511  /**< maximal subtree repropagation marker; must correspond to node data structure */


/*
 * dynamic memory arrays
 */

/** resizes children arrays to be able to store at least num nodes */
static
SCIP_RETCODE treeEnsureChildrenMem(
   SCIP_TREE*            tree,               /**< branch and bound tree */
   SCIP_SET*             set,                /**< global SCIP settings */
   int                   num                 /**< minimal number of node slots in array */
   )
{
   assert(tree != NULL);
   assert(set != NULL);

   if( num > tree->childrensize )
   {
      int newsize;

      newsize = SCIPsetCalcMemGrowSize(set, num);
      SCIP_ALLOC( BMSreallocMemoryArray(&tree->children, newsize) );
      SCIP_ALLOC( BMSreallocMemoryArray(&tree->childrenprio, newsize) );
      tree->childrensize = newsize;
   }
   assert(num <= tree->childrensize);

   return SCIP_OKAY;
}

/** resizes path array to be able to store at least num nodes */
static
SCIP_RETCODE treeEnsurePathMem(
   SCIP_TREE*            tree,               /**< branch and bound tree */
   SCIP_SET*             set,                /**< global SCIP settings */
   int                   num                 /**< minimal number of node slots in path */
   )
{
   assert(tree != NULL);
   assert(set != NULL);

   if( num > tree->pathsize )
   {
      int newsize;

      newsize = SCIPsetCalcPathGrowSize(set, num);
      SCIP_ALLOC( BMSreallocMemoryArray(&tree->path, newsize) );
      SCIP_ALLOC( BMSreallocMemoryArray(&tree->pathnlpcols, newsize) );
      SCIP_ALLOC( BMSreallocMemoryArray(&tree->pathnlprows, newsize) );
      tree->pathsize = newsize;
   }
   assert(num <= tree->pathsize);

   return SCIP_OKAY;
}

/** resizes pendingbdchgs array to be able to store at least num nodes */
static
SCIP_RETCODE treeEnsurePendingbdchgsMem(
   SCIP_TREE*            tree,               /**< branch and bound tree */
   SCIP_SET*             set,                /**< global SCIP settings */
   int                   num                 /**< minimal number of node slots in path */
   )
{
   assert(tree != NULL);
   assert(set != NULL);

   if( num > tree->pendingbdchgssize )
   {
      int newsize;

      newsize = SCIPsetCalcMemGrowSize(set, num);
      SCIP_ALLOC( BMSreallocMemoryArray(&tree->pendingbdchgs, newsize) );
      tree->pendingbdchgssize = newsize;
   }
   assert(num <= tree->pendingbdchgssize);

   return SCIP_OKAY;
}




/*
 * Node methods
 */

/** node comparator for best lower bound */
SCIP_DECL_SORTPTRCOMP(SCIPnodeCompLowerbound)
{  /*lint --e{715}*/
   assert(elem1 != NULL);
   assert(elem2 != NULL);

   if( ((SCIP_NODE*)elem1)->lowerbound < ((SCIP_NODE*)elem2)->lowerbound )
      return -1;
   else if( ((SCIP_NODE*)elem1)->lowerbound > ((SCIP_NODE*)elem2)->lowerbound )
      return +1;
   else
      return 0;
}

/** increases the reference counter of the LP state in the fork */
static
void forkCaptureLPIState(
   SCIP_FORK*            fork,               /**< fork data */
   int                   nuses               /**< number to add to the usage counter */
   )
{
   assert(fork != NULL);
   assert(fork->nlpistateref >= 0);
   assert(nuses > 0);

   fork->nlpistateref += nuses;
   SCIPdebugMessage("captured LPI state of fork %p %d times -> new nlpistateref=%d\n", (void*)fork, nuses, fork->nlpistateref);
}

/** decreases the reference counter of the LP state in the fork */
static
SCIP_RETCODE forkReleaseLPIState(
   SCIP_FORK*            fork,               /**< fork data */
   BMS_BLKMEM*           blkmem,             /**< block memory buffers */
   SCIP_LP*              lp                  /**< current LP data */
   )
{
   assert(fork != NULL);
   assert(fork->nlpistateref > 0);
   assert(blkmem != NULL);
   assert(lp != NULL);

   fork->nlpistateref--;
   if( fork->nlpistateref == 0 )
   {
      SCIP_CALL( SCIPlpFreeState(lp, blkmem, &(fork->lpistate)) );
   }

   SCIPdebugMessage("released LPI state of fork %p -> new nlpistateref=%d\n", (void*)fork, fork->nlpistateref);

   return SCIP_OKAY;
}

/** increases the reference counter of the LP state in the subroot */
static
void subrootCaptureLPIState(
   SCIP_SUBROOT*         subroot,            /**< subroot data */
   int                   nuses               /**< number to add to the usage counter */
   )
{
   assert(subroot != NULL);
   assert(subroot->nlpistateref >= 0);
   assert(nuses > 0);

   subroot->nlpistateref += nuses;
   SCIPdebugMessage("captured LPI state of subroot %p %d times -> new nlpistateref=%d\n", 
      (void*)subroot, nuses, subroot->nlpistateref);
}

/** decreases the reference counter of the LP state in the subroot */
static
SCIP_RETCODE subrootReleaseLPIState(
   SCIP_SUBROOT*         subroot,            /**< subroot data */
   BMS_BLKMEM*           blkmem,             /**< block memory buffers */
   SCIP_LP*              lp                  /**< current LP data */
   )
{
   assert(subroot != NULL);
   assert(subroot->nlpistateref > 0);
   assert(blkmem != NULL);
   assert(lp != NULL);

   subroot->nlpistateref--;
   if( subroot->nlpistateref == 0 )
   {
      SCIP_CALL( SCIPlpFreeState(lp, blkmem, &(subroot->lpistate)) );
   }
   
   SCIPdebugMessage("released LPI state of subroot %p -> new nlpistateref=%d\n", (void*)subroot, subroot->nlpistateref);

   return SCIP_OKAY;
}

/** increases the reference counter of the LP state in the fork or subroot node */
void SCIPnodeCaptureLPIState(
   SCIP_NODE*            node,               /**< fork/subroot node */
   int                   nuses               /**< number to add to the usage counter */
   )
{
   assert(node != NULL);

   SCIPdebugMessage("capture %d times LPI state of node #%"SCIP_LONGINT_FORMAT" at depth %d (current: %d)\n",
      nuses, SCIPnodeGetNumber(node), SCIPnodeGetDepth(node),
      SCIPnodeGetType(node) == SCIP_NODETYPE_FORK ? node->data.fork->nlpistateref : node->data.subroot->nlpistateref);

   switch( SCIPnodeGetType(node) )
   {  
   case SCIP_NODETYPE_FORK:
      forkCaptureLPIState(node->data.fork, nuses);
      break;
   case SCIP_NODETYPE_SUBROOT:
      subrootCaptureLPIState(node->data.subroot, nuses);
      break;
   default:
      SCIPerrorMessage("node for capturing the LPI state is neither fork nor subroot\n");
      SCIPABORT();
   }  /*lint !e788*/
}

/** decreases the reference counter of the LP state in the fork or subroot node */
SCIP_RETCODE SCIPnodeReleaseLPIState(
   SCIP_NODE*            node,               /**< fork/subroot node */
   BMS_BLKMEM*           blkmem,             /**< block memory buffers */
   SCIP_LP*              lp                  /**< current LP data */
   )
{
   assert(node != NULL);

   SCIPdebugMessage("release LPI state of node #%"SCIP_LONGINT_FORMAT" at depth %d (current: %d)\n",
      SCIPnodeGetNumber(node), SCIPnodeGetDepth(node),
      SCIPnodeGetType(node) == SCIP_NODETYPE_FORK ? node->data.fork->nlpistateref : node->data.subroot->nlpistateref);
   switch( SCIPnodeGetType(node) )
   {  
   case SCIP_NODETYPE_FORK:
      return forkReleaseLPIState(node->data.fork, blkmem, lp);
   case SCIP_NODETYPE_SUBROOT:
      return subrootReleaseLPIState(node->data.subroot, blkmem, lp);
   default:
      SCIPerrorMessage("node for releasing the LPI state is neither fork nor subroot\n");
      return SCIP_INVALIDDATA;
   }  /*lint !e788*/
}

/** creates probingnode data without LP information */
static
SCIP_RETCODE probingnodeCreate(
   SCIP_PROBINGNODE**    probingnode,        /**< pointer to probingnode data */
   BMS_BLKMEM*           blkmem,             /**< block memory */
   SCIP_LP*              lp                  /**< current LP data */
   )
{
   assert(probingnode != NULL);

   SCIP_ALLOC( BMSallocBlockMemory(blkmem, probingnode) );

   (*probingnode)->lpistate = NULL;
   (*probingnode)->ninitialcols = SCIPlpGetNCols(lp);
   (*probingnode)->ninitialrows = SCIPlpGetNRows(lp);
   (*probingnode)->ncols = (*probingnode)->ninitialcols;
   (*probingnode)->nrows = (*probingnode)->ninitialrows;

   SCIPdebugMessage("created probingnode information (%d cols, %d rows)\n", (*probingnode)->ncols, (*probingnode)->nrows);

   return SCIP_OKAY;
}

/** updates LP information in probingnode data */
static
SCIP_RETCODE probingnodeUpdate(
   SCIP_PROBINGNODE*     probingnode,        /**< probingnode data */
   BMS_BLKMEM*           blkmem,             /**< block memory */
   SCIP_TREE*            tree,               /**< branch and bound tree */
   SCIP_LP*              lp                  /**< current LP data */
   )
{
   assert(probingnode != NULL);
   assert(SCIPtreeIsPathComplete(tree));
   assert(lp != NULL);

   /* free old LP state */
   if( probingnode->lpistate != NULL )
   {
      SCIP_CALL( SCIPlpFreeState(lp, blkmem, &probingnode->lpistate) );
   }

   /* get current LP state */
   if( lp->flushed && lp->solved )
   {
      SCIP_CALL( SCIPlpGetState(lp, blkmem, &probingnode->lpistate) );
   }
   else
      probingnode->lpistate = NULL;

   probingnode->ncols = SCIPlpGetNCols(lp);
   probingnode->nrows = SCIPlpGetNRows(lp);

   SCIPdebugMessage("updated probingnode information (%d cols, %d rows)\n", probingnode->ncols, probingnode->nrows);

   return SCIP_OKAY;
}

/** frees probingnode data */
static
SCIP_RETCODE probingnodeFree(
   SCIP_PROBINGNODE**    probingnode,        /**< probingnode data */
   BMS_BLKMEM*           blkmem,             /**< block memory */
   SCIP_LP*              lp                  /**< current LP data */
   )
{
   assert(probingnode != NULL);
   assert(*probingnode != NULL);

   /* free the associated LP state */
   if( (*probingnode)->lpistate != NULL )
   {
      SCIP_CALL( SCIPlpFreeState(lp, blkmem, &(*probingnode)->lpistate) );
   }

   BMSfreeBlockMemory(blkmem, probingnode);

   return SCIP_OKAY;
}

/** initializes junction data */
static
SCIP_RETCODE junctionInit(
   SCIP_JUNCTION*        junction,           /**< pointer to junction data */
   SCIP_TREE*            tree                /**< branch and bound tree */
   )
{
   assert(junction != NULL);
   assert(tree != NULL);
   assert(tree->nchildren > 0);
   assert(SCIPtreeIsPathComplete(tree));
   assert(tree->focusnode != NULL);

   junction->nchildren = tree->nchildren;

   /* increase the LPI state usage counter of the current LP fork */
   if( tree->focuslpstatefork != NULL )
      SCIPnodeCaptureLPIState(tree->focuslpstatefork, tree->nchildren);

   return SCIP_OKAY;
}

/** creates pseudofork data */
static
SCIP_RETCODE pseudoforkCreate(
   SCIP_PSEUDOFORK**     pseudofork,         /**< pointer to pseudofork data */
   BMS_BLKMEM*           blkmem,             /**< block memory */
   SCIP_TREE*            tree,               /**< branch and bound tree */
   SCIP_LP*              lp                  /**< current LP data */
   )
{
   assert(pseudofork != NULL);
   assert(blkmem != NULL);
   assert(tree != NULL);
   assert(tree->nchildren > 0);
   assert(SCIPtreeIsPathComplete(tree));
   assert(tree->focusnode != NULL);

   SCIP_ALLOC( BMSallocBlockMemory(blkmem, pseudofork) );

   (*pseudofork)->addedcols = NULL;
   (*pseudofork)->addedrows = NULL;
   (*pseudofork)->naddedcols = SCIPlpGetNNewcols(lp);
   (*pseudofork)->naddedrows = SCIPlpGetNNewrows(lp);
   (*pseudofork)->nchildren = tree->nchildren;

   SCIPdebugMessage("creating pseudofork information with %d children (%d new cols, %d new rows)\n",
      (*pseudofork)->nchildren, (*pseudofork)->naddedcols, (*pseudofork)->naddedrows);

   if( (*pseudofork)->naddedcols > 0 )
   {
      /* copy the newly created columns to the pseudofork's col array */
      SCIP_ALLOC( BMSduplicateBlockMemoryArray(blkmem, &(*pseudofork)->addedcols, SCIPlpGetNewcols(lp),
            (*pseudofork)->naddedcols) );
   }
   if( (*pseudofork)->naddedrows > 0 )
   {
      int i;
      
      /* copy the newly created rows to the pseudofork's row array */
      SCIP_ALLOC( BMSduplicateBlockMemoryArray(blkmem, &(*pseudofork)->addedrows, SCIPlpGetNewrows(lp),
            (*pseudofork)->naddedrows) );

      /* capture the added rows */
      for( i = 0; i < (*pseudofork)->naddedrows; ++i )
         SCIProwCapture((*pseudofork)->addedrows[i]);
   }

   /* increase the LPI state usage counter of the current LP fork */
   if( tree->focuslpstatefork != NULL )
      SCIPnodeCaptureLPIState(tree->focuslpstatefork, tree->nchildren);

   return SCIP_OKAY;
}

/** frees pseudofork data */
static
SCIP_RETCODE pseudoforkFree(
   SCIP_PSEUDOFORK**     pseudofork,         /**< pseudofork data */
   BMS_BLKMEM*           blkmem,             /**< block memory */
   SCIP_SET*             set,                /**< global SCIP settings */
   SCIP_LP*              lp                  /**< current LP data */
   )
{
   int i;

   assert(pseudofork != NULL);
   assert(*pseudofork != NULL);
   assert((*pseudofork)->nchildren == 0);
   assert(blkmem != NULL);
   assert(set != NULL);

   /* release the added rows */
   for( i = 0; i < (*pseudofork)->naddedrows; ++i )
   {
      SCIP_CALL( SCIProwRelease(&(*pseudofork)->addedrows[i], blkmem, set, lp) );
   }

   BMSfreeBlockMemoryArrayNull(blkmem, &(*pseudofork)->addedcols, (*pseudofork)->naddedcols);
   BMSfreeBlockMemoryArrayNull(blkmem, &(*pseudofork)->addedrows, (*pseudofork)->naddedrows);
   BMSfreeBlockMemory(blkmem, pseudofork);

   return SCIP_OKAY;
}

/** creates fork data */
static
SCIP_RETCODE forkCreate(
   SCIP_FORK**           fork,               /**< pointer to fork data */
   BMS_BLKMEM*           blkmem,             /**< block memory */
   SCIP_TREE*            tree,               /**< branch and bound tree */
   SCIP_LP*              lp                  /**< current LP data */
   )
{
   assert(fork != NULL);
   assert(blkmem != NULL);
   assert(tree != NULL);
   assert(tree->nchildren > 0);
   assert(SCIPtreeIsPathComplete(tree));
   assert(tree->focusnode != NULL);
   assert(lp != NULL);
   assert(lp->flushed);
   assert(lp->solved);
   assert(SCIPlpGetSolstat(lp) == SCIP_LPSOLSTAT_OPTIMAL);

   SCIP_ALLOC( BMSallocBlockMemory(blkmem, fork) );

   SCIP_CALL( SCIPlpGetState(lp, blkmem, &((*fork)->lpistate)) );
   (*fork)->nlpistateref = 0;
   (*fork)->addedcols = NULL;
   (*fork)->addedrows = NULL;
   (*fork)->naddedcols = SCIPlpGetNNewcols(lp);
   (*fork)->naddedrows = SCIPlpGetNNewrows(lp);
   (*fork)->nchildren = tree->nchildren;

   SCIPdebugMessage("creating fork information with %d children (%d new cols, %d new rows)\n",
      (*fork)->nchildren, (*fork)->naddedcols, (*fork)->naddedrows);

   if( (*fork)->naddedcols > 0 )
   {
      /* copy the newly created columns to the fork's col array */
      SCIP_ALLOC( BMSduplicateBlockMemoryArray(blkmem, &(*fork)->addedcols, SCIPlpGetNewcols(lp), (*fork)->naddedcols) );
   }
   if( (*fork)->naddedrows > 0 )
   {
      int i;
      
      /* copy the newly created rows to the fork's row array */
      SCIP_ALLOC( BMSduplicateBlockMemoryArray(blkmem, &(*fork)->addedrows, SCIPlpGetNewrows(lp), (*fork)->naddedrows) );

      /* capture the added rows */
      for( i = 0; i < (*fork)->naddedrows; ++i )
         SCIProwCapture((*fork)->addedrows[i]);
   }

   /* capture the LPI state for the children */
   forkCaptureLPIState(*fork, tree->nchildren);
   
   return SCIP_OKAY;
}

/** frees fork data */
static
SCIP_RETCODE forkFree(
   SCIP_FORK**           fork,               /**< fork data */
   BMS_BLKMEM*           blkmem,             /**< block memory */
   SCIP_SET*             set,                /**< global SCIP settings */
   SCIP_LP*              lp                  /**< current LP data */
   )
{
   int i;

   assert(fork != NULL);
   assert(*fork != NULL);
   assert((*fork)->nchildren == 0);
   assert((*fork)->nlpistateref == 0);
   assert((*fork)->lpistate == NULL);
   assert(blkmem != NULL);
   assert(set != NULL);
   assert(lp != NULL);

   /* release the added rows */
   for( i = 0; i < (*fork)->naddedrows; ++i )
   {
      SCIP_CALL( SCIProwRelease(&(*fork)->addedrows[i], blkmem, set, lp) );
   }

   BMSfreeBlockMemoryArrayNull(blkmem, &(*fork)->addedcols, (*fork)->naddedcols);
   BMSfreeBlockMemoryArrayNull(blkmem, &(*fork)->addedrows, (*fork)->naddedrows);
   BMSfreeBlockMemory(blkmem, fork);

   return SCIP_OKAY;
}

#ifdef WITHSUBROOTS /** @todo test whether subroots should be created */
/** creates subroot data */
static
SCIP_RETCODE subrootCreate(
   SCIP_SUBROOT**        subroot,            /**< pointer to subroot data */
   BMS_BLKMEM*           blkmem,             /**< block memory */
   SCIP_TREE*            tree,               /**< branch and bound tree */
   SCIP_LP*              lp                  /**< current LP data */
   )
{
   int i;
      
   assert(subroot != NULL);
   assert(blkmem != NULL);
   assert(tree != NULL);
   assert(tree->nchildren > 0);
   assert(SCIPtreeIsPathComplete(tree));
   assert(tree->focusnode != NULL);
   assert(lp != NULL);
   assert(lp->flushed);
   assert(lp->solved);
   assert(SCIPlpGetSolstat(lp) == SCIP_LPSOLSTAT_OPTIMAL);

   SCIP_ALLOC( BMSallocBlockMemory(blkmem, subroot) );
   
   (*subroot)->nlpistateref = 0;
   (*subroot)->ncols = SCIPlpGetNCols(lp);
   (*subroot)->nrows = SCIPlpGetNRows(lp);
   (*subroot)->nchildren = tree->nchildren;
   SCIP_CALL( SCIPlpGetState(lp, blkmem, &((*subroot)->lpistate)) );

   if( (*subroot)->ncols != 0 )
   {
      SCIP_ALLOC( BMSduplicateBlockMemoryArray(blkmem, &(*subroot)->cols, SCIPlpGetCols(lp), (*subroot)->ncols) );
   }
   else
      (*subroot)->cols = NULL;
   if( (*subroot)->nrows != 0 )
   {
      SCIP_ALLOC( BMSduplicateBlockMemoryArray(blkmem, &(*subroot)->rows, SCIPlpGetRows(lp), (*subroot)->nrows) );
   }
   else
      (*subroot)->rows = NULL;
  
   /* capture the rows of the subroot */
   for( i = 0; i < (*subroot)->nrows; ++i )
      SCIProwCapture((*subroot)->rows[i]);

   /* capture the LPI state for the children */
   subrootCaptureLPIState(*subroot, tree->nchildren);
   
   return SCIP_OKAY;
}
#endif

/** frees subroot */
static
SCIP_RETCODE subrootFree(
   SCIP_SUBROOT**        subroot,            /**< subroot data */
   BMS_BLKMEM*           blkmem,             /**< block memory */
   SCIP_SET*             set,                /**< global SCIP settings */
   SCIP_LP*              lp                  /**< current LP data */
   )
{
   int i;
      
   assert(subroot != NULL);
   assert(*subroot != NULL);
   assert((*subroot)->nchildren == 0);
   assert((*subroot)->nlpistateref == 0);
   assert((*subroot)->lpistate == NULL);
   assert(blkmem != NULL);
   assert(set != NULL);
   assert(lp != NULL);

   /* release the rows of the subroot */
   for( i = 0; i < (*subroot)->nrows; ++i )
   {
      SCIP_CALL( SCIProwRelease(&(*subroot)->rows[i], blkmem, set, lp) );
   }

   BMSfreeBlockMemoryArrayNull(blkmem, &(*subroot)->cols, (*subroot)->ncols);
   BMSfreeBlockMemoryArrayNull(blkmem, &(*subroot)->rows, (*subroot)->nrows);
   BMSfreeBlockMemory(blkmem, subroot);

   return SCIP_OKAY;
}

/** removes given sibling node from the siblings array */
static
void treeRemoveSibling(
   SCIP_TREE*            tree,               /**< branch and bound tree */
   SCIP_NODE*            sibling             /**< sibling node to remove */
   )
{
   int delpos;

   assert(tree != NULL);
   assert(sibling != NULL);
   assert(SCIPnodeGetType(sibling) == SCIP_NODETYPE_SIBLING);
   assert(sibling->data.sibling.arraypos >= 0 && sibling->data.sibling.arraypos < tree->nsiblings);
   assert(tree->siblings[sibling->data.sibling.arraypos] == sibling);
   assert(SCIPnodeGetType(tree->siblings[tree->nsiblings-1]) == SCIP_NODETYPE_SIBLING);

   delpos = sibling->data.sibling.arraypos;

   /* move last sibling in array to position of removed sibling */
   tree->siblings[delpos] = tree->siblings[tree->nsiblings-1];
   tree->siblingsprio[delpos] = tree->siblingsprio[tree->nsiblings-1];
   tree->siblings[delpos]->data.sibling.arraypos = delpos;
   sibling->data.sibling.arraypos = -1;
   tree->nsiblings--;
}

/** adds given child node to children array of focus node */
static
SCIP_RETCODE treeAddChild(
   SCIP_TREE*            tree,               /**< branch and bound tree */
   SCIP_SET*             set,                /**< global SCIP settings */
   SCIP_NODE*            child,              /**< child node to add */
   SCIP_Real             nodeselprio         /**< node selection priority of child node */
   )
{
   assert(tree != NULL);
   assert(child != NULL);
   assert(SCIPnodeGetType(child) == SCIP_NODETYPE_CHILD);
   assert(child->data.child.arraypos == -1);

   SCIP_CALL( treeEnsureChildrenMem(tree, set, tree->nchildren+1) );
   tree->children[tree->nchildren] = child;
   tree->childrenprio[tree->nchildren] = nodeselprio;
   child->data.child.arraypos = tree->nchildren;
   tree->nchildren++;

   return SCIP_OKAY;
}

/** removes given child node from the children array */
static
void treeRemoveChild(
   SCIP_TREE*            tree,               /**< branch and bound tree */
   SCIP_NODE*            child               /**< child node to remove */
   )
{
   int delpos;

   assert(tree != NULL);
   assert(child != NULL);
   assert(SCIPnodeGetType(child) == SCIP_NODETYPE_CHILD);
   assert(child->data.child.arraypos >= 0 && child->data.child.arraypos < tree->nchildren);
   assert(tree->children[child->data.child.arraypos] == child);
   assert(SCIPnodeGetType(tree->children[tree->nchildren-1]) == SCIP_NODETYPE_CHILD);

   delpos = child->data.child.arraypos;

   /* move last child in array to position of removed child */
   tree->children[delpos] = tree->children[tree->nchildren-1];
   tree->childrenprio[delpos] = tree->childrenprio[tree->nchildren-1];
   tree->children[delpos]->data.child.arraypos = delpos;
   child->data.child.arraypos = -1;
   tree->nchildren--;
}

/** makes node a child of the given parent node, which must be the focus node; if the child is a probing node,
 *  the parent node can also be a refocused node or a probing node
 */
static
SCIP_RETCODE nodeAssignParent(
   SCIP_NODE*            node,               /**< child node */
   BMS_BLKMEM*           blkmem,             /**< block memory buffers */
   SCIP_SET*             set,                /**< global SCIP settings */
   SCIP_TREE*            tree,               /**< branch and bound tree */
   SCIP_NODE*            parent,             /**< parent (= focus) node (or NULL, if node is root) */
   SCIP_Real             nodeselprio         /**< node selection priority of child node */
   )
{
   assert(node != NULL);
   assert(node->parent == NULL);
   assert(SCIPnodeGetType(node) == SCIP_NODETYPE_CHILD || SCIPnodeGetType(node) == SCIP_NODETYPE_PROBINGNODE);
   assert(node->conssetchg == NULL);
   assert(node->domchg == NULL);
   assert(SCIPsetIsInfinity(set, -node->lowerbound)); /* node was just created */
   assert(blkmem != NULL);
   assert(set != NULL);
   assert(tree != NULL);
   assert(SCIPtreeIsPathComplete(tree));
   assert(tree->pathlen == 0 || tree->path[tree->pathlen-1] == parent);
   assert(parent == tree->focusnode || SCIPnodeGetType(parent) == SCIP_NODETYPE_PROBINGNODE);
   assert(parent == NULL || SCIPnodeGetType(parent) == SCIP_NODETYPE_FOCUSNODE
      || (SCIPnodeGetType(node) == SCIP_NODETYPE_PROBINGNODE
         && (SCIPnodeGetType(parent) == SCIP_NODETYPE_REFOCUSNODE
            || SCIPnodeGetType(parent) == SCIP_NODETYPE_PROBINGNODE)));

   /* link node to parent */
   node->parent = parent;
   if( parent != NULL )
   {
      assert(parent->lowerbound <= parent->estimate);
      node->lowerbound = parent->lowerbound;
      node->estimate = parent->estimate;
      node->depth = parent->depth+1;
      if( parent->depth >= MAXDEPTH-1 )
      {
         SCIPerrorMessage("maximal depth level exceeded\n");
         return SCIP_MAXDEPTHLEVEL;
      }
   }
   SCIPdebugMessage("assigning parent #%"SCIP_LONGINT_FORMAT" to node #%"SCIP_LONGINT_FORMAT" at depth %d\n",
      parent != NULL ? SCIPnodeGetNumber(parent) : -1, SCIPnodeGetNumber(node), SCIPnodeGetDepth(node));

   /* register node in the childlist of the focus (the parent) node */
   if( SCIPnodeGetType(node) == SCIP_NODETYPE_CHILD )
   {
      assert(parent == NULL || SCIPnodeGetType(parent) == SCIP_NODETYPE_FOCUSNODE);
      SCIP_CALL( treeAddChild(tree, set, node, nodeselprio) );
   }

   return SCIP_OKAY;
}

/** decreases number of children of the parent, frees it if no children are left */
static
SCIP_RETCODE nodeReleaseParent(
   SCIP_NODE*            node,               /**< child node */
   BMS_BLKMEM*           blkmem,             /**< block memory buffer */
   SCIP_SET*             set,                /**< global SCIP settings */
   SCIP_STAT*            stat,               /**< problem statistics */
   SCIP_EVENTQUEUE*      eventqueue,         /**< event queue */
   SCIP_TREE*            tree,               /**< branch and bound tree */
   SCIP_LP*              lp                  /**< current LP data */
   )
{
   SCIP_NODE* parent;

   assert(node != NULL);
   assert(blkmem != NULL);
   assert(tree != NULL);

   SCIPdebugMessage("releasing parent-child relationship of node #%"SCIP_LONGINT_FORMAT" at depth %d of type %d with parent #%"SCIP_LONGINT_FORMAT" of type %d\n",
      SCIPnodeGetNumber(node), SCIPnodeGetDepth(node), SCIPnodeGetType(node), 
      node->parent != NULL ? SCIPnodeGetNumber(node->parent) : -1,
      node->parent != NULL ? (int)SCIPnodeGetType(node->parent) : -1);
   parent = node->parent;
   if( parent != NULL )
   {
      SCIP_Bool freeParent;
      SCIP_Bool singleChild;

      freeParent = FALSE;
      singleChild = FALSE;
      switch( SCIPnodeGetType(parent) )
      {
      case SCIP_NODETYPE_FOCUSNODE:
         assert(parent->active);
         assert(SCIPnodeGetType(node) == SCIP_NODETYPE_CHILD || SCIPnodeGetType(node) == SCIP_NODETYPE_PROBINGNODE
            || SCIPnodeGetType(node) == SCIP_NODETYPE_LEAF);
         if( SCIPnodeGetType(node) == SCIP_NODETYPE_CHILD )
            treeRemoveChild(tree, node);
         /* don't kill the focus node at this point => freeParent = FALSE */
         break;
      case SCIP_NODETYPE_PROBINGNODE:
         assert(SCIPtreeProbing(tree));
         /* probing nodes have to be freed individually => freeParent = FALSE */
         break;
      case SCIP_NODETYPE_SIBLING:
         SCIPerrorMessage("sibling cannot be a parent node\n");
         return SCIP_INVALIDDATA;
      case SCIP_NODETYPE_CHILD:
         SCIPerrorMessage("child cannot be a parent node\n");
         return SCIP_INVALIDDATA;
      case SCIP_NODETYPE_LEAF:
         SCIPerrorMessage("leaf cannot be a parent node\n");
         return SCIP_INVALIDDATA;
      case SCIP_NODETYPE_DEADEND:
         SCIPerrorMessage("dead-end cannot be a parent node\n");
         return SCIP_INVALIDDATA;
      case SCIP_NODETYPE_JUNCTION:
         assert(parent->data.junction.nchildren > 0);
         parent->data.junction.nchildren--;
         freeParent = (parent->data.junction.nchildren == 0); /* free parent if it has no more children */
         singleChild = (parent->data.junction.nchildren == 1);
         break;
      case SCIP_NODETYPE_PSEUDOFORK:
         assert(parent->data.pseudofork != NULL);
         assert(parent->data.pseudofork->nchildren > 0);
         parent->data.pseudofork->nchildren--;
         freeParent = (parent->data.pseudofork->nchildren == 0); /* free parent if it has no more children */
         singleChild = (parent->data.pseudofork->nchildren == 1);
         break;
      case SCIP_NODETYPE_FORK:
         assert(parent->data.fork != NULL);
         assert(parent->data.fork->nchildren > 0);
         parent->data.fork->nchildren--;
         freeParent = (parent->data.fork->nchildren == 0); /* free parent if it has no more children */
         singleChild = (parent->data.fork->nchildren == 1);
         break;
      case SCIP_NODETYPE_SUBROOT:
         assert(parent->data.subroot != NULL);
         assert(parent->data.subroot->nchildren > 0);
         parent->data.subroot->nchildren--;
         freeParent = (parent->data.subroot->nchildren == 0); /* free parent if it has no more children */
         singleChild = (parent->data.subroot->nchildren == 1);
         break;
      case SCIP_NODETYPE_REFOCUSNODE:
         /* the only possible child a refocused node can have in its refocus state is the probing root node;
          * we don't want to free the refocused node, because we first have to convert it back to its original
          * type (where it possibly has children) => freeParent = FALSE
          */
         assert(SCIPnodeGetType(node) == SCIP_NODETYPE_PROBINGNODE);
         assert(!SCIPtreeProbing(tree));
         break;
      default:
         SCIPerrorMessage("unknown node type %d\n", SCIPnodeGetType(parent));
         return SCIP_INVALIDDATA;
      }

      /* free parent, if it is not on the current active path */
      if( freeParent && !parent->active )
      {
         SCIP_CALL( SCIPnodeFree(&node->parent, blkmem, set, stat, eventqueue, tree, lp) );
      }

      /* update the effective root depth */
      assert(tree->effectiverootdepth >= 0);
      if( singleChild && SCIPnodeGetDepth(parent) == tree->effectiverootdepth )
      {
         tree->effectiverootdepth++;
         SCIPdebugMessage("unlinked node #%"SCIP_LONGINT_FORMAT" in depth %d -> new effective root depth: %d\n", 
            SCIPnodeGetNumber(node), SCIPnodeGetDepth(node), tree->effectiverootdepth);
      }
   }

   return SCIP_OKAY;
}

/** creates a node data structure */
static
SCIP_RETCODE nodeCreate(
   SCIP_NODE**           node,               /**< pointer to node data structure */
   BMS_BLKMEM*           blkmem,             /**< block memory */
   SCIP_SET*             set                 /**< global SCIP settings */
   )
{
   assert(node != NULL);

   SCIP_ALLOC( BMSallocBlockMemory(blkmem, node) );
   (*node)->parent = NULL;
   (*node)->conssetchg = NULL;
   (*node)->domchg = NULL;
   (*node)->number = 0;
   (*node)->lowerbound = -SCIPsetInfinity(set);
   (*node)->estimate = -SCIPsetInfinity(set);
   (*node)->depth = 0;
   (*node)->active = FALSE;
   (*node)->cutoff = FALSE;
   (*node)->reprop = FALSE;
   (*node)->repropsubtreemark = 0;

   return SCIP_OKAY;
}

/** creates a child node of the focus node */
SCIP_RETCODE SCIPnodeCreateChild(
   SCIP_NODE**           node,               /**< pointer to node data structure */
   BMS_BLKMEM*           blkmem,             /**< block memory */
   SCIP_SET*             set,                /**< global SCIP settings */
   SCIP_STAT*            stat,               /**< problem statistics */
   SCIP_TREE*            tree,               /**< branch and bound tree */
   SCIP_Real             nodeselprio,        /**< node selection priority of new node */
   SCIP_Real             estimate            /**< estimate for (transformed) objective value of best feasible solution in subtree */
   )
{
   assert(node != NULL);
   assert(blkmem != NULL);
   assert(set != NULL);
   assert(stat != NULL);
   assert(tree != NULL);
   assert(SCIPtreeIsPathComplete(tree));
   assert(tree->pathlen == 0 || tree->path != NULL);
   assert((tree->pathlen == 0) == (tree->focusnode == NULL));
   assert(tree->focusnode == NULL || tree->focusnode == tree->path[tree->pathlen-1]);
   assert(tree->focusnode == NULL || SCIPnodeGetType(tree->focusnode) == SCIP_NODETYPE_FOCUSNODE);

   stat->ncreatednodes++;
   stat->ncreatednodesrun++;

   /* create the node data structure */
   SCIP_CALL( nodeCreate(node, blkmem, set) );
   (*node)->number = stat->ncreatednodesrun;

   /* mark node to be a child node */
   (*node)->nodetype = SCIP_NODETYPE_CHILD; /*lint !e641*/
   (*node)->data.child.arraypos = -1;

   /* make focus node the parent of the new child */
   SCIP_CALL( nodeAssignParent(*node, blkmem, set, tree, tree->focusnode, nodeselprio) );

   /* update the estimate of the child */
   SCIPnodeSetEstimate(*node, set, estimate);

   /* output node creation to VBC file */
   SCIP_CALL( SCIPvbcNewChild(stat->vbc, stat, *node) );

   SCIPdebugMessage("created child node #%"SCIP_LONGINT_FORMAT" at depth %u (prio: %g)\n",
      SCIPnodeGetNumber(*node), (*node)->depth, nodeselprio);

   return SCIP_OKAY;
}

/** frees node */
SCIP_RETCODE SCIPnodeFree(
   SCIP_NODE**           node,               /**< node data */
   BMS_BLKMEM*           blkmem,             /**< block memory buffer */
   SCIP_SET*             set,                /**< global SCIP settings */
   SCIP_STAT*            stat,               /**< problem statistics */
   SCIP_EVENTQUEUE*      eventqueue,         /**< event queue */
   SCIP_TREE*            tree,               /**< branch and bound tree */
   SCIP_LP*              lp                  /**< current LP data */
   )
{
   SCIP_Bool isroot;

   assert(node != NULL);
   assert(*node != NULL);
   assert(!(*node)->active);
   assert(blkmem != NULL);
   assert(tree != NULL);

   SCIPdebugMessage("free node #%"SCIP_LONGINT_FORMAT" at depth %d of type %d\n",
      SCIPnodeGetNumber(*node), SCIPnodeGetDepth(*node), SCIPnodeGetType(*node));

   /* inform solution debugger, that the node has been freed */
   assert( stat->inrestart || SCIPdebugRemoveNode(blkmem, set, *node) ); /*lint !e506 !e774*/

   /* check, if the node to be freed is the root node */
   isroot = (SCIPnodeGetDepth(*node) == 0);

   /* free nodetype specific data, and release no longer needed LPI states */
   switch( SCIPnodeGetType(*node) )
   {
   case SCIP_NODETYPE_FOCUSNODE:
      assert(tree->focusnode == *node);
      assert(!SCIPtreeProbing(tree));
      SCIPerrorMessage("cannot free focus node - has to be converted into a dead end first\n");
      return SCIP_INVALIDDATA;
   case SCIP_NODETYPE_PROBINGNODE:
      assert(SCIPtreeProbing(tree));
      assert(SCIPnodeGetDepth(tree->probingroot) <= SCIPnodeGetDepth(*node));
      assert(SCIPnodeGetDepth(*node) > 0);
      SCIP_CALL( probingnodeFree(&((*node)->data.probingnode), blkmem, lp) );
      break;
   case SCIP_NODETYPE_SIBLING:
      assert((*node)->data.sibling.arraypos >= 0);
      assert((*node)->data.sibling.arraypos < tree->nsiblings);
      assert(tree->siblings[(*node)->data.sibling.arraypos] == *node);
      if( tree->focuslpstatefork != NULL )
      {
         assert(SCIPnodeGetType(tree->focuslpstatefork) == SCIP_NODETYPE_FORK
            || SCIPnodeGetType(tree->focuslpstatefork) == SCIP_NODETYPE_SUBROOT);
         SCIP_CALL( SCIPnodeReleaseLPIState(tree->focuslpstatefork, blkmem, lp) );
      }
      treeRemoveSibling(tree, *node);
      break;
   case SCIP_NODETYPE_CHILD:
      assert((*node)->data.child.arraypos >= 0);
      assert((*node)->data.child.arraypos < tree->nchildren);
      assert(tree->children[(*node)->data.child.arraypos] == *node);
      /* The children capture the LPI state at the moment, where the focus node is
       * converted into a junction, pseudofork, fork, or subroot, and a new node is focused.
       * At the same time, they become siblings or leaves, such that freeing a child
       * of the focus node doesn't require to release the LPI state;
       * we don't need to call treeRemoveChild(), because this is done in nodeReleaseParent()
       */
      break;
   case SCIP_NODETYPE_LEAF:
      if( (*node)->data.leaf.lpstatefork != NULL )
      {
         SCIP_CALL( SCIPnodeReleaseLPIState((*node)->data.leaf.lpstatefork, blkmem, lp) );
      }
      break;
   case SCIP_NODETYPE_DEADEND:
   case SCIP_NODETYPE_JUNCTION:
      break;
   case SCIP_NODETYPE_PSEUDOFORK:
      SCIP_CALL( pseudoforkFree(&((*node)->data.pseudofork), blkmem, set, lp) );
      break;
   case SCIP_NODETYPE_FORK:
      
      /** release special root LPI state capture which is used to keep the root LPI state over the whole solving
       *  process 
       */
      if( isroot )
      {
         SCIP_CALL( SCIPnodeReleaseLPIState(*node, blkmem, lp) );
      }
      SCIP_CALL( forkFree(&((*node)->data.fork), blkmem, set, lp) );
      break;
   case SCIP_NODETYPE_SUBROOT:
      SCIP_CALL( subrootFree(&((*node)->data.subroot), blkmem, set, lp) );
      break;
   case SCIP_NODETYPE_REFOCUSNODE:
      SCIPerrorMessage("cannot free node as long it is refocused\n");
      return SCIP_INVALIDDATA;
   default:
      SCIPerrorMessage("unknown node type %d\n", SCIPnodeGetType(*node));
      return SCIP_INVALIDDATA;
   }

   /* free common data */
   SCIP_CALL( SCIPconssetchgFree(&(*node)->conssetchg, blkmem, set) );
   SCIP_CALL( SCIPdomchgFree(&(*node)->domchg, blkmem, set, eventqueue, lp) );
   SCIP_CALL( nodeReleaseParent(*node, blkmem, set, stat, eventqueue, tree, lp) );

   /* check, if the node is the current probing root */
   if( *node == tree->probingroot )
   {
      assert(SCIPnodeGetType(*node) == SCIP_NODETYPE_PROBINGNODE);
      tree->probingroot = NULL;
   }

   BMSfreeBlockMemory(blkmem, node);

   /* delete the tree's root node pointer, if the freed node was the root */
   if( isroot )
      tree->root = NULL;

   return SCIP_OKAY;
}

/** cuts off node and whole sub tree from branch and bound tree */
void SCIPnodeCutoff(
   SCIP_NODE*            node,               /**< node that should be cut off */
   SCIP_SET*             set,                /**< global SCIP settings */
   SCIP_STAT*            stat,               /**< problem statistics */
   SCIP_TREE*            tree                /**< branch and bound tree */
   )
{
   assert(node != NULL);
   assert(set != NULL);
   assert(stat != NULL);
   assert(tree != NULL);

   node->cutoff = TRUE;
   node->lowerbound = SCIPsetInfinity(set);
   node->estimate = SCIPsetInfinity(set);
   if( node->active )
      tree->cutoffdepth = MIN(tree->cutoffdepth, (int)node->depth);

   SCIPvbcCutoffNode(stat->vbc, stat, node);

   SCIPdebugMessage("cutting off %s node #%"SCIP_LONGINT_FORMAT" at depth %d (cutoffdepth: %d)\n", 
      node->active ? "active" : "inactive", SCIPnodeGetNumber(node), SCIPnodeGetDepth(node), tree->cutoffdepth);
}

/** marks node, that propagation should be applied again the next time, a node of its subtree is focused */
void SCIPnodePropagateAgain(
   SCIP_NODE*            node,               /**< node that should be propagated again */
   SCIP_SET*             set,                /**< global SCIP settings */
   SCIP_STAT*            stat,               /**< problem statistics */
   SCIP_TREE*            tree                /**< branch and bound tree */
   )
{
   assert(node != NULL);
   assert(set != NULL);
   assert(stat != NULL);
   assert(tree != NULL);

   if( !node->reprop )
   {
      node->reprop = TRUE;
      if( node->active )
         tree->repropdepth = MIN(tree->repropdepth, (int)node->depth);
      
      SCIPvbcMarkedRepropagateNode(stat->vbc, stat, node);
      
      SCIPdebugMessage("marked %s node #%"SCIP_LONGINT_FORMAT" at depth %d to be propagated again (repropdepth: %d)\n", 
         node->active ? "active" : "inactive", SCIPnodeGetNumber(node), SCIPnodeGetDepth(node), tree->repropdepth);
   }
}

/** marks node, that it is completely propagated in the current repropagation subtree level */
void SCIPnodeMarkPropagated(
   SCIP_NODE*            node,               /**< node that should be marked to be propagated */
   SCIP_TREE*            tree                /**< branch and bound tree */
   )
{
   assert(node != NULL);
   assert(tree != NULL);

   if( node->parent != NULL )
      node->repropsubtreemark = node->parent->repropsubtreemark;
   node->reprop = FALSE;

   /* if the node was the highest repropagation node in the path, update the repropdepth in the tree data */
   if( node->active && node->depth == tree->repropdepth )
   {
      do
      {
         assert(tree->repropdepth < tree->pathlen);
         assert(tree->path[tree->repropdepth]->active);
         assert(!tree->path[tree->repropdepth]->reprop);
         tree->repropdepth++;
      }
      while( tree->repropdepth < tree->pathlen && !tree->path[tree->repropdepth]->reprop );
      if( tree->repropdepth == tree->pathlen )
         tree->repropdepth = INT_MAX;
   }
}

/** moves the subtree repropagation counter to the next value */
static
void treeNextRepropsubtreecount(
   SCIP_TREE*            tree                /**< branch and bound tree */
   )
{
   assert(tree != NULL);

   tree->repropsubtreecount++;
   tree->repropsubtreecount %= (MAXREPROPMARK+1);
}

/** applies propagation on the node, that was marked to be propagated again */
static
SCIP_RETCODE nodeRepropagate(
   SCIP_NODE*            node,               /**< node to apply propagation on */
   BMS_BLKMEM*           blkmem,             /**< block memory buffers */
   SCIP_SET*             set,                /**< global SCIP settings */
   SCIP_STAT*            stat,               /**< dynamic problem statistics */
   SCIP_PROB*            prob,               /**< transformed problem after presolve */
   SCIP_PRIMAL*          primal,             /**< primal data */
   SCIP_TREE*            tree,               /**< branch and bound tree */
   SCIP_LP*              lp,                 /**< current LP data */
   SCIP_BRANCHCAND*      branchcand,         /**< branching candidate storage */
   SCIP_CONFLICT*        conflict,           /**< conflict analysis data */
   SCIP_EVENTFILTER*     eventfilter,        /**< event filter for global (not variable dependent) events */
   SCIP_EVENTQUEUE*      eventqueue,         /**< event queue */
   SCIP_Bool*            cutoff              /**< pointer to store whether the node can be cut off */
   )
{
   SCIP_NODETYPE oldtype;
   SCIP_NODE* oldfocusnode;
   SCIP_NODE* oldfocuslpfork;
   SCIP_NODE* oldfocuslpstatefork;
   SCIP_NODE* oldfocussubroot;
   int oldfocuslpstateforklpcount;
   int oldnchildren;
   int oldnsiblings;
   SCIP_Bool oldfocusnodehaslp;
   SCIP_Longint oldnboundchgs;
   SCIP_Bool initialreprop;
   SCIP_Bool clockisrunning;

   assert(node != NULL);
   assert((SCIP_NODETYPE)node->nodetype == SCIP_NODETYPE_FOCUSNODE
      || (SCIP_NODETYPE)node->nodetype == SCIP_NODETYPE_JUNCTION
      || (SCIP_NODETYPE)node->nodetype == SCIP_NODETYPE_PSEUDOFORK
      || (SCIP_NODETYPE)node->nodetype == SCIP_NODETYPE_FORK
      || (SCIP_NODETYPE)node->nodetype == SCIP_NODETYPE_SUBROOT);
   assert(node->active);
   assert(node->reprop || node->repropsubtreemark != node->parent->repropsubtreemark);
   assert(stat != NULL);
   assert(tree != NULL);
   assert(SCIPeventqueueIsDelayed(eventqueue));
   assert(cutoff != NULL);

   SCIPdebugMessage("propagating again node #%"SCIP_LONGINT_FORMAT" at depth %d\n", 
      SCIPnodeGetNumber(node), SCIPnodeGetDepth(node));
   initialreprop = node->reprop;

   SCIPvbcRepropagatedNode(stat->vbc, stat, node);

   /* process the delayed events in order to flush the problem changes */
   SCIP_CALL( SCIPeventqueueProcess(eventqueue, blkmem, set, primal, lp, branchcand, eventfilter) );

   /* stop node activation timer */
   clockisrunning = SCIPclockIsRunning(stat->nodeactivationtime);
   if( clockisrunning )
      SCIPclockStop(stat->nodeactivationtime, set);

   /* mark the node refocused and temporarily install it as focus node */
   oldtype = (SCIP_NODETYPE)node->nodetype;
   oldfocusnode = tree->focusnode;
   oldfocuslpfork = tree->focuslpfork;
   oldfocuslpstatefork = tree->focuslpstatefork;
   oldfocussubroot = tree->focussubroot;
   oldfocuslpstateforklpcount = tree->focuslpstateforklpcount;
   oldnchildren = tree->nchildren;
   oldnsiblings = tree->nsiblings;
   oldfocusnodehaslp = tree->focusnodehaslp;
   node->nodetype = SCIP_NODETYPE_REFOCUSNODE; /*lint !e641*/
   tree->focusnode = node;
   tree->focuslpfork = NULL;
   tree->focuslpstatefork = NULL;
   tree->focussubroot = NULL;
   tree->focuslpstateforklpcount = -1;
   tree->nchildren = 0;
   tree->nsiblings = 0;
   tree->focusnodehaslp = FALSE;

   /* propagate the domains again */
   oldnboundchgs = stat->nboundchgs;
   SCIP_CALL( SCIPpropagateDomains(blkmem, set, stat, prob, primal, tree, conflict, SCIPnodeGetDepth(node), 0, SCIP_PROPTIMING_ALWAYS, cutoff) );
   assert(!node->reprop || *cutoff);
   assert(node->parent == NULL || node->repropsubtreemark == node->parent->repropsubtreemark);
   assert((SCIP_NODETYPE)node->nodetype == SCIP_NODETYPE_REFOCUSNODE);
   assert(tree->focusnode == node);
   assert(tree->focuslpfork == NULL);
   assert(tree->focuslpstatefork == NULL);
   assert(tree->focussubroot == NULL);
   assert(tree->focuslpstateforklpcount == -1);
   assert(tree->nchildren == 0);
   assert(tree->nsiblings == 0);
   assert(tree->focusnodehaslp == FALSE);
   assert(stat->nboundchgs >= oldnboundchgs);
   stat->nreprops++;
   stat->nrepropboundchgs += stat->nboundchgs - oldnboundchgs;
   if( *cutoff )
      stat->nrepropcutoffs++;

   SCIPdebugMessage("repropagation %"SCIP_LONGINT_FORMAT" at depth %u changed %"SCIP_LONGINT_FORMAT" bounds (total reprop bound changes: %"SCIP_LONGINT_FORMAT"), cutoff: %u\n",
      stat->nreprops, node->depth, stat->nboundchgs - oldnboundchgs, stat->nrepropboundchgs, *cutoff);

   /* if a propagation marked with the reprop flag was successful, we want to repropagate the whole subtree */
   /**@todo because repropsubtree is only a bit flag, we cannot mark a whole subtree a second time for
    *       repropagation; use a (small) part of the node's bits to be able to store larger numbers,
    *       and update tree->repropsubtreelevel with this number
    */
   if( initialreprop && !(*cutoff) && stat->nboundchgs > oldnboundchgs )
   {
      treeNextRepropsubtreecount(tree);
      node->repropsubtreemark = tree->repropsubtreecount; /*lint !e732*/
      SCIPdebugMessage("initial repropagation at depth %u changed %"SCIP_LONGINT_FORMAT" bounds -> repropagating subtree (new mark: %d)\n",
         node->depth, stat->nboundchgs - oldnboundchgs, tree->repropsubtreecount);
      assert((int)(node->repropsubtreemark) == tree->repropsubtreecount); /* bitfield must be large enough */
   }

   /* reset the node's type and reinstall the old focus node */
   node->nodetype = oldtype; /*lint !e641*/
   tree->focusnode = oldfocusnode;
   tree->focuslpfork = oldfocuslpfork;
   tree->focuslpstatefork = oldfocuslpstatefork;
   tree->focussubroot = oldfocussubroot;
   tree->focuslpstateforklpcount = oldfocuslpstateforklpcount;
   tree->nchildren = oldnchildren;
   tree->nsiblings = oldnsiblings;
   tree->focusnodehaslp = oldfocusnodehaslp;

   /* make the domain change data static again to save memory */
   if( (SCIP_NODETYPE)node->nodetype != SCIP_NODETYPE_FOCUSNODE )
   {
      SCIP_CALL( SCIPdomchgMakeStatic(&node->domchg, blkmem, set, eventqueue, lp) );
   }

   /* start node activation timer again */
   if( clockisrunning )
      SCIPclockStart(stat->nodeactivationtime, set);

   /* delay events in path switching */
   SCIP_CALL( SCIPeventqueueDelay(eventqueue) );

   /* mark the node to be cut off if a cutoff was detected */
   if( *cutoff )
      SCIPnodeCutoff(node, set, stat, tree);

   return SCIP_OKAY;
}

/** informs node, that it is now on the active path and applies any domain and constraint set changes */
static
SCIP_RETCODE nodeActivate(
   SCIP_NODE*            node,               /**< node to activate */
   BMS_BLKMEM*           blkmem,             /**< block memory buffers */
   SCIP_SET*             set,                /**< global SCIP settings */
   SCIP_STAT*            stat,               /**< problem statistics */
   SCIP_PROB*            prob,               /**< transformed problem after presolve */
   SCIP_PRIMAL*          primal,             /**< primal data */
   SCIP_TREE*            tree,               /**< branch and bound tree */
   SCIP_LP*              lp,                 /**< current LP data */
   SCIP_BRANCHCAND*      branchcand,         /**< branching candidate storage */
   SCIP_CONFLICT*        conflict,           /**< conflict analysis data */
   SCIP_EVENTFILTER*     eventfilter,        /**< event filter for global (not variable dependent) events */
   SCIP_EVENTQUEUE*      eventqueue,         /**< event queue */
   SCIP_Bool*            cutoff              /**< pointer to store whether the node can be cut off */
   )
{
   assert(node != NULL);
   assert(!node->active);
   assert(stat != NULL);
   assert(tree != NULL);
   assert(!SCIPtreeProbing(tree));
   assert(cutoff != NULL);

   SCIPdebugMessage("activate node #%"SCIP_LONGINT_FORMAT" at depth %d of type %d (reprop subtree mark: %u)\n",
      SCIPnodeGetNumber(node), SCIPnodeGetDepth(node), SCIPnodeGetType(node), node->repropsubtreemark);

   /* apply domain and constraint set changes */
   SCIP_CALL( SCIPconssetchgApply(node->conssetchg, blkmem, set, stat, node->depth,
         (SCIPnodeGetType(node) == SCIP_NODETYPE_FOCUSNODE)) );
   SCIP_CALL( SCIPdomchgApply(node->domchg, blkmem, set, stat, lp, branchcand, eventqueue, node->depth, cutoff) );

   /* mark node active */
   node->active = TRUE;
   stat->nactivatednodes++;

   /* check if the domain change produced a cutoff */
   if( *cutoff )
   {
      /* try to repropagate the node to see, if the propagation also leads to a conflict and a conflict constraint
       * could be generated; if propagation conflict analysis is turned off, repropagating the node makes no
       * sense, since it is already cut off
       */
      node->reprop = set->conf_enable && set->conf_useprop;

      /* mark the node to be cut off */
      SCIPnodeCutoff(node, set, stat, tree);
   }

   /* propagate node again, if the reprop flag is set; in the new focus node, no repropagation is necessary, because
    * the focus node is propagated anyways
    */
   if( SCIPnodeGetType(node) != SCIP_NODETYPE_FOCUSNODE
      && (node->reprop || (node->parent != NULL && node->repropsubtreemark != node->parent->repropsubtreemark)) )
   {
      SCIP_Bool propcutoff;

      SCIP_CALL( nodeRepropagate(node, blkmem, set, stat, prob, primal, tree, lp, branchcand, conflict, 
            eventfilter, eventqueue, &propcutoff) );
      *cutoff = *cutoff || propcutoff;
   }

   return SCIP_OKAY;
}

/** informs node, that it is no longer on the active path and undoes any domain and constraint set changes */
static
SCIP_RETCODE nodeDeactivate(
   SCIP_NODE*            node,               /**< node to deactivate */
   BMS_BLKMEM*           blkmem,             /**< block memory buffers */
   SCIP_SET*             set,                /**< global SCIP settings */
   SCIP_STAT*            stat,               /**< problem statistics */
   SCIP_TREE*            tree,               /**< branch and bound tree */
   SCIP_LP*              lp,                 /**< current LP data */
   SCIP_BRANCHCAND*      branchcand,         /**< branching candidate storage */
   SCIP_EVENTQUEUE*      eventqueue          /**< event queue */
   )
{
   SCIP_Bool freeNode;

   assert(node != NULL);
   assert(node->active);
   assert(tree != NULL);
   assert(SCIPnodeGetType(node) != SCIP_NODETYPE_FOCUSNODE);

   SCIPdebugMessage("deactivate node #%"SCIP_LONGINT_FORMAT" at depth %d of type %d  (reprop subtree mark: %u)\n",
      SCIPnodeGetNumber(node), SCIPnodeGetDepth(node), SCIPnodeGetType(node), node->repropsubtreemark);

   /* undo domain and constraint set changes */
   SCIP_CALL( SCIPdomchgUndo(node->domchg, blkmem, set, stat, lp, branchcand, eventqueue) );
   SCIP_CALL( SCIPconssetchgUndo(node->conssetchg, blkmem, set, stat) );

   /* mark node inactive */
   node->active = FALSE;

   /* count number of deactivated nodes (ignoring probing switches) */
   if( !SCIPtreeProbing(tree) )
      stat->ndeactivatednodes++;

   /* free node if it is a dead-end node, i.e., has no children */
   freeNode = FALSE;
   switch( SCIPnodeGetType(node) )   
   {
   case SCIP_NODETYPE_FOCUSNODE:
   case SCIP_NODETYPE_PROBINGNODE:
   case SCIP_NODETYPE_SIBLING:
   case SCIP_NODETYPE_CHILD:
   case SCIP_NODETYPE_LEAF:
   case SCIP_NODETYPE_DEADEND:
   case SCIP_NODETYPE_REFOCUSNODE:
      freeNode = FALSE;
      break;
   case SCIP_NODETYPE_JUNCTION:
      freeNode = (node->data.junction.nchildren == 0); 
      break;
   case SCIP_NODETYPE_PSEUDOFORK:
      freeNode = (node->data.pseudofork->nchildren == 0); 
      break;
   case SCIP_NODETYPE_FORK:
      freeNode = (node->data.fork->nchildren == 0); 
      break;
   case SCIP_NODETYPE_SUBROOT:
      freeNode = (node->data.subroot->nchildren == 0); 
      break;
   default:
      SCIPerrorMessage("unknown node type %d\n", SCIPnodeGetType(node));
      return SCIP_INVALIDDATA;
   }
   if( freeNode ) 
   {
      SCIP_CALL( SCIPnodeFree(&node, blkmem, set, stat, eventqueue, tree, lp) );
   }

   return SCIP_OKAY;
}

/** adds constraint locally to the node and captures it; activates constraint, if node is active;
 *  if a local constraint is added to the root node, it is automatically upgraded into a global constraint
 */
SCIP_RETCODE SCIPnodeAddCons(
   SCIP_NODE*            node,               /**< node to add constraint to */
   BMS_BLKMEM*           blkmem,             /**< block memory */
   SCIP_SET*             set,                /**< global SCIP settings */
   SCIP_STAT*            stat,               /**< problem statistics */
   SCIP_TREE*            tree,               /**< branch and bound tree */
   SCIP_CONS*            cons                /**< constraint to add */
   )
{
   assert(node != NULL);
   assert(cons != NULL);
   assert(cons->validdepth <= SCIPnodeGetDepth(node));
   assert(tree != NULL);
   assert(tree->effectiverootdepth >= 0);
   assert(tree->root != NULL);
   assert(SCIPconsIsGlobal(cons) || SCIPnodeGetDepth(node) > tree->effectiverootdepth);

#ifndef NDEBUG
   /* check if we add this constraint to the same scip, where we create the constraint */
   if( cons->scip != set->scip )
   {
      SCIPerrorMessage("try to add a constraint of another scip instance\n");
      return SCIP_INVALIDDATA;
   }
#endif

   /* add constraint addition to the node's constraint set change data, and activate constraint if node is active */
   SCIP_CALL( SCIPconssetchgAddAddedCons(&node->conssetchg, blkmem, set, stat, cons, node->depth,
         (SCIPnodeGetType(node) == SCIP_NODETYPE_FOCUSNODE), node->active) );
   assert(node->conssetchg != NULL);
   assert(node->conssetchg->addedconss != NULL);
   assert(!node->active || SCIPconsIsActive(cons));

   return SCIP_OKAY;
}

/** locally deletes constraint at the given node by disabling its separation, enforcing, and propagation capabilities
 *  at the node; captures constraint; disables constraint, if node is active
 */
SCIP_RETCODE SCIPnodeDelCons(
   SCIP_NODE*            node,               /**< node to add constraint to */
   BMS_BLKMEM*           blkmem,             /**< block memory */
   SCIP_SET*             set,                /**< global SCIP settings */
   SCIP_STAT*            stat,               /**< problem statistics */
   SCIP_TREE*            tree,               /**< branch and bound tree */
   SCIP_CONS*            cons                /**< constraint to locally delete */
   )
{
   assert(node != NULL);
   assert(tree != NULL);
   assert(cons != NULL);

   SCIPdebugMessage("disabling constraint <%s> at node at depth %u\n", cons->name, node->depth);

   /* add constraint disabling to the node's constraint set change data */
   SCIP_CALL( SCIPconssetchgAddDisabledCons(&node->conssetchg, blkmem, set, cons) );
   assert(node->conssetchg != NULL);
   assert(node->conssetchg->disabledconss != NULL);

   /* disable constraint, if node is active */
   if( node->active && cons->enabled && !cons->updatedisable )
   {
      SCIP_CALL( SCIPconsDisable(cons, set, stat) );
   }

   return SCIP_OKAY;
}

/** adds the given bound change to the list of pending bound changes */
static
SCIP_RETCODE treeAddPendingBdchg(
   SCIP_TREE*            tree,               /**< branch and bound tree */
   SCIP_SET*             set,                /**< global SCIP settings */
   SCIP_NODE*            node,               /**< node to add bound change to */
   SCIP_VAR*             var,                /**< variable to change the bounds for */
   SCIP_Real             newbound,           /**< new value for bound */
   SCIP_BOUNDTYPE        boundtype,          /**< type of bound: lower or upper bound */
   SCIP_CONS*            infercons,          /**< constraint that deduced the bound change, or NULL */
   SCIP_PROP*            inferprop,          /**< propagator that deduced the bound change, or NULL */
   int                   inferinfo,          /**< user information for inference to help resolving the conflict */
   SCIP_Bool             probingchange       /**< is the bound change a temporary setting due to probing? */
   )
{
   assert(tree != NULL);

   /* make sure that enough memory is allocated for the pendingbdchgs array */
   SCIP_CALL( treeEnsurePendingbdchgsMem(tree, set, tree->npendingbdchgs+1) );

   /* capture the variable */
   SCIPvarCapture(var);

   /* add the bound change to the pending list */
   tree->pendingbdchgs[tree->npendingbdchgs].node = node;
   tree->pendingbdchgs[tree->npendingbdchgs].var = var;
   tree->pendingbdchgs[tree->npendingbdchgs].newbound = newbound;
   tree->pendingbdchgs[tree->npendingbdchgs].boundtype = boundtype;
   tree->pendingbdchgs[tree->npendingbdchgs].infercons = infercons;
   tree->pendingbdchgs[tree->npendingbdchgs].inferprop = inferprop;
   tree->pendingbdchgs[tree->npendingbdchgs].inferinfo = inferinfo;
   tree->pendingbdchgs[tree->npendingbdchgs].probingchange = probingchange;
   tree->npendingbdchgs++;

   return SCIP_OKAY;
}

/** adds bound change with inference information to focus node, child of focus node, or probing node;
 *  if possible, adjusts bound to integral value;
 *  at most one of infercons and inferprop may be non-NULL
 */
SCIP_RETCODE SCIPnodeAddBoundinfer(
   SCIP_NODE*            node,               /**< node to add bound change to */
   BMS_BLKMEM*           blkmem,             /**< block memory */
   SCIP_SET*             set,                /**< global SCIP settings */
   SCIP_STAT*            stat,               /**< problem statistics */
   SCIP_TREE*            tree,               /**< branch and bound tree */
   SCIP_LP*              lp,                 /**< current LP data */
   SCIP_BRANCHCAND*      branchcand,         /**< branching candidate storage */
   SCIP_EVENTQUEUE*      eventqueue,         /**< event queue */
   SCIP_VAR*             var,                /**< variable to change the bounds for */
   SCIP_Real             newbound,           /**< new value for bound */
   SCIP_BOUNDTYPE        boundtype,          /**< type of bound: lower or upper bound */
   SCIP_CONS*            infercons,          /**< constraint that deduced the bound change, or NULL */
   SCIP_PROP*            inferprop,          /**< propagator that deduced the bound change, or NULL */
   int                   inferinfo,          /**< user information for inference to help resolving the conflict */
   SCIP_Bool             probingchange       /**< is the bound change a temporary setting due to probing? */
   )
{
   SCIP_VAR* infervar;
   SCIP_BOUNDTYPE inferboundtype;
   SCIP_Real oldlb;
   SCIP_Real oldub;
   SCIP_Real oldbound;

   assert(node != NULL);
   assert((SCIP_NODETYPE)node->nodetype == SCIP_NODETYPE_FOCUSNODE
      || (SCIP_NODETYPE)node->nodetype == SCIP_NODETYPE_PROBINGNODE
      || (SCIP_NODETYPE)node->nodetype == SCIP_NODETYPE_CHILD
      || (SCIP_NODETYPE)node->nodetype == SCIP_NODETYPE_REFOCUSNODE
      || node->depth == 0);
   assert(set != NULL);
   assert(tree != NULL);
   assert(tree->effectiverootdepth >= 0);
   assert(tree->root != NULL);
   assert(var != NULL);
   assert(node->active || (infercons == NULL && inferprop == NULL));
   assert((SCIP_NODETYPE)node->nodetype == SCIP_NODETYPE_PROBINGNODE || !probingchange);

   SCIPdebugMessage("adding boundchange at node at depth %u to variable <%s>: old bounds=[%g,%g], new %s bound: %g (infer%s=<%s>, inferinfo=%d)\n",
      node->depth, SCIPvarGetName(var), SCIPvarGetLbLocal(var), SCIPvarGetUbLocal(var), 
      boundtype == SCIP_BOUNDTYPE_LOWER ? "lower" : "upper", newbound,
      infercons != NULL ? "cons" : "prop", 
      infercons != NULL ? SCIPconsGetName(infercons) : (inferprop != NULL ? SCIPpropGetName(inferprop) : "-"), inferinfo);

   /* remember variable as inference variable, and get corresponding active variable, bound and bound type */
   infervar = var;
   inferboundtype = boundtype;
   SCIP_CALL( SCIPvarGetProbvarBound(&var, &newbound, &boundtype) );

   if( SCIPvarGetStatus(var) == SCIP_VARSTATUS_MULTAGGR )
   {
      SCIPerrorMessage("cannot change bounds of multi-aggregated variable <%s>\n", SCIPvarGetName(var));
      return SCIP_INVALIDDATA;
   }
   assert(SCIPvarGetStatus(var) == SCIP_VARSTATUS_LOOSE || SCIPvarGetStatus(var) == SCIP_VARSTATUS_COLUMN);

   if( node->depth == 0 )
   {
      oldlb = SCIPvarGetLbGlobal(var);
      oldub = SCIPvarGetUbGlobal(var);
   }
   else
   {
      oldlb = SCIPvarGetLbLocal(var);
      oldub = SCIPvarGetUbLocal(var);
   }
   assert(SCIPsetIsLE(set, oldlb, oldub));

   if( boundtype == SCIP_BOUNDTYPE_LOWER )
   {
      /* adjust lower bound w.r.t. to integrality */
      SCIPvarAdjustLb(var, set, &newbound);
      assert(SCIPsetIsGT(set, newbound, oldlb));
      assert(SCIPsetIsFeasLE(set, newbound, oldub));
      oldbound = oldlb;
      newbound = MIN(newbound, oldub);
   }
   else
   {
      assert(boundtype == SCIP_BOUNDTYPE_UPPER);

      /* adjust the new upper bound */
      SCIPvarAdjustUb(var, set, &newbound);
      assert(SCIPsetIsLT(set, newbound, oldub));
      assert(SCIPsetIsFeasGE(set, newbound, oldlb));
      oldbound = oldub;
      newbound = MAX(newbound, oldlb);
   }
   
   SCIPdebugMessage(" -> transformed to active variable <%s>: old bounds=[%g,%g], new %s bound: %g, obj: %g\n",
      SCIPvarGetName(var), oldlb, oldub, boundtype == SCIP_BOUNDTYPE_LOWER ? "lower" : "upper", newbound,
      SCIPvarGetObj(var));

   /* if the bound change takes place at an active node but is conflicting with the current local bounds,
    * we cannot apply it immediately because this would introduce inconsistencies to the bound change data structures
    * in the tree and to the bound change information data in the variable;
    * instead we have to remember the bound change as a pending bound change and mark the affected nodes on the active
    * path to be infeasible
    */
   if( node->active )
   {
      int conflictingdepth;

      conflictingdepth = SCIPvarGetConflictingBdchgDepth(var, set, boundtype, newbound);
      if( conflictingdepth >= 0 )
      {
         assert(conflictingdepth < tree->pathlen);

         SCIPdebugMessage(" -> bound change <%s> %s %g violates current local bounds [%g,%g] since depth %d: remember for later application\n",
            SCIPvarGetName(var), boundtype == SCIP_BOUNDTYPE_LOWER ? ">=" : "<=", newbound,
            SCIPvarGetLbLocal(var), SCIPvarGetUbLocal(var), conflictingdepth);

         /* remember the pending bound change */
         SCIP_CALL( treeAddPendingBdchg(tree, set, node, var, newbound, boundtype, infercons, inferprop, inferinfo, 
               probingchange) );

         /* mark the node with the conflicting bound change to be cut off */
         SCIPnodeCutoff(tree->path[conflictingdepth], set, stat, tree);

         return SCIP_OKAY;
      }
   }
         
   stat->nboundchgs++;

   /* if we are in probing mode we have to additionally count the bound changes for the probing statistic */
   if( tree->probingroot != NULL )
      stat->nprobboundchgs++;
   
   /* if the node is the root node: change local and global bound immediately */
   if( SCIPnodeGetDepth(node) <= tree->effectiverootdepth )
   {
      assert(node->active || tree->focusnode == NULL );
      assert(SCIPnodeGetType(node) != SCIP_NODETYPE_PROBINGNODE);
      assert(!probingchange);

      SCIPdebugMessage(" -> bound change in root node: perform global bound change\n");
      SCIP_CALL( SCIPvarChgBdGlobal(var, blkmem, set, stat, lp, branchcand, eventqueue, newbound, boundtype) );

      if( set->stage == SCIP_STAGE_SOLVING )
      {
         /* the root should be repropagated due to the bound change */
         SCIPnodePropagateAgain(tree->root, set, stat, tree);
         SCIPdebugMessage("marked root node to be repropagated due to global bound change <%s>:[%g,%g] -> [%g,%g] found in depth %u\n",
            SCIPvarGetName(var), oldlb, oldub, boundtype == SCIP_BOUNDTYPE_LOWER ? newbound : oldlb,
            boundtype == SCIP_BOUNDTYPE_LOWER ? oldub : newbound, node->depth);
      }

      return SCIP_OKAY;
   }

   /* if the node is a child, or the bound is a temporary probing bound
    *  - the bound change is a branching decision
    *  - the child's lower bound can be updated due to the changed pseudo solution
    * otherwise:
    *  - the bound change is an inference
    */
   if( SCIPnodeGetType(node) == SCIP_NODETYPE_CHILD || probingchange )
   {
      SCIP_Real newpseudoobjval;
      SCIP_Real lpsolval;

      assert(!node->active || SCIPnodeGetType(node) == SCIP_NODETYPE_PROBINGNODE);

      /* get the solution value of variable in last solved LP on the active path:
       *  - if the LP was solved at the current node, the LP values of the columns are valid
       *  - if the last solved LP was the one in the current lpstatefork, the LP value in the columns are still valid
       *  - otherwise, the LP values are invalid
       */
      if( SCIPtreeHasCurrentNodeLP(tree)
         || (tree->focuslpstateforklpcount == stat->lpcount && SCIPvarGetStatus(var) == SCIP_VARSTATUS_COLUMN) )
      {
         lpsolval = SCIPvarGetLPSol(var);
      }
      else
         lpsolval = SCIP_INVALID;

      /* remember the bound change as branching decision (infervar/infercons/inferprop are not important: use NULL) */
      SCIP_CALL( SCIPdomchgAddBoundchg(&node->domchg, blkmem, set, var, newbound, boundtype, SCIP_BOUNDCHGTYPE_BRANCHING, 
            lpsolval, NULL, NULL, NULL, 0, inferboundtype) );
      
      /* update the child's lower bound */
      if( set->misc_exactsolve )
         newpseudoobjval = SCIPlpGetModifiedProvedPseudoObjval(lp, set, var, oldbound, newbound, boundtype);
      else
         newpseudoobjval = SCIPlpGetModifiedPseudoObjval(lp, set, var, oldbound, newbound, boundtype);
      SCIPnodeUpdateLowerbound(node, stat, newpseudoobjval);
   }
   else
   {
      /* check the infered bound change on the debugging solution */
      SCIP_CALL( SCIPdebugCheckInference(blkmem, set, node, var, newbound, boundtype) ); /*lint !e506 !e774*/

      /* remember the bound change as inference (lpsolval is not important: use 0.0) */
      SCIP_CALL( SCIPdomchgAddBoundchg(&node->domchg, blkmem, set, var, newbound, boundtype,
            infercons != NULL ? SCIP_BOUNDCHGTYPE_CONSINFER : SCIP_BOUNDCHGTYPE_PROPINFER, 
            0.0, infervar, infercons, inferprop, inferinfo, inferboundtype) );
   }

   assert(node->domchg != NULL);
   assert(node->domchg->domchgdyn.domchgtype == SCIP_DOMCHGTYPE_DYNAMIC); /*lint !e641*/
   assert(node->domchg->domchgdyn.boundchgs != NULL);
   assert(node->domchg->domchgdyn.nboundchgs > 0);
   assert(node->domchg->domchgdyn.boundchgs[node->domchg->domchgdyn.nboundchgs-1].var == var);
   assert(node->domchg->domchgdyn.boundchgs[node->domchg->domchgdyn.nboundchgs-1].newbound == newbound); /*lint !e777*/
   
   /* if node is active, apply the bound change immediately */
   if( node->active )
   {
      SCIP_Bool cutoff;

      /**@todo if the node is active, it currently must either be the effective root (see above) or the current node;
       *       if a bound change to an intermediate active node should be added, we must make sure, the bound change
       *       information array of the variable stays sorted (new info must be sorted in instead of putting it to
       *       the end of the array), and we should identify now redundant bound changes that are applied at a
       *       later node on the active path
       */
      assert(SCIPtreeGetCurrentNode(tree) == node); 
      SCIP_CALL( SCIPboundchgApply(&node->domchg->domchgdyn.boundchgs[node->domchg->domchgdyn.nboundchgs-1],
            blkmem, set, stat, lp, branchcand, eventqueue, node->depth, node->domchg->domchgdyn.nboundchgs-1, &cutoff) );
      assert(node->domchg->domchgdyn.boundchgs[node->domchg->domchgdyn.nboundchgs-1].var == var);
      assert(!cutoff);
   }

   return SCIP_OKAY;
}

/** adds bound change to focus node, or child of focus node, or probing node;
 *  if possible, adjusts bound to integral value
 */
SCIP_RETCODE SCIPnodeAddBoundchg(
   SCIP_NODE*            node,               /**< node to add bound change to */
   BMS_BLKMEM*           blkmem,             /**< block memory */
   SCIP_SET*             set,                /**< global SCIP settings */
   SCIP_STAT*            stat,               /**< problem statistics */
   SCIP_TREE*            tree,               /**< branch and bound tree */
   SCIP_LP*              lp,                 /**< current LP data */
   SCIP_BRANCHCAND*      branchcand,         /**< branching candidate storage */
   SCIP_EVENTQUEUE*      eventqueue,         /**< event queue */
   SCIP_VAR*             var,                /**< variable to change the bounds for */
   SCIP_Real             newbound,           /**< new value for bound */
   SCIP_BOUNDTYPE        boundtype,          /**< type of bound: lower or upper bound */
   SCIP_Bool             probingchange       /**< is the bound change a temporary setting due to probing? */
   )
{
   SCIP_CALL( SCIPnodeAddBoundinfer(node, blkmem, set, stat, tree, lp, branchcand, eventqueue, var, newbound, boundtype,
         NULL, NULL, 0, probingchange) );

   return SCIP_OKAY;
}

/** adds hole with inference information to focus node, child of focus node, or probing node;
 *  if possible, adjusts bound to integral value;
 *  at most one of infercons and inferprop may be non-NULL
 */
SCIP_RETCODE SCIPnodeAddHoleinfer(
   SCIP_NODE*            node,               /**< node to add bound change to */
   BMS_BLKMEM*           blkmem,             /**< block memory */
   SCIP_SET*             set,                /**< global SCIP settings */
   SCIP_STAT*            stat,               /**< problem statistics */
   SCIP_TREE*            tree,               /**< branch and bound tree */
   SCIP_EVENTQUEUE*      eventqueue,         /**< event queue */
   SCIP_VAR*             var,                /**< variable to change the bounds for */
   SCIP_Real             left,               /**< left bound of open interval defining the hole (left,right) */
   SCIP_Real             right,              /**< right bound of open interval defining the hole (left,right) */
   SCIP_CONS*            infercons,          /**< constraint that deduced the bound change, or NULL */
   SCIP_PROP*            inferprop,          /**< propagator that deduced the bound change, or NULL */
   int                   inferinfo,          /**< user information for inference to help resolving the conflict */
   SCIP_Bool             probingchange,      /**< is the bound change a temporary setting due to probing? */
   SCIP_Bool*            added               /**< pointer to store whether the hole was added, or NULL */
   )
{
#if 0
   SCIP_VAR* infervar;
#endif

   assert(node != NULL);
   assert((SCIP_NODETYPE)node->nodetype == SCIP_NODETYPE_FOCUSNODE
      || (SCIP_NODETYPE)node->nodetype == SCIP_NODETYPE_PROBINGNODE
      || (SCIP_NODETYPE)node->nodetype == SCIP_NODETYPE_CHILD
      || (SCIP_NODETYPE)node->nodetype == SCIP_NODETYPE_REFOCUSNODE
      || node->depth == 0);
   assert(blkmem != NULL);
   assert(set != NULL);
   assert(tree != NULL);
   assert(tree->effectiverootdepth >= 0);
   assert(tree->root != NULL);
   assert(var != NULL);
   assert(node->active || (infercons == NULL && inferprop == NULL));
   assert((SCIP_NODETYPE)node->nodetype == SCIP_NODETYPE_PROBINGNODE || !probingchange);

   /* the interval should not be empty */
   assert(SCIPsetIsLT(set, left, right));

#ifndef NDEBUG
   {
      SCIP_Real adjustedleft;
      SCIP_Real adjustedright;

      adjustedleft = left;
      adjustedright = right;

      SCIPvarAdjustUb(var, set, &adjustedleft);
      SCIPvarAdjustLb(var, set, &adjustedright);

      assert(SCIPsetIsEQ(set, left, adjustedleft));
      assert(SCIPsetIsEQ(set, right, adjustedright));
   }
#endif
   
   /* the hole should lay within the lower and upper bounds */
   assert(SCIPsetIsGE(set, left, SCIPvarGetLbLocal(var)));
   assert(SCIPsetIsLE(set, right, SCIPvarGetUbLocal(var)));
      
   SCIPdebugMessage("adding hole (%g,%g) at node at depth %u to variable <%s>: bounds=[%g,%g], (infer%s=<%s>, inferinfo=%d)\n",
      left, right, node->depth, SCIPvarGetName(var), SCIPvarGetLbLocal(var), SCIPvarGetUbLocal(var), 
      infercons != NULL ? "cons" : "prop", 
      infercons != NULL ? SCIPconsGetName(infercons) : (inferprop != NULL ? SCIPpropGetName(inferprop) : "-"), inferinfo);

#if 0
   /* remember variable as inference variable, and get corresponding active variable, bound and bound type */
   infervar = var;
#endif
   SCIP_CALL( SCIPvarGetProbvarHole(&var, &left, &right) );
   
   if( SCIPvarGetStatus(var) == SCIP_VARSTATUS_MULTAGGR )
   {
      SCIPerrorMessage("cannot change bounds of multi-aggregated variable <%s>\n", SCIPvarGetName(var));
      return SCIP_INVALIDDATA;
   }
   assert(SCIPvarGetStatus(var) == SCIP_VARSTATUS_LOOSE || SCIPvarGetStatus(var) == SCIP_VARSTATUS_COLUMN);
   
   SCIPdebugMessage(" -> transformed to active variable <%s>: hole (%g,%g), obj: %g\n",
      SCIPvarGetName(var), left, right, SCIPvarGetObj(var));
   
   stat->nholechgs++;
   
   /* if we are in probing mode we have to additionally count the bound changes for the probing statistic */
   if( tree->probingroot != NULL )
      stat->nprobholechgs++;
   
   /* if the node is the root node: change local and global bound immediately */
   if( SCIPnodeGetDepth(node) <= tree->effectiverootdepth )
   {
      assert(node->active || tree->focusnode == NULL );
      assert(SCIPnodeGetType(node) != SCIP_NODETYPE_PROBINGNODE);
      assert(!probingchange);

      SCIPdebugMessage(" -> hole added in root node: perform global domain change\n");
      SCIP_CALL( SCIPvarAddHoleGlobal(var, blkmem, set, stat, eventqueue, left, right, added) );

      if( set->stage == SCIP_STAGE_SOLVING && (*added) )
      {
         /* the root should be repropagated due to the bound change */
         SCIPnodePropagateAgain(tree->root, set, stat, tree);
         SCIPdebugMessage("marked root node to be repropagated due to global added hole <%s>: (%g,%g) found in depth %u\n",
            SCIPvarGetName(var), left, right, node->depth);
      }

      return SCIP_OKAY;
   }

   /**@todo add adding of local domain holes */

   (*added) = FALSE;
   SCIPwarningMessage("currently domain holes can only be handled globally!\n");
   
   stat->nholechgs--;
   
   /* if we are in probing mode we have to additionally count the bound changes for the probing statistic */
   if( tree->probingroot != NULL )
      stat->nprobholechgs--;
   
   return SCIP_OKAY;
}

/** adds hole change to focus node, or child of focus node */
SCIP_RETCODE SCIPnodeAddHolechg(
   SCIP_NODE*            node,               /**< node to add bound change to */
   BMS_BLKMEM*           blkmem,             /**< block memory */
   SCIP_SET*             set,                /**< global SCIP settings */
   SCIP_STAT*            stat,               /**< problem statistics */
   SCIP_TREE*            tree,               /**< branch and bound tree */
   SCIP_EVENTQUEUE*      eventqueue,         /**< event queue */
   SCIP_VAR*             var,                /**< variable to change the bounds for */
   SCIP_Real             left,               /**< left bound of open interval defining the hole (left,right) */
   SCIP_Real             right,              /**< right bound of open interval defining the hole (left,right) */
   SCIP_Bool             probingchange,      /**< is the bound change a temporary setting due to probing? */
   SCIP_Bool*            added               /**< pointer to store whether the hole was added, or NULL */
   )
{
   assert(node != NULL);
   assert((SCIP_NODETYPE)node->nodetype == SCIP_NODETYPE_FOCUSNODE
      || (SCIP_NODETYPE)node->nodetype == SCIP_NODETYPE_PROBINGNODE
      || (SCIP_NODETYPE)node->nodetype == SCIP_NODETYPE_CHILD);
   assert(blkmem != NULL);
   
   SCIPdebugMessage("adding hole (%g,%g) at node at depth %u of variable <%s>\n",
      left, right, node->depth, SCIPvarGetName(var));

   SCIP_CALL( SCIPnodeAddHoleinfer(node, blkmem, set, stat, tree, eventqueue, var, left, right,
         NULL, NULL, 0, probingchange, added) );
   
   /**@todo apply hole change on active nodes and issue event */

   return SCIP_OKAY;
}

/** applies the pending bound changes */
static
SCIP_RETCODE treeApplyPendingBdchgs(
   SCIP_TREE*            tree,               /**< branch and bound tree */
   BMS_BLKMEM*           blkmem,             /**< block memory */
   SCIP_SET*             set,                /**< global SCIP settings */
   SCIP_STAT*            stat,               /**< problem statistics */
   SCIP_LP*              lp,                 /**< current LP data */
   SCIP_BRANCHCAND*      branchcand,         /**< branching candidate storage */
   SCIP_EVENTQUEUE*      eventqueue          /**< event queue */
   )
{
   int npendingbdchgs;
   int i;

   assert(tree != NULL);

   npendingbdchgs = tree->npendingbdchgs;
   for( i = 0; i < npendingbdchgs; ++i )
   {
      SCIP_VAR* var;

      var = tree->pendingbdchgs[i].var;
      assert(SCIPnodeGetDepth(tree->pendingbdchgs[i].node) < tree->cutoffdepth);
      assert(SCIPvarGetConflictingBdchgDepth(var, set, tree->pendingbdchgs[i].boundtype,
            tree->pendingbdchgs[i].newbound) == -1);

      SCIPdebugMessage("applying pending bound change <%s>[%g,%g] %s %g\n", SCIPvarGetName(var),
         SCIPvarGetLbLocal(var), SCIPvarGetUbLocal(var), 
         tree->pendingbdchgs[i].boundtype == SCIP_BOUNDTYPE_LOWER ? ">=" : "<=",
         tree->pendingbdchgs[i].newbound);

      /* ignore bounds that are now redundant (for example, multiple entries in the pendingbdchgs for the same
       * variable)
       */
      if( tree->pendingbdchgs[i].boundtype == SCIP_BOUNDTYPE_LOWER )
      {
         SCIP_Real lb;

         lb = SCIPvarGetLbLocal(var);
         if( !SCIPsetIsGT(set, tree->pendingbdchgs[i].newbound, lb) )
            continue;
      }
      else
      {
         SCIP_Real ub;

         assert(tree->pendingbdchgs[i].boundtype == SCIP_BOUNDTYPE_UPPER);
         ub = SCIPvarGetUbLocal(var);
         if( !SCIPsetIsLT(set, tree->pendingbdchgs[i].newbound, ub) )
            continue;
      }

      SCIP_CALL( SCIPnodeAddBoundinfer(tree->pendingbdchgs[i].node, blkmem, set, stat, tree, lp, branchcand, eventqueue,
            var, tree->pendingbdchgs[i].newbound, tree->pendingbdchgs[i].boundtype,
            tree->pendingbdchgs[i].infercons, tree->pendingbdchgs[i].inferprop, tree->pendingbdchgs[i].inferinfo,
            tree->pendingbdchgs[i].probingchange) );
      assert(tree->npendingbdchgs == npendingbdchgs); /* this time, the bound change can be applied! */

      /* release the variable */
      SCIP_CALL( SCIPvarRelease(&var, blkmem, set, eventqueue, lp) );
   }
   tree->npendingbdchgs = 0;

   return SCIP_OKAY;
}

/** if given value is larger than the node's lower bound, sets the node's lower bound to the new value */
void SCIPnodeUpdateLowerbound(
   SCIP_NODE*            node,               /**< node to update lower bound for */
   SCIP_STAT*            stat,               /**< problem statistics */
   SCIP_Real             newbound            /**< new lower bound for the node (if it's larger than the old one) */
   )
{
   assert(node != NULL);
   assert(stat != NULL);

   if( newbound > node->lowerbound )
   {
      node->lowerbound = newbound;
      node->estimate = MAX(node->estimate, newbound);
      if( node->depth == 0 )
         stat->rootlowerbound = newbound;
   }
}

/** updates lower bound of node using lower bound of LP */
SCIP_RETCODE SCIPnodeUpdateLowerboundLP(
   SCIP_NODE*            node,               /**< node to set lower bound for */
   SCIP_SET*             set,                /**< global SCIP settings */
   SCIP_STAT*            stat,               /**< problem statistics */
   SCIP_LP*              lp                  /**< LP data */
   )
{
   SCIP_Real lpobjval;

   assert(set != NULL);

   if( set->misc_exactsolve )
   {
      SCIP_CALL( SCIPlpGetProvedLowerbound(lp, set, &lpobjval) );
   }
   else
      lpobjval = SCIPlpGetObjval(lp, set);

   SCIPnodeUpdateLowerbound(node, stat, lpobjval);

   return SCIP_OKAY;
}


/** change the node selection priority of the given child */
void SCIPchildChgNodeselPrio(
   SCIP_TREE*            tree,               /**< branch and bound tree */
   SCIP_NODE*            child,              /**< child to update the node selection priority */
   SCIP_Real             priority            /**< node selection priority value */
   )
{
   int pos;
   
   assert( SCIPnodeGetType(child) == SCIP_NODETYPE_CHILD );

   pos = child->data.child.arraypos;
   assert( pos >= 0 );

   tree->childrenprio[pos] = priority;
}


/** sets the node's estimated bound to the new value */
void SCIPnodeSetEstimate(
   SCIP_NODE*            node,               /**< node to update lower bound for */
   SCIP_SET*             set,                /**< global SCIP settings */
   SCIP_Real             newestimate         /**< new estimated bound for the node */
   )
{
   assert(node != NULL);
   assert(set != NULL);
   assert(SCIPsetIsRelGE(set, newestimate, node->lowerbound));
         
   node->estimate = newestimate;
}

/** propagates implications of binary fixings at the given node triggered by the implication graph and the clique table */
SCIP_RETCODE SCIPnodePropagateImplics(
   SCIP_NODE*            node,               /**< node to propagate implications on */
   BMS_BLKMEM*           blkmem,             /**< block memory */
   SCIP_SET*             set,                /**< global SCIP settings */
   SCIP_STAT*            stat,               /**< problem statistics */
   SCIP_TREE*            tree,               /**< branch and bound tree */
   SCIP_LP*              lp,                 /**< current LP data */
   SCIP_BRANCHCAND*      branchcand,         /**< branching candidate storage */
   SCIP_EVENTQUEUE*      eventqueue,         /**< event queue */
   SCIP_Bool*            cutoff              /**< pointer to store whether the node can be cut off */
   )
{
   int nboundchgs;
   int i;

   assert(node != NULL);
   assert(SCIPnodeIsActive(node));
   assert(SCIPnodeGetType(node) == SCIP_NODETYPE_FOCUSNODE
      || SCIPnodeGetType(node) == SCIP_NODETYPE_REFOCUSNODE
      || SCIPnodeGetType(node) == SCIP_NODETYPE_PROBINGNODE);
   assert(cutoff != NULL);

   SCIPdebugMessage("implication graph propagation of node #%"SCIP_LONGINT_FORMAT" in depth %d\n",
      SCIPnodeGetNumber(node), SCIPnodeGetDepth(node));

   *cutoff = FALSE;

   /* propagate all fixings of binary variables performed at this node */
   nboundchgs = SCIPdomchgGetNBoundchgs(node->domchg);
   for( i = 0; i < nboundchgs && !(*cutoff); ++i )
   {
      SCIP_BOUNDCHG* boundchg;
      SCIP_VAR* var;

      boundchg = SCIPdomchgGetBoundchg(node->domchg, i);
      
      /* ignore redundant bound changes */
      if( SCIPboundchgIsRedundant(boundchg) )
         continue;

      var = SCIPboundchgGetVar(boundchg);
      if( SCIPvarIsBinary(var) )
      {
         SCIP_Bool varfixing;
         int nimpls;
         SCIP_VAR** implvars;
         SCIP_BOUNDTYPE* impltypes;
         SCIP_Real* implbounds;
         SCIP_CLIQUE** cliques;
         int ncliques;
         int j;

         varfixing = (SCIPboundchgGetBoundtype(boundchg) == SCIP_BOUNDTYPE_LOWER);
         nimpls = SCIPvarGetNImpls(var, varfixing);
         implvars = SCIPvarGetImplVars(var, varfixing);
         impltypes = SCIPvarGetImplTypes(var, varfixing);
         implbounds = SCIPvarGetImplBounds(var, varfixing);
   
         /* apply implications */
         for( j = 0; j < nimpls; ++j )
         {
            SCIP_Real lb;
            SCIP_Real ub;
                  
            if( SCIPvarGetStatus(implvars[j]) == SCIP_VARSTATUS_MULTAGGR )
               continue;

            /* check for infeasibility */
            lb = SCIPvarGetLbLocal(implvars[j]);
            ub = SCIPvarGetUbLocal(implvars[j]);
            if( impltypes[j] == SCIP_BOUNDTYPE_LOWER )
            {
               if( SCIPsetIsFeasGT(set, implbounds[j], ub) )
               {
                  *cutoff = TRUE;
                  return SCIP_OKAY;
               }
               if( SCIPsetIsFeasLE(set, implbounds[j], lb) )
                  continue;
            }
            else
            {
               if( SCIPsetIsFeasLT(set, implbounds[j], lb) )
               {
                  *cutoff = TRUE;
                  return SCIP_OKAY;
               }
               if( SCIPsetIsFeasGE(set, implbounds[j], ub) )
                  continue;
            }

            /* apply the implication */
            SCIP_CALL( SCIPnodeAddBoundinfer(node, blkmem, set, stat, tree, lp, branchcand, eventqueue,
                  implvars[j], implbounds[j], impltypes[j], NULL, NULL, 0, FALSE) );
         }

         /* apply cliques */
         ncliques = SCIPvarGetNCliques(var, varfixing);
         cliques = SCIPvarGetCliques(var, varfixing);
         for( j = 0; j < ncliques; ++j )
         {
            SCIP_VAR** vars;
            SCIP_Bool* values;
            int nvars;
            int k;

            nvars = SCIPcliqueGetNVars(cliques[j]);
            vars = SCIPcliqueGetVars(cliques[j]);
            values = SCIPcliqueGetValues(cliques[j]);
            for( k = 0; k < nvars; ++k )
            {
               SCIP_Real lb;
               SCIP_Real ub;
                  
               assert(SCIPvarIsBinary(vars[k]));

               if( SCIPvarGetStatus(vars[k]) == SCIP_VARSTATUS_MULTAGGR )
                  continue;

               if( vars[k] == var && values[k] == varfixing )
                  continue;

               /* check for infeasibility */
               lb = SCIPvarGetLbLocal(vars[k]);
               ub = SCIPvarGetUbLocal(vars[k]);
               if( values[k] == FALSE )
               {
                  if( ub < 0.5 )
                  {
                     *cutoff = TRUE;
                     return SCIP_OKAY;
                  }
                  if( lb > 0.5 )
                     continue;
               }
               else
               {
                  if( lb > 0.5 )
                  {
                     *cutoff = TRUE;
                     return SCIP_OKAY;
                  }
                  if( ub < 0.5 )
                     continue;
               }

               /* apply the clique implication */
               SCIP_CALL( SCIPnodeAddBoundinfer(node, blkmem, set, stat, tree, lp, branchcand, eventqueue,
                     vars[k], (SCIP_Real)(!values[k]), values[k] ? SCIP_BOUNDTYPE_UPPER : SCIP_BOUNDTYPE_LOWER,
                     NULL, NULL, 0, FALSE) );
            }
         }
      }
   }

   return SCIP_OKAY;
}




/*
 * Path Switching
 */

/** updates the LP sizes of the active path starting at the given depth */
static
void treeUpdatePathLPSize(
   SCIP_TREE*            tree,               /**< branch and bound tree */
   int                   startdepth          /**< depth to start counting */
   )
{
   SCIP_NODE* node;
   int ncols;
   int nrows;
   int i;

   assert(tree != NULL);
   assert(startdepth >= 0);
   assert(startdepth <= tree->pathlen);

   if( startdepth == 0 )
   {
      ncols = 0;
      nrows = 0;
   }
   else
   {
      ncols = tree->pathnlpcols[startdepth-1];
      nrows = tree->pathnlprows[startdepth-1];
   }

   for( i = startdepth; i < tree->pathlen; ++i )
   {
      node = tree->path[i];
      assert(node != NULL);
      assert(node->active);
      assert((int)(node->depth) == i);
      
      switch( SCIPnodeGetType(node) )
      {
      case SCIP_NODETYPE_FOCUSNODE:
         assert(i == tree->pathlen-1 || SCIPtreeProbing(tree));
         break;
      case SCIP_NODETYPE_PROBINGNODE:
         assert(SCIPtreeProbing(tree));
         assert(i >= 1);
         assert(SCIPnodeGetType(tree->path[i-1]) == SCIP_NODETYPE_FOCUSNODE
            || (ncols == node->data.probingnode->ninitialcols && nrows == node->data.probingnode->ninitialrows));
         assert(ncols <= node->data.probingnode->ncols || !tree->focuslpconstructed);
         assert(nrows <= node->data.probingnode->nrows || !tree->focuslpconstructed);
         if( i < tree->pathlen-1 )
         {
            ncols = node->data.probingnode->ncols;
            nrows = node->data.probingnode->nrows;
         }
         else
         {
            /* for the current probing node, the initial LP size is stored in the path */
            ncols = node->data.probingnode->ninitialcols;
            nrows = node->data.probingnode->ninitialrows;
         }
         break;
      case SCIP_NODETYPE_SIBLING:
         SCIPerrorMessage("sibling cannot be in the active path\n");
         SCIPABORT();
      case SCIP_NODETYPE_CHILD:
         SCIPerrorMessage("child cannot be in the active path\n");
         SCIPABORT();
      case SCIP_NODETYPE_LEAF:
         SCIPerrorMessage("leaf cannot be in the active path\n");
         SCIPABORT();
      case SCIP_NODETYPE_DEADEND:
         SCIPerrorMessage("dead-end cannot be in the active path\n");
         SCIPABORT();
      case SCIP_NODETYPE_JUNCTION:
         break;
      case SCIP_NODETYPE_PSEUDOFORK:
         assert(node->data.pseudofork != NULL);
         ncols += node->data.pseudofork->naddedcols;
         nrows += node->data.pseudofork->naddedrows;
         break;
      case SCIP_NODETYPE_FORK:
         assert(node->data.fork != NULL);
         ncols += node->data.fork->naddedcols;
         nrows += node->data.fork->naddedrows;
         break;
      case SCIP_NODETYPE_SUBROOT:
         assert(node->data.subroot != NULL);
         ncols = node->data.subroot->ncols;
         nrows = node->data.subroot->nrows;
         break;
      case SCIP_NODETYPE_REFOCUSNODE:
         SCIPerrorMessage("node cannot be of type REFOCUSNODE at this point\n");
         SCIPABORT();
      default:
         SCIPerrorMessage("unknown node type %d\n", SCIPnodeGetType(node));
         SCIPABORT();
      }
      tree->pathnlpcols[i] = ncols;
      tree->pathnlprows[i] = nrows;
   }
}

/** finds the common fork node, the new LP state defining fork, and the new focus subroot, if the path is switched to
 *  the given node
 */
static
void treeFindSwitchForks(
   SCIP_TREE*            tree,               /**< branch and bound tree */
   SCIP_NODE*            node,               /**< new focus node, or NULL */
   SCIP_NODE**           commonfork,         /**< pointer to store common fork node of old and new focus node */
   SCIP_NODE**           newlpfork,          /**< pointer to store the new LP defining fork node */
   SCIP_NODE**           newlpstatefork,     /**< pointer to store the new LP state defining fork node */
   SCIP_NODE**           newsubroot,         /**< pointer to store the new subroot node */
   SCIP_Bool*            cutoff              /**< pointer to store whether the given node can be cut off and no path switching
                                              *   should be performed */
   )
{
   SCIP_NODE* fork;
   SCIP_NODE* lpfork;
   SCIP_NODE* lpstatefork;
   SCIP_NODE* subroot;

   assert(tree != NULL);
   assert(tree->root != NULL);
   assert((tree->focusnode == NULL) == !tree->root->active);
   assert(tree->focuslpfork == NULL || tree->focusnode != NULL);
   assert(tree->focuslpfork == NULL || tree->focuslpfork->depth < tree->focusnode->depth);
   assert(tree->focuslpstatefork == NULL || tree->focuslpfork != NULL);
   assert(tree->focuslpstatefork == NULL || tree->focuslpstatefork->depth <= tree->focuslpfork->depth);
   assert(tree->focussubroot == NULL || tree->focuslpstatefork != NULL);
   assert(tree->focussubroot == NULL || tree->focussubroot->depth <= tree->focuslpstatefork->depth);
   assert(tree->cutoffdepth >= 0);
   assert(tree->cutoffdepth == INT_MAX || tree->cutoffdepth < tree->pathlen);
   assert(tree->cutoffdepth == INT_MAX || tree->path[tree->cutoffdepth]->cutoff);
   assert(tree->repropdepth >= 0);
   assert(tree->repropdepth == INT_MAX || tree->repropdepth < tree->pathlen);
   assert(tree->repropdepth == INT_MAX || tree->path[tree->repropdepth]->reprop);
   assert(commonfork != NULL);
   assert(newlpfork != NULL);
   assert(newlpstatefork != NULL);
   assert(newsubroot != NULL);
   assert(cutoff != NULL);

   *commonfork = NULL;
   *newlpfork = NULL;
   *newlpstatefork = NULL;
   *newsubroot = NULL;
   *cutoff = FALSE;

   /* if the new focus node is NULL, there is no common fork node, and the new LP fork, LP state fork, and subroot
    * are NULL
    */
   if( node == NULL )
   {
      tree->cutoffdepth = INT_MAX;
      tree->repropdepth = INT_MAX;
      return;
   }

   /* check if the new node is marked to be cut off */
   if( node->cutoff )
   {
      *cutoff = TRUE;
      return;
   }

   /* if the old focus node is NULL, there is no common fork node, and we have to search the new LP fork, LP state fork
    * and subroot
    */
   if( tree->focusnode == NULL )
   {
      assert(!tree->root->active);
      assert(tree->pathlen == 0);
      assert(tree->cutoffdepth == INT_MAX);
      assert(tree->repropdepth == INT_MAX);

      lpfork = node;
      while( SCIPnodeGetType(lpfork) != SCIP_NODETYPE_PSEUDOFORK
         && SCIPnodeGetType(lpfork) != SCIP_NODETYPE_FORK && SCIPnodeGetType(lpfork) != SCIP_NODETYPE_SUBROOT )
      {
         lpfork = lpfork->parent;
         if( lpfork == NULL )
            return;
         if( lpfork->cutoff )
         {
            *cutoff = TRUE;
            return;
         }
      }
      *newlpfork = lpfork;

      lpstatefork = lpfork;
      while( SCIPnodeGetType(lpstatefork) != SCIP_NODETYPE_FORK && SCIPnodeGetType(lpstatefork) != SCIP_NODETYPE_SUBROOT )
      {
         lpstatefork = lpstatefork->parent;
         if( lpstatefork == NULL )
            return;
         if( lpstatefork->cutoff )
         {
            *cutoff = TRUE;
            return;
         }
      }
      *newlpstatefork = lpstatefork;

      subroot = lpstatefork;
      while( SCIPnodeGetType(subroot) != SCIP_NODETYPE_SUBROOT )
      {
         subroot = subroot->parent;
         if( subroot == NULL )
            return;
         if( subroot->cutoff )
         {
            *cutoff = TRUE;
            return;
         }
      }
      *newsubroot = subroot;

      fork = subroot;
      while( fork->parent != NULL )
      {
         fork = fork->parent;
         if( fork->cutoff )
         {
            *cutoff = TRUE;
            return;
         }
      }
      return;
   }

   /* find the common fork node, the new LP defining fork, the new LP state defining fork, and the new focus subroot */
   fork = node;
   lpfork = NULL;
   lpstatefork = NULL;
   subroot = NULL;
   while( !fork->active )
   {
      fork = fork->parent;
      assert(fork != NULL); /* because the root is active, there must be a common fork node */

      if( fork->cutoff )
      {
         *cutoff = TRUE;
         return;
      }
      if( lpfork == NULL
         && (SCIPnodeGetType(fork) == SCIP_NODETYPE_PSEUDOFORK
            || SCIPnodeGetType(fork) == SCIP_NODETYPE_FORK || SCIPnodeGetType(fork) == SCIP_NODETYPE_SUBROOT) )
         lpfork = fork;
      if( lpstatefork == NULL
         && (SCIPnodeGetType(fork) == SCIP_NODETYPE_FORK || SCIPnodeGetType(fork) == SCIP_NODETYPE_SUBROOT) )
         lpstatefork = fork;
      if( subroot == NULL && SCIPnodeGetType(fork) == SCIP_NODETYPE_SUBROOT )
         subroot = fork;
   }
   assert(lpfork == NULL || !lpfork->active || lpfork == fork);
   assert(lpstatefork == NULL || !lpstatefork->active || lpstatefork == fork);
   assert(subroot == NULL || !subroot->active || subroot == fork);
   SCIPdebugMessage("find switch forks: forkdepth=%u\n", fork->depth);

   /* if the common fork node is below the current cutoff depth, the cutoff node is an ancestor of the common fork
    * and thus an ancestor of the new focus node, s.t. the new node can also be cut off
    */
   assert((int)fork->depth != tree->cutoffdepth);
   if( (int)fork->depth > tree->cutoffdepth )
   {
#ifndef NDEBUG
      while( fork != NULL && !fork->cutoff )
         fork = fork->parent;
      assert(fork != NULL);
      assert((int)fork->depth >= tree->cutoffdepth);
#endif
      *cutoff = TRUE;
      return;
   }
   tree->cutoffdepth = INT_MAX;

   /* if not already found, continue searching the LP defining fork; it cannot be deeper than the common fork */
   if( lpfork == NULL )
   {
      if( tree->focuslpfork != NULL && (int)(tree->focuslpfork->depth) > fork->depth )
      {
         /* focuslpfork is not on the same active path as the new node: we have to continue searching */
         lpfork = fork;
         while( lpfork != NULL
            && SCIPnodeGetType(lpfork) != SCIP_NODETYPE_PSEUDOFORK
            && SCIPnodeGetType(lpfork) != SCIP_NODETYPE_FORK
            && SCIPnodeGetType(lpfork) != SCIP_NODETYPE_SUBROOT )
         {
            assert(lpfork->active);
            lpfork = lpfork->parent;
         }
      }
      else
      {
         /* focuslpfork is on the same active path as the new node: old and new node have the same lpfork */
         lpfork = tree->focuslpfork;
      }
      assert(lpfork == NULL || (int)(lpfork->depth) <= fork->depth);
      assert(lpfork == NULL || lpfork->active);
   }
   assert(lpfork == NULL
      || SCIPnodeGetType(lpfork) == SCIP_NODETYPE_PSEUDOFORK
      || SCIPnodeGetType(lpfork) == SCIP_NODETYPE_FORK
      || SCIPnodeGetType(lpfork) == SCIP_NODETYPE_SUBROOT);
   SCIPdebugMessage("find switch forks: lpforkdepth=%d\n", lpfork == NULL ? -1 : (int)(lpfork->depth));

   /* if not already found, continue searching the LP state defining fork; it cannot be deeper than the
    * LP defining fork and the common fork
    */
   if( lpstatefork == NULL )
   {
      if( tree->focuslpstatefork != NULL && (int)(tree->focuslpstatefork->depth) > fork->depth )
      {
         /* focuslpstatefork is not on the same active path as the new node: we have to continue searching */
         if( lpfork != NULL && lpfork->depth < fork->depth )
            lpstatefork = lpfork;
         else
            lpstatefork = fork;
         while( lpstatefork != NULL
            && SCIPnodeGetType(lpstatefork) != SCIP_NODETYPE_FORK
            && SCIPnodeGetType(lpstatefork) != SCIP_NODETYPE_SUBROOT )
         {
            assert(lpstatefork->active);
            lpstatefork = lpstatefork->parent;
         }
      }
      else
      {
         /* focuslpstatefork is on the same active path as the new node: old and new node have the same lpstatefork */
         lpstatefork = tree->focuslpstatefork;
      }
      assert(lpstatefork == NULL || (int)(lpstatefork->depth) <= fork->depth);
      assert(lpstatefork == NULL || lpstatefork->active);
   }
   assert(lpstatefork == NULL
      || SCIPnodeGetType(lpstatefork) == SCIP_NODETYPE_FORK
      || SCIPnodeGetType(lpstatefork) == SCIP_NODETYPE_SUBROOT);
   assert(lpstatefork == NULL || (lpfork != NULL && lpstatefork->depth <= lpfork->depth));
   SCIPdebugMessage("find switch forks: lpstateforkdepth=%d\n", lpstatefork == NULL ? -1 : (int)(lpstatefork->depth));

   /* if not already found, continue searching the subroot; it cannot be deeper than the LP defining fork, the
    * LP state fork and the common fork
    */
   if( subroot == NULL )
   {
      if( tree->focussubroot != NULL && (int)(tree->focussubroot->depth) > fork->depth )
      {
         /* focussubroot is not on the same active path as the new node: we have to continue searching */
         if( lpstatefork != NULL && lpstatefork->depth < fork->depth )
            subroot = lpstatefork;
         else if( lpfork != NULL && lpfork->depth < fork->depth )
            subroot = lpfork;
         else
            subroot = fork;
         while( subroot != NULL && SCIPnodeGetType(subroot) != SCIP_NODETYPE_SUBROOT )
         {
            assert(subroot->active);
            subroot = subroot->parent;
         }
      }
      else
         subroot = tree->focussubroot;
      assert(subroot == NULL || subroot->depth <= fork->depth);
      assert(subroot == NULL || subroot->active);
   }
   assert(subroot == NULL || SCIPnodeGetType(subroot) == SCIP_NODETYPE_SUBROOT);
   assert(subroot == NULL || (lpstatefork != NULL && subroot->depth <= lpstatefork->depth));
   SCIPdebugMessage("find switch forks: subrootdepth=%d\n", subroot == NULL ? -1 : (int)(subroot->depth));

   /* if a node prior to the common fork should be repropagated, we select the node to be repropagated as common
    * fork in order to undo all bound changes up to this node, repropagate the node, and redo the bound changes
    * afterwards
    */
   if( (int)fork->depth > tree->repropdepth )
   {
      fork = tree->path[tree->repropdepth];
      assert(fork->active);
      assert(fork->reprop);
   }

   *commonfork = fork;
   *newlpfork = lpfork;
   *newlpstatefork = lpstatefork;
   *newsubroot = subroot;

#ifndef NDEBUG
   while( fork != NULL )
   {
      assert(fork->active);
      assert(!fork->cutoff);
      assert(fork->parent == NULL || !fork->parent->reprop);
      fork = fork->parent;
   }
#endif
   tree->repropdepth = INT_MAX;
}

/** switches the active path to the new focus node, applies domain and constraint set changes */
static
SCIP_RETCODE treeSwitchPath(
   SCIP_TREE*            tree,               /**< branch and bound tree */
   BMS_BLKMEM*           blkmem,             /**< block memory buffers */
   SCIP_SET*             set,                /**< global SCIP settings */
   SCIP_STAT*            stat,               /**< problem statistics */
   SCIP_PROB*            prob,               /**< transformed problem after presolve */
   SCIP_PRIMAL*          primal,             /**< primal data */
   SCIP_LP*              lp,                 /**< current LP data */
   SCIP_BRANCHCAND*      branchcand,         /**< branching candidate storage */
   SCIP_CONFLICT*        conflict,           /**< conflict analysis data */
   SCIP_EVENTFILTER*     eventfilter,        /**< event filter for global (not variable dependent) events */
   SCIP_EVENTQUEUE*      eventqueue,         /**< event queue */
   SCIP_NODE*            fork,               /**< common fork node of old and new focus node, or NULL */
   SCIP_NODE*            focusnode,          /**< new focus node, or NULL */
   SCIP_Bool*            cutoff              /**< pointer to store whether the new focus node can be cut off */
   )
{
   int focusnodedepth;  /* depth of the new focus node, or -1 if focusnode == NULL */
   int forkdepth;       /* depth of the common subroot/fork/pseudofork/junction node, or -1 if no common fork exists */
   int i;

   assert(tree != NULL);
   assert(fork == NULL || (fork->active && !fork->cutoff));
   assert(fork == NULL || focusnode != NULL);
   assert(focusnode == NULL || (!focusnode->active && !focusnode->cutoff));
   assert(focusnode == NULL || SCIPnodeGetType(focusnode) == SCIP_NODETYPE_FOCUSNODE);
   assert(cutoff != NULL);

   *cutoff = FALSE;
   
   SCIPdebugMessage("switch path: old pathlen=%d\n", tree->pathlen);   

   /* get the nodes' depths */
   focusnodedepth = (focusnode != NULL ? (int)focusnode->depth : -1);
   forkdepth = (fork != NULL ? (int)fork->depth : -1);
   assert(forkdepth <= focusnodedepth);
   assert(forkdepth < tree->pathlen);

   /* delay events in path switching */
   SCIP_CALL( SCIPeventqueueDelay(eventqueue) );
         
   /* undo the domain and constraint set changes of the old active path by deactivating the path's nodes */
   for( i = tree->pathlen-1; i > forkdepth; --i )
   {
      SCIP_CALL( nodeDeactivate(tree->path[i], blkmem, set, stat, tree, lp, branchcand, eventqueue) );
   }
   tree->pathlen = forkdepth+1;

   /* apply the pending bound changes */
   SCIP_CALL( treeApplyPendingBdchgs(tree, blkmem, set, stat, lp, branchcand, eventqueue) );

   /* create the new active path */
   SCIP_CALL( treeEnsurePathMem(tree, set, focusnodedepth+1) );
   while( focusnode != fork )
   {
      assert(focusnode != NULL);
      assert(!focusnode->active);
      assert(!focusnode->cutoff);
      tree->path[focusnode->depth] = focusnode;
      focusnode = focusnode->parent;
   }

   /* propagate common fork again, if the reprop flag is set */
   if( fork != NULL && fork->reprop )
   {
      assert(tree->path[forkdepth] == fork);
      assert(fork->active);
      assert(!fork->cutoff);

      SCIP_CALL( nodeRepropagate(fork, blkmem, set, stat, prob, primal, tree, lp, branchcand, conflict, 
            eventfilter, eventqueue, cutoff) );
   }
   assert(fork != NULL || !(*cutoff));

   /* apply domain and constraint set changes of the new path by activating the path's nodes;
    * on the way, domain propagation might be applied again to the path's nodes, which can result in the cutoff of
    * the node (and its subtree)
    */
   for( i = forkdepth+1; i <= focusnodedepth && !(*cutoff); ++i )
   {
      assert(!tree->path[i]->cutoff);
      assert(tree->pathlen == i);

      /* activate the node, and apply domain propagation if the reprop flag is set */
      tree->pathlen++;
      SCIP_CALL( nodeActivate(tree->path[i], blkmem, set, stat, prob, primal, tree, lp, branchcand, conflict,
            eventfilter, eventqueue, cutoff) );
   }

   /* mark last node of path to be cut off, if a cutoff was found */
   if( *cutoff )
   {
      assert(tree->pathlen > 0);
      assert(tree->path[tree->pathlen-1]->active);
      SCIPnodeCutoff(tree->path[tree->pathlen-1], set, stat, tree);
   }

   /* count the new LP sizes of the path */
   treeUpdatePathLPSize(tree, forkdepth+1);

   /* process the delayed events */
   SCIP_CALL( SCIPeventqueueProcess(eventqueue, blkmem, set, primal, lp, branchcand, eventfilter) );

   SCIPdebugMessage("switch path: new pathlen=%d\n", tree->pathlen);   

   return SCIP_OKAY;
}

/** loads the subroot's LP data */
static
SCIP_RETCODE subrootConstructLP(
   SCIP_NODE*            subroot,            /**< subroot node to construct LP for */
   BMS_BLKMEM*           blkmem,             /**< block memory buffers */
   SCIP_SET*             set,                /**< global SCIP settings */
   SCIP_EVENTQUEUE*      eventqueue,         /**< event queue */
   SCIP_EVENTFILTER*     eventfilter,        /**< global event filter */
   SCIP_LP*              lp                  /**< current LP data */
   )
{
   SCIP_COL** cols;
   SCIP_ROW** rows;
   int ncols;
   int nrows;
   int c;
   int r;

   assert(subroot != NULL);
   assert(SCIPnodeGetType(subroot) == SCIP_NODETYPE_SUBROOT);
   assert(subroot->data.subroot != NULL);
   assert(blkmem != NULL);
   assert(set != NULL);
   assert(lp != NULL);

   cols = subroot->data.subroot->cols;
   rows = subroot->data.subroot->rows;
   ncols = subroot->data.subroot->ncols;
   nrows = subroot->data.subroot->nrows;

   assert(ncols == 0 || cols != NULL);
   assert(nrows == 0 || rows != NULL);
   
   for( c = 0; c < ncols; ++c )
   {
      SCIP_CALL( SCIPlpAddCol(lp, set, cols[c], subroot->depth) );
   }
   for( r = 0; r < nrows; ++r )
   {
      SCIP_CALL( SCIPlpAddRow(lp, blkmem, set, eventqueue, eventfilter, rows[r], subroot->depth) );
   }

   return SCIP_OKAY;
}
   
/** loads the fork's additional LP data */
static
SCIP_RETCODE forkAddLP(
   SCIP_NODE*            fork,               /**< fork node to construct additional LP for */
   BMS_BLKMEM*           blkmem,             /**< block memory buffers */
   SCIP_SET*             set,                /**< global SCIP settings */
   SCIP_EVENTQUEUE*      eventqueue,         /**< event queue */
   SCIP_EVENTFILTER*     eventfilter,        /**< global event filter */
   SCIP_LP*              lp                  /**< current LP data */
   )
{
   SCIP_COL** cols;
   SCIP_ROW** rows;
   int ncols;
   int nrows;
   int c;
   int r;

   assert(fork != NULL);
   assert(SCIPnodeGetType(fork) == SCIP_NODETYPE_FORK);
   assert(fork->data.fork != NULL);
   assert(blkmem != NULL);
   assert(set != NULL);
   assert(lp != NULL);

   cols = fork->data.fork->addedcols;
   rows = fork->data.fork->addedrows;
   ncols = fork->data.fork->naddedcols;
   nrows = fork->data.fork->naddedrows;

   assert(ncols == 0 || cols != NULL);
   assert(nrows == 0 || rows != NULL);
   
   for( c = 0; c < ncols; ++c )
   {
      SCIP_CALL( SCIPlpAddCol(lp, set, cols[c], fork->depth) );
   }
   for( r = 0; r < nrows; ++r )
   {
      SCIP_CALL( SCIPlpAddRow(lp, blkmem, set, eventqueue, eventfilter, rows[r], fork->depth) );
   }

   return SCIP_OKAY;
}

/** loads the pseudofork's additional LP data */
static
SCIP_RETCODE pseudoforkAddLP(
   SCIP_NODE*            pseudofork,         /**< pseudofork node to construct additional LP for */
   BMS_BLKMEM*           blkmem,             /**< block memory buffers */
   SCIP_SET*             set,                /**< global SCIP settings */
   SCIP_EVENTQUEUE*      eventqueue,         /**< event queue */
   SCIP_EVENTFILTER*     eventfilter,        /**< global event filter */
   SCIP_LP*              lp                  /**< current LP data */
   )
{
   SCIP_COL** cols;
   SCIP_ROW** rows;
   int ncols;
   int nrows;
   int c;
   int r;

   assert(pseudofork != NULL);
   assert(SCIPnodeGetType(pseudofork) == SCIP_NODETYPE_PSEUDOFORK);
   assert(pseudofork->data.pseudofork != NULL);
   assert(blkmem != NULL);
   assert(set != NULL);
   assert(lp != NULL);

   cols = pseudofork->data.pseudofork->addedcols;
   rows = pseudofork->data.pseudofork->addedrows;
   ncols = pseudofork->data.pseudofork->naddedcols;
   nrows = pseudofork->data.pseudofork->naddedrows;

   assert(ncols == 0 || cols != NULL);
   assert(nrows == 0 || rows != NULL);
   
   for( c = 0; c < ncols; ++c )
   {
      SCIP_CALL( SCIPlpAddCol(lp, set, cols[c], pseudofork->depth) );
   }
   for( r = 0; r < nrows; ++r )
   {
      SCIP_CALL( SCIPlpAddRow(lp, blkmem, set, eventqueue, eventfilter, rows[r], pseudofork->depth) );
   }

   return SCIP_OKAY;
}

#ifndef NDEBUG
/** checks validity of active path */
static
void treeCheckPath(
   SCIP_TREE*            tree                /**< branch and bound tree */
   )
{
   SCIP_NODE* node;
   int ncols;
   int nrows;
   int d;

   assert(tree != NULL);
   assert(tree->path != NULL);

   ncols = 0;
   nrows = 0;
   for( d = 0; d < tree->pathlen; ++d )
   {
      node = tree->path[d];
      assert(node != NULL);
      assert((int)(node->depth) == d);
      switch( SCIPnodeGetType(node) )
      {  
      case SCIP_NODETYPE_PROBINGNODE:
         assert(SCIPtreeProbing(tree));
         assert(d >= 1);
         assert(SCIPnodeGetType(tree->path[d-1]) == SCIP_NODETYPE_FOCUSNODE
            || (ncols == node->data.probingnode->ninitialcols && nrows == node->data.probingnode->ninitialrows));
         assert(ncols <= node->data.probingnode->ncols || !tree->focuslpconstructed);
         assert(nrows <= node->data.probingnode->nrows || !tree->focuslpconstructed);
         if( d < tree->pathlen-1 )
         {
            ncols = node->data.probingnode->ncols;
            nrows = node->data.probingnode->nrows;
         }
         else
         {
            /* for the current probing node, the initial LP size is stored in the path */
            ncols = node->data.probingnode->ninitialcols;
            nrows = node->data.probingnode->ninitialrows;
         }
         break;
      case SCIP_NODETYPE_JUNCTION:
         break;
      case SCIP_NODETYPE_PSEUDOFORK:
         ncols += node->data.pseudofork->naddedcols;
         nrows += node->data.pseudofork->naddedrows;
         break;
      case SCIP_NODETYPE_FORK:
         ncols += node->data.fork->naddedcols;
         nrows += node->data.fork->naddedrows;
         break;
      case SCIP_NODETYPE_SUBROOT:
         ncols = node->data.subroot->ncols;
         nrows = node->data.subroot->nrows;
         break;
      case SCIP_NODETYPE_FOCUSNODE:
      case SCIP_NODETYPE_REFOCUSNODE:
         assert(d == tree->pathlen-1 || SCIPtreeProbing(tree));
         break;
      default:
         SCIPerrorMessage("node at depth %d on active path has to be of type JUNCTION, PSEUDOFORK, FORK, SUBROOT, FOCUSNODE, REFOCUSNODE, or PROBINGNODE, but is %d\n",
            d, SCIPnodeGetType(node));
         SCIPABORT();
      }  /*lint !e788*/
      assert(tree->pathnlpcols[d] == ncols);
      assert(tree->pathnlprows[d] == nrows);
   }
}
#else
#define treeCheckPath(tree) /**/
#endif

/** constructs the LP relaxation of the focus node */
SCIP_RETCODE SCIPtreeLoadLP(
   SCIP_TREE*            tree,               /**< branch and bound tree */
   BMS_BLKMEM*           blkmem,             /**< block memory buffers */
   SCIP_SET*             set,                /**< global SCIP settings */
   SCIP_EVENTQUEUE*      eventqueue,         /**< event queue */
   SCIP_EVENTFILTER*     eventfilter,        /**< global event filter */
   SCIP_LP*              lp,                 /**< current LP data */
   SCIP_Bool*            initroot            /**< pointer to store whether the root LP relaxation has to be initialized */
   )
{
   SCIP_NODE* lpfork;
   int lpforkdepth;
   int d;

   assert(tree != NULL);
   assert(!tree->focuslpconstructed);
   assert(tree->path != NULL);
   assert(tree->pathlen > 0);
   assert(tree->focusnode != NULL);
   assert(SCIPnodeGetType(tree->focusnode) == SCIP_NODETYPE_FOCUSNODE);
   assert(SCIPnodeGetDepth(tree->focusnode) == tree->pathlen-1);
   assert(!SCIPtreeProbing(tree));
   assert(tree->focusnode == tree->path[tree->pathlen-1]);
   assert(blkmem != NULL);
   assert(set != NULL);
   assert(lp != NULL);
   assert(initroot != NULL);

   SCIPdebugMessage("load LP for current fork node #%"SCIP_LONGINT_FORMAT" at depth %d\n", 
      tree->focuslpfork == NULL ? -1 : SCIPnodeGetNumber(tree->focuslpfork),
      tree->focuslpfork == NULL ? -1 : SCIPnodeGetDepth(tree->focuslpfork));
   SCIPdebugMessage("-> old LP has %d cols and %d rows\n", SCIPlpGetNCols(lp), SCIPlpGetNRows(lp));
   SCIPdebugMessage("-> correct LP has %d cols and %d rows\n", 
      tree->correctlpdepth >= 0 ? tree->pathnlpcols[tree->correctlpdepth] : 0,
      tree->correctlpdepth >= 0 ? tree->pathnlprows[tree->correctlpdepth] : 0);
   SCIPdebugMessage("-> old correctlpdepth: %d\n", tree->correctlpdepth);

   treeCheckPath(tree);

   lpfork = tree->focuslpfork;

   /* find out the lpfork's depth (or -1, if lpfork is NULL) */
   if( lpfork == NULL )
   {
      assert(tree->correctlpdepth == -1 || tree->pathnlpcols[tree->correctlpdepth] == 0);
      assert(tree->correctlpdepth == -1 || tree->pathnlprows[tree->correctlpdepth] == 0);
      assert(tree->focuslpstatefork == NULL);
      assert(tree->focussubroot == NULL);
      lpforkdepth = -1;
   }
   else
   {
      assert(SCIPnodeGetType(lpfork) == SCIP_NODETYPE_PSEUDOFORK
         || SCIPnodeGetType(lpfork) == SCIP_NODETYPE_FORK || SCIPnodeGetType(lpfork) == SCIP_NODETYPE_SUBROOT);
      assert(lpfork->active);
      assert(tree->path[lpfork->depth] == lpfork);
      lpforkdepth = lpfork->depth;
   }
   assert(lpforkdepth < tree->pathlen-1); /* lpfork must not be the last (the focus) node of the active path */

   /* find out, if we are in the same subtree */
   if( tree->correctlpdepth >= 0 )
   {
      /* same subtree: shrink LP to the deepest node with correct LP */
      assert(lpforkdepth == -1 || tree->pathnlpcols[tree->correctlpdepth] <= tree->pathnlpcols[lpforkdepth]);
      assert(lpforkdepth == -1 || tree->pathnlprows[tree->correctlpdepth] <= tree->pathnlprows[lpforkdepth]);
      assert(lpforkdepth >= 0 || tree->pathnlpcols[tree->correctlpdepth] == 0);
      assert(lpforkdepth >= 0 || tree->pathnlprows[tree->correctlpdepth] == 0);
      SCIP_CALL( SCIPlpShrinkCols(lp, set, tree->pathnlpcols[tree->correctlpdepth]) );
      SCIP_CALL( SCIPlpShrinkRows(lp, blkmem, set, eventqueue, eventfilter, tree->pathnlprows[tree->correctlpdepth]) );
   }
   else
   {
      /* other subtree: fill LP with the subroot LP data */
      SCIP_CALL( SCIPlpClear(lp, blkmem, set, eventqueue, eventfilter) );
      if( tree->focussubroot != NULL )
      {
         SCIP_CALL( subrootConstructLP(tree->focussubroot, blkmem, set, eventqueue, eventfilter, lp) );
         tree->correctlpdepth = tree->focussubroot->depth; 
      }
   }

   assert(lpforkdepth < tree->pathlen);

   /* add the missing columns and rows */
   for( d = tree->correctlpdepth+1; d <= lpforkdepth; ++d )
   {
      SCIP_NODE* pathnode;

      pathnode = tree->path[d];
      assert(pathnode != NULL);
      assert((int)(pathnode->depth) == d);
      assert(SCIPnodeGetType(pathnode) == SCIP_NODETYPE_JUNCTION
         || SCIPnodeGetType(pathnode) == SCIP_NODETYPE_PSEUDOFORK
         || SCIPnodeGetType(pathnode) == SCIP_NODETYPE_FORK);
      if( SCIPnodeGetType(pathnode) == SCIP_NODETYPE_FORK )
      {
         SCIP_CALL( forkAddLP(pathnode, blkmem, set, eventqueue, eventfilter, lp) );
      }
      else if( SCIPnodeGetType(pathnode) == SCIP_NODETYPE_PSEUDOFORK )
      {
         SCIP_CALL( pseudoforkAddLP(pathnode, blkmem, set, eventqueue, eventfilter, lp) );
      }
   }
   tree->correctlpdepth = MAX(tree->correctlpdepth, lpforkdepth);
   assert(lpforkdepth == -1 || tree->pathnlpcols[tree->correctlpdepth] == tree->pathnlpcols[lpforkdepth]);
   assert(lpforkdepth == -1 || tree->pathnlprows[tree->correctlpdepth] == tree->pathnlprows[lpforkdepth]);
   assert(lpforkdepth == -1 || SCIPlpGetNCols(lp) == tree->pathnlpcols[lpforkdepth]);
   assert(lpforkdepth == -1 || SCIPlpGetNRows(lp) == tree->pathnlprows[lpforkdepth]);
   assert(lpforkdepth >= 0 || SCIPlpGetNCols(lp) == 0);
   assert(lpforkdepth >= 0 || SCIPlpGetNRows(lp) == 0);

   /* mark the LP's size, such that we know which rows and columns were added in the new node */
   SCIPlpMarkSize(lp);

   SCIPdebugMessage("-> new correctlpdepth: %d\n", tree->correctlpdepth);
   SCIPdebugMessage("-> new LP has %d cols and %d rows\n", SCIPlpGetNCols(lp), SCIPlpGetNRows(lp));

   /* if the correct LP depth is still -1, the root LP relaxation has to be initialized */
   *initroot = (tree->correctlpdepth == -1);

   /* mark the LP of the focus node constructed */
   tree->focuslpconstructed = TRUE;

   return SCIP_OKAY;
}

/** loads LP state for fork/subroot of the focus node */
SCIP_RETCODE SCIPtreeLoadLPState(
   SCIP_TREE*            tree,               /**< branch and bound tree */
   BMS_BLKMEM*           blkmem,             /**< block memory buffers */
   SCIP_SET*             set,                /**< global SCIP settings */
   SCIP_STAT*            stat,               /**< dynamic problem statistics */
   SCIP_EVENTQUEUE*      eventqueue,         /**< event queue */
   SCIP_LP*              lp                  /**< current LP data */
   )
{
   SCIP_NODE* lpstatefork;
   int lpstateforkdepth;
   int d;

   assert(tree != NULL);
   assert(tree->focuslpconstructed);
   assert(tree->path != NULL);
   assert(tree->pathlen > 0);
   assert(tree->focusnode != NULL);
   assert(tree->correctlpdepth < tree->pathlen);
   assert(SCIPnodeGetType(tree->focusnode) == SCIP_NODETYPE_FOCUSNODE);
   assert(SCIPnodeGetDepth(tree->focusnode) == tree->pathlen-1);
   assert(!SCIPtreeProbing(tree));
   assert(tree->focusnode == tree->path[tree->pathlen-1]);
   assert(blkmem != NULL);
   assert(set != NULL);
   assert(lp != NULL);

   SCIPdebugMessage("load LP state for current fork node #%"SCIP_LONGINT_FORMAT" at depth %d\n", 
      tree->focuslpstatefork == NULL ? -1 : SCIPnodeGetNumber(tree->focuslpstatefork),
      tree->focuslpstatefork == NULL ? -1 : SCIPnodeGetDepth(tree->focuslpstatefork));

   lpstatefork = tree->focuslpstatefork;

   /* if there is no LP state defining fork, nothing can be done */
   if( lpstatefork == NULL )
      return SCIP_OKAY;

   /* get the lpstatefork's depth */
   assert(SCIPnodeGetType(lpstatefork) == SCIP_NODETYPE_FORK || SCIPnodeGetType(lpstatefork) == SCIP_NODETYPE_SUBROOT);
   assert(lpstatefork->active);
   assert(tree->path[lpstatefork->depth] == lpstatefork);
   lpstateforkdepth = lpstatefork->depth;
   assert(lpstateforkdepth < tree->pathlen-1); /* lpstatefork must not be the last (the focus) node of the active path */
   assert(lpstateforkdepth <= tree->correctlpdepth); /* LP must have been constructed at least up to the fork depth */
   assert(tree->pathnlpcols[tree->correctlpdepth] >= tree->pathnlpcols[lpstateforkdepth]); /* LP can only grow */
   assert(tree->pathnlprows[tree->correctlpdepth] >= tree->pathnlprows[lpstateforkdepth]); /* LP can only grow */

   /* load LP state */
   if( tree->focuslpstateforklpcount != stat->lpcount )
   {
      if( SCIPnodeGetType(lpstatefork) == SCIP_NODETYPE_FORK )
      {
         assert(lpstatefork->data.fork != NULL);
         SCIP_CALL( SCIPlpSetState(lp, blkmem, set, eventqueue, lpstatefork->data.fork->lpistate) );
      }
      else
      {
         assert(SCIPnodeGetType(lpstatefork) == SCIP_NODETYPE_SUBROOT);
         assert(lpstatefork->data.subroot != NULL);
         SCIP_CALL( SCIPlpSetState(lp, blkmem, set, eventqueue, lpstatefork->data.subroot->lpistate) );
      }
      assert(lp->primalfeasible);
      assert(lp->dualfeasible);
   }
   else
   {
      lp->primalfeasible = TRUE;
      lp->dualfeasible = TRUE;
   }

   /* check whether the size of the LP increased (destroying primal/dual feasibility) */
   lp->primalfeasible = lp->primalfeasible
      && (tree->pathnlprows[tree->correctlpdepth] == tree->pathnlprows[lpstateforkdepth]);
   lp->dualfeasible = lp->dualfeasible
      && (tree->pathnlpcols[tree->correctlpdepth] == tree->pathnlpcols[lpstateforkdepth]);

   /* check the path from LP fork to focus node for domain changes (destroying primal feasibility of LP basis) */
   for( d = lpstateforkdepth; d < (int)(tree->focusnode->depth) && lp->primalfeasible; ++d )
   {
      assert(d < tree->pathlen);
      lp->primalfeasible = (tree->path[d]->domchg == NULL || tree->path[d]->domchg->domchgbound.nboundchgs == 0);
   }

   SCIPdebugMessage("-> primalfeasible=%u, dualfeasible=%u\n", lp->primalfeasible, lp->dualfeasible);

   return SCIP_OKAY;
}




/*
 * Node Conversion
 */

/** converts node into LEAF and moves it into the array of the node queue
 *  if node's lower bound is greater or equal than the given upper bound, the node is deleted;
 *  otherwise, it is moved to the node queue; anyways, the given pointer is NULL after the call
 */
static
SCIP_RETCODE nodeToLeaf(
   SCIP_NODE**           node,               /**< pointer to child or sibling node to convert */
   BMS_BLKMEM*           blkmem,             /**< block memory buffers */
   SCIP_SET*             set,                /**< global SCIP settings */
   SCIP_STAT*            stat,               /**< dynamic problem statistics */
   SCIP_EVENTQUEUE*      eventqueue,         /**< event queue */
   SCIP_TREE*            tree,               /**< branch and bound tree */
   SCIP_LP*              lp,                 /**< current LP data */
   SCIP_NODE*            lpstatefork,        /**< LP state defining fork of the node */
   SCIP_Real             cutoffbound         /**< cutoff bound: all nodes with lowerbound >= cutoffbound are cut off */
   )
{
   assert(SCIPnodeGetType(*node) == SCIP_NODETYPE_SIBLING || SCIPnodeGetType(*node) == SCIP_NODETYPE_CHILD);
   assert(stat != NULL);
   assert(lpstatefork == NULL || lpstatefork->depth < (*node)->depth);
   assert(lpstatefork == NULL || lpstatefork->active || SCIPsetIsGE(set, (*node)->lowerbound, cutoffbound));
   assert(lpstatefork == NULL
      || SCIPnodeGetType(lpstatefork) == SCIP_NODETYPE_FORK
      || SCIPnodeGetType(lpstatefork) == SCIP_NODETYPE_SUBROOT);

   /* convert node into leaf */
   SCIPdebugMessage("convert node #%"SCIP_LONGINT_FORMAT" at depth %d to leaf with lpstatefork #%"SCIP_LONGINT_FORMAT" at depth %d\n",
      SCIPnodeGetNumber(*node), SCIPnodeGetDepth(*node),
      lpstatefork == NULL ? -1 : SCIPnodeGetNumber(lpstatefork),
      lpstatefork == NULL ? -1 : SCIPnodeGetDepth(lpstatefork));
   (*node)->nodetype = SCIP_NODETYPE_LEAF; /*lint !e641*/
   (*node)->data.leaf.lpstatefork = lpstatefork;

#ifndef NDEBUG
   /* check, if the LP state fork is the first node with LP state information on the path back to the root */
   if( cutoffbound != SCIP_REAL_MIN ) /* if the node was cut off in SCIPnodeFocus(), the lpstatefork is invalid */
   {
      SCIP_NODE* pathnode;
      pathnode = (*node)->parent;
      while( pathnode != NULL && pathnode != lpstatefork )
      {
         assert(SCIPnodeGetType(pathnode) == SCIP_NODETYPE_JUNCTION
            || SCIPnodeGetType(pathnode) == SCIP_NODETYPE_PSEUDOFORK);
         pathnode = pathnode->parent;
      }
      assert(pathnode == lpstatefork);
   }
#endif

   /* if node is good enough to keep, put it on the node queue */
   if( SCIPsetIsLT(set, (*node)->lowerbound, cutoffbound) )
   {
      /* insert leaf in node queue */
      SCIP_CALL( SCIPnodepqInsert(tree->leaves, set, *node) );
      
      /* make the domain change data static to save memory */
      SCIP_CALL( SCIPdomchgMakeStatic(&(*node)->domchg, blkmem, set, eventqueue, lp) );

      /* node is now member of the node queue: delete the pointer to forbid further access */
      *node = NULL;
   }
   else
   {
      /* delete node due to bound cut off */
      SCIPvbcCutoffNode(stat->vbc, stat, *node);
      SCIP_CALL( SCIPnodeFree(node, blkmem, set, stat, eventqueue, tree, lp) );
   }
   assert(*node == NULL);

   return SCIP_OKAY;
}

<<<<<<< HEAD
/** */
static
SCIP_RETCODE focusnodeCleanupVars(
   BMS_BLKMEM*           blkmem,             /**< block memory buffers */
   SCIP_SET*             set,                /**< global SCIP settings */
   SCIP_STAT*            stat,               /**< dynamic problem statistics */
   SCIP_EVENTQUEUE*      eventqueue,         /**< event queue */
   SCIP_PROB*            prob,               /**< transformed problem after presolve */
   SCIP_TREE*            tree,               /**< branch and bound tree */
   SCIP_LP*              lp,                 /**< current LP data */
   SCIP_BRANCHCAND*      branchcand,         /**< branching candidate storage */
   SCIP_Bool             inlp                /**< should variables in the LP be deleted, too?*/
   )
{
   SCIP_VAR* var;
   int i;
   int ndelvars;
   SCIP_Bool needdel;

   assert(blkmem != NULL);
   assert(set != NULL);
   assert(stat != NULL);
   assert(tree != NULL);
   assert(!SCIPtreeProbing(tree));
   assert(tree->focusnode != NULL);
   assert(SCIPnodeGetType(tree->focusnode) == SCIP_NODETYPE_FOCUSNODE);
   assert(lp != NULL);

   /* check the settings, whether variables should be deleted */
   needdel = (set->price_delvars && tree->focusnode != tree->root) || (set->price_delvarsroot && tree->focusnode == tree->root);

   if( !needdel )
      return SCIP_OKAY;

   /* only remove variables if there are pricers present, s.t. the variable could be regenerated, if needed */
   if( set->nactivepricers == 0 )
      return SCIP_OKAY;

   ndelvars = 0;

   /* also delete variables currently in the LP, thus remove all new variables from the LP, first */
   if( inlp )
   {
      /* remove all additions to the LP at this node */
      SCIP_CALL( SCIPlpShrinkCols(lp, set, SCIPlpGetNCols(lp) - SCIPlpGetNNewcols(lp)) );

      SCIP_CALL( SCIPlpFlush(lp, blkmem, set, eventqueue) );
   }

   /* mark variables as deleted */
   for( i = 0; i < prob->nvars; i++ )
   {
      var = prob->vars[i];
      assert(var != NULL);

      if( SCIPvarIsDeletable(var) && !SCIPvarIsEssential(var) && (inlp || !SCIPvarIsInLP(var)) )
      {
         SCIP_CALL( SCIPdelVar(set->scip, var) );
         ndelvars++;
      }

      SCIPvarMarkEssential(var);
   }

   printf("delvars at node %lld, deleted %d vars\n", stat->nnodes, ndelvars);

   /* delete variables from the constraints */
   for( i = 0; i < set->nconshdlrs; ++i )
   {
      SCIP_CALL( SCIPconshdlrDelVars(set->conshdlrs[i], blkmem, set, stat) );
   }

   /* perform the variable deletions from the problem */
   SCIP_CALL( SCIPprobPerformVarDeletions(prob, blkmem, set, eventqueue, lp, branchcand) );

   if( ndelvars > 0 )
   {
      /* display node information line */
      SCIP_CALL( SCIPdispPrintLine(set, stat, NULL, TRUE) );
   }

   return SCIP_OKAY;
}

/** converts the focus node into a deadend node */
=======
/** converts the focus node into a dead-end node */
>>>>>>> 13672c6d
static
SCIP_RETCODE focusnodeToDeadend(
   BMS_BLKMEM*           blkmem,             /**< block memory buffers */
   SCIP_SET*             set,                /**< global SCIP settings */
   SCIP_STAT*            stat,               /**< dynamic problem statistics */
   SCIP_EVENTQUEUE*      eventqueue,         /**< event queue */
   SCIP_PROB*            prob,               /**< transformed problem after presolve */
   SCIP_TREE*            tree,               /**< branch and bound tree */
   SCIP_LP*              lp,                 /**< current LP data */
   SCIP_BRANCHCAND*      branchcand          /**< branching candidate storage */
   )
{
   assert(blkmem != NULL);
   assert(tree != NULL);
   assert(!SCIPtreeProbing(tree));
   assert(tree->focusnode != NULL);
   assert(SCIPnodeGetType(tree->focusnode) == SCIP_NODETYPE_FOCUSNODE);
   assert(tree->nchildren == 0);

   SCIPdebugMessage("focusnode #%"SCIP_LONGINT_FORMAT" to dead-end at depth %d\n",
      SCIPnodeGetNumber(tree->focusnode), SCIPnodeGetDepth(tree->focusnode));

   /* remove variables from the problem that are marked as deletable and were created at this node */
   SCIP_CALL( focusnodeCleanupVars(blkmem, set, stat, eventqueue, prob, tree, lp, branchcand, TRUE) );

   tree->focusnode->nodetype = SCIP_NODETYPE_DEADEND; /*lint !e641*/

   /* release LPI state */
   if( tree->focuslpstatefork != NULL )
   {
      SCIP_CALL( SCIPnodeReleaseLPIState(tree->focuslpstatefork, blkmem, lp) );
   }

   return SCIP_OKAY;
}

/** converts the focus node into a junction node */
static
SCIP_RETCODE focusnodeToJunction(
   BMS_BLKMEM*           blkmem,             /**< block memory buffers */
   SCIP_SET*             set,                /**< global SCIP settings */
   SCIP_STAT*            stat,               /**< dynamic problem statistics */
   SCIP_EVENTQUEUE*      eventqueue,         /**< event queue */
   SCIP_PROB*            prob,               /**< transformed problem after presolve */
   SCIP_TREE*            tree,               /**< branch and bound tree */
   SCIP_LP*              lp,                 /**< current LP data */
   SCIP_BRANCHCAND*      branchcand          /**< branching candidate storage */
   )
{
   assert(tree != NULL);
   assert(!SCIPtreeProbing(tree));
   assert(tree->focusnode != NULL);
   assert(tree->focusnode->active); /* otherwise, no children could be created at the focus node */
   assert(SCIPnodeGetType(tree->focusnode) == SCIP_NODETYPE_FOCUSNODE);
   assert(SCIPlpGetNNewcols(lp) == 0);

   SCIPdebugMessage("focusnode #%"SCIP_LONGINT_FORMAT" to junction at depth %d\n",
      SCIPnodeGetNumber(tree->focusnode), SCIPnodeGetDepth(tree->focusnode));

   /* convert node into junction */
   tree->focusnode->nodetype = SCIP_NODETYPE_JUNCTION; /*lint !e641*/

   SCIP_CALL( junctionInit(&tree->focusnode->data.junction, tree) );

   /* release LPI state */
   if( tree->focuslpstatefork != NULL )
   {
      SCIP_CALL( SCIPnodeReleaseLPIState(tree->focuslpstatefork, blkmem, lp) );
   }

   /* make the domain change data static to save memory */
   SCIP_CALL( SCIPdomchgMakeStatic(&tree->focusnode->domchg, blkmem, set, eventqueue, lp) );

   return SCIP_OKAY;
}

/** converts the focus node into a pseudofork node */
static
SCIP_RETCODE focusnodeToPseudofork(
   BMS_BLKMEM*           blkmem,             /**< block memory buffers */
   SCIP_SET*             set,                /**< global SCIP settings */
   SCIP_STAT*            stat,               /**< dynamic problem statistics */
   SCIP_EVENTQUEUE*      eventqueue,         /**< event queue */
   SCIP_PROB*            prob,               /**< transformed problem after presolve */
   SCIP_TREE*            tree,               /**< branch and bound tree */
   SCIP_LP*              lp,                 /**< current LP data */
   SCIP_BRANCHCAND*      branchcand          /**< branching candidate storage */
   )
{
   SCIP_PSEUDOFORK* pseudofork;

   assert(blkmem != NULL);
   assert(tree != NULL);
   assert(!SCIPtreeProbing(tree));
   assert(tree->focusnode != NULL);
   assert(tree->focusnode->active); /* otherwise, no children could be created at the focus node */
   assert(SCIPnodeGetType(tree->focusnode) == SCIP_NODETYPE_FOCUSNODE);
   assert(tree->nchildren > 0);
   assert(lp != NULL);

   SCIPdebugMessage("focusnode #%"SCIP_LONGINT_FORMAT" to pseudofork at depth %d\n",
      SCIPnodeGetNumber(tree->focusnode), SCIPnodeGetDepth(tree->focusnode));

   /* remove variables from the problem that are marked as deletable and were created at this node */
   SCIP_CALL( focusnodeCleanupVars(blkmem, set, stat, eventqueue, prob, tree, lp, branchcand, FALSE) );

   /* create pseudofork data */
   SCIP_CALL( pseudoforkCreate(&pseudofork, blkmem, tree, lp) );
   
   tree->focusnode->nodetype = SCIP_NODETYPE_PSEUDOFORK; /*lint !e641*/
   tree->focusnode->data.pseudofork = pseudofork;

   /* release LPI state */
   if( tree->focuslpstatefork != NULL )
   {
      SCIP_CALL( SCIPnodeReleaseLPIState(tree->focuslpstatefork, blkmem, lp) );
   }

   /* make the domain change data static to save memory */
   SCIP_CALL( SCIPdomchgMakeStatic(&tree->focusnode->domchg, blkmem, set, eventqueue, lp) );

   return SCIP_OKAY;
}

/** converts the focus node into a fork node */
static
SCIP_RETCODE focusnodeToFork(
   BMS_BLKMEM*           blkmem,             /**< block memory buffers */
   SCIP_SET*             set,                /**< global SCIP settings */
   SCIP_STAT*            stat,               /**< dynamic problem statistics */
   SCIP_EVENTQUEUE*      eventqueue,         /**< event queue */
   SCIP_EVENTFILTER*     eventfilter,        /**< global event filter */
   SCIP_PROB*            prob,               /**< transformed problem after presolve */
   SCIP_TREE*            tree,               /**< branch and bound tree */
   SCIP_LP*              lp,                 /**< current LP data */
   SCIP_BRANCHCAND*      branchcand          /**< branching candidate storage */
   )
{
   SCIP_FORK* fork;
   SCIP_Bool lperror;

   assert(blkmem != NULL);
   assert(tree != NULL);
   assert(!SCIPtreeProbing(tree));
   assert(tree->focusnode != NULL);
   assert(tree->focusnode->active); /* otherwise, no children could be created at the focus node */
   assert(SCIPnodeGetType(tree->focusnode) == SCIP_NODETYPE_FOCUSNODE);
   assert(tree->nchildren > 0);
   assert(lp != NULL);
   assert(lp->flushed);
   assert(lp->solved || lp->resolvelperror);

   SCIPdebugMessage("focusnode #%"SCIP_LONGINT_FORMAT" to fork at depth %d\n",
      SCIPnodeGetNumber(tree->focusnode), SCIPnodeGetDepth(tree->focusnode));

   /* usually, the LP should be solved to optimality; otherwise, numerical troubles occured,
    * and we have to forget about the LP and transform the node into a junction (see below)
    */
   lperror = FALSE;
   if( !lp->resolvelperror && SCIPlpGetSolstat(lp) == SCIP_LPSOLSTAT_OPTIMAL )
   {
      /* clean up newly created part of LP to keep only necessary columns and rows */
      SCIP_CALL( SCIPlpCleanupNew(lp, blkmem, set, stat, eventqueue, eventfilter, (tree->focusnode->depth == 0)) );

      /* resolve LP after cleaning up */
      if( !lp->solved || !lp->flushed )
      {
         SCIPdebugMessage("resolving LP after cleanup\n");
         SCIP_CALL( SCIPlpSolveAndEval(lp, blkmem, set, stat, eventqueue, eventfilter, prob, -1, FALSE, FALSE, TRUE, &lperror) );
      }
   }
   assert(lp->flushed);
   assert(lp->solved || lperror || lp->resolvelperror);

   /* There are two reasons, that the (reduced) LP is not solved to optimality:
    *  - The primal heuristics (called after the current node's LP was solved) found a new 
    *    solution, that is better than the current node's lower bound.
    *    (But in this case, all children should be cut off and the node should be converted
    *    into a dead-end instead of a fork.)
    *  - Something numerically weird happened after cleaning up or after resolving a diving or probing LP.
    * The only thing we can do, is to completely forget about the LP and treat the node as
    * if it was only a pseudo-solution node. Therefore we have to remove all additional
    * columns and rows from the LP and convert the node into a junction.
    * However, the node's lower bound is kept, thus automatically throwing away nodes that
    * were cut off due to a primal solution.
    */
   if( lperror || lp->resolvelperror || SCIPlpGetSolstat(lp) != SCIP_LPSOLSTAT_OPTIMAL )
   {
      SCIPmessagePrintVerbInfo(set->disp_verblevel, SCIP_VERBLEVEL_FULL,
         "(node %"SCIP_LONGINT_FORMAT") numerical troubles: LP %d not optimal -- convert node into junction instead of fork\n", 
         stat->nnodes, stat->nlps);

      /* remove all additions to the LP at this node */
      SCIP_CALL( SCIPlpShrinkCols(lp, set, SCIPlpGetNCols(lp) - SCIPlpGetNNewcols(lp)) );
      SCIP_CALL( SCIPlpShrinkRows(lp, blkmem, set, eventqueue, eventfilter, SCIPlpGetNRows(lp) - SCIPlpGetNNewrows(lp)) );
   
      /* convert node into a junction */
      SCIP_CALL( focusnodeToJunction(blkmem, set, stat, eventqueue, prob, tree, lp, branchcand) );
      
      return SCIP_OKAY;
   }
   assert(lp->flushed);
   assert(lp->solved);
   assert(SCIPlpGetSolstat(lp) == SCIP_LPSOLSTAT_OPTIMAL);

   /* remove variables from the problem that are marked as deletable, were created at this node and are not contained in the LP */
   SCIP_CALL( focusnodeCleanupVars(blkmem, set, stat, eventqueue, prob, tree, lp, branchcand, FALSE) );

   assert(lp->flushed);
   assert(lp->solved);

   /* create fork data */
   SCIP_CALL( forkCreate(&fork, blkmem, tree, lp) );
   
   tree->focusnode->nodetype = SCIP_NODETYPE_FORK; /*lint !e641*/
   tree->focusnode->data.fork = fork;

   /* capture the LPI state of the root node to ensure that the LPI state of the root stays for the whole solving
    * process
    */
   if( tree->focusnode == tree->root )
      forkCaptureLPIState(fork, 1);
   
   /* release LPI state */
   if( tree->focuslpstatefork != NULL )
   {
      SCIP_CALL( SCIPnodeReleaseLPIState(tree->focuslpstatefork, blkmem, lp) );
   }

   /* make the domain change data static to save memory */
   SCIP_CALL( SCIPdomchgMakeStatic(&tree->focusnode->domchg, blkmem, set, eventqueue, lp) );

   return SCIP_OKAY;
}

#ifdef WITHSUBROOTS  /** @todo test whether subroots should be created */
/** converts the focus node into a subroot node */
static
SCIP_RETCODE focusnodeToSubroot(
   BMS_BLKMEM*           blkmem,             /**< block memory buffers */
   SCIP_SET*             set,                /**< global SCIP settings */
   SCIP_STAT*            stat,               /**< dynamic problem statistics */
   SCIP_EVENTQUEUE*      eventqueue,         /**< event queue */
   SCIP_EVENTFILTER*     eventfilter,        /**< global event filter */
   SCIP_PROB*            prob,               /**< transformed problem after presolve */
   SCIP_TREE*            tree,               /**< branch and bound tree */
   SCIP_LP*              lp,                 /**< current LP data */
   SCIP_BRANCHCAND*      branchcand          /**< branching candidate storage */
   )
{
   SCIP_SUBROOT* subroot;
   SCIP_Bool lperror;

   assert(blkmem != NULL);
   assert(tree != NULL);
   assert(!SCIPtreeProbing(tree));
   assert(tree->focusnode != NULL);
   assert(SCIPnodeGetType(tree->focusnode) == SCIP_NODETYPE_FOCUSNODE);
   assert(tree->focusnode->active); /* otherwise, no children could be created at the focus node */
   assert(tree->nchildren > 0);
   assert(lp != NULL);
   assert(lp->flushed);
   assert(lp->solved);

   SCIPdebugMessage("focusnode #%"SCIP_LONGINT_FORMAT" to subroot at depth %d\n",
      SCIPnodeGetNumber(tree->focusnode), SCIPnodeGetDepth(tree->focusnode));

   /* usually, the LP should be solved to optimality; otherwise, numerical troubles occured,
    * and we have to forget about the LP and transform the node into a junction (see below)
    */
   lperror = FALSE;
   if( SCIPlpGetSolstat(lp) == SCIP_LPSOLSTAT_OPTIMAL )
   {
      /* clean up whole LP to keep only necessary columns and rows */
#if 0
      if( tree->focusnode->depth == 0 )
      {
         SCIP_CALL( SCIPlpCleanupAll(lp, blkmem, set, stat, eventqueue, eventfilter, (tree->focusnode->depth == 0)) );
      }
      else
#endif
      {
         SCIP_CALL( SCIPlpRemoveAllObsoletes(lp, blkmem, set, stat, eventqueue, eventfilter) );
      }

      /* resolve LP after cleaning up */
      if( !lp->solved || !lp->flushed )
      {
         SCIPdebugMessage("resolving LP after cleanup\n");
         SCIP_CALL( SCIPlpSolveAndEval(lp, blkmem, set, stat, eventqueue, eventfilter, prob, -1, FALSE, FALSE, TRUE, &lperror) );
      }
   }
   assert(lp->flushed);
   assert(lp->solved || lperror);

   /* There are two reasons, that the (reduced) LP is not solved to optimality:
    *  - The primal heuristics (called after the current node's LP was solved) found a new 
    *    solution, that is better than the current node's lower bound.
    *    (But in this case, all children should be cut off and the node should be converted
    *    into a dead-end instead of a subroot.)
    *  - Something numerically weird happened after cleaning up.
    * The only thing we can do, is to completely forget about the LP and treat the node as
    * if it was only a pseudo-solution node. Therefore we have to remove all additional
    * columns and rows from the LP and convert the node into a junction.
    * However, the node's lower bound is kept, thus automatically throwing away nodes that
    * were cut off due to a primal solution.
    */
   if( lperror || SCIPlpGetSolstat(lp) != SCIP_LPSOLSTAT_OPTIMAL )
   {
      SCIPmessagePrintVerbInfo(set->disp_verblevel, SCIP_VERBLEVEL_FULL,
         "(node %"SCIP_LONGINT_FORMAT") numerical troubles: LP %d not optimal -- convert node into junction instead of subroot\n", 
         stat->nnodes, stat->nlps);

      /* remove all additions to the LP at this node */
      SCIP_CALL( SCIPlpShrinkCols(lp, set, SCIPlpGetNCols(lp) - SCIPlpGetNNewcols(lp)) );
      SCIP_CALL( SCIPlpShrinkRows(lp, blkmem, set, eventqueue, eventfilter, SCIPlpGetNRows(lp) - SCIPlpGetNNewrows(lp)) );
   
      /* convert node into a junction */
      SCIP_CALL( focusnodeToJunction(blkmem, set, stat, eventqueue, prob, tree, lp, branchcand) );
      
      return SCIP_OKAY;
   }
   assert(lp->flushed);
   assert(lp->solved);
   assert(SCIPlpGetSolstat(lp) == SCIP_LPSOLSTAT_OPTIMAL);

   /* remove variables from the problem that are marked as deletable, were created at this node and are not contained in the LP */
   SCIP_CALL( focusnodeCleanupVars(blkmem, set, stat, eventqueue, prob, tree, lp, branchcand, FALSE) );

   assert(lp->flushed);
   assert(lp->solved);


   /* create subroot data */
   SCIP_CALL( subrootCreate(&subroot, blkmem, tree, lp) );

   tree->focusnode->nodetype = SCIP_NODETYPE_SUBROOT; /*lint !e641*/
   tree->focusnode->data.subroot = subroot;

   /* update the LP column and row counter for the converted node */
   treeUpdatePathLPSize(tree, tree->focusnode->depth);

   /* release LPI state */
   if( tree->focuslpstatefork != NULL )
   {
      SCIP_CALL( SCIPnodeReleaseLPIState(tree->focuslpstatefork, blkmem, lp) );
   }

   /* make the domain change data static to save memory */
   SCIP_CALL( SCIPdomchgMakeStatic(&tree->focusnode->domchg, blkmem, set, eventqueue, lp) );

   return SCIP_OKAY;
}
#endif

/** puts all nodes in the array on the node queue and makes them LEAFs */
static
SCIP_RETCODE treeNodesToQueue(
   SCIP_TREE*            tree,               /**< branch and bound tree */
   BMS_BLKMEM*           blkmem,             /**< block memory buffers */
   SCIP_SET*             set,                /**< global SCIP settings */
   SCIP_STAT*            stat,               /**< dynamic problem statistics */
   SCIP_EVENTQUEUE*      eventqueue,         /**< event queue */
   SCIP_LP*              lp,                 /**< current LP data */
   SCIP_NODE**           nodes,              /**< array of nodes to put on the queue */
   int*                  nnodes,             /**< pointer to number of nodes in the array */
   SCIP_NODE*            lpstatefork,        /**< LP state defining fork of the nodes */
   SCIP_Real             cutoffbound         /**< cutoff bound: all nodes with lowerbound >= cutoffbound are cut off */
   )
{
   int i;

   assert(tree != NULL);
   assert(set != NULL);
   assert(nnodes != NULL);
   assert(*nnodes == 0 || nodes != NULL);

   for( i = 0; i < *nnodes; ++i )
   {
      /* convert node to LEAF and put it into leaves queue, or delete it if it's lower bound exceeds the cutoff bound */
      SCIP_CALL( nodeToLeaf(&nodes[i], blkmem, set, stat, eventqueue, tree, lp, lpstatefork, cutoffbound) );
      assert(nodes[i] == NULL);
   }
   *nnodes = 0;

   return SCIP_OKAY;
}

/** converts children into siblings, clears children array */
static
void treeChildrenToSiblings(
   SCIP_TREE*            tree                /**< branch and bound tree */
   )
{
   SCIP_NODE** tmpnodes;
   SCIP_Real* tmpprios;
   int tmpnodessize;
   int i;

   assert(tree != NULL);
   assert(tree->nsiblings == 0);

   tmpnodes = tree->siblings;
   tmpprios = tree->siblingsprio;
   tmpnodessize = tree->siblingssize;

   tree->siblings = tree->children;
   tree->siblingsprio = tree->childrenprio;
   tree->nsiblings = tree->nchildren;
   tree->siblingssize = tree->childrensize;

   tree->children = tmpnodes;
   tree->childrenprio = tmpprios;
   tree->nchildren = 0;
   tree->childrensize = tmpnodessize;
   
   for( i = 0; i < tree->nsiblings; ++i )
   {
      assert(SCIPnodeGetType(tree->siblings[i]) == SCIP_NODETYPE_CHILD);
      tree->siblings[i]->nodetype = SCIP_NODETYPE_SIBLING; /*lint !e641*/

      /* because CHILD.arraypos and SIBLING.arraypos are on the same position, we do not have to copy it */
      assert(&(tree->siblings[i]->data.sibling.arraypos) == &(tree->siblings[i]->data.child.arraypos));
   }
}

/** installs a child, a sibling, or a leaf node as the new focus node */
SCIP_RETCODE SCIPnodeFocus(
   SCIP_NODE**           node,               /**< pointer to node to focus (or NULL to remove focus); the node
                                              *   is freed, if it was cut off due to a cut off subtree */
   BMS_BLKMEM*           blkmem,             /**< block memory buffers */
   SCIP_SET*             set,                /**< global SCIP settings */
   SCIP_STAT*            stat,               /**< problem statistics */
   SCIP_PROB*            prob,               /**< transformed problem after presolve */
   SCIP_PRIMAL*          primal,             /**< primal data */
   SCIP_TREE*            tree,               /**< branch and bound tree */
   SCIP_LP*              lp,                 /**< current LP data */
   SCIP_BRANCHCAND*      branchcand,         /**< branching candidate storage */
   SCIP_CONFLICT*        conflict,           /**< conflict analysis data */
   SCIP_EVENTFILTER*     eventfilter,        /**< event filter for global (not variable dependent) events */
   SCIP_EVENTQUEUE*      eventqueue,         /**< event queue */
   SCIP_Bool*            cutoff              /**< pointer to store whether the given node can be cut off */
   )
{
   SCIP_NODE* oldfocusnode;
   SCIP_NODE* fork;
   SCIP_NODE* lpfork;
   SCIP_NODE* lpstatefork;
   SCIP_NODE* subroot;
   SCIP_NODE* childrenlpstatefork;
   int oldcutoffdepth;

   assert(node != NULL);
   assert(*node == NULL
      || SCIPnodeGetType(*node) == SCIP_NODETYPE_SIBLING
      || SCIPnodeGetType(*node) == SCIP_NODETYPE_CHILD
      || SCIPnodeGetType(*node) == SCIP_NODETYPE_LEAF);
   assert(*node == NULL || !(*node)->active);
   assert(stat != NULL);
   assert(tree != NULL);
   assert(!SCIPtreeProbing(tree));
   assert(lp != NULL);
   assert(cutoff != NULL);

   SCIPdebugMessage("focusing node #%"SCIP_LONGINT_FORMAT" of type %d in depth %d\n",
      *node != NULL ? SCIPnodeGetNumber(*node) : -1, *node != NULL ? (int)SCIPnodeGetType(*node) : 0,
      *node != NULL ? SCIPnodeGetDepth(*node) : -1);

   /* remember old cutoff depth in order to know, whether the children and siblings can be deleted */
   oldcutoffdepth = tree->cutoffdepth;

   /* find the common fork node, the new LP defining fork, and the new focus subroot,
    * thereby checking, if the new node can be cut off
    */
   treeFindSwitchForks(tree, *node, &fork, &lpfork, &lpstatefork, &subroot, cutoff);
   SCIPdebugMessage("focus node: focusnodedepth=%d, forkdepth=%d, lpforkdepth=%d, lpstateforkdepth=%d, subrootdepth=%d, cutoff=%u\n",
      *node != NULL ? (*node)->depth : -1, fork != NULL ? fork->depth : -1, /*lint !e705 */
      lpfork != NULL ? lpfork->depth : -1, lpstatefork != NULL ? lpstatefork->depth : -1, /*lint !e705 */
      subroot != NULL ? subroot->depth : -1, *cutoff); /*lint !e705 */
   
   /* free the new node, if it is located in a cut off subtree */
   if( *cutoff )
   {
      assert(*node != NULL);
      assert(tree->cutoffdepth == oldcutoffdepth);
      if( SCIPnodeGetType(*node) == SCIP_NODETYPE_LEAF )
      {
         SCIP_CALL( SCIPnodepqRemove(tree->leaves, set, *node) );
      }
      SCIP_CALL( SCIPnodeFree(node, blkmem, set, stat, eventqueue, tree, lp) );

      return SCIP_OKAY;
   }

   assert(tree->cutoffdepth == INT_MAX);
   assert(fork == NULL || fork->active);
   assert(lpfork == NULL || fork != NULL);
   assert(lpstatefork == NULL || lpfork != NULL);
   assert(subroot == NULL || lpstatefork != NULL);

   /* remember the depth of the common fork node for LP updates */
   SCIPdebugMessage("focus node: old correctlpdepth=%d\n", tree->correctlpdepth);
   if( subroot == tree->focussubroot && fork != NULL && lpfork != NULL )
   {
      /* we are in the same subtree with valid LP fork: the LP is correct at most upto the common fork depth */
      assert(subroot == NULL || subroot->active);
      tree->correctlpdepth = MIN(tree->correctlpdepth, (int)fork->depth);
   }
   else
   {
      /* we are in a different subtree, or no valid LP fork exists: the LP is completely incorrect */
      assert(subroot == NULL || !subroot->active
         || (tree->focussubroot != NULL && (int)(tree->focussubroot->depth) > subroot->depth));
      tree->correctlpdepth = -1;
   }

   /* if the LP state fork changed, the lpcount information for the new LP state fork is unknown */
   if( lpstatefork != tree->focuslpstatefork )
      tree->focuslpstateforklpcount = -1;

   /* if the old focus node was cut off, we can delete its children;
    * if the old focus node's parent was cut off, we can also delete the focus node's siblings
    */
   if( tree->focusnode != NULL && oldcutoffdepth <= (int)tree->focusnode->depth )
   {
      SCIPdebugMessage("path to old focus node of depth %u was cut off at depth %d\n", 
         tree->focusnode->depth, oldcutoffdepth);

      /* delete the focus node's children by converting them to leaves with a cutoffbound of SCIP_REAL_MIN;
       * we cannot delete them directly, because in SCIPnodeFree(), the children array is changed, which is the
       * same array we would have to iterate over here;
       * the children don't have an LP fork, because the old focus node is not yet converted into a fork or subroot
       */
      SCIPdebugMessage(" -> deleting the %d children of the old focus node\n", tree->nchildren);
      SCIP_CALL( treeNodesToQueue(tree, blkmem, set, stat, eventqueue, lp, tree->children, &tree->nchildren, NULL, SCIP_REAL_MIN) );
      assert(tree->nchildren == 0);

      if( oldcutoffdepth < (int)tree->focusnode->depth )
      {
         /* delete the focus node's siblings by converting them to leaves with a cutoffbound of SCIP_REAL_MIN;
          * we cannot delete them directly, because in SCIPnodeFree(), the siblings array is changed, which is the
          * same array we would have to iterate over here;
          * the siblings have the same LP state fork as the old focus node
          */
         SCIPdebugMessage(" -> deleting the %d siblings of the old focus node\n", tree->nsiblings);
         SCIP_CALL( treeNodesToQueue(tree, blkmem, set, stat, eventqueue, lp, tree->siblings, &tree->nsiblings, tree->focuslpstatefork,
               SCIP_REAL_MIN) );
         assert(tree->nsiblings == 0);
      }
   }

   /* convert the old focus node into a fork or subroot node, if it has children;
    * otherwise, convert it into a dead-end, which will be freed later in treeSwitchPath()
    */
   childrenlpstatefork = tree->focuslpstatefork;
   if( tree->nchildren > 0 )
   {
      SCIP_Bool selectedchild;

      assert(tree->focusnode != NULL);
      assert(SCIPnodeGetType(tree->focusnode) == SCIP_NODETYPE_FOCUSNODE);
      assert(oldcutoffdepth == INT_MAX);

      /* check whether the next focus node is a child of the old focus node */
      selectedchild = (*node != NULL && SCIPnodeGetType(*node) == SCIP_NODETYPE_CHILD);

      if( tree->focusnodehaslp && lp->isrelax )
      {
         assert(tree->focuslpconstructed);

#ifdef WITHSUBROOTS  /** @todo test whether subroots should be created, decide: old focus node becomes fork or subroot */
         if( tree->focusnode->depth > 0 && tree->focusnode->depth % 25 == 0 )
         {
            /* convert old focus node into a subroot node */
            SCIP_CALL( focusnodeToSubroot(blkmem, set, stat, eventqueue, eventfilter, prob, tree, lp, branchcand) );
            if( *node != NULL && SCIPnodeGetType(*node) == SCIP_NODETYPE_CHILD
               && SCIPnodeGetType(tree->focusnode) == SCIP_NODETYPE_SUBROOT )
               subroot = tree->focusnode;
         }
         else
#endif
         {
            /* convert old focus node into a fork node */
            SCIP_CALL( focusnodeToFork(blkmem, set, stat, eventqueue, eventfilter, prob, tree, lp, branchcand) );
         }

         /* check, if the conversion into a subroot or fork was successful */
         if( SCIPnodeGetType(tree->focusnode) == SCIP_NODETYPE_FORK
            || SCIPnodeGetType(tree->focusnode) == SCIP_NODETYPE_SUBROOT )
         {
            childrenlpstatefork = tree->focusnode;

            /* if a child of the old focus node was selected as new focus node, the old node becomes the new focus
             * LP fork and LP state fork
             */
            if( selectedchild )
            {
               lpfork = tree->focusnode;
               tree->correctlpdepth = tree->focusnode->depth;
               lpstatefork = tree->focusnode;
               tree->focuslpstateforklpcount = stat->lpcount;
            }
         }

         /* update the path's LP size */
         tree->pathnlpcols[tree->focusnode->depth] = SCIPlpGetNCols(lp);
         tree->pathnlprows[tree->focusnode->depth] = SCIPlpGetNRows(lp);
      }
      else if( tree->focuslpconstructed && (SCIPlpGetNNewcols(lp) > 0 || SCIPlpGetNNewrows(lp) > 0) )
      {
         /* convert old focus node into pseudofork */
         SCIP_CALL( focusnodeToPseudofork(blkmem, set, stat, eventqueue, prob, tree, lp, branchcand) );
         assert(SCIPnodeGetType(tree->focusnode) == SCIP_NODETYPE_PSEUDOFORK);

         /* update the path's LP size */
         tree->pathnlpcols[tree->focusnode->depth] = SCIPlpGetNCols(lp);
         tree->pathnlprows[tree->focusnode->depth] = SCIPlpGetNRows(lp);

         /* if a child of the old focus node was selected as new focus node, the old node becomes the new focus LP fork */
         if( selectedchild )
         {
            lpfork = tree->focusnode;
            tree->correctlpdepth = tree->focusnode->depth;
         }
      }
      else
      {
         /* convert old focus node into junction */
         SCIP_CALL( focusnodeToJunction(blkmem, set, stat, eventqueue, prob, tree, lp, branchcand) );
      }
   }
   else if( tree->focusnode != NULL )
   {
<<<<<<< HEAD
      /* convert old focus node into deadend */
      SCIP_CALL( focusnodeToDeadend(blkmem, set, stat, eventqueue, prob, tree, lp, branchcand) );
=======
      /* convert old focus node into dead-end */
      SCIP_CALL( focusnodeToDeadend(blkmem, tree, lp) );
>>>>>>> 13672c6d
   }
   assert(subroot == NULL || SCIPnodeGetType(subroot) == SCIP_NODETYPE_SUBROOT);
   assert(lpstatefork == NULL
      || SCIPnodeGetType(lpstatefork) == SCIP_NODETYPE_SUBROOT
      || SCIPnodeGetType(lpstatefork) == SCIP_NODETYPE_FORK);
   assert(childrenlpstatefork == NULL
      || SCIPnodeGetType(childrenlpstatefork) == SCIP_NODETYPE_SUBROOT
      || SCIPnodeGetType(childrenlpstatefork) == SCIP_NODETYPE_FORK);
   assert(lpfork == NULL
      || SCIPnodeGetType(lpfork) == SCIP_NODETYPE_SUBROOT
      || SCIPnodeGetType(lpfork) == SCIP_NODETYPE_FORK
      || SCIPnodeGetType(lpfork) == SCIP_NODETYPE_PSEUDOFORK);
   SCIPdebugMessage("focus node: new correctlpdepth=%d\n", tree->correctlpdepth);
   
   /* set up the new lists of siblings and children */
   oldfocusnode = tree->focusnode;
   if( *node == NULL )
   {
      /* move siblings to the queue, make them LEAFs */
      SCIP_CALL( treeNodesToQueue(tree, blkmem, set, stat, eventqueue, lp, tree->siblings, &tree->nsiblings, tree->focuslpstatefork,
            primal->cutoffbound) );

      /* move children to the queue, make them LEAFs */
      SCIP_CALL( treeNodesToQueue(tree, blkmem, set, stat, eventqueue, lp, tree->children, &tree->nchildren, childrenlpstatefork,
            primal->cutoffbound) );
   }
   else
   {
      SCIP_NODE* bestleaf;

      switch( SCIPnodeGetType(*node) )
      {  
      case SCIP_NODETYPE_SIBLING:
         /* reset plunging depth, if the selected node is better than all leaves */
         bestleaf = SCIPtreeGetBestLeaf(tree);
         if( bestleaf == NULL || SCIPnodepqCompare(tree->leaves, set, *node, bestleaf) <= 0 )
            stat->plungedepth = 0;

         /* move children to the queue, make them LEAFs */
         SCIP_CALL( treeNodesToQueue(tree, blkmem, set, stat, eventqueue, lp, tree->children, &tree->nchildren, childrenlpstatefork,
               primal->cutoffbound) );

         /* remove selected sibling from the siblings array */
         treeRemoveSibling(tree, *node);

         SCIPdebugMessage("selected sibling node, lowerbound=%g, plungedepth=%d\n", (*node)->lowerbound, stat->plungedepth);
         break;
         
      case SCIP_NODETYPE_CHILD:
         /* reset plunging depth, if the selected node is better than all leaves; otherwise, increase plunging depth */
         bestleaf = SCIPtreeGetBestLeaf(tree);
         if( bestleaf == NULL || SCIPnodepqCompare(tree->leaves, set, *node, bestleaf) <= 0 )
            stat->plungedepth = 0;
         else
            stat->plungedepth++;

         /* move siblings to the queue, make them LEAFs */
         SCIP_CALL( treeNodesToQueue(tree, blkmem, set, stat, eventqueue, lp, tree->siblings, &tree->nsiblings, tree->focuslpstatefork,
               primal->cutoffbound) );

         /* remove selected child from the children array */      
         treeRemoveChild(tree, *node);
         
         /* move remaining children to the siblings array, make them SIBLINGs */
         treeChildrenToSiblings(tree);
         
         SCIPdebugMessage("selected child node, lowerbound=%g, plungedepth=%d\n", (*node)->lowerbound, stat->plungedepth);
         break;
         
      case SCIP_NODETYPE_LEAF:
         /* move siblings to the queue, make them LEAFs */
         SCIP_CALL( treeNodesToQueue(tree, blkmem, set, stat, eventqueue, lp, tree->siblings, &tree->nsiblings, tree->focuslpstatefork,
               primal->cutoffbound) );
         
         /* move children to the queue, make them LEAFs */
         SCIP_CALL( treeNodesToQueue(tree, blkmem, set, stat, eventqueue, lp, tree->children, &tree->nchildren, childrenlpstatefork,
               primal->cutoffbound) );

         /* remove node from the queue */
         SCIP_CALL( SCIPnodepqRemove(tree->leaves, set, *node) );

         stat->plungedepth = 0;
         if( SCIPnodeGetDepth(*node) > 0 )
            stat->nbacktracks++;
         SCIPdebugMessage("selected leaf node, lowerbound=%g, plungedepth=%d\n", (*node)->lowerbound, stat->plungedepth);
         break;

      default:
         SCIPerrorMessage("selected node is neither sibling, child, nor leaf (nodetype=%d)\n", SCIPnodeGetType(*node));
         return SCIP_INVALIDDATA;
      }  /*lint !e788*/

      /* convert node into the focus node */
      (*node)->nodetype = SCIP_NODETYPE_FOCUSNODE; /*lint !e641*/
   }
   assert(tree->nchildren == 0);
   
   /* set new focus node, LP fork, LP state fork, and subroot */
   assert(subroot == NULL || (lpstatefork != NULL && subroot->depth <= lpstatefork->depth));
   assert(lpstatefork == NULL || (lpfork != NULL && lpstatefork->depth <= lpfork->depth));
   assert(lpfork == NULL || (*node != NULL && lpfork->depth < (*node)->depth));
   tree->focusnode = *node;
   tree->focuslpfork = lpfork;
   tree->focuslpstatefork = lpstatefork;
   tree->focussubroot = subroot;
   tree->focuslpconstructed = FALSE;
   lp->resolvelperror = FALSE;

   /* track the path from the old focus node to the new node, and perform domain and constraint set changes */
   SCIP_CALL( treeSwitchPath(tree, blkmem, set, stat, prob, primal, lp, branchcand, conflict, eventfilter, eventqueue, 
         fork, *node, cutoff) );
   assert(tree->pathlen >= 0);
   assert(*node != NULL || tree->pathlen == 0);
   assert(*node == NULL || tree->pathlen-1 <= (int)(*node)->depth);

   /* if the old focus node is a dead end (has no children), delete it */
   if( oldfocusnode != NULL && SCIPnodeGetType(oldfocusnode) == SCIP_NODETYPE_DEADEND )
   {
      int oldeffectiverootdepth;

      oldeffectiverootdepth = tree->effectiverootdepth;
      SCIP_CALL( SCIPnodeFree(&oldfocusnode, blkmem, set, stat, eventqueue, tree, lp) );
      assert(oldeffectiverootdepth <= tree->effectiverootdepth);
      assert(tree->effectiverootdepth < tree->pathlen || *node == NULL || *cutoff);
      if( tree->effectiverootdepth > oldeffectiverootdepth && *node != NULL && !(*cutoff) )
      {
         int d;

         /* promote the constraint set and bound changes up to the new effective root to be global changes */
         SCIPdebugMessage("effective root is now at depth %d: applying constraint set and bound changes to global problem\n",
            tree->effectiverootdepth);
         for( d = oldeffectiverootdepth+1; d <= tree->effectiverootdepth; ++d )
         {
            SCIP_Bool nodecutoff;

            SCIPdebugMessage(" -> applying constraint set changes of depth %d\n", d);
            SCIP_CALL( SCIPconssetchgMakeGlobal(&tree->path[d]->conssetchg, blkmem, set, stat, prob) );
            SCIPdebugMessage(" -> applying bound changes of depth %d\n", d);
            SCIP_CALL( SCIPdomchgApplyGlobal(tree->path[d]->domchg, blkmem, set, stat, lp, branchcand, eventqueue,
                  &nodecutoff) );
            if( nodecutoff )
            {
               SCIPnodeCutoff(tree->path[d], set, stat, tree);
               *cutoff = TRUE;
            }
         }
      }
   }
   assert(*cutoff || SCIPtreeIsPathComplete(tree));

   return SCIP_OKAY;
}   




/*
 * Tree methods
 */

/** creates an initialized tree data structure */
SCIP_RETCODE SCIPtreeCreate(
   SCIP_TREE**           tree,               /**< pointer to tree data structure */
   SCIP_SET*             set,                /**< global SCIP settings */
   SCIP_NODESEL*         nodesel             /**< node selector to use for sorting leaves in the priority queue */
   )
{
   assert(tree != NULL);

   SCIP_ALLOC( BMSallocMemory(tree) );

   (*tree)->root = NULL;

   SCIP_CALL( SCIPnodepqCreate(&(*tree)->leaves, set, nodesel) );

   (*tree)->path = NULL;
   (*tree)->focusnode = NULL;
   (*tree)->focuslpfork = NULL;
   (*tree)->focuslpstatefork = NULL;
   (*tree)->focussubroot = NULL;
   (*tree)->children = NULL;
   (*tree)->siblings = NULL;
   (*tree)->probingroot = NULL;
   (*tree)->childrenprio = NULL;
   (*tree)->siblingsprio = NULL;
   (*tree)->pathnlpcols = NULL;
   (*tree)->pathnlprows = NULL;
   (*tree)->probinglpistate = NULL;
   (*tree)->pendingbdchgs = NULL;
   (*tree)->pendingbdchgssize = 0;
   (*tree)->npendingbdchgs = 0;
   (*tree)->focuslpstateforklpcount = -1;
   (*tree)->childrensize = 0;
   (*tree)->nchildren = 0;
   (*tree)->siblingssize = 0;
   (*tree)->nsiblings = 0;
   (*tree)->pathlen = 0;
   (*tree)->pathsize = 0;
   (*tree)->effectiverootdepth = 0;
   (*tree)->correctlpdepth = -1;
   (*tree)->cutoffdepth = INT_MAX;
   (*tree)->repropdepth = INT_MAX;
   (*tree)->repropsubtreecount = 0;
   (*tree)->focusnodehaslp = FALSE;
   (*tree)->probingnodehaslp = FALSE;
   (*tree)->focuslpconstructed = FALSE;
   (*tree)->cutoffdelayed = FALSE;
   (*tree)->probinglpwasflushed = FALSE;
   (*tree)->probinglpwassolved = FALSE;
   (*tree)->probingloadlpistate = FALSE;
   (*tree)->probinglpwasrelax = FALSE;

   return SCIP_OKAY;
}

/** frees tree data structure */
SCIP_RETCODE SCIPtreeFree(
   SCIP_TREE**           tree,               /**< pointer to tree data structure */
   BMS_BLKMEM*           blkmem,             /**< block memory buffers */
   SCIP_SET*             set,                /**< global SCIP settings */
   SCIP_STAT*            stat,               /**< problem statistics */
   SCIP_EVENTQUEUE*      eventqueue,         /**< event queue */
   SCIP_LP*              lp                  /**< current LP data */
   )
{
   assert(tree != NULL);
   assert(*tree != NULL);
   assert((*tree)->nchildren == 0);
   assert((*tree)->nsiblings == 0);
   assert((*tree)->focusnode == NULL);
   assert(!SCIPtreeProbing(*tree));

   SCIPdebugMessage("free tree\n");

   /* free node queue */
   SCIP_CALL( SCIPnodepqFree(&(*tree)->leaves, blkmem, set, stat, eventqueue, *tree, lp) );
   
   /* free pointer arrays */
   BMSfreeMemoryArrayNull(&(*tree)->path);
   BMSfreeMemoryArrayNull(&(*tree)->children);
   BMSfreeMemoryArrayNull(&(*tree)->siblings);
   BMSfreeMemoryArrayNull(&(*tree)->childrenprio);
   BMSfreeMemoryArrayNull(&(*tree)->siblingsprio);
   BMSfreeMemoryArrayNull(&(*tree)->pathnlpcols);
   BMSfreeMemoryArrayNull(&(*tree)->pathnlprows);
   BMSfreeMemoryArrayNull(&(*tree)->pendingbdchgs);

   BMSfreeMemory(tree);

   return SCIP_OKAY;
}

/** clears and resets tree data structure and deletes all nodes */
SCIP_RETCODE SCIPtreeClear(
   SCIP_TREE*            tree,               /**< tree data structure */
   BMS_BLKMEM*           blkmem,             /**< block memory buffers */
   SCIP_SET*             set,                /**< global SCIP settings */
   SCIP_STAT*            stat,               /**< problem statistics */
   SCIP_EVENTQUEUE*      eventqueue,         /**< event queue */
   SCIP_LP*              lp                  /**< current LP data */
   )
{
   assert(tree != NULL);
   assert(tree->nchildren == 0);
   assert(tree->nsiblings == 0);
   assert(tree->focusnode == NULL);
   assert(!SCIPtreeProbing(tree));

   SCIPdebugMessage("clearing tree\n");

   /* clear node queue */
   SCIP_CALL( SCIPnodepqClear(tree->leaves, blkmem, set, stat, eventqueue, tree, lp) );
   assert(tree->root == NULL);
   
   /* mark working arrays to be empty and reset data */
   tree->focuslpstateforklpcount = -1;
   tree->nchildren = 0;
   tree->nsiblings = 0;
   tree->pathlen = 0;
   tree->effectiverootdepth = 0;
   tree->correctlpdepth = -1;
   tree->cutoffdepth = INT_MAX;
   tree->repropdepth = INT_MAX;
   tree->repropsubtreecount = 0;
   tree->npendingbdchgs = 0;
   tree->focusnodehaslp = FALSE;
   tree->probingnodehaslp = FALSE;
   tree->cutoffdelayed = FALSE;
   tree->probinglpwasflushed = FALSE;
   tree->probinglpwassolved = FALSE;
   tree->probingloadlpistate = FALSE;
   tree->probinglpwasrelax = FALSE;

   return SCIP_OKAY;
}

/** creates the root node of the tree and puts it into the leaves queue */
SCIP_RETCODE SCIPtreeCreateRoot(
   SCIP_TREE*            tree,               /**< tree data structure */
   BMS_BLKMEM*           blkmem,             /**< block memory buffers */
   SCIP_SET*             set,                /**< global SCIP settings */
   SCIP_STAT*            stat,               /**< problem statistics */
   SCIP_EVENTQUEUE*      eventqueue,         /**< event queue */
   SCIP_LP*              lp                  /**< current LP data */
   )
{
   assert(tree != NULL);
   assert(tree->nchildren == 0);
   assert(tree->nsiblings == 0);
   assert(tree->root == NULL);
   assert(tree->focusnode == NULL);
   assert(!SCIPtreeProbing(tree));

   /* create root node */
   SCIP_CALL( SCIPnodeCreateChild(&tree->root, blkmem, set, stat, tree, 0.0, -SCIPsetInfinity(set)) );
   assert(tree->nchildren == 1);

#ifndef NDEBUG
   /* check, if the sizes in the data structures match the maximal numbers defined here */
   tree->root->depth = MAXDEPTH;
   tree->root->repropsubtreemark = MAXREPROPMARK;
   assert(tree->root->depth == MAXDEPTH);
   assert(tree->root->repropsubtreemark == MAXREPROPMARK);
   tree->root->depth++;             /* this should produce an overflow and reset the value to 0 */
   tree->root->repropsubtreemark++; /* this should produce an overflow and reset the value to 0 */
   assert(tree->root->depth == 0);
   assert((SCIP_NODETYPE)tree->root->nodetype == SCIP_NODETYPE_CHILD);
   assert(!tree->root->active);
   assert(!tree->root->cutoff);
   assert(!tree->root->reprop);
   assert(tree->root->repropsubtreemark == 0);
#endif

   /* move root to the queue, convert it to LEAF */
   SCIP_CALL( treeNodesToQueue(tree, blkmem, set, stat, eventqueue, lp, tree->children, &tree->nchildren, NULL,
         SCIPsetInfinity(set)) );

   return SCIP_OKAY;
}

/** creates a temporary presolving root node of the tree and installs it as focus node */
SCIP_RETCODE SCIPtreeCreatePresolvingRoot(
   SCIP_TREE*            tree,               /**< tree data structure */
   BMS_BLKMEM*           blkmem,             /**< block memory buffers */
   SCIP_SET*             set,                /**< global SCIP settings */
   SCIP_STAT*            stat,               /**< problem statistics */
   SCIP_PROB*            prob,               /**< transformed problem after presolve */
   SCIP_PRIMAL*          primal,             /**< primal data */
   SCIP_LP*              lp,                 /**< current LP data */
   SCIP_BRANCHCAND*      branchcand,         /**< branching candidate storage */
   SCIP_CONFLICT*        conflict,           /**< conflict analysis data */
   SCIP_EVENTFILTER*     eventfilter,        /**< event filter for global (not variable dependent) events */
   SCIP_EVENTQUEUE*      eventqueue          /**< event queue */
   )
{
   SCIP_Bool cutoff;

   assert(tree != NULL);
   assert(tree->nchildren == 0);
   assert(tree->nsiblings == 0);
   assert(tree->root == NULL);
   assert(tree->focusnode == NULL);
   assert(!SCIPtreeProbing(tree));

   /* create temporary presolving root node */
   SCIP_CALL( SCIPtreeCreateRoot(tree, blkmem, set, stat, eventqueue, lp) );
   assert(tree->root != NULL);

   /* install the temporary root node as focus node */
   SCIP_CALL( SCIPnodeFocus(&tree->root, blkmem, set, stat, prob, primal, tree, lp, branchcand, conflict,
         eventfilter, eventqueue, &cutoff) );
   assert(!cutoff);

   return SCIP_OKAY;
}

/** frees the temporary presolving root and resets tree data structure */
SCIP_RETCODE SCIPtreeFreePresolvingRoot(
   SCIP_TREE*            tree,               /**< tree data structure */
   BMS_BLKMEM*           blkmem,             /**< block memory buffers */
   SCIP_SET*             set,                /**< global SCIP settings */
   SCIP_STAT*            stat,               /**< problem statistics */
   SCIP_PROB*            prob,               /**< transformed problem after presolve */
   SCIP_PRIMAL*          primal,             /**< primal data */
   SCIP_LP*              lp,                 /**< current LP data */
   SCIP_BRANCHCAND*      branchcand,         /**< branching candidate storage */
   SCIP_CONFLICT*        conflict,           /**< conflict analysis data */
   SCIP_EVENTFILTER*     eventfilter,        /**< event filter for global (not variable dependent) events */
   SCIP_EVENTQUEUE*      eventqueue          /**< event queue */
   )
{
   SCIP_NODE* node;
   SCIP_Bool cutoff;

   assert(tree != NULL);
   assert(tree->root != NULL);
   assert(tree->focusnode == tree->root);
   assert(tree->pathlen == 1);

   /* unfocus the temporary root node */
   node = NULL;
   SCIP_CALL( SCIPnodeFocus(&node, blkmem, set, stat, prob, primal, tree, lp, branchcand, conflict, 
         eventfilter, eventqueue, &cutoff) );
   assert(!cutoff);
   assert(tree->root == NULL);
   assert(tree->focusnode == NULL);
   assert(tree->pathlen == 0);

   /** reset tree data structure */
   SCIP_CALL( SCIPtreeClear(tree, blkmem, set, stat, eventqueue, lp) );

   return SCIP_OKAY;
}

/** returns the node selector associated with the given node priority queue */
SCIP_NODESEL* SCIPtreeGetNodesel(
   SCIP_TREE*            tree                /**< branch and bound tree */
   )
{
   assert(tree != NULL);

   return SCIPnodepqGetNodesel(tree->leaves);
}

/** sets the node selector used for sorting the nodes in the priority queue, and resorts the queue if necessary */
SCIP_RETCODE SCIPtreeSetNodesel(
   SCIP_TREE*            tree,               /**< branch and bound tree */
   SCIP_SET*             set,                /**< global SCIP settings */
   SCIP_STAT*            stat,               /**< problem statistics */
   SCIP_NODESEL*         nodesel             /**< node selector to use for sorting the nodes in the queue */
   )
{
   assert(tree != NULL);
   assert(stat != NULL);

   if( SCIPnodepqGetNodesel(tree->leaves) != nodesel )
   {
      /* change the node selector used in the priority queue and resort the queue */
      SCIP_CALL( SCIPnodepqSetNodesel(&tree->leaves, set, nodesel) );

      /* issue message */
      if( stat->nnodes > 0 )
      {
         SCIPmessagePrintVerbInfo(set->disp_verblevel, SCIP_VERBLEVEL_FULL,
            "(node %"SCIP_LONGINT_FORMAT") switching to node selector <%s>\n", stat->nnodes, SCIPnodeselGetName(nodesel));
      }
   }

   return SCIP_OKAY;
}

/** cuts off nodes with lower bound not better than given cutoff bound */
SCIP_RETCODE SCIPtreeCutoff(
   SCIP_TREE*            tree,               /**< branch and bound tree */
   BMS_BLKMEM*           blkmem,             /**< block memory */
   SCIP_SET*             set,                /**< global SCIP settings */
   SCIP_STAT*            stat,               /**< dynamic problem statistics */
   SCIP_EVENTQUEUE*      eventqueue,         /**< event queue */
   SCIP_LP*              lp,                 /**< current LP data */
   SCIP_Real             cutoffbound         /**< cutoff bound: all nodes with lowerbound >= cutoffbound are cut off */
   )
{
   SCIP_NODE* node;
   int i;

   assert(tree != NULL);
   assert(stat != NULL);
   assert(lp != NULL);

   /* if we are in diving mode, it is not allowed to cut off nodes, because this can lead to deleting LP rows which
    * would modify the currently unavailable (due to diving modifications) SCIP_LP
    *  -> the cutoff must be delayed and executed after the diving ends
    */
   if( SCIPlpDiving(lp) )
   {
      tree->cutoffdelayed = TRUE;
      return SCIP_OKAY;
   }

   tree->cutoffdelayed = FALSE;

   /* cut off leaf nodes in the queue */
   SCIP_CALL( SCIPnodepqBound(tree->leaves, blkmem, set, stat, eventqueue, tree, lp, cutoffbound) );

   /* cut off siblings: we have to loop backwards, because a removal leads to moving the last node in empty slot */
   for( i = tree->nsiblings-1; i >= 0; --i )
   {
      node = tree->siblings[i];
      if( SCIPsetIsGE(set, node->lowerbound, cutoffbound) )
      {
         SCIPdebugMessage("cut off sibling #%"SCIP_LONGINT_FORMAT" at depth %d with lowerbound=%g at position %d\n", 
            SCIPnodeGetNumber(node), SCIPnodeGetDepth(node), node->lowerbound, i);
         SCIPvbcCutoffNode(stat->vbc, stat, node);
         SCIP_CALL( SCIPnodeFree(&node, blkmem, set, stat, eventqueue, tree, lp) );
      }
   }

   /* cut off children: we have to loop backwards, because a removal leads to moving the last node in empty slot */
   for( i = tree->nchildren-1; i >= 0; --i )
   {
      node = tree->children[i];
      if( SCIPsetIsGE(set, node->lowerbound, cutoffbound) )
      {
         SCIPdebugMessage("cut off child #%"SCIP_LONGINT_FORMAT" at depth %d with lowerbound=%g at position %d\n",
            SCIPnodeGetNumber(node), SCIPnodeGetDepth(node), node->lowerbound, i);
         SCIPvbcCutoffNode(stat->vbc, stat, node);
         SCIP_CALL( SCIPnodeFree(&node, blkmem, set, stat, eventqueue, tree, lp) );
      }
   }

   return SCIP_OKAY;
}

/** calculates the node selection priority for moving the given variable's LP value to the given target value;
 *  this node selection priority can be given to the SCIPcreateChild() call
 */
SCIP_Real SCIPtreeCalcNodeselPriority(
   SCIP_TREE*            tree,               /**< branch and bound tree */
   SCIP_SET*             set,                /**< global SCIP settings */
   SCIP_STAT*            stat,               /**< dynamic problem statistics */
   SCIP_VAR*             var,                /**< variable, of which the branching factor should be applied, or NULL */
   SCIP_BRANCHDIR        branchdir,          /**< type of branching that was performed: upwards, downwards, or fixed 
                                              * fixed should only be used, when both bounds changed 
                                              */
   SCIP_Real             targetvalue         /**< new value of the variable in the child node */
   )
{
   SCIP_Real prio;
   SCIP_Real varsol;
   SCIP_Real varrootsol;
   SCIP_Real downinfs;
   SCIP_Real upinfs;
   SCIP_Bool isroot;
   SCIP_Bool haslp;

   assert(set != NULL);

   /* extract necessary information */
   isroot = (SCIPtreeGetCurrentDepth(tree) == 0);
   haslp = SCIPtreeHasFocusNodeLP(tree);
   varsol = SCIPvarGetSol(var, haslp);
   varrootsol = SCIPvarGetRootSol(var);
   downinfs = SCIPvarGetAvgInferences(var, stat, SCIP_BRANCHDIR_DOWNWARDS);
   upinfs = SCIPvarGetAvgInferences(var, stat, SCIP_BRANCHDIR_UPWARDS);

   switch( branchdir )
   {
   case SCIP_BRANCHDIR_DOWNWARDS:
      switch( SCIPvarGetBranchDirection(var) )
      {
      case SCIP_BRANCHDIR_DOWNWARDS:
         prio = +1.0;
         break;
      case SCIP_BRANCHDIR_UPWARDS:
         prio = -1.0;
         break;
      case SCIP_BRANCHDIR_AUTO:
         switch( set->nodesel_childsel )
         {
         case 'd':
            prio = +1.0;
            break;
         case 'u':
            prio = -1.0;
            break;
         case 'p':
            prio = -SCIPvarGetPseudocost(var, stat, targetvalue - varsol);
            break;
         case 'i':
            prio = downinfs;
            break;
         case 'l':
            prio = targetvalue - varsol;
            break;
         case 'r':
            prio = varrootsol - varsol;
            break;
         case 'h':
            prio = downinfs + SCIPsetEpsilon(set);
            if( !isroot && haslp )
               prio *= (varrootsol - varsol + 1.0);
            break;
         default:
            SCIPerrorMessage("invalid child selection rule <%c>\n", set->nodesel_childsel);
            prio = 0.0;
            break;
         }
         break;
      default:
         SCIPerrorMessage("invalid preferred branching direction <%d> of variable <%s>\n", 
            SCIPvarGetBranchDirection(var), SCIPvarGetName(var));
         prio = 0.0;
         break;
      }
      break;
   case SCIP_BRANCHDIR_UPWARDS:
      /* the branch is directed upwards */
      switch( SCIPvarGetBranchDirection(var) )
      {
      case SCIP_BRANCHDIR_DOWNWARDS:
         prio = -1.0;
         break;
      case SCIP_BRANCHDIR_UPWARDS:
         prio = +1.0;
         break;
      case SCIP_BRANCHDIR_AUTO:
         switch( set->nodesel_childsel )
         {
         case 'd':
            prio = -1.0;
            break;
         case 'u':
            prio = +1.0;
            break;
         case 'p':
            prio = -SCIPvarGetPseudocost(var, stat, targetvalue - varsol);
            break;
         case 'i':
            prio = upinfs;
            break;
         case 'l':
            prio = varsol - targetvalue;
            break;
         case 'r':
            prio = varsol - varrootsol;
            break;
         case 'h':
            prio = upinfs  + SCIPsetEpsilon(set);
            if( !isroot && haslp )
               prio *= (varsol - varrootsol + 1.0);
            break;
         default:
            SCIPerrorMessage("invalid child selection rule <%c>\n", set->nodesel_childsel);
            prio = 0.0;
            break;
         }
         /* since choosing the upwards direction is usually superior than the downwards direction (see results of
          * Achterberg's thesis (2007)), we break ties towards upwards branching
          */
         prio += SCIPsetEpsilon(set);
         break;

      default:
         SCIPerrorMessage("invalid preferred branching direction <%d> of variable <%s>\n", 
            SCIPvarGetBranchDirection(var), SCIPvarGetName(var));
         prio = 0.0;
         break;
      }
      break;
   case SCIP_BRANCHDIR_FIXED:
      prio = SCIPsetInfinity(set);
      break;
   case SCIP_BRANCHDIR_AUTO:
   default:
      SCIPerrorMessage("invalid branching direction <%d> of variable <%s>\n", 
         SCIPvarGetBranchDirection(var), SCIPvarGetName(var));
      prio = 0.0;
      break;
   }

   return prio;
}

/** calculates an estimate for the objective of the best feasible solution contained in the subtree after applying the given 
 *  branching; this estimate can be given to the SCIPcreateChild() call
 */
SCIP_Real SCIPtreeCalcChildEstimate(
   SCIP_TREE*            tree,               /**< branch and bound tree */
   SCIP_SET*             set,                /**< global SCIP settings */
   SCIP_STAT*            stat,               /**< dynamic problem statistics */
   SCIP_VAR*             var,                /**< variable, of which the branching factor should be applied, or NULL */
   SCIP_Real             targetvalue         /**< new value of the variable in the child node */
   )
{
   SCIP_Real estimate;
   SCIP_Real varsol;

   assert(tree != NULL);
   assert(var != NULL);

   if( SCIPvarGetType(var) == SCIP_VARTYPE_CONTINUOUS )
   {
      estimate = SCIPnodeGetEstimate(tree->focusnode);
      varsol   = SCIPvarGetSol(var, SCIPtreeHasFocusNodeLP(tree));

      estimate += SCIPvarGetPseudocost(var, stat, targetvalue - varsol);
      
      return estimate;
   }
   else
   {
      SCIP_Real pscdown;
      SCIP_Real pscup;

      /* calculate estimate based on pseudo costs:
       *   estimate = lowerbound + sum(min{f_j * pscdown_j, (1-f_j) * pscup_j})
       *            = parentestimate - min{f_b * pscdown_b, (1-f_b) * pscup_b} + (targetvalue-oldvalue)*{pscdown_b or pscup_b}
       */
      estimate = SCIPnodeGetEstimate(tree->focusnode);
      varsol = SCIPvarGetSol(var, SCIPtreeHasFocusNodeLP(tree));
      pscdown = SCIPvarGetPseudocost(var, stat, SCIPsetFeasFloor(set, varsol) - varsol);
      pscup = SCIPvarGetPseudocost(var, stat, SCIPsetFeasCeil(set, varsol) - varsol);
      estimate -= MIN(pscdown, pscup);
      estimate += SCIPvarGetPseudocost(var, stat, targetvalue - varsol);

      return estimate;
   }
}

/** branches on a variable x
 *  if x is a continuous variable, then two child nodes will be created
 *  (x <= x', x >= x')
 *  but if the bounds of x are such that their relative difference is smaller than epsilon,
 *  the variable is fixed to val (if not SCIP_INVALID) or a well chosen alternative in the current node,
 *  i.e., no children are created
 *  if x is not a continuous variable, then:
 *  if solution value x' is fractional, two child nodes will be created
 *  (x <= floor(x'), x >= ceil(x')),
 *  if solution value is integral, the x' is equal to lower or upper bound of the branching
 *  variable and the bounds of x are finite, then two child nodes will be created
 *  (x <= x", x >= x"+1 with x" = floor((lb + ub)/2)),
 *  otherwise (up to) three child nodes will be created
 *  (x <= x'-1, x == x', x >= x'+1)
 *  if solution value is equal to one of the bounds and the other bound is infinite, only two child nodes
 *  will be created (the third one would be infeasible anyway)
 */
SCIP_RETCODE SCIPtreeBranchVar(
   SCIP_TREE*            tree,               /**< branch and bound tree */
   BMS_BLKMEM*           blkmem,             /**< block memory */
   SCIP_SET*             set,                /**< global SCIP settings */
   SCIP_STAT*            stat,               /**< problem statistics data */
   SCIP_LP*              lp,                 /**< current LP data */
   SCIP_BRANCHCAND*      branchcand,         /**< branching candidate storage */
   SCIP_EVENTQUEUE*      eventqueue,         /**< event queue */
   SCIP_VAR*             var,                /**< variable to branch on */
   SCIP_Real             val,                /**< value to branch on or SCIP_INVALID for branching on current LP/pseudo solution. 
                                              *   A branching value is required for branching on continuous variables */
   SCIP_NODE**           downchild,          /**< pointer to return the left child with variable rounded down, or NULL */
   SCIP_NODE**           eqchild,            /**< pointer to return the middle child with variable fixed, or NULL */
   SCIP_NODE**           upchild             /**< pointer to return the right child with variable rounded up, or NULL */
   )
{
   SCIP_NODE* node;
   SCIP_Real priority;
   SCIP_Real estimate;

   SCIP_Real downub;
   SCIP_Real fixval;
   SCIP_Real uplb;
   SCIP_Real lpval;

   SCIP_Bool validval;
   
   assert(tree != NULL);
   assert(set != NULL);
   assert(var != NULL);

   /* initialize children pointer */
   if( downchild != NULL )
      *downchild = NULL;
   if( eqchild != NULL )
      *eqchild = NULL;
   if( upchild != NULL )
      *upchild = NULL;

   /* store whether a valid value was given for branching */
   validval = (val != SCIP_INVALID);  /*lint !e777 */
   
   /* get the corresponding active problem variable
    * if branching value is given, then transform it to the value of the active variable */
   if( validval )
   {
      SCIP_Real scalar;
      SCIP_Real constant;
      
      scalar   = 1.0;
      constant = 0.0;
      
      SCIP_CALL( SCIPvarGetProbvarSum(&var, &scalar, &constant) );
      
      if( scalar == 0.0 )
      {
         SCIPerrorMessage("cannot branch on fixed variable <%s>\n", SCIPvarGetName(var));
         return SCIP_INVALIDDATA;
      }
      
      /* we should have givenvariable = scalar * activevariable + constant */
      val = (val - constant) / scalar;
   }   
   else
      var = SCIPvarGetProbvar(var);
   
   if( SCIPvarGetStatus(var) == SCIP_VARSTATUS_FIXED || SCIPvarGetStatus(var) == SCIP_VARSTATUS_MULTAGGR )
   {
      SCIPerrorMessage("cannot branch on fixed or multi-aggregated variable <%s>\n", SCIPvarGetName(var));
      return SCIP_INVALIDDATA;
   }

   /* ensure, that branching on continuous variables will only be performed when a branching point is given. */
   if( SCIPvarGetType(var) == SCIP_VARTYPE_CONTINUOUS && !validval )
   {
      SCIPerrorMessage("Cannot branch on continuous variables without a given branching value.\n", SCIPvarGetName(var));
      return SCIP_INVALIDDATA;
   }

   assert(SCIPvarIsActive(var));
   assert(SCIPvarGetProbindex(var) >= 0);
   assert(SCIPvarGetStatus(var) == SCIP_VARSTATUS_LOOSE || SCIPvarGetStatus(var) == SCIP_VARSTATUS_COLUMN);
   assert(SCIPvarGetType(var) == SCIP_VARTYPE_CONTINUOUS || SCIPsetIsFeasIntegral(set, SCIPvarGetLbLocal(var)));
   assert(SCIPvarGetType(var) == SCIP_VARTYPE_CONTINUOUS || SCIPsetIsFeasIntegral(set, SCIPvarGetUbLocal(var)));
   assert(SCIPsetIsLT(set, SCIPvarGetLbLocal(var), SCIPvarGetUbLocal(var)));

   /* get value of variable in current LP or pseudo solution */
   lpval = SCIPvarGetSol(var, tree->focusnodehaslp);

   /* if there was no explicit value given for branching, branch on current LP or pseudo solution value */
   if( !validval )
   {
      val = lpval;

      /* avoid branching on infinite values in pseudo solution */
      if( SCIPsetIsInfinity(set, -val) || SCIPsetIsInfinity(set, val) )
      {
         val = SCIPvarGetWorstBound(var);
       
         /* if both bounds are infinite, choose zero as branching point */
         if( SCIPsetIsInfinity(set, -val) || SCIPsetIsInfinity(set, val) )
         {
            assert(SCIPsetIsInfinity(set, -SCIPvarGetLbLocal(var)));
            assert(SCIPsetIsInfinity(set, SCIPvarGetUbLocal(var)));         
            val = 0.0;
         }
      }
   }

   assert(SCIPsetIsFeasGE(set, val, SCIPvarGetLbLocal(var)));
   assert(SCIPsetIsFeasLE(set, val, SCIPvarGetUbLocal(var)));
   assert(SCIPvarGetType(var) != SCIP_VARTYPE_CONTINUOUS ||
      SCIPsetIsRelEQ(set, SCIPvarGetLbLocal(var), SCIPvarGetUbLocal(var)) ||
      (SCIPsetIsLT(set, 2.1*SCIPvarGetLbLocal(var), 2.1*val) && SCIPsetIsLT(set, 2.1*val, 2.1*SCIPvarGetUbLocal(var))) );  /* see comment in SCIPbranchVarVal */

   downub = SCIP_INVALID;
   fixval = SCIP_INVALID;
   uplb = SCIP_INVALID;
   
   if( SCIPvarGetType(var) == SCIP_VARTYPE_CONTINUOUS )
   {
      if( SCIPsetIsRelEQ(set, SCIPvarGetLbLocal(var), SCIPvarGetUbLocal(var)) )
      {
         SCIPdebugMessage("fixing continuous variable <%s> with value %g and bounds [%.15g, %.15g], priority %d (current lower bound: %g)\n",
            SCIPvarGetName(var), val, SCIPvarGetLbLocal(var), SCIPvarGetUbLocal(var), SCIPvarGetBranchPriority(var), SCIPnodeGetLowerbound(tree->focusnode));
         /* if val is at least epsilon away from both bounds, then we change both bounds to this value
          * otherwise, we fix the variable to its worst bound
          */
         if( SCIPsetIsGT(set, val, SCIPvarGetLbLocal(var)) && SCIPsetIsLT(set, val, SCIPvarGetUbLocal(var)) )
         {
            SCIP_CALL( SCIPnodeAddBoundchg(tree->focusnode, blkmem, set, stat, tree, lp, branchcand, eventqueue,
               var, val, SCIP_BOUNDTYPE_LOWER, FALSE) );
            SCIP_CALL( SCIPnodeAddBoundchg(tree->focusnode, blkmem, set, stat, tree, lp, branchcand, eventqueue,
               var, val, SCIP_BOUNDTYPE_UPPER, FALSE) );
         }
         else if( SCIPvarGetObj(var) >= 0.0 )
         {
            SCIP_CALL( SCIPnodeAddBoundchg(SCIPtreeGetCurrentNode(tree), blkmem, set, stat, tree, lp, branchcand, eventqueue,
               var, SCIPvarGetUbLocal(var), SCIP_BOUNDTYPE_LOWER, FALSE) );
         }
         else
         {
            SCIP_CALL( SCIPnodeAddBoundchg(SCIPtreeGetCurrentNode(tree), blkmem, set, stat, tree, lp, branchcand, eventqueue,
               var, SCIPvarGetLbLocal(var), SCIP_BOUNDTYPE_UPPER, FALSE) );
         }
      }
      else if( SCIPrelDiff(SCIPvarGetUbLocal(var), SCIPvarGetLbLocal(var)) <= 2.0 * SCIPsetEpsilon(set) )
      {
         /* if the only way to branch is such that in both sides the relative domain width becomes smaller epsilon,
          * then fix the variable in both branches right away
          */
         SCIPdebugMessage("continuous branch on variable <%s> with bounds [%.15g, %.15g], priority %d (current lower bound: %g), node %p\n",
            SCIPvarGetName(var), SCIPvarGetLbLocal(var), SCIPvarGetUbLocal(var), SCIPvarGetBranchPriority(var), SCIPnodeGetLowerbound(tree->focusnode), (void*)tree->focusnode);
         downub = SCIPvarGetLbLocal(var);
         uplb = SCIPvarGetUbLocal(var);
      }
      else
      {
         /* in the general case, there is enough space for two branches
          * a sophisticated user should have also chosen the branching value such that it is not very close to the bounds
          * so here we only ensure that it is at least epsilon away from both bounds
          */
         SCIPdebugMessage("continuous branch on variable <%s> with value %g, priority %d (current lower bound: %g)\n",
            SCIPvarGetName(var), val, SCIPvarGetBranchPriority(var), SCIPnodeGetLowerbound(tree->focusnode));
         downub = MIN(val, SCIPvarGetUbLocal(var) - SCIPsetEpsilon(set)); /*lint !e666*/
         uplb   = MAX(val, SCIPvarGetLbLocal(var) + SCIPsetEpsilon(set)); /*lint !e666*/
      }
   }
   else if( SCIPsetIsFeasIntegral(set, val) )
   {
      SCIP_Real lb;
      SCIP_Real ub;

      lb = SCIPvarGetLbLocal(var);
      ub = SCIPvarGetUbLocal(var);

      /* if there was no explicit value given for branching, the variable has a finite domain and the current LP/pseudo
       * solution is one of the bounds, we branch in the center of the domain */
      if( !validval && !SCIPsetIsInfinity(set, -lb) && !SCIPsetIsInfinity(set, ub) 
         && (SCIPsetIsFeasEQ(set, val, lb) || SCIPsetIsFeasEQ(set, val, ub)) )
      {
         SCIP_Real center;

         /* create child nodes with x <= x", and x >= x"+1 with x" = floor((lb + ub)/2);
          * if x" is integral, make the interval smaller in the child in which the current solution x'
          * is still feasible
          */
         center = (ub + lb) / 2.0;
         if( val <= center )
         {
            downub = SCIPsetFeasFloor(set, center);
            uplb = downub + 1.0;
         }
         else
         {
            uplb = SCIPsetFeasCeil(set, center);
            downub = uplb - 1.0;
         }
      }
      else
      {
         /* create child nodes with x <= x'-1, x = x', and x >= x'+1 */
         assert(SCIPsetIsEQ(set, SCIPsetFeasCeil(set, val), SCIPsetFeasFloor(set, val)));
         
         fixval = val;
         
         /* create child node with x <= x'-1, if this would be feasible */
         if( SCIPsetIsFeasGE(set, fixval-1.0, lb) )
            downub = fixval - 1.0;
         
         /* create child node with x >= x'+1, if this would be feasible */
         if( SCIPsetIsFeasLE(set, fixval+1.0, ub) )
            uplb = fixval + 1.0;
      }
      SCIPdebugMessage("integral branch on variable <%s> with value %g, priority %d (current lower bound: %g)\n", 
         SCIPvarGetName(var), val, SCIPvarGetBranchPriority(var), SCIPnodeGetLowerbound(tree->focusnode));
   }
   else
   {
      /* create child nodes with x <= floor(x'), and x >= ceil(x') */
      downub = SCIPsetFeasFloor(set, val);
      uplb = downub + 1.0;
      assert( SCIPsetIsEQ(set, SCIPsetFeasCeil(set, val), uplb) );
      SCIPdebugMessage("fractional branch on variable <%s> with value %g, root value %g, priority %d (current lower bound: %g)\n", 
         SCIPvarGetName(var), val, SCIPvarGetRootSol(var), SCIPvarGetBranchPriority(var), SCIPnodeGetLowerbound(tree->focusnode));
   }
   
   /* perform the branching;
    * set the node selection priority in a way, s.t. a node is preferred whose branching goes in the same direction
    * as the deviation from the variable's root solution
    */
   if( downub != SCIP_INVALID )    /*lint !e777*/
   {
      /* create child node x <= downub */
      priority = SCIPtreeCalcNodeselPriority(tree, set, stat, var, SCIP_BRANCHDIR_DOWNWARDS, downub);
      /* if LP solution is cutoff in child, compute a new estimate
       * otherwise we cannot expect a direct change in the best solution, so we keep the estimate of the parent node */
      if( SCIPsetIsGT(set, lpval, downub) )
         estimate = SCIPtreeCalcChildEstimate(tree, set, stat, var, downub);
      else
         estimate = SCIPnodeGetEstimate(tree->focusnode);
      SCIPdebugMessage(" -> creating child: <%s> <= %g (priority: %g, estimate: %g)\n",
         SCIPvarGetName(var), downub, priority, estimate);
      SCIP_CALL( SCIPnodeCreateChild(&node, blkmem, set, stat, tree, priority, estimate) );
      SCIP_CALL( SCIPnodeAddBoundchg(node, blkmem, set, stat, tree, lp, branchcand, eventqueue, 
            var, downub, SCIP_BOUNDTYPE_UPPER, FALSE) );
      if( downchild != NULL )
         *downchild = node;
   }
   
   if( fixval != SCIP_INVALID )    /*lint !e777*/
   {
      /* create child node with x = fixval */
      priority = SCIPtreeCalcNodeselPriority(tree, set, stat, var, SCIP_BRANCHDIR_FIXED, fixval);
      estimate = SCIPtreeCalcChildEstimate(tree, set, stat, var, fixval);
      SCIPdebugMessage(" -> creating child: <%s> == %g (priority: %g, estimate: %g)\n",
         SCIPvarGetName(var), fixval, priority, estimate);
      SCIP_CALL( SCIPnodeCreateChild(&node, blkmem, set, stat, tree, priority, estimate) );
      if( !SCIPsetIsFeasEQ(set, SCIPvarGetLbLocal(var), fixval) )
      {
         SCIP_CALL( SCIPnodeAddBoundchg(node, blkmem, set, stat, tree, lp, branchcand, eventqueue, 
               var, fixval, SCIP_BOUNDTYPE_LOWER, FALSE) );
      }
      if( !SCIPsetIsFeasEQ(set, SCIPvarGetUbLocal(var), fixval) )
      {
         SCIP_CALL( SCIPnodeAddBoundchg(node, blkmem, set, stat, tree, lp, branchcand, eventqueue, 
               var, fixval, SCIP_BOUNDTYPE_UPPER, FALSE) );
      }
      if( eqchild != NULL )
         *eqchild = node;
   }
   
   if( uplb != SCIP_INVALID )    /*lint !e777*/
   {
      /* create child node with x >= uplb */
      priority = SCIPtreeCalcNodeselPriority(tree, set, stat, var, SCIP_BRANCHDIR_UPWARDS, uplb);
      if( SCIPsetIsLT(set, lpval, uplb) )
         estimate = SCIPtreeCalcChildEstimate(tree, set, stat, var, uplb);
      else
         estimate = SCIPnodeGetEstimate(tree->focusnode);
      SCIPdebugMessage(" -> creating child: <%s> >= %g (priority: %g, estimate: %g)\n",
         SCIPvarGetName(var), uplb, priority, estimate);
      SCIP_CALL( SCIPnodeCreateChild(&node, blkmem, set, stat, tree, priority, estimate) );
      SCIP_CALL( SCIPnodeAddBoundchg(node, blkmem, set, stat, tree, lp, branchcand, eventqueue, 
            var, uplb, SCIP_BOUNDTYPE_LOWER, FALSE) );
      if( upchild != NULL )
         *upchild = node;
   }

   return SCIP_OKAY;
}

/** n-ary branching on a variable x
 * Branches on variable x such that up to n/2 children are created on each side of the usual branching value.
 * The branching value is selected as in SCIPtreeBranchVar().
 * If n is 2 or the variables local domain is too small for a branching into n pieces, SCIPtreeBranchVar() is called.
 * The parameters minwidth and widthfactor determine the domain width of the branching variable in the child nodes.
 * If n is odd, one child with domain width 'width' and having the branching value in the middle is created.
 * Otherwise, two children with domain width 'width' and being left and right of the branching value are created.
 * Next further nodes to the left and right are created, where width is multiplied by widthfactor with increasing distance from the first nodes.
 * The initial width is calculated such that n/2 nodes are created to the left and to the right of the branching value.
 * If this value is below minwidth, the initial width is set to minwidth, which may result in creating less than n nodes.
 *
 * Giving a large value for widthfactor results in creating children with small domain when close to the branching value
 * and large domain when closer to the current variable bounds. That is, setting widthfactor to a very large value and n to 3
 * results in a ternary branching where the branching variable is mostly fixed in the middle child.
 * Setting widthfactor to 1.0 results in children where the branching variable always has the same domain width
 * (except for one child if the branching value is not in the middle).
 */
SCIP_RETCODE SCIPtreeBranchVarNary(
   SCIP_TREE*            tree,               /**< branch and bound tree */
   BMS_BLKMEM*           blkmem,             /**< block memory */
   SCIP_SET*             set,                /**< global SCIP settings */
   SCIP_STAT*            stat,               /**< problem statistics data */
   SCIP_LP*              lp,                 /**< current LP data */
   SCIP_BRANCHCAND*      branchcand,         /**< branching candidate storage */
   SCIP_EVENTQUEUE*      eventqueue,         /**< event queue */
   SCIP_VAR*             var,                /**< variable to branch on */
   SCIP_Real             val,                /**< value to branch on or SCIP_INVALID for branching on current LP/pseudo solution.
                                              *   A branching value is required for branching on continuous variables */
   int                   n,                  /**< attempted number of children to be created, must be >= 2 */
   SCIP_Real             minwidth,           /**< minimal domain width in children */
   SCIP_Real             widthfactor,        /**< multiplier for children domain width with increasing distance from val, must be >= 1.0 */
   int*                  nchildren           /**< buffer to store number of created children, or NULL */
   )
{
   SCIP_NODE* node;
   SCIP_Real priority;
   SCIP_Real estimate;
   SCIP_Real lpval;
   SCIP_Real width;
   SCIP_Bool validval;
   SCIP_Real left;
   SCIP_Real right;
   SCIP_Real bnd;
   int i;

   assert(tree != NULL);
   assert(set != NULL);
   assert(var != NULL);
   assert(n >= 2);
   assert(minwidth >= 0.0);

   /* if binary branching is requested or we have not enough space for n children, delegate to SCIPtreeBranchVar */
   if( n == 2 ||
      2.0 * minwidth >= SCIPvarGetUbLocal(var) - SCIPvarGetLbLocal(var) ||
      SCIPrelDiff(SCIPvarGetUbLocal(SCIPvarGetProbvar(var)), SCIPvarGetLbLocal(SCIPvarGetProbvar(var))) <= n * SCIPsetEpsilon(set) )
   {
      SCIP_NODE* downchild;
      SCIP_NODE* fixchild;
      SCIP_NODE* upchild;

      SCIP_CALL( SCIPtreeBranchVar(tree, blkmem, set, stat, lp, branchcand, eventqueue, var, val, &downchild, &fixchild, &upchild) );

      if( nchildren != NULL )
         *nchildren = (downchild != NULL ? 1 : 0) + (fixchild != NULL ? 1 : 0) + (upchild != NULL ? 1 : 0);

      return SCIP_OKAY;
   }

   /* store whether a valid value was given for branching */
   validval = (val != SCIP_INVALID);  /*lint !e777 */

   /* get the corresponding active problem variable
    * if branching value is given, then transform it to the value of the active variable */
   if( validval )
   {
      SCIP_Real scalar;
      SCIP_Real constant;

      scalar   = 1.0;
      constant = 0.0;

      SCIP_CALL( SCIPvarGetProbvarSum(&var, &scalar, &constant) );

      if( scalar == 0.0 )
      {
         SCIPerrorMessage("cannot branch on fixed variable <%s>\n", SCIPvarGetName(var));
         return SCIP_INVALIDDATA;
      }

      /* we should have givenvariable = scalar * activevariable + constant */
      val = (val - constant) / scalar;
   }
   else
      var = SCIPvarGetProbvar(var);

   if( SCIPvarGetStatus(var) == SCIP_VARSTATUS_FIXED || SCIPvarGetStatus(var) == SCIP_VARSTATUS_MULTAGGR )
   {
      SCIPerrorMessage("cannot branch on fixed or multi-aggregated variable <%s>\n", SCIPvarGetName(var));
      return SCIP_INVALIDDATA;
   }

   /* ensure, that branching on continuous variables will only be performed when a branching point is given. */
   if( SCIPvarGetType(var) == SCIP_VARTYPE_CONTINUOUS && !validval )
   {
      SCIPerrorMessage("Cannot branch on continuous variables without a given branching value.\n", SCIPvarGetName(var));
      return SCIP_INVALIDDATA;
   }

   assert(SCIPvarIsActive(var));
   assert(SCIPvarGetProbindex(var) >= 0);
   assert(SCIPvarGetStatus(var) == SCIP_VARSTATUS_LOOSE || SCIPvarGetStatus(var) == SCIP_VARSTATUS_COLUMN);
   assert(SCIPvarGetType(var) == SCIP_VARTYPE_CONTINUOUS || SCIPsetIsFeasIntegral(set, SCIPvarGetLbLocal(var)));
   assert(SCIPvarGetType(var) == SCIP_VARTYPE_CONTINUOUS || SCIPsetIsFeasIntegral(set, SCIPvarGetUbLocal(var)));
   assert(SCIPsetIsLT(set, SCIPvarGetLbLocal(var), SCIPvarGetUbLocal(var)));

   /* get value of variable in current LP or pseudo solution */
   lpval = SCIPvarGetSol(var, tree->focusnodehaslp);

   /* if there was no explicit value given for branching, branch on current LP or pseudo solution value */
   if( !validval )
   {
      val = lpval;

      /* avoid branching on infinite values in pseudo solution */
      if( SCIPsetIsInfinity(set, -val) || SCIPsetIsInfinity(set, val) )
      {
         val = SCIPvarGetWorstBound(var);

         /* if both bounds are infinite, choose zero as branching point */
         if( SCIPsetIsInfinity(set, -val) || SCIPsetIsInfinity(set, val) )
         {
            assert(SCIPsetIsInfinity(set, -SCIPvarGetLbLocal(var)));
            assert(SCIPsetIsInfinity(set, SCIPvarGetUbLocal(var)));
            val = 0.0;
         }
      }
   }

   assert(SCIPsetIsFeasGE(set, val, SCIPvarGetLbLocal(var)));
   assert(SCIPsetIsFeasLE(set, val, SCIPvarGetUbLocal(var)));
   assert(SCIPvarGetType(var) != SCIP_VARTYPE_CONTINUOUS ||
      SCIPsetIsRelEQ(set, SCIPvarGetLbLocal(var), SCIPvarGetUbLocal(var)) ||
      (SCIPsetIsLT(set, 2.1*SCIPvarGetLbLocal(var), 2.1*val) && SCIPsetIsLT(set, 2.1*val, 2.1*SCIPvarGetUbLocal(var))) );  /* see comment in SCIPbranchVarVal */

   /* calculate minimal distance of val from bounds */
   width = SCIP_REAL_MAX;
   if( !SCIPsetIsInfinity(set, -SCIPvarGetLbLocal(var)) )
   {
      width = val - SCIPvarGetLbLocal(var);
   }
   if( !SCIPsetIsInfinity(set,  SCIPvarGetUbLocal(var)) )
   {
      width = MIN(width, SCIPvarGetUbLocal(var) - val); /*lint !e666*/
   }
   /* calculate initial domain width of child nodes
    * if we have at least one finite bound, choose width such that we have roughly the same number of nodes left and right of val
    */
   if( width == SCIP_REAL_MAX )
   {
      /* unbounded variable, let's create a child with a small domain */
      width = 1.0;
   }
   else if( widthfactor == 1.0 )
   {
      /* most domains get same size */
      width /= n/2; /*lint !e653*/ /* rounding is ok at this point */
   }
   else
   {
      /* width is increased by widthfactor for each child
       * if n is even, compute width such that we can create n/2 nodes with width
       * width, widthfactor*width, ..., widthfactor^(n/2)*width on each side, i.e.,
       *      sum(width * widthfactor^(i-1), i = 1..n/2) = min(ub-val, val-lb)
       *  <-> width * (widthfactor^(n/2) - 1) / (widthfactor - 1) = min(ub-val, val-lb)
       *
       * if n is odd, compute width such that we can create one middle node with width width
       * and n/2 nodes with width widthfactor*width, ..., widthfactor^(n/2)*width on each side, i.e.,
       *      width/2 + sum(width * widthfactor^i, i = 1..n/2) = min(ub-val, val-lb)
       *  <-> width * (1/2 + widthfactor * (widthfactor^(n/2) - 1) / (widthfactor - 1) = min(ub-val, val-lb)
       */
      assert(widthfactor > 1.0);
      if( n % 2 == 0 )
         width *= (widthfactor - 1.0) / (pow(widthfactor, (SCIP_Real)(n/2)) - 1.0); /*lint !e653*/
      else
         width /= 0.5 + widthfactor * (pow(widthfactor, (SCIP_Real)(n/2)) - 1.0) / (widthfactor - 1.0); /*lint !e653*/
   }
   if( SCIPvarGetType(var) != SCIP_VARTYPE_CONTINUOUS )
      minwidth = MAX(1.0, minwidth);
   if( width < minwidth )
      width = minwidth;
   assert(SCIPsetIsPositive(set, width));

   SCIPdebugMessage("%d-ary branching on variable <%s> [%g, %g] around %g, initial width = %g\n",
      n, SCIPvarGetName(var), SCIPvarGetLbLocal(var), SCIPvarGetUbLocal(var), val, width);

   if( nchildren != NULL )
      *nchildren = 0;

   /* initialize upper bound on children left of val and children right of val
    * if we are supposed to create an odd number of children, then create a child that has val in the middle of its domain */
   if( n % 2 == 1 )
   {
      left  = val - width/2.0;
      right = val + width/2.0;
      SCIPvarAdjustLb(var, set, &left);
      SCIPvarAdjustUb(var, set, &right);

      /* create child node left <= x <= right, if left <= right */
      if( left <= right )
      {
         priority = SCIPtreeCalcNodeselPriority(tree, set, stat, var, SCIP_BRANCHDIR_FIXED, val); /* ????????????? how to compute priority for such a child? */
         /* if LP solution is cutoff in child, compute a new estimate
          * otherwise we cannot expect a direct change in the best solution, so we keep the estimate of the parent node */
         if( SCIPsetIsLT(set, lpval, left) )
            estimate = SCIPtreeCalcChildEstimate(tree, set, stat, var, left);
         else if( SCIPsetIsGT(set, lpval, right) )
            estimate = SCIPtreeCalcChildEstimate(tree, set, stat, var, right);
         else
            estimate = SCIPnodeGetEstimate(tree->focusnode);
         SCIPdebugMessage(" -> creating middle child: %g <= <%s> <= %g (priority: %g, estimate: %g, width: %g)\n",
            left, SCIPvarGetName(var), right, priority, estimate, right - left);
         SCIP_CALL( SCIPnodeCreateChild(&node, blkmem, set, stat, tree, priority, estimate) );
         SCIP_CALL( SCIPnodeAddBoundchg(node, blkmem, set, stat, tree, lp, branchcand, eventqueue,
            var, left , SCIP_BOUNDTYPE_LOWER, FALSE) );
         SCIP_CALL( SCIPnodeAddBoundchg(node, blkmem, set, stat, tree, lp, branchcand, eventqueue,
            var, right, SCIP_BOUNDTYPE_UPPER, FALSE) );

         if( nchildren != NULL )
            ++*nchildren;
      }
      --n;

      if( SCIPvarGetType(var) != SCIP_VARTYPE_CONTINUOUS )
      {
         /* if it's a discrete variable, we can use left-1 and right+1 as upper and lower bounds for following nodes on the left and right, resp. */
         left  -= 1.0;
         right += 1.0;
      }

      width *= widthfactor;
   }
   else
   {
      if( SCIPvarGetType(var) != SCIP_VARTYPE_CONTINUOUS )
      {
         left  = SCIPsetFloor(set, val);
         right = SCIPsetCeil(set, val);
         if( right - left < 0.5 )
            left -= 1.0;
      }
      else if( SCIPsetIsZero(set, val) )
      {
         left  = 0.0;
         right = 0.0;
      }
      else
      {
         left  = val;
         right = val;
      }
   }

   assert(n % 2 == 0);
   n /= 2;
   for( i = 0; i < n; ++i )
   {
      /* create child node left - width <= x <= left, if left > lb(x) or x is discrete */
      if( SCIPsetIsRelLT(set, SCIPvarGetLbLocal(var), left) || SCIPvarGetType(var) != SCIP_VARTYPE_CONTINUOUS )
      {
         /* new lower bound should be variables lower bound, if we are in the last round or left - width is very close to lower bound
          * otherwise we take left - width
          */
         if( i == n-1 || SCIPsetIsRelEQ(set, SCIPvarGetLbLocal(var), left - width))
         {
            bnd = SCIPvarGetLbLocal(var);
         }
         else
         {
            bnd = left - width;
            SCIPvarAdjustLb(var, set, &bnd);
            bnd = MAX(SCIPvarGetLbLocal(var), bnd); /*lint !e666*/
         }
         assert(SCIPsetIsRelLT(set, bnd, left));

         /* the nodeselection priority of nodes is decreased as more as they are away from val */
         priority = SCIPtreeCalcNodeselPriority(tree, set, stat, var, SCIP_BRANCHDIR_DOWNWARDS, bnd) / (i+1);
         /* if LP solution is cutoff in child, compute a new estimate
          * otherwise we cannot expect a direct change in the best solution, so we keep the estimate of the parent node */
         if( SCIPsetIsLT(set, lpval, bnd) )
            estimate = SCIPtreeCalcChildEstimate(tree, set, stat, var, bnd);
         else if( SCIPsetIsGT(set, lpval, left) )
            estimate = SCIPtreeCalcChildEstimate(tree, set, stat, var, left);
         else
            estimate = SCIPnodeGetEstimate(tree->focusnode);
         SCIPdebugMessage(" -> creating left  child: %g <= <%s> <= %g (priority: %g, estimate: %g, width: %g)\n",
            bnd, SCIPvarGetName(var), left, priority, estimate, left - bnd);
         SCIP_CALL( SCIPnodeCreateChild(&node, blkmem, set, stat, tree, priority, estimate) );
         if( SCIPsetIsGT(set, bnd, SCIPvarGetLbLocal(var)) )
         {
            SCIP_CALL( SCIPnodeAddBoundchg(node, blkmem, set, stat, tree, lp, branchcand, eventqueue,
               var, bnd, SCIP_BOUNDTYPE_LOWER, FALSE) );
         }
         SCIP_CALL( SCIPnodeAddBoundchg(node, blkmem, set, stat, tree, lp, branchcand, eventqueue,
            var, left, SCIP_BOUNDTYPE_UPPER, FALSE) );

         if( nchildren != NULL )
            ++*nchildren;

         left = bnd;
         if( SCIPvarGetType(var) != SCIP_VARTYPE_CONTINUOUS )
            left -= 1.0;
      }

      /* create child node right <= x <= right + width, if right < ub(x) */
      if( SCIPsetIsRelGT(set, SCIPvarGetUbLocal(var), right) || SCIPvarGetType(var) != SCIP_VARTYPE_CONTINUOUS )
      {
         /* new upper bound should be variables upper bound, if we are in the last round or right + width is very close to upper bound
          * otherwise we take right + width
          */
         if( i == n-1 || SCIPsetIsRelEQ(set, SCIPvarGetUbLocal(var), right + width))
         {
            bnd = SCIPvarGetUbLocal(var);
         }
         else
         {
            bnd = right + width;
            SCIPvarAdjustUb(var, set, &bnd);
            bnd = MIN(SCIPvarGetUbLocal(var), bnd); /*lint !e666*/
         }
         assert(SCIPsetIsRelGT(set, bnd, right));

         /* the nodeselection priority of nodes is decreased as more as they are away from val */
         priority = SCIPtreeCalcNodeselPriority(tree, set, stat, var, SCIP_BRANCHDIR_UPWARDS, bnd) / (i+1);
         /* if LP solution is cutoff in child, compute a new estimate
          * otherwise we cannot expect a direct change in the best solution, so we keep the estimate of the parent node */
         if( SCIPsetIsLT(set, lpval, right) )
            estimate = SCIPtreeCalcChildEstimate(tree, set, stat, var, right);
         else if( SCIPsetIsGT(set, lpval, bnd) )
            estimate = SCIPtreeCalcChildEstimate(tree, set, stat, var, bnd);
         else
            estimate = SCIPnodeGetEstimate(tree->focusnode);
         SCIPdebugMessage(" -> creating right child: %g <= <%s> <= %g (priority: %g, estimate: %g, width: %g)\n",
            right, SCIPvarGetName(var), bnd, priority, estimate, bnd - right);
         SCIP_CALL( SCIPnodeCreateChild(&node, blkmem, set, stat, tree, priority, estimate) );
         SCIP_CALL( SCIPnodeAddBoundchg(node, blkmem, set, stat, tree, lp, branchcand, eventqueue,
            var, right, SCIP_BOUNDTYPE_LOWER, FALSE) );
         if( SCIPsetIsLT(set, bnd, SCIPvarGetUbLocal(var)) )
         {
            SCIP_CALL( SCIPnodeAddBoundchg(node, blkmem, set, stat, tree, lp, branchcand, eventqueue,
               var, bnd, SCIP_BOUNDTYPE_UPPER, FALSE) );
         }

         if( nchildren != NULL )
            ++*nchildren;

         right = bnd;
         if( SCIPvarGetType(var) != SCIP_VARTYPE_CONTINUOUS )
            right += 1.0;
      }

      width *= widthfactor;
   }

   return SCIP_OKAY;
}

/** creates a probing child node of the current node, which must be the focus node, the current refocused node,
 *  or another probing node; if the current node is the focus or a refocused node, the created probing node is
 *  installed as probing root node
 */
static
SCIP_RETCODE treeCreateProbingNode(
   SCIP_TREE*            tree,               /**< branch and bound tree */
   BMS_BLKMEM*           blkmem,             /**< block memory */
   SCIP_SET*             set,                /**< global SCIP settings */
   SCIP_LP*              lp                  /**< current LP data */
   )
{
   SCIP_NODE* currentnode;
   SCIP_NODE* node;

   assert(tree != NULL);
   assert(SCIPtreeIsPathComplete(tree));
   assert(tree->pathlen > 0);
   assert(blkmem != NULL);
   assert(set != NULL);

   /* get the current node */
   currentnode = SCIPtreeGetCurrentNode(tree);
   assert(SCIPnodeGetType(currentnode) == SCIP_NODETYPE_FOCUSNODE
      || SCIPnodeGetType(currentnode) == SCIP_NODETYPE_REFOCUSNODE
      || SCIPnodeGetType(currentnode) == SCIP_NODETYPE_PROBINGNODE);
   assert((SCIPnodeGetType(currentnode) == SCIP_NODETYPE_PROBINGNODE) == SCIPtreeProbing(tree));

   /* create the node data structure */
   SCIP_CALL( nodeCreate(&node, blkmem, set) );
   assert(node != NULL);

   /* mark node to be a probing node */
   node->nodetype = SCIP_NODETYPE_PROBINGNODE; /*lint !e641*/

   /* create the probingnode data */
   SCIP_CALL( probingnodeCreate(&node->data.probingnode, blkmem, lp) );
   
   /* make the current node the parent of the new probing node */
   SCIP_CALL( nodeAssignParent(node, blkmem, set, tree, currentnode, 0.0) );
   assert(SCIPnodeGetDepth(node) == tree->pathlen);

   /* check, if the node is the probing root node */
   if( tree->probingroot == NULL )
   {
      tree->probingroot = node;
      SCIPdebugMessage("created probing root node #%"SCIP_LONGINT_FORMAT" at depth %d\n",
         SCIPnodeGetNumber(node), SCIPnodeGetDepth(node));
   }
   else
   {
      assert(SCIPnodeGetType(tree->probingroot) == SCIP_NODETYPE_PROBINGNODE);
      assert(SCIPnodeGetDepth(tree->probingroot) < SCIPnodeGetDepth(node));

      SCIPdebugMessage("created probing child node #%"SCIP_LONGINT_FORMAT" at depth %d, probing depth %d\n", 
         SCIPnodeGetNumber(node), SCIPnodeGetDepth(node), SCIPnodeGetDepth(node) - SCIPnodeGetDepth(tree->probingroot));
   }

   /* create the new active path */
   SCIP_CALL( treeEnsurePathMem(tree, set, tree->pathlen+1) );
   node->active = TRUE;
   tree->path[tree->pathlen] = node;
   tree->pathlen++;

   /* update the path LP size for the previous node and set the (initial) path LP size for the newly created node */
   treeUpdatePathLPSize(tree, tree->pathlen-2);

   /* mark the LP's size */
   SCIPlpMarkSize(lp);
   assert(tree->pathlen >= 2);
   assert(lp->firstnewrow == tree->pathnlprows[tree->pathlen-1]); /* marked LP size should be initial size of new node */
   assert(lp->firstnewcol == tree->pathnlpcols[tree->pathlen-1]);

   /* the current probing node does not yet have a solved LP */
   tree->probingnodehaslp = FALSE;

   return SCIP_OKAY;
}

/** switches to probing mode and creates a probing root */
SCIP_RETCODE SCIPtreeStartProbing(
   SCIP_TREE*            tree,               /**< branch and bound tree */
   BMS_BLKMEM*           blkmem,             /**< block memory */
   SCIP_SET*             set,                /**< global SCIP settings */
   SCIP_LP*              lp                  /**< current LP data */
   )
{
   assert(tree != NULL);
   assert(tree->probinglpistate == NULL);
   assert(!SCIPtreeProbing(tree));
   assert(lp != NULL);

   SCIPdebugMessage("probing started in depth %d (LP flushed: %u, LP solved: %u, solstat: %d), probing root in depth %d\n",
      tree->pathlen-1, lp->flushed, lp->solved, SCIPlpGetSolstat(lp), tree->pathlen);

   /* inform LP about probing mode */
   SCIP_CALL( SCIPlpStartProbing(lp) );

   /* remember, whether the LP was flushed and solved */
   if( set->stage == SCIP_STAGE_SOLVING )
   {
      tree->probinglpwasflushed = lp->flushed;
      tree->probinglpwassolved = lp->solved;
      tree->probingloadlpistate = FALSE;
      tree->probinglpwasrelax = lp->isrelax;

      /* remember the LP state in order to restore the LP solution quickly after probing */
      if( lp->flushed && lp->solved )
      {
         SCIP_CALL( SCIPlpGetState(lp, blkmem, &tree->probinglpistate) );
      }
   }

   /* create temporary probing root node */
   SCIP_CALL( treeCreateProbingNode(tree, blkmem, set, lp) );
   assert(SCIPtreeProbing(tree));

   return SCIP_OKAY;
}

/** creates a new probing child node in the probing path */
SCIP_RETCODE SCIPtreeCreateProbingNode(
   SCIP_TREE*            tree,               /**< branch and bound tree */
   BMS_BLKMEM*           blkmem,             /**< block memory */
   SCIP_SET*             set,                /**< global SCIP settings */
   SCIP_LP*              lp                  /**< current LP data */
   )
{
   assert(SCIPtreeProbing(tree));

   SCIPdebugMessage("new probing child in depth %d (probing depth: %d)\n",
      tree->pathlen, tree->pathlen-1 - SCIPnodeGetDepth(tree->probingroot));

   /* create temporary probing root node */
   SCIP_CALL( treeCreateProbingNode(tree, blkmem, set, lp) );

   return SCIP_OKAY;
}

/** loads the LP state for the current probing node */
SCIP_RETCODE SCIPtreeLoadProbingLPState(
   SCIP_TREE*            tree,               /**< branch and bound tree */
   BMS_BLKMEM*           blkmem,             /**< block memory buffers */
   SCIP_SET*             set,                /**< global SCIP settings */
   SCIP_EVENTQUEUE*      eventqueue,         /**< event queue */
   SCIP_LP*              lp                  /**< current LP data */
   )
{
   assert(tree != NULL);
   assert(SCIPtreeProbing(tree));

   /* loading the LP state is only necessary if we backtracked */
   if( tree->probingloadlpistate )
   {
      SCIP_NODE* node;
      SCIP_LPISTATE* lpistate;

      /* get the current probing node */
      node = SCIPtreeGetCurrentNode(tree);
      assert(SCIPnodeGetType(node) == SCIP_NODETYPE_PROBINGNODE);

      /* search the last node where an LP state information was attached */
      lpistate = NULL;
      do
      {
         assert(SCIPnodeGetType(node) == SCIP_NODETYPE_PROBINGNODE);
         assert(node->data.probingnode != NULL);
         if( node->data.probingnode->lpistate != NULL )
         {
            lpistate = node->data.probingnode->lpistate;
            break;
         }
         node = node->parent;
         assert(node != NULL); /* the root node cannot be a probing node! */
      }
      while( SCIPnodeGetType(node) == SCIP_NODETYPE_PROBINGNODE );

      /* if there was no LP information stored in the probing nodes, use the one stored before probing started */
      if( lpistate == NULL )
         lpistate = tree->probinglpistate;

      /* set the LP state */
      if( lpistate != NULL )
      {
         SCIP_CALL( SCIPlpFlush(lp, blkmem, set, eventqueue) );
         SCIP_CALL( SCIPlpSetState(lp, blkmem, set, eventqueue, lpistate) );
      }

      /* now we don't need to load the LP state again until the next backtracking */
      tree->probingloadlpistate = FALSE;
   }

   return SCIP_OKAY;
}

/** marks the probing node to have a solved LP relaxation */
SCIP_RETCODE SCIPtreeMarkProbingNodeHasLP(
   SCIP_TREE*            tree,               /**< branch and bound tree */
   BMS_BLKMEM*           blkmem,             /**< block memory */
   SCIP_LP*              lp                  /**< current LP data */
   )
{
   SCIP_NODE* node;

   assert(tree != NULL);
   assert(SCIPtreeProbing(tree));

   /* mark the probing node to have an LP */
   tree->probingnodehaslp = TRUE;

   /* get current probing node */
   node = SCIPtreeGetCurrentNode(tree);
   assert(SCIPnodeGetType(node) == SCIP_NODETYPE_PROBINGNODE);
   assert(node->data.probingnode != NULL);

   /* update LP information in probingnode data */
   SCIP_CALL( probingnodeUpdate(node->data.probingnode, blkmem, tree, lp) );

   return SCIP_OKAY;
}

/** undoes all changes to the problem applied in probing up to the given probing depth */
static
SCIP_RETCODE treeBacktrackProbing(
   SCIP_TREE*            tree,               /**< branch and bound tree */
   BMS_BLKMEM*           blkmem,             /**< block memory buffers */
   SCIP_SET*             set,                /**< global SCIP settings */
   SCIP_STAT*            stat,               /**< problem statistics */
   SCIP_LP*              lp,                 /**< current LP data */
   SCIP_BRANCHCAND*      branchcand,         /**< branching candidate storage */
   SCIP_EVENTQUEUE*      eventqueue,         /**< event queue */
   SCIP_EVENTFILTER*     eventfilter,        /**< global event filter */
   int                   probingdepth        /**< probing depth of the node in the probing path that should be reactivated,
                                              *   -1 to even deactivate the probing root, thus exiting probing mode */
   )
{
   int newpathlen;

   assert(tree != NULL);
   assert(SCIPtreeProbing(tree));
   assert(tree->probingroot != NULL);
   assert(tree->focusnode != NULL);
   assert(SCIPnodeGetType(tree->probingroot) == SCIP_NODETYPE_PROBINGNODE);
   assert(SCIPnodeGetType(tree->focusnode) == SCIP_NODETYPE_FOCUSNODE
      || SCIPnodeGetType(tree->focusnode) == SCIP_NODETYPE_REFOCUSNODE);
   assert(tree->probingroot->parent == tree->focusnode);
   assert(SCIPnodeGetDepth(tree->probingroot) == SCIPnodeGetDepth(tree->focusnode)+1);
   assert(tree->pathlen >= 2);
   assert(SCIPnodeGetType(tree->path[tree->pathlen-1]) == SCIP_NODETYPE_PROBINGNODE);
   assert(-1 <= probingdepth && probingdepth <= SCIPtreeGetProbingDepth(tree));

   treeCheckPath(tree);

   newpathlen = SCIPnodeGetDepth(tree->probingroot) + probingdepth + 1;
   assert(newpathlen >= 1); /* at least root node of the tree remains active */

   /* check if we have to do any backtracking */
   if( newpathlen < tree->pathlen )
   {
      int ncols;
      int nrows;

      /* the correct LP size of the node to which we backtracked is stored as initial LP size for its child */
      assert(SCIPnodeGetType(tree->path[newpathlen]) == SCIP_NODETYPE_PROBINGNODE);
      ncols = tree->path[newpathlen]->data.probingnode->ninitialcols;
      nrows = tree->path[newpathlen]->data.probingnode->ninitialrows;
      assert(ncols >= tree->pathnlpcols[newpathlen-1] || !tree->focuslpconstructed);
      assert(nrows >= tree->pathnlprows[newpathlen-1] || !tree->focuslpconstructed);

      while( tree->pathlen > newpathlen )
      {
         assert(SCIPnodeGetType(tree->path[tree->pathlen-1]) == SCIP_NODETYPE_PROBINGNODE);
         assert(tree->pathlen-1 == SCIPnodeGetDepth(tree->path[tree->pathlen-1]));
         assert(tree->pathlen-1 >= SCIPnodeGetDepth(tree->probingroot));

         /* undo bound changes by deactivating the probing node */
         SCIP_CALL( nodeDeactivate(tree->path[tree->pathlen-1], blkmem, set, stat, tree, lp, branchcand, eventqueue) );

<<<<<<< HEAD
	 /* free the probing node */
	 SCIP_CALL( SCIPnodeFree(&tree->path[tree->pathlen-1], blkmem, set, stat, eventqueue, tree, lp) );
	 tree->pathlen--;
=======
         /* free the probing node */
         SCIP_CALL( SCIPnodeFree(&tree->path[tree->pathlen-1], blkmem, set, stat, tree, lp) );
         tree->pathlen--;
>>>>>>> 13672c6d
      }
      assert(tree->pathlen == newpathlen);

      /* reset the path LP size to the initial size of the probing node */
      if( SCIPnodeGetType(tree->path[tree->pathlen-1]) == SCIP_NODETYPE_PROBINGNODE )
      {
         tree->pathnlpcols[tree->pathlen-1] = tree->path[tree->pathlen-1]->data.probingnode->ninitialcols;
         tree->pathnlprows[tree->pathlen-1] = tree->path[tree->pathlen-1]->data.probingnode->ninitialrows;
      }
      else
         assert(SCIPnodeGetType(tree->path[tree->pathlen-1]) == SCIP_NODETYPE_FOCUSNODE);
      treeCheckPath(tree);

      /* undo LP extensions */
      SCIP_CALL( SCIPlpShrinkCols(lp, set, ncols) );
      SCIP_CALL( SCIPlpShrinkRows(lp, blkmem, set, eventqueue, eventfilter, nrows) );
      tree->probingloadlpistate = FALSE; /* LP state must be reloaded if the next LP is solved */

      /* reset the LP's marked size to the initial size of the LP at the node stored in the path */
      assert(lp->nrows >= tree->pathnlprows[tree->pathlen-1] || !tree->focuslpconstructed);
      assert(lp->ncols >= tree->pathnlpcols[tree->pathlen-1] || !tree->focuslpconstructed);
      SCIPlpSetSizeMark(lp, tree->pathnlprows[tree->pathlen-1], tree->pathnlpcols[tree->pathlen-1]);

      /* if the highest cutoff or repropagation depth is inside the deleted part of the probing path,
       * reset them to infinity
       */
      if( tree->cutoffdepth >= tree->pathlen )
         tree->cutoffdepth = INT_MAX;
      if( tree->repropdepth >= tree->pathlen )
         tree->repropdepth = INT_MAX;
   }

   SCIPdebugMessage("probing backtracked to depth %d (%d cols, %d rows)\n", 
      tree->pathlen-1, SCIPlpGetNCols(lp), SCIPlpGetNRows(lp));
   
   return SCIP_OKAY;
}

/** undoes all changes to the problem applied in probing up to the given probing depth;
 *  the changes of the probing node of the given probing depth are the last ones that remain active;
 *  changes that were applied before calling SCIPtreeCreateProbingNode() cannot be undone
 */
SCIP_RETCODE SCIPtreeBacktrackProbing(
   SCIP_TREE*            tree,               /**< branch and bound tree */
   BMS_BLKMEM*           blkmem,             /**< block memory buffers */
   SCIP_SET*             set,                /**< global SCIP settings */
   SCIP_STAT*            stat,               /**< problem statistics */
   SCIP_LP*              lp,                 /**< current LP data */
   SCIP_BRANCHCAND*      branchcand,         /**< branching candidate storage */
   SCIP_EVENTQUEUE*      eventqueue,         /**< event queue */
   SCIP_EVENTFILTER*     eventfilter,        /**< global event filter */
   int                   probingdepth        /**< probing depth of the node in the probing path that should be reactivated */
   )
{
   assert(tree != NULL);
   assert(SCIPtreeProbing(tree));
   assert(0 <= probingdepth && probingdepth <= SCIPtreeGetProbingDepth(tree));

   /* undo the domain and constraint set changes and free the temporary probing nodes below the given probing depth */
   SCIP_CALL( treeBacktrackProbing(tree, blkmem, set, stat, lp, branchcand, eventqueue, eventfilter, probingdepth) );

   assert(SCIPtreeProbing(tree));
   assert(SCIPnodeGetType(SCIPtreeGetCurrentNode(tree)) == SCIP_NODETYPE_PROBINGNODE);

   return SCIP_OKAY;
}

/** switches back from probing to normal operation mode, frees all nodes on the probing path, restores bounds of all
 *  variables and restores active constraints arrays of focus node
 */
SCIP_RETCODE SCIPtreeEndProbing(
   SCIP_TREE*            tree,               /**< branch and bound tree */
   BMS_BLKMEM*           blkmem,             /**< block memory buffers */
   SCIP_SET*             set,                /**< global SCIP settings */
   SCIP_STAT*            stat,               /**< problem statistics */
   SCIP_PROB*            prob,               /**< transformed problem after presolve */
   SCIP_LP*              lp,                 /**< current LP data */
   SCIP_BRANCHCAND*      branchcand,         /**< branching candidate storage */
   SCIP_EVENTQUEUE*      eventqueue,         /**< event queue */
   SCIP_EVENTFILTER*     eventfilter         /**< global event filter */
   )
{
   assert(tree != NULL);
   assert(SCIPtreeProbing(tree));
   assert(tree->probingroot != NULL);
   assert(tree->focusnode != NULL);
   assert(SCIPnodeGetType(tree->probingroot) == SCIP_NODETYPE_PROBINGNODE);
   assert(SCIPnodeGetType(tree->focusnode) == SCIP_NODETYPE_FOCUSNODE
      || SCIPnodeGetType(tree->focusnode) == SCIP_NODETYPE_REFOCUSNODE);
   assert(tree->probingroot->parent == tree->focusnode);
   assert(SCIPnodeGetDepth(tree->probingroot) == SCIPnodeGetDepth(tree->focusnode)+1);
   assert(tree->pathlen >= 2);
   assert(SCIPnodeGetType(tree->path[tree->pathlen-1]) == SCIP_NODETYPE_PROBINGNODE);
   assert(set != NULL);

   /* undo the domain and constraint set changes of the temporary probing nodes and free the probing nodes */
   SCIP_CALL( treeBacktrackProbing(tree, blkmem, set, stat, lp, branchcand, eventqueue, eventfilter, -1) );
   assert(SCIPtreeGetCurrentNode(tree) == tree->focusnode);
   assert(!SCIPtreeProbing(tree));

   /* if the LP was flushed before probing starts, flush it again */
   if( tree->probinglpwasflushed )
   {
      assert(set->stage == SCIP_STAGE_SOLVING);

      SCIP_CALL( SCIPlpFlush(lp, blkmem, set, eventqueue) );

      /* if the LP was solved before probing starts, solve it again to restore the LP solution */
      if( tree->probinglpwassolved )
      {
         SCIP_Bool lperror;
         
         /* reset the LP state before probing started */
         SCIP_CALL( SCIPlpSetState(lp, blkmem, set, eventqueue, tree->probinglpistate) );
         SCIP_CALL( SCIPlpFreeState(lp, blkmem, &tree->probinglpistate) );
         SCIPlpSetIsRelax(lp, tree->probinglpwasrelax);

         /* resolve LP to reset solution */
         SCIP_CALL( SCIPlpSolveAndEval(lp, blkmem, set, stat, eventqueue, eventfilter, prob, -1, FALSE, FALSE, FALSE, &lperror) );
         if( lperror )
         {
            SCIPmessagePrintVerbInfo(set->disp_verblevel, SCIP_VERBLEVEL_FULL,
               "(node %"SCIP_LONGINT_FORMAT") unresolved numerical troubles while resolving LP %d after probing\n",
               stat->nnodes, stat->nlps);
            lp->resolvelperror = TRUE;
         }
         else if( SCIPlpGetSolstat(lp) != SCIP_LPSOLSTAT_OPTIMAL 
            && SCIPlpGetSolstat(lp) != SCIP_LPSOLSTAT_INFEASIBLE
            && SCIPlpGetSolstat(lp) != SCIP_LPSOLSTAT_UNBOUNDEDRAY
            && SCIPlpGetSolstat(lp) != SCIP_LPSOLSTAT_OBJLIMIT )
         {
            SCIPmessagePrintVerbInfo(set->disp_verblevel, SCIP_VERBLEVEL_FULL,
               "LP was not resolved to a sufficient status after diving\n");
            lp->resolvelperror = TRUE;      
         }
         else if( tree->focuslpconstructed && SCIPlpIsRelax(lp) )
         {
            SCIP_CALL( SCIPnodeUpdateLowerboundLP(tree->focusnode, set, stat, lp) );
         }
      }
   }
   assert(tree->probinglpistate == NULL);
   tree->probinglpwasflushed = FALSE;
   tree->probinglpwassolved = FALSE;
   tree->probingloadlpistate = FALSE;
   tree->probinglpwasrelax = FALSE;

   /* inform LP about end of probing mode */
   SCIP_CALL( SCIPlpEndProbing(lp) );

   SCIPdebugMessage("probing ended in depth %d (LP flushed: %u, solstat: %d)\n",
      tree->pathlen-1, lp->flushed, SCIPlpGetSolstat(lp));
   
   return SCIP_OKAY;
}

/** gets the best child of the focus node w.r.t. the node selection priority assigned by the branching rule */
SCIP_NODE* SCIPtreeGetPrioChild(
   SCIP_TREE*            tree                /**< branch and bound tree */
   )
{
   SCIP_NODE* bestnode;
   SCIP_Real bestprio;
   int i;

   assert(tree != NULL);

   bestnode = NULL;
   bestprio = SCIP_REAL_MIN;
   for( i = 0; i < tree->nchildren; ++i )
   {
      if( tree->childrenprio[i] > bestprio )
      {
         bestnode = tree->children[i];
         bestprio = tree->childrenprio[i];
      }
   }
   assert((tree->nchildren == 0) == (bestnode == NULL));

   return bestnode;
}

/** gets the best sibling of the focus node w.r.t. the node selection priority assigned by the branching rule */
SCIP_NODE* SCIPtreeGetPrioSibling(
   SCIP_TREE*            tree                /**< branch and bound tree */
   )
{
   SCIP_NODE* bestnode;
   SCIP_Real bestprio;
   int i;

   assert(tree != NULL);

   bestnode = NULL;
   bestprio = SCIP_REAL_MIN;
   for( i = 0; i < tree->nsiblings; ++i )
   {
      if( tree->siblingsprio[i] > bestprio )
      {
         bestnode = tree->siblings[i];
         bestprio = tree->siblingsprio[i];
      }
   }
   assert((tree->nsiblings == 0) == (bestnode == NULL));

   return bestnode;
}

/** gets the best child of the focus node w.r.t. the node selection strategy */
SCIP_NODE* SCIPtreeGetBestChild(
   SCIP_TREE*            tree,               /**< branch and bound tree */
   SCIP_SET*             set                 /**< global SCIP settings */
   )
{
   SCIP_NODESEL* nodesel;
   SCIP_NODE* bestnode;
   int i;

   assert(tree != NULL);

   nodesel = SCIPnodepqGetNodesel(tree->leaves);
   assert(nodesel != NULL);

   bestnode = NULL;
   for( i = 0; i < tree->nchildren; ++i )
   {
      if( bestnode == NULL || SCIPnodeselCompare(nodesel, set, tree->children[i], bestnode) < 0 )
      {
         bestnode = tree->children[i];
      }
   }

   return bestnode;
}

/** gets the best sibling of the focus node w.r.t. the node selection strategy */
SCIP_NODE* SCIPtreeGetBestSibling(
   SCIP_TREE*            tree,               /**< branch and bound tree */
   SCIP_SET*             set                 /**< global SCIP settings */
   )
{
   SCIP_NODESEL* nodesel;
   SCIP_NODE* bestnode;
   int i;

   assert(tree != NULL);

   nodesel = SCIPnodepqGetNodesel(tree->leaves);
   assert(nodesel != NULL);

   bestnode = NULL;
   for( i = 0; i < tree->nsiblings; ++i )
   {
      if( bestnode == NULL || SCIPnodeselCompare(nodesel, set, tree->siblings[i], bestnode) < 0 )
      {
         bestnode = tree->siblings[i];
      }
   }
   
   return bestnode;
}

/** gets the best leaf from the node queue w.r.t. the node selection strategy */
SCIP_NODE* SCIPtreeGetBestLeaf(
   SCIP_TREE*            tree                /**< branch and bound tree */
   )
{
   assert(tree != NULL);

   return SCIPnodepqFirst(tree->leaves);
}

/** gets the best node from the tree (child, sibling, or leaf) w.r.t. the node selection strategy */
SCIP_NODE* SCIPtreeGetBestNode(
   SCIP_TREE*            tree,               /**< branch and bound tree */
   SCIP_SET*             set                 /**< global SCIP settings */
   )
{
   SCIP_NODESEL* nodesel;
   SCIP_NODE* bestchild;
   SCIP_NODE* bestsibling;
   SCIP_NODE* bestleaf;
   SCIP_NODE* bestnode;

   assert(tree != NULL);

   nodesel = SCIPnodepqGetNodesel(tree->leaves);
   assert(nodesel != NULL);

   /* get the best child, sibling, and leaf */
   bestchild = SCIPtreeGetBestChild(tree, set);
   bestsibling = SCIPtreeGetBestSibling(tree, set);
   bestleaf = SCIPtreeGetBestLeaf(tree);

   /* return the best of the three */
   bestnode = bestchild;
   if( bestsibling != NULL && (bestnode == NULL || SCIPnodeselCompare(nodesel, set, bestsibling, bestnode) < 0) )
      bestnode = bestsibling;
   if( bestleaf != NULL && (bestnode == NULL || SCIPnodeselCompare(nodesel, set, bestleaf, bestnode) < 0) )
      bestnode = bestleaf;

   assert(SCIPtreeGetNLeaves(tree) == 0 || bestnode != NULL);

   return bestnode;
}

/** gets the minimal lower bound of all nodes in the tree */
SCIP_Real SCIPtreeGetLowerbound(
   SCIP_TREE*            tree,               /**< branch and bound tree */
   SCIP_SET*             set                 /**< global SCIP settings */
   )
{
   SCIP_Real lowerbound;
   int i;

   assert(tree != NULL);
   assert(set != NULL);

   /* get the lower bound from the queue */
   lowerbound = SCIPnodepqGetLowerbound(tree->leaves, set);

   /* compare lower bound with children */
   for( i = 0; i < tree->nchildren; ++i )
   {
      assert(tree->children[i] != NULL);
      lowerbound = MIN(lowerbound, tree->children[i]->lowerbound); 
   }

   /* compare lower bound with siblings */
   for( i = 0; i < tree->nsiblings; ++i )
   {
      assert(tree->siblings[i] != NULL);
      lowerbound = MIN(lowerbound, tree->siblings[i]->lowerbound); 
   }

   /* compare lower bound with focus node */
   if( tree->focusnode != NULL )
   {
      lowerbound = MIN(lowerbound, tree->focusnode->lowerbound);
   }

   return lowerbound;
}

/** gets the node with minimal lower bound of all nodes in the tree (child, sibling, or leaf) */
SCIP_NODE* SCIPtreeGetLowerboundNode(
   SCIP_TREE*            tree,               /**< branch and bound tree */
   SCIP_SET*             set                 /**< global SCIP settings */
   )
{
   SCIP_NODE* lowerboundnode;
   SCIP_Real lowerbound;
   SCIP_Real bestprio;
   int i;

   assert(tree != NULL);
   assert(set != NULL);

   /* get the lower bound from the queue */
   lowerboundnode = SCIPnodepqGetLowerboundNode(tree->leaves, set);
   lowerbound = lowerboundnode != NULL ? lowerboundnode->lowerbound : SCIPsetInfinity(set);
   bestprio = -SCIPsetInfinity(set);

   /* compare lower bound with children */
   for( i = 0; i < tree->nchildren; ++i )
   {
      assert(tree->children[i] != NULL);
      if( SCIPsetIsLE(set, tree->children[i]->lowerbound, lowerbound) )
      {
         if( SCIPsetIsLT(set, tree->children[i]->lowerbound, lowerbound) || tree->childrenprio[i] > bestprio )
         {
            lowerboundnode = tree->children[i]; 
            lowerbound = lowerboundnode->lowerbound; 
            bestprio = tree->childrenprio[i];
         }
      }
   }

   /* compare lower bound with siblings */
   for( i = 0; i < tree->nsiblings; ++i )
   {
      assert(tree->siblings[i] != NULL);
      if( SCIPsetIsLE(set, tree->siblings[i]->lowerbound, lowerbound) )
      {
         if( SCIPsetIsLT(set, tree->siblings[i]->lowerbound, lowerbound) || tree->siblingsprio[i] > bestprio )
         {
            lowerboundnode = tree->siblings[i]; 
            lowerbound = lowerboundnode->lowerbound; 
            bestprio = tree->siblingsprio[i];
         }
      }
   }

   return lowerboundnode;
}

/** gets the average lower bound of all nodes in the tree */
SCIP_Real SCIPtreeGetAvgLowerbound(
   SCIP_TREE*            tree,               /**< branch and bound tree */
   SCIP_Real             cutoffbound         /**< global cutoff bound */
   )
{
   SCIP_Real lowerboundsum;
   int nnodes;
   int i;

   assert(tree != NULL);

   /* get sum of lower bounds from nodes in the queue */
   lowerboundsum = SCIPnodepqGetLowerboundSum(tree->leaves);
   nnodes = SCIPtreeGetNLeaves(tree);

   /* add lower bound of focus node */
   if( tree->focusnode != NULL && tree->focusnode->lowerbound < cutoffbound )
   {
      lowerboundsum += tree->focusnode->lowerbound;
      nnodes++;
   }

   /* add lower bounds of siblings */
   for( i = 0; i < tree->nsiblings; ++i )
   {
      assert(tree->siblings[i] != NULL);
      lowerboundsum += tree->siblings[i]->lowerbound;
   }
   nnodes += tree->nsiblings;

   /* add lower bounds of children */
   for( i = 0; i < tree->nchildren; ++i )
   {
      assert(tree->children[i] != NULL);
      lowerboundsum += tree->children[i]->lowerbound;
   }
   nnodes += tree->nchildren;

   return nnodes == 0 ? 0.0 : lowerboundsum/nnodes;
}




/*
 * simple functions implemented as defines
 */

/* In debug mode, the following methods are implemented as function calls to ensure
 * type validity.
 * In optimized mode, the methods are implemented as defines to improve performance.
 * However, we want to have them in the library anyways, so we have to undef the defines.
 */

#undef SCIPnodeGetType
#undef SCIPnodeGetNumber
#undef SCIPnodeGetDepth
#undef SCIPnodeGetLowerbound
#undef SCIPnodeGetEstimate
#undef SCIPnodeGetDomchg
#undef SCIPnodeGetParent
#undef SCIPnodeIsActive
#undef SCIPnodeIsPropagatedAgain
#undef SCIPtreeGetNLeaves
#undef SCIPtreeGetNChildren
#undef SCIPtreeGetNSiblings
#undef SCIPtreeGetNNodes
#undef SCIPtreeIsPathComplete
#undef SCIPtreeProbing
#undef SCIPtreeGetProbingRoot
#undef SCIPtreeGetProbingDepth
#undef SCIPtreeGetFocusNode
#undef SCIPtreeGetFocusDepth
#undef SCIPtreeHasFocusNodeLP
#undef SCIPtreeSetFocusNodeLP 
#undef SCIPtreeIsFocusNodeLPConstructed
#undef SCIPtreeInRepropagation
#undef SCIPtreeGetCurrentNode
#undef SCIPtreeGetCurrentDepth
#undef SCIPtreeHasCurrentNodeLP
#undef SCIPtreeGetEffectiveRootDepth
#undef SCIPtreeGetRootNode

/** gets the type of the node */
SCIP_NODETYPE SCIPnodeGetType(
   SCIP_NODE*            node                /**< node */
   )
{
   assert(node != NULL);

   return (SCIP_NODETYPE)(node->nodetype);
}

/** gets successively assigned number of the node */
SCIP_Longint SCIPnodeGetNumber(
   SCIP_NODE*            node                /**< node */
   )
{
   assert(node != NULL);

   return node->number;
}

/** gets the depth of the node */
int SCIPnodeGetDepth(
   SCIP_NODE*            node                /**< node */
   )
{
   assert(node != NULL);

   return node->depth;
}

/** gets the lower bound of the node */
SCIP_Real SCIPnodeGetLowerbound(
   SCIP_NODE*            node                /**< node */
   )
{
   assert(node != NULL);

   return node->lowerbound;
}

/** gets the estimated value of the best feasible solution in subtree of the node */
SCIP_Real SCIPnodeGetEstimate(
   SCIP_NODE*            node                /**< node */
   )
{
   assert(node != NULL);

   return node->estimate;
}

/** gets the domain change information of the node, i.e., the information about the differences in the
 *  variables domains to the parent node
 */
SCIP_DOMCHG* SCIPnodeGetDomchg(
   SCIP_NODE*            node                /**< node */
   )
{
   assert(node != NULL);

   return node->domchg;
}

/** gets the parent node of a node in the branch-and-bound tree, if any */
SCIP_NODE* SCIPnodeGetParent(
   SCIP_NODE*            node                /**< node */
   )
{
   assert(node != NULL);

   return node->parent;
}

/** returns the set of variable branchings that were performed in the parent node to create this node */
void SCIPnodeGetParentBranchings(
   SCIP_NODE*            node,                /**< node data */
   SCIP_VAR**            branchvars,          /**< array of variables on which the branching has been performed in the parent node */
   SCIP_Real*            branchbounds,        /**< array of bounds which the branching in the parent node set */
   SCIP_BOUNDTYPE*       boundtypes,          /**< array of boundtypes which the branching in the parent node set */
   int*                  nbranchvars,         /**< number of variables on which branching has been performed in the parent node 
                                               *   if this is larger than the array size, arrays should be reallocated and method should be called again */
   int                   branchvarssize       /**< available slots in arrays */
   )
{
   SCIP_BOUNDCHG* boundchgs;
   int nboundchgs;  
   int i; 

   assert(node != NULL);
   assert(branchvars != NULL);
   assert(branchbounds != NULL);
   assert(boundtypes != NULL);
   assert(nbranchvars != NULL);
   assert(branchvarssize >= 0);
  
   (*nbranchvars) = 0;
   if( SCIPnodeGetDepth(node) == 0 || node->domchg == NULL )
      return;
   nboundchgs = (int)node->domchg->domchgbound.nboundchgs;
   boundchgs = node->domchg->domchgbound.boundchgs;
   
   assert(boundchgs != NULL);
   assert(nboundchgs >= 0);

   for( i = 0; i < nboundchgs; i++)
   {
      if( boundchgs[i].boundchgtype != SCIP_BOUNDCHGTYPE_BRANCHING ) /*lint !e641*/
         break;
      (*nbranchvars)++; 
   }   
#ifndef NDEBUG
   for( ; i < nboundchgs; i++)
      assert(boundchgs[i].boundchgtype != SCIP_BOUNDCHGTYPE_BRANCHING); /*lint !e641*/
#endif

   if( branchvarssize >= *nbranchvars )
   {
      for( i = 0; i < *nbranchvars; i++)
      {
         assert( boundchgs[i].boundchgtype == SCIP_BOUNDCHGTYPE_BRANCHING ); /*lint !e641*/
         branchvars[i] = boundchgs[i].var;
         boundtypes[i] = (SCIP_BOUNDTYPE) boundchgs[i].boundtype;
         branchbounds[i] = boundchgs[i].newbound;       
      }   
   }
}

/** returns the set of variable branchings that were performed in all ancestor nodes (nodes on the path to the root) to create this node */
void SCIPnodeGetAncestorBranchings(
   SCIP_NODE*            node,                /**< node data */
   SCIP_VAR**            branchvars,          /**< array of variables on which the branchings has been performed in all ancestors */
   SCIP_Real*            branchbounds,        /**< array of bounds which the branchings in all ancestors set */
   SCIP_BOUNDTYPE*       boundtypes,          /**< array of boundtypes which the branchings in all ancestors set */
   int*                  nbranchvars,         /**< number of variables on which branchings have been performed in all ancestors 
                                               *   if this is larger than the array size, arrays should be reallocated and method should be called again */
   int                   branchvarssize       /**< available slots in arrays */
   )
{
   assert(node != NULL);
   assert(branchvars != NULL);
   assert(branchbounds != NULL);
   assert(boundtypes != NULL);
   assert(nbranchvars != NULL);
   assert(branchvarssize >= 0);
   
   (*nbranchvars) = 0;
   
   while( SCIPnodeGetDepth(node) != 0 )
   {
      int nodenbranchvars;
      int start;
      int size;

      start = *nbranchvars < branchvarssize - 1 ? *nbranchvars : branchvarssize - 1;
      size = *nbranchvars > branchvarssize ? 0 : branchvarssize-(*nbranchvars);

      SCIPnodeGetParentBranchings(node, &branchvars[start], &branchbounds[start], &boundtypes[start], &nodenbranchvars, size);
      *nbranchvars += nodenbranchvars;
      
      node = node->parent;
   }
}

/*  returns the set of variable branchings that were performed in all ancestor nodes (nodes on the path to the root) to create this node 
 *  sorted by the nodes, starting from the current node going up to the root */
void SCIPnodeGetAncestorBranchingPath(
   SCIP_NODE*            node,                /**< node data */
   SCIP_VAR**            branchvars,          /**< array of variables on which the branchings has been performed in all ancestors */
   SCIP_Real*            branchbounds,        /**< array of bounds which the branchings in all ancestors set */
   SCIP_BOUNDTYPE*       boundtypes,          /**< array of boundtypes which the branchings in all ancestors set */
   int*                  nbranchvars,         /**< number of variables on which branchings have been performed in all ancestors 
                                               *   if this is larger than the array size, arrays should be reallocated and method should be called again */
   int                   branchvarssize,      /**< available slots in arrays */   
   int*                  nodeswitches,        /**< marks, where in the arrays the branching decisions of the next node on the path start 
                                               * branchings performed at the parent of node always start at position 0. For single variable branching,
                                               * nodeswitches[i] = i holds */
   int*                  nnodes,              /**< number of nodes in the nodeswitch array */
   int                   nodeswitchsize       /**< available slots in node switch array */                                                                    
   )
{
   assert(node != NULL);
   assert(branchvars != NULL);
   assert(branchbounds != NULL);
   assert(boundtypes != NULL);
   assert(nbranchvars != NULL);
   assert(branchvarssize >= 0);
   
   (*nbranchvars) = 0;
   (*nnodes) = 0;
   
   /* go up to the root, in the root no domains were changed due to branching */
   while( SCIPnodeGetDepth(node) != 0 )
   {
      int nodenbranchvars;
      int start;
      int size;

      /* calculate the start position for the current node and the maximum remaining slots in the arrays */
      start = *nbranchvars < branchvarssize - 1 ? *nbranchvars : branchvarssize - 1;
      size = *nbranchvars > branchvarssize ? 0 : branchvarssize-(*nbranchvars);
      if( *nnodes < nodeswitchsize )         
         nodeswitches[*nnodes] = start;
      
      /* get branchings for a single node */
      SCIPnodeGetParentBranchings(node, &branchvars[start], &branchbounds[start], &boundtypes[start], &nodenbranchvars, size);
      *nbranchvars += nodenbranchvars;
      (*nnodes)++;
      
      node = node->parent;
   }
}

/** checks for two nodes whether they share the same root path, i.e., whether one is an ancestor of the other */
SCIP_Bool SCIPnodesSharePath(
   SCIP_NODE*            node1,                /**< node data */
   SCIP_NODE*            node2                 /**< node data */
   )
{
   assert(node1 != NULL);
   assert(node2 != NULL);
   assert(SCIPnodeGetDepth(node1) >= 0);
   assert(SCIPnodeGetDepth(node2) >= 0);

   /* if node2 is deeper than node1, follow the path until the level of node2 */
   while( SCIPnodeGetDepth(node1) < SCIPnodeGetDepth(node2) )
      node2 = node2->parent;

   /* if node1 is deeper than node2, follow the path until the level of node1 */
   while( SCIPnodeGetDepth(node2) < SCIPnodeGetDepth(node1) )
      node1 = node1->parent;

   assert(SCIPnodeGetDepth(node2) == SCIPnodeGetDepth(node1));

   return (node1 == node2);
}

/** finds the common ancestor node of two given nodes */
SCIP_NODE* SCIPnodesGetCommonAncestor(
   SCIP_NODE*            node1,                /**< node data */
   SCIP_NODE*            node2                 /**< node data */
   )
{
   assert(node1 != NULL);
   assert(node2 != NULL);
   assert(SCIPnodeGetDepth(node1) >= 0);
   assert(SCIPnodeGetDepth(node2) >= 0);
   
   /* if node2 is deeper than node1, follow the path until the level of node2 */
   while( SCIPnodeGetDepth(node1) < SCIPnodeGetDepth(node2) )
      node2 = node2->parent;

   /* if node1 is deeper than node2, follow the path until the level of node1 */
   while( SCIPnodeGetDepth(node2) < SCIPnodeGetDepth(node1) )
      node1 = node1->parent;

   /* move up level by level until you found a common ancestor */
   while( node1 != node2 )
   {
      node1 = node1->parent;
      node2 = node2->parent;
      assert(SCIPnodeGetDepth(node1) == SCIPnodeGetDepth(node2));
   }
   assert(SCIPnodeGetDepth(node1) >= 0);

   return node1;
}

/** returns whether node is in the path to the current node */
SCIP_Bool SCIPnodeIsActive(
   SCIP_NODE*            node                /**< node */
   )
{
   assert(node != NULL);

   return node->active;
}

/** returns whether the node is marked to be propagated again */
SCIP_Bool SCIPnodeIsPropagatedAgain(
   SCIP_NODE*            node                /**< node data */
   )
{
   assert(node != NULL);

   return node->reprop;
}

/** gets number of children of the focus node */
int SCIPtreeGetNChildren(
   SCIP_TREE*            tree                /**< branch and bound tree */
   )
{
   assert(tree != NULL);

   return tree->nchildren;
}

/** gets number of siblings of the focus node  */
int SCIPtreeGetNSiblings(
   SCIP_TREE*            tree                /**< branch and bound tree */
   )
{
   assert(tree != NULL);

   return tree->nsiblings;
}

/** gets number of leaves in the tree (excluding children and siblings of focus nodes) */
int SCIPtreeGetNLeaves(
   SCIP_TREE*            tree                /**< branch and bound tree */
   )
{
   assert(tree != NULL);

   return SCIPnodepqLen(tree->leaves);
}
   
/** gets number of open nodes in the tree (children + siblings + leaves) */
int SCIPtreeGetNNodes(
   SCIP_TREE*            tree                /**< branch and bound tree */
   )
{
   assert(tree != NULL);

   return tree->nchildren + tree->nsiblings + SCIPtreeGetNLeaves(tree);
}

/** returns whether the active path goes completely down to the focus node */
SCIP_Bool SCIPtreeIsPathComplete(
   SCIP_TREE*            tree                /**< branch and bound tree */
   )
{
   assert(tree != NULL);
   assert(tree->focusnode != NULL || !SCIPtreeProbing(tree));
   assert(tree->pathlen == 0 || tree->focusnode != NULL);
   assert(tree->pathlen >= 2 || !SCIPtreeProbing(tree));
   assert(tree->pathlen == 0 || tree->path[tree->pathlen-1] != NULL);
   assert(tree->pathlen == 0 || tree->path[tree->pathlen-1]->depth == tree->pathlen-1);
   assert(tree->focusnode == NULL || (int)tree->focusnode->depth >= tree->pathlen
      || tree->path[tree->focusnode->depth] == tree->focusnode);

   return (tree->focusnode == NULL || (int)tree->focusnode->depth < tree->pathlen);
}

/** returns whether the current node is a temporary probing node */
SCIP_Bool SCIPtreeProbing(
   SCIP_TREE*            tree                /**< branch and bound tree */
   )
{
   assert(tree != NULL);
   assert(tree->probingroot == NULL || (SCIP_NODETYPE)tree->probingroot->nodetype == SCIP_NODETYPE_PROBINGNODE);
   assert(tree->probingroot == NULL || tree->pathlen > SCIPnodeGetDepth(tree->probingroot));
   assert(tree->probingroot == NULL || tree->path[SCIPnodeGetDepth(tree->probingroot)] == tree->probingroot);

   return (tree->probingroot != NULL);
}

/** returns the temporary probing root node, or NULL if the we are not in probing mode */
SCIP_NODE* SCIPtreeGetProbingRoot(
   SCIP_TREE*            tree                /**< branch and bound tree */
   )
{
   assert(tree != NULL);
   assert(tree->probingroot == NULL || (SCIP_NODETYPE)tree->probingroot->nodetype == SCIP_NODETYPE_PROBINGNODE);
   assert(tree->probingroot == NULL || tree->pathlen > SCIPnodeGetDepth(tree->probingroot));
   assert(tree->probingroot == NULL || tree->path[SCIPnodeGetDepth(tree->probingroot)] == tree->probingroot);

   return tree->probingroot;
}

/** gets focus node of the tree */
SCIP_NODE* SCIPtreeGetFocusNode(
   SCIP_TREE*            tree                /**< branch and bound tree */
   )
{
   assert(tree != NULL);
   assert(tree->focusnode != NULL || !SCIPtreeProbing(tree));
   assert(tree->pathlen == 0 || tree->focusnode != NULL);
   assert(tree->pathlen >= 2 || !SCIPtreeProbing(tree));
   assert(tree->pathlen == 0 || tree->path[tree->pathlen-1] != NULL);
   assert(tree->pathlen == 0 || tree->path[tree->pathlen-1]->depth == tree->pathlen-1);
   assert(tree->focusnode == NULL || (int)tree->focusnode->depth >= tree->pathlen
      || tree->path[tree->focusnode->depth] == tree->focusnode);

   return tree->focusnode;
}

/** gets depth of focus node in the tree */
int SCIPtreeGetFocusDepth(
   SCIP_TREE*            tree                /**< branch and bound tree */
   )
{
   assert(tree != NULL);
   assert(tree->focusnode != NULL || !SCIPtreeProbing(tree));
   assert(tree->pathlen == 0 || tree->focusnode != NULL);
   assert(tree->pathlen >= 2 || !SCIPtreeProbing(tree));
   assert(tree->pathlen == 0 || tree->path[tree->pathlen-1] != NULL);
   assert(tree->pathlen == 0 || tree->path[tree->pathlen-1]->depth == tree->pathlen-1);
   assert(tree->focusnode == NULL || (int)tree->focusnode->depth >= tree->pathlen
      || tree->path[tree->focusnode->depth] == tree->focusnode);

   return tree->focusnode != NULL ? (int)tree->focusnode->depth : -1;
}

/** returns, whether the LP was or is to be solved in the focus node */
SCIP_Bool SCIPtreeHasFocusNodeLP(
   SCIP_TREE*            tree                /**< branch and bound tree */
   )
{
   assert(tree != NULL);

   return tree->focusnodehaslp;
}

/** sets mark to solve or to ignore the LP while processing the focus node */
void SCIPtreeSetFocusNodeLP(
   SCIP_TREE*            tree,               /**< branch and bound tree */
   SCIP_Bool             solvelp             /**< should the LP be solved in focus node? */
   )
{
   assert(tree != NULL);

   tree->focusnodehaslp = solvelp;
}

/** returns whether the LP of the focus node is already constructed */
SCIP_Bool SCIPtreeIsFocusNodeLPConstructed(
   SCIP_TREE*            tree                /**< branch and bound tree */
   )
{
   assert(tree != NULL);

   return tree->focuslpconstructed;
}

/** returns whether the focus node is already solved and only propagated again */
SCIP_Bool SCIPtreeInRepropagation(
   SCIP_TREE*            tree                /**< branch and bound tree */
   )
{
   assert(tree != NULL);

   return (tree->focusnode != NULL && SCIPnodeGetType(tree->focusnode) == SCIP_NODETYPE_REFOCUSNODE);
}

/** gets current node of the tree, i.e. the last node in the active path, or NULL if no current node exists */
SCIP_NODE* SCIPtreeGetCurrentNode(
   SCIP_TREE*            tree                /**< branch and bound tree */
   )
{
   assert(tree != NULL);
   assert(tree->focusnode != NULL || !SCIPtreeProbing(tree));
   assert(tree->pathlen == 0 || tree->focusnode != NULL);
   assert(tree->pathlen >= 2 || !SCIPtreeProbing(tree));
   assert(tree->pathlen == 0 || tree->path[tree->pathlen-1] != NULL);
   assert(tree->pathlen == 0 || tree->path[tree->pathlen-1]->depth == tree->pathlen-1);
   assert(tree->focusnode == NULL || (int)tree->focusnode->depth >= tree->pathlen
      || tree->path[tree->focusnode->depth] == tree->focusnode);

   return (tree->pathlen > 0 ? tree->path[tree->pathlen-1] : NULL);
}

/** gets depth of current node in the tree, i.e. the length of the active path minus 1, or -1 if no current node exists */
int SCIPtreeGetCurrentDepth(
   SCIP_TREE*            tree                /**< branch and bound tree */
   )
{
   assert(tree != NULL);
   assert(tree->focusnode != NULL || !SCIPtreeProbing(tree));
   assert(tree->pathlen == 0 || tree->focusnode != NULL);
   assert(tree->pathlen >= 2 || !SCIPtreeProbing(tree));
   assert(tree->pathlen == 0 || tree->path[tree->pathlen-1] != NULL);
   assert(tree->pathlen == 0 || tree->path[tree->pathlen-1]->depth == tree->pathlen-1);
   assert(tree->focusnode == NULL || (int)tree->focusnode->depth >= tree->pathlen
      || tree->path[tree->focusnode->depth] == tree->focusnode);

   return tree->pathlen-1;
}

/** returns, whether the LP was or is to be solved in the current node */
SCIP_Bool SCIPtreeHasCurrentNodeLP(
   SCIP_TREE*            tree                /**< branch and bound tree */
   )
{
   assert(tree != NULL);
   assert(SCIPtreeIsPathComplete(tree));

   return SCIPtreeProbing(tree) ? tree->probingnodehaslp : SCIPtreeHasFocusNodeLP(tree);
}

/** returns the current probing depth, i.e. the number of probing sub nodes existing in the probing path */
int SCIPtreeGetProbingDepth(
   SCIP_TREE*            tree                /**< branch and bound tree */
   )
{
   assert(tree != NULL);
   assert(SCIPtreeProbing(tree));

   return SCIPtreeGetCurrentDepth(tree) - SCIPnodeGetDepth(tree->probingroot);
}

/** returns the depth of the effective root node (i.e. the first depth level of a node with at least two children) */
int SCIPtreeGetEffectiveRootDepth(
   SCIP_TREE*            tree                /**< branch and bound tree */
   )
{
   assert(tree != NULL);
   assert(tree->effectiverootdepth >= 0);

   return tree->effectiverootdepth;
}

/** gets the root node of the tree */
SCIP_NODE* SCIPtreeGetRootNode(
   SCIP_TREE*            tree                /**< branch and bound tree */
   )
{
   assert(tree != NULL);

   return tree->root;
}
<|MERGE_RESOLUTION|>--- conflicted
+++ resolved
@@ -3298,7 +3298,6 @@
    return SCIP_OKAY;
 }
 
-<<<<<<< HEAD
 /** */
 static
 SCIP_RETCODE focusnodeCleanupVars(
@@ -3383,10 +3382,7 @@
    return SCIP_OKAY;
 }
 
-/** converts the focus node into a deadend node */
-=======
 /** converts the focus node into a dead-end node */
->>>>>>> 13672c6d
 static
 SCIP_RETCODE focusnodeToDeadend(
    BMS_BLKMEM*           blkmem,             /**< block memory buffers */
@@ -4020,13 +4016,8 @@
    }
    else if( tree->focusnode != NULL )
    {
-<<<<<<< HEAD
       /* convert old focus node into deadend */
       SCIP_CALL( focusnodeToDeadend(blkmem, set, stat, eventqueue, prob, tree, lp, branchcand) );
-=======
-      /* convert old focus node into dead-end */
-      SCIP_CALL( focusnodeToDeadend(blkmem, tree, lp) );
->>>>>>> 13672c6d
    }
    assert(subroot == NULL || SCIPnodeGetType(subroot) == SCIP_NODETYPE_SUBROOT);
    assert(lpstatefork == NULL
@@ -5689,15 +5680,9 @@
          /* undo bound changes by deactivating the probing node */
          SCIP_CALL( nodeDeactivate(tree->path[tree->pathlen-1], blkmem, set, stat, tree, lp, branchcand, eventqueue) );
 
-<<<<<<< HEAD
 	 /* free the probing node */
 	 SCIP_CALL( SCIPnodeFree(&tree->path[tree->pathlen-1], blkmem, set, stat, eventqueue, tree, lp) );
 	 tree->pathlen--;
-=======
-         /* free the probing node */
-         SCIP_CALL( SCIPnodeFree(&tree->path[tree->pathlen-1], blkmem, set, stat, tree, lp) );
-         tree->pathlen--;
->>>>>>> 13672c6d
       }
       assert(tree->pathlen == newpathlen);
 
