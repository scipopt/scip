--- conflicted
+++ resolved
@@ -3769,15 +3769,9 @@
 
       if( freeNode )
       {
-<<<<<<< HEAD
-         assert(tree->appliedeffectiverootdepth <= tree->effectiverootdepth);
+         assert(tree->effectiverootdepth <= tree->updatedeffectiverootdepth);
          SCIP_CALL( SCIPnodeFree(&oldfocusnode, blkmem, set, stat, eventqueue, eventfilter, tree, lp) );
-         assert(tree->effectiverootdepth <= focusnodedepth || tree->focusnode == NULL);
-=======
-         assert(tree->effectiverootdepth <= tree->updatedeffectiverootdepth);
-         SCIP_CALL( SCIPnodeFree(&oldfocusnode, blkmem, set, stat, eventfilter, eventqueue, tree, lp) );
          assert(tree->updatedeffectiverootdepth <= focusnodedepth || tree->focusnode == NULL);
->>>>>>> e383b98b
       }
    }
 
