--- conflicted
+++ resolved
@@ -2112,7 +2112,6 @@
          SCIPdomchgAddCurrentCertificateIndex(node->domchg, stat->certificate);
 
       /* update the child's lower bound */
-<<<<<<< HEAD
       newpseudoobjval = SCIPlpGetModifiedPseudoObjval(lp, set, transprob, var, oldbound, newbound, boundtype);
 
       /* print bound to certificate */
@@ -2132,14 +2131,7 @@
          RatSetReal(bound, oldbound);
       }
 
-      SCIPnodeUpdateLowerbound(node, stat, set, tree, transprob, origprob, newpseudoobjval);
-=======
-      if( set->misc_exactsolve )
-         newpseudoobjval = SCIPlpGetModifiedProvedPseudoObjval(lp, set, var, oldbound, newbound, boundtype);
-      else
-         newpseudoobjval = SCIPlpGetModifiedPseudoObjval(lp, set, transprob, var, oldbound, newbound, boundtype);
       SCIP_CALL( SCIPnodeUpdateLowerbound(node, stat, set, eventfilter, tree, transprob, origprob, newpseudoobjval) );
->>>>>>> d4501ac9
    }
    else
    {
@@ -2201,6 +2193,7 @@
    SCIP_LPEXACT*         lpexact,            /**< current LP data */
    SCIP_BRANCHCAND*      branchcand,         /**< branching candidate storage */
    SCIP_EVENTQUEUE*      eventqueue,         /**< event queue */
+   SCIP_EVENTFILTER*     eventfilter,        /**< global event filter */
    SCIP_CLIQUETABLE*     cliquetable,        /**< clique table data structure */
    SCIP_VAR*             var,                /**< variable to change the bounds for */
    SCIP_Rational*        newbound,           /**< new value for bound */
@@ -2366,7 +2359,7 @@
                probingchange) );
 
          /* mark the node with the conflicting bound change to be cut off */
-         SCIP_CALL( SCIPnodeCutoff(tree->path[conflictingdepth], set, stat, tree, transprob, origprob, reopt, lpexact->fplp, blkmem) );
+         SCIP_CALL( SCIPnodeCutoff(tree->path[conflictingdepth], set, stat, eventfilter, tree, transprob, origprob, reopt, lpexact->fplp, blkmem) );
 
          RatFreeBuffer(set->buffer, &oldbound);
          return SCIP_OKAY;
@@ -2453,7 +2446,7 @@
          RatSet(bound, oldbound);
       }
 
-      SCIPnodeUpdateLowerbound(node, stat, set, tree, transprob, origprob, newpseudoobjval);
+      SCIP_CALL( SCIPnodeUpdateLowerbound(node, stat, set, eventfilter, tree, transprob, origprob, newpseudoobjval) );
    }
    else
    {
@@ -2542,6 +2535,7 @@
    SCIP_LPEXACT*         lpexact,            /**< current LP data */
    SCIP_BRANCHCAND*      branchcand,         /**< branching candidate storage */
    SCIP_EVENTQUEUE*      eventqueue,         /**< event queue */
+   SCIP_EVENTFILTER*     eventfilter,        /**< global event filter */
    SCIP_CLIQUETABLE*     cliquetable,        /**< clique table data structure */
    SCIP_VAR*             var,                /**< variable to change the bounds for */
    SCIP_Rational*        newbound,           /**< new value for bound */
@@ -2549,8 +2543,8 @@
    SCIP_Bool             probingchange       /**< is the bound change a temporary setting due to probing? */
    )
 {
-   SCIP_CALL( SCIPnodeAddBoundinferExact(node, blkmem, set, stat, transprob, origprob, tree, reopt, lpexact, branchcand, eventqueue,
-         cliquetable, var, newbound, boundtype, NULL, NULL, 0, probingchange) );
+   SCIP_CALL( SCIPnodeAddBoundinferExact(node, blkmem, set, stat, transprob, origprob, tree, reopt, lpexact, branchcand,
+         eventqueue, eventfilter, cliquetable, var, newbound, boundtype, NULL, NULL, 0, probingchange) );
 
    return SCIP_OKAY;
 }
@@ -2996,20 +2990,7 @@
    }
    else
    {
-<<<<<<< HEAD
-      SCIPnodeUpdateLowerbound(node, stat, set, tree, transprob, origprob, lpobjval);
-=======
-      SCIP_Real lpobjval;
-
-      if( set->misc_exactsolve )
-      {
-         SCIP_CALL( SCIPlpGetProvedLowerbound(lp, set, &lpobjval) );
-      }
-      else
-         lpobjval = SCIPlpGetObjval(lp, set, transprob);
-
       SCIP_CALL( SCIPnodeUpdateLowerbound(node, stat, set, eventfilter, tree, transprob, origprob, lpobjval) );
->>>>>>> d4501ac9
    }
 
    return SCIP_OKAY;
@@ -5831,14 +5812,8 @@
          || ( !set->exact_enabled && SCIPsetIsGE(set, node->lowerbound, cutoffbound) ) )
       {
          /* delete sibling due to bound cut off */
-<<<<<<< HEAD
-         SCIP_CALL( SCIPnodeCutoff(node, set, stat, tree, set->scip->transprob, set->scip->origprob, reopt, lp, blkmem) );
-
-         SCIP_CALL( SCIPnodeFree(&node, blkmem, set, stat, eventfilter, eventqueue, tree, lp) );
-=======
          SCIP_CALL( SCIPnodeCutoff(node, set, stat, eventfilter, tree, set->scip->transprob, set->scip->origprob, reopt, lp, blkmem) );
          SCIP_CALL( SCIPnodeFree(&node, blkmem, set, stat, eventqueue, eventfilter, tree, lp) );
->>>>>>> d4501ac9
       }
    }
 
@@ -5851,14 +5826,8 @@
          || ( !set->exact_enabled && SCIPsetIsGE(set, node->lowerbound, cutoffbound) ) )
       {
          /* delete child due to bound cut off */
-<<<<<<< HEAD
-         SCIP_CALL( SCIPnodeCutoff(node, set, stat, tree, set->scip->transprob, set->scip->origprob, reopt, lp, blkmem) );
-
-         SCIP_CALL( SCIPnodeFree(&node, blkmem, set, stat, eventfilter, eventqueue, tree, lp) );
-=======
          SCIP_CALL( SCIPnodeCutoff(node, set, stat, eventfilter, tree, set->scip->transprob, set->scip->origprob, reopt, lp, blkmem) );
          SCIP_CALL( SCIPnodeFree(&node, blkmem, set, stat, eventqueue, eventfilter, tree, lp) );
->>>>>>> d4501ac9
       }
    }
 
