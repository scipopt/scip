/* * * * * * * * * * * * * * * * * * * * * * * * * * * * * * * * * * * * * * */
/*                                                                           */
/*                  This file is part of the program and library             */
/*         SCIP --- Solving Constraint Integer Programs                      */
/*                                                                           */
/*    Copyright (C) 2002-2019 Konrad-Zuse-Zentrum                            */
/*                            fuer Informationstechnik Berlin                */
/*                                                                           */
/*  SCIP is distributed under the terms of the ZIB Academic License.         */
/*                                                                           */
/*  You should have received a copy of the ZIB Academic License              */
/*  along with SCIP; see the file COPYING. If not visit scip.zib.de.         */
/*                                                                           */
/* * * * * * * * * * * * * * * * * * * * * * * * * * * * * * * * * * * * * * */

/**@file   heur_completesol.c
 * @ingroup DEFPLUGINS_HEUR
 * @brief  COMPLETESOL - primal heuristic trying to complete given partial solutions
 * @author Jakob Witzig
 */

/*---+----1----+----2----+----3----+----4----+----5----+----6----+----7----+----8----+----9----+----0----+----1----+----2*/

#include "blockmemshell/memory.h"
#include "scip/cons_linear.h"
#include "scip/heur_completesol.h"
#include "scip/pub_event.h"
#include "scip/pub_heur.h"
#include "scip/pub_message.h"
#include "scip/pub_misc.h"
#include "scip/pub_sol.h"
#include "scip/pub_var.h"
#include "scip/scip_branch.h"
#include "scip/scip_cons.h"
#include "scip/scip_copy.h"
#include "scip/scip_event.h"
#include "scip/scip_general.h"
#include "scip/scip_heur.h"
#include "scip/scip_mem.h"
#include "scip/scip_message.h"
#include "scip/scip_nlp.h"
#include "scip/scip_nodesel.h"
#include "scip/scip_numerics.h"
#include "scip/scip_param.h"
#include "scip/scip_prob.h"
#include "scip/scip_probing.h"
#include "scip/scip_sol.h"
#include "scip/scip_solve.h"
#include "scip/scip_solvingstats.h"
#include "scip/scip_timing.h"
#include "scip/scip_tree.h"
#include "scip/scip_var.h"
#include <string.h>

#define HEUR_NAME             "completesol"
#define HEUR_DESC             "primal heuristic trying to complete given partial solutions"
#define HEUR_DISPCHAR         SCIP_HEURDISPCHAR_LNS
#define HEUR_PRIORITY         0
#define HEUR_FREQ             0
#define HEUR_FREQOFS          0
#define HEUR_MAXDEPTH         0
#define HEUR_TIMING           SCIP_HEURTIMING_BEFOREPRESOL | SCIP_HEURTIMING_BEFORENODE
#define HEUR_USESSUBSCIP      TRUE  /**< does the heuristic use a secondary SCIP instance? */

/* default values for heuristic plugins */
#define DEFAULT_MAXNODES      5000LL    /**< maximum number of nodes to regard in the subproblem */
#define DEFAULT_MAXUNKRATE    0.85      /**< maximum percentage of unknown solution values */
#define DEFAULT_ADDALLSOLS   FALSE      /**< should all subproblem solutions be added to the original SCIP? */
#define DEFAULT_MINNODES      50LL      /**< minimum number of nodes to regard in the subproblem */
#define DEFAULT_NODESOFS      500LL     /**< number of nodes added to the contingent of the total nodes */
#define DEFAULT_NODESQUOT     0.1       /**< subproblem nodes in relation to nodes of the original problem */
#define DEFAULT_LPLIMFAC      2.0       /**< factor by which the limit on the number of LP depends on the node limit */
#define DEFAULT_OBJWEIGHT     1.0       /**< weight of the original objective function (1: only original objective) */
#define DEFAULT_BOUNDWIDENING 0.1       /**< bound widening factor applied to continuous variables
                                         *   (0: round bounds to next integer, 1: relax to global bounds)
                                         */
#define DEFAULT_MINIMPROVE    0.01      /**< factor by which the incumbent should be improved at least */
#define DEFAULT_MINOBJWEIGHT 1e-3       /**< minimal weight for original objective function (zero could lead to infinite solutions) */
#define DEFAULT_IGNORECONT  FALSE       /**< should solution values for continuous variables be ignored? */
#define DEFAULT_BESTSOLS        5       /**< heuristic stops, if the given number of improving solutions were found (-1: no limit) */
#define DEFAULT_MAXPROPROUNDS  10       /**< maximal number of iterations in propagation (-1: no limit) */
#define DEFAULT_MAXLPITER      -1LL     /**< maximal number of LP iterations (-1: no limit) */
#define DEFAULT_MAXCONTVARS    -1       /**< maximal number of continuous variables after presolving (-1: no limit) */
#define DEFAULT_BEFOREPRESOL  TRUE      /**< should the heuristic run before presolving? */

/* event handler properties */
#define EVENTHDLR_NAME         "Completesol"
#define EVENTHDLR_DESC         "LP event handler for " HEUR_NAME " heuristic"


/** primal heuristic data */
struct SCIP_HeurData
{
   SCIP_Longint          maxnodes;           /**< maximum number of nodes to regard in the subproblem */
   SCIP_Longint          minnodes;           /**< minimum number of nodes to regard in the subproblem */
   SCIP_Longint          nodesofs;           /**< number of nodes added to the contingent of the total nodes */
   SCIP_Longint          maxlpiter;          /**< maximal number of LP iterations (-1: no limit) */
   SCIP_Real             maxunknownrate;     /**< maximal rate of changed coefficients in the objective function */
   SCIP_Real             nodesquot;          /**< subproblem nodes in relation to nodes of the original problem */
   SCIP_Real             nodelimit;          /**< the nodelimit employed in the current sub-SCIP, for the event handler*/
   SCIP_Real             lplimfac;           /**< factor by which the limit on the number of LP depends on the node limit */
   SCIP_Real             objweight;          /**< weight of the original objective function (1: only original obj, 0: try to keep to given solution) */
   SCIP_Real             boundwidening;      /**< bound widening factor applied to continuous variables
                                              *   (0: fix variables to given solution values, 1: relax to global bounds)
                                              */
   SCIP_Real             minimprove;         /**< factor by which the incumbent should be improved at least */
   SCIP_Bool             addallsols;         /**< should all subproblem solutions be added to the original SCIP? */
   SCIP_Bool             ignorecont;         /**< should solution values for continuous variables be ignored? */
   SCIP_Bool             beforepresol;       /**< should the heuristic run before presolving? */
   int                   bestsols;           /**< heuristic stops, if the given number of improving solutions were found (-1: no limit) */
   int                   maxcontvars;        /**< maximal number of continuous variables after presolving (-1: no limit) */
   int                   maxproprounds;      /**< maximal number of iterations in propagation (-1: no limit) */
};

/* ---------------- Callback methods of event handler ---------------- */

/* exec the event handler
 *
 * we interrupt the solution process
 */
static
SCIP_DECL_EVENTEXEC(eventExecCompletesol)
{
   SCIP_HEURDATA* heurdata;

   assert(eventhdlr != NULL);
   assert(eventdata != NULL);
   assert(strcmp(SCIPeventhdlrGetName(eventhdlr), EVENTHDLR_NAME) == 0);
   assert(event != NULL);
   assert(SCIPeventGetType(event) & SCIP_EVENTTYPE_LPSOLVED);

   heurdata = (SCIP_HEURDATA*)eventdata;
   assert(heurdata != NULL);

   /* interrupt solution process of sub-SCIP */
   if( SCIPgetNLPs(scip) > heurdata->lplimfac * heurdata->nodelimit )
   {
      SCIPdebugMsg(scip, "interrupt after %" SCIP_LONGINT_FORMAT " LPs\n",SCIPgetNLPs(scip));
      SCIP_CALL( SCIPinterruptSolve(scip) );
   }

   return SCIP_OKAY;
}

/** creates a subproblem by fixing a number of variables */
static
SCIP_RETCODE createSubproblem(
   SCIP*                 scip,               /**< original SCIP data structure */
   SCIP*                 subscip,            /**< SCIP data structure for the subproblem */
   SCIP_HEURDATA*        heurdata,           /**< heuristic's private data structure */
   SCIP_VAR**            subvars,            /**< the variables of the subproblem */
   SCIP_SOL*             partialsol,         /**< partial solution */
   SCIP_Bool*            tightened,          /**< array to store for which variables we have found bound tightenings */
   SCIP_Bool*            success             /**< pointer to store whether the creation was successful */
   )
{
   SCIP_VAR** vars;
   SCIP_CONS* objcons;
   SCIP_Real epsobj;
   SCIP_Real cutoff;
   SCIP_Real upperbound;
   char consobjname[SCIP_MAXSTRLEN];
   int nvars;
   int i;

   assert(scip != NULL);
   assert(subscip != NULL);
   assert(subvars != NULL);
   assert(heurdata != NULL);

   *success = TRUE;

   /* if there is already a solution, add an objective cutoff */
   if( SCIPgetNSols(scip) > 0 )
   {
      assert(!SCIPisInfinity(scip, SCIPgetUpperbound(scip)));

      upperbound = SCIPgetUpperbound(scip) - SCIPsumepsilon(scip);

      if( !SCIPisInfinity(scip, -1.0 * SCIPgetLowerbound(scip)) )
         cutoff = (1 - heurdata->minimprove) * SCIPgetUpperbound(scip) + heurdata->minimprove * SCIPgetLowerbound(scip);
      else
      {
         if( SCIPgetUpperbound(scip) >= 0 )
            cutoff = (1 - heurdata->minimprove) * SCIPgetUpperbound(scip);
         else
            cutoff = (1 + heurdata->minimprove) * SCIPgetUpperbound(scip);
      }
      cutoff = MIN(upperbound, cutoff);
      SCIPdebugMsg(scip, "set cutoff=%g for sub-SCIP\n", cutoff);
   }
   else
      cutoff = SCIPinfinity(scip);

   /* calculate objective coefficients for all potential epsilons */
   if( SCIPisEQ(scip, heurdata->objweight, 1.0) )
      return SCIP_OKAY;
   else if( !SCIPisInfinity(scip, cutoff) )
      epsobj = 1.0;
   else
   {
      /* divide by objweight to avoid changing objective coefficient of original problem variables */
      epsobj = (1.0 - heurdata->objweight)/heurdata->objweight;

      /* scale with -1 if we have a maximization problem */
      if( SCIPgetObjsense(scip) == SCIP_OBJSENSE_MAXIMIZE )
         epsobj *= -1.0;
   }

   /* get active variables */
   vars = SCIPgetVars(scip);
   nvars = SCIPgetNVars(scip);

   objcons = NULL;

   /* add constraints to measure the distance to the given partial solution */
   for( i = 0; i < nvars; i++ )
   {
      SCIP_Real solval;
      int idx;

      assert(SCIPvarIsActive(vars[i]));

      if( subvars[i] == NULL )
         continue;

      /* add objective function as a constraint, if a primal bound exists */
      if( SCIPisInfinity(scip, cutoff) )
      {
         /* create the constraints */
         if( objcons == NULL )
         {
            SCIP_Real lhs;
            SCIP_Real rhs;

            if( SCIPgetObjsense(subscip) == SCIP_OBJSENSE_MINIMIZE )
            {
               lhs = -SCIPinfinity(subscip);
               rhs = cutoff;
            }
            else
            {
               lhs = cutoff;
               rhs = SCIPinfinity(subscip);
            }

            (void)SCIPsnprintf(consobjname, SCIP_MAXSTRLEN, "obj");
            SCIP_CALL( SCIPcreateConsBasicLinear(subscip, &objcons, consobjname, 0, NULL, NULL, lhs, rhs) );
         }

         /* add the variable to the constraints */
         SCIP_CALL( SCIPaddCoefLinear(subscip, objcons, subvars[i], SCIPvarGetObj(subvars[i])) );

         /* set objective coefficient to 0.0 */
         SCIP_CALL( SCIPchgVarObj(subscip, subvars[i], 0.0) );
      }

      solval = SCIPgetSolVal(scip, partialsol, vars[i]);

      /* skip variables with unknown solution value */
      if( solval == SCIP_UNKNOWN ) /*lint !e777*/
         continue;

      idx = SCIPvarGetProbindex(vars[i]);
      assert(idx >= 0);

      /* skip variables where we already found some bound tightenings */
      if( tightened[idx] == FALSE )
      {
         /* special case: vars[i] is binary; we do not add an extra variable, but we mimic the behavior we would get with it.
          * E.g., if the solval is 0.3, setting the variable to 0 would give a cost of 0.3 * epsobj, setting it to 1 gives
          * 0.7 * epsobj. Thus, 0.3 * epsobj can be treated as a constant in the objective function and the variable gets
          * an objective coefficient of 0.4 * epsobj.
          */
         if( SCIPvarIsBinary(vars[i]) )
         {
            SCIP_Real frac = SCIPfeasFrac(scip, solval);
            SCIP_Real objcoef;

            frac = MIN(frac, 1-frac);
            objcoef = (1 - 2*frac) * epsobj * (int)SCIPgetObjsense(scip);

            if( solval > 0.5 )
            {
               SCIP_CALL( SCIPchgVarObj(scip, vars[i], -objcoef) );
            }
            else
            {
               SCIP_CALL( SCIPchgVarObj(scip, vars[i], objcoef) );
            }
         }
         else
         {
            SCIP_CONS* conspos;
            SCIP_CONS* consneg;
            SCIP_VAR* eps;
            char consnamepos[SCIP_MAXSTRLEN];
            char consnameneg[SCIP_MAXSTRLEN];
            char epsname[SCIP_MAXSTRLEN];

            /* create two new variables */
            (void)SCIPsnprintf(epsname, SCIP_MAXSTRLEN, "eps_%s", SCIPvarGetName(subvars[i]));

            SCIP_CALL( SCIPcreateVarBasic(subscip, &eps, epsname, 0.0, SCIPinfinity(scip), epsobj, SCIP_VARTYPE_CONTINUOUS) );
            SCIP_CALL( SCIPaddVar(subscip, eps) );

            /* create two constraints */
            (void)SCIPsnprintf(consnamepos, SCIP_MAXSTRLEN, "cons_%s_pos", SCIPvarGetName(subvars[i]));
            (void)SCIPsnprintf(consnameneg, SCIP_MAXSTRLEN, "cons_%s_neq", SCIPvarGetName(subvars[i]));

            /* x_{i} - s_{i} <= e_{i}   <==>   x_{i} - e_{i} <= s_{i} */
            SCIP_CALL( SCIPcreateConsBasicLinear(subscip, &conspos, consnamepos, 0, NULL, NULL, -SCIPinfinity(scip), solval) );
            SCIP_CALL( SCIPaddCoefLinear(subscip, conspos, subvars[i], 1.0) );
            SCIP_CALL( SCIPaddCoefLinear(subscip, conspos, eps, -1.0) );
            SCIP_CALL( SCIPaddCons(subscip, conspos) );
            SCIP_CALL( SCIPreleaseCons(subscip, &conspos) );

            /* s_{i} - x_{i} <= e_{i}   <==>   e_{i} - x_{i} >= s_{i} */
            SCIP_CALL( SCIPcreateConsBasicLinear(subscip, &consneg, consnameneg, 0, NULL, NULL, solval, SCIPinfinity(scip)) );
            SCIP_CALL( SCIPaddCoefLinear(subscip, consneg, subvars[i], -1.0) );
            SCIP_CALL( SCIPaddCoefLinear(subscip, consneg, eps, 1.0) );
            SCIP_CALL( SCIPaddCons(subscip, consneg) );
            SCIP_CALL( SCIPreleaseCons(subscip, &consneg) );

            /* release the variables */
            SCIP_CALL( SCIPreleaseVar(subscip, &eps) );
         }
      }
   }

   /* add and release the constraint representing the original objective function */
   if( objcons != NULL )
   {
      SCIP_CALL( SCIPaddCons(subscip, objcons) );
      SCIP_CALL( SCIPreleaseCons(subscip, &objcons) );
   }

   return SCIP_OKAY;
}

<<<<<<< HEAD
/** creates a new solution for the original problem by copying the solution of the subproblem */
static
SCIP_RETCODE createNewSol(
   SCIP*                 scip,               /**< original SCIP data structure */
   SCIP*                 subscip,            /**< SCIP structure of the subproblem */
   SCIP_VAR**            subvars,            /**< the variables of the subproblem */
   SCIP_HEUR*            heur,               /**< Completesol heuristic structure */
   SCIP_SOL*             subsol,             /**< solution of the subproblem or the partial */
   SCIP_Bool*            success             /**< used to store whether new solution was found or not */
   )
{
   SCIP_VAR** vars;                          /* the original problem's variables */
   int nvars;                                /* the original problem's number of variables */
   SCIP_SOL* newsol;                         /* solution to be created for the original problem */
   int v;

   assert(scip != NULL);
   assert(subscip != NULL);
   assert(subvars != NULL);
   assert(subsol != NULL);

   /* get variables' data */
   SCIP_CALL( SCIPgetVarsData(scip, &vars, &nvars, NULL, NULL, NULL, NULL) );

   /* create new solution for the original problem */
   SCIP_CALL( SCIPcreateSol(scip, &newsol, heur) );

   for( v = 0; v < nvars; v++ )
   {
      SCIP_Real solval;

      if( subvars[v] == NULL )
      {
         solval = MIN(MAX(0.0, SCIPvarGetUbLocal(vars[v])), SCIPvarGetLbLocal(vars[v]));  /*lint !e666*/
      }
      else
      {
         solval = SCIPgetSolVal(subscip, subsol, subvars[v]);
      }
      assert(!SCIPisInfinity(subscip, solval) && !SCIPisInfinity(subscip, -solval));
      assert(solval != SCIP_UNKNOWN); /*lint !e777*/

      SCIP_CALL( SCIPsetSolVal(scip, newsol, vars[v], solval) );
   }

   /* try to add new solution to SCIP and free it immediately */
   SCIP_CALL( SCIPtrySolFree(scip, &newsol, FALSE, FALSE, TRUE, TRUE, TRUE, success) );

   return SCIP_OKAY;
}

=======
>>>>>>> 2c710065
/** perform a probing bound change or fixes the variable */
static
SCIP_RETCODE chgProbingBound(
   SCIP*                 scip,               /**< original SCIP data structure */
   SCIP_VAR*             var,                /**< problem variable */
   SCIP_Real             newval,             /**< new bound */
   SCIP_BRANCHDIR        branchdir,          /**< bound change direction */
   SCIP_Bool*            success             /**< pointer to store whether the bound could be tightened */
   )
{
   SCIP_Real ub;
   SCIP_Real lb;

   assert(scip != NULL);
   assert(var != NULL);

   (*success) = FALSE;

   ub = SCIPvarGetUbLocal(var);
   lb = SCIPvarGetLbLocal(var);

   switch (branchdir) {
   case SCIP_BRANCHDIR_DOWNWARDS:
      if( SCIPisLT(scip, newval, ub) && SCIPisGE(scip, newval, lb) )
      {
         SCIP_CALL( SCIPchgVarUbProbing(scip, var, newval) );
         (*success) = TRUE;
      }
      break;
   case SCIP_BRANCHDIR_UPWARDS:
      if( SCIPisLE(scip, newval, ub) && SCIPisGT(scip, newval, lb) )
      {
         SCIP_CALL( SCIPchgVarLbProbing(scip, var, newval) );
         (*success) = TRUE;
      }
      break;
   case SCIP_BRANCHDIR_FIXED:
      if( SCIPisLE(scip, newval, ub) && SCIPisGE(scip, newval, lb) )
      {
         SCIP_CALL( SCIPfixVarProbing(scip, var, newval) );
         (*success) = TRUE;
      }
      break;
   default:
      return SCIP_INVALIDDATA;
   }/*lint !e788*/

   return SCIP_OKAY;
}

/** tries variables bound changes guided by the given solution */
static
SCIP_RETCODE tightenVariables(
   SCIP*                 scip,               /**< original SCIP data structure */
   SCIP_HEURDATA*        heurdata,           /**< heuristic's private data structure */
   SCIP_VAR**            vars,               /**< problem variables */
   int                   nvars,              /**< number of problem variables */
   SCIP_SOL*             sol,                /**< solution to guide the bound changes */
   SCIP_Bool*            tightened,          /**< array to store if variable bound could be tightened */
   SCIP_Bool*            success             /**< pointer to store the success */
   )
{
#ifndef NDEBUG
   SCIP_Bool incontsection;
#endif
   SCIP_Bool abortearly;
   SCIP_Bool cutoff;
   SCIP_Bool probingsuccess;
   SCIP_Longint ndomreds;
   SCIP_Longint ndomredssum;
   int nbndtightenings;
   int v;

   assert(scip != NULL);
   assert(heurdata != NULL);
   assert(vars != NULL);
   assert(nvars >= 0);
   assert(sol != NULL);
   assert(tightened != NULL);

   assert(SCIPsolGetOrigin(sol) == SCIP_SOLORIGIN_PARTIAL);

   SCIPdebugMsg(scip, "> start probing along the solution values\n");

   *success = TRUE;
   abortearly = FALSE;
   nbndtightenings = 0;
   ndomredssum = 0;
#ifndef NDEBUG
   incontsection = FALSE;
#endif

   /* there is at least one integral variable; open one probing node for all non-continuous variables */
   if( nvars - SCIPgetNContVars(scip) > 0 )
   {
      SCIP_CALL( SCIPnewProbingNode(scip) );
   }

   for( v = 0; v < nvars && !abortearly; v++ )
   {
      SCIP_Real solval;

      assert(SCIPvarIsActive(vars[v]));

      cutoff = FALSE;
      ndomreds = 0;

#ifndef NDEBUG
      incontsection |= (!SCIPvarIsIntegral(vars[v])); /*lint !e514*/
      assert(!incontsection || !SCIPvarIsIntegral(vars[v]));
#endif

      /* return if we have found enough domain reductions tightenings */
      if( ndomredssum > 0.3*nvars )
         break;

      solval = SCIPgetSolVal(scip, sol, vars[v]);

      /* skip unknown variables */
      if( solval == SCIP_UNKNOWN ) /*lint !e777*/
         continue;
      assert(!SCIPisInfinity(scip, solval) && !SCIPisInfinity(scip, -solval));

      /* variable is binary or integer */
      if( SCIPvarIsIntegral(vars[v]) )
      {
         /* the solution value is integral, try to fix them */
         if( SCIPisIntegral(scip, solval) )
         {
            SCIP_CALL( chgProbingBound(scip, vars[v], solval, SCIP_BRANCHDIR_FIXED, &probingsuccess) );
            tightened[SCIPvarGetProbindex(vars[v])] = TRUE;
            ++nbndtightenings;

#ifdef SCIP_MORE_DEBUG
               SCIPdebugMsg(scip, "> fix variable <%s> = [%g,%g] to %g \n", SCIPvarGetName(vars[v]),
                     SCIPvarGetLbGlobal(vars[v]), SCIPvarGetUbGlobal(vars[v]), solval);
#endif
         }
         else
         {
            SCIP_Real ub = SCIPceil(scip, solval) + 1.0;
            SCIP_Real lb = SCIPfloor(scip, solval) - 1.0;

            /* try tightening of upper bound */
            if( SCIPisLT(scip, ub, SCIPvarGetUbLocal(vars[v])) )
            {
               SCIP_CALL( chgProbingBound(scip, vars[v], solval, SCIP_BRANCHDIR_DOWNWARDS, &probingsuccess) );
               tightened[SCIPvarGetProbindex(vars[v])] = TRUE;
               ++nbndtightenings;

#ifdef SCIP_MORE_DEBUG
               SCIPdebugMsg(scip, "> tighten upper bound of variable <%s>: %g to %g\n", SCIPvarGetName(vars[v]),
                     SCIPvarGetUbGlobal(vars[v]), ub);
#endif
            }

            /* try tightening of lower bound */
            if( SCIPisGT(scip, lb, SCIPvarGetLbLocal(vars[v])) )
            {
               SCIP_CALL( chgProbingBound(scip, vars[v], solval, SCIP_BRANCHDIR_UPWARDS, &probingsuccess) );
               tightened[SCIPvarGetProbindex(vars[v])] = TRUE;
               ++nbndtightenings;

#ifdef SCIP_MORE_DEBUG
               SCIPdebugMsg(scip, "> tighten lower bound of variable <%s>: %g to %g\n", SCIPvarGetName(vars[v]),
                     SCIPvarGetLbGlobal(vars[v]), ub);
#endif
            }
         }
      }
      /* variable is continuous */
      else
      {
         /* fix to lb or ub */
         if( SCIPisEQ(scip, solval, SCIPvarGetLbLocal(vars[v])) || SCIPisEQ(scip, solval, SCIPvarGetUbLocal(vars[v])) )
         {
            /* open a new probing node */
            if( SCIPgetProbingDepth(scip) < SCIP_MAXTREEDEPTH-10 )
            {
               SCIP_CALL( SCIPnewProbingNode(scip) );

               SCIP_CALL( chgProbingBound(scip, vars[v], solval, SCIP_BRANCHDIR_FIXED, &probingsuccess) );

               /* skip propagation if the bound could not be changed, e.g., already tightened due to previous
                * domain propagation
                */
               if( probingsuccess )
               {
                  SCIP_CALL( SCIPpropagateProbing(scip, heurdata->maxproprounds, &cutoff, &ndomreds) );
               }

               if( cutoff )
               {
                  ndomreds = 0;
                  SCIP_CALL( SCIPbacktrackProbing(scip, SCIPgetProbingDepth(scip)-1) );
               }
               else
               {
                  assert(SCIPvarGetProbindex(vars[v]) >= 0);
                  tightened[SCIPvarGetProbindex(vars[v])] = TRUE;
                  ++nbndtightenings;
#ifdef SCIP_MORE_DEBUG
                  SCIPdebugMsg(scip, "> fix variable <%s> = [%g,%g] to %g (ndomreds=%lld)\n", SCIPvarGetName(vars[v]),
                        SCIPvarGetLbGlobal(vars[v]), SCIPvarGetUbGlobal(vars[v]), solval, ndomreds);
#endif
               }
            }
            else
               /* abort probing */
               abortearly = TRUE;
         }
         else
         {
            SCIP_Real offset;
            SCIP_Real newub = SCIPvarGetUbGlobal(vars[v]);
            SCIP_Real newlb = SCIPvarGetLbGlobal(vars[v]);

            /* both bound are finite */
            if( !SCIPisInfinity(scip, -newlb) && !SCIPisInfinity(scip, newub) )
               offset = REALABS(heurdata->boundwidening * (newub-newlb));
            else
            {
               /* if one bound is finite, widen bound w.r.t. solution value and finite bound */
               if( !SCIPisInfinity(scip, -newlb) )
                  offset = REALABS(heurdata->boundwidening * (solval-newlb));
               else
               {
                  assert(!SCIPisInfinity(scip, newub));
                  offset = REALABS(heurdata->boundwidening * (newub-solval));
               }
            }

            /* update bounds */
            newub = SCIPceil(scip, solval) + offset;
            newlb = SCIPfloor(scip, solval) - offset;

            /* try tightening of upper bound */
            if( SCIPisLT(scip, newub, SCIPvarGetUbLocal(vars[v])) )
            {
               /* open a new probing node */
               if( SCIPgetProbingDepth(scip) < SCIP_MAXTREEDEPTH-10 )
               {
                  SCIP_CALL( SCIPnewProbingNode(scip) );
                  SCIP_CALL( chgProbingBound(scip, vars[v], newub, SCIP_BRANCHDIR_DOWNWARDS, &probingsuccess) );

                  /* skip propagation if the bound could not be changed, e.g., already tightened due to previous
                   * domain propagation
                   */
                  if( probingsuccess )
                  {
                     SCIP_CALL( SCIPpropagateProbing(scip, heurdata->maxproprounds, &cutoff, &ndomreds) );
                  }

                  if( cutoff )
                  {
                     ndomreds = 0;

                     /* backtrack to last feasible probing node */
                     SCIP_CALL( SCIPbacktrackProbing(scip, SCIPgetProbingDepth(scip)-1) );

                     /* we can tighten the lower bound by newub */
                     SCIP_CALL( chgProbingBound(scip, vars[v], newub, SCIP_BRANCHDIR_UPWARDS, &probingsuccess) );

                     /* propagate the new bound */
                     SCIP_CALL( SCIPpropagateProbing(scip, heurdata->maxproprounds, &cutoff, &ndomreds) );

                     /* there is no feasible solution w.r.t. the current bounds */
                     if( cutoff )
                     {
                        SCIPdebugMsg(scip, "> subproblem is infeasible within the local bounds\n");
                        *success = FALSE;
                        return SCIP_OKAY;
                     }
#ifdef SCIP_MORE_DEBUG
                     SCIPdebugMsg(scip, "> tighten lower bound of variable <%s>: %g to %g\n",
                           SCIPvarGetName(vars[v]), SCIPvarGetLbGlobal(vars[v]), newub);
#endif
                  }
                  else
                  {
                     assert(SCIPvarGetProbindex(vars[v]) >= 0);
                     tightened[SCIPvarGetProbindex(vars[v])] = TRUE;
                     ++nbndtightenings;
#ifdef SCIP_MORE_DEBUG
                     SCIPdebugMsg(scip, "> tighten upper bound of variable <%s>: %g to %g (ndomreds=%lld)\n",
                           SCIPvarGetName(vars[v]), SCIPvarGetUbGlobal(vars[v]), newub, ndomreds);
#endif
                  }
               }
               else
                  /* abort probing */
                  abortearly = TRUE;
            }

            /* try tightening of lower bound */
            if( SCIPisGT(scip, newlb, SCIPvarGetLbLocal(vars[v])) )
            {
               /* open a new probing node */
               if( SCIPgetProbingDepth(scip) < SCIP_MAXTREEDEPTH-10 )
               {
                  SCIP_CALL( SCIPnewProbingNode(scip) );
                  SCIP_CALL( chgProbingBound(scip, vars[v], newlb, SCIP_BRANCHDIR_UPWARDS, &probingsuccess) );

                  /* skip propagation if the bound could not be changed, e.g., already tightened due to previous
                   * domain propagation
                   */
                  if( probingsuccess )
                  {
                     SCIP_CALL( SCIPpropagateProbing(scip, -1, &cutoff, &ndomreds) );
                  }

                  if( cutoff )
                  {
                     ndomreds = 0;

                     /* backtrack to last feasible probing node */
                     SCIP_CALL( SCIPbacktrackProbing(scip, SCIPgetProbingDepth(scip)-1) );

                     /* we can tighten the upper bound by newlb */
                     SCIP_CALL( chgProbingBound(scip, vars[v], newlb, SCIP_BRANCHDIR_DOWNWARDS, &probingsuccess) );

                     /* propagate the new bound */
                     SCIP_CALL( SCIPpropagateProbing(scip, heurdata->maxproprounds, &cutoff, &ndomreds) );

                     /* there is no feasible solution w.r.t. the current bounds */
                     if( cutoff )
                     {
                        SCIPdebugMsg(scip, "> subproblem is infeasible within the local bounds\n");
                        *success = FALSE;
                        return SCIP_OKAY;
                     }
#ifdef SCIP_MORE_DEBUG
                     SCIPdebugMsg(scip, "> tighten upper bound of variable <%s>: %g to %g\n",
                           SCIPvarGetName(vars[v]), SCIPvarGetUbGlobal(vars[v]), newlb);
#endif
                  }
                  else
                  {
                     assert(SCIPvarGetProbindex(vars[v]) >= 0);
                     tightened[SCIPvarGetProbindex(vars[v])] = TRUE;
                     ++nbndtightenings;
#ifdef SCIP_MORE_DEBUG
                     SCIPdebugMsg(scip, "> tighten lower bound of variable <%s>: %g to %g (ndomreds=%lld)\n",
                           SCIPvarGetName(vars[v]), SCIPvarGetLbGlobal(vars[v]), newlb, ndomreds);
#endif
                  }
               }
               else
                  /* abort probing */
                  abortearly = TRUE;
            }
         }
      }

      ndomredssum += ndomreds;
   }

   SCIPdebugMsg(scip, "> found %d bound tightenings and %lld induced domain reductions (abort=%u).\n", nbndtightenings,
         ndomredssum, abortearly);

   return SCIP_OKAY;
}

/* setup and solve the sub-SCIP */
static
SCIP_RETCODE setupAndSolve(
   SCIP*                 scip,               /**< original SCIP data structure */
   SCIP*                 subscip,            /**< sub-SCIP data structure */
   SCIP_HEUR*            heur,               /**< heuristic data structure */
   SCIP_HEURDATA*        heurdata,           /**< heuristic's private data structure */
   SCIP_RESULT*          result,             /**< result data structure */
   SCIP_Longint          nstallnodes,        /**< number of stalling nodes for the subproblem */
   SCIP_SOL*             partialsol,         /**< partial solution */
   SCIP_Bool*            tightened           /**< array to store whether a variable was already tightened */
   )
{
   SCIP_HASHMAP* varmapf;
   SCIP_VAR** vars;
   SCIP_VAR** subvars = NULL;
   SCIP_EVENTHDLR* eventhdlr;
   int nvars;
   int i;

   SCIP_SOL** subsols;
   int nsubsols;

   SCIP_Bool valid;
   SCIP_Bool success;
   SCIP_RETCODE retcode;

   assert(scip != NULL);
   assert(subscip != NULL);
   assert(heur != NULL);
   assert(heurdata != NULL);
   assert(result != NULL);
   assert(partialsol != NULL);

   vars = SCIPgetVars(scip);
   nvars = SCIPgetNVars(scip);

   /* create the variable mapping hash map */
   SCIP_CALL( SCIPhashmapCreate(&varmapf, SCIPblkmem(subscip), nvars) );

   eventhdlr = NULL;
   valid = FALSE;

   /* copy complete SCIP instance */
   SCIP_CALL( SCIPcopyConsCompression(scip, subscip, varmapf, NULL, "completesol", NULL, NULL, 0, FALSE, FALSE, FALSE,
         TRUE, &valid) );
   SCIPdebugMsg(scip, "Copying the SCIP instance returned with valid=%d.\n", valid);

   /* create event handler for LP events */
   SCIP_CALL( SCIPincludeEventhdlrBasic(subscip, &eventhdlr, EVENTHDLR_NAME, EVENTHDLR_DESC, eventExecCompletesol, NULL) );
   if( eventhdlr == NULL )
   {
      SCIPerrorMessage("event handler for " HEUR_NAME " heuristic not found.\n");
      return SCIP_PLUGINNOTFOUND;
   }

   /* allocate memory to align the SCIP and the sub-SCIP variables */
   SCIP_CALL( SCIPallocBufferArray(scip, &subvars, nvars) );

   /* map all variables */
   for( i = 0; i < nvars; i++ )
     subvars[i] = (SCIP_VAR*) SCIPhashmapGetImage(varmapf, vars[i]);

   /* free hash map */
   SCIPhashmapFree(&varmapf);

   /* create a new problem, which fixes variables with same value in bestsol and LP relaxation */
   SCIP_CALL( createSubproblem(scip, subscip, heurdata, subvars, partialsol, tightened, &success) );
   if( !success )
   {
      SCIPdebugMsg(scip, "Error while creating completesol subproblem w.r.t. partial solution <%p>.\n", (void*)partialsol);
      goto TERMINATE;
   }
   SCIPdebugMsg(scip, "Completesol subproblem: %d vars, %d cons\n", SCIPgetNVars(subscip), SCIPgetNConss(subscip));

   /* do not abort subproblem on CTRL-C */
   SCIP_CALL( SCIPsetBoolParam(subscip, "misc/catchctrlc", FALSE) );

#ifdef SCIP_DEBUG
   /* for debugging, enable full output */
   SCIP_CALL( SCIPsetIntParam(subscip, "display/verblevel", SCIP_VERBLEVEL_FULL) );
   SCIP_CALL( SCIPsetIntParam(subscip, "display/freq", -1) );
#else
   /* disable statistic timing inside sub SCIP and output to console */
   SCIP_CALL( SCIPsetIntParam(subscip, "display/verblevel", (int) SCIP_VERBLEVEL_NONE) );
   SCIP_CALL( SCIPsetBoolParam(subscip, "timing/statistictiming", FALSE) );
#endif

   /* set limits for the subproblem */
   SCIP_CALL( SCIPcopyLimits(scip, subscip) );
   heurdata->nodelimit = heurdata->maxnodes;
   SCIP_CALL( SCIPsetLongintParam(subscip, "limits/stallnodes", nstallnodes) );
   SCIP_CALL( SCIPsetLongintParam(subscip, "limits/nodes", heurdata->maxnodes) );
   SCIP_CALL( SCIPsetIntParam(subscip, "limits/bestsol", heurdata->bestsols) );

   /* limit the number of LP iterations */
   SCIP_CALL( SCIPsetLongintParam(subscip, "lp/iterlim", heurdata->maxlpiter) );
   SCIP_CALL( SCIPsetLongintParam(subscip, "lp/rootiterlim", heurdata->maxlpiter) );

   /* forbid recursive call of heuristics and separators solving sub-SCIPs */
   SCIP_CALL( SCIPsetSubscipsOff(subscip, TRUE) );

   /* disable cutting plane separation */
   SCIP_CALL( SCIPsetSeparating(subscip, SCIP_PARAMSETTING_OFF, TRUE) );

   /* disable expensive presolving */
   SCIP_CALL( SCIPsetPresolving(subscip, SCIP_PARAMSETTING_FAST, TRUE) );

   /* use best estimate node selection */
   if( SCIPfindNodesel(subscip, "estimate") != NULL && !SCIPisParamFixed(subscip, "nodeselection/estimate/stdpriority") )
   {
      SCIP_CALL( SCIPsetIntParam(subscip, "nodeselection/estimate/stdpriority", INT_MAX/4) );
   }

   /* use inference branching */
   if( SCIPfindBranchrule(subscip, "inference") != NULL && !SCIPisParamFixed(subscip, "branching/inference/priority") )
   {
      SCIP_CALL( SCIPsetIntParam(subscip, "branching/inference/priority", INT_MAX/4) );
   }

   /* disable conflict analysis */
   if( !SCIPisParamFixed(subscip, "conflict/enable") )
   {
      SCIP_CALL( SCIPsetBoolParam(subscip, "conflict/enable", FALSE) );
   }

   /* speed up sub-SCIP by not checking dual LP feasibility */
   SCIP_CALL( SCIPsetBoolParam(subscip, "lp/checkdualfeas", FALSE) );

   SCIP_CALL( SCIPtransformProb(subscip) );
   SCIP_CALL( SCIPcatchEvent(subscip, SCIP_EVENTTYPE_LPSOLVED, eventhdlr, (SCIP_EVENTDATA*) heurdata, NULL) );

   /* solve the subproblem */
   SCIPdebugMsg(scip, "solving subproblem: nstallnodes=%" SCIP_LONGINT_FORMAT ", maxnodes=%" SCIP_LONGINT_FORMAT "\n", nstallnodes, heurdata->maxnodes);

   /* errors in solving the subproblem should not kill the overall solving process;
    * hence, the return code is caught and a warning is printed, only in debug mode, SCIP will stop.
    */

   retcode = SCIPpresolve(subscip);

   /* errors in presolving the subproblem should not kill the overall solving process;
    * hence, the return code is caught and a warning is printed, only in debug mode, SCIP will stop.
    */
   if( retcode != SCIP_OKAY )
   {
      SCIPwarningMessage(scip, "Error while presolving subproblem in %s heuristic; sub-SCIP terminated with code <%d>\n", HEUR_NAME, retcode);

      SCIPABORT(); /*lint --e{527}*/

      goto TERMINATE;
   }

   if( SCIPgetStage(subscip) == SCIP_STAGE_PRESOLVED )
   {
      SCIPdebugMsg(scip, "presolved instance has bin=%d, int=%d, cont=%d variables\n",
            SCIPgetNBinVars(subscip), SCIPgetNIntVars(subscip), SCIPgetNContVars(subscip));

      /* check whether the presolved instance is small enough */
      if( heurdata->maxcontvars >= 0 && SCIPgetNContVars(subscip) > heurdata->maxcontvars )
      {
         SCIPdebugMsg(scip, "presolved instance has too many continuous variables (maxcontvars: %d)\n", heurdata->maxcontvars);
         goto TERMINATE;
      }

      /* set node limit of 1 if the presolved problem is an LP, otherwise we would start branching if an LP iteration
       * limit was set by the user.
       */
      if( !SCIPisNLPEnabled(subscip) && SCIPgetNContVars(subscip) == SCIPgetNVars(subscip) )
      {
         SCIP_CALL( SCIPsetLongintParam(subscip, "limits/nodes", 1LL) );
      }

      retcode = SCIPsolve(subscip);

      /* errors in solving the subproblem should not kill the overall solving process;
       * hence, the return code is caught and a warning is printed, only in debug mode, SCIP will stop.
       */
      if( retcode != SCIP_OKAY )
      {
         SCIPwarningMessage(scip, "Error while solving subproblem in %s heuristic; sub-SCIP terminated with code <%d>\n", HEUR_NAME, retcode);

         SCIPABORT(); /*lint --e{527}*/

         goto TERMINATE;
      }
   }

   SCIP_CALL( SCIPdropEvent(subscip, SCIP_EVENTTYPE_LPSOLVED, eventhdlr, (SCIP_EVENTDATA*) heurdata, -1) );

   /* print solving statistics of subproblem if we are in SCIP's debug mode */
   SCIPdebug( SCIP_CALL( SCIPprintStatistics(subscip, NULL) ) );

   /* check, whether a solution was found;
    * due to numerics, it might happen that not all solutions are feasible -> try all solutions until one was accepted
    */
   nsubsols = SCIPgetNSols(subscip);
   subsols = SCIPgetSols(subscip);
   success = FALSE;
   for( i = 0; i < nsubsols && (!success || heurdata->addallsols); i++ )
   {
      SCIP_SOL* newsol;

      /* create new solution, try to add to SCIP, and free it immediately */
      SCIP_CALL( SCIPtranslateSubSol(scip, subscip, subsols[i], heur, subvars, &newsol) );
      SCIP_CALL( SCIPtrySolFree(scip, &newsol, FALSE, FALSE, TRUE, TRUE, TRUE, &success) );

      if( success )
         *result = SCIP_FOUNDSOL;
   }

   SCIPstatisticPrintf("%s statistic: fixed %6.3f integer variables, needed %6.1f seconds, %" SCIP_LONGINT_FORMAT " nodes, solution %10.4f found at node %" SCIP_LONGINT_FORMAT "\n",
      HEUR_NAME, 0.0, SCIPgetSolvingTime(subscip), SCIPgetNNodes(subscip), success ? SCIPgetPrimalbound(scip) : SCIPinfinity(scip),
      nsubsols > 0 ? SCIPsolGetNodenum(SCIPgetBestSol(subscip)) : -1 );

  TERMINATE:
   SCIPfreeBufferArray(scip, &subvars);

   return SCIP_OKAY;
}

/** main procedure of the completesol heuristic, creates and solves a sub-SCIP */
static
SCIP_RETCODE applyCompletesol(
   SCIP*                 scip,               /**< original SCIP data structure */
   SCIP_HEUR*            heur,               /**< heuristic data structure */
   SCIP_HEURDATA*        heurdata,           /**< heuristic's private data structure */
   SCIP_RESULT*          result,             /**< result data structure */
   SCIP_Longint          nstallnodes,        /**< number of stalling nodes for the subproblem */
   SCIP_SOL*             partialsol          /**< partial solution */
   )
{
   SCIP* subscip;
   SCIP_VAR** vars;
   SCIP_Bool* tightened;
   SCIP_Bool success;
   SCIP_RETCODE retcode;
   int nvars;

   assert(scip != NULL);
   assert(heur != NULL);
   assert(heurdata != NULL);
   assert(result != NULL);
   assert(partialsol != NULL);

   *result = SCIP_DIDNOTRUN;

   SCIPdebugMsg(scip, "+---+ Start Completesol heuristic +---+\n");

   /* check whether there is enough time and memory left */
   SCIP_CALL( SCIPcheckCopyLimits(scip, &success) );

   if( !success )
      return SCIP_OKAY;

   *result = SCIP_DIDNOTFIND;

   /* get variable data */
   vars = SCIPgetVars(scip);
   nvars = SCIPgetNVars(scip);

   /* get buffer memory and initialize it to FALSE */
   SCIP_CALL( SCIPallocClearBufferArray(scip, &tightened, nvars) );

   SCIP_CALL( SCIPstartProbing(scip) );

   SCIP_CALL( tightenVariables(scip, heurdata, vars, nvars, partialsol, tightened, &success) );

   if( !success )
      goto ENDPROBING;

   /* initialize the subproblem */
   SCIP_CALL( SCIPcreate(&subscip) );

   retcode = setupAndSolve(scip, subscip, heur, heurdata, result, nstallnodes, partialsol, tightened);

   /* free subproblem */
   SCIP_CALL( SCIPfree(&subscip) );

   SCIP_CALL( retcode );

  ENDPROBING:
   SCIPfreeBufferArray(scip, &tightened);
   SCIP_CALL( SCIPendProbing(scip) );

   return SCIP_OKAY;
}


/*
 * Callback methods of primal heuristic
 */

/** copy method for primal heuristic plugins (called when SCIP copies plugins) */
static
SCIP_DECL_HEURCOPY(heurCopyCompletesol)
{  /*lint --e{715}*/
   assert(scip != NULL);
   assert(heur != NULL);
   assert(strcmp(SCIPheurGetName(heur), HEUR_NAME) == 0);

   /* call inclusion method of primal heuristic */
   SCIP_CALL( SCIPincludeHeurCompletesol(scip) );

   return SCIP_OKAY;
}

/** destructor of primal heuristic to free user data (called when SCIP is exiting) */
static
SCIP_DECL_HEURFREE(heurFreeCompletesol)
{  /*lint --e{715}*/
   SCIP_HEURDATA* heurdata;

   assert(heur != NULL);
   assert(scip != NULL);

   /* get heuristic data */
   heurdata = SCIPheurGetData(heur);
   assert(heurdata != NULL);

   /* free heuristic data */
   SCIPfreeBlockMemory(scip, &heurdata);
   SCIPheurSetData(heur, NULL);

   return SCIP_OKAY;
}

/** execution method of primal heuristic */
static
SCIP_DECL_HEUREXEC(heurExecCompletesol)
{/*lint --e{715}*/
   SCIP_HEURDATA* heurdata;
   SCIP_VAR** vars;
   SCIP_SOL** partialsols;
   SCIP_Longint nstallnodes;
   int npartialsols;
   int nunknown;
   int nfracints;
   int nvars;
   int s;
   int v;

   assert( heur != NULL );
   assert( scip != NULL );
   assert( result != NULL );

   *result = SCIP_DELAYED;

   /* do not call heuristic of node was already detected to be infeasible */
   if( nodeinfeasible )
      return SCIP_OKAY;

   /* get heuristic data */
   heurdata = SCIPheurGetData(heur);
   assert( heurdata != NULL );

   *result = SCIP_DIDNOTRUN;

   if( SCIPisStopped(scip) )
      return SCIP_OKAY;

   /* do not run after restart */
   if( SCIPgetNRuns(scip) > 1 )
      return SCIP_OKAY;

   /* check whether we want to run before presolving */
   if( (heurtiming & SCIP_HEURTIMING_BEFOREPRESOL) && !heurdata->beforepresol )
      return SCIP_OKAY;

   /* only run before root node */
   if( (heurtiming & SCIP_HEURTIMING_BEFORENODE)
      && (heurdata->beforepresol || SCIPgetCurrentNode(scip) != SCIPgetRootNode(scip)) )
      return SCIP_OKAY;

   /* get variable data and return of no variables are left in the problem */
   vars = SCIPgetVars(scip);
   nvars = SCIPgetNVars(scip);

   if( nvars == 0 )
      return SCIP_OKAY;

   /* calculate the maximal number of branching nodes until heuristic is aborted */
   nstallnodes = (SCIP_Longint)(heurdata->nodesquot * SCIPgetNNodes(scip));

   /* reward Completesol if it succeeded often */
   nstallnodes = (SCIP_Longint)(nstallnodes * 3.0 * (SCIPheurGetNBestSolsFound(heur)+1.0)/(SCIPheurGetNCalls(heur) + 1.0));
   nstallnodes -= 100 * SCIPheurGetNCalls(heur);  /* count the setup costs for the sub-SCIP as 100 nodes */
   nstallnodes += heurdata->nodesofs;

   /* determine the node limit for the current process */
   nstallnodes = MIN(nstallnodes, heurdata->maxnodes);

   /* check whether we have enough nodes left to call subproblem solving */
   if( nstallnodes < heurdata->minnodes )
   {
      SCIPdebugMsg(scip, "skipping Complete: nstallnodes=%" SCIP_LONGINT_FORMAT ", minnodes=%" SCIP_LONGINT_FORMAT "\n",
         nstallnodes, heurdata->minnodes);
      return SCIP_OKAY;
   }

   /* check the number of variables with unknown value and continuous variables with fractional value */
   nfracints = 0;

   /* get all partial sols */
   npartialsols = SCIPgetNPartialSols(scip);
   partialsols = SCIPgetPartialSols(scip);

   /* loop over all partial solutions */
   for( s = 0; s < npartialsols; s++ )
   {
      SCIP_SOL* sol;
      SCIP_Real solval;
      SCIP_Real unknownrate;

      sol = partialsols[s];
      assert(sol != NULL);
      assert(SCIPsolIsPartial(sol));

      nunknown = 0;
      /* loop over all variables */
      for( v = 0; v < nvars; v++ )
      {
         assert(SCIPvarIsActive(vars[v]));

         /* skip continuous variables if they should ignored */
         if( !SCIPvarIsIntegral(vars[v]) && heurdata->ignorecont )
            continue;

         solval = SCIPgetSolVal(scip, sol, vars[v]);

         /* we only want to count variables that are unfixed after the presolving */
         if( solval == SCIP_UNKNOWN ) /*lint !e777*/
            ++nunknown;
         else if( SCIPvarIsIntegral(vars[v]) && !SCIPisIntegral(scip, solval) )
            ++nfracints;
      }

      if( heurdata->ignorecont )
         unknownrate = nunknown/((SCIP_Real)SCIPgetNBinVars(scip) + SCIPgetNIntVars(scip) + SCIPgetNImplVars(scip));
      else
         unknownrate = nunknown/((SCIP_Real)nvars);
      SCIPdebugMsg(scip, "%d (rate %.4f) unknown solution values\n", nunknown, unknownrate);

      /* run the heuristic, if not too many unknown variables exist */
      if( unknownrate > heurdata->maxunknownrate )
         continue;

      /* all variables have a finite/known solution value all integer variables have an integral solution value,
       * and there are no continuous variables
       * in the sub-SCIP, all variables would be fixed, so create a new solution without solving a sub-SCIP
       */
      if( nunknown == 0 && nfracints == 0 && SCIPgetNContVars(scip) == 0 && SCIPgetNImplVars(scip) == 0 )
      {
         SCIP_SOL* newsol;
         SCIP_Bool stored;

         assert(vars != NULL);
         assert(nvars >= 0);

         SCIP_CALL( SCIPcreateSol(scip, &newsol, heur) );

         for( v = 0; v < nvars; v++ )
         {
            solval = SCIPgetSolVal(scip, sol, vars[v]);
            assert(solval != SCIP_UNKNOWN); /*lint !e777*/

            SCIP_CALL( SCIPsetSolVal(scip, newsol, vars[v], solval) );
         }

         SCIP_CALL( SCIPtrySolFree(scip, &newsol, FALSE, FALSE, TRUE, TRUE, TRUE, &stored) );
         if( stored )
            *result = SCIP_FOUNDSOL;
      }
      else
      {
         /* run the heuristic */
         SCIP_CALL( applyCompletesol(scip, heur, heurdata, result, nstallnodes, sol) );
      }
   }

   return SCIP_OKAY;
}


/*
 * primal heuristic specific interface methods
 */

/** creates the completesol primal heuristic and includes it in SCIP */
SCIP_RETCODE SCIPincludeHeurCompletesol(
   SCIP*                 scip                /**< SCIP data structure */
   )
{
   SCIP_HEURDATA* heurdata;
   SCIP_HEUR* heur;

   /* create completesol primal heuristic data */
   SCIP_CALL( SCIPallocBlockMemory(scip, &heurdata) );
   assert(heurdata != NULL);

   /* include primal heuristic */
   SCIP_CALL( SCIPincludeHeurBasic(scip, &heur,
         HEUR_NAME, HEUR_DESC, HEUR_DISPCHAR, HEUR_PRIORITY, HEUR_FREQ, HEUR_FREQOFS,
         HEUR_MAXDEPTH, HEUR_TIMING, HEUR_USESSUBSCIP, heurExecCompletesol, heurdata) );

   assert(heur != NULL);

   /* set non fundamental callbacks via setter functions */
   SCIP_CALL( SCIPsetHeurCopy(scip, heur, heurCopyCompletesol) );
   SCIP_CALL( SCIPsetHeurFree(scip, heur, heurFreeCompletesol) );

   /* add completesol primal heuristic parameters */

   SCIP_CALL( SCIPaddLongintParam(scip, "heuristics/" HEUR_NAME "/maxnodes",
         "maximum number of nodes to regard in the subproblem",
         &heurdata->maxnodes, TRUE, DEFAULT_MAXNODES, 0LL, SCIP_LONGINT_MAX, NULL, NULL) );

   SCIP_CALL( SCIPaddLongintParam(scip, "heuristics/" HEUR_NAME "/minnodes",
         "minimum number of nodes required to start the subproblem",
         &heurdata->minnodes, TRUE, DEFAULT_MINNODES, 0LL, SCIP_LONGINT_MAX, NULL, NULL) );

   SCIP_CALL( SCIPaddRealParam(scip, "heuristics/" HEUR_NAME "/maxunknownrate",
         "maximal rate of unknown solution values",
         &heurdata->maxunknownrate, FALSE, DEFAULT_MAXUNKRATE, 0.0, 1.0, NULL, NULL) );

   SCIP_CALL( SCIPaddBoolParam(scip, "heuristics/" HEUR_NAME "/addallsols",
         "should all subproblem solutions be added to the original SCIP?",
         &heurdata->addallsols, TRUE, DEFAULT_ADDALLSOLS, NULL, NULL) );

   SCIP_CALL( SCIPaddLongintParam(scip, "heuristics/" HEUR_NAME "/nodesofs",
         "number of nodes added to the contingent of the total nodes",
         &heurdata->nodesofs, FALSE, DEFAULT_NODESOFS, 0LL, SCIP_LONGINT_MAX, NULL, NULL) );

   SCIP_CALL( SCIPaddRealParam(scip, "heuristics/" HEUR_NAME "/nodesquot",
         "contingent of sub problem nodes in relation to the number of nodes of the original problem",
         &heurdata->nodesquot, FALSE, DEFAULT_NODESQUOT, 0.0, 1.0, NULL, NULL) );

   SCIP_CALL( SCIPaddRealParam(scip, "heuristics/" HEUR_NAME "/lplimfac",
         "factor by which the limit on the number of LP depends on the node limit",
         &heurdata->lplimfac, TRUE, DEFAULT_LPLIMFAC, 1.0, SCIP_REAL_MAX, NULL, NULL) );

   SCIP_CALL( SCIPaddRealParam(scip, "heuristics/" HEUR_NAME "/objweight",
         "weight of the original objective function (1: only original objective)",
         &heurdata->objweight, TRUE, DEFAULT_OBJWEIGHT, DEFAULT_MINOBJWEIGHT, 1.0, NULL, NULL) );

   SCIP_CALL( SCIPaddRealParam(scip, "heuristics/" HEUR_NAME "/boundwidening",
         "bound widening factor applied to continuous variables (0: fix variables to given solution values, 1: relax to global bounds)",
         &heurdata->boundwidening, TRUE, DEFAULT_BOUNDWIDENING, 0.0, 1.0, NULL, NULL) );

   SCIP_CALL( SCIPaddRealParam(scip, "heuristics/" HEUR_NAME "/minimprove",
         "factor by which the incumbent should be improved at least",
         &heurdata->minimprove, TRUE, DEFAULT_MINIMPROVE, 0.0, 1.0, NULL, NULL) );

   SCIP_CALL( SCIPaddBoolParam(scip, "heuristics/" HEUR_NAME "/ignorecont",
         "should number of continuous variables be ignored?",
         &heurdata->ignorecont, FALSE, DEFAULT_IGNORECONT, NULL, NULL) );

   SCIP_CALL( SCIPaddIntParam(scip, "heuristics/" HEUR_NAME "/solutions",
         "heuristic stops, if the given number of improving solutions were found (-1: no limit)",
         &heurdata->bestsols, FALSE, DEFAULT_BESTSOLS, -1, INT_MAX, NULL, NULL) );

   SCIP_CALL( SCIPaddIntParam(scip, "heuristics/" HEUR_NAME "/maxproprounds",
         "maximal number of iterations in propagation (-1: no limit)",
         &heurdata->maxproprounds, FALSE, DEFAULT_MAXPROPROUNDS, -1, INT_MAX, NULL, NULL) );

   SCIP_CALL( SCIPaddBoolParam(scip, "heuristics/" HEUR_NAME "/beforepresol",
         "should the heuristic run before presolving?",
         &heurdata->beforepresol, FALSE, DEFAULT_BEFOREPRESOL, NULL, NULL) );

   SCIP_CALL( SCIPaddLongintParam(scip, "heuristics/" HEUR_NAME "/maxlpiter",
         "maximal number of LP iterations (-1: no limit)",
         &heurdata->maxlpiter, FALSE, DEFAULT_MAXLPITER, -1LL, SCIP_LONGINT_MAX, NULL, NULL) );

   SCIP_CALL( SCIPaddIntParam(scip, "heuristics/" HEUR_NAME "/maxcontvars",
         "maximal number of continuous variables after presolving",
         &heurdata->maxcontvars, FALSE, DEFAULT_MAXCONTVARS, -1, INT_MAX, NULL, NULL) );

   return SCIP_OKAY;
}<|MERGE_RESOLUTION|>--- conflicted
+++ resolved
@@ -338,60 +338,6 @@
    return SCIP_OKAY;
 }
 
-<<<<<<< HEAD
-/** creates a new solution for the original problem by copying the solution of the subproblem */
-static
-SCIP_RETCODE createNewSol(
-   SCIP*                 scip,               /**< original SCIP data structure */
-   SCIP*                 subscip,            /**< SCIP structure of the subproblem */
-   SCIP_VAR**            subvars,            /**< the variables of the subproblem */
-   SCIP_HEUR*            heur,               /**< Completesol heuristic structure */
-   SCIP_SOL*             subsol,             /**< solution of the subproblem or the partial */
-   SCIP_Bool*            success             /**< used to store whether new solution was found or not */
-   )
-{
-   SCIP_VAR** vars;                          /* the original problem's variables */
-   int nvars;                                /* the original problem's number of variables */
-   SCIP_SOL* newsol;                         /* solution to be created for the original problem */
-   int v;
-
-   assert(scip != NULL);
-   assert(subscip != NULL);
-   assert(subvars != NULL);
-   assert(subsol != NULL);
-
-   /* get variables' data */
-   SCIP_CALL( SCIPgetVarsData(scip, &vars, &nvars, NULL, NULL, NULL, NULL) );
-
-   /* create new solution for the original problem */
-   SCIP_CALL( SCIPcreateSol(scip, &newsol, heur) );
-
-   for( v = 0; v < nvars; v++ )
-   {
-      SCIP_Real solval;
-
-      if( subvars[v] == NULL )
-      {
-         solval = MIN(MAX(0.0, SCIPvarGetUbLocal(vars[v])), SCIPvarGetLbLocal(vars[v]));  /*lint !e666*/
-      }
-      else
-      {
-         solval = SCIPgetSolVal(subscip, subsol, subvars[v]);
-      }
-      assert(!SCIPisInfinity(subscip, solval) && !SCIPisInfinity(subscip, -solval));
-      assert(solval != SCIP_UNKNOWN); /*lint !e777*/
-
-      SCIP_CALL( SCIPsetSolVal(scip, newsol, vars[v], solval) );
-   }
-
-   /* try to add new solution to SCIP and free it immediately */
-   SCIP_CALL( SCIPtrySolFree(scip, &newsol, FALSE, FALSE, TRUE, TRUE, TRUE, success) );
-
-   return SCIP_OKAY;
-}
-
-=======
->>>>>>> 2c710065
 /** perform a probing bound change or fixes the variable */
 static
 SCIP_RETCODE chgProbingBound(
