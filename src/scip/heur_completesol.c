/* * * * * * * * * * * * * * * * * * * * * * * * * * * * * * * * * * * * * * */
/*                                                                           */
/*                  This file is part of the program and library             */
/*         SCIP --- Solving Constraint Integer Programs                      */
/*                                                                           */
/*    Copyright (C) 2002-2017 Konrad-Zuse-Zentrum                            */
/*                            fuer Informationstechnik Berlin                */
/*                                                                           */
/*  SCIP is distributed under the terms of the ZIB Academic License.         */
/*                                                                           */
/*  You should have received a copy of the ZIB Academic License              */
/*  along with SCIP; see the file COPYING. If not email to scip@zib.de.      */
/*                                                                           */
/* * * * * * * * * * * * * * * * * * * * * * * * * * * * * * * * * * * * * * */

/**@file   heur_completesol.c
 * @brief  COMPLETESOL - primal heuristic trying to complete given partial solutions
 * @author Jakob Witzig
 */

/*---+----1----+----2----+----3----+----4----+----5----+----6----+----7----+----8----+----9----+----0----+----1----+----2*/

#include <assert.h>
#include <string.h>
#include <stdio.h>

#include "scip/heur_completesol.h"
#include "scip/scipdefplugins.h"       /* needed for the secondary SCIP instance */
#include "scip/pub_misc.h"
#include "scip/def.h"

#define HEUR_NAME             "completesol"
#define HEUR_DESC             "primal heuristic trying to complete given partial solutions"
#define HEUR_DISPCHAR         'h'
#define HEUR_PRIORITY         0
#define HEUR_FREQ             1
#define HEUR_FREQOFS          0
#define HEUR_MAXDEPTH         0
#define HEUR_TIMING           SCIP_HEURTIMING_BEFOREPRESOL | SCIP_HEURTIMING_BEFORENODE
#define HEUR_USESSUBSCIP      TRUE  /**< does the heuristic use a secondary SCIP instance? */

/* default values for heuristic plugins */
#define DEFAULT_MAXNODES      5000LL    /**< maximum number of nodes to regard in the subproblem */
#define DEFAULT_MAXUNKRATE    0.85      /**< maximum percentage of unknown solution values */
#define DEFAULT_ADDALLSOLS   FALSE      /**< should all subproblem solutions be added to the original SCIP? */
#define DEFAULT_MINNODES      50LL      /**< minimum number of nodes to regard in the subproblem */
#define DEFAULT_NODESOFS      500LL     /**< number of nodes added to the contingent of the total nodes */
#define DEFAULT_NODESQUOT     0.1       /**< subproblem nodes in relation to nodes of the original problem */
#define DEFAULT_LPLIMFAC      2.0       /**< factor by which the limit on the number of LP depends on the node limit */
#define DEFAULT_OBJWEIGHT     1.0       /**< weight of the original objective function (1: only original objective) */
#define DEFAULT_BOUNDWIDENING 0.1       /**< bound widening factor applied to continuous variables
                                         *   (0: round bounds to next integer, 1: relax to global bounds)
                                         */
#define DEFAULT_MINIMPROVE    0.01      /**< factor by which the incumbent should be improved at least */
#define DEFAULT_MINOBJWEIGHT 1e-3       /**< minimal weight for original objective function (zero could lead to infinite solutions) */
#define DEFAULT_IGNORECONT  FALSE       /**< should solution values for continuous variables be ignored? */
#define DEFAULT_BESTSOLS        5       /**< heuristic stops, if the given number of improving solutions were found (-1: no limit) */
#define DEFAULT_MAXPROPROUNDS  10       /**< maximal number of iterations in propagation (-1: no limit) */
<<<<<<< HEAD
#define DEFAULT_MAXLPITER      -1       /**< maximal number of LP iterations (-1: no limit) */
=======
#define DEFAULT_MAXLPITER      -1LL     /**< maximal number of LP iterations (-1: no limit) */
>>>>>>> 92701fb2
#define DEFAULT_MAXCONTVARS    -1       /**< maximal number of continuous variables after presolving (-1: no limit) */
#define DEFAULT_BEFOREPRESOL  TRUE      /**< should the heuristic run before presolving? */

/* event handler properties */
#define EVENTHDLR_NAME         "Completesol"
#define EVENTHDLR_DESC         "LP event handler for " HEUR_NAME " heuristic"


/** primal heuristic data */
struct SCIP_HeurData
{
   SCIP_Longint          maxnodes;           /**< maximum number of nodes to regard in the subproblem */
   SCIP_Longint          minnodes;           /**< minimum number of nodes to regard in the subproblem */
   SCIP_Longint          nodesofs;           /**< number of nodes added to the contingent of the total nodes */
   SCIP_Longint          maxlpiter;          /**< maximal number of LP iterations (-1: no limit) */
   SCIP_Real             maxunknownrate;     /**< maximal rate of changed coefficients in the objective function */
   SCIP_Real             nodesquot;          /**< subproblem nodes in relation to nodes of the original problem */
   SCIP_Real             nodelimit;          /**< the nodelimit employed in the current sub-SCIP, for the event handler*/
   SCIP_Real             lplimfac;           /**< factor by which the limit on the number of LP depends on the node limit */
   SCIP_Real             objweight;          /**< weight of the original objective function (1: only original obj, 0: try to keep to given solution) */
   SCIP_Real             boundwidening;      /**< bound widening factor applied to continuous variables
                                              *   (0: fix variables to given solution values, 1: relax to global bounds)
                                              */
   SCIP_Real             minimprove;         /**< factor by which the incumbent should be improved at least */
   SCIP_Bool             addallsols;         /**< should all subproblem solutions be added to the original SCIP? */
   SCIP_Bool             ignorecont;         /**< should solution values for continuous variables be ignored? */
   SCIP_Bool             beforepresol;       /**< should the heuristic run before presolving? */
   int                   bestsols;           /**< heuristic stops, if the given number of improving solutions were found (-1: no limit) */
   int                   maxcontvars;        /**< maximal number of continuous variables after presolving (-1: no limit) */
   int                   maxproprounds;      /**< maximal number of iterations in propagation (-1: no limit) */
};

/* ---------------- Callback methods of event handler ---------------- */

/* exec the event handler
 *
 * we interrupt the solution process
 */
static
SCIP_DECL_EVENTEXEC(eventExecCompletesol)
{
   SCIP_HEURDATA* heurdata;

   assert(eventhdlr != NULL);
   assert(eventdata != NULL);
   assert(strcmp(SCIPeventhdlrGetName(eventhdlr), EVENTHDLR_NAME) == 0);
   assert(event != NULL);
   assert(SCIPeventGetType(event) & SCIP_EVENTTYPE_LPSOLVED);

   heurdata = (SCIP_HEURDATA*)eventdata;
   assert(heurdata != NULL);

   /* interrupt solution process of sub-SCIP */
   if( SCIPgetNLPs(scip) > heurdata->lplimfac * heurdata->nodelimit )
   {
      SCIPdebugMsg(scip, "interrupt after %" SCIP_LONGINT_FORMAT " LPs\n",SCIPgetNLPs(scip));
      SCIP_CALL( SCIPinterruptSolve(scip) );
   }

   return SCIP_OKAY;
}

/** creates a subproblem by fixing a number of variables */
static
SCIP_RETCODE createSubproblem(
   SCIP*                 scip,               /**< original SCIP data structure */
   SCIP*                 subscip,            /**< SCIP data structure for the subproblem */
   SCIP_HEURDATA*        heurdata,           /**< heuristic's private data structure */
   SCIP_VAR**            subvars,            /**< the variables of the subproblem */
   SCIP_SOL*             partialsol,         /**< partial solution */
   SCIP_Bool*            tightened,          /**< array to store for which variables we have found bound tightenings */
   SCIP_Bool*            success             /**< pointer to store whether the creation was successful */
   )
{
   SCIP_VAR** vars;
   SCIP_CONS* objcons;
   SCIP_Real epsobj;
   SCIP_Real cutoff;
   SCIP_Real upperbound;
   char consobjname[SCIP_MAXSTRLEN];
   int nvars;
   int i;

   assert(scip != NULL);
   assert(subscip != NULL);
   assert(subvars != NULL);
   assert(heurdata != NULL);

   *success = TRUE;

   /* if there is already a solution, add an objective cutoff */
   if( SCIPgetNSols(scip) > 0 )
   {
      assert(!SCIPisInfinity(scip, SCIPgetUpperbound(scip)));

      upperbound = SCIPgetUpperbound(scip) - SCIPsumepsilon(scip);

      if( !SCIPisInfinity(scip, -1.0 * SCIPgetLowerbound(scip)) )
         cutoff = (1 - heurdata->minimprove) * SCIPgetUpperbound(scip) + heurdata->minimprove * SCIPgetLowerbound(scip);
      else
      {
         if( SCIPgetUpperbound(scip) >= 0 )
            cutoff = (1 - heurdata->minimprove) * SCIPgetUpperbound(scip);
         else
            cutoff = (1 + heurdata->minimprove) * SCIPgetUpperbound(scip);
      }
      cutoff = MIN(upperbound, cutoff);
      SCIPdebugMsg(scip, "set cutoff=%g for sub-SCIP\n", cutoff);
   }
   else
      cutoff = SCIPinfinity(scip);

   /* calculate objective coefficients for all potential epsilons */
   if( SCIPisEQ(scip, heurdata->objweight, 1.0) )
      return SCIP_OKAY;
   else if( !SCIPisInfinity(scip, cutoff) )
      epsobj = 1.0;
   else
   {
      /* divide by objweight to avoid changing objective coefficient of original problem variables */
      epsobj = (1.0 - heurdata->objweight)/heurdata->objweight;

      /* scale with -1 if we have a maximization problem */
      if( SCIPgetObjsense(scip) == SCIP_OBJSENSE_MAXIMIZE )
         epsobj *= -1.0;
   }

   /* get active variables */
   vars = SCIPgetVars(scip);
   nvars = SCIPgetNVars(scip);

   objcons = NULL;

   /* add constraints to measure the distance to the given partial solution */
   for( i = 0; i < nvars; i++ )
   {
      SCIP_Real solval;
      int idx;

      assert(SCIPvarIsActive(vars[i]));

      /* add objective function as a constraint, if a primal bound exists */
      if( SCIPisInfinity(scip, cutoff) )
      {
         /* create the constraints */
         if( objcons == NULL )
         {
            SCIP_Real lhs;
            SCIP_Real rhs;

            if( SCIPgetObjsense(subscip) == SCIP_OBJSENSE_MINIMIZE )
            {
               lhs = -SCIPinfinity(subscip);
               rhs = cutoff;
            }
            else
            {
               lhs = cutoff;
               rhs = SCIPinfinity(subscip);
            }

            (void)SCIPsnprintf(consobjname, SCIP_MAXSTRLEN, "obj");
            SCIP_CALL( SCIPcreateConsBasicLinear(subscip, &objcons, consobjname, 0, NULL, NULL, lhs, rhs) );
         }

         /* add the variable to the constraints */
         SCIP_CALL( SCIPaddCoefLinear(subscip, objcons, subvars[i], SCIPvarGetObj(subvars[i])) );

         /* set objective coefficient to 0.0 */
         SCIP_CALL( SCIPchgVarObj(subscip, subvars[i], 0.0) );
      }

      solval = SCIPgetSolVal(scip, partialsol, vars[i]);

      /* skip variables with unknown solution value */
      if( solval == SCIP_UNKNOWN ) /*lint !e777*/
         continue;

      idx = SCIPvarGetProbindex(vars[i]);
      assert(idx >= 0);

      /* skip variables where we already found some bound tightenings */
      if( tightened[idx] == FALSE )
      {
         /* special case: vars[i] is binary; we do not add an extra variable, but we mimic the behavior we would get with it.
          * E.g., if the solval is 0.3, setting the variable to 0 would give a cost of 0.3 * epsobj, setting it to 1 gives
          * 0.7 * epsobj. Thus, 0.3 * epsobj can be treated as a constant in the objective function and the variable gets
          * an objective coefficient of 0.4 * epsobj.
          */
         if( SCIPvarIsBinary(vars[i]) )
         {
            SCIP_Real frac = SCIPfeasFrac(scip, solval);
            SCIP_Real objcoef;

            frac = MIN(frac, 1-frac);
            objcoef = (1 - 2*frac) * epsobj * (int)SCIPgetObjsense(scip);

            if( solval > 0.5 )
            {
               SCIP_CALL( SCIPchgVarObj(scip, vars[i], -objcoef) );
            }
            else
            {
               SCIP_CALL( SCIPchgVarObj(scip, vars[i], objcoef) );
            }
         }
         else
         {
            SCIP_CONS* conspos;
            SCIP_CONS* consneg;
            SCIP_VAR* eps;
            char consnamepos[SCIP_MAXSTRLEN];
            char consnameneg[SCIP_MAXSTRLEN];
            char epsname[SCIP_MAXSTRLEN];

            /* create two new variables */
            (void)SCIPsnprintf(epsname, SCIP_MAXSTRLEN, "eps_%s", SCIPvarGetName(subvars[i]));

            SCIP_CALL( SCIPcreateVarBasic(subscip, &eps, epsname, 0.0, SCIPinfinity(scip), epsobj, SCIP_VARTYPE_CONTINUOUS) );
            SCIP_CALL( SCIPaddVar(subscip, eps) );

            /* create two constraints */
            (void)SCIPsnprintf(consnamepos, SCIP_MAXSTRLEN, "cons_%s_pos", SCIPvarGetName(subvars[i]));
            (void)SCIPsnprintf(consnameneg, SCIP_MAXSTRLEN, "cons_%s_neq", SCIPvarGetName(subvars[i]));

            /* x_{i} - s_{i} <= e_{i}   <==>   x_{i} - e_{i} <= s_{i} */
            SCIP_CALL( SCIPcreateConsBasicLinear(subscip, &conspos, consnamepos, 0, NULL, NULL, -SCIPinfinity(scip), solval) );
            SCIP_CALL( SCIPaddCoefLinear(subscip, conspos, subvars[i], 1.0) );
            SCIP_CALL( SCIPaddCoefLinear(subscip, conspos, eps, -1.0) );
            SCIP_CALL( SCIPaddCons(subscip, conspos) );
            SCIP_CALL( SCIPreleaseCons(subscip, &conspos) );

            /* s_{i} - x_{i} <= e_{i}   <==>   e_{i} - x_{i} >= s_{i} */
            SCIP_CALL( SCIPcreateConsBasicLinear(subscip, &consneg, consnameneg, 0, NULL, NULL, solval, SCIPinfinity(scip)) );
            SCIP_CALL( SCIPaddCoefLinear(subscip, consneg, subvars[i], -1.0) );
            SCIP_CALL( SCIPaddCoefLinear(subscip, consneg, eps, 1.0) );
            SCIP_CALL( SCIPaddCons(subscip, consneg) );
            SCIP_CALL( SCIPreleaseCons(subscip, &consneg) );

            /* release the variables */
            SCIP_CALL( SCIPreleaseVar(subscip, &eps) );
         }
      }
   }

   /* add and release the constraint representing the original objective function */
   if( objcons != NULL )
   {
      SCIP_CALL( SCIPaddCons(subscip, objcons) );
      SCIP_CALL( SCIPreleaseCons(subscip, &objcons) );
   }

   return SCIP_OKAY;
}

/** creates a new solution for the original problem by copying the solution of the subproblem */
static
SCIP_RETCODE createNewSol(
   SCIP*                 scip,               /**< original SCIP data structure */
   SCIP*                 subscip,            /**< SCIP structure of the subproblem */
   SCIP_VAR**            subvars,            /**< the variables of the subproblem */
   SCIP_HEUR*            heur,               /**< Completesol heuristic structure */
   SCIP_SOL*             subsol,             /**< solution of the subproblem or the partial */
   SCIP_Bool*            success             /**< used to store whether new solution was found or not */
   )
{
   SCIP_VAR** vars;                          /* the original problem's variables */
   int nvars;                                /* the original problem's number of variables */
   SCIP_SOL* newsol;                         /* solution to be created for the original problem */
   int v;

   assert(scip != NULL);
   assert(subscip != NULL);
   assert(subvars != NULL);
   assert(subsol != NULL);

   /* get variables' data */
   SCIP_CALL( SCIPgetVarsData(scip, &vars, &nvars, NULL, NULL, NULL, NULL) );

   /* sub-SCIP may have more variables than the number of active (transformed) variables in the main SCIP
    * since constraint copying may have required the copy of variables that are fixed in the main SCIP
    */
   assert(nvars <= SCIPgetNOrigVars(subscip));

   /* create new solution for the original problem */
   SCIP_CALL( SCIPcreateSol(scip, &newsol, heur) );

   for( v = 0; v < nvars; v++ )
   {
      SCIP_Real solval = SCIPgetSolVal(subscip, subsol, subvars[v]);

      assert(!SCIPisInfinity(subscip, solval) && !SCIPisInfinity(subscip, -solval));
      assert(solval != SCIP_UNKNOWN); /*lint !e777*/

      SCIP_CALL( SCIPsetSolVal(scip, newsol, vars[v], solval) );
   }

   /* try to add new solution to SCIP and free it immediately */
   SCIP_CALL( SCIPtrySolFree(scip, &newsol, FALSE, FALSE, TRUE, TRUE, TRUE, success) );

   return SCIP_OKAY;
}

/** perform a probing bound change or fixes the variable */
static
SCIP_RETCODE chgProbingBound(
   SCIP*                 scip,               /**< original SCIP data structure */
   SCIP_VAR*             var,                /**< problem variable */
   SCIP_Real             newval,             /**< new bound */
   SCIP_BRANCHDIR        branchdir,          /**< bound change direction */
   SCIP_Bool*            success             /**< pointer to store whether the bound could be tightened */
   )
{
   SCIP_Real ub;
   SCIP_Real lb;

   assert(scip != NULL);
   assert(var != NULL);

   (*success) = FALSE;

   ub = SCIPvarGetUbLocal(var);
   lb = SCIPvarGetLbLocal(var);

   switch (branchdir) {
   case SCIP_BRANCHDIR_DOWNWARDS:
      if( SCIPisLT(scip, newval, ub) && SCIPisGE(scip, newval, lb) )
      {
         SCIP_CALL( SCIPchgVarUbProbing(scip, var, newval) );
         (*success) = TRUE;
      }
      break;
   case SCIP_BRANCHDIR_UPWARDS:
      if( SCIPisLE(scip, newval, ub) && SCIPisGT(scip, newval, lb) )
      {
         SCIP_CALL( SCIPchgVarLbProbing(scip, var, newval) );
         (*success) = TRUE;
      }
      break;
   case SCIP_BRANCHDIR_FIXED:
      if( SCIPisLE(scip, newval, ub) && SCIPisGE(scip, newval, lb) )
      {
         SCIP_CALL( SCIPfixVarProbing(scip, var, newval) );
         (*success) = TRUE;
      }
      break;
   default:
      return SCIP_INVALIDDATA;
   }/*lint !e788*/

   return SCIP_OKAY;
}

/** tries variables bound changes guided by the given solution */
static
SCIP_RETCODE tightenVariables(
   SCIP*                 scip,               /**< original SCIP data structure */
   SCIP_HEURDATA*        heurdata,           /**< heuristic's private data structure */
   SCIP_VAR**            vars,               /**< problem variables */
   int                   nvars,              /**< number of problem variables */
   SCIP_SOL*             sol,                /**< solution to guide the bound changes */
   SCIP_Bool*            tightened,          /**< array to store if variable bound could be tightened */
   SCIP_Bool*            success             /**< pointer to store the success */
   )
{
#ifndef NDEBUG
   SCIP_Bool incontsection;
#endif
   SCIP_Bool abortearly;
   SCIP_Bool cutoff;
   SCIP_Bool probingsuccess;
   SCIP_Longint ndomreds;
   SCIP_Longint ndomredssum;
   int nbndtightenings;
   int v;

   assert(scip != NULL);
   assert(heurdata != NULL);
   assert(vars != NULL);
   assert(nvars >= 0);
   assert(sol != NULL);
   assert(tightened != NULL);

   assert(SCIPsolGetOrigin(sol) == SCIP_SOLORIGIN_PARTIAL);

   SCIPdebugMsg(scip, "> start probing along the solution values\n");

   *success = TRUE;
   abortearly = FALSE;
   nbndtightenings = 0;
   ndomredssum = 0;
#ifndef NDEBUG
   incontsection = FALSE;
#endif

   /* there is at least one integral variable; open one probing node for all non-continuous variables */
   if( nvars - SCIPgetNContVars(scip) > 0 )
   {
      SCIP_CALL( SCIPnewProbingNode(scip) );
   }

   for( v = 0; v < nvars && !abortearly; v++ )
   {
      SCIP_Real solval;

      assert(SCIPvarIsActive(vars[v]));

      cutoff = FALSE;
      ndomreds = 0;

#ifndef NDEBUG
      incontsection |= (!SCIPvarIsIntegral(vars[v])); /*lint !e514*/
      assert(!incontsection || !SCIPvarIsIntegral(vars[v]));
#endif

      /* return if we have found enough domain reductions tightenings */
      if( ndomredssum > 0.3*nvars )
         break;

      solval = SCIPgetSolVal(scip, sol, vars[v]);

      /* skip unknown variables */
      if( solval == SCIP_UNKNOWN ) /*lint !e777*/
         continue;
      assert(!SCIPisInfinity(scip, solval) && !SCIPisInfinity(scip, -solval));

      /* variable is binary or integer */
      if( SCIPvarIsIntegral(vars[v]) )
      {
         /* the solution value is integral, try to fix them */
         if( SCIPisIntegral(scip, solval) )
         {
            SCIP_CALL( chgProbingBound(scip, vars[v], solval, SCIP_BRANCHDIR_FIXED, &probingsuccess) );
            tightened[SCIPvarGetProbindex(vars[v])] = TRUE;
            ++nbndtightenings;

#ifdef SCIP_MORE_DEBUG
               SCIPdebugMsg(scip, "> fix variable <%s> = [%g,%g] to %g \n", SCIPvarGetName(vars[v]),
                     SCIPvarGetLbGlobal(vars[v]), SCIPvarGetUbGlobal(vars[v]), solval);
#endif
         }
         else
         {
            SCIP_Real ub = SCIPceil(scip, solval) + 1.0;
            SCIP_Real lb = SCIPfloor(scip, solval) - 1.0;

            /* try tightening of upper bound */
            if( SCIPisLT(scip, ub, SCIPvarGetUbLocal(vars[v])) )
            {
               SCIP_CALL( chgProbingBound(scip, vars[v], solval, SCIP_BRANCHDIR_DOWNWARDS, &probingsuccess) );
               tightened[SCIPvarGetProbindex(vars[v])] = TRUE;
               ++nbndtightenings;

#ifdef SCIP_MORE_DEBUG
               SCIPdebugMsg(scip, "> tighten upper bound of variable <%s>: %g to %g\n", SCIPvarGetName(vars[v]),
                     SCIPvarGetUbGlobal(vars[v]), ub);
#endif
            }

            /* try tightening of lower bound */
            if( SCIPisGT(scip, lb, SCIPvarGetLbLocal(vars[v])) )
            {
               SCIP_CALL( chgProbingBound(scip, vars[v], solval, SCIP_BRANCHDIR_UPWARDS, &probingsuccess) );
               tightened[SCIPvarGetProbindex(vars[v])] = TRUE;
               ++nbndtightenings;

#ifdef SCIP_MORE_DEBUG
               SCIPdebugMsg(scip, "> tighten lower bound of variable <%s>: %g to %g\n", SCIPvarGetName(vars[v]),
                     SCIPvarGetLbGlobal(vars[v]), ub);
#endif
            }
         }
      }
      /* variable is continuous */
      else
      {
         /* fix to lb or ub */
         if( SCIPisEQ(scip, solval, SCIPvarGetLbLocal(vars[v])) || SCIPisEQ(scip, solval, SCIPvarGetUbLocal(vars[v])) )
         {
            /* open a new probing node */
            if( SCIPgetProbingDepth(scip) < SCIP_MAXTREEDEPTH-10 )
            {
               SCIP_CALL( SCIPnewProbingNode(scip) );

               SCIP_CALL( chgProbingBound(scip, vars[v], solval, SCIP_BRANCHDIR_FIXED, &probingsuccess) );

               /* skip propagation if the bound could not be changed, e.g., already tightened due to previous
                * domain propagation
                */
               if( probingsuccess )
               {
                  SCIP_CALL( SCIPpropagateProbing(scip, heurdata->maxproprounds, &cutoff, &ndomreds) );
               }

               if( cutoff )
               {
                  ndomreds = 0;
                  SCIP_CALL( SCIPbacktrackProbing(scip, SCIPgetProbingDepth(scip)-1) );
               }
               else
               {
                  assert(SCIPvarGetProbindex(vars[v]) >= 0);
                  tightened[SCIPvarGetProbindex(vars[v])] = TRUE;
                  ++nbndtightenings;
#ifdef SCIP_MORE_DEBUG
                  SCIPdebugMsg(scip, "> fix variable <%s> = [%g,%g] to %g (ndomreds=%lld)\n", SCIPvarGetName(vars[v]),
                        SCIPvarGetLbGlobal(vars[v]), SCIPvarGetUbGlobal(vars[v]), solval, ndomreds);
#endif
               }
            }
            else
               /* abort probing */
               abortearly = TRUE;
         }
         else
         {
            SCIP_Real offset;
            SCIP_Real newub = SCIPvarGetUbGlobal(vars[v]);
            SCIP_Real newlb = SCIPvarGetLbGlobal(vars[v]);

            /* both bound are finite */
            if( !SCIPisInfinity(scip, -newlb) && !SCIPisInfinity(scip, newub) )
               offset = REALABS(heurdata->boundwidening * (newub-newlb));
            else
            {
               /* if one bound is finite, widen bound w.r.t. solution value and finite bound */
               if( !SCIPisInfinity(scip, -newlb) )
                  offset = REALABS(heurdata->boundwidening * (solval-newlb));
               else
               {
                  assert(!SCIPisInfinity(scip, newub));
                  offset = REALABS(heurdata->boundwidening * (newub-solval));
               }
            }

            /* update bounds */
            newub = SCIPceil(scip, solval) + offset;
            newlb = SCIPfloor(scip, solval) - offset;

            /* try tightening of upper bound */
            if( SCIPisLT(scip, newub, SCIPvarGetUbLocal(vars[v])) )
            {
               /* open a new probing node */
               if( SCIPgetProbingDepth(scip) < SCIP_MAXTREEDEPTH-10 )
               {
                  SCIP_CALL( SCIPnewProbingNode(scip) );
                  SCIP_CALL( chgProbingBound(scip, vars[v], newub, SCIP_BRANCHDIR_DOWNWARDS, &probingsuccess) );

                  /* skip propagation if the bound could not be changed, e.g., already tightened due to previous
                   * domain propagation
                   */
                  if( probingsuccess )
                  {
                     SCIP_CALL( SCIPpropagateProbing(scip, heurdata->maxproprounds, &cutoff, &ndomreds) );
                  }

                  if( cutoff )
                  {
                     ndomreds = 0;

                     /* backtrack to last feasible probing node */
                     SCIP_CALL( SCIPbacktrackProbing(scip, SCIPgetProbingDepth(scip)-1) );

                     /* we can tighten the lower bound by newub */
                     SCIP_CALL( chgProbingBound(scip, vars[v], newub, SCIP_BRANCHDIR_UPWARDS, &probingsuccess) );

                     /* propagate the new bound */
                     SCIP_CALL( SCIPpropagateProbing(scip, heurdata->maxproprounds, &cutoff, &ndomreds) );

                     /* there is no feasible solution w.r.t. the current bounds */
                     if( cutoff )
                     {
                        SCIPdebugMsg(scip, "> subproblem is infeasible within the local bounds\n");
                        *success = FALSE;
                        return SCIP_OKAY;
                     }
#ifdef SCIP_MORE_DEBUG
                     SCIPdebugMsg(scip, "> tighten lower bound of variable <%s>: %g to %g\n",
                           SCIPvarGetName(vars[v]), SCIPvarGetLbGlobal(vars[v]), newub);
#endif
                  }
                  else
                  {
                     assert(SCIPvarGetProbindex(vars[v]) >= 0);
                     tightened[SCIPvarGetProbindex(vars[v])] = TRUE;
                     ++nbndtightenings;
#ifdef SCIP_MORE_DEBUG
                     SCIPdebugMsg(scip, "> tighten upper bound of variable <%s>: %g to %g (ndomreds=%lld)\n",
                           SCIPvarGetName(vars[v]), SCIPvarGetUbGlobal(vars[v]), newub, ndomreds);
#endif
                  }
               }
               else
                  /* abort probing */
                  abortearly = TRUE;
            }

            /* try tightening of lower bound */
            if( SCIPisGT(scip, newlb, SCIPvarGetLbLocal(vars[v])) )
            {
               /* open a new probing node */
               if( SCIPgetProbingDepth(scip) < SCIP_MAXTREEDEPTH-10 )
               {
                  SCIP_CALL( SCIPnewProbingNode(scip) );
                  SCIP_CALL( chgProbingBound(scip, vars[v], newlb, SCIP_BRANCHDIR_UPWARDS, &probingsuccess) );

                  /* skip propagation if the bound could not be changed, e.g., already tightened due to previous
                   * domain propagation
                   */
                  if( probingsuccess )
                  {
                     SCIP_CALL( SCIPpropagateProbing(scip, -1, &cutoff, &ndomreds) );
                  }

                  if( cutoff )
                  {
                     ndomreds = 0;

                     /* backtrack to last feasible probing node */
                     SCIP_CALL( SCIPbacktrackProbing(scip, SCIPgetProbingDepth(scip)-1) );

                     /* we can tighten the upper bound by newlb */
                     SCIP_CALL( chgProbingBound(scip, vars[v], newlb, SCIP_BRANCHDIR_DOWNWARDS, &probingsuccess) );

                     /* propagate the new bound */
                     SCIP_CALL( SCIPpropagateProbing(scip, heurdata->maxproprounds, &cutoff, &ndomreds) );

                     /* there is no feasible solution w.r.t. the current bounds */
                     if( cutoff )
                     {
                        SCIPdebugMsg(scip, "> subproblem is infeasible within the local bounds\n");
                        *success = FALSE;
                        return SCIP_OKAY;
                     }
#ifdef SCIP_MORE_DEBUG
                     SCIPdebugMsg(scip, "> tighten upper bound of variable <%s>: %g to %g\n",
                           SCIPvarGetName(vars[v]), SCIPvarGetUbGlobal(vars[v]), newlb);
#endif
                  }
                  else
                  {
                     assert(SCIPvarGetProbindex(vars[v]) >= 0);
                     tightened[SCIPvarGetProbindex(vars[v])] = TRUE;
                     ++nbndtightenings;
#ifdef SCIP_MORE_DEBUG
                     SCIPdebugMsg(scip, "> tighten lower bound of variable <%s>: %g to %g (ndomreds=%lld)\n",
                           SCIPvarGetName(vars[v]), SCIPvarGetLbGlobal(vars[v]), newlb, ndomreds);
#endif
                  }
               }
               else
                  /* abort probing */
                  abortearly = TRUE;
            }
         }
      }

      ndomredssum += ndomreds;
   }

   SCIPdebugMsg(scip, "> found %d bound tightenings and %lld induced domain reductions (abort=%u).\n", nbndtightenings,
         ndomredssum, abortearly);

   return SCIP_OKAY;
}

/** main procedure of the completesol heuristic, creates and solves a sub-SCIP */
static
SCIP_RETCODE applyCompletesol(
   SCIP*                 scip,               /**< original SCIP data structure */
   SCIP_HEUR*            heur,               /**< heuristic data structure */
   SCIP_HEURDATA*        heurdata,           /**< heuristic's private data structure */
   SCIP_RESULT*          result,             /**< result data structure */
   SCIP_Longint          nstallnodes,        /**< number of stalling nodes for the subproblem */
   SCIP_SOL*             partialsol          /**< partial solutions */
   )
{
   SCIP* subscip;
   SCIP_HASHMAP* varmapf;
   SCIP_VAR** vars;
   SCIP_VAR** subvars = NULL;
   SCIP_Bool* tightened;
   SCIP_EVENTHDLR* eventhdlr;
   int nvars;
   int i;

   SCIP_SOL** subsols;
   int nsubsols;

   SCIP_Bool valid;
   SCIP_Bool success;

   assert(scip != NULL);
   assert(heur != NULL);
   assert(heurdata != NULL);
   assert(result != NULL);
   assert(partialsol != NULL);

   *result = SCIP_DIDNOTRUN;

   SCIPdebugMsg(scip, "+---+ Start Completesol heuristic +---+\n");

   /* check whether there is enough time and memory left */
   SCIP_CALL( SCIPcheckCopyLimits(scip, &valid) );

   if( ! valid )
      return SCIP_OKAY;

   *result = SCIP_DIDNOTFIND;

   /* get variable data */
   vars = SCIPgetVars(scip);
   nvars = SCIPgetNVars(scip);

   /* get buffer memory and initialize it to FALSE */
   SCIP_CALL( SCIPallocClearBufferArray(scip, &tightened, nvars) );

   SCIP_CALL( SCIPstartProbing(scip) );

   SCIP_CALL( tightenVariables(scip, heurdata, vars, nvars, partialsol, tightened, &success) );

   if( !success )
      goto ENDPROBING;

   /* initialize the subproblem */
   SCIP_CALL( SCIPcreate(&subscip) );

   /* create the variable mapping hash map */
   SCIP_CALL( SCIPhashmapCreate(&varmapf, SCIPblkmem(subscip), nvars) );

   /* allocate memory to align the SCIP and the sub-SCIP variables */
   SCIP_CALL( SCIPallocBufferArray(scip, &subvars, nvars) );

   eventhdlr = NULL;
   valid = FALSE;

   /* copy complete SCIP instance */
   SCIP_CALL( SCIPcopyConsCompression(scip, subscip, varmapf, NULL, "completesol", NULL, NULL, 0, FALSE, FALSE, TRUE, &valid) );
   SCIPdebugMsg(scip, "Copying the SCIP instance returned with valid=%d.\n", valid);

   /* create event handler for LP events */
   SCIP_CALL( SCIPincludeEventhdlrBasic(subscip, &eventhdlr, EVENTHDLR_NAME, EVENTHDLR_DESC, eventExecCompletesol, NULL) );
   if( eventhdlr == NULL )
   {
      SCIPerrorMessage("event handler for " HEUR_NAME " heuristic not found.\n");
      return SCIP_PLUGINNOTFOUND;
   }

   /* map all variables */
   for( i = 0; i < nvars; i++ )
   {
     subvars[i] = (SCIP_VAR*) SCIPhashmapGetImage(varmapf, vars[i]);
     assert(subvars[i] != NULL);
   }

   /* free hash map */
   SCIPhashmapFree(&varmapf);

   /* create a new problem, which fixes variables with same value in bestsol and LP relaxation */
   SCIP_CALL( createSubproblem(scip, subscip, heurdata, subvars, partialsol, tightened, &success) );
   if( !success )
   {
      SCIPdebugMsg(scip, "Error while creating completesol subproblem w.r.t. partial solution <%p>.\n", (void*)partialsol);
      goto TERMINATE;
   }
   SCIPdebugMsg(scip, "Completesol subproblem: %d vars, %d cons\n", SCIPgetNVars(subscip), SCIPgetNConss(subscip));

   /* do not abort subproblem on CTRL-C */
   SCIP_CALL( SCIPsetBoolParam(subscip, "misc/catchctrlc", FALSE) );

#ifdef SCIP_DEBUG
   /* for debugging, enable full output */
   SCIP_CALL( SCIPsetIntParam(subscip, "display/verblevel", SCIP_VERBLEVEL_FULL) );
   SCIP_CALL( SCIPsetIntParam(subscip, "display/freq", -1) );
#else
   /* disable statistic timing inside sub SCIP and output to console */
   SCIP_CALL( SCIPsetIntParam(subscip, "display/verblevel", (int) SCIP_VERBLEVEL_NONE) );
   SCIP_CALL( SCIPsetBoolParam(subscip, "timing/statistictiming", FALSE) );
#endif

   /* set limits for the subproblem */
   SCIP_CALL( SCIPcopyLimits(scip, subscip) );
   heurdata->nodelimit = heurdata->maxnodes;
   SCIP_CALL( SCIPsetLongintParam(subscip, "limits/stallnodes", nstallnodes) );
   SCIP_CALL( SCIPsetLongintParam(subscip, "limits/nodes", heurdata->maxnodes) );
   SCIP_CALL( SCIPsetIntParam(subscip, "limits/bestsol", heurdata->bestsols) );

   /* limit the number of LP iterations */
   SCIP_CALL( SCIPsetLongintParam(subscip, "lp/iterlim", heurdata->maxlpiter) );
   SCIP_CALL( SCIPsetLongintParam(subscip, "lp/rootiterlim", heurdata->maxlpiter) );

   /* forbid recursive call of heuristics and separators solving sub-SCIPs */
   SCIP_CALL( SCIPsetSubscipsOff(subscip, TRUE) );

   /* disable cutting plane separation */
   SCIP_CALL( SCIPsetSeparating(subscip, SCIP_PARAMSETTING_OFF, TRUE) );

   /* disable expensive presolving */
   SCIP_CALL( SCIPsetPresolving(subscip, SCIP_PARAMSETTING_FAST, TRUE) );

   /* use best estimate node selection */
   if( SCIPfindNodesel(subscip, "estimate") != NULL && !SCIPisParamFixed(subscip, "nodeselection/estimate/stdpriority") )
   {
      SCIP_CALL( SCIPsetIntParam(subscip, "nodeselection/estimate/stdpriority", INT_MAX/4) );
   }

   /* use inference branching */
   if( SCIPfindBranchrule(subscip, "inference") != NULL && !SCIPisParamFixed(subscip, "branching/inference/priority") )
   {
      SCIP_CALL( SCIPsetIntParam(subscip, "branching/inference/priority", INT_MAX/4) );
   }

   /* disable conflict analysis */
   if( !SCIPisParamFixed(subscip, "conflict/enable") )
   {
      SCIP_CALL( SCIPsetBoolParam(subscip, "conflict/enable", FALSE) );
   }

   /* speed up sub-SCIP by not checking dual LP feasibility */
   SCIP_CALL( SCIPsetBoolParam(subscip, "lp/checkdualfeas", FALSE) );

   SCIP_CALL( SCIPtransformProb(subscip) );
   SCIP_CALL( SCIPcatchEvent(subscip, SCIP_EVENTTYPE_LPSOLVED, eventhdlr, (SCIP_EVENTDATA*) heurdata, NULL) );

   /* solve the subproblem */
   SCIPdebugMsg(scip, "solving subproblem: nstallnodes=%" SCIP_LONGINT_FORMAT ", maxnodes=%" SCIP_LONGINT_FORMAT "\n", nstallnodes, heurdata->maxnodes);

   /* errors in solving the subproblem should not kill the overall solving process;
    * hence, the return code is caught and a warning is printed, only in debug mode, SCIP will stop.
    */

   SCIP_CALL_ABORT( SCIPpresolve(subscip) );

   SCIPdebugMsg(scip, "presolved instance has bin=%d, int=%d, cont=%d variables\n",
         SCIPgetNBinVars(subscip), SCIPgetNIntVars(subscip), SCIPgetNContVars(subscip));

   /* check whether the presolved instance is small enough */
   if( heurdata->maxcontvars >= 0 && SCIPgetNContVars(subscip) > heurdata->maxcontvars )
   {
      SCIPdebugMsg(scip, "presolved instance has too many continuous variables (maxcontvars: %d)\n", heurdata->maxcontvars);
      goto TERMINATE;
   }
   SCIP_CALL_ABORT( SCIPsolve(subscip) );

   SCIP_CALL( SCIPdropEvent(subscip, SCIP_EVENTTYPE_LPSOLVED, eventhdlr, (SCIP_EVENTDATA*) heurdata, -1) );

   /* print solving statistics of subproblem if we are in SCIP's debug mode */
   SCIPdebug( SCIP_CALL( SCIPprintStatistics(subscip, NULL) ) );

   /* check, whether a solution was found;
    * due to numerics, it might happen that not all solutions are feasible -> try all solutions until one was accepted
    */
   nsubsols = SCIPgetNSols(subscip);
   subsols = SCIPgetSols(subscip);
   success = FALSE;
   for( i = 0; i < nsubsols && (!success || heurdata->addallsols); i++ )
   {
      SCIP_CALL( createNewSol(scip, subscip, subvars, heur, subsols[i], &success) );
      if( success )
         *result = SCIP_FOUNDSOL;
   }

   SCIPstatisticPrintf("%s statistic: fixed %6.3f integer variables, needed %6.1f seconds, %" SCIP_LONGINT_FORMAT " nodes, solution %10.4f found at node %" SCIP_LONGINT_FORMAT "\n",
      HEUR_NAME, 0.0, SCIPgetSolvingTime(subscip), SCIPgetNNodes(subscip), success ? SCIPgetPrimalbound(scip) : SCIPinfinity(scip),
      nsubsols > 0 ? SCIPsolGetNodenum(SCIPgetBestSol(subscip)) : -1 );

  TERMINATE:
   /* free subproblem */
   SCIPfreeBufferArray(scip, &subvars);
   SCIP_CALL( SCIPfree(&subscip) );

  ENDPROBING:
   SCIPfreeBufferArray(scip, &tightened);
   SCIP_CALL( SCIPendProbing(scip) );

   return SCIP_OKAY;
}


/*
 * Callback methods of primal heuristic
 */

/** copy method for primal heuristic plugins (called when SCIP copies plugins) */
static
SCIP_DECL_HEURCOPY(heurCopyCompletesol)
{  /*lint --e{715}*/
   assert(scip != NULL);
   assert(heur != NULL);
   assert(strcmp(SCIPheurGetName(heur), HEUR_NAME) == 0);

   /* call inclusion method of primal heuristic */
   SCIP_CALL( SCIPincludeHeurCompletesol(scip) );

   return SCIP_OKAY;
}

/** destructor of primal heuristic to free user data (called when SCIP is exiting) */
static
SCIP_DECL_HEURFREE(heurFreeCompletesol)
{  /*lint --e{715}*/
   SCIP_HEURDATA* heurdata;

   assert(heur != NULL);
   assert(scip != NULL);

   /* get heuristic data */
   heurdata = SCIPheurGetData(heur);
   assert(heurdata != NULL);

   /* free heuristic data */
   SCIPfreeBlockMemory(scip, &heurdata);
   SCIPheurSetData(heur, NULL);

   return SCIP_OKAY;
}

/** execution method of primal heuristic */
static
SCIP_DECL_HEUREXEC(heurExecCompletesol)
{/*lint --e{715}*/
   SCIP_HEURDATA* heurdata;
   SCIP_VAR** vars;
   SCIP_SOL** partialsols;
   SCIP_Longint nstallnodes;
   int npartialsols;
   int nunknown;
   int nfracints;
   int nvars;
   int s;
   int v;

   assert( heur != NULL );
   assert( scip != NULL );
   assert( result != NULL );

   *result = SCIP_DELAYED;

   /* do not call heuristic of node was already detected to be infeasible */
   if( nodeinfeasible )
      return SCIP_OKAY;

   /* get heuristic data */
   heurdata = SCIPheurGetData(heur);
   assert( heurdata != NULL );

   *result = SCIP_DIDNOTRUN;

   if( SCIPisStopped(scip) )
      return SCIP_OKAY;

   /* do not run after restart */
   if( SCIPgetNRuns(scip) > 1 )
      return SCIP_OKAY;

   /* check whether we want to run before presolving */
   if( heurtiming == SCIP_HEURTIMING_BEFOREPRESOL && !heurdata->beforepresol )
      return SCIP_OKAY;

   /* only run before root node */
   if( heurtiming == SCIP_HEURTIMING_BEFORENODE && SCIPgetCurrentNode(scip) != SCIPgetRootNode(scip) )
      return SCIP_OKAY;

   /* get variable data and return of no variables are left in the problem */
   vars = SCIPgetVars(scip);
   nvars = SCIPgetNVars(scip);

   if( nvars == 0 )
      return SCIP_OKAY;

   /* calculate the maximal number of branching nodes until heuristic is aborted */
   nstallnodes = (SCIP_Longint)(heurdata->nodesquot * SCIPgetNNodes(scip));

   /* reward Completesol if it succeeded often */
   nstallnodes = (SCIP_Longint)(nstallnodes * 3.0 * (SCIPheurGetNBestSolsFound(heur)+1.0)/(SCIPheurGetNCalls(heur) + 1.0));
   nstallnodes -= 100 * SCIPheurGetNCalls(heur);  /* count the setup costs for the sub-SCIP as 100 nodes */
   nstallnodes += heurdata->nodesofs;

   /* determine the node limit for the current process */
   nstallnodes = MIN(nstallnodes, heurdata->maxnodes);

   /* check whether we have enough nodes left to call subproblem solving */
   if( nstallnodes < heurdata->minnodes )
   {
      SCIPdebugMsg(scip, "skipping Complete: nstallnodes=%" SCIP_LONGINT_FORMAT ", minnodes=%" SCIP_LONGINT_FORMAT "\n",
         nstallnodes, heurdata->minnodes);
      return SCIP_OKAY;
   }

   /* check the number of variables with unknown value and continuous variables with fractional value */
   nfracints = 0;

   /* get all partial sols */
   npartialsols = SCIPgetNPartialSols(scip);
   partialsols = SCIPgetPartialSols(scip);

   /* loop over all partial solutions */
   for( s = 0; s < npartialsols; s++ )
   {
      SCIP_SOL* sol;
      SCIP_Real solval;
      SCIP_Real unknownrate;

      sol = partialsols[s];
      assert(sol != NULL);
      assert(SCIPsolIsPartial(sol));

      nunknown = 0;
      /* loop over all variables */
      for( v = 0; v < nvars; v++ )
      {
         assert(SCIPvarIsActive(vars[v]));

         /* skip continuous variables if they should ignored */
         if( !SCIPvarIsIntegral(vars[v]) && heurdata->ignorecont )
            continue;

         solval = SCIPgetSolVal(scip, sol, vars[v]);

         /* we only want to count variables that are unfixed after the presolving */
         if( solval == SCIP_UNKNOWN ) /*lint !e777*/
            ++nunknown;
         else if( SCIPvarIsIntegral(vars[v]) && !SCIPisIntegral(scip, solval) )
            ++nfracints;
      }

      if( heurdata->ignorecont )
         unknownrate = nunknown/((SCIP_Real)SCIPgetNBinVars(scip) + SCIPgetNIntVars(scip) + SCIPgetNImplVars(scip));
      else
         unknownrate = nunknown/((SCIP_Real)nvars);
      SCIPdebugMsg(scip, "%d (rate %.4f) unknown solution values\n", nunknown, unknownrate);

      /* run the heuristic, if not too many unknown variables exist */
      if( unknownrate > heurdata->maxunknownrate )
         continue;

      /* all variables have a finite/known solution value all integer variables have an integral solution value,
       * and there are no continuous variables
       * in the sub-SCIP, all variables would be fixed, so create a new solution without solving a sub-SCIP
       */
      if( nunknown == 0 && nfracints == 0 && SCIPgetNContVars(scip) == 0 && SCIPgetNImplVars(scip) == 0 )
      {
         SCIP_VAR** origvars;
         SCIP_SOL* newsol;
         SCIP_Bool stored;
         int norigvars;

         origvars = SCIPgetOrigVars(scip);
         norigvars = SCIPgetNOrigVars(scip);

         SCIP_CALL( SCIPcreateOrigSol(scip, &newsol, heur) );

         for( v = 0; v < norigvars; v++ )
         {
            solval = SCIPgetSolVal(scip, sol, origvars[v]);
            assert(solval != SCIP_UNKNOWN); /*lint !e777*/

            SCIP_CALL( SCIPsetSolVal(scip, newsol, origvars[v], solval) );
         }

         SCIP_CALL( SCIPtrySolFree(scip, &newsol, FALSE, FALSE, TRUE, TRUE, TRUE, &stored) );
         if( stored )
            *result = SCIP_FOUNDSOL;
      }
      else
      {
         /* run the heuristic */
         SCIP_CALL( applyCompletesol(scip, heur, heurdata, result, nstallnodes, sol) );
      }
   }

   return SCIP_OKAY;
}


/*
 * primal heuristic specific interface methods
 */

/** creates the completesol primal heuristic and includes it in SCIP */
SCIP_RETCODE SCIPincludeHeurCompletesol(
   SCIP*                 scip                /**< SCIP data structure */
   )
{
   SCIP_HEURDATA* heurdata;
   SCIP_HEUR* heur;

   /* create completesol primal heuristic data */
   SCIP_CALL( SCIPallocBlockMemory(scip, &heurdata) );
   assert(heurdata != NULL);

   /* include primal heuristic */
   SCIP_CALL( SCIPincludeHeurBasic(scip, &heur,
         HEUR_NAME, HEUR_DESC, HEUR_DISPCHAR, HEUR_PRIORITY, HEUR_FREQ, HEUR_FREQOFS,
         HEUR_MAXDEPTH, HEUR_TIMING, HEUR_USESSUBSCIP, heurExecCompletesol, heurdata) );

   assert(heur != NULL);

   /* set non fundamental callbacks via setter functions */
   SCIP_CALL( SCIPsetHeurCopy(scip, heur, heurCopyCompletesol) );
   SCIP_CALL( SCIPsetHeurFree(scip, heur, heurFreeCompletesol) );

   /* add completesol primal heuristic parameters */

   SCIP_CALL( SCIPaddLongintParam(scip, "heuristics/" HEUR_NAME "/maxnodes",
         "maximum number of nodes to regard in the subproblem",
         &heurdata->maxnodes, TRUE, DEFAULT_MAXNODES, 0LL, SCIP_LONGINT_MAX, NULL, NULL) );

   SCIP_CALL( SCIPaddLongintParam(scip, "heuristics/" HEUR_NAME "/minnodes",
         "minimum number of nodes required to start the subproblem",
         &heurdata->minnodes, TRUE, DEFAULT_MINNODES, 0LL, SCIP_LONGINT_MAX, NULL, NULL) );

   SCIP_CALL( SCIPaddRealParam(scip, "heuristics/" HEUR_NAME "/maxunknownrate",
         "maximal rate of unknown solution values",
         &heurdata->maxunknownrate, FALSE, DEFAULT_MAXUNKRATE, 0.0, 1.0, NULL, NULL) );

   SCIP_CALL( SCIPaddBoolParam(scip, "heuristics/" HEUR_NAME "/addallsols",
         "should all subproblem solutions be added to the original SCIP?",
         &heurdata->addallsols, TRUE, DEFAULT_ADDALLSOLS, NULL, NULL) );

   SCIP_CALL( SCIPaddLongintParam(scip, "heuristics/" HEUR_NAME "/nodesofs",
         "number of nodes added to the contingent of the total nodes",
         &heurdata->nodesofs, FALSE, DEFAULT_NODESOFS, 0LL, SCIP_LONGINT_MAX, NULL, NULL) );

   SCIP_CALL( SCIPaddRealParam(scip, "heuristics/" HEUR_NAME "/nodesquot",
         "contingent of sub problem nodes in relation to the number of nodes of the original problem",
         &heurdata->nodesquot, FALSE, DEFAULT_NODESQUOT, 0.0, 1.0, NULL, NULL) );

   SCIP_CALL( SCIPaddRealParam(scip, "heuristics/" HEUR_NAME "/lplimfac",
         "factor by which the limit on the number of LP depends on the node limit",
         &heurdata->lplimfac, TRUE, DEFAULT_LPLIMFAC, 1.0, SCIP_REAL_MAX, NULL, NULL) );

   SCIP_CALL( SCIPaddRealParam(scip, "heuristics/" HEUR_NAME "/objweight",
         "weight of the original objective function (1: only original objective)",
         &heurdata->objweight, TRUE, DEFAULT_OBJWEIGHT, DEFAULT_MINOBJWEIGHT, 1.0, NULL, NULL) );

   SCIP_CALL( SCIPaddRealParam(scip, "heuristics/" HEUR_NAME "/boundwidening",
         "bound widening factor applied to continuous variables (0: fix variables to given solution values, 1: relax to global bounds)",
         &heurdata->boundwidening, TRUE, DEFAULT_BOUNDWIDENING, 0.0, 1.0, NULL, NULL) );

   SCIP_CALL( SCIPaddRealParam(scip, "heuristics/" HEUR_NAME "/minimprove",
         "factor by which the incumbent should be improved at least",
         &heurdata->minimprove, TRUE, DEFAULT_MINIMPROVE, 0.0, 1.0, NULL, NULL) );

   SCIP_CALL( SCIPaddBoolParam(scip, "heuristics/" HEUR_NAME "/ignorecont",
         "should number of continuous variables be ignored?",
         &heurdata->ignorecont, FALSE, DEFAULT_IGNORECONT, NULL, NULL) );

   SCIP_CALL( SCIPaddIntParam(scip, "heuristics/" HEUR_NAME "/solutions",
         "heuristic stops, if the given number of improving solutions were found (-1: no limit)",
         &heurdata->bestsols, FALSE, DEFAULT_BESTSOLS, -1, INT_MAX, NULL, NULL) );

   SCIP_CALL( SCIPaddIntParam(scip, "heuristics/" HEUR_NAME "/maxproprounds",
         "maximal number of iterations in propagation (-1: no limit)",
         &heurdata->maxproprounds, FALSE, DEFAULT_MAXPROPROUNDS, -1, INT_MAX, NULL, NULL) );

   SCIP_CALL( SCIPaddBoolParam(scip, "heuristics/" HEUR_NAME "/beforepresol",
         "should the heuristic run before presolving?",
         &heurdata->beforepresol, FALSE, DEFAULT_BEFOREPRESOL, NULL, NULL) );

   SCIP_CALL( SCIPaddLongintParam(scip, "heuristics/" HEUR_NAME "/maxlpiter",
         "maximal number of LP iterations (-1: no limit)",
<<<<<<< HEAD
         &heurdata->maxlpiter, FALSE, DEFAULT_MAXLPITER, -1, INT_MAX, NULL, NULL) );
=======
         &heurdata->maxlpiter, FALSE, DEFAULT_MAXLPITER, -1LL, SCIP_LONGINT_MAX, NULL, NULL) );
>>>>>>> 92701fb2

   SCIP_CALL( SCIPaddIntParam(scip, "heuristics/" HEUR_NAME "/maxcontvars",
         "maximal number of continuous variables after presolving",
         &heurdata->maxcontvars, FALSE, DEFAULT_MAXCONTVARS, -1, INT_MAX, NULL, NULL) );


   return SCIP_OKAY;
}<|MERGE_RESOLUTION|>--- conflicted
+++ resolved
@@ -56,11 +56,7 @@
 #define DEFAULT_IGNORECONT  FALSE       /**< should solution values for continuous variables be ignored? */
 #define DEFAULT_BESTSOLS        5       /**< heuristic stops, if the given number of improving solutions were found (-1: no limit) */
 #define DEFAULT_MAXPROPROUNDS  10       /**< maximal number of iterations in propagation (-1: no limit) */
-<<<<<<< HEAD
-#define DEFAULT_MAXLPITER      -1       /**< maximal number of LP iterations (-1: no limit) */
-=======
 #define DEFAULT_MAXLPITER      -1LL     /**< maximal number of LP iterations (-1: no limit) */
->>>>>>> 92701fb2
 #define DEFAULT_MAXCONTVARS    -1       /**< maximal number of continuous variables after presolving (-1: no limit) */
 #define DEFAULT_BEFOREPRESOL  TRUE      /**< should the heuristic run before presolving? */
 
@@ -1223,11 +1219,7 @@
 
    SCIP_CALL( SCIPaddLongintParam(scip, "heuristics/" HEUR_NAME "/maxlpiter",
          "maximal number of LP iterations (-1: no limit)",
-<<<<<<< HEAD
-         &heurdata->maxlpiter, FALSE, DEFAULT_MAXLPITER, -1, INT_MAX, NULL, NULL) );
-=======
          &heurdata->maxlpiter, FALSE, DEFAULT_MAXLPITER, -1LL, SCIP_LONGINT_MAX, NULL, NULL) );
->>>>>>> 92701fb2
 
    SCIP_CALL( SCIPaddIntParam(scip, "heuristics/" HEUR_NAME "/maxcontvars",
          "maximal number of continuous variables after presolving",
