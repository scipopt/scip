/* * * * * * * * * * * * * * * * * * * * * * * * * * * * * * * * * * * * * * */
/*                                                                           */
/*                  This file is part of the program and library             */
/*         SCIP --- Solving Constraint Integer Programs                      */
/*                                                                           */
/*    Copyright (C) 2002-2017 Konrad-Zuse-Zentrum                            */
/*                            fuer Informationstechnik Berlin                */
/*                                                                           */
/*  SCIP is distributed under the terms of the ZIB Academic License.         */
/*                                                                           */
/*  You should have received a copy of the ZIB Academic License              */
/*  along with SCIP; see the file COPYING. If not email to scip@zib.de.      */
/*                                                                           */
/* * * * * * * * * * * * * * * * * * * * * * * * * * * * * * * * * * * * * * */

/**@file   heur_completesol.c
 * @brief  COMPLETESOL - primal heuristic trying to complete given partial solutions
 * @author Jakob Witzig
 */

/*---+----1----+----2----+----3----+----4----+----5----+----6----+----7----+----8----+----9----+----0----+----1----+----2*/

#include <assert.h>
#include <string.h>
#include <stdio.h>

#include "scip/heur_completesol.h"
#include "scip/scipdefplugins.h"       /* needed for the secondary SCIP instance */
#include "scip/pub_misc.h"
#include "scip/def.h"

#define HEUR_NAME             "completesol"
#define HEUR_DESC             "primal heuristic trying to complete given partial solutions"
#define HEUR_DISPCHAR         'h'
#define HEUR_PRIORITY         0
#define HEUR_FREQ             1
#define HEUR_FREQOFS          0
#define HEUR_MAXDEPTH         0
#define HEUR_TIMING           SCIP_HEURTIMING_BEFOREPRESOL | SCIP_HEURTIMING_BEFORENODE
#define HEUR_USESSUBSCIP      TRUE  /**< does the heuristic use a secondary SCIP instance? */

/* default values for heuristic plugins */
#define DEFAULT_MAXNODES      5000LL    /**< maximum number of nodes to regard in the subproblem */
#define DEFAULT_MAXUNKRATE    0.85      /**< maximum percentage of unknown solution values */
#define DEFAULT_ADDALLSOLS   FALSE      /**< should all subproblem solutions be added to the original SCIP? */
#define DEFAULT_MINNODES      50LL      /**< minimum number of nodes to regard in the subproblem */
#define DEFAULT_NODESOFS      500LL     /**< number of nodes added to the contingent of the total nodes */
#define DEFAULT_NODESQUOT     0.1       /**< subproblem nodes in relation to nodes of the original problem */
#define DEFAULT_LPLIMFAC      2.0       /**< factor by which the limit on the number of LP depends on the node limit */
#define DEFAULT_OBJWEIGHT     1.0       /**< weight of the original objective function (1: only original objective) */
#define DEFAULT_BOUNDWIDENING 0.1       /**< bound widening factor applied to continuous variables
                                         *   (0: round bounds to next integer, 1: relax to global bounds)
                                         */
#define DEFAULT_MINIMPROVE    0.01      /**< factor by which the incumbent should be improved at least */
#define DEFAULT_MINOBJWEIGHT 1e-3       /**< minimal weight for original objective function (zero could lead to infinite solutions) */
#define DEFAULT_IGNORECONT  FALSE       /**< should solution values for continuous variables be ignored? */
#define DEFAULT_BESTSOLS        5       /**< heuristic stops, if the given number of improving solutions were found (-1: no limit) */
#define DEFAULT_MAXPROPROUNDS  10       /**< maximal number of iterations in propagation (-1: no limit) */
#define DEFAULT_MAXLPITER      -1       /**< maximal number of LP iterations (-1: no limit) */
#define DEFAULT_MAXCONTVARS    -1       /**< maximal number of continuous variables after presolving (-1: no limit) */
#define DEFAULT_BEFOREPRESOL  TRUE      /**< should the heuristic run before presolving? */

/* event handler properties */
#define EVENTHDLR_NAME         "Completesol"
#define EVENTHDLR_DESC         "LP event handler for " HEUR_NAME " heuristic"


/** primal heuristic data */
struct SCIP_HeurData
{
   SCIP_Longint          maxnodes;           /**< maximum number of nodes to regard in the subproblem */
   SCIP_Longint          minnodes;           /**< minimum number of nodes to regard in the subproblem */
   SCIP_Longint          nodesofs;           /**< number of nodes added to the contingent of the total nodes */
   SCIP_Longint          maxlpiter;          /**< maximal number of LP iterations (-1: no limit) */
   SCIP_Real             maxunknownrate;     /**< maximal rate of changed coefficients in the objective function */
   SCIP_Real             nodesquot;          /**< subproblem nodes in relation to nodes of the original problem */
   SCIP_Real             nodelimit;          /**< the nodelimit employed in the current sub-SCIP, for the event handler*/
   SCIP_Real             lplimfac;           /**< factor by which the limit on the number of LP depends on the node limit */
   SCIP_Real             objweight;          /**< weight of the original objective function (1: only original obj, 0: try to keep to given solution) */
   SCIP_Real             boundwidening;      /**< bound widening factor applied to continuous variables
                                              *   (0: fix variables to given solution values, 1: relax to global bounds)
                                              */
   SCIP_Real             minimprove;         /**< factor by which the incumbent should be improved at least */
   SCIP_Bool             addallsols;         /**< should all subproblem solutions be added to the original SCIP? */
   SCIP_Bool             ignorecont;         /**< should solution values for continuous variables be ignored? */
   SCIP_Bool             beforepresol;       /**< should the heuristic run before presolving? */
   int                   bestsols;           /**< heuristic stops, if the given number of improving solutions were found (-1: no limit) */
   int                   maxcontvars;        /**< maximal number of continuous variables after presolving (-1: no limit) */
   int                   maxproprounds;      /**< maximal number of iterations in propagation (-1: no limit) */
};

/* ---------------- Callback methods of event handler ---------------- */

/* exec the event handler
 *
 * we interrupt the solution process
 */
static
SCIP_DECL_EVENTEXEC(eventExecCompletesol)
{
   SCIP_HEURDATA* heurdata;

   assert(eventhdlr != NULL);
   assert(eventdata != NULL);
   assert(strcmp(SCIPeventhdlrGetName(eventhdlr), EVENTHDLR_NAME) == 0);
   assert(event != NULL);
   assert(SCIPeventGetType(event) & SCIP_EVENTTYPE_LPSOLVED);

   heurdata = (SCIP_HEURDATA*)eventdata;
   assert(heurdata != NULL);

   /* interrupt solution process of sub-SCIP */
   if( SCIPgetNLPs(scip) > heurdata->lplimfac * heurdata->nodelimit )
   {
      SCIPdebugMsg(scip, "interrupt after %" SCIP_LONGINT_FORMAT " LPs\n",SCIPgetNLPs(scip));
      SCIP_CALL( SCIPinterruptSolve(scip) );
   }

   return SCIP_OKAY;
}

/** creates a subproblem by fixing a number of variables */
static
SCIP_RETCODE createSubproblem(
   SCIP*                 scip,               /**< original SCIP data structure */
   SCIP*                 subscip,            /**< SCIP data structure for the subproblem */
   SCIP_HEURDATA*        heurdata,           /**< heuristic's private data structure */
   SCIP_VAR**            subvars,            /**< the variables of the subproblem */
   SCIP_SOL*             partialsol,         /**< partial solution */
   SCIP_Bool*            tightened,          /**< array to store for which variables we have found bound tightenings */
   SCIP_Bool*            success             /**< pointer to store whether the creation was successful */
   )
{
   SCIP_VAR** vars;
   SCIP_CONS* objcons;
   SCIP_Real epsobj;
   SCIP_Real cutoff;
   SCIP_Real upperbound;
   char consobjname[SCIP_MAXSTRLEN];
   int nvars;
   int i;

   assert(scip != NULL);
   assert(subscip != NULL);
   assert(subvars != NULL);
   assert(heurdata != NULL);

   *success = TRUE;

   /* if there is already a solution, add an objective cutoff */
   if( SCIPgetNSols(scip) > 0 )
   {
      assert(!SCIPisInfinity(scip, SCIPgetUpperbound(scip)));

      upperbound = SCIPgetUpperbound(scip) - SCIPsumepsilon(scip);

      if( !SCIPisInfinity(scip, -1.0 * SCIPgetLowerbound(scip)) )
         cutoff = (1 - heurdata->minimprove) * SCIPgetUpperbound(scip) + heurdata->minimprove * SCIPgetLowerbound(scip);
      else
      {
         if( SCIPgetUpperbound(scip) >= 0 )
            cutoff = (1 - heurdata->minimprove) * SCIPgetUpperbound(scip);
         else
            cutoff = (1 + heurdata->minimprove) * SCIPgetUpperbound(scip);
      }
      cutoff = MIN(upperbound, cutoff);
      SCIPdebugMsg(scip, "set cutoff=%g for sub-SCIP\n", cutoff);
   }
   else
      cutoff = SCIPinfinity(scip);

   /* calculate objective coefficients for all potential epsilons */
   if( SCIPisEQ(scip, heurdata->objweight, 1.0) )
      return SCIP_OKAY;
   else if( !SCIPisInfinity(scip, cutoff) )
      epsobj = 1.0;
   else
   {
      /* divide by objweight to avoid changing objective coefficient of original problem variables */
      epsobj = (1.0 - heurdata->objweight)/heurdata->objweight;

      /* scale with -1 if we have a maximization problem */
      if( SCIPgetObjsense(scip) == SCIP_OBJSENSE_MAXIMIZE )
         epsobj *= -1.0;
   }

   /* get active variables */
   vars = SCIPgetVars(scip);
   nvars = SCIPgetNVars(scip);

   objcons = NULL;

   /* add constraints to measure the distance to the given partial solution */
   for( i = 0; i < nvars; i++ )
   {
      SCIP_Real solval;
      int idx;

      assert(SCIPvarIsActive(vars[i]));

      /* add objective function as a constraint, if a primal bound exists */
      if( SCIPisInfinity(scip, cutoff) )
      {
         /* create the constraints */
         if( objcons == NULL )
         {
            SCIP_Real lhs;
            SCIP_Real rhs;

            if( SCIPgetObjsense(subscip) == SCIP_OBJSENSE_MINIMIZE )
            {
               lhs = -SCIPinfinity(subscip);
               rhs = cutoff;
            }
            else
            {
               lhs = cutoff;
               rhs = SCIPinfinity(subscip);
            }

            (void)SCIPsnprintf(consobjname, SCIP_MAXSTRLEN, "obj");
            SCIP_CALL( SCIPcreateConsBasicLinear(subscip, &objcons, consobjname, 0, NULL, NULL, lhs, rhs) );
         }

         /* add the variable to the constraints */
         SCIP_CALL( SCIPaddCoefLinear(subscip, objcons, subvars[i], SCIPvarGetObj(subvars[i])) );

         /* set objective coefficient to 0.0 */
         SCIP_CALL( SCIPchgVarObj(subscip, subvars[i], 0.0) );
      }

      solval = SCIPgetSolVal(scip, partialsol, vars[i]);

      /* skip variables with unknown solution value */
      if( solval == SCIP_UNKNOWN ) /*lint !e777*/
         continue;

      idx = SCIPvarGetProbindex(vars[i]);
      assert(idx >= 0);

      /* skip variables where we already found some bound tightenings */
      if( tightened[idx] == FALSE )
      {
         /* special case: vars[i] is binary; we do not add an extra variable, but we mimic the behavior we would get with it.
          * E.g., if the solval is 0.3, setting the variable to 0 would give a cost of 0.3 * epsobj, setting it to 1 gives
          * 0.7 * epsobj. Thus, 0.3 * epsobj can be treated as a constant in the objective function and the variable gets
          * an objective coefficient of 0.4 * epsobj.
          */
         if( SCIPvarIsBinary(vars[i]) )
         {
            SCIP_Real frac = SCIPfeasFrac(scip, solval);
            SCIP_Real objcoef;

            frac = MIN(frac, 1-frac);
            objcoef = (1 - 2*frac) * epsobj * (int)SCIPgetObjsense(scip);

            if( solval > 0.5 )
            {
               SCIP_CALL( SCIPchgVarObj(scip, vars[i], -objcoef) );
            }
            else
            {
               SCIP_CALL( SCIPchgVarObj(scip, vars[i], objcoef) );
            }
         }
         else
         {
            SCIP_CONS* conspos;
            SCIP_CONS* consneg;
            SCIP_VAR* eps;
            char consnamepos[SCIP_MAXSTRLEN];
            char consnameneg[SCIP_MAXSTRLEN];
            char epsname[SCIP_MAXSTRLEN];

            /* create two new variables */
            (void)SCIPsnprintf(epsname, SCIP_MAXSTRLEN, "eps_%s", SCIPvarGetName(subvars[i]));

            SCIP_CALL( SCIPcreateVarBasic(subscip, &eps, epsname, 0.0, SCIPinfinity(scip), epsobj, SCIP_VARTYPE_CONTINUOUS) );
            SCIP_CALL( SCIPaddVar(subscip, eps) );

            /* create two constraints */
            (void)SCIPsnprintf(consnamepos, SCIP_MAXSTRLEN, "cons_%s_pos", SCIPvarGetName(subvars[i]));
            (void)SCIPsnprintf(consnameneg, SCIP_MAXSTRLEN, "cons_%s_neq", SCIPvarGetName(subvars[i]));

            /* x_{i} - s_{i} <= e_{i}   <==>   x_{i} - e_{i} <= s_{i} */
            SCIP_CALL( SCIPcreateConsBasicLinear(subscip, &conspos, consnamepos, 0, NULL, NULL, -SCIPinfinity(scip), solval) );
            SCIP_CALL( SCIPaddCoefLinear(subscip, conspos, subvars[i], 1.0) );
            SCIP_CALL( SCIPaddCoefLinear(subscip, conspos, eps, -1.0) );
            SCIP_CALL( SCIPaddCons(subscip, conspos) );
            SCIP_CALL( SCIPreleaseCons(subscip, &conspos) );

            /* s_{i} - x_{i} <= e_{i}   <==>   e_{i} - x_{i} >= s_{i} */
            SCIP_CALL( SCIPcreateConsBasicLinear(subscip, &consneg, consnameneg, 0, NULL, NULL, solval, SCIPinfinity(scip)) );
            SCIP_CALL( SCIPaddCoefLinear(subscip, consneg, subvars[i], -1.0) );
            SCIP_CALL( SCIPaddCoefLinear(subscip, consneg, eps, 1.0) );
            SCIP_CALL( SCIPaddCons(subscip, consneg) );
            SCIP_CALL( SCIPreleaseCons(subscip, &consneg) );

            /* release the variables */
            SCIP_CALL( SCIPreleaseVar(subscip, &eps) );
         }
      }
   }

   /* add and release the constraint representing the original objective function */
   if( objcons != NULL )
   {
      SCIP_CALL( SCIPaddCons(subscip, objcons) );
      SCIP_CALL( SCIPreleaseCons(subscip, &objcons) );
   }

   return SCIP_OKAY;
}

/** creates a new solution for the original problem by copying the solution of the subproblem */
static
SCIP_RETCODE createNewSol(
   SCIP*                 scip,               /**< original SCIP data structure */
   SCIP*                 subscip,            /**< SCIP structure of the subproblem */
   SCIP_VAR**            subvars,            /**< the variables of the subproblem */
   SCIP_HEUR*            heur,               /**< Completesol heuristic structure */
   SCIP_SOL*             subsol,             /**< solution of the subproblem or the partial */
   SCIP_Bool*            success             /**< used to store whether new solution was found or not */
   )
{
   SCIP_VAR** vars;                          /* the original problem's variables */
   int nvars;                                /* the original problem's number of variables */
   SCIP_SOL* newsol;                         /* solution to be created for the original problem */
   int v;

   assert(scip != NULL);
   assert(subscip != NULL);
   assert(subvars != NULL);
   assert(subsol != NULL);

   /* get variables' data */
   SCIP_CALL( SCIPgetVarsData(scip, &vars, &nvars, NULL, NULL, NULL, NULL) );

   /* sub-SCIP may have more variables than the number of active (transformed) variables in the main SCIP
    * since constraint copying may have required the copy of variables that are fixed in the main SCIP
    */
   assert(nvars <= SCIPgetNOrigVars(subscip));

   /* create new solution for the original problem */
   SCIP_CALL( SCIPcreateSol(scip, &newsol, heur) );

   for( v = 0; v < nvars; v++ )
   {
      SCIP_Real solval = SCIPgetSolVal(subscip, subsol, subvars[v]);

      assert(!SCIPisInfinity(subscip, solval) && !SCIPisInfinity(subscip, -solval));
      assert(solval != SCIP_UNKNOWN); /*lint !e777*/

      SCIP_CALL( SCIPsetSolVal(scip, newsol, vars[v], solval) );
   }

   /* try to add new solution to SCIP and free it immediately */
   SCIP_CALL( SCIPtrySolFree(scip, &newsol, FALSE, FALSE, TRUE, TRUE, TRUE, success) );

   return SCIP_OKAY;
}

/** perform a probing bound change or fixes the variable */
static
SCIP_RETCODE chgProbingBound(
   SCIP*                 scip,               /**< original SCIP data structure */
   SCIP_VAR*             var,                /**< problem variable */
   SCIP_Real             newval,             /**< new bound */
   SCIP_BRANCHDIR        branchdir,          /**< bound change direction */
   SCIP_Bool*            success             /**< pointer to store whether the bound could be tightened */
   )
{
   SCIP_Real ub;
   SCIP_Real lb;

   assert(scip != NULL);
   assert(var != NULL);

   (*success) = FALSE;

   ub = SCIPvarGetUbLocal(var);
   lb = SCIPvarGetLbLocal(var);

   switch (branchdir) {
   case SCIP_BRANCHDIR_DOWNWARDS:
      if( SCIPisLT(scip, newval, ub) && SCIPisGE(scip, newval, lb) )
      {
         SCIP_CALL( SCIPchgVarUbProbing(scip, var, newval) );
         (*success) = TRUE;
      }
      break;
   case SCIP_BRANCHDIR_UPWARDS:
      if( SCIPisLE(scip, newval, ub) && SCIPisGT(scip, newval, lb) )
      {
         SCIP_CALL( SCIPchgVarLbProbing(scip, var, newval) );
         (*success) = TRUE;
      }
      break;
   case SCIP_BRANCHDIR_FIXED:
      if( SCIPisLE(scip, newval, ub) && SCIPisGE(scip, newval, lb) )
      {
         SCIP_CALL( SCIPfixVarProbing(scip, var, newval) );
         (*success) = TRUE;
      }
      break;
   default:
      return SCIP_INVALIDDATA;
   }/*lint !e788*/

   return SCIP_OKAY;
}

/** tries variables bound changes guided by the given solution */
static
SCIP_RETCODE tightenVariables(
   SCIP*                 scip,               /**< original SCIP data structure */
   SCIP_HEURDATA*        heurdata,           /**< heuristic's private data structure */
   SCIP_VAR**            vars,               /**< problem variables */
   int                   nvars,              /**< number of problem variables */
   SCIP_SOL*             sol,                /**< solution to guide the bound changes */
   SCIP_Bool*            tightened,          /**< array to store if variable bound could be tightened */
   SCIP_Bool*            success             /**< pointer to store the success */
   )
{
#ifndef NDEBUG
   SCIP_Bool incontsection;
#endif
   SCIP_Bool abortearly;
   SCIP_Bool cutoff;
   SCIP_Bool probingsuccess;
   SCIP_Longint ndomreds;
   SCIP_Longint ndomredssum;
   int nbndtightenings;
   int v;

   assert(scip != NULL);
   assert(heurdata != NULL);
   assert(vars != NULL);
   assert(nvars >= 0);
   assert(sol != NULL);
   assert(tightened != NULL);

   assert(SCIPsolGetOrigin(sol) == SCIP_SOLORIGIN_PARTIAL);

   SCIPdebugMsg(scip, "> start probing along the solution values\n");

   *success = TRUE;
   abortearly = FALSE;
   nbndtightenings = 0;
   ndomredssum = 0;
#ifndef NDEBUG
   incontsection = FALSE;
#endif

   /* there is at least one integral variable; open one probing node for all non-continuous variables */
   if( nvars - SCIPgetNContVars(scip) > 0 )
   {
      SCIP_CALL( SCIPnewProbingNode(scip) );
   }

   for( v = 0; v < nvars && !abortearly; v++ )
   {
      SCIP_Real solval;

      assert(SCIPvarIsActive(vars[v]));

      cutoff = FALSE;
      ndomreds = 0;

#ifndef NDEBUG
      incontsection |= (!SCIPvarIsIntegral(vars[v])); /*lint !e514*/
      assert(!incontsection || !SCIPvarIsIntegral(vars[v]));
#endif

      /* return if we have found enough domain reductions tightenings */
      if( ndomredssum > 0.3*nvars )
         break;

      solval = SCIPgetSolVal(scip, sol, vars[v]);

      /* skip unknown variables */
      if( solval == SCIP_UNKNOWN ) /*lint !e777*/
         continue;
      assert(!SCIPisInfinity(scip, solval) && !SCIPisInfinity(scip, -solval));

      /* variable is binary or integer */
      if( SCIPvarIsIntegral(vars[v]) )
      {
         /* the solution value is integral, try to fix them */
         if( SCIPisIntegral(scip, solval) )
         {
            SCIP_CALL( chgProbingBound(scip, vars[v], solval, SCIP_BRANCHDIR_FIXED, &probingsuccess) );
            tightened[SCIPvarGetProbindex(vars[v])] = TRUE;
            ++nbndtightenings;

#ifdef SCIP_MORE_DEBUG
               SCIPdebugMsg(scip, "> fix variable <%s> = [%g,%g] to %g \n", SCIPvarGetName(vars[v]),
                     SCIPvarGetLbGlobal(vars[v]), SCIPvarGetUbGlobal(vars[v]), solval);
#endif
         }
         else
         {
            SCIP_Real ub = SCIPceil(scip, solval) + 1.0;
            SCIP_Real lb = SCIPfloor(scip, solval) - 1.0;

            /* try tightening of upper bound */
            if( SCIPisLT(scip, ub, SCIPvarGetUbLocal(vars[v])) )
            {
               SCIP_CALL( chgProbingBound(scip, vars[v], solval, SCIP_BRANCHDIR_DOWNWARDS, &probingsuccess) );
               tightened[SCIPvarGetProbindex(vars[v])] = TRUE;
               ++nbndtightenings;

#ifdef SCIP_MORE_DEBUG
               SCIPdebugMsg(scip, "> tighten upper bound of variable <%s>: %g to %g\n", SCIPvarGetName(vars[v]),
                     SCIPvarGetUbGlobal(vars[v]), ub);
#endif
            }

            /* try tightening of lower bound */
            if( SCIPisGT(scip, lb, SCIPvarGetLbLocal(vars[v])) )
            {
               SCIP_CALL( chgProbingBound(scip, vars[v], solval, SCIP_BRANCHDIR_UPWARDS, &probingsuccess) );
               tightened[SCIPvarGetProbindex(vars[v])] = TRUE;
               ++nbndtightenings;

#ifdef SCIP_MORE_DEBUG
               SCIPdebugMsg(scip, "> tighten lower bound of variable <%s>: %g to %g\n", SCIPvarGetName(vars[v]),
                     SCIPvarGetLbGlobal(vars[v]), ub);
#endif
            }
         }
      }
      /* variable is continuous */
      else
      {
         /* fix to lb or ub */
         if( SCIPisEQ(scip, solval, SCIPvarGetLbLocal(vars[v])) || SCIPisEQ(scip, solval, SCIPvarGetUbLocal(vars[v])) )
         {
            /* open a new probing node */
            if( SCIPgetProbingDepth(scip) < SCIP_MAXTREEDEPTH-10 )
            {
               SCIP_CALL( SCIPnewProbingNode(scip) );

               SCIP_CALL( chgProbingBound(scip, vars[v], solval, SCIP_BRANCHDIR_FIXED, &probingsuccess) );

               /* skip propagation if the bound could not be changed, e.g., already tightened due to previous
                * domain propagation
                */
               if( probingsuccess )
               {
                  SCIP_CALL( SCIPpropagateProbing(scip, heurdata->maxproprounds, &cutoff, &ndomreds) );
               }

               if( cutoff )
               {
                  ndomreds = 0;
                  SCIP_CALL( SCIPbacktrackProbing(scip, SCIPgetProbingDepth(scip)-1) );
               }
               else
               {
                  assert(SCIPvarGetProbindex(vars[v]) >= 0);
                  tightened[SCIPvarGetProbindex(vars[v])] = TRUE;
                  ++nbndtightenings;
#ifdef SCIP_MORE_DEBUG
                  SCIPdebugMsg(scip, "> fix variable <%s> = [%g,%g] to %g (ndomreds=%lld)\n", SCIPvarGetName(vars[v]),
                        SCIPvarGetLbGlobal(vars[v]), SCIPvarGetUbGlobal(vars[v]), solval, ndomreds);
#endif
               }
            }
            else
               /* abort probing */
               abortearly = TRUE;
         }
         else
         {
            SCIP_Real offset;
            SCIP_Real newub = SCIPvarGetUbGlobal(vars[v]);
            SCIP_Real newlb = SCIPvarGetLbGlobal(vars[v]);

            /* both bound are finite */
            if( !SCIPisInfinity(scip, -newlb) && !SCIPisInfinity(scip, newub) )
               offset = REALABS(heurdata->boundwidening * (newub-newlb));
            else
            {
               /* if one bound is finite, widen bound w.r.t. solution value and finite bound */
               if( !SCIPisInfinity(scip, -newlb) )
                  offset = REALABS(heurdata->boundwidening * (solval-newlb));
               else
               {
                  assert(!SCIPisInfinity(scip, newub));
                  offset = REALABS(heurdata->boundwidening * (newub-solval));
               }
            }

            /* update bounds */
            newub = SCIPceil(scip, solval) + offset;
            newlb = SCIPfloor(scip, solval) - offset;

            /* try tightening of upper bound */
            if( SCIPisLT(scip, newub, SCIPvarGetUbLocal(vars[v])) )
            {
               /* open a new probing node */
               if( SCIPgetProbingDepth(scip) < SCIP_MAXTREEDEPTH-10 )
               {
                  SCIP_CALL( SCIPnewProbingNode(scip) );
                  SCIP_CALL( chgProbingBound(scip, vars[v], newub, SCIP_BRANCHDIR_DOWNWARDS, &probingsuccess) );

                  /* skip propagation if the bound could not be changed, e.g., already tightened due to previous
                   * domain propagation
                   */
                  if( probingsuccess )
                  {
                     SCIP_CALL( SCIPpropagateProbing(scip, heurdata->maxproprounds, &cutoff, &ndomreds) );
                  }

                  if( cutoff )
                  {
                     ndomreds = 0;

                     /* backtrack to last feasible probing node */
                     SCIP_CALL( SCIPbacktrackProbing(scip, SCIPgetProbingDepth(scip)-1) );

                     /* we can tighten the lower bound by newub */
                     SCIP_CALL( chgProbingBound(scip, vars[v], newub, SCIP_BRANCHDIR_UPWARDS, &probingsuccess) );

                     /* propagate the new bound */
                     SCIP_CALL( SCIPpropagateProbing(scip, heurdata->maxproprounds, &cutoff, &ndomreds) );

                     /* there is no feasible solution w.r.t. the current bounds */
                     if( cutoff )
                     {
                        SCIPdebugMsg(scip, "> subproblem is infeasible within the local bounds\n");
                        *success = FALSE;
                        return SCIP_OKAY;
                     }
#ifdef SCIP_MORE_DEBUG
                     SCIPdebugMsg(scip, "> tighten lower bound of variable <%s>: %g to %g\n",
                           SCIPvarGetName(vars[v]), SCIPvarGetLbGlobal(vars[v]), newub);
#endif
                  }
                  else
                  {
                     assert(SCIPvarGetProbindex(vars[v]) >= 0);
                     tightened[SCIPvarGetProbindex(vars[v])] = TRUE;
                     ++nbndtightenings;
#ifdef SCIP_MORE_DEBUG
                     SCIPdebugMsg(scip, "> tighten upper bound of variable <%s>: %g to %g (ndomreds=%lld)\n",
                           SCIPvarGetName(vars[v]), SCIPvarGetUbGlobal(vars[v]), newub, ndomreds);
#endif
                  }
               }
               else
                  /* abort probing */
                  abortearly = TRUE;
            }

            /* try tightening of lower bound */
            if( SCIPisGT(scip, newlb, SCIPvarGetLbLocal(vars[v])) )
            {
               /* open a new probing node */
               if( SCIPgetProbingDepth(scip) < SCIP_MAXTREEDEPTH-10 )
               {
                  SCIP_CALL( SCIPnewProbingNode(scip) );
                  SCIP_CALL( chgProbingBound(scip, vars[v], newlb, SCIP_BRANCHDIR_UPWARDS, &probingsuccess) );

                  /* skip propagation if the bound could not be changed, e.g., already tightened due to previous
                   * domain propagation
                   */
                  if( probingsuccess )
                  {
                     SCIP_CALL( SCIPpropagateProbing(scip, -1, &cutoff, &ndomreds) );
                  }

                  if( cutoff )
                  {
                     ndomreds = 0;

                     /* backtrack to last feasible probing node */
                     SCIP_CALL( SCIPbacktrackProbing(scip, SCIPgetProbingDepth(scip)-1) );

                     /* we can tighten the upper bound by newlb */
                     SCIP_CALL( chgProbingBound(scip, vars[v], newlb, SCIP_BRANCHDIR_DOWNWARDS, &probingsuccess) );

                     /* propagate the new bound */
                     SCIP_CALL( SCIPpropagateProbing(scip, heurdata->maxproprounds, &cutoff, &ndomreds) );

                     /* there is no feasible solution w.r.t. the current bounds */
                     if( cutoff )
                     {
                        SCIPdebugMsg(scip, "> subproblem is infeasible within the local bounds\n");
                        *success = FALSE;
                        return SCIP_OKAY;
                     }
#ifdef SCIP_MORE_DEBUG
                     SCIPdebugMsg(scip, "> tighten upper bound of variable <%s>: %g to %g\n",
                           SCIPvarGetName(vars[v]), SCIPvarGetUbGlobal(vars[v]), newlb);
#endif
                  }
                  else
                  {
                     assert(SCIPvarGetProbindex(vars[v]) >= 0);
                     tightened[SCIPvarGetProbindex(vars[v])] = TRUE;
                     ++nbndtightenings;
#ifdef SCIP_MORE_DEBUG
                     SCIPdebugMsg(scip, "> tighten lower bound of variable <%s>: %g to %g (ndomreds=%lld)\n",
                           SCIPvarGetName(vars[v]), SCIPvarGetLbGlobal(vars[v]), newlb, ndomreds);
#endif
                  }
               }
               else
                  /* abort probing */
                  abortearly = TRUE;
            }
         }
      }

      ndomredssum += ndomreds;
   }

   SCIPdebugMsg(scip, "> found %d bound tightenings and %lld induced domain reductions (abort=%u).\n", nbndtightenings,
         ndomredssum, abortearly);

   return SCIP_OKAY;
}

/** main procedure of the completesol heuristic, creates and solves a sub-SCIP */
static
SCIP_RETCODE applyCompletesol(
   SCIP*                 scip,               /**< original SCIP data structure */
   SCIP_HEUR*            heur,               /**< heuristic data structure */
   SCIP_HEURDATA*        heurdata,           /**< heuristic's private data structure */
   SCIP_RESULT*          result,             /**< result data structure */
   SCIP_Longint          nstallnodes,        /**< number of stalling nodes for the subproblem */
   SCIP_SOL*             partialsol          /**< partial solutions */
   )
{
   SCIP* subscip;
   SCIP_HASHMAP* varmapf;
   SCIP_VAR** vars;
   SCIP_VAR** subvars = NULL;
   SCIP_Bool* tightened;
   SCIP_EVENTHDLR* eventhdlr;
   int nvars;
   int i;

   SCIP_SOL** subsols;
   int nsubsols;

   SCIP_Bool valid;
   SCIP_Bool success;

   assert(scip != NULL);
   assert(heur != NULL);
   assert(heurdata != NULL);
   assert(result != NULL);
   assert(partialsol != NULL);

   *result = SCIP_DIDNOTRUN;

   SCIPdebugMsg(scip, "+---+ Start Completesol heuristic +---+\n");

   /* check whether there is enough time and memory left */
   SCIP_CALL( SCIPcheckCopyLimits(scip, &valid) );

   if( ! valid )
      return SCIP_OKAY;

   *result = SCIP_DIDNOTFIND;

   /* get variable data */
   vars = SCIPgetVars(scip);
   nvars = SCIPgetNVars(scip);

   /* get buffer memory and initialize it to FALSE */
   SCIP_CALL( SCIPallocClearBufferArray(scip, &tightened, nvars) );

   SCIP_CALL( SCIPstartProbing(scip) );

   SCIP_CALL( tightenVariables(scip, heurdata, vars, nvars, partialsol, tightened, &success) );

   if( !success )
      goto ENDPROBING;

   /* initialize the subproblem */
   SCIP_CALL( SCIPcreate(&subscip) );

   /* create the variable mapping hash map */
   SCIP_CALL( SCIPhashmapCreate(&varmapf, SCIPblkmem(subscip), nvars) );

   /* allocate memory to align the SCIP and the sub-SCIP variables */
   SCIP_CALL( SCIPallocBufferArray(scip, &subvars, nvars) );

   eventhdlr = NULL;
   valid = FALSE;

   /* copy complete SCIP instance */
   SCIP_CALL( SCIPcopyConsCompression(scip, subscip, varmapf, NULL, "completesol", NULL, NULL, 0, FALSE, FALSE, TRUE, &valid) );
   SCIPdebugMsg(scip, "Copying the SCIP instance returned with valid=%d.\n", valid);

   /* create event handler for LP events */
   SCIP_CALL( SCIPincludeEventhdlrBasic(subscip, &eventhdlr, EVENTHDLR_NAME, EVENTHDLR_DESC, eventExecCompletesol, NULL) );
   if( eventhdlr == NULL )
   {
      SCIPerrorMessage("event handler for " HEUR_NAME " heuristic not found.\n");
      return SCIP_PLUGINNOTFOUND;
   }

   /* map all variables */
   for( i = 0; i < nvars; i++ )
   {
     subvars[i] = (SCIP_VAR*) SCIPhashmapGetImage(varmapf, vars[i]);
     assert(subvars[i] != NULL);
   }

   /* free hash map */
   SCIPhashmapFree(&varmapf);

   /* create a new problem, which fixes variables with same value in bestsol and LP relaxation */
   SCIP_CALL( createSubproblem(scip, subscip, heurdata, subvars, partialsol, tightened, &success) );
   if( !success )
   {
      SCIPdebugMsg(scip, "Error while creating completesol subproblem w.r.t. partial solution <%p>.\n", (void*)partialsol);
      goto TERMINATE;
   }
   SCIPdebugMsg(scip, "Completesol subproblem: %d vars, %d cons\n", SCIPgetNVars(subscip), SCIPgetNConss(subscip));

   /* do not abort subproblem on CTRL-C */
   SCIP_CALL( SCIPsetBoolParam(subscip, "misc/catchctrlc", FALSE) );

#ifdef SCIP_DEBUG
   /* for debugging, enable full output */
   SCIP_CALL( SCIPsetIntParam(subscip, "display/verblevel", SCIP_VERBLEVEL_FULL) );
   SCIP_CALL( SCIPsetIntParam(subscip, "display/freq", -1) );
#else
   /* disable statistic timing inside sub SCIP and output to console */
   SCIP_CALL( SCIPsetIntParam(subscip, "display/verblevel", (int) SCIP_VERBLEVEL_NONE) );
   SCIP_CALL( SCIPsetBoolParam(subscip, "timing/statistictiming", FALSE) );
#endif

   /* set limits for the subproblem */
   SCIP_CALL( SCIPcopyLimits(scip, subscip) );
   heurdata->nodelimit = heurdata->maxnodes;
   SCIP_CALL( SCIPsetLongintParam(subscip, "limits/stallnodes", nstallnodes) );
   SCIP_CALL( SCIPsetLongintParam(subscip, "limits/nodes", heurdata->maxnodes) );
   SCIP_CALL( SCIPsetIntParam(subscip, "limits/bestsol", heurdata->bestsols) );

   /* limit the number of LP iterations */
   SCIP_CALL( SCIPsetLongintParam(subscip, "lp/iterlim", heurdata->maxlpiter) );
   SCIP_CALL( SCIPsetLongintParam(subscip, "lp/rootiterlim", heurdata->maxlpiter) );

   /* forbid recursive call of heuristics and separators solving sub-SCIPs */
   SCIP_CALL( SCIPsetSubscipsOff(subscip, TRUE) );

   /* disable cutting plane separation */
   SCIP_CALL( SCIPsetSeparating(subscip, SCIP_PARAMSETTING_OFF, TRUE) );

   /* disable expensive presolving */
   SCIP_CALL( SCIPsetPresolving(subscip, SCIP_PARAMSETTING_FAST, TRUE) );

   /* use best estimate node selection */
   if( SCIPfindNodesel(subscip, "estimate") != NULL && !SCIPisParamFixed(subscip, "nodeselection/estimate/stdpriority") )
   {
      SCIP_CALL( SCIPsetIntParam(subscip, "nodeselection/estimate/stdpriority", INT_MAX/4) );
   }

   /* use inference branching */
   if( SCIPfindBranchrule(subscip, "inference") != NULL && !SCIPisParamFixed(subscip, "branching/inference/priority") )
   {
      SCIP_CALL( SCIPsetIntParam(subscip, "branching/inference/priority", INT_MAX/4) );
   }

   /* disable conflict analysis */
   if( !SCIPisParamFixed(subscip, "conflict/enable") )
   {
      SCIP_CALL( SCIPsetBoolParam(subscip, "conflict/enable", FALSE) );
   }

   /* speed up sub-SCIP by not checking dual LP feasibility */
   SCIP_CALL( SCIPsetBoolParam(subscip, "lp/checkdualfeas", FALSE) );

   SCIP_CALL( SCIPtransformProb(subscip) );
   SCIP_CALL( SCIPcatchEvent(subscip, SCIP_EVENTTYPE_LPSOLVED, eventhdlr, (SCIP_EVENTDATA*) heurdata, NULL) );

   /* solve the subproblem */
   SCIPdebugMsg(scip, "solving subproblem: nstallnodes=%" SCIP_LONGINT_FORMAT ", maxnodes=%" SCIP_LONGINT_FORMAT "\n", nstallnodes, heurdata->maxnodes);

   /* errors in solving the subproblem should not kill the overall solving process;
    * hence, the return code is caught and a warning is printed, only in debug mode, SCIP will stop.
    */

   SCIP_CALL_ABORT( SCIPpresolve(subscip) );

   SCIPdebugMsg(scip, "presolved instance has bin=%d, int=%d, cont=%d variables\n",
         SCIPgetNBinVars(subscip), SCIPgetNIntVars(subscip), SCIPgetNContVars(subscip));

   /* check whether the presolved instance is small enough */
   if( heurdata->maxcontvars >= 0 && SCIPgetNContVars(subscip) > heurdata->maxcontvars )
   {
      SCIPdebugMsg(scip, "presolved instance has too many continuous variables (maxcontvars: %d)\n", heurdata->maxcontvars);
      goto TERMINATE;
   }
   SCIP_CALL_ABORT( SCIPsolve(subscip) );

   SCIP_CALL( SCIPdropEvent(subscip, SCIP_EVENTTYPE_LPSOLVED, eventhdlr, (SCIP_EVENTDATA*) heurdata, -1) );

   /* print solving statistics of subproblem if we are in SCIP's debug mode */
   SCIPdebug( SCIP_CALL( SCIPprintStatistics(subscip, NULL) ) );

   /* check, whether a solution was found;
    * due to numerics, it might happen that not all solutions are feasible -> try all solutions until one was accepted
    */
   nsubsols = SCIPgetNSols(subscip);
   subsols = SCIPgetSols(subscip);
   success = FALSE;
   for( i = 0; i < nsubsols && (!success || heurdata->addallsols); i++ )
   {
      SCIP_CALL( createNewSol(scip, subscip, subvars, heur, subsols[i], &success) );
      if( success )
         *result = SCIP_FOUNDSOL;
   }

   SCIPstatisticPrintf("%s statistic: fixed %6.3f integer variables, needed %6.1f seconds, %" SCIP_LONGINT_FORMAT " nodes, solution %10.4f found at node %" SCIP_LONGINT_FORMAT "\n",
      HEUR_NAME, 0.0, SCIPgetSolvingTime(subscip), SCIPgetNNodes(subscip), success ? SCIPgetPrimalbound(scip) : SCIPinfinity(scip),
      nsubsols > 0 ? SCIPsolGetNodenum(SCIPgetBestSol(subscip)) : -1 );

  TERMINATE:
   /* free subproblem */
   SCIPfreeBufferArray(scip, &subvars);
   SCIP_CALL( SCIPfree(&subscip) );

  ENDPROBING:
   SCIPfreeBufferArray(scip, &tightened);
   SCIP_CALL( SCIPendProbing(scip) );

   return SCIP_OKAY;
}


/*
 * Callback methods of primal heuristic
 */

/** copy method for primal heuristic plugins (called when SCIP copies plugins) */
static
SCIP_DECL_HEURCOPY(heurCopyCompletesol)
{  /*lint --e{715}*/
   assert(scip != NULL);
   assert(heur != NULL);
   assert(strcmp(SCIPheurGetName(heur), HEUR_NAME) == 0);

   /* call inclusion method of primal heuristic */
   SCIP_CALL( SCIPincludeHeurCompletesol(scip) );

   return SCIP_OKAY;
}

/** destructor of primal heuristic to free user data (called when SCIP is exiting) */
static
SCIP_DECL_HEURFREE(heurFreeCompletesol)
{  /*lint --e{715}*/
   SCIP_HEURDATA* heurdata;

   assert(heur != NULL);
   assert(scip != NULL);

   /* get heuristic data */
   heurdata = SCIPheurGetData(heur);
   assert(heurdata != NULL);

   /* free heuristic data */
   SCIPfreeBlockMemory(scip, &heurdata);
   SCIPheurSetData(heur, NULL);

   return SCIP_OKAY;
}

/** execution method of primal heuristic */
static
SCIP_DECL_HEUREXEC(heurExecCompletesol)
{/*lint --e{715}*/
   SCIP_HEURDATA* heurdata;
   SCIP_VAR** vars;
   SCIP_SOL** partialsols;
   SCIP_Longint nstallnodes;
   int npartialsols;
   int nunknown;
   int nfracints;
   int nvars;
   int s;
   int v;

   assert( heur != NULL );
   assert( scip != NULL );
   assert( result != NULL );

   *result = SCIP_DELAYED;

   /* do not call heuristic of node was already detected to be infeasible */
   if( nodeinfeasible )
      return SCIP_OKAY;

   /* get heuristic data */
   heurdata = SCIPheurGetData(heur);
   assert( heurdata != NULL );

   *result = SCIP_DIDNOTRUN;

   if( SCIPisStopped(scip) )
      return SCIP_OKAY;

   /* do not run after restart */
   if( SCIPgetNRuns(scip) > 1 )
      return SCIP_OKAY;

   /* check whether we want to run before presolving */
   if( heurtiming == SCIP_HEURTIMING_BEFOREPRESOL && !heurdata->beforepresol )
      return SCIP_OKAY;

   /* only run before root node */
   if( heurtiming == SCIP_HEURTIMING_BEFORENODE && SCIPgetCurrentNode(scip) != SCIPgetRootNode(scip) )
      return SCIP_OKAY;

   /* get variable data and return of no variables are left in the problem */
   vars = SCIPgetVars(scip);
   nvars = SCIPgetNVars(scip);

   if( nvars == 0 )
      return SCIP_OKAY;

   /* calculate the maximal number of branching nodes until heuristic is aborted */
   nstallnodes = (SCIP_Longint)(heurdata->nodesquot * SCIPgetNNodes(scip));

   /* reward Completesol if it succeeded often */
   nstallnodes = (SCIP_Longint)(nstallnodes * 3.0 * (SCIPheurGetNBestSolsFound(heur)+1.0)/(SCIPheurGetNCalls(heur) + 1.0));
   nstallnodes -= 100 * SCIPheurGetNCalls(heur);  /* count the setup costs for the sub-SCIP as 100 nodes */
   nstallnodes += heurdata->nodesofs;

   /* determine the node limit for the current process */
   nstallnodes = MIN(nstallnodes, heurdata->maxnodes);

   /* check whether we have enough nodes left to call subproblem solving */
   if( nstallnodes < heurdata->minnodes )
   {
      SCIPdebugMsg(scip, "skipping Complete: nstallnodes=%" SCIP_LONGINT_FORMAT ", minnodes=%" SCIP_LONGINT_FORMAT "\n",
         nstallnodes, heurdata->minnodes);
      return SCIP_OKAY;
   }

   /* check the number of variables with unknown value and continuous variables with fractional value */
   nfracints = 0;

   /* get all partial sols */
   npartialsols = SCIPgetNPartialSols(scip);
   partialsols = SCIPgetPartialSols(scip);

   /* loop over all partial solutions */
   for( s = 0; s < npartialsols; s++ )
   {
      SCIP_SOL* sol;
      SCIP_Real solval;
      SCIP_Real unknownrate;

      sol = partialsols[s];
      assert(sol != NULL);
      assert(SCIPsolIsPartial(sol));

      nunknown = 0;
      /* loop over all variables */
      for( v = 0; v < nvars; v++ )
      {
         assert(SCIPvarIsActive(vars[v]));

         /* skip continuous variables if they should ignored */
         if( !SCIPvarIsIntegral(vars[v]) && heurdata->ignorecont )
            continue;

         solval = SCIPgetSolVal(scip, sol, vars[v]);

         /* we only want to count variables that are unfixed after the presolving */
         if( solval == SCIP_UNKNOWN ) /*lint !e777*/
            ++nunknown;
         else if( SCIPvarIsIntegral(vars[v]) && !SCIPisIntegral(scip, solval) )
            ++nfracints;
      }

      if( heurdata->ignorecont )
         unknownrate = nunknown/((SCIP_Real)SCIPgetNBinVars(scip) + SCIPgetNIntVars(scip) + SCIPgetNImplVars(scip));
      else
         unknownrate = nunknown/((SCIP_Real)nvars);
      SCIPdebugMsg(scip, "%d (rate %.4f) unknown solution values\n", nunknown, unknownrate);

      /* run the heuristic, if not too many unknown variables exist */
      if( unknownrate > heurdata->maxunknownrate )
         continue;

      /* all variables have a finite/known solution value all integer variables have an integral solution value,
       * and there are no continuous variables
       * in the sub-SCIP, all variables would be fixed, so create a new solution without solving a sub-SCIP
       */
<<<<<<< HEAD
      if( nunknown == 0 && nfracints == 0 && !heurdata->ignorecont )
=======
      if( nunknown == 0 && nfracints == 0 && SCIPgetNContVars(scip) == 0 && SCIPgetNImplVars(scip) == 0 )
>>>>>>> 8c84f18c
      {
         SCIP_VAR** origvars;
         SCIP_SOL* newsol;
         SCIP_Bool stored;
         int norigvars;

         origvars = SCIPgetOrigVars(scip);
         norigvars = SCIPgetNOrigVars(scip);

         SCIP_CALL( SCIPcreateOrigSol(scip, &newsol, heur) );

         for( v = 0; v < norigvars; v++ )
         {
            solval = SCIPgetSolVal(scip, sol, origvars[v]);
            assert(solval != SCIP_UNKNOWN); /*lint !e777*/

            SCIP_CALL( SCIPsetSolVal(scip, newsol, origvars[v], solval) );
         }

         SCIP_CALL( SCIPtrySolFree(scip, &newsol, FALSE, FALSE, TRUE, TRUE, TRUE, &stored) );
         if( stored )
            *result = SCIP_FOUNDSOL;
      }
      else
      {
         /* run the heuristic */
         SCIP_CALL( applyCompletesol(scip, heur, heurdata, result, nstallnodes, sol) );
      }
   }

   return SCIP_OKAY;
}


/*
 * primal heuristic specific interface methods
 */

/** creates the completesol primal heuristic and includes it in SCIP */
SCIP_RETCODE SCIPincludeHeurCompletesol(
   SCIP*                 scip                /**< SCIP data structure */
   )
{
   SCIP_HEURDATA* heurdata;
   SCIP_HEUR* heur;

   /* create completesol primal heuristic data */
   SCIP_CALL( SCIPallocBlockMemory(scip, &heurdata) );
   assert(heurdata != NULL);

   /* include primal heuristic */
   SCIP_CALL( SCIPincludeHeurBasic(scip, &heur,
         HEUR_NAME, HEUR_DESC, HEUR_DISPCHAR, HEUR_PRIORITY, HEUR_FREQ, HEUR_FREQOFS,
         HEUR_MAXDEPTH, HEUR_TIMING, HEUR_USESSUBSCIP, heurExecCompletesol, heurdata) );

   assert(heur != NULL);

   /* set non fundamental callbacks via setter functions */
   SCIP_CALL( SCIPsetHeurCopy(scip, heur, heurCopyCompletesol) );
   SCIP_CALL( SCIPsetHeurFree(scip, heur, heurFreeCompletesol) );

   /* add completesol primal heuristic parameters */

   SCIP_CALL( SCIPaddLongintParam(scip, "heuristics/" HEUR_NAME "/maxnodes",
         "maximum number of nodes to regard in the subproblem",
         &heurdata->maxnodes, TRUE, DEFAULT_MAXNODES, 0LL, SCIP_LONGINT_MAX, NULL, NULL) );

   SCIP_CALL( SCIPaddLongintParam(scip, "heuristics/" HEUR_NAME "/minnodes",
         "minimum number of nodes required to start the subproblem",
         &heurdata->minnodes, TRUE, DEFAULT_MINNODES, 0LL, SCIP_LONGINT_MAX, NULL, NULL) );

   SCIP_CALL( SCIPaddRealParam(scip, "heuristics/" HEUR_NAME "/maxunknownrate",
         "maximal rate of unknown solution values",
         &heurdata->maxunknownrate, FALSE, DEFAULT_MAXUNKRATE, 0.0, 1.0, NULL, NULL) );

   SCIP_CALL( SCIPaddBoolParam(scip, "heuristics/" HEUR_NAME "/addallsols",
         "should all subproblem solutions be added to the original SCIP?",
         &heurdata->addallsols, TRUE, DEFAULT_ADDALLSOLS, NULL, NULL) );

   SCIP_CALL( SCIPaddLongintParam(scip, "heuristics/" HEUR_NAME "/nodesofs",
         "number of nodes added to the contingent of the total nodes",
         &heurdata->nodesofs, FALSE, DEFAULT_NODESOFS, 0LL, SCIP_LONGINT_MAX, NULL, NULL) );

   SCIP_CALL( SCIPaddRealParam(scip, "heuristics/" HEUR_NAME "/nodesquot",
         "contingent of sub problem nodes in relation to the number of nodes of the original problem",
         &heurdata->nodesquot, FALSE, DEFAULT_NODESQUOT, 0.0, 1.0, NULL, NULL) );

   SCIP_CALL( SCIPaddRealParam(scip, "heuristics/" HEUR_NAME "/lplimfac",
         "factor by which the limit on the number of LP depends on the node limit",
         &heurdata->lplimfac, TRUE, DEFAULT_LPLIMFAC, 1.0, SCIP_REAL_MAX, NULL, NULL) );

   SCIP_CALL( SCIPaddRealParam(scip, "heuristics/" HEUR_NAME "/objweight",
         "weight of the original objective function (1: only original objective)",
         &heurdata->objweight, TRUE, DEFAULT_OBJWEIGHT, DEFAULT_MINOBJWEIGHT, 1.0, NULL, NULL) );

   SCIP_CALL( SCIPaddRealParam(scip, "heuristics/" HEUR_NAME "/boundwidening",
         "bound widening factor applied to continuous variables (0: fix variables to given solution values, 1: relax to global bounds)",
         &heurdata->boundwidening, TRUE, DEFAULT_BOUNDWIDENING, 0.0, 1.0, NULL, NULL) );

   SCIP_CALL( SCIPaddRealParam(scip, "heuristics/" HEUR_NAME "/minimprove",
         "factor by which the incumbent should be improved at least",
         &heurdata->minimprove, TRUE, DEFAULT_MINIMPROVE, 0.0, 1.0, NULL, NULL) );

   SCIP_CALL( SCIPaddBoolParam(scip, "heuristics/" HEUR_NAME "/ignorecont",
         "should number of continuous variables be ignored?",
         &heurdata->ignorecont, FALSE, DEFAULT_IGNORECONT, NULL, NULL) );

   SCIP_CALL( SCIPaddIntParam(scip, "heuristics/" HEUR_NAME "/solutions",
         "heuristic stops, if the given number of improving solutions were found (-1: no limit)",
         &heurdata->bestsols, FALSE, DEFAULT_BESTSOLS, -1, INT_MAX, NULL, NULL) );

   SCIP_CALL( SCIPaddIntParam(scip, "heuristics/" HEUR_NAME "/maxproprounds",
         "maximal number of iterations in propagation (-1: no limit)",
         &heurdata->maxproprounds, FALSE, DEFAULT_MAXPROPROUNDS, -1, INT_MAX, NULL, NULL) );

   SCIP_CALL( SCIPaddBoolParam(scip, "heuristics/" HEUR_NAME "/beforepresol",
         "should the heuristic run before presolving?",
         &heurdata->beforepresol, FALSE, DEFAULT_BEFOREPRESOL, NULL, NULL) );

   SCIP_CALL( SCIPaddLongintParam(scip, "heuristics/" HEUR_NAME "/maxlpiter",
         "maximal number of LP iterations (-1: no limit)",
         &heurdata->maxlpiter, FALSE, DEFAULT_MAXLPITER, -1, INT_MAX, NULL, NULL) );

   SCIP_CALL( SCIPaddIntParam(scip, "heuristics/" HEUR_NAME "/maxcontvars",
         "maximal number of continuous variables after presolving",
         &heurdata->maxcontvars, FALSE, DEFAULT_MAXCONTVARS, -1, INT_MAX, NULL, NULL) );


   return SCIP_OKAY;
}<|MERGE_RESOLUTION|>--- conflicted
+++ resolved
@@ -1097,11 +1097,7 @@
        * and there are no continuous variables
        * in the sub-SCIP, all variables would be fixed, so create a new solution without solving a sub-SCIP
        */
-<<<<<<< HEAD
-      if( nunknown == 0 && nfracints == 0 && !heurdata->ignorecont )
-=======
       if( nunknown == 0 && nfracints == 0 && SCIPgetNContVars(scip) == 0 && SCIPgetNImplVars(scip) == 0 )
->>>>>>> 8c84f18c
       {
          SCIP_VAR** origvars;
          SCIP_SOL* newsol;
