--- conflicted
+++ resolved
@@ -5877,10 +5877,6 @@
    assert(branchruledata->config != NULL);
    assert(branchruledata->persistent != NULL);
 
-<<<<<<< HEAD
-=======
-   SCIPfreeBlockMemory(scip, &branchruledata->persistent->prevdecision);
->>>>>>> 5c8b92d1
    SCIPfreeBlockMemory(scip, &branchruledata->persistent);
    SCIPfreeBlockMemory(scip, &branchruledata->config);
    SCIPfreeBlockMemory(scip, &branchruledata);
@@ -6244,16 +6240,8 @@
    /* create lookahead branching rule data */
    SCIP_CALL( SCIPallocBlockMemory(scip, &branchruledata) );
    SCIP_CALL( SCIPallocBlockMemory(scip, &branchruledata->config) );
-<<<<<<< HEAD
    SCIP_CALL( SCIPallocBlockMemory(scip, &branchruledata->persistent) );
    branchruledata->persistent->restartindex = 0;
-=======
-   branchruledata->config->forcebranching = FALSE;
-
-   /* needs to be allocated here, such that the previous decision can be filled and reset over multiple runs */
-   SCIP_CALL( SCIPallocBlockMemory(scip, &branchruledata->persistent) );
-   SCIP_CALL( SCIPallocBlockMemory(scip, &branchruledata->persistent->prevdecision) );
->>>>>>> 5c8b92d1
    branchruledata->isinitialized = FALSE;
    branchruledata->config->inscoring = FALSE;
 
