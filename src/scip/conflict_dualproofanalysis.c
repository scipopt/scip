/* * * * * * * * * * * * * * * * * * * * * * * * * * * * * * * * * * * * * * */
/*                                                                           */
/*                  This file is part of the program and library             */
/*         SCIP --- Solving Constraint Integer Programs                      */
/*                                                                           */
/*  Copyright (c) 2002-2025 Zuse Institute Berlin (ZIB)                      */
/*                                                                           */
/*  Licensed under the Apache License, Version 2.0 (the "License");          */
/*  you may not use this file except in compliance with the License.         */
/*  You may obtain a copy of the License at                                  */
/*                                                                           */
/*      http://www.apache.org/licenses/LICENSE-2.0                           */
/*                                                                           */
/*  Unless required by applicable law or agreed to in writing, software      */
/*  distributed under the License is distributed on an "AS IS" BASIS,        */
/*  WITHOUT WARRANTIES OR CONDITIONS OF ANY KIND, either express or implied. */
/*  See the License for the specific language governing permissions and      */
/*  limitations under the License.                                           */
/*                                                                           */
/*  You should have received a copy of the Apache-2.0 license                */
/*  along with SCIP; see the file LICENSE. If not visit scipopt.org.         */
/*                                                                           */
/* * * * * * * * * * * * * * * * * * * * * * * * * * * * * * * * * * * * * * */

/**@file   conflict_dualproofanalysis.c
 * @ingroup OTHER_CFILES
 * @brief  internal methods for dual proof conflict analysis
 * @author Timo Berthold
 * @author Jakob Witzig
 * @autor  Sander Borst
 *
 * In dual proof analysis, an infeasible LP relaxation is analysed.
 * Using the dual solution, a valid constraint is derived that is violated
 * by all values in the domain. This constraint is added to the problem
 * and can then be used for domain propagation. More details can be found in [1]
 *
 * [1] J. Witzig, T. Berthold, en S. Heinz, ‘Computational aspects of infeasibility analysis in mixed integer programming’,
 * Math. Prog. Comp., mrt. 2021, doi: 10.1007/s12532-021-00202-0.
 */

/*---+----1----+----2----+----3----+----4----+----5----+----6----+----7----+----8----+----9----+----0----+----1----+----2*/

#include "lpi/lpi.h"
#include "scip/certificate.h"
#include "scip/clock.h"
#include "scip/conflict_general.h"
#include "scip/conflict_dualproofanalysis.h"
#include "scip/conflictstore.h"
#include "scip/cons.h"
#include "scip/cons_linear.h"
#include "scip/cons_exactlinear.h"
#include "scip/cuts.h"
#include "scip/history.h"
#include "scip/lp.h"
#include "scip/presolve.h"
#include "scip/prob.h"
#include "scip/prop.h"
#include "scip/pub_conflict.h"
#include "scip/pub_cons.h"
#include "scip/pub_lp.h"
#include "scip/pub_message.h"
#include "scip/pub_misc.h"
#include "scip/pub_misc_sort.h"
#include "scip/pub_paramset.h"
#include "scip/pub_prop.h"
#include "scip/pub_tree.h"
#include "scip/pub_var.h"
#include "scip/scip_conflict.h"
#include "scip/scip_cons.h"
#include "scip/scip_exact.h"
#include "scip/scip_mem.h"
#include "scip/scip_sol.h"
#include "scip/scip_var.h"
#include "scip/set.h"
#include "scip/sol.h"
#include "scip/struct_conflict.h"
#include "scip/struct_lp.h"
#include "scip/struct_prob.h"
#include "scip/struct_set.h"
#include "scip/struct_stat.h"
#include "scip/struct_tree.h"
#include "scip/struct_var.h"
#include "scip/struct_certificate.h"
#include "scip/tree.h"
#include "scip/var.h"
#include "scip/visual.h"

#define BOUNDSWITCH                0.51 /**< threshold for bound switching - see cuts.c */
#define POSTPROCESS               FALSE /**< apply postprocessing to the cut - see cuts.c */
#define USEVBDS                   FALSE /**< use variable bounds - see cuts.c */
#define ALLOWLOCAL                FALSE /**< allow to generate local cuts - see cuts. */
#define MINFRAC                   0.05  /**< minimal fractionality of floor(rhs) - see cuts.c */
#define MAXFRAC                   0.999 /**< maximal fractionality of floor(rhs) - see cuts.c */


/*
 * Proof Sets
 */

/** return the char associated with the type of the variable */
static
char varGetChar(
   SCIP_VAR*             var                 /**< variable */
   )
{
   SCIP_VARTYPE vartype = SCIPvarGetType(var);

   return (!SCIPvarIsIntegral(var) ? 'C' :
          (vartype == SCIP_VARTYPE_BINARY ? 'B' :
          (vartype == SCIP_VARTYPE_INTEGER ? 'I' : 'M')));
}

/** resets the data structure of a proofset */
static
void proofsetClear(
   SCIP_PROOFSET*        proofset            /**< proof set */
   )
{
   assert(proofset != NULL);

   proofset->nnz = 0;
   proofset->rhs = 0.0;
   proofset->validdepth = 0;
   proofset->conflicttype = SCIP_CONFTYPE_UNKNOWN;
   proofset->certificateline = SCIP_LONGINT_MAX;
}

/** creates a proofset */
static
SCIP_RETCODE proofsetCreate(
   SCIP_PROOFSET**       proofset,           /**< proof set */
   BMS_BLKMEM*           blkmem              /**< block memory of transformed problem */
   )
{
   assert(proofset != NULL);

   SCIP_ALLOC( BMSallocBlockMemory(blkmem, proofset) );
   (*proofset)->vals = NULL;
   (*proofset)->inds = NULL;
   (*proofset)->rhs = 0.0;
   (*proofset)->nnz = 0;
   (*proofset)->size = 0;
   (*proofset)->validdepth = 0;
   (*proofset)->conflicttype = SCIP_CONFTYPE_UNKNOWN;
   (*proofset)->certificateline = SCIP_LONGINT_MAX;

   return SCIP_OKAY;
}

/** frees a proofset */
void SCIPproofsetFree(
   SCIP_PROOFSET**       proofset,           /**< proof set */
   BMS_BLKMEM*           blkmem              /**< block memory */
   )
{
   assert(proofset != NULL);
   assert(*proofset != NULL);
   assert(blkmem != NULL);

   BMSfreeBlockMemoryArrayNull(blkmem, &(*proofset)->vals, (*proofset)->size);
   BMSfreeBlockMemoryArrayNull(blkmem, &(*proofset)->inds, (*proofset)->size);
   BMSfreeBlockMemory(blkmem, proofset);
   (*proofset) = NULL;
}

/** return the indices of variables in the proofset */
static
int* proofsetGetInds(
   SCIP_PROOFSET*        proofset            /**< proof set */
   )
{
   assert(proofset != NULL);

   return proofset->inds;
}

/** return coefficient of variable in the proofset with given probindex */
static
SCIP_Real* proofsetGetVals(
   SCIP_PROOFSET*        proofset            /**< proof set */
   )
{
   assert(proofset != NULL);

   return proofset->vals;
}

/** return the right-hand side if a proofset */
static
SCIP_Real proofsetGetRhs(
   SCIP_PROOFSET*        proofset            /**< proof set */
   )
{
   assert(proofset != NULL);

   return proofset->rhs;
}

/** returns the number of variables in the proofset */
int SCIPproofsetGetNVars(
   SCIP_PROOFSET*        proofset            /**< proof set */
   )
{
   assert(proofset != NULL);

   return proofset->nnz;
}

/** returns the number of variables in the proofset */
static
SCIP_CONFTYPE proofsetGetConftype(
   SCIP_PROOFSET*        proofset            /**< proof set */
   )
{
   assert(proofset != NULL);

   return proofset->conflicttype;
}

/** adds given data as aggregation row to the proofset */
static
SCIP_RETCODE proofsetAddSparseData(
   SCIP_PROOFSET*        proofset,           /**< proof set */
   BMS_BLKMEM*           blkmem,             /**< block memory */
   SCIP_Real*            vals,               /**< variable coefficients */
   int*                  inds,               /**< variable array */
   int                   nnz,                /**< size of variable and coefficient array */
   SCIP_Real             rhs                 /**< right-hand side of the aggregation row */
   )
{
   assert(proofset != NULL);
   assert(blkmem != NULL);

   if( proofset->size == 0 )
   {
      assert(proofset->vals == NULL);
      assert(proofset->inds == NULL);

      SCIP_ALLOC( BMSduplicateBlockMemoryArray(blkmem, &proofset->vals, vals, nnz) );
      SCIP_ALLOC( BMSduplicateBlockMemoryArray(blkmem, &proofset->inds, inds, nnz) );

      proofset->size = nnz;
   }
   else
   {
      int i;

      assert(proofset->vals != NULL);
      assert(proofset->inds != NULL);

      if( proofset->size < nnz )
      {
         SCIP_ALLOC( BMSreallocBlockMemoryArray(blkmem, &proofset->vals, proofset->size, nnz) );
         SCIP_ALLOC( BMSreallocBlockMemoryArray(blkmem, &proofset->inds, proofset->size, nnz) );
         proofset->size = nnz;
      }

      for( i = 0; i < nnz; i++ )
      {
         proofset->vals[i] = vals[i];
         proofset->inds[i] = inds[i];
      }
   }

   proofset->rhs = rhs;
   proofset->nnz = nnz;

   return SCIP_OKAY;
}

/** adds an aggregation row to the proofset */
static
SCIP_RETCODE proofsetAddAggrrow(
   SCIP_PROOFSET*        proofset,           /**< proof set */
   SCIP_SET*             set,                /**< global SCIP settings */
   BMS_BLKMEM*           blkmem,             /**< block memory */
   SCIP_AGGRROW*         aggrrow             /**< aggregation row to add */
   )
{
   SCIP_Real* vals;
   int* inds;
   int nnz;
   int i;

   assert(proofset != NULL);
   assert(set != NULL);

   inds = SCIPaggrRowGetInds(aggrrow);
   assert(inds != NULL);

   nnz = SCIPaggrRowGetNNz(aggrrow);
   assert(nnz > 0);

   SCIP_CALL( SCIPsetAllocBufferArray(set, &vals, nnz) );

   for( i = 0; i < nnz; i++ )
   {
      if( !set->exact_enabled )
         vals[i] = SCIPaggrRowGetProbvarValue(aggrrow, inds[i]);
      else
         vals[i] = aggrrow->vals[inds[i]];
   }

   SCIP_CALL( proofsetAddSparseData(proofset, blkmem, vals, inds, nnz, SCIPaggrRowGetRhs(aggrrow)) );

   SCIPsetFreeBufferArray(set, &vals);

   if( set->exact_enabled && SCIPisCertificateActive(set->scip) )
   {
      assert(aggrrow->certificateline != SCIP_LONGINT_MAX);
      assert(proofset->certificateline == SCIP_LONGINT_MAX);
      proofset->certificateline = (SCIP_Longint)aggrrow->certificateline;
   }


   return SCIP_OKAY;
}

/** Removes a given variable @p var from position @p pos from the proofset and updates the right-hand side according
 *  to sign of the coefficient, i.e., rhs -= coef * bound, where bound = lb if coef >= 0 and bound = ub, otherwise.
 *
 *  @note: The list of non-zero indices and coefficients will be updated by swapping the last non-zero index to @p pos.
 */
static
void proofsetCancelVarWithBound(
   SCIP_PROOFSET*        proofset,
   SCIP_SET*             set,
   SCIP_VAR*             var,
   int                   pos,
   SCIP_Bool*            valid
   )
{
   assert(proofset != NULL);
   assert(var != NULL);
   assert(pos >= 0 && pos < proofset->nnz);
   assert(valid != NULL);

   *valid = TRUE;

   /* cancel with lower bound */
   if( proofset->vals[pos] > 0.0 )
   {
      proofset->rhs -= proofset->vals[pos] * SCIPvarGetLbGlobal(var);
   }
   /* cancel with upper bound */
   else
   {
      assert(proofset->vals[pos] < 0.0);
      proofset->rhs -= proofset->vals[pos] * SCIPvarGetUbGlobal(var);
   }

   --proofset->nnz;

   proofset->vals[pos] = proofset->vals[proofset->nnz];
   proofset->inds[pos] = proofset->inds[proofset->nnz];
   proofset->vals[proofset->nnz] = 0.0;
   proofset->inds[proofset->nnz] = 0;

   if( SCIPsetIsInfinity(set, proofset->rhs) )
      *valid = FALSE;
}

/** creates and clears the proofset */
SCIP_RETCODE SCIPconflictInitProofset(
   SCIP_CONFLICT*        conflict,           /**< conflict analysis data */
   BMS_BLKMEM*           blkmem              /**< block memory of transformed problem */
   )
{
   assert(conflict != NULL);
   assert(blkmem != NULL);

   SCIP_CALL( proofsetCreate(&conflict->proofset, blkmem) );

   return SCIP_OKAY;
}

/** resizes proofsets array to be able to store at least num entries */
static
SCIP_RETCODE conflictEnsureProofsetsMem(
   SCIP_CONFLICT*        conflict,           /**< conflict analysis data */
   SCIP_SET*             set,                /**< global SCIP settings */
   int                   num                 /**< minimal number of slots in array */
   )
{
   assert(conflict != NULL);
   assert(set != NULL);

   if( num > conflict->proofsetssize )
   {
      int newsize;

      newsize = SCIPsetCalcMemGrowSize(set, num);
      SCIP_ALLOC( BMSreallocMemoryArray(&conflict->proofsets, newsize) );
      conflict->proofsetssize = newsize;
   }
   assert(num <= conflict->proofsetssize);

   return SCIP_OKAY;
}

/** add a proofset to the list of all proofsets */
static
SCIP_RETCODE conflictInsertProofset(
   SCIP_CONFLICT*        conflict,           /**< conflict analysis data */
   SCIP_SET*             set,                /**< global SCIP settings */
   SCIP_PROOFSET*        proofset            /**< proof set to add */
   )
{
   assert(conflict != NULL);
   assert(proofset != NULL);

   /* insert proofset into the sorted proofsets array */
   SCIP_CALL( conflictEnsureProofsetsMem(conflict, set, conflict->nproofsets + 1) );

   conflict->proofsets[conflict->nproofsets] = proofset;
   ++conflict->nproofsets;

   return SCIP_OKAY;
}

/** tighten the bound of a singleton variable in a constraint
 *
 *  if the bound is contradicting with a global bound we cannot tighten the bound directly.
 *  in this case we need to create and add a constraint of size one such that propagating this constraint will
 *  enforce the infeasibility.
 */
static
SCIP_RETCODE tightenSingleVar(
   SCIP_CONFLICT*        conflict,           /**< conflict analysis data */
   SCIP_SET*             set,                /**< global SCIP settings */
   SCIP_STAT*            stat,               /**< dynamic SCIP statistics */
   SCIP_TREE*            tree,               /**< tree data */
   BMS_BLKMEM*           blkmem,             /**< block memory */
   SCIP_PROB*            origprob,           /**< original problem */
   SCIP_PROB*            transprob,          /**< transformed problem */
   SCIP_REOPT*           reopt,              /**< reoptimization data */
   SCIP_LP*              lp,                 /**< LP data */
   SCIP_BRANCHCAND*      branchcand,         /**< branching candidates */
   SCIP_EVENTQUEUE*      eventqueue,         /**< event queue */
   SCIP_EVENTFILTER*     eventfilter,        /**< global event filter */
   SCIP_CLIQUETABLE*     cliquetable,        /**< clique table */
   SCIP_VAR*             var,                /**< problem variable */
   SCIP_Real             val,                /**< coefficient of the variable */
   SCIP_Real             rhs,                /**< rhs of the constraint */
   SCIP_CONFTYPE         prooftype,          /**< type of the proof */
   int                   validdepth          /**< depth where the bound change is valid */
   )
{
   SCIP_Real newbound;
   SCIP_Bool applyglobal;
   SCIP_BOUNDTYPE boundtype;

   assert(tree != NULL);
   assert(validdepth >= 0);

   applyglobal = (validdepth <= SCIPtreeGetEffectiveRootDepth(tree));

   /* if variable and coefficient are integral the rhs can be rounded down */
   if( SCIPvarIsIntegral(var) && SCIPsetIsIntegral(set, val) )
      newbound = SCIPsetFeasFloor(set, rhs)/val;
   else
      newbound = rhs/val;

   boundtype = (val > 0.0 ? SCIP_BOUNDTYPE_UPPER : SCIP_BOUNDTYPE_LOWER);
   SCIPvarAdjustBd(var, set, boundtype, &newbound);

   /* skip numerical unstable bound changes */
   if( applyglobal
      && ((boundtype == SCIP_BOUNDTYPE_LOWER && SCIPsetIsLE(set, newbound, SCIPvarGetLbGlobal(var)))
       || (boundtype == SCIP_BOUNDTYPE_UPPER && SCIPsetIsGE(set, newbound, SCIPvarGetUbGlobal(var)))) )
   {
      return SCIP_OKAY;
   }

   /* the new bound contradicts a global bound, we can cutoff the root node immediately */
   if( applyglobal
      && ((boundtype == SCIP_BOUNDTYPE_LOWER && SCIPsetIsGT(set, newbound, SCIPvarGetUbGlobal(var)))
       || (boundtype == SCIP_BOUNDTYPE_UPPER && SCIPsetIsLT(set, newbound, SCIPvarGetLbGlobal(var)))) )
   {
      SCIPsetDebugMsg(set, "detected global infeasibility at var <%s>: locdom=[%g,%g] glbdom=[%g,%g] new %s bound=%g\n",
            SCIPvarGetName(var), SCIPvarGetLbLocal(var),
            SCIPvarGetUbLocal(var), SCIPvarGetLbGlobal(var), SCIPvarGetUbGlobal(var),
            (boundtype == SCIP_BOUNDTYPE_LOWER ? "lower" : "upper"), newbound);
      SCIP_CALL( SCIPnodeCutoff(tree->path[0], set, stat, eventfilter, tree, transprob, origprob, reopt, lp, blkmem) );
   }
   else
   {
      if( lp->strongbranching || !applyglobal )
      {
         SCIP_CONS* cons;
         SCIP_Real conslhs;
         SCIP_Real consrhs;
         char name[SCIP_MAXSTRLEN];

         SCIPsetDebugMsg(set, "add constraint <%s>[%c] %s %g to node #%lld in depth %d\n",
               SCIPvarGetName(var), varGetChar(var), boundtype == SCIP_BOUNDTYPE_UPPER ? "<=" : ">=", newbound,
               SCIPnodeGetNumber(tree->path[validdepth]), validdepth);

         (void)SCIPsnprintf(name, SCIP_MAXSTRLEN, "pc_fix_%s", SCIPvarGetName(var));

         if( boundtype == SCIP_BOUNDTYPE_UPPER )
         {
            conslhs = -SCIPsetInfinity(set);
            consrhs = newbound;
         }
         else
         {
            conslhs = newbound;
            consrhs = SCIPsetInfinity(set);
         }

         SCIP_CALL( SCIPcreateConsLinear(set->scip, &cons, name, 0, NULL, NULL, conslhs, consrhs,
               FALSE, FALSE, FALSE, FALSE, TRUE, !applyglobal, FALSE, TRUE, TRUE, FALSE) );

         SCIP_CALL( SCIPaddCoefLinear(set->scip, cons, var, 1.0) );

         if( applyglobal ) /*lint !e774*/
         {
            SCIP_CALL( SCIPprobAddCons(transprob, set, stat, cons) );
         }
         else
         {
            SCIP_CALL( SCIPnodeAddCons(tree->path[validdepth], blkmem, set, stat, tree, cons) );
         }

         SCIP_CALL( SCIPconsRelease(&cons, blkmem, set) );
      }
      else
      {
         assert(applyglobal);

         SCIPsetDebugMsg(set, "change global %s bound of <%s>[%c]: %g -> %g\n",
               (boundtype == SCIP_BOUNDTYPE_LOWER ? "lower" : "upper"),
               SCIPvarGetName(var), varGetChar(var),
               (boundtype == SCIP_BOUNDTYPE_LOWER ? SCIPvarGetLbGlobal(var) : SCIPvarGetUbGlobal(var)),
               newbound);

         SCIP_CALL( SCIPnodeAddBoundchg(tree->path[0], blkmem, set, stat, transprob, origprob, tree, reopt, lp, branchcand,
               eventqueue, eventfilter, cliquetable, var, newbound, boundtype, FALSE) );

         /* mark the node in the validdepth to be propagated again */
         SCIPnodePropagateAgain(tree->path[0], set, stat, tree);
      }
   }

   if( applyglobal )
      ++conflict->nglbchgbds;
   else
      ++conflict->nlocchgbds;

   if( prooftype == SCIP_CONFTYPE_INFEASLP || prooftype == SCIP_CONFTYPE_ALTINFPROOF )
   {
      ++conflict->dualproofsinfnnonzeros; /* we count a global bound reduction as size 1 */
      ++conflict->ndualproofsinfsuccess;
      ++conflict->ninflpsuccess;

      if( applyglobal )
         ++conflict->ndualproofsinfglobal;
      else
         ++conflict->ndualproofsinflocal;
   }
   else
   {
      ++conflict->dualproofsbndnnonzeros; /* we count a global bound reduction as size 1 */
      ++conflict->ndualproofsbndsuccess;
      ++conflict->nboundlpsuccess;

      if( applyglobal )
         ++conflict->ndualproofsbndglobal;
      else
         ++conflict->ndualproofsbndlocal;
   }

   return SCIP_OKAY;
}

/** calculates the minimal activity of a given set of bounds and coefficients */
static
SCIP_Real getMinActivity(
   SCIP_SET*             set,                /**< global SCIP settings */
   SCIP_PROB*            transprob,          /**< transformed problem data */
   SCIP_Real*            coefs,              /**< coefficients in sparse representation */
   int*                  inds,               /**< non-zero indices */
   int                   nnz,                /**< number of non-zero indices */
   SCIP_Real*            curvarlbs,          /**< current lower bounds of active problem variables (or NULL for global bounds) */
   SCIP_Real*            curvarubs           /**< current upper bounds of active problem variables (or NULL for global bounds) */
   )
{
   SCIP_VAR** vars;
   SCIP_Real QUAD(minact);
   int i;

   assert(coefs != NULL);
   assert(inds != NULL);

   vars = SCIPprobGetVars(transprob);
   assert(vars != NULL);

   QUAD_ASSIGN(minact, 0.0);

   for( i = 0; i < nnz; i++ )
   {
      SCIP_Real val;
      SCIP_Real QUAD(delta);
      int v = inds[i];

      assert(SCIPvarGetProbindex(vars[v]) == v);

      val = coefs[i];

      if( val > 0.0 )
      {
         SCIP_Real bnd;

         assert(curvarlbs == NULL || !SCIPsetIsInfinity(set, -curvarlbs[v]));

         bnd = (curvarlbs == NULL ? SCIPvarGetLbGlobal(vars[v]) : curvarlbs[v]);

         if( SCIPsetIsInfinity(set, -bnd) )
            return -SCIPsetInfinity(set);

         SCIPquadprecProdDD(delta, val, bnd);
      }
      else
      {
         SCIP_Real bnd;

         assert(curvarubs == NULL || !SCIPsetIsInfinity(set, curvarubs[v]));

         bnd = (curvarubs == NULL ? SCIPvarGetUbGlobal(vars[v]) : curvarubs[v]);

         if( SCIPsetIsInfinity(set, bnd) )
            return -SCIPsetInfinity(set);

         SCIPquadprecProdDD(delta, val, bnd);
      }

      /* update minimal activity */
      SCIPquadprecSumQQ(minact, minact, delta);
   }

   /* check whether the minmal activity is infinite */
   if( SCIPsetIsInfinity(set, QUAD_TO_DBL(minact)) )
      return SCIPsetInfinity(set);
   if( SCIPsetIsInfinity(set, -QUAD_TO_DBL(minact)) )
      return -SCIPsetInfinity(set);

   return QUAD_TO_DBL(minact);
}

/** calculates the minimal activity of a given set of bounds and coefficients */
static
SCIP_Real getMaxActivity(
   SCIP_SET*             set,                /**< global SCIP settings */
   SCIP_PROB*            transprob,          /**< transformed problem data */
   SCIP_Real*            coefs,              /**< coefficients in sparse representation */
   int*                  inds,               /**< non-zero indices */
   int                   nnz,                /**< number of non-zero indices */
   SCIP_Real*            curvarlbs,          /**< current lower bounds of active problem variables (or NULL for global bounds) */
   SCIP_Real*            curvarubs           /**< current upper bounds of active problem variables (or NULL for global bounds) */
   )
{
   SCIP_VAR** vars;
   SCIP_Real QUAD(maxact);
   int i;

   assert(coefs != NULL);
   assert(inds != NULL);

   vars = SCIPprobGetVars(transprob);
   assert(vars != NULL);

   QUAD_ASSIGN(maxact, 0.0);

   for( i = 0; i < nnz; i++ )
   {
      SCIP_Real val;
      SCIP_Real QUAD(delta);
      int v = inds[i];

      assert(SCIPvarGetProbindex(vars[v]) == v);

      val = coefs[i];

      if( val < 0.0 )
      {
         SCIP_Real bnd;

         assert(curvarlbs == NULL || !SCIPsetIsInfinity(set, -curvarlbs[v]));

         bnd = (curvarlbs == NULL ? SCIPvarGetLbGlobal(vars[v]) : curvarlbs[v]);

         if( SCIPsetIsInfinity(set, -bnd) )
            return SCIPsetInfinity(set);

         SCIPquadprecProdDD(delta, val, bnd);
      }
      else
      {
         SCIP_Real bnd;

         assert(curvarubs == NULL || !SCIPsetIsInfinity(set, curvarubs[v]));

         bnd = (curvarubs == NULL ? SCIPvarGetUbGlobal(vars[v]) : curvarubs[v]);

         if( SCIPsetIsInfinity(set, bnd) )
            return SCIPsetInfinity(set);

         SCIPquadprecProdDD(delta, val, bnd);
      }

      /* update maximal activity */
      SCIPquadprecSumQQ(maxact, maxact, delta);
   }

   /* check whether the maximal activity got infinite */
   if( SCIPsetIsInfinity(set, QUAD_TO_DBL(maxact)) )
      return SCIPsetInfinity(set);
   if( SCIPsetIsInfinity(set, -QUAD_TO_DBL(maxact)) )
      return -SCIPsetInfinity(set);

   return QUAD_TO_DBL(maxact);
}

/** propagate a long proof */
static
SCIP_RETCODE propagateLongProof(
   SCIP_CONFLICT*        conflict,           /**< conflict analysis data */
   SCIP_SET*             set,                /**< global SCIP settings */
   SCIP_STAT*            stat,               /**< dynamic SCIP statistics */
   SCIP_REOPT*           reopt,              /**< reoptimization data */
   SCIP_TREE*            tree,               /**< tree data */
   BMS_BLKMEM*           blkmem,             /**< block memory */
   SCIP_PROB*            origprob,           /**< original problem */
   SCIP_PROB*            transprob,          /**< transformed problem */
   SCIP_LP*              lp,                 /**< LP data */
   SCIP_BRANCHCAND*      branchcand,         /**< branching candidate storage */
   SCIP_EVENTQUEUE*      eventqueue,         /**< event queue */
   SCIP_EVENTFILTER*     eventfilter,        /**< global event filter */
   SCIP_CLIQUETABLE*     cliquetable,        /**< clique table data structure */
   SCIP_Real*            coefs,              /**< coefficients in sparse representation */
   int*                  inds,               /**< non-zero indices */
   int                   nnz,                /**< number of non-zero indices */
   SCIP_Real             rhs,                /**< right-hand side */
   SCIP_CONFTYPE         conflicttype,       /**< type of the conflict */
   int                   validdepth          /**< depth where the proof is valid */
   )
{
   SCIP_VAR** vars;
   SCIP_Real minact;
   int i;

   assert(coefs != NULL);
   assert(inds != NULL);
   assert(nnz >= 0);

   vars = SCIPprobGetVars(transprob);
   minact = getMinActivity(set, transprob, coefs, inds, nnz, NULL, NULL);

   /* we cannot find global tightenings */
   if( SCIPsetIsInfinity(set, -minact) )
      return SCIP_OKAY;

   for( i = 0; i < nnz; i++ )
   {
      SCIP_VAR* var;
      SCIP_Real val;
      SCIP_Real resminact;
      SCIP_Real lb;
      SCIP_Real ub;
      int pos;

      pos = inds[i];
      val = coefs[i];
      var = vars[pos];
      lb = SCIPvarGetLbGlobal(var);
      ub = SCIPvarGetUbGlobal(var);

      assert(!SCIPsetIsZero(set, val));

      resminact = minact;

      /* we got a potential new upper bound */
      if( val > 0.0 )
      {
         SCIP_Real newub;

         resminact -= (val * lb);
         newub = (rhs - resminact)/val;

         if( SCIPsetIsInfinity(set, newub) )
            continue;

         /* we cannot tighten the upper bound */
         if( SCIPsetIsGE(set, newub, ub) )
            continue;

         SCIP_CALL( tightenSingleVar(conflict, set, stat, tree, blkmem, origprob, transprob, reopt, lp, branchcand,
               eventqueue, eventfilter, cliquetable, var, val, rhs-resminact, conflicttype, validdepth) );
      }
      /* we got a potential new lower bound */
      else
      {
         SCIP_Real newlb;

         resminact -= (val * ub);
         newlb = (rhs - resminact)/val;

         if( SCIPsetIsInfinity(set, -newlb) )
            continue;

         /* we cannot tighten the lower bound */
         if( SCIPsetIsLE(set, newlb, lb) )
            continue;

         SCIP_CALL( tightenSingleVar(conflict, set, stat, tree, blkmem, origprob, transprob, reopt, lp, branchcand,
               eventqueue, eventfilter, cliquetable, var, val, rhs-resminact, conflicttype, validdepth) );
      }

      /* the minimal activity should stay unchanged because we tightened the bound that doesn't contribute to the
       * minimal activity
       */
      assert(SCIPsetIsEQ(set, minact, getMinActivity(set, transprob, coefs, inds, nnz, NULL, NULL)));
   }

   return SCIP_OKAY;
}

/** creates a proof constraint and tries to add it to the storage */
static
SCIP_RETCODE createAndAddProofcons(
   SCIP_CONFLICT*        conflict,           /**< conflict analysis data */
   SCIP_CONFLICTSTORE*   conflictstore,      /**< conflict pool data */
   SCIP_PROOFSET*        proofset,           /**< proof set */
   SCIP_SET*             set,                /**< global SCIP settings */
   SCIP_STAT*            stat,               /**< dynamic SCIP statistics */
   SCIP_PROB*            origprob,           /**< original problem */
   SCIP_PROB*            transprob,          /**< transformed problem */
   SCIP_TREE*            tree,               /**< tree data */
   SCIP_REOPT*           reopt,              /**< reoptimization data */
   SCIP_LP*              lp,                 /**< LP data */
   SCIP_BRANCHCAND*      branchcand,         /**< branching candidate storage */
   SCIP_EVENTQUEUE*      eventqueue,         /**< event queue */
   SCIP_EVENTFILTER*     eventfilter,        /**< global event filter */
   SCIP_CLIQUETABLE*     cliquetable,        /**< clique table data structure */
   BMS_BLKMEM*           blkmem              /**< block memory */
   )
{
   SCIP_CONS* cons;
   SCIP_CONS* upgdcons;
   SCIP_VAR** vars;
   SCIP_Real* coefs;
   int* inds;
   SCIP_Real rhs;
   SCIP_Real fillin;
   SCIP_Real globalminactivity;
   SCIP_Bool applyglobal;
   SCIP_Bool toolong;
   SCIP_Bool contonly;
   SCIP_Bool hasrelaxvar;
   SCIP_CONFTYPE conflicttype;
   char name[SCIP_MAXSTRLEN];
   int nnz;
   int i;

   assert(conflict != NULL);
   assert(conflictstore != NULL);
   assert(proofset != NULL);
   assert(proofset->validdepth == 0 || proofset->validdepth < SCIPtreeGetFocusDepth(tree));

   nnz = SCIPproofsetGetNVars(proofset);

   if( nnz == 0 )
      return SCIP_OKAY;

   vars = SCIPprobGetVars(transprob);

   rhs = proofsetGetRhs(proofset);
   assert(!SCIPsetIsInfinity(set, rhs));

   coefs = proofsetGetVals(proofset);
   assert(coefs != NULL);

   inds = proofsetGetInds(proofset);
   assert(inds != NULL);

   conflicttype = proofsetGetConftype(proofset);

   applyglobal = (proofset->validdepth <= SCIPtreeGetEffectiveRootDepth(tree));

   if( applyglobal )
   {
      SCIP_Real globalmaxactivity = getMaxActivity(set, transprob, coefs, inds, nnz, NULL, NULL);

      /* check whether the alternative proof is redundant */
      if( SCIPsetIsLE(set, globalmaxactivity, rhs) )
         return SCIP_OKAY;

      /* check whether the constraint proves global infeasibility */
      globalminactivity = getMinActivity(set, transprob, coefs, inds, nnz, NULL, NULL);
      if( SCIPsetIsGT(set, globalminactivity, rhs) )
      {
         SCIPsetDebugMsg(set, "detect global infeasibility: minactivity=%g, rhs=%g\n", globalminactivity, rhs);

         SCIP_CALL( SCIPnodeCutoff(tree->path[proofset->validdepth], set, stat, eventfilter, tree, transprob, origprob, reopt, lp, blkmem) );

         goto UPDATESTATISTICS;
      }
   }

   if( set->conf_minmaxvars >= nnz  )
      toolong = FALSE;
   else
   {
      SCIP_Real maxnnz;

      if( transprob->startnconss < 100 )
         maxnnz = 0.85 * transprob->nvars;
      else
         maxnnz = (SCIP_Real)transprob->nvars;

      fillin = nnz;
      if( conflicttype == SCIP_CONFTYPE_INFEASLP || conflicttype == SCIP_CONFTYPE_ALTINFPROOF )
      {
         fillin += SCIPconflictstoreGetNDualInfProofs(conflictstore) * SCIPconflictstoreGetAvgNnzDualInfProofs(conflictstore);
         fillin /= (SCIPconflictstoreGetNDualInfProofs(conflictstore) + 1.0);
         toolong = (fillin > MIN(2.0 * stat->avgnnz, maxnnz));
      }
      else
      {
         assert(conflicttype == SCIP_CONFTYPE_BNDEXCEEDING || conflicttype == SCIP_CONFTYPE_ALTBNDPROOF);

         fillin += SCIPconflictstoreGetNDualBndProofs(conflictstore) * SCIPconflictstoreGetAvgNnzDualBndProofs(conflictstore);
         fillin /= (SCIPconflictstoreGetNDualBndProofs(conflictstore) + 1.0);
         toolong = (fillin > MIN(1.5 * stat->avgnnz, maxnnz));
      }

      toolong = (toolong && (nnz > set->conf_maxvarsfac * transprob->nvars));
   }

   /* don't store global dual proofs that are too long / have too many non-zeros */
   if( !set->exact_enabled && toolong )
   {
      if( applyglobal )
      {
         SCIP_CALL( propagateLongProof(conflict, set, stat, reopt, tree, blkmem, origprob, transprob, lp, branchcand,
               eventqueue, eventfilter, cliquetable, coefs, inds, nnz, rhs, conflicttype, proofset->validdepth) );
      }
      return SCIP_OKAY;
   }

   /* check if conflict contains variables that are invalid after a restart to label it appropriately */
   hasrelaxvar = FALSE;
   contonly = TRUE;
   for( i = 0; i < nnz && (!hasrelaxvar || contonly); ++i )
   {
      hasrelaxvar |= SCIPvarIsRelaxationOnly(vars[inds[i]]);

      if( SCIPvarIsIntegral(vars[inds[i]]) )
         contonly = FALSE;
   }

   if( !applyglobal && contonly )
      return SCIP_OKAY;

   if( conflicttype == SCIP_CONFTYPE_INFEASLP || conflicttype == SCIP_CONFTYPE_ALTINFPROOF )
      (void)SCIPsnprintf(name, SCIP_MAXSTRLEN, "dualproof_inf_%" SCIP_LONGINT_FORMAT, conflict->ndualproofsinfsuccess);
   else if( conflicttype == SCIP_CONFTYPE_BNDEXCEEDING || conflicttype == SCIP_CONFTYPE_ALTBNDPROOF )
      (void)SCIPsnprintf(name, SCIP_MAXSTRLEN, "dualproof_bnd_%" SCIP_LONGINT_FORMAT, conflict->ndualproofsbndsuccess);
   else
      return SCIP_INVALIDCALL;

   SCIPdebugMessage("Create constraint from dual ray analysis\n");

   if( !set->exact_enabled )
   {
      SCIP_CALL( SCIPcreateConsLinear(set->scip, &cons, name, 0, NULL, NULL, -SCIPsetInfinity(set), rhs,
            FALSE, FALSE, FALSE, FALSE, TRUE, !applyglobal,
            FALSE, TRUE, TRUE, FALSE) );

      for( i = 0; i < nnz; i++ )
      {
         int v = inds[i];
         SCIP_CALL( SCIPaddCoefLinear(set->scip, cons, vars[v], coefs[i]) );
      }
   }
   /* in exact solving mode we don't store global dual proofs that are too long / have too many non-zeros */
   else if( !toolong )
   {
      SCIP_Rational* lhs_exact;
      SCIP_Rational* rhs_exact;
      SCIP_Rational** coefs_exact;
      SCIP_VAR** consvars;

<<<<<<< HEAD
      SCIP_CALL( SCIPrationalCreateBuffer(SCIPbuffer(set->scip), &lhs_exact) );
      SCIP_CALL( SCIPrationalCreateBuffer(SCIPbuffer(set->scip), &rhs_exact) );
      SCIPrationalSetString(lhs_exact, "-inf");
=======
      /* don't store global dual proofs that are too long / have too many non-zeros */
      if( toolong  )
      {
         return SCIP_OKAY;
      }

      SCIP_CALL(SCIPrationalCreateBuffer(SCIPbuffer(set->scip), &lhs_exact));
      SCIP_CALL(SCIPrationalCreateBuffer(SCIPbuffer(set->scip), &rhs_exact));
      SCIPrationalSetNegInfinity(lhs_exact);
>>>>>>> f8fa5d1e
      SCIPrationalSetReal(rhs_exact, rhs);
      SCIP_CALL( SCIPrationalCreateBufferArray(SCIPbuffer(set->scip), &coefs_exact, nnz) );
      SCIP_CALL( SCIPallocBufferArray(set->scip, &consvars, nnz) );

      assert(nnz > 0);

      for( i = 0; i < nnz; i++ )
      {
         consvars[i] = vars[inds[i]];
         SCIPrationalSetReal(coefs_exact[i], coefs[i]);
         assert(!SCIPrationalIsAbsInfinity(coefs_exact[i]));
      }

      SCIP_CALL( SCIPcreateConsExactLinear(set->scip, &cons, name, nnz, consvars, coefs_exact, lhs_exact, rhs_exact,
            FALSE, FALSE, FALSE, FALSE, TRUE, !applyglobal, FALSE, TRUE, TRUE, FALSE) );

      if( SCIPisCertificateActive(set->scip) )
      {
         SCIP_CALL( SCIPhashmapInsertLong(SCIPgetCertificate(set->scip)->rowdatahash, cons, proofset->certificateline) );
      }

      SCIPfreeBufferArray(set->scip, &consvars);
      SCIPrationalFreeBufferArray(SCIPbuffer(set->scip), &coefs_exact, nnz);
      SCIPrationalFreeBuffer(SCIPbuffer(set->scip), &rhs_exact);
      SCIPrationalFreeBuffer(SCIPbuffer(set->scip), &lhs_exact);
   }
   else
   {
      assert(set->exact_enabled && toolong);
      return SCIP_OKAY;
   }

   /* do not upgrade linear constraints of size 1 */
   if( !set->exact_enabled && nnz > 1 )
   {
      upgdcons = NULL;
      /* try to automatically convert a linear constraint into a more specific and more specialized constraint */
      SCIP_CALL( SCIPupgradeConsLinear(set->scip, cons, &upgdcons) );
      if( upgdcons != NULL )
      {
         SCIP_CONSHDLR* conshdlr;

         conshdlr = SCIPconsGetHdlr(upgdcons);
         assert(conshdlr != NULL);

         /* only upgrade constraint if it can report number of variables (needed by
          * SCIPconflictstoreAddDualraycons() and SCIPconflictstoreAddDualsolcons())
          */
         if( conshdlr->consgetnvars == NULL )
         {
            SCIP_CALL( SCIPreleaseCons(set->scip, &upgdcons) );
         }
         else
         {
            SCIP_CALL( SCIPreleaseCons(set->scip, &cons) );
            cons = upgdcons;

            if( conflicttype == SCIP_CONFTYPE_INFEASLP )
               conflicttype = SCIP_CONFTYPE_ALTINFPROOF;
            else if( conflicttype == SCIP_CONFTYPE_BNDEXCEEDING )
               conflicttype = SCIP_CONFTYPE_ALTBNDPROOF;
         }
      }
   }

   /* mark constraint to be a conflict */
   SCIPconsMarkConflict(cons);

   /* add constraint to storage */
   if( conflicttype == SCIP_CONFTYPE_INFEASLP || conflicttype == SCIP_CONFTYPE_ALTINFPROOF )
   {
      /* add dual proof to storage */
      SCIP_CALL( SCIPconflictstoreAddDualraycons(conflictstore, cons, blkmem, set, stat, transprob, reopt, hasrelaxvar) );
   }
   else
   {
      SCIP_Real scale = 1.0;
      SCIP_Bool updateside = FALSE;

      /* In some cases the constraint could not be updated to a more special type. However, it is possible that
       * constraint got scaled. Therefore, we need to be very careful when updating the lhs/rhs after the incumbent
       * solution has improved.
       */
      if( conflicttype == SCIP_CONFTYPE_BNDEXCEEDING )
      {
         SCIP_Real side;

#ifndef NDEBUG
         SCIP_CONSHDLR* conshdlr = SCIPconsGetHdlr(cons);

         assert(conshdlr != NULL);
         assert(strcmp(SCIPconshdlrGetName(conshdlr), "linear") == 0 || set->exact_enabled );
         assert(strcmp(SCIPconshdlrGetName(conshdlr), "exactlinear") == 0 || !set->exact_enabled );
#endif
         side = set->exact_enabled ? SCIPrationalRoundReal(SCIPgetLhsExactLinear(set->scip, cons), SCIP_R_ROUND_NEAREST) : SCIPgetLhsLinear(set->scip, cons);

         if( !SCIPsetIsInfinity(set, -side) )
         {
            if( SCIPsetIsZero(set, side) )
            {
               scale = -1.0;
            }
            else
            {
               scale = proofsetGetRhs(proofset) / side;
               assert(SCIPsetIsNegative(set, scale));
            }
         }
         else
         {
            side = set->exact_enabled ? SCIPrationalRoundReal(SCIPgetRhsExactLinear(set->scip, cons), SCIP_R_ROUND_NEAREST) : SCIPgetRhsLinear(set->scip, cons);
            assert(!SCIPsetIsInfinity(set, side));

            if( SCIPsetIsZero(set, side) )
            {
               scale = 1.0;
            }
            else
            {
               scale = proofsetGetRhs(proofset) / side;
               assert(SCIPsetIsPositive(set, scale));
            }
         }
         updateside = TRUE;
      }

      /* add dual proof to storage */
      SCIP_CALL( SCIPconflictstoreAddDualsolcons(conflictstore, cons, blkmem, set, stat, transprob, reopt, scale, updateside, hasrelaxvar) );
   }

   if( applyglobal ) /*lint !e774*/
   {
      /* add the constraint to the global problem */
      SCIP_CALL( SCIPprobAddCons(transprob, set, stat, cons) );
   }
   else
   {
      SCIP_CALL( SCIPnodeAddCons(tree->path[proofset->validdepth], blkmem, set, stat, tree, cons) );
   }

   SCIPsetDebugMsg(set, "added proof-constraint to node %p (#%lld) in depth %d (nproofconss %d)\n",
         (void*)tree->path[proofset->validdepth], SCIPnodeGetNumber(tree->path[proofset->validdepth]),
         proofset->validdepth,
         (conflicttype == SCIP_CONFTYPE_INFEASLP || conflicttype == SCIP_CONFTYPE_ALTINFPROOF)
            ? SCIPconflictstoreGetNDualInfProofs(conflictstore) : SCIPconflictstoreGetNDualBndProofs(conflictstore));

   /* release the constraint */
   SCIP_CALL( SCIPreleaseCons(set->scip, &cons) );

  UPDATESTATISTICS:
   /* update statistics */
   if( conflicttype == SCIP_CONFTYPE_INFEASLP || conflicttype == SCIP_CONFTYPE_ALTINFPROOF )
   {
      conflict->dualproofsinfnnonzeros += nnz;
      if( applyglobal ) /*lint !e774*/
         ++conflict->ndualproofsinfglobal;
      else
         ++conflict->ndualproofsinflocal;
      ++conflict->ndualproofsinfsuccess;
   }
   else
   {
      assert(conflicttype == SCIP_CONFTYPE_BNDEXCEEDING || conflicttype == SCIP_CONFTYPE_ALTBNDPROOF);
      conflict->dualproofsbndnnonzeros += nnz;
      if( applyglobal ) /*lint !e774*/
         ++conflict->ndualproofsbndglobal;
      else
         ++conflict->ndualproofsbndlocal;

      ++conflict->ndualproofsbndsuccess;
   }
   return SCIP_OKAY;
}

/** create proof constraints out of proof sets */
SCIP_RETCODE SCIPconflictFlushProofset(
   SCIP_CONFLICT*        conflict,           /**< conflict analysis data */
   SCIP_CONFLICTSTORE*   conflictstore,      /**< conflict store */
   BMS_BLKMEM*           blkmem,             /**< block memory */
   SCIP_SET*             set,                /**< global SCIP settings */
   SCIP_STAT*            stat,               /**< dynamic problem statistics */
   SCIP_PROB*            transprob,          /**< transformed problem after presolve */
   SCIP_PROB*            origprob,           /**< original problem */
   SCIP_TREE*            tree,               /**< branch and bound tree */
   SCIP_REOPT*           reopt,              /**< reoptimization data structure */
   SCIP_LP*              lp,                 /**< current LP data */
   SCIP_BRANCHCAND*      branchcand,         /**< branching candidate storage */
   SCIP_EVENTQUEUE*      eventqueue,         /**< event queue */
   SCIP_EVENTFILTER*     eventfilter,        /**< global event filter */
   SCIP_CLIQUETABLE*     cliquetable         /**< clique table data structure */
   )
{
   assert(conflict != NULL);

   if( proofsetGetConftype(conflict->proofset) != SCIP_CONFTYPE_UNKNOWN )
   {
      /**@todo implement special handling of conflicts with one variable also for exact solving mode */
      /* only one variable has a coefficient different to zero, we add this bound change instead of a constraint */
      if( !set->exact_enabled && SCIPproofsetGetNVars(conflict->proofset) == 1 )
      {
         SCIP_VAR** vars;
         SCIP_Real* coefs;
         int* inds;
         SCIP_Real rhs;

         vars = SCIPprobGetVars(transprob);

         coefs = proofsetGetVals(conflict->proofset);
         inds = proofsetGetInds(conflict->proofset);
         rhs = proofsetGetRhs(conflict->proofset);

         SCIP_CALL( tightenSingleVar(conflict, set, stat, tree, blkmem, origprob, transprob, reopt, lp,
               branchcand, eventqueue, eventfilter, cliquetable, vars[inds[0]], coefs[0], rhs,
               conflict->proofset->conflicttype, conflict->proofset->validdepth) );
      }
      else
      {
         SCIP_Bool skipinitialproof = FALSE;

         /* prefer an infeasibility proof
          *
          * todo: check whether this is really what we want
          */
         if( set->conf_prefinfproof && proofsetGetConftype(conflict->proofset) == SCIP_CONFTYPE_BNDEXCEEDING )
         {
            int i;

            for( i = 0; i < conflict->nproofsets; i++ )
            {
               if( proofsetGetConftype(conflict->proofsets[i]) == SCIP_CONFTYPE_INFEASLP )
               {
                  skipinitialproof = TRUE;
                  break;
               }
            }
         }

         if( !skipinitialproof )
         {
            /* create and add the original proof */
            SCIP_CALL( createAndAddProofcons(conflict, conflictstore, conflict->proofset, set, stat, origprob, transprob,
                  tree, reopt, lp, branchcand, eventqueue, eventfilter, cliquetable, blkmem) );
         }
      }

      /* clear the proof set anyway */
      proofsetClear(conflict->proofset);
   }

   if( conflict->nproofsets > 0 )
   {
      int i;

      for( i = 0; i < conflict->nproofsets; i++ )
      {
         assert(conflict->proofsets[i] != NULL);
         assert(proofsetGetConftype(conflict->proofsets[i]) != SCIP_CONFTYPE_UNKNOWN);

         /**@todo implement special handling of conflicts with one variable also for exact solving mode */
         /* only one variable has a coefficient different to zero, we add this bound change instead of a constraint */
         if( !set->exact_enabled && SCIPproofsetGetNVars(conflict->proofsets[i]) == 1 )
         {
            SCIP_VAR** vars;
            SCIP_Real* coefs;
            int* inds;
            SCIP_Real rhs;

            vars = SCIPprobGetVars(transprob);

            coefs = proofsetGetVals(conflict->proofsets[i]);
            inds = proofsetGetInds(conflict->proofsets[i]);
            rhs = proofsetGetRhs(conflict->proofsets[i]);

            SCIP_CALL( tightenSingleVar(conflict, set, stat, tree, blkmem, origprob, transprob, reopt, lp,
                  branchcand, eventqueue, eventfilter, cliquetable, vars[inds[0]], coefs[0], rhs,
                  conflict->proofsets[i]->conflicttype, conflict->proofsets[i]->validdepth) );
         }
         else
         {
            /* create and add proof constraint */
            SCIP_CALL( createAndAddProofcons(conflict, conflictstore, conflict->proofsets[i], set, stat, origprob,
                  transprob, tree, reopt, lp, branchcand, eventqueue, eventfilter, cliquetable, blkmem) );
         }
      }

      /* free all proofsets */
      for( i = 0; i < conflict->nproofsets; i++ )
         SCIPproofsetFree(&conflict->proofsets[i], blkmem);

      conflict->nproofsets = 0;
   }

   return SCIP_OKAY;
}



#ifdef SCIP_DEBUG
/** print violation for debugging */
static
void debugPrintViolationInfo(
   SCIP_SET*             set,                /**< global SCIP settings */
   SCIP_Real             minact,             /**< min activity */
   SCIP_Real             rhs,                /**< right hand side */
   const char*           infostr             /**< additional info for this debug message, or NULL */
   )
{
   SCIPsetDebugMsg(set, "-> %sminact=%.15g rhs=%.15g violation=%.15g\n",infostr != NULL ? infostr : "" , minact, rhs, minact - rhs);
}
#else
#define debugPrintViolationInfo(...) /**/
#endif

/** apply coefficient tightening
 *
 *  @todo implement coefficient tightening for conflicts in exact solving mode
 */
static
void tightenCoefficients(
   SCIP_SET*             set,                /**< global SCIP settings */
   SCIP_PROOFSET*        proofset,           /**< proof set */
   int*                  nchgcoefs,          /**< pointer to store number of changed coefficients */
   SCIP_Bool*            redundant           /**< pointer to store whether the proof set is redundant */
   )
{
#ifdef SCIP_DEBUG
   SCIP_Real absmax = 0.0;
   SCIP_Real absmin = SCIPsetInfinity(set);
   int i;

   for( i = 0; i < proofset->nnz; i++ )
   {
      absmax = MAX(absmax, REALABS(proofset->vals[i]));
      absmin = MIN(absmin, REALABS(proofset->vals[i]));
   }
#endif

   (*redundant) = SCIPcutsTightenCoefficients(set->scip, FALSE, proofset->vals, &proofset->rhs, proofset->inds, &proofset->nnz, nchgcoefs);

#ifdef SCIP_DEBUG
   {
      SCIP_Real newabsmax = 0.0;
      SCIP_Real newabsmin = SCIPsetInfinity(set);

      for( i = 0; i < proofset->nnz; i++ )
      {
         newabsmax = MAX(newabsmax, REALABS(proofset->vals[i]));
         newabsmin = MIN(newabsmin, REALABS(proofset->vals[i]));
      }

      SCIPsetDebugMsg(set, "coefficient tightening: [%.15g,%.15g] -> [%.15g,%.15g] (nnz: %d, nchg: %d rhs: %.15g)\n",
            absmin, absmax, newabsmin, newabsmax, SCIPproofsetGetNVars(proofset), *nchgcoefs, proofsetGetRhs(proofset));
      printf("coefficient tightening: [%.15g,%.15g] -> [%.15g,%.15g] (nnz: %d, nchg: %d rhs: %.15g)\n",
            absmin, absmax, newabsmin, newabsmax, SCIPproofsetGetNVars(proofset), *nchgcoefs, proofsetGetRhs(proofset));
   }
#endif
}

/** try to generate alternative proofs by applying subadditive functions */
static
SCIP_RETCODE separateAlternativeProofs(
   SCIP_CONFLICT*        conflict,           /**< conflict analysis data */
   SCIP_SET*             set,                /**< global SCIP settings */
   SCIP_STAT*            stat,               /**< dynamic SCIP statistics */
   SCIP_PROB*            transprob,          /**< transformed problem */
   SCIP_TREE*            tree,               /**< tree data */
   BMS_BLKMEM*           blkmem,             /**< block memory */
   SCIP_AGGRROW*         proofrow,           /**< proof rows data */
   SCIP_Real*            curvarlbs,          /**< current lower bounds of active problem variables */
   SCIP_Real*            curvarubs,          /**< current upper bounds of active problem variables */
   SCIP_CONFTYPE         conflicttype        /**< type of the conflict */
   )
{
   SCIP_VAR** vars;
   SCIP_SOL* refsol;
   SCIP_Real* cutcoefs;
   SCIP_Real cutefficacy;
   SCIP_Real cutrhs;
   SCIP_Real proofefficacy;
   SCIP_Real efficacynorm;
   SCIP_Bool islocal;
   SCIP_Bool cutsuccess;
   SCIP_Bool success;
   SCIP_Bool infdelta;
   int* cutinds;
   int* inds;
   int cutnnz;
   int nnz;
   int nvars;
   int i;

   vars = SCIPprobGetVars(transprob);
   nvars = SCIPprobGetNVars(transprob);

   inds = SCIPaggrRowGetInds(proofrow);
   nnz = SCIPaggrRowGetNNz(proofrow);

   proofefficacy = SCIPaggrRowGetMinActivity(set, transprob, proofrow, curvarlbs, curvarubs, &infdelta);

   if( infdelta )
      return SCIP_OKAY;

   proofefficacy -= SCIPaggrRowGetRhs(proofrow);

   efficacynorm = SCIPaggrRowCalcEfficacyNorm(set->scip, proofrow);
   proofefficacy /= MAX(1e-6, efficacynorm);

   /* create reference solution */
   SCIP_CALL( SCIPcreateSol(set->scip, &refsol, NULL) );

   /* initialize with average solution */
   for( i = 0; i < nvars; i++ )
   {
      SCIP_CALL( SCIPsolSetVal(refsol, set, stat, tree, vars[i], SCIPvarGetAvgSol(vars[i])) );
   }

   /* set all variables that are part of the proof to its active local bound */
   for( i = 0; i < nnz; i++ )
   {
      SCIP_Real val = SCIPaggrRowGetProbvarValue(proofrow, inds[i]);

      if( val > 0.0 )
      {
         SCIP_CALL( SCIPsolSetVal(refsol, set, stat, tree, vars[inds[i]], curvarubs[inds[i]]) );
      }
      else
      {
         SCIP_CALL( SCIPsolSetVal(refsol, set, stat, tree, vars[inds[i]], curvarlbs[inds[i]]) );
      }
   }

   SCIP_CALL( SCIPsetAllocBufferArray(set, &cutcoefs, nvars) );
   SCIP_CALL( SCIPsetAllocBufferArray(set, &cutinds, nvars) );

   cutnnz = 0;
   cutefficacy = -SCIPsetInfinity(set);

   /* apply flow cover */
   SCIP_CALL( SCIPcalcFlowCover(set->scip, refsol, POSTPROCESS, BOUNDSWITCH, ALLOWLOCAL, proofrow, \
         cutcoefs, &cutrhs, cutinds, &cutnnz, &cutefficacy, NULL, &islocal, &cutsuccess) );
   success = cutsuccess;

   /* apply MIR */
   SCIP_CALL( SCIPcutGenerationHeuristicCMIR(set->scip, refsol, POSTPROCESS, BOUNDSWITCH, USEVBDS, ALLOWLOCAL, INT_MAX, \
         NULL, NULL, MINFRAC, MAXFRAC, proofrow, cutcoefs, &cutrhs, cutinds, &cutnnz, &cutefficacy, NULL, \
         &islocal, &cutsuccess) );
   success = (success || cutsuccess);

   /* replace the current proof */
   if( success && !islocal && SCIPsetIsPositive(set, cutefficacy) && cutefficacy * nnz > proofefficacy * cutnnz )
   {
      SCIP_PROOFSET* alternativeproofset;
      SCIP_Bool redundant;
      int nchgcoefs;

      SCIP_CALL( proofsetCreate(&alternativeproofset, blkmem) );
      alternativeproofset->conflicttype = (conflicttype == SCIP_CONFTYPE_INFEASLP ? SCIP_CONFTYPE_ALTINFPROOF : SCIP_CONFTYPE_ALTBNDPROOF);

      SCIP_CALL( proofsetAddSparseData(alternativeproofset, blkmem, cutcoefs, cutinds, cutnnz, cutrhs) );

      /* apply coefficient tightening */
      tightenCoefficients(set, alternativeproofset, &nchgcoefs, &redundant);

      if( !redundant )
      {
         SCIP_CALL( conflictInsertProofset(conflict, set, alternativeproofset) );
      }
      else
      {
         SCIPproofsetFree(&alternativeproofset, blkmem);
      }
   }  /*lint !e438*/

   SCIPsetFreeBufferArray(set, &cutinds);
   SCIPsetFreeBufferArray(set, &cutcoefs);

   SCIP_CALL( SCIPfreeSol(set->scip, &refsol) );

   return SCIP_OKAY;
}

/** tighten a given infeasibility proof a^Tx <= b with minact > b w.r.t. local bounds
 *
 *  1) Apply cut generating functions
 *    - c-MIR
 *    - Flow-cover
 *    - TODO: implement other subadditive functions
 *  2) Remove continuous variables contributing with its global bound
 *    - TODO: implement a variant of non-zero-cancellation
 */
static
SCIP_RETCODE tightenDualproof(
   SCIP_CONFLICT*        conflict,           /**< conflict analysis data */
   SCIP_SET*             set,                /**< global SCIP settings */
   SCIP_STAT*            stat,               /**< dynamic SCIP statistics */
   BMS_BLKMEM*           blkmem,             /**< block memory */
   SCIP_PROB*            transprob,          /**< transformed problem */
   SCIP_TREE*            tree,               /**< tree data */
   SCIP_AGGRROW*         proofrow,           /**< aggregated row representing the proof */
   int                   validdepth,         /**< depth where the proof is valid */
   SCIP_Real*            curvarlbs,          /**< current lower bounds of active problem variables */
   SCIP_Real*            curvarubs,          /**< current upper bounds of active problem variables */
   SCIP_Bool             initialproof        /**< do we analyze the initial reason of infeasibility? */
   )
{
   SCIP_VAR** vars;
   SCIP_Real* vals;
   int* inds;
   SCIP_PROOFSET* proofset;
   SCIP_Bool valid;
   SCIP_Bool redundant;
   int nnz;
   int nchgcoefs;
   int nbinvars;
   int ncontvars;
   int nintvars;
   int i;

   assert(conflict->proofset != NULL);
   assert(curvarlbs != NULL);
   assert(curvarubs != NULL);

   vars = SCIPprobGetVars(transprob);
   nbinvars = 0;
   nintvars = 0;
   ncontvars = 0;
   nchgcoefs = 0;

   inds = SCIPaggrRowGetInds(proofrow);
   nnz = SCIPaggrRowGetNNz(proofrow);

   /* count number of binary, integer, and continuous variables */
   for( i = 0; i < nnz; i++ )
   {
      assert(SCIPvarGetProbindex(vars[inds[i]]) == inds[i]);

      if( SCIPvarIsBinary(vars[inds[i]]) )
         ++nbinvars;
      else if( SCIPvarIsIntegral(vars[inds[i]]) )
         ++nintvars;
      else
         ++ncontvars;
   }

   SCIPsetDebugMsg(set, "start dual proof tightening:\n");
   SCIPsetDebugMsg(set, "-> tighten dual proof: nvars=%d (bin=%d, int=%d, cont=%d)\n",
         nnz, nbinvars, nintvars, ncontvars);
   debugPrintViolationInfo(set, SCIPaggrRowGetMinActivity(set, transprob, proofrow, curvarlbs, curvarubs, NULL), SCIPaggrRowGetRhs(proofrow), NULL);

   /* try to find an alternative proof of local infeasibility that is stronger */
   if( !set->exact_enabled && set->conf_sepaaltproofs )
   {
      SCIP_CALL( separateAlternativeProofs(conflict, set, stat, transprob, tree, blkmem, proofrow, curvarlbs, curvarubs,
            conflict->conflictset->conflicttype) );
   }

   if( initialproof )
      proofset = conflict->proofset;
   else
   {
      SCIP_CALL( proofsetCreate(&proofset, blkmem) );
   }

   /* start with a proofset containing all variables with a non-zero coefficient in the dual proof */
   SCIP_CALL( proofsetAddAggrrow(proofset, set, blkmem, proofrow) );
   proofset->conflicttype = conflict->conflictset->conflicttype;
   proofset->validdepth = validdepth;

   /* get proof data */
   vals = proofsetGetVals(proofset);
   inds = proofsetGetInds(proofset);
   nnz = SCIPproofsetGetNVars(proofset);

#ifndef NDEBUG
   for( i = 0; i < nnz; i++ )
   {
      int idx = inds[i];
      if( vals[i] > 0.0 )
         assert(!SCIPsetIsInfinity(set, -curvarlbs[idx]));
      if( vals[i] < 0.0 )
         assert(!SCIPsetIsInfinity(set, curvarubs[idx]));
   }
#endif

   /* remove continuous variable contributing with their global bound
    *
    * todo: check whether we also want to do that for bound exceeding proofs, but then we cannot update the
    *       conflict anymore
    */
   if( !set->exact_enabled && proofset->conflicttype == SCIP_CONFTYPE_INFEASLP )
   {
      /* remove all continuous variables that have equal global and local bounds (ub or lb depend on the sign)
       * from the proof
       */

      for( i = 0; i < nnz && nnz > 1; )
      {
         SCIP_Real val;
         int idx = inds[i];

         assert(vars[idx] != NULL);

         val = vals[i];
         assert(!SCIPsetIsZero(set, val));

         /* skip integral variables */
         if( SCIPvarIsNonimpliedIntegral(vars[idx]) )
         {
            i++;
            continue;
         }
         else
         {
            SCIP_Real glbbd;
            SCIP_Real locbd;

            /* get appropriate global and local bounds */
            glbbd = (val < 0.0 ? SCIPvarGetUbGlobal(vars[idx]) : SCIPvarGetLbGlobal(vars[idx]));
            locbd = (val < 0.0 ? curvarubs[idx] : curvarlbs[idx]);

            if( !SCIPsetIsEQ(set, glbbd, locbd) )
            {
               i++;
               continue;
            }

            SCIPsetDebugMsg(set, "-> remove continuous variable <%s>: glb=[%g,%g], loc=[%g,%g], val=%g\n",
                  SCIPvarGetName(vars[idx]), SCIPvarGetLbGlobal(vars[idx]), SCIPvarGetUbGlobal(vars[idx]),
                  curvarlbs[idx], curvarubs[idx], val);

            proofsetCancelVarWithBound(proofset, set, vars[idx], i, &valid);
            assert(valid); /* this should be always fulfilled at this place */

            --nnz;
         }
      }
   }

   redundant = FALSE;

   /* apply coefficient tightening to initial proof */
   if( !set->exact_enabled )
      tightenCoefficients(set, proofset, &nchgcoefs, &redundant);

   /* it can happen that the constraints is almost globally redundant w.r.t to the maximal activity,
    * e.g., due to numerics. in this case, we want to discard the proof
    */
   if( !set->exact_enabled && redundant )
   {
#ifndef NDEBUG
      SCIP_Real eps = MIN(0.01, 10.0*set->num_feastol);
      assert(proofset->rhs - getMaxActivity(set, transprob, proofset->vals, proofset->inds, proofset->nnz, NULL, NULL) < eps);
#endif
      if( initialproof )
      {
         proofsetClear(proofset);
      }
      else
      {
         SCIPproofsetFree(&proofset, blkmem);
      }
   }
   else
   {
      if( !initialproof )
      {
         SCIP_CALL( conflictInsertProofset(conflict, set, proofset) );
      }

      if( nchgcoefs > 0 )
      {
         if( proofset->conflicttype == SCIP_CONFTYPE_INFEASLP )
            proofset->conflicttype = SCIP_CONFTYPE_ALTINFPROOF;
         else if( proofset->conflicttype == SCIP_CONFTYPE_BNDEXCEEDING )
            proofset->conflicttype = SCIP_CONFTYPE_ALTBNDPROOF;
      }
   }

   return SCIP_OKAY;
}

/** perform conflict analysis based on a dual unbounded ray
 *
 *  given an aggregation of rows lhs <= a^Tx such that lhs > maxactivity. if the constraint has size one we add a
 *  bound change instead of the constraint.
 */
SCIP_RETCODE SCIPconflictAnalyzeDualProof(
   SCIP_CONFLICT*        conflict,           /**< conflict analysis data */
   SCIP_SET*             set,                /**< global SCIP settings */
   SCIP_STAT*            stat,               /**< dynamic SCIP statistics */
   SCIP_EVENTFILTER*     eventfilter,        /**< global event filter */
   BMS_BLKMEM*           blkmem,             /**< block memory */
   SCIP_PROB*            origprob,           /**< original problem */
   SCIP_PROB*            transprob,          /**< transformed problem */
   SCIP_TREE*            tree,               /**< tree data */
   SCIP_REOPT*           reopt,              /**< reoptimization data */
   SCIP_LP*              lp,                 /**< LP data */
   SCIP_AGGRROW*         proofrow,           /**< aggregated row representing the proof */
   int                   validdepth,         /**< valid depth of the dual proof */
   SCIP_Real*            curvarlbs,          /**< current lower bounds of active problem variables */
   SCIP_Real*            curvarubs,          /**< current upper bounds of active problem variables */
   SCIP_Bool             initialproof,       /**< do we analyze the initial reason of infeasibility? */
   SCIP_Bool*            globalinfeasible,   /**< pointer to store whether global infeasibility could be proven */
   SCIP_Bool*            success             /**< pointer to store success result */
   )
{
   SCIP_Real rhs;
   SCIP_Real minact;
   SCIP_Bool infdelta;
   int nnz;

   assert(set != NULL);
   assert(transprob != NULL);
   assert(validdepth >= 0);
   assert(validdepth == 0 || validdepth < SCIPtreeGetFocusDepth(tree));

   /* get sparse data */
   nnz = SCIPaggrRowGetNNz(proofrow);
   rhs = SCIPaggrRowGetRhs(proofrow);

   *globalinfeasible = FALSE;
   *success = FALSE;

   /* get minimal activity w.r.t. local bounds */
   minact = SCIPaggrRowGetMinActivity(set, transprob, proofrow, curvarlbs, curvarubs, &infdelta);

   if( infdelta )
      return SCIP_OKAY;

   /* only run is the proof proves local infeasibility */
   if( SCIPsetIsFeasLE(set, minact, rhs) )
      return SCIP_OKAY;

   /* if the farkas-proof is empty, the node and its sub tree can be cut off completely */
   if( nnz == 0 )
   {
      SCIPsetDebugMsg(set, " -> empty farkas-proof in depth %d cuts off sub tree at depth %d\n", SCIPtreeGetFocusDepth(tree), validdepth);

      SCIP_CALL( SCIPnodeCutoff(tree->path[validdepth], set, stat, eventfilter, tree, transprob, origprob, reopt, lp, blkmem) );

      *globalinfeasible = TRUE;
      *success = TRUE;

      ++conflict->ndualproofsinfsuccess;

      return SCIP_OKAY;
   }

   /* try to enforce the constraint based on a dual ray */
   SCIP_CALL( tightenDualproof(conflict, set, stat, blkmem, transprob, tree, proofrow, validdepth,
      curvarlbs, curvarubs, initialproof) );

   if( *globalinfeasible )
   {
      SCIPsetDebugMsg(set, "detect global: cutoff root node\n");
      SCIP_CALL( SCIPnodeCutoff(tree->path[0], set, stat, eventfilter, tree, transprob, origprob, reopt, lp, blkmem) );
      *success = TRUE;

      ++conflict->ndualproofsinfsuccess;
   }

   return SCIP_OKAY;
}<|MERGE_RESOLUTION|>--- conflicted
+++ resolved
@@ -992,11 +992,6 @@
       SCIP_Rational** coefs_exact;
       SCIP_VAR** consvars;
 
-<<<<<<< HEAD
-      SCIP_CALL( SCIPrationalCreateBuffer(SCIPbuffer(set->scip), &lhs_exact) );
-      SCIP_CALL( SCIPrationalCreateBuffer(SCIPbuffer(set->scip), &rhs_exact) );
-      SCIPrationalSetString(lhs_exact, "-inf");
-=======
       /* don't store global dual proofs that are too long / have too many non-zeros */
       if( toolong  )
       {
@@ -1006,7 +1001,6 @@
       SCIP_CALL(SCIPrationalCreateBuffer(SCIPbuffer(set->scip), &lhs_exact));
       SCIP_CALL(SCIPrationalCreateBuffer(SCIPbuffer(set->scip), &rhs_exact));
       SCIPrationalSetNegInfinity(lhs_exact);
->>>>>>> f8fa5d1e
       SCIPrationalSetReal(rhs_exact, rhs);
       SCIP_CALL( SCIPrationalCreateBufferArray(SCIPbuffer(set->scip), &coefs_exact, nnz) );
       SCIP_CALL( SCIPallocBufferArray(set->scip, &consvars, nnz) );
