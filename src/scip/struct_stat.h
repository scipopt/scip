--- conflicted
+++ resolved
@@ -90,12 +90,8 @@
    SCIP_Longint          nprobholechgs;      /**< total number of hole changes generated in the tree  during probing */
    SCIP_Longint          nsbdowndomchgs;     /**< total number of domain changes generated at down children during strong branching */
    SCIP_Longint          nsbupdomchgs;       /**< total number of domain changes generated at up children during strong branching */
-<<<<<<< HEAD
-   SCIP_Longint          nnodesbeforefirst;  /**< number of nodes before first primal solution */
-=======
    SCIP_Longint          nsbtimesiterlimhit; /**< total number of times that the strong branching iteration limit was hit */
    SCIP_Longint          nnodesbeforefirst;  /**< number of nodes before first primal solution */   
->>>>>>> 87f9effa
    SCIP_Longint          ninitconssadded;    /**< total number of initial constraints added during the solve */
    SCIP_Real             firstlpdualbound;   /**< dual bound of root node computed by first LP solve (without cuts) */
    SCIP_Real             rootlowerbound;     /**< lower bound of root node */
@@ -140,11 +136,7 @@
    SCIP_HISTORY*         glbhistory;         /**< global history information over all variables */
    SCIP_HISTORY*         glbhistorycrun;     /**< global history information over all variables for current run */
    SCIP_VAR*             lastbranchvar;      /**< last variable, that was branched on */
-<<<<<<< HEAD
-   SCIP_VBC*             vbc;                /**< VBC Tool information */
-=======
    SCIP_VISUAL*          visual;             /**< visualization information */
->>>>>>> 87f9effa
    SCIP_HEUR*            firstprimalheur;    /**< heuristic which found the first primal solution */
    SCIP_STATUS           status;             /**< SCIP solving status */
    SCIP_BRANCHDIR        lastbranchdir;      /**< direction of the last branching */
