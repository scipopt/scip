/* * * * * * * * * * * * * * * * * * * * * * * * * * * * * * * * * * * * * * */
/*                                                                           */
/*                  This file is part of the program and library             */
/*         SCIP --- Solving Constraint Integer Programs                      */
/*                                                                           */
/*    Copyright (C) 2002-2016 Konrad-Zuse-Zentrum                            */
/*                            fuer Informationstechnik Berlin                */
/*                                                                           */
/*  SCIP is distributed under the terms of the ZIB Academic License.         */
/*                                                                           */
/*  You should have received a copy of the ZIB Academic License              */
/*  along with SCIP; see the file COPYING. If not email to scip@zib.de.      */
/*                                                                           */
/* * * * * * * * * * * * * * * * * * * * * * * * * * * * * * * * * * * * * * */

/**@file   struct_stat.h
 * @brief  datastructures for problem statistics
 * @author Tobias Achterberg
 * @author Timo Berthold
 * @author Stefan Heinz
 * @author Gregor Hendel
 * @author Gerald Gamrath
 * @author Marc Pfetsch
 * @author Stefan Vigerske
 */

/*---+----1----+----2----+----3----+----4----+----5----+----6----+----7----+----8----+----9----+----0----+----1----+----2*/

#ifndef __SCIP_STRUCT_STAT_H__
#define __SCIP_STRUCT_STAT_H__


#include "scip/def.h"
#include "scip/type_stat.h"
#include "scip/type_clock.h"
#include "scip/type_visual.h"
#include "scip/type_history.h"
#include "scip/type_lp.h"

#ifdef __cplusplus
extern "C" {
#endif

/** problem and runtime specific statistics */
struct SCIP_Stat
{
   SCIP_REGRESSION*      regressioncandsobjval;/**< linear regression of pairs (nbranchcands, lpobjval) for every node */
   SCIP_Longint          nlpiterations;      /**< total number of LP iterations */
   SCIP_Longint          nrootlpiterations;  /**< total number of LP iterations in root node */
   SCIP_Longint          nrootfirstlpiterations;/**< number of LP iterations for first LP solved at the root node */
   SCIP_Longint          nprimallpiterations;/**< number of iterations in primal simplex */
   SCIP_Longint          nduallpiterations;  /**< number of iterations in dual simplex */
   SCIP_Longint          nlexduallpiterations;/**< number of iterations in lexicographic dual simplex */
   SCIP_Longint          nbarrierlpiterations;/**< number of iterations in barrier algorithm */
   SCIP_Longint          nprimalresolvelpiterations;  /**< number of primal LP iterations with advanced start basis */
   SCIP_Longint          ndualresolvelpiterations;    /**< number of dual LP iterations with advanced start basis */
   SCIP_Longint          nlexdualresolvelpiterations; /**< number of lexicographic dual LP iterations with advanced start basis */
   SCIP_Longint          nnodelpiterations;  /**< number of iterations for totally solving node relaxations */
   SCIP_Longint          ninitlpiterations;  /**< number of iterations for solving nodes' initial relaxations */
   SCIP_Longint          ndivinglpiterations;/**< number of iterations in diving and probing */
   SCIP_Longint          ndivesetlpiterations; /**< total number of LP iterations performed by divesets */
   SCIP_Longint          nsbdivinglpiterations;/**< number of iterations in probing mode for strong branching */
   SCIP_Longint          nsblpiterations;    /**< number of simplex iterations used in strong branching */
   SCIP_Longint          nrootsblpiterations;/**< number of simplex iterations used in strong branching at the root node */
   SCIP_Longint          nconflictlpiterations;/**< number of simplex iterations used in conflict analysis */
   SCIP_Longint          nnodes;             /**< number of nodes processed in current run (including focus node) */
   SCIP_Longint          ninternalnodes;     /**< number of nodes processed in current run where a branching was performed */
   SCIP_Longint          nobjleaves;         /**< number of leaf nodes processed that reached the cutoff bound */
   SCIP_Longint          nfeasleaves;        /**< number of leaf nodes processed with feasible relaxation solution */
   SCIP_Longint          ninfeasleaves;      /**< number of infeasible leaf nodes processed */
   SCIP_Longint          ntotalnodes;        /**< total number of nodes processed in all runs (including focus node) */
   SCIP_Longint          ntotalinternalnodes;/**< total number of nodes processed in all runs where a branching was performed */
   SCIP_Longint          ncreatednodes;      /**< total number of nodes created */
   SCIP_Longint          ncreatednodesrun;   /**< number of nodes created in current run */
   SCIP_Longint          nactivatednodes;    /**< number of times, a node got activated in current run */
   SCIP_Longint          ndeactivatednodes;  /**< number of times, a node got deactivated in current run */
   SCIP_Longint          nearlybacktracks;   /**< counter for early switches (if children dual bound is below reference value) */
   SCIP_Longint          nnodesaboverefbound;/**< counter for the number of focus nodes exceeding the reference bound */
   SCIP_Longint          nbacktracks;        /**< number of times, the new node was chosen from the leaves queue */
   SCIP_Longint          ndelayedcutoffs;    /**< number of times, the selected node was from a cut off subtree */
   SCIP_Longint          nreprops;           /**< number of times, a solved node is repropagated again */
   SCIP_Longint          nrepropboundchgs;   /**< number of bound changes generated in repropagating nodes */
   SCIP_Longint          nrepropcutoffs;     /**< number of times, a repropagated node was cut off */
   SCIP_Longint          nlpsolsfound;       /**< number of CIP-feasible LP solutions found so far */
   SCIP_Longint          npssolsfound;       /**< number of CIP-feasible pseudo solutions found so far */
   SCIP_Longint          nsbsolsfound;       /**< number of CIP-feasible solutions found during strong branching so far */
   SCIP_Longint          nlpbestsolsfound;   /**< number of new best CIP-feasible LP solutions found so far, */
   SCIP_Longint          npsbestsolsfound;   /**< number of new best CIP-feasible pseudo solutions found so far */
   SCIP_Longint          nsbbestsolsfound;   /**< number of new best CIP-feasible solutions found during strong branching so far */
   SCIP_Longint          nexternalsolsfound; /**< number of externally given CIP-feasible solutions (or new solutions found when transforming old ones) */
   SCIP_Longint          lastdispnode;       /**< last node for which an information line was displayed */
   SCIP_Longint          lastdivenode;       /**< last node where LP diving was applied */
   SCIP_Longint          lastconflictnode;   /**< last node where conflict analysis was applied */
   SCIP_Longint          bestsolnode;        /**< node number where the last incumbent solution was found */
   SCIP_Longint          domchgcount;        /**< internal counter, where all domain changes are counted */
   SCIP_Longint          nboundchgs;         /**< total number of bound changes generated in the tree */
   SCIP_Longint          nholechgs;          /**< total number of hole changes generated in the tree */
   SCIP_Longint          nprobboundchgs;     /**< total number of bound changes generated in the tree during probing */
   SCIP_Longint          nprobholechgs;      /**< total number of hole changes generated in the tree  during probing */
   SCIP_Longint          nsbdowndomchgs;     /**< total number of domain changes generated at down children during strong branching */
   SCIP_Longint          nsbupdomchgs;       /**< total number of domain changes generated at up children during strong branching */
   SCIP_Longint          nsbtimesiterlimhit; /**< total number of times that the strong branching iteration limit was hit */
<<<<<<< HEAD
   SCIP_Longint          nnodesbeforefirst;  /**< number of nodes before first primal solution */   
=======
   SCIP_Longint          nnodesbeforefirst;  /**< number of nodes before first primal solution */
>>>>>>> 1c8bc575
   SCIP_Longint          ninitconssadded;    /**< total number of initial constraints added during the solve */
   SCIP_Real             firstlpdualbound;   /**< dual bound of root node computed by first LP solve (without cuts) */
   SCIP_Real             rootlowerbound;     /**< lower bound of root node */
   SCIP_Real             vsidsweight;        /**< current weight to use for updating VSIDS in history */
   SCIP_Real             firstprimalbound;   /**< objective value of first primal solution */
   SCIP_Real             firstprimaltime;    /**< time (in seconds) needed for first primal solution */
   SCIP_Real             firstsolgap;        /**< solution gap when first solution is found */
   SCIP_Real             lastsolgap;         /**< solution gap when last solution is found */
   SCIP_Real             primalzeroittime;   /**< time used in primal simplex calls without iterations */
   SCIP_Real             dualzeroittime;     /**< time used in dual simplex calls without iterations */
   SCIP_Real             barrierzeroittime;  /**< time used in barrier calls without iterations */
   SCIP_Real             maxcopytime;        /**< maxmimal time needed for copying a problem */
   SCIP_Real             mincopytime;        /**< minimal time needed for copying a problem */
   SCIP_Real             firstlptime;        /**< time needed to solve the very first LP in the root node */
   SCIP_Real             lastbranchvalue;    /**< domain value of the last branching */
   SCIP_Real             primaldualintegral; /**< current primal-dual integral value */
   SCIP_Real             previousgap;        /**< primal dual gap preceding the current gap */
   SCIP_Real             previntegralevaltime;/**< last time of primal-dual integral evaluation */
   SCIP_Real             lastprimalbound;    /**< last (non-infinite) primal bound (in transformed space) for integral evaluation */
   SCIP_Real             lastdualbound;      /**< last (non-infinite) dual bound (in transformed space) for integral evaluation */
   SCIP_Real             lastlowerbound;     /**< last lower bound (in transformed space) for integral evaluation */
   SCIP_Real             lastupperbound;     /**< last upper bound (in transformed space) for integral evaluation */
   SCIP_Real             rootlpbestestimate; /**< best-estimate for final root LP solution that changes with every pseudo-cost update */
   SCIP_Real             referencebound;     /**< objective bound for reference purposes */
   SCIP_CLOCK*           solvingtime;        /**< total time used for solving (including presolving) the current problem */
   SCIP_CLOCK*           solvingtimeoverall; /**< total time used for solving (including presolving) during reoptimization */
   SCIP_CLOCK*           presolvingtime;     /**< total time used for presolving the current problem */
   SCIP_CLOCK*           presolvingtimeoverall;/**< total time used for presolving during reoptimization */
   SCIP_CLOCK*           primallptime;       /**< primal LP solution time */
   SCIP_CLOCK*           duallptime;         /**< dual LP solution time */
   SCIP_CLOCK*           lexduallptime;      /**< lexicographic dual LP solution time */
   SCIP_CLOCK*           barrierlptime;      /**< barrier LP solution time */
   SCIP_CLOCK*           divinglptime;       /**< diving and probing LP solution time */
   SCIP_CLOCK*           strongbranchtime;   /**< strong branching time */
   SCIP_CLOCK*           conflictlptime;     /**< conflict analysis LP solution time */
   SCIP_CLOCK*           lpsoltime;          /**< time needed for storing feasible LP solutions */
   SCIP_CLOCK*           pseudosoltime;      /**< time needed for storing feasible pseudo solutions */
   SCIP_CLOCK*           sbsoltime;          /**< time needed for searching and storing feasible strong branching solutions */
   SCIP_CLOCK*           nodeactivationtime; /**< time needed for path switching and activating nodes */
   SCIP_CLOCK*           nlpsoltime;         /**< time needed for solving NLPs */
   SCIP_CLOCK*           copyclock;          /**< time needed for copying problems */
   SCIP_CLOCK*           strongpropclock;    /**< time needed for propagation during strong branching */
   SCIP_CLOCK*           reoptupdatetime;    /**< time needed for storing and recreating nodes and solutions for reoptimization */
   SCIP_HISTORY*         glbhistory;         /**< global history information over all variables */
   SCIP_HISTORY*         glbhistorycrun;     /**< global history information over all variables for current run */
   SCIP_VAR*             lastbranchvar;      /**< last variable, that was branched on */
   SCIP_VISUAL*          visual;             /**< visualization information */
   SCIP_HEUR*            firstprimalheur;    /**< heuristic which found the first primal solution */
   SCIP_STATUS           status;             /**< SCIP solving status */
   SCIP_BRANCHDIR        lastbranchdir;      /**< direction of the last branching */
   SCIP_LPSOLSTAT        lastsblpsolstats[2];/**< last LP solving statuses for variable strong branching */
   SCIP_Longint          lpcount;            /**< internal counter, where all lp calls are counted; this includes the restored lps after diving and probing */
   SCIP_Longint          nlps;               /**< total number of LPs solved with at least 1 iteration */
   SCIP_Longint          nrootlps;           /**< number of LPs solved at the root node with at least 1 iteration */
   SCIP_Longint          nprimallps;         /**< number of primal LPs solved with at least 1 iteration */
   SCIP_Longint          nprimalzeroitlps;   /**< number of primal LPs with 0 iterations */
   SCIP_Longint          nduallps;           /**< number of dual LPs solved with at least 1 iteration */
   SCIP_Longint          ndualzeroitlps;     /**< number of dual LPs with 0 iterations */
   SCIP_Longint          nlexduallps;        /**< number of lexicographic dual LPs solved */
   SCIP_Longint          nbarrierlps;        /**< number of barrier LPs solved with at least 1 iteration */
   SCIP_Longint          nbarrierzeroitlps;  /**< number of barrier LPs with 1 iteration */
   SCIP_Longint          nprimalresolvelps;  /**< number of primal LPs solved with advanced start basis and at least 1 iteration */
   SCIP_Longint          ndualresolvelps;    /**< number of dual LPs solved with advanced start basis and at least 1 iteration */
   SCIP_Longint          nlexdualresolvelps; /**< number of lexicographic dual LPs solved with advanced start basis and at least 1 iteration */
   SCIP_Longint          nnodelps;           /**< number of LPs solved for node relaxations */
   SCIP_Longint          ninitlps;           /**< number of LPs solved for nodes' initial relaxations */
   SCIP_Longint          ndivinglps;         /**< number of LPs solved during diving and probing */
   SCIP_Longint          ndivesetlps;        /**< total number of diveset LPs */
   SCIP_Longint          nsbdivinglps;       /**< number of LPs solved during strong branching probing mode */
   SCIP_Longint          nstrongbranchs;     /**< number of strong branching calls */
   SCIP_Longint          nrootstrongbranchs; /**< number of strong branching calls at the root node */
   SCIP_Longint          nconflictlps;       /**< number of LPs solved during conflict analysis */
   SCIP_Longint          nnlps;              /**< number of NLPs solved */
   SCIP_Longint          nisstoppedcalls;    /**< number of calls to SCIPsolveIsStopped() */
   SCIP_Longint          totaldivesetdepth;  /**< the total probing depth over all diveset calls */
   int                   subscipdepth;       /**< depth of current scip instance (increased by each copy call) */
   int                   ndivesetcalls;      /**< total number of diveset diving calls */
   int                   nruns;              /**< number of branch and bound runs on current problem, including current run */
   int                   nconfrestarts;      /**< number of restarts performed due to conflict analysis */
   int                   nrootboundchgs;     /**< total number of bound changes generated in the root node */
   int                   nrootboundchgsrun;  /**< total number of bound changes generated in the root node of current run */
   int                   nrootintfixings;    /**< total number of global fixings of integer variables */
   int                   nrootintfixingsrun; /**< total number of global fixings of integer variables of current run */
   int                   prevrunnvars;       /**< number of variables in the previous run */
   int                   nvaridx;            /**< number of used variable indices */
   int                   ncolidx;            /**< number of used column indices */
   int                   nrowidx;            /**< number of used row indices */
   int                   marked_nvaridx;     /**< number of used variable indices before solving started */
   int                   marked_ncolidx;     /**< number of used column indices before solving started */
   int                   marked_nrowidx;     /**< number of used row indices before solving started */
   int                   npricerounds;       /**< number of pricing rounds performed in current node */
   int                   nseparounds;        /**< number of separation rounds performed in current node */
   int                   ndisplines;         /**< number of displayed information lines */
   int                   maxdepth;           /**< maximal depth of all processed nodes in current run */
   int                   maxtotaldepth;      /**< maximal depth of all processed nodes over all runs */
   int                   plungedepth;        /**< current plunging depth (successive times, a child was selected as next node) */
   int                   nactiveconss;       /**< total number of currently active constraints */
   int                   nenabledconss;      /**< total number of currently enabled constraints */
   int                   nimplications;      /**< total number of implications stored in the implication graph */
   int                   npresolrounds;      /**< number of presolving rounds in current run */
   int                   npresolroundsfast;  /**< number of fast presolving rounds in current run */
   int                   npresolroundsmed;   /**< number of medium presolving rounds in current run */
   int                   npresolroundsext;   /**< number of exhaustive presolving rounds in current run */
   int                   npresolfixedvars;   /**< number of presolving fixings in current run */
   int                   npresolaggrvars;    /**< number of presolving aggregations in current run */
   int                   npresolchgvartypes; /**< number of presolving variable type changes in current run */
   int                   npresolchgbds;      /**< number of presolving bound changes in current run */
   int                   npresoladdholes;    /**< number of presolving hole additions in current run */
   int                   npresoldelconss;    /**< number of presolving constraint deletions in current run */
   int                   npresoladdconss;    /**< number of presolving constraint additions in current run */
   int                   npresolupgdconss;   /**< number of presolving constraint upgrades in current run */
   int                   npresolchgcoefs;    /**< number of presolving coefficient changes in current run */
   int                   npresolchgsides;    /**< number of presolving side changes in current run */
   int                   lastnpresolfixedvars;/**< number of presolving fixings before presolving round */
   int                   lastnpresolaggrvars;/**< number of presolving aggregations before presolving round */
   int                   lastnpresolchgvartypes;/**< number of presolving variable type changes before presolving round */
   int                   lastnpresolchgbds;  /**< number of presolving bound changes before presolving round */
   int                   lastnpresoladdholes;/**< number of presolving hole additions before presolving round */
   int                   lastnpresoldelconss;/**< number of presolving constraint deletions before presolving round */
   int                   lastnpresoladdconss;/**< number of presolving constraint additions before presolving round */
   int                   lastnpresolupgdconss;/**< number of presolving constraint upgrades before presolving round */
   int                   lastnpresolchgcoefs;/**< number of presolving coefficient changes before presolving round */
   int                   lastnpresolchgsides;/**< number of presolving side changes before presolving round */
#ifdef SCIP_DISABLED_CODE
   int                   lastnpresolimplications;/**< number of implications before presolving round */
   int                   lastnpresolcliques; /**< number of cliques before presolving round */
#endif
   int                   solindex;           /**< consecutively numbered solution index */
   int                   nrunsbeforefirst;   /**< number of runs until first primal solution */
   int                   firstprimaldepth;   /**< depth in which first primal solution was found */
   int                   ncopies;            /**< counter how often SCIPcopy() was performed */
   int                   nreoptruns;         /**< number of reoptimization runs */
   int                   nclockskipsleft;    /**< how many times the timing should be skipped in SCIPsolveIsStopped() */
   SCIP_Bool             memsavemode;        /**< should algorithms be switched to memory saving mode? */
   SCIP_Bool             userinterrupt;      /**< has the user asked to interrupt the solving process? */
   SCIP_Bool             userrestart;        /**< has the user asked to restart the solving process? */
   SCIP_Bool             inrestart;          /**< are we currently restarting the system? */
   SCIP_Bool             collectvarhistory;  /**< should variable history statistics be collected */
   SCIP_Bool             performpresol;      /**< indicates whether presolving is enabled */
};

#ifdef __cplusplus
}
#endif

#endif<|MERGE_RESOLUTION|>--- conflicted
+++ resolved
@@ -100,11 +100,7 @@
    SCIP_Longint          nsbdowndomchgs;     /**< total number of domain changes generated at down children during strong branching */
    SCIP_Longint          nsbupdomchgs;       /**< total number of domain changes generated at up children during strong branching */
    SCIP_Longint          nsbtimesiterlimhit; /**< total number of times that the strong branching iteration limit was hit */
-<<<<<<< HEAD
-   SCIP_Longint          nnodesbeforefirst;  /**< number of nodes before first primal solution */   
-=======
    SCIP_Longint          nnodesbeforefirst;  /**< number of nodes before first primal solution */
->>>>>>> 1c8bc575
    SCIP_Longint          ninitconssadded;    /**< total number of initial constraints added during the solve */
    SCIP_Real             firstlpdualbound;   /**< dual bound of root node computed by first LP solve (without cuts) */
    SCIP_Real             rootlowerbound;     /**< lower bound of root node */
