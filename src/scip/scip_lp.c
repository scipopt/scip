/* * * * * * * * * * * * * * * * * * * * * * * * * * * * * * * * * * * * * * */
/*                                                                           */
/*                  This file is part of the program and library             */
/*         SCIP --- Solving Constraint Integer Programs                      */
/*                                                                           */
/*  Copyright (c) 2002-2025 Zuse Institute Berlin (ZIB)                      */
/*                                                                           */
/*  Licensed under the Apache License, Version 2.0 (the "License");          */
/*  you may not use this file except in compliance with the License.         */
/*  You may obtain a copy of the License at                                  */
/*                                                                           */
/*      http://www.apache.org/licenses/LICENSE-2.0                           */
/*                                                                           */
/*  Unless required by applicable law or agreed to in writing, software      */
/*  distributed under the License is distributed on an "AS IS" BASIS,        */
/*  WITHOUT WARRANTIES OR CONDITIONS OF ANY KIND, either express or implied. */
/*  See the License for the specific language governing permissions and      */
/*  limitations under the License.                                           */
/*                                                                           */
/*  You should have received a copy of the Apache-2.0 license                */
/*  along with SCIP; see the file LICENSE. If not visit scipopt.org.         */
/*                                                                           */
/* * * * * * * * * * * * * * * * * * * * * * * * * * * * * * * * * * * * * * */

/**@file   scip_lp.c
 * @ingroup OTHER_CFILES
 * @brief  public methods for the LP relaxation, rows and columns
 * @author Tobias Achterberg
 * @author Timo Berthold
 * @author Gerald Gamrath
 * @author Leona Gottwald
 * @author Stefan Heinz
 * @author Gregor Hendel
 * @author Thorsten Koch
 * @author Alexander Martin
 * @author Marc Pfetsch
 * @author Michael Winkler
 * @author Kati Wolter
 *
 * @todo check all SCIP_STAGE_* switches, and include the new stages TRANSFORMED and INITSOLVE
 */

/*---+----1----+----2----+----3----+----4----+----5----+----6----+----7----+----8----+----9----+----0----+----1----+----2*/

#include "blockmemshell/memory.h"
#include "lpi/lpi.h"
#include "scip/conflict.h"
#include "scip/debug.h"
#include "scip/lp.h"
#include "scip/lpexact.h"
#include "scip/prob.h"
#include "scip/pub_lp.h"
#include "scip/pub_message.h"
#include "scip/pub_tree.h"
#include "scip/scip_exact.h"
#include "scip/scip_lpexact.h"
#include "scip/scip_lp.h"
#include "scip/scip_mem.h"
#include "scip/scip_message.h"
#include "scip/scip_numerics.h"
#include "scip/scip_sol.h"
#include "scip/scip_solvingstats.h"
#include "scip/scip_tree.h"
#include "scip/scip_var.h"
#include "scip/set.h"
#include "scip/solve.h"
#include "scip/struct_lp.h"
#include "scip/struct_mem.h"
#include "scip/struct_primal.h"
#include "scip/struct_prob.h"
#include "scip/struct_scip.h"
#include "scip/struct_set.h"
#include "scip/struct_stat.h"
#include "scip/struct_tree.h"
#include "scip/tree.h"
#include "scip/var.h"

/** returns whether the LP was or is to be solved in the current node
 *
 *  @return whether the LP was or is to be solved in the current node.
 *
 *  @pre This method can be called if @p scip is in one of the following stages:
 *       - \ref SCIP_STAGE_SOLVING
 *
 *  See \ref SCIP_Stage "SCIP_STAGE" for a complete list of all possible solving stages.
 */
SCIP_Bool SCIPhasCurrentNodeLP(
   SCIP*                 scip                /**< SCIP data structure */
   )
{
   SCIP_CALL_ABORT( SCIPcheckStage(scip, "SCIPhasCurrentNodeLP", FALSE, FALSE, FALSE, FALSE, FALSE, FALSE, FALSE, FALSE, FALSE, TRUE, FALSE, FALSE, FALSE, FALSE) );

   return SCIPtreeHasCurrentNodeLP(scip->tree);
}

/** returns whether the LP of the current node is already constructed
 *
 *  @return whether the LP of the current node is already constructed.
 *
 *  @pre This method can be called if @p scip is in one of the following stages:
 *       - \ref SCIP_STAGE_SOLVING
 *
 *  See \ref SCIP_Stage "SCIP_STAGE" for a complete list of all possible solving stages.
 */
SCIP_Bool SCIPisLPConstructed(
   SCIP*                 scip                /**< SCIP data structure */
   )
{
   SCIP_CALL_ABORT( SCIPcheckStage(scip, "SCIPisLPConstructed", FALSE, FALSE, FALSE, FALSE, FALSE, FALSE, FALSE, FALSE, FALSE, TRUE, FALSE, FALSE, FALSE, FALSE) );

   return SCIPtreeIsFocusNodeLPConstructed(scip->tree);
}

/** makes sure that the LP of the current node is loaded and may be accessed through the LP information methods
 *
 *  @warning Contructing the LP might change the amount of variables known in the transformed problem and therefore also
 *           the variables array of SCIP (returned by SCIPgetVars() and SCIPgetVarsData()), so it might be necessary to
 *           call one of the later method after this one
 *
 *  @return \ref SCIP_OKAY is returned if everything worked. Otherwise a suitable error code is passed. See \ref
 *          SCIP_Retcode "SCIP_RETCODE" for a complete list of error codes.
 *
 *  @pre This method can be called if @p scip is in one of the following stages:
 *       - \ref SCIP_STAGE_SOLVING
 *
 *  @note The result stored in @p cutoff is safe to use in exact solving mode.
 *
 *  See \ref SCIP_Stage "SCIP_STAGE" for a complete list of all possible solving stages.
 */
SCIP_RETCODE SCIPconstructLP(
   SCIP*                 scip,               /**< SCIP data structure */
   SCIP_Bool*            cutoff              /**< pointer to store whether the node can be cut off */
   )
{
   SCIP_CALL( SCIPcheckStage(scip, "SCIPconstructLP", FALSE, FALSE, FALSE, FALSE, FALSE, FALSE, FALSE, FALSE, FALSE, TRUE, FALSE, FALSE, FALSE, FALSE) );

   SCIP_CALL( SCIPconstructCurrentLP(scip->mem->probmem, scip->set, scip->stat, scip->transprob, scip->origprob,
         scip->tree, scip->reopt, scip->lp, scip->pricestore, scip->sepastore, scip->cutpool, scip->branchcand,
         scip->eventqueue, scip->eventfilter, scip->cliquetable, FALSE, cutoff) );

   return SCIP_OKAY;
}

/** makes sure that the LP of the current node is flushed
 *
 *  @return \ref SCIP_OKAY is returned if everything worked. Otherwise a suitable error code is passed. See \ref
 *          SCIP_Retcode "SCIP_RETCODE" for a complete list of error codes.
 *
 *  @pre This method can be called if @p scip is in one of the following stages:
 *       - \ref SCIP_STAGE_SOLVING
 *
 *  See \ref SCIP_Stage "SCIP_STAGE" for a complete list of all possible solving stages.
 */
SCIP_RETCODE SCIPflushLP(
   SCIP*                 scip                /**< SCIP data structure */
   )
{
   SCIP_CALL( SCIPcheckStage(scip, "SCIPflushLP", FALSE, FALSE, FALSE, FALSE, FALSE, FALSE, FALSE, FALSE, FALSE, TRUE, FALSE, FALSE, FALSE, FALSE) );

   SCIP_CALL( SCIPlpFlush(scip->lp, scip->mem->probmem, scip->set, scip->transprob, scip->eventqueue) );

   return SCIP_OKAY;
}

/** gets solution status of current LP
 *
 *  @return the solution status of current LP.
 *
 *  @pre This method can be called if @p scip is in one of the following stages:
 *       - \ref SCIP_STAGE_SOLVING
 *
 *  See \ref SCIP_Stage "SCIP_STAGE" for a complete list of all possible solving stages.
 */
SCIP_LPSOLSTAT SCIPgetLPSolstat(
   SCIP*                 scip                /**< SCIP data structure */
   )
{
   SCIP_CALL_ABORT( SCIPcheckStage(scip, "SCIPgetLPSolstat", FALSE, FALSE, FALSE, FALSE, FALSE, FALSE, FALSE, FALSE, FALSE, TRUE, FALSE, FALSE, FALSE, FALSE) );

   if( SCIPtreeIsFocusNodeLPConstructed(scip->tree) )
      return SCIPlpGetSolstat(scip->lp);
   else
      return SCIP_LPSOLSTAT_NOTSOLVED;
}

/** returns whether the current LP solution passed the primal feasibility check
 *
 *  @return whether the current LP solution passed the primal feasibility check.
 *
 *  @pre This method can be called if @p scip is in one of the following stages:
 *       - \ref SCIP_STAGE_SOLVING
 *
 *  See \ref SCIP_Stage "SCIP_STAGE" for a complete list of all possible solving stages.
 */
SCIP_Bool SCIPisLPPrimalReliable(
   SCIP*                 scip                /**< SCIP data structure */
   )
{
   SCIP_CALL_ABORT( SCIPcheckStage(scip, "SCIPisLPPrimalReliable", FALSE, FALSE, FALSE, FALSE, FALSE, FALSE, FALSE, FALSE, FALSE, TRUE, FALSE, FALSE, FALSE, FALSE) );

   return SCIPlpIsPrimalReliable(scip->lp);
}

/** returns whether the current LP solution passed the dual feasibility check
 *
 *  @returns whether the current LP solution passed the dual feasibility check.
 *
 *  @pre This method can be called if @p scip is in one of the following stages:
 *       - \ref SCIP_STAGE_SOLVING
 *
 *  See \ref SCIP_Stage "SCIP_STAGE" for a complete list of all possible solving stages.
 */
SCIP_Bool SCIPisLPDualReliable(
   SCIP*                 scip                /**< SCIP data structure */
   )
{
   SCIP_CALL_ABORT( SCIPcheckStage(scip, "SCIPisLPDualReliable", FALSE, FALSE, FALSE, FALSE, FALSE, FALSE, FALSE, FALSE, FALSE, TRUE, FALSE, FALSE, FALSE, FALSE) );

   return SCIPlpIsDualReliable(scip->lp);
}

/** returns whether the current lp is a relaxation of the current problem and its optimal objective value is a local lower bound
 *
 *  @return whether the current lp is a relaxation of the current problem and its optimal objective value is a local lower bound.
 *
 *  @pre This method can be called if @p scip is in one of the following stages:
 *       - \ref SCIP_STAGE_SOLVING
 *
 *  See \ref SCIP_Stage "SCIP_STAGE" for a complete list of all possible solving stages.
 */
SCIP_Bool SCIPisLPRelax(
   SCIP*                 scip                /**< SCIP data structure */
   )
{
   SCIP_CALL_ABORT( SCIPcheckStage(scip, "SCIPisLPRelax", FALSE, FALSE, FALSE, FALSE, FALSE, FALSE, FALSE, FALSE, FALSE, TRUE, FALSE, FALSE, FALSE, FALSE) );

   return SCIPlpIsRelax(scip->lp);
}

/** gets objective value of current LP (which is the sum of column and loose objective value)
 *
 *  @return the objective value of current LP (which is the sum of column and loose objective value).
 *
 *  @pre This method can be called if @p scip is in one of the following stages:
 *       - \ref SCIP_STAGE_SOLVING
 *
 *  @note This method returns the objective value of the current LP solution, which might be primal or dual infeasible
 *        if a limit was hit during solving. It must not be used as a dual bound if the LP solution status returned by
 *        SCIPgetLPSolstat() is SCIP_LPSOLSTAT_ITERLIMIT or SCIP_LPSOLSTAT_TIMELIMIT.
 *
 *  See \ref SCIP_Stage "SCIP_STAGE" for a complete list of all possible solving stages.
 */
SCIP_Real SCIPgetLPObjval(
   SCIP*                 scip                /**< SCIP data structure */
   )
{
   SCIP_CALL_ABORT( SCIPcheckStage(scip, "SCIPgetLPObjval", FALSE, FALSE, FALSE, FALSE, FALSE, FALSE, FALSE, FALSE, FALSE, TRUE, FALSE, FALSE, FALSE, FALSE) );

   return SCIPlpGetObjval(scip->lp, scip->set, scip->transprob);
}

/** gets part of objective value of current LP that results from COLUMN variables only
 *
 *  @return the part of objective value of current LP that results from COLUMN variables only.
 *
 *  @pre This method can be called if @p scip is in one of the following stages:
 *       - \ref SCIP_STAGE_SOLVING
 *
 *  See \ref SCIP_Stage "SCIP_STAGE" for a complete list of all possible solving stages.
 */
SCIP_Real SCIPgetLPColumnObjval(
   SCIP*                 scip                /**< SCIP data structure */
   )
{
   SCIP_CALL_ABORT( SCIPcheckStage(scip, "SCIPgetLPColumnObjval", FALSE, FALSE, FALSE, FALSE, FALSE, FALSE, FALSE, FALSE, FALSE, TRUE, FALSE, FALSE, FALSE, FALSE) );

   return SCIPlpGetColumnObjval(scip->lp);
}

/** gets part of objective value of current LP that results from LOOSE variables only
 *
 *  @return part of objective value of current LP that results from LOOSE variables only.
 *
 *  @pre This method can be called if @p scip is in one of the following stages:
 *       - \ref SCIP_STAGE_SOLVING
 *
 *  See \ref SCIP_Stage "SCIP_STAGE" for a complete list of all possible solving stages.
 */
SCIP_Real SCIPgetLPLooseObjval(
   SCIP*                 scip                /**< SCIP data structure */
   )
{
   SCIP_CALL_ABORT( SCIPcheckStage(scip, "SCIPgetLPLooseObjval", FALSE, FALSE, FALSE, FALSE, FALSE, FALSE, FALSE, FALSE, FALSE, TRUE, FALSE, FALSE, FALSE, FALSE) );

   return SCIPlpGetLooseObjval(scip->lp, scip->set, scip->transprob);
}

/** gets the global pseudo objective value; that is all variables set to their best  (w.r.t. the objective
 *  function) global bound
 *
 *  @return the global pseudo objective value; that is all variables set to their best  (w.r.t. the objective
 *  function) global bound.
 *
 *  @pre This method can be called if @p scip is in one of the following stages:
 *       - \ref SCIP_STAGE_INITPRESOLVE
 *       - \ref SCIP_STAGE_PRESOLVING
 *       - \ref SCIP_STAGE_EXITPRESOLVE
 *       - \ref SCIP_STAGE_PRESOLVED
 *       - \ref SCIP_STAGE_INITSOLVE
 *       - \ref SCIP_STAGE_SOLVING
 *
 *  See \ref SCIP_Stage "SCIP_STAGE" for a complete list of all possible solving stages.
 */
SCIP_Real SCIPgetGlobalPseudoObjval(
   SCIP*                 scip                /**< SCIP data structure */
   )
{
   SCIP_CALL_ABORT( SCIPcheckStage(scip, "SCIPgetGlobalPseudoObjval", FALSE, FALSE, FALSE, FALSE, TRUE, TRUE, TRUE, TRUE, TRUE, TRUE, FALSE, FALSE, FALSE, FALSE) );

   return SCIPlpGetGlobalPseudoObjval(scip->lp, scip->set, scip->transprob);
}

/** gets the pseudo objective value for the current search node; that is all variables set to their best (w.r.t. the
 *  objective function) local bound
 *
 *  @return the pseudo objective value for the current search node; that is all variables set to their best (w.r.t. the
 *  objective function) local bound.
 *
 *  @pre This method can be called if @p scip is in one of the following stages:
 *       - \ref SCIP_STAGE_INITPRESOLVE
 *       - \ref SCIP_STAGE_PRESOLVING
 *       - \ref SCIP_STAGE_EXITPRESOLVE
 *       - \ref SCIP_STAGE_PRESOLVED
 *       - \ref SCIP_STAGE_INITSOLVE
 *       - \ref SCIP_STAGE_SOLVING
 *
 *  See \ref SCIP_Stage "SCIP_STAGE" for a complete list of all possible solving stages.
 */
SCIP_Real SCIPgetPseudoObjval(
   SCIP*                 scip                /**< SCIP data structure */
   )
{
   SCIP_CALL_ABORT( SCIPcheckStage(scip, "SCIPgetPseudoObjval", FALSE, FALSE, FALSE, FALSE, TRUE, TRUE, TRUE, TRUE, TRUE, TRUE, FALSE, FALSE, FALSE, FALSE) );

   return SCIPlpGetPseudoObjval(scip->lp, scip->set, scip->transprob);
}

/** returns whether the root lp is a relaxation of the problem and its optimal objective value is a global lower bound
 *
 *  @return whether the root lp is a relaxation of the problem and its optimal objective value is a global lower bound.
 *
 *  @pre This method can be called if @p scip is in one of the following stages:
 *       - \ref SCIP_STAGE_SOLVING
 *
 *  See \ref SCIP_Stage "SCIP_STAGE" for a complete list of all possible solving stages.
 */
SCIP_Bool SCIPisRootLPRelax(
   SCIP*                 scip                /**< SCIP data structure */
   )
{
   SCIP_CALL_ABORT( SCIPcheckStage(scip, "SCIPisRootLPRelax", FALSE, FALSE, FALSE, FALSE, FALSE, FALSE, FALSE, FALSE, FALSE, TRUE, FALSE, FALSE, FALSE, FALSE) );

   return SCIPlpIsRootLPRelax(scip->lp);
}

/** gets the objective value of the root node LP or SCIP_INVALID if the root node LP was not (yet) solved
 *
 *  @return the objective value of the root node LP or SCIP_INVALID if the root node LP was not (yet) solved.
 *
 *  @pre This method can be called if @p scip is in one of the following stages:
 *       - \ref SCIP_STAGE_INITPRESOLVE
 *       - \ref SCIP_STAGE_PRESOLVING
 *       - \ref SCIP_STAGE_EXITPRESOLVE
 *       - \ref SCIP_STAGE_SOLVING
 *
 *  See \ref SCIP_Stage "SCIP_STAGE" for a complete list of all possible solving stages.
 */
SCIP_Real SCIPgetLPRootObjval(
   SCIP*                 scip                /**< SCIP data structure */
   )
{
   SCIP_CALL_ABORT( SCIPcheckStage(scip, "SCIPgetLPRootObjval", FALSE, FALSE, FALSE, FALSE, TRUE, TRUE, TRUE, FALSE, FALSE, TRUE, FALSE, FALSE, FALSE, FALSE) );

   return SCIPlpGetRootObjval(scip->lp);
}

/** gets part of the objective value of the root node LP that results from COLUMN variables only;
 *  returns SCIP_INVALID if the root node LP was not (yet) solved
 *
 *  @return the part of the objective value of the root node LP that results from COLUMN variables only;
 *  or SCIP_INVALID if the root node LP was not (yet) solved.
 *
 *  @pre This method can be called if @p scip is in one of the following stages:
 *       - \ref SCIP_STAGE_INITPRESOLVE
 *       - \ref SCIP_STAGE_PRESOLVING
 *       - \ref SCIP_STAGE_EXITPRESOLVE
 *       - \ref SCIP_STAGE_SOLVING
 *
 *  See \ref SCIP_Stage "SCIP_STAGE" for a complete list of all possible solving stages.
 */
SCIP_Real SCIPgetLPRootColumnObjval(
   SCIP*                 scip                /**< SCIP data structure */
   )
{
   SCIP_CALL_ABORT( SCIPcheckStage(scip, "SCIPgetLPRootColumnObjval", FALSE, FALSE, FALSE, FALSE, TRUE, TRUE, TRUE, FALSE, FALSE, TRUE, FALSE, FALSE, FALSE, FALSE) );

   return SCIPlpGetRootColumnObjval(scip->lp);
}

/** gets part of the objective value of the root node LP that results from LOOSE variables only;
 *  returns SCIP_INVALID if the root node LP was not (yet) solved
 *
 *  @return the part of the objective value of the root node LP that results from LOOSE variables only;
 *  or SCIP_INVALID if the root node LP was not (yet) solved.
 *
 *  @pre This method can be called if @p scip is in one of the following stages:
 *       - \ref SCIP_STAGE_INITPRESOLVE
 *       - \ref SCIP_STAGE_PRESOLVING
 *       - \ref SCIP_STAGE_EXITPRESOLVE
 *       - \ref SCIP_STAGE_SOLVING
 *
 *  See \ref SCIP_Stage "SCIP_STAGE" for a complete list of all possible solving stages.
 */
SCIP_Real SCIPgetLPRootLooseObjval(
   SCIP*                 scip                /**< SCIP data structure */
   )
{
   SCIP_CALL_ABORT( SCIPcheckStage(scip, "SCIPgetLPRootLooseObjval", FALSE, FALSE, FALSE, FALSE, TRUE, TRUE, TRUE, FALSE, FALSE, TRUE, FALSE, FALSE, FALSE, FALSE) );

   return SCIPlpGetRootLooseObjval(scip->lp);
}

/** gets current primal feasibility tolerance of LP */
SCIP_Real SCIPgetLPFeastol(
   SCIP*                 scip                /**< SCIP data structure */
   )
{
   SCIP_CALL_ABORT( SCIPcheckStage(scip, "SCIPgetLPFeastol", FALSE, FALSE, FALSE, FALSE, FALSE, FALSE, FALSE, FALSE, FALSE, TRUE, FALSE, FALSE, FALSE, FALSE) );

   return SCIPlpGetFeastol(scip->lp);
}

/** sets primal feasibility tolerance of LP */
void SCIPsetLPFeastol(
   SCIP*                 scip,               /**< SCIP data structure */
   SCIP_Real             newfeastol          /**< new primal feasibility tolerance for LP */
   )
{
   SCIP_CALL_ABORT( SCIPcheckStage(scip, "SCIPsetLPFeastol", FALSE, FALSE, FALSE, FALSE, FALSE, FALSE, FALSE, FALSE, FALSE, TRUE, FALSE, FALSE, FALSE, FALSE) );

   SCIPlpSetFeastol(scip->lp, scip->set, newfeastol);
}

/** resets primal feasibility tolerance of LP
 *
 * Sets primal feasibility tolerance to min of numerics/lpfeastolfactor * numerics/feastol and relaxfeastol.
 */
void SCIPresetLPFeastol(
   SCIP*                 scip                /**< SCIP data structure */
   )
{
   SCIP_CALL_ABORT( SCIPcheckStage(scip, "SCIPresetLPFeastol", FALSE, FALSE, FALSE, FALSE, FALSE, FALSE, FALSE, FALSE, FALSE, TRUE, FALSE, FALSE, FALSE, FALSE) );

   SCIPlpResetFeastol(scip->lp, scip->set);
}

/** gets current LP columns along with the current number of LP columns
 *
 *  @return \ref SCIP_OKAY is returned if everything worked. Otherwise a suitable error code is passed. See \ref
 *          SCIP_Retcode "SCIP_RETCODE" for a complete list of error codes.
 *
 *  @pre This method can be called if @p scip is in one of the following stages:
 *       - \ref SCIP_STAGE_SOLVING
 *
 *  See \ref SCIP_Stage "SCIP_STAGE" for a complete list of all possible solving stages.
 */
SCIP_RETCODE SCIPgetLPColsData(
   SCIP*                 scip,               /**< SCIP data structure */
   SCIP_COL***           cols,               /**< pointer to store the array of LP columns, or NULL */
   int*                  ncols               /**< pointer to store the number of LP columns, or NULL */
   )
{
   SCIP_CALL( SCIPcheckStage(scip, "SCIPgetLPColsData", FALSE, FALSE, FALSE, FALSE, FALSE, FALSE, FALSE, FALSE, FALSE, TRUE, FALSE, FALSE, FALSE, FALSE) );

   if( SCIPtreeIsFocusNodeLPConstructed(scip->tree) )
   {
      if( cols != NULL )
         *cols = SCIPlpGetCols(scip->lp);
      if( ncols != NULL )
         *ncols = SCIPlpGetNCols(scip->lp);
   }
   else
   {
      if( cols != NULL )
         *cols = NULL;
      if( ncols != NULL )
         *ncols = 0;
   }

   return SCIP_OKAY;
}

/** gets current LP columns
 *
 *  @return the current LP columns.
 *
 *  @pre This method can be called if @p scip is in one of the following stages:
 *       - \ref SCIP_STAGE_SOLVING
 *
 *  See \ref SCIP_Stage "SCIP_STAGE" for a complete list of all possible solving stages.
 */
SCIP_COL** SCIPgetLPCols(
   SCIP*                 scip                /**< SCIP data structure */
   )
{
   SCIP_CALL_ABORT( SCIPcheckStage(scip, "SCIPgetLPCols", FALSE, FALSE, FALSE, FALSE, FALSE, FALSE, FALSE, FALSE, FALSE, TRUE, FALSE, FALSE, FALSE, FALSE) );

   if( SCIPtreeIsFocusNodeLPConstructed(scip->tree) )
      return SCIPlpGetCols(scip->lp);
   else
      return NULL;
}

/** gets current number of LP columns
 *
 *  @return the current number of LP columns.
 *
 *  @pre This method can be called if @p scip is in one of the following stages:
 *       - \ref SCIP_STAGE_SOLVING
 *
 *  See \ref SCIP_Stage "SCIP_STAGE" for a complete list of all possible solving stages.
 */
int SCIPgetNLPCols(
   SCIP*                 scip                /**< SCIP data structure */
   )
{
   SCIP_CALL_ABORT( SCIPcheckStage(scip, "SCIPgetNLPCols", FALSE, FALSE, FALSE, FALSE, FALSE, FALSE, FALSE, FALSE, FALSE, TRUE, FALSE, FALSE, FALSE, FALSE) );

   if( SCIPtreeIsFocusNodeLPConstructed(scip->tree) )
      return SCIPlpGetNCols(scip->lp);
   else
      return 0;
}

/** gets current number of unfixed LP columns
 *
 *  @return the current number of unfixed LP columns.
 *
 *  @pre This method can be called if @p scip is in one of the following stages:
 *       - \ref SCIP_STAGE_SOLVING
 *
 *  See \ref SCIP_Stage "SCIP_STAGE" for a complete list of all possible solving stages.
 */
int SCIPgetNUnfixedLPCols(
   SCIP*                 scip                /**< SCIP data structure */
   )
{
   SCIP_CALL_ABORT( SCIPcheckStage(scip, "SCIPgetNUnfixedLPCols", FALSE, FALSE, FALSE, FALSE, FALSE, FALSE, FALSE, FALSE, FALSE, TRUE, FALSE, FALSE, FALSE, FALSE) );

   if( SCIPtreeIsFocusNodeLPConstructed(scip->tree) )
      return SCIPlpGetNUnfixedCols(scip->lp, scip->set->num_epsilon);
   else
      return 0;
}

/** gets current LP rows along with the current number of LP rows
 *
 *  @return \ref SCIP_OKAY is returned if everything worked. Otherwise a suitable error code is passed. See \ref
 *          SCIP_Retcode "SCIP_RETCODE" for a complete list of error codes.
 *
 *  @pre This method can be called if @p scip is in one of the following stages:
 *       - \ref SCIP_STAGE_SOLVING
 *
 *  See \ref SCIP_Stage "SCIP_STAGE" for a complete list of all possible solving stages.
 */
SCIP_RETCODE SCIPgetLPRowsData(
   SCIP*                 scip,               /**< SCIP data structure */
   SCIP_ROW***           rows,               /**< pointer to store the array of LP rows, or NULL */
   int*                  nrows               /**< pointer to store the number of LP rows, or NULL */
   )
{
   SCIP_CALL( SCIPcheckStage(scip, "SCIPgetLPRowsData", FALSE, FALSE, FALSE, FALSE, FALSE, FALSE, FALSE, FALSE, FALSE, TRUE, FALSE, FALSE, FALSE, FALSE) );

   if( SCIPtreeIsFocusNodeLPConstructed(scip->tree) )
   {
      if( rows != NULL )
         *rows = SCIPlpGetRows(scip->lp);
      if( nrows != NULL )
         *nrows = SCIPlpGetNRows(scip->lp);
   }
   else
   {
      if( rows != NULL )
         *rows = NULL;
      if( nrows != NULL )
         *nrows = 0;
   }

   return SCIP_OKAY;
}

/** gets current LP rows
 *
 *  @return the current LP rows.
 *
 *  @pre This method can be called if @p scip is in one of the following stages:
 *       - \ref SCIP_STAGE_SOLVING
 *
 *  See \ref SCIP_Stage "SCIP_STAGE" for a complete list of all possible solving stages.
 */
SCIP_ROW** SCIPgetLPRows(
   SCIP*                 scip                /**< SCIP data structure */
   )
{
   SCIP_CALL_ABORT( SCIPcheckStage(scip, "SCIPgetLPRows", FALSE, FALSE, FALSE, FALSE, FALSE, FALSE, FALSE, FALSE, FALSE, TRUE, FALSE, FALSE, FALSE, FALSE) );

   if( SCIPtreeIsFocusNodeLPConstructed(scip->tree) )
      return SCIPlpGetRows(scip->lp);
   else
      return NULL;
}

/** gets current number of LP rows
 *
 *  @return the current number of LP rows.
 *
 *  @pre This method can be called if @p scip is in one of the following stages:
 *       - \ref SCIP_STAGE_SOLVING
 *
 *  See \ref SCIP_Stage "SCIP_STAGE" for a complete list of all possible solving stages.
 */
int SCIPgetNLPRows(
   SCIP*                 scip                /**< SCIP data structure */
   )
{
   SCIP_CALL_ABORT( SCIPcheckStage(scip, "SCIPgetNLPRows", FALSE, FALSE, FALSE, FALSE, FALSE, FALSE, FALSE, FALSE, FALSE, TRUE, FALSE, FALSE, FALSE, FALSE) );

   if( SCIPtreeIsFocusNodeLPConstructed(scip->tree) )
      return SCIPlpGetNRows(scip->lp);
   else
      return 0;
}

/** returns TRUE iff all columns, i.e. every variable with non-empty column w.r.t. all ever created rows, are present
 *  in the LP, and FALSE, if there are additional already existing columns, that may be added to the LP in pricing
 *
 *  @return TRUE iff all columns, i.e. every variable with non-empty column w.r.t. all ever created rows, are present
 *  in the LP, and FALSE, if there are additional already existing columns, that may be added to the LP in pricing.
 *
 *  @pre This method can be called if @p scip is in one of the following stages:
 *       - \ref SCIP_STAGE_SOLVING
 *
 *  See \ref SCIP_Stage "SCIP_STAGE" for a complete list of all possible solving stages.
 */
SCIP_Bool SCIPallColsInLP(
   SCIP*                 scip                /**< SCIP data structure */
   )
{
   SCIP_CALL_ABORT( SCIPcheckStage(scip, "SCIPallColsInLP", FALSE, FALSE, FALSE, FALSE, FALSE, FALSE, FALSE, FALSE, FALSE, TRUE, FALSE, FALSE, FALSE, FALSE) );

   return SCIPprobAllColsInLP(scip->transprob, scip->set, scip->lp);
}

/** returns whether the current LP solution is basic, i.e. is defined by a valid simplex basis
 *
 *  @return whether the current LP solution is basic, i.e. is defined by a valid simplex basis.
 *
 *  @pre This method can be called if @p scip is in one of the following stages:
 *       - \ref SCIP_STAGE_SOLVING
 *
 *  See \ref SCIP_Stage "SCIP_STAGE" for a complete list of all possible solving stages.
 */
SCIP_Bool SCIPisLPSolBasic(
   SCIP*                 scip                /**< SCIP data structure */
   )
{
   SCIP_CALL_ABORT( SCIPcheckStage(scip, "SCIPisLPSolBasic", FALSE, FALSE, FALSE, FALSE, FALSE, FALSE, FALSE, FALSE, FALSE, TRUE, FALSE, FALSE, FALSE, FALSE) );

   return SCIPlpIsSolBasic(scip->lp);
}

/** gets all indices of basic columns and rows: index i >= 0 corresponds to column i, index i < 0 to row -i-1
 *
 *  @return \ref SCIP_OKAY is returned if everything worked. Otherwise a suitable error code is passed. See \ref
 *          SCIP_Retcode "SCIP_RETCODE" for a complete list of error codes.
 *
 *  @pre This method can be called if @p scip is in one of the following stages:
 *       - \ref SCIP_STAGE_SOLVING
 *
 *  See \ref SCIP_Stage "SCIP_STAGE" for a complete list of all possible solving stages.
 */
SCIP_RETCODE SCIPgetLPBasisInd(
   SCIP*                 scip,               /**< SCIP data structure */
   int*                  basisind            /**< pointer to store basis indices ready to keep number of rows entries */
   )
{
   SCIP_CALL( SCIPcheckStage(scip, "SCIPgetLPBasisInd", FALSE, FALSE, FALSE, FALSE, FALSE, FALSE, FALSE, FALSE, FALSE, TRUE, FALSE, FALSE, FALSE, FALSE) );

   if( !SCIPlpIsSolBasic(scip->lp) )
   {
      SCIPerrorMessage("current LP solution is not basic\n");
      return SCIP_INVALIDCALL;
   }

   SCIP_CALL( SCIPlpGetBasisInd(scip->lp, basisind) );

   return SCIP_OKAY;
}

/** gets a row from the inverse basis matrix B^-1
 *
 *  @return \ref SCIP_OKAY is returned if everything worked. Otherwise a suitable error code is passed. See \ref
 *          SCIP_Retcode "SCIP_RETCODE" for a complete list of error codes.
 *
 *  @pre This method can be called if @p scip is in one of the following stages:
 *       - \ref SCIP_STAGE_SOLVING
 *
 *  See \ref SCIP_Stage "SCIP_STAGE" for a complete list of all possible solving stages.
 */
SCIP_RETCODE SCIPgetLPBInvRow(
   SCIP*                 scip,               /**< SCIP data structure */
   int                   r,                  /**< row number */
   SCIP_Real*            coefs,              /**< array to store the coefficients of the row */
   int*                  inds,               /**< array to store the non-zero indices, or NULL */
   int*                  ninds               /**< pointer to store the number of non-zero indices, or NULL
                                              *  (-1: if we do not store sparsity informations) */
   )
{
   SCIP_CALL( SCIPcheckStage(scip, "SCIPgetLPBInvRow", FALSE, FALSE, FALSE, FALSE, FALSE, FALSE, FALSE, FALSE, FALSE, TRUE, FALSE, FALSE, FALSE, FALSE) );

   if( !SCIPlpIsSolBasic(scip->lp) )
   {
      SCIPerrorMessage("current LP solution is not basic\n");
      return SCIP_INVALIDCALL;
   }

   SCIP_CALL( SCIPlpGetBInvRow(scip->lp, r, coefs, inds, ninds) );

   /* debug check if the coef is the r-th line of the inverse matrix B^-1 */
   SCIP_CALL( SCIPdebugCheckBInvRow(scip, r, coefs) ); /*lint !e506 !e774*/

   return SCIP_OKAY;
}

/** gets a column from the inverse basis matrix B^-1
 *
 *  @return \ref SCIP_OKAY is returned if everything worked. Otherwise a suitable error code is passed. See \ref
 *          SCIP_Retcode "SCIP_RETCODE" for a complete list of error codes.
 *
 *  @pre This method can be called if @p scip is in one of the following stages:
 *       - \ref SCIP_STAGE_SOLVING
 *
 *  See \ref SCIP_Stage "SCIP_STAGE" for a complete list of all possible solving stages.
 */
SCIP_RETCODE SCIPgetLPBInvCol(
   SCIP*                 scip,               /**< SCIP data structure */
   int                   c,                  /**< column number of B^-1; this is NOT the number of the column in the LP
                                              *   returned by SCIPcolGetLPPos(); you have to call SCIPgetBasisInd()
                                              *   to get the array which links the B^-1 column numbers to the row and
                                              *   column numbers of the LP! c must be between 0 and nrows-1, since the
                                              *   basis has the size nrows * nrows */
   SCIP_Real*            coefs,              /**< array to store the coefficients of the column */
   int*                  inds,               /**< array to store the non-zero indices, or NULL */
   int*                  ninds               /**< pointer to store the number of non-zero indices, or NULL
                                              *  (-1: if we do not store sparsity informations) */
   )
{
   SCIP_CALL( SCIPcheckStage(scip, "SCIPgetLPBInvCol", FALSE, FALSE, FALSE, FALSE, FALSE, FALSE, FALSE, FALSE, FALSE, TRUE, FALSE, FALSE, FALSE, FALSE) );

   if( !SCIPlpIsSolBasic(scip->lp) )
   {
      SCIPerrorMessage("current LP solution is not basic\n");
      return SCIP_INVALIDCALL;
   }

   SCIP_CALL( SCIPlpGetBInvCol(scip->lp, c, coefs, inds, ninds) );

   return SCIP_OKAY;
}

/** gets a row from the product of inverse basis matrix B^-1 and coefficient matrix A (i.e. from B^-1 * A)
 *
 *  @return \ref SCIP_OKAY is returned if everything worked. Otherwise a suitable error code is passed. See \ref
 *          SCIP_Retcode "SCIP_RETCODE" for a complete list of error codes.
 *
 *  @pre This method can be called if @p scip is in one of the following stages:
 *       - \ref SCIP_STAGE_SOLVING
 *
 *  See \ref SCIP_Stage "SCIP_STAGE" for a complete list of all possible solving stages.
 */
SCIP_RETCODE SCIPgetLPBInvARow(
   SCIP*                 scip,               /**< SCIP data structure */
   int                   r,                  /**< row number */
   SCIP_Real*            binvrow,            /**< row in B^-1 from prior call to SCIPgetLPBInvRow(), or NULL */
   SCIP_Real*            coefs,              /**< array to store the coefficients of the row */
   int*                  inds,               /**< array to store the non-zero indices, or NULL */
   int*                  ninds               /**< pointer to store the number of non-zero indices, or NULL
                                              *  (-1: if we do not store sparsity informations) */
   )
{
   SCIP_CALL( SCIPcheckStage(scip, "SCIPgetLPBInvARow", FALSE, FALSE, FALSE, FALSE, FALSE, FALSE, FALSE, FALSE, FALSE, TRUE, FALSE, FALSE, FALSE, FALSE) );

   if( !SCIPlpIsSolBasic(scip->lp) )
   {
      SCIPerrorMessage("current LP solution is not basic\n");
      return SCIP_INVALIDCALL;
   }

   SCIP_CALL( SCIPlpGetBInvARow(scip->lp, r, binvrow, coefs, inds, ninds) );

   return SCIP_OKAY;
}

/** gets a column from the product of inverse basis matrix B^-1 and coefficient matrix A (i.e. from B^-1 * A),
 *  i.e., it computes B^-1 * A_c with A_c being the c'th column of A
 *
 *  @return \ref SCIP_OKAY is returned if everything worked. Otherwise a suitable error code is passed. See \ref
 *          SCIP_Retcode "SCIP_RETCODE" for a complete list of error codes.
 *
 *  @pre This method can be called if @p scip is in one of the following stages:
 *       - \ref SCIP_STAGE_SOLVING
 *
 *  See \ref SCIP_Stage "SCIP_STAGE" for a complete list of all possible solving stages.
 */
SCIP_RETCODE SCIPgetLPBInvACol(
   SCIP*                 scip,               /**< SCIP data structure */
   int                   c,                  /**< column number which can be accessed by SCIPcolGetLPPos() */
   SCIP_Real*            coefs,              /**< array to store the coefficients of the column */
   int*                  inds,               /**< array to store the non-zero indices, or NULL */
   int*                  ninds               /**< pointer to store the number of non-zero indices, or NULL
                                              *  (-1: if we do not store sparsity informations) */
   )
{
   SCIP_CALL( SCIPcheckStage(scip, "SCIPgetLPBInvACol", FALSE, FALSE, FALSE, FALSE, FALSE, FALSE, FALSE, FALSE, FALSE, TRUE, FALSE, FALSE, FALSE, FALSE) );

   if( !SCIPlpIsSolBasic(scip->lp) )
   {
      SCIPerrorMessage("current LP solution is not basic\n");
      return SCIP_INVALIDCALL;
   }

   SCIP_CALL( SCIPlpGetBInvACol(scip->lp, c, coefs, inds, ninds) );

   return SCIP_OKAY;
}

/** calculates a weighted sum of all LP rows; for negative weights, the left and right hand side of the corresponding
 *  LP row are swapped in the summation
 *
 *  @return \ref SCIP_OKAY is returned if everything worked. Otherwise a suitable error code is passed. See \ref
 *          SCIP_Retcode "SCIP_RETCODE" for a complete list of error codes.
 *
 *  @pre This method can be called if @p scip is in one of the following stages:
 *       - \ref SCIP_STAGE_SOLVING
 *
 *  See \ref SCIP_Stage "SCIP_STAGE" for a complete list of all possible solving stages.
 */
SCIP_RETCODE SCIPsumLPRows(
   SCIP*                 scip,               /**< SCIP data structure */
   SCIP_Real*            weights,            /**< row weights in row summation */
   SCIP_REALARRAY*       sumcoef,            /**< array to store sum coefficients indexed by variables' probindex */
   SCIP_Real*            sumlhs,             /**< pointer to store the left hand side of the row summation */
   SCIP_Real*            sumrhs              /**< pointer to store the right hand side of the row summation */
   )
{
   SCIP_CALL( SCIPcheckStage(scip, "SCIPsumLPRows", FALSE, FALSE, FALSE, FALSE, FALSE, FALSE, FALSE, FALSE, FALSE, TRUE, FALSE, FALSE, FALSE, FALSE) );

   SCIP_CALL( SCIPlpSumRows(scip->lp, scip->set, scip->transprob, weights, sumcoef, sumlhs, sumrhs) );

   return SCIP_OKAY;
}

/** interrupts or disables the interrupt of the currently ongoing lp solve; if the lp is not currently constructed just returns with no effect
 *
 *  @return \ref SCIP_OKAY is returned if everything worked. Otherwise a suitable error code is passed. See \ref
 *          SCIP_Retcode "SCIP_RETCODE" for a complete list of error codes.
 *
 *  @pre This method can be called in any SCIP stage
 */
SCIP_RETCODE SCIPinterruptLP(
   SCIP*                 scip,               /**< SCIP data structure */
   SCIP_Bool             interrupt           /**< TRUE if interrupt should be set, FALSE if it should be disabled */
   )
{
   SCIP_CALL( SCIPcheckStage(scip, "SCIPinterruptLP", TRUE, TRUE, TRUE, TRUE, TRUE, TRUE, TRUE, TRUE, TRUE, TRUE, TRUE, TRUE, TRUE, TRUE) );

   if( scip->lp == NULL )
      return SCIP_OKAY;

   SCIP_CALL( SCIPlpInterrupt(scip->lp, interrupt) );
   if( interrupt )
      scip->stat->userinterrupt = TRUE;

   return SCIP_OKAY;
}

/** writes current LP to a file
 *
 *  @return \ref SCIP_OKAY is returned if everything worked. Otherwise a suitable error code is passed. See \ref
 *          SCIP_Retcode "SCIP_RETCODE" for a complete list of error codes.
 *
 *  @pre This method can be called if @p scip is in one of the following stages:
 *       - \ref SCIP_STAGE_SOLVING
 *
 *  See \ref SCIP_Stage "SCIP_STAGE" for a complete list of all possible solving stages.
 */
SCIP_RETCODE SCIPwriteLP(
   SCIP*                 scip,               /**< SCIP data structure */
   const char*           filename            /**< file name */
   )
{
   SCIP_CALL( SCIPcheckStage(scip, "SCIPwriteLP", FALSE, FALSE, FALSE, FALSE, FALSE, FALSE, FALSE, FALSE, FALSE, TRUE, FALSE, FALSE, FALSE, FALSE) );

   if( !SCIPtreeIsFocusNodeLPConstructed(scip->tree) )
   {
      SCIPerrorMessage("LP not constructed\n");
      return SCIP_INVALIDDATA;
   }

   if( !scip->lp->flushed )
      SCIPwarningMessage(scip, "LP not flushed\n");

   SCIP_CALL( SCIPlpWrite(scip->lp, filename) );

   return SCIP_OKAY;
}

/** writes MIP relaxation of the current branch-and-bound node to a file
 *
 *  @return \ref SCIP_OKAY is returned if everything worked. Otherwise a suitable error code is passed. See \ref
 *          SCIP_Retcode "SCIP_RETCODE" for a complete list of error codes.
 *
 *  @pre This method can be called if @p scip is in one of the following stages:
 *       - \ref SCIP_STAGE_SOLVING
 *
 *  See \ref SCIP_Stage "SCIP_STAGE" for a complete list of all possible solving stages.
 */
SCIP_RETCODE SCIPwriteMIP(
   SCIP*                 scip,               /**< SCIP data structure */
   const char*           filename,           /**< file name */
   SCIP_Bool             genericnames,       /**< should generic names like x_i and row_j be used in order to avoid
                                              *   troubles with reserved symbols? */
   SCIP_Bool             origobj,            /**< should the original objective function be used? */
   SCIP_Bool             lazyconss           /**< output removable rows as lazy constraints? */
   )
{
   SCIP_CALL( SCIPcheckStage(scip, "SCIPwriteMIP", FALSE, FALSE, FALSE, FALSE, FALSE, FALSE, FALSE, FALSE, FALSE, TRUE, FALSE, FALSE, FALSE, FALSE) );

   if( !SCIPtreeIsFocusNodeLPConstructed(scip->tree) )
   {
      SCIPerrorMessage("LP not constructed\n");
      return SCIP_INVALIDDATA;
   }

   if( !scip->lp->flushed )
      SCIPwarningMessage(scip, "LP not flushed\n");

   SCIP_CALL( SCIPlpWriteMip(scip->lp, scip->set, scip->messagehdlr, filename, genericnames,
         origobj, scip->origprob->objsense, scip->transprob->objscale, scip->transprob->objoffset, lazyconss) );

   return SCIP_OKAY;
}

/** gets the LP interface of SCIP;
 *  with the LPI you can use all of the methods defined in lpi/lpi.h;
 *
 *  @warning You have to make sure, that the full internal state of the LPI does not change or is recovered completely
 *           after the end of the method that uses the LPI. In particular, if you manipulate the LP or its solution
 *           (e.g. by calling one of the SCIPlpiAdd...() or one of the SCIPlpiSolve...() methods), you have to check in
 *           advance with SCIPlpiWasSolved() whether the LP is currently solved. If this is the case, you have to make
 *           sure, the internal solution status is recovered completely at the end of your method. This can be achieved
 *           by getting the LPI state before applying any LPI manipulations with SCIPlpiGetState() and restoring it
 *           afterwards with SCIPlpiSetState() and SCIPlpiFreeState(). Additionally you have to resolve the LP with the
 *           appropriate SCIPlpiSolve...() call in order to reinstall the internal solution status.
 *
 *  @warning Make also sure, that all parameter values that you have changed are set back to their original values.
 *
 *  @return \ref SCIP_OKAY is returned if everything worked. Otherwise a suitable error code is passed. See \ref
 *          SCIP_Retcode "SCIP_RETCODE" for a complete list of error codes.
 *
 *  @pre This method can be called if @p scip is in one of the following stages:
 *       - \ref SCIP_STAGE_TRANSFORMED
 *       - \ref SCIP_STAGE_INITPRESOLVE
 *       - \ref SCIP_STAGE_PRESOLVING
 *       - \ref SCIP_STAGE_EXITPRESOLVE
 *       - \ref SCIP_STAGE_PRESOLVED
 *       - \ref SCIP_STAGE_INITSOLVE
 *       - \ref SCIP_STAGE_SOLVING
 *       - \ref SCIP_STAGE_SOLVED
 *       - \ref SCIP_STAGE_EXITSOLVE
 *
 *  See \ref SCIP_Stage "SCIP_STAGE" for a complete list of all possible solving stages.
 */
SCIP_RETCODE SCIPgetLPI(
   SCIP*                 scip,               /**< SCIP data structure */
   SCIP_LPI**            lpi                 /**< pointer to store the LP interface */
   )
{
   assert(lpi != NULL);

   SCIP_CALL( SCIPcheckStage(scip, "SCIPgetLPI", FALSE, FALSE, FALSE, TRUE, TRUE, TRUE, TRUE, TRUE, TRUE, TRUE, TRUE, TRUE, FALSE, FALSE) );

   *lpi = SCIPlpGetLPI(scip->lp);

   return SCIP_OKAY;
}

/** displays quality information about the current LP solution. An LP solution need to be available; information printed
 *  is subject to what the LP solver supports
 *
 *  @return \ref SCIP_OKAY is returned if everything worked. Otherwise a suitable error code is passed. See \ref
 *          SCIP_Retcode "SCIP_RETCODE" for a complete list of error codes.
 *
 *  @pre This method can be called if @p scip is in one of the following stages:
 *       - \ref SCIP_STAGE_INIT
 *       - \ref SCIP_STAGE_PROBLEM
 *       - \ref SCIP_STAGE_TRANSFORMED
 *       - \ref SCIP_STAGE_INITPRESOLVE
 *       - \ref SCIP_STAGE_PRESOLVING
 *       - \ref SCIP_STAGE_EXITPRESOLVE
 *       - \ref SCIP_STAGE_PRESOLVED
 *       - \ref SCIP_STAGE_SOLVING
 *       - \ref SCIP_STAGE_SOLVED
 *       - \ref SCIP_STAGE_FREE
 *
 *  See \ref SCIP_Stage "SCIP_STAGE" for a complete list of all possible solving stages.
 *
 *  @note The printing process is done via the message handler system.
 */
SCIP_RETCODE SCIPprintLPSolutionQuality(
   SCIP*                 scip,               /**< SCIP data structure */
   FILE*                 file                /**< output file (or NULL for standard output) */
   )
{
   SCIP_LPI* lpi;
   SCIP_Real quality;

   SCIP_CALL( SCIPcheckStage(scip, "SCIPprintLPSolutionQuality", TRUE, TRUE, FALSE, TRUE, TRUE, TRUE, TRUE, TRUE, FALSE, TRUE, TRUE, FALSE, FALSE, TRUE) );

   switch( scip->set->stage )
   {
      case SCIP_STAGE_INIT:
      case SCIP_STAGE_PROBLEM:
      case SCIP_STAGE_TRANSFORMED:
      case SCIP_STAGE_INITPRESOLVE:
   case SCIP_STAGE_PRESOLVING:
   case SCIP_STAGE_EXITPRESOLVE:
      case SCIP_STAGE_PRESOLVED:
         SCIPmessageFPrintInfo(scip->messagehdlr, file, "Problem not solving yet, no LP available.\n");
         return SCIP_OKAY;

      case SCIP_STAGE_SOLVING:
      case SCIP_STAGE_SOLVED:
         break;

      default:
         SCIPerrorMessage("invalid SCIP stage <%d>\n", scip->set->stage);
         return SCIP_INVALIDCALL;
   }  /*lint !e788*/

   /* note that after diving mode, the LPI may only have the basis information, but SCIPlpiWasSolved() can be false; in
    * this case, we will (depending on the LP solver) probably not obtain the quality measure; one solution would be to
    * store the results of SCIPlpiGetRealSolQuality() within the SCIP_LP after each LP solve; this would have the added
    * advantage, that we reduce direct access to the LPI, but it sounds potentially expensive
    */
   lpi = SCIPlpGetLPI(scip->lp);
   assert(lpi != NULL);

   SCIP_CALL( SCIPlpiGetRealSolQuality(lpi, SCIP_LPSOLQUALITY_ESTIMCONDITION, &quality) );
   SCIPmessageFPrintInfo(scip->messagehdlr, file, "Basis matrix condition (estimated): ");
   if( quality != SCIP_INVALID ) /*lint !e777*/
      SCIPmessageFPrintInfo(scip->messagehdlr, file, "%.6e\n", quality);
   else
      SCIPmessageFPrintInfo(scip->messagehdlr, file, "not available\n");

   SCIP_CALL( SCIPlpiGetRealSolQuality(lpi, SCIP_LPSOLQUALITY_EXACTCONDITION, &quality) );
   SCIPmessageFPrintInfo(scip->messagehdlr, file, "Basis matrix condition (exact):     ");
   if( quality != SCIP_INVALID ) /*lint !e777*/
      SCIPmessageFPrintInfo(scip->messagehdlr, file, "%.6e\n", quality);
   else
      SCIPmessageFPrintInfo(scip->messagehdlr, file, "not available\n");

   return SCIP_OKAY;
}

/** compute relative interior point to current LP
 *  @see SCIPlpComputeRelIntPoint
 *
 *  @return \ref SCIP_OKAY is returned if everything worked. Otherwise a suitable error code is passed. See \ref
 *          SCIP_Retcode "SCIP_RETCODE" for a complete list of error codes.
 *
 *  @pre This method can be called if @p scip is in one of the following stages:
 *       - \ref SCIP_STAGE_TRANSFORMED
 *       - \ref SCIP_STAGE_INITPRESOLVE
 *       - \ref SCIP_STAGE_PRESOLVING
 *       - \ref SCIP_STAGE_EXITPRESOLVE
 *       - \ref SCIP_STAGE_PRESOLVED
 *       - \ref SCIP_STAGE_SOLVING
 *       - \ref SCIP_STAGE_SOLVED
 *
 *  See \ref SCIP_Stage "SCIP_STAGE" for a complete list of all possible solving stages.
 */
SCIP_RETCODE SCIPcomputeLPRelIntPoint(
   SCIP*                 scip,               /**< SCIP data structure */
   SCIP_Bool             relaxrows,          /**< should the rows be relaxed */
   SCIP_Bool             inclobjcutoff,      /**< should a row for the objective cutoff be included */
   SCIP_Real             timelimit,          /**< time limit for LP solver */
   int                   iterlimit,          /**< iteration limit for LP solver */
   SCIP_SOL**            point               /**< relative interior point on exit */
   )
{
   SCIP_Real* pointvals;
   SCIP_Bool success;

   SCIP_CALL( SCIPcheckStage(scip, "SCIPcomputeLPRelIntPoint", FALSE, FALSE, FALSE, TRUE, TRUE, TRUE, TRUE, TRUE, FALSE, TRUE, TRUE, FALSE, FALSE, FALSE) );

   assert(scip != NULL);
   assert(scip->lp != NULL);
   assert(point != NULL);

   *point = NULL;

   SCIP_CALL( SCIPallocBufferArray(scip, &pointvals, SCIPlpGetNCols(scip->lp)) );

   SCIP_CALL( SCIPlpComputeRelIntPoint(scip->set, scip->messagehdlr, scip->lp, scip->transprob,
         relaxrows, inclobjcutoff, timelimit, iterlimit, pointvals, &success) );

   /* if successful, create new solution with point values */
   if( success )
   {
      int i;

      SCIP_CALL( SCIPcreateSol(scip, point, NULL) );

      for( i = 0; i < SCIPlpGetNCols(scip->lp); ++i )
      {
         SCIP_CALL( SCIPsetSolVal(scip, *point, SCIPcolGetVar(SCIPlpGetCols(scip->lp)[i]), pointvals[i]) );
      }
   }

   SCIPfreeBufferArray(scip, &pointvals);

   return SCIP_OKAY;
}

/*
 * LP column methods
 */

/** returns the reduced costs of a column in the last (feasible) LP
 *
 *  @return the reduced costs of a column in the last (feasible) LP
 *
 *  @pre this method can be called in one of the following stages of the SCIP solving process:
 *       - \ref SCIP_STAGE_SOLVING
 *       - \ref SCIP_STAGE_SOLVED
 *
 *  @note calling this method in SCIP_STAGE_SOLVED is only recommended to experienced users and should only be called
 *        for pure LP instances (without presolving)
 *
 *  @note The return value of this method should be used carefully if the dual feasibility check was explictely disabled.
 */
SCIP_Real SCIPgetColRedcost(
   SCIP*                 scip,               /**< SCIP data structure */
   SCIP_COL*             col                 /**< LP column */
   )
{
   SCIP_CALL_ABORT( SCIPcheckStage(scip, "SCIPgetColRedcost", FALSE, FALSE, FALSE, FALSE, FALSE, FALSE, FALSE, FALSE, FALSE, TRUE, TRUE, FALSE, FALSE, FALSE) );

   if( !SCIPtreeHasCurrentNodeLP(scip->tree) )
   {
      SCIPerrorMessage("cannot get reduced costs, because node LP is not processed\n");
      SCIPABORT();
      return 0.0; /*lint !e527*/
   }

   return SCIPcolGetRedcost(col, scip->stat, scip->lp);
}


/** returns the Farkas coefficient of a column in the last (infeasible) LP
 *
 *  @return the Farkas coefficient of a column in the last (infeasible) LP
 *
 *  @pre this method can be called in one of the following stages of the SCIP solving process:
 *       - \ref SCIP_STAGE_SOLVING
 *       - \ref SCIP_STAGE_SOLVED
 */
SCIP_Real SCIPgetColFarkasCoef(
   SCIP*                 scip,               /**< SCIP data structure */
   SCIP_COL*             col                 /**< LP column */
   )
{
   SCIP_CALL_ABORT( SCIPcheckStage(scip, "SCIPgetColFarkasCoef", FALSE, FALSE, FALSE, FALSE, FALSE, FALSE, FALSE, FALSE, FALSE, TRUE, TRUE, FALSE, FALSE, FALSE) );

   if( !SCIPtreeHasCurrentNodeLP(scip->tree) )
   {
      SCIPerrorMessage("cannot get Farkas coeff, because node LP is not processed\n");
      SCIPABORT();
      return 0.0; /*lint !e527*/
   }

   return SCIPcolGetFarkasCoef(col, scip->stat, scip->lp);
}

/** marks a column to be not removable from the LP in the current node
 *
 *  @pre this method can be called in the following stage of the SCIP solving process:
 *       - \ref SCIP_STAGE_SOLVING
 */
void SCIPmarkColNotRemovableLocal(
   SCIP*                 scip,               /**< SCIP data structure */
   SCIP_COL*             col                 /**< LP column */
   )
{
   SCIP_CALL_ABORT( SCIPcheckStage(scip, "SCIPmarkColNotRemovableLocal", FALSE, FALSE, FALSE, FALSE, FALSE, FALSE, FALSE, FALSE, FALSE, TRUE, FALSE, FALSE, FALSE, FALSE) );

   SCIPcolMarkNotRemovableLocal(col, scip->stat);
}

/*
 * LP row methods
 */

/** creates and captures an LP row from a constraint handler
 *
 *  @return \ref SCIP_OKAY is returned if everything worked. Otherwise a suitable error code is passed. See \ref
 *          SCIP_Retcode "SCIP_RETCODE" for a complete list of error codes.
 *
 *  @pre this method can be called in one of the following stages of the SCIP solving process:
 *       - \ref SCIP_STAGE_SOLVING
 */
SCIP_RETCODE SCIPcreateRowConshdlr(
   SCIP*                 scip,               /**< SCIP data structure */
   SCIP_ROW**            row,                /**< pointer to row */
   SCIP_CONSHDLR*        conshdlr,           /**< constraint handler that creates the row */
   const char*           name,               /**< name of row */
   int                   len,                /**< number of nonzeros in the row */
   SCIP_COL**            cols,               /**< array with columns of row entries */
   SCIP_Real*            vals,               /**< array with coefficients of row entries */
   SCIP_Real             lhs,                /**< left hand side of row */
   SCIP_Real             rhs,                /**< right hand side of row */
   SCIP_Bool             local,              /**< is row only valid locally? */
   SCIP_Bool             modifiable,         /**< is row modifiable during node processing (subject to column generation)? */
   SCIP_Bool             removable           /**< should the row be removed from the LP due to aging or cleanup? */
   )
{
   assert(conshdlr != NULL);

   /* Note: Rows can only be created in the solving stage, since otherwise the LP does not exist and, e.g., the norms cannot be computed correctly. */
   SCIP_CALL( SCIPcheckStage(scip, "SCIPcreateRowConshdlr", FALSE, FALSE, FALSE, FALSE, FALSE, FALSE, FALSE, FALSE, FALSE, TRUE, FALSE, FALSE, FALSE, FALSE) );

   SCIP_CALL( SCIProwCreate(row, scip->mem->probmem, scip->set, scip->stat,
         name, len, cols, vals, lhs, rhs, SCIP_ROWORIGINTYPE_CONSHDLR, (void*) conshdlr, local, modifiable, removable) );

   return SCIP_OKAY;
}

/** creates and captures an LP row from a constraint
 *
 *  @return \ref SCIP_OKAY is returned if everything worked. Otherwise a suitable error code is passed. See \ref
 *          SCIP_Retcode "SCIP_RETCODE" for a complete list of error codes.
 *
 *  @pre this method can be called in one of the following stages of the SCIP solving process:
 *       - \ref SCIP_STAGE_SOLVING
 */
SCIP_RETCODE SCIPcreateRowCons(
   SCIP*                 scip,               /**< SCIP data structure */
   SCIP_ROW**            row,                /**< pointer to row */
   SCIP_CONS*            cons,               /**< constraint that creates the row */
   const char*           name,               /**< name of row */
   int                   len,                /**< number of nonzeros in the row */
   SCIP_COL**            cols,               /**< array with columns of row entries */
   SCIP_Real*            vals,               /**< array with coefficients of row entries */
   SCIP_Real             lhs,                /**< left hand side of row */
   SCIP_Real             rhs,                /**< right hand side of row */
   SCIP_Bool             local,              /**< is row only valid locally? */
   SCIP_Bool             modifiable,         /**< is row modifiable during node processing (subject to column generation)? */
   SCIP_Bool             removable           /**< should the row be removed from the LP due to aging or cleanup? */
   )
{
   assert(cons != NULL);

   /* Note: Rows can only be created in the solving stage, since otherwise the LP does not exist and, e.g., the norms cannot be computed correctly. */
   SCIP_CALL( SCIPcheckStage(scip, "SCIPcreateRowCons", FALSE, FALSE, FALSE, FALSE, FALSE, FALSE, FALSE, FALSE, FALSE, TRUE, FALSE, FALSE, FALSE, FALSE) );

   SCIP_CALL( SCIProwCreate(row, scip->mem->probmem, scip->set, scip->stat,
         name, len, cols, vals, lhs, rhs, SCIP_ROWORIGINTYPE_CONS, (void*) cons, local, modifiable, removable) );

   return SCIP_OKAY;
}

/** creates and captures an LP row from a separator
 *
 *  @return \ref SCIP_OKAY is returned if everything worked. Otherwise a suitable error code is passed. See \ref
 *          SCIP_Retcode "SCIP_RETCODE" for a complete list of error codes.
 *
 *  @pre this method can be called in one of the following stages of the SCIP solving process:
 *       - \ref SCIP_STAGE_SOLVING
 */
SCIP_RETCODE SCIPcreateRowSepa(
   SCIP*                 scip,               /**< SCIP data structure */
   SCIP_ROW**            row,                /**< pointer to row */
   SCIP_SEPA*            sepa,               /**< separator that creates the row */
   const char*           name,               /**< name of row */
   int                   len,                /**< number of nonzeros in the row */
   SCIP_COL**            cols,               /**< array with columns of row entries */
   SCIP_Real*            vals,               /**< array with coefficients of row entries */
   SCIP_Real             lhs,                /**< left hand side of row */
   SCIP_Real             rhs,                /**< right hand side of row */
   SCIP_Bool             local,              /**< is row only valid locally? */
   SCIP_Bool             modifiable,         /**< is row modifiable during node processing (subject to column generation)? */
   SCIP_Bool             removable           /**< should the row be removed from the LP due to aging or cleanup? */
   )
{
   assert(sepa != NULL);

   /* Note: Rows can only be created in the solving stage, since otherwise the LP does not exist and, e.g., the norms cannot be computed correctly. */
   SCIP_CALL( SCIPcheckStage(scip, "SCIPcreateRowSepa", FALSE, FALSE, FALSE, FALSE, FALSE, FALSE, FALSE, FALSE, FALSE, TRUE, FALSE, FALSE, FALSE, FALSE) );

   SCIP_CALL( SCIProwCreate(row, scip->mem->probmem, scip->set, scip->stat,
         name, len, cols, vals, lhs, rhs, SCIP_ROWORIGINTYPE_SEPA, (void*) sepa, local, modifiable, removable) );

   return SCIP_OKAY;
}

/** creates and captures an LP row from an unspecified source
 *
 *  @return \ref SCIP_OKAY is returned if everything worked. Otherwise a suitable error code is passed. See \ref
 *          SCIP_Retcode "SCIP_RETCODE" for a complete list of error codes.
 *
 *  @pre this method can be called in one of the following stages of the SCIP solving process:
 *       - \ref SCIP_STAGE_SOLVING
 */
SCIP_RETCODE SCIPcreateRowUnspec(
   SCIP*                 scip,               /**< SCIP data structure */
   SCIP_ROW**            row,                /**< pointer to row */
   const char*           name,               /**< name of row */
   int                   len,                /**< number of nonzeros in the row */
   SCIP_COL**            cols,               /**< array with columns of row entries */
   SCIP_Real*            vals,               /**< array with coefficients of row entries */
   SCIP_Real             lhs,                /**< left hand side of row */
   SCIP_Real             rhs,                /**< right hand side of row */
   SCIP_Bool             local,              /**< is row only valid locally? */
   SCIP_Bool             modifiable,         /**< is row modifiable during node processing (subject to column generation)? */
   SCIP_Bool             removable           /**< should the row be removed from the LP due to aging or cleanup? */
   )
{
   /* Note: Rows can only be created in the solving stage, since otherwise the LP does not exist and, e.g., the norms cannot be computed correctly. */
   SCIP_CALL( SCIPcheckStage(scip, "SCIPcreateRowUnspec", FALSE, FALSE, FALSE, FALSE, FALSE, FALSE, FALSE, FALSE, FALSE, TRUE, FALSE, FALSE, FALSE, FALSE) );

   SCIP_CALL( SCIProwCreate(row, scip->mem->probmem, scip->set, scip->stat,
         name, len, cols, vals, lhs, rhs, SCIP_ROWORIGINTYPE_UNSPEC, NULL, local, modifiable, removable) );

   return SCIP_OKAY;
}

/** creates and captures an LP row without any coefficients from a constraint handler
 *
 *  @return \ref SCIP_OKAY is returned if everything worked. Otherwise a suitable error code is passed. See \ref
 *          SCIP_Retcode "SCIP_RETCODE" for a complete list of error codes.
 *
 *  @pre this method can be called in one of the following stages of the SCIP solving process:
 *       - \ref SCIP_STAGE_INITSOLVE
 *       - \ref SCIP_STAGE_SOLVING
 */
SCIP_RETCODE SCIPcreateEmptyRowConshdlr(
   SCIP*                 scip,               /**< SCIP data structure */
   SCIP_ROW**            row,                /**< pointer to row */
   SCIP_CONSHDLR*        conshdlr,           /**< constraint handler that creates the row */
   const char*           name,               /**< name of row */
   SCIP_Real             lhs,                /**< left hand side of row */
   SCIP_Real             rhs,                /**< right hand side of row */
   SCIP_Bool             local,              /**< is row only valid locally? */
   SCIP_Bool             modifiable,         /**< is row modifiable during node processing (subject to column generation)? */
   SCIP_Bool             removable           /**< should the row be removed from the LP due to aging or cleanup? */
   )
{
   assert(conshdlr != NULL);

   SCIP_CALL( SCIPcheckStage(scip, "SCIPcreateEmptyRowConshdlr", FALSE, FALSE, FALSE, FALSE, FALSE, FALSE, FALSE, FALSE, TRUE, TRUE, FALSE, FALSE, FALSE, FALSE) );

   SCIP_CALL( SCIProwCreate(row, scip->mem->probmem, scip->set, scip->stat,
         name, 0, NULL, NULL, lhs, rhs, SCIP_ROWORIGINTYPE_CONSHDLR, (void*) conshdlr, local, modifiable, removable) );

   return SCIP_OKAY;
}

/** creates and captures an LP row without any coefficients from a constraint
 *
 *  @return \ref SCIP_OKAY is returned if everything worked. Otherwise a suitable error code is passed. See \ref
 *          SCIP_Retcode "SCIP_RETCODE" for a complete list of error codes.
 *
 *  @pre this method can be called in one of the following stages of the SCIP solving process:
 *       - \ref SCIP_STAGE_INITSOLVE
 *       - \ref SCIP_STAGE_SOLVING
 */
SCIP_RETCODE SCIPcreateEmptyRowCons(
   SCIP*                 scip,               /**< SCIP data structure */
   SCIP_ROW**            row,                /**< pointer to row */
   SCIP_CONS*            cons,               /**< constraint that creates the row */
   const char*           name,               /**< name of row */
   SCIP_Real             lhs,                /**< left hand side of row */
   SCIP_Real             rhs,                /**< right hand side of row */
   SCIP_Bool             local,              /**< is row only valid locally? */
   SCIP_Bool             modifiable,         /**< is row modifiable during node processing (subject to column generation)? */
   SCIP_Bool             removable           /**< should the row be removed from the LP due to aging or cleanup? */
   )
{
   assert(cons != NULL);

   SCIP_CALL( SCIPcheckStage(scip, "SCIPcreateEmptyRowCons", FALSE, FALSE, FALSE, FALSE, FALSE, FALSE, FALSE, FALSE, TRUE, TRUE, FALSE, FALSE, FALSE, FALSE) );

   SCIP_CALL( SCIProwCreate(row, scip->mem->probmem, scip->set, scip->stat,
         name, 0, NULL, NULL, lhs, rhs, SCIP_ROWORIGINTYPE_CONS, (void*) cons, local, modifiable, removable) );

   return SCIP_OKAY;
}

/** creates and captures an LP row without any coefficients from a separator
 *
 *  @return \ref SCIP_OKAY is returned if everything worked. Otherwise a suitable error code is passed. See \ref
 *          SCIP_Retcode "SCIP_RETCODE" for a complete list of error codes.
 *
 *  @pre this method can be called in one of the following stages of the SCIP solving process:
 *       - \ref SCIP_STAGE_INITSOLVE
 *       - \ref SCIP_STAGE_SOLVING
 */
SCIP_RETCODE SCIPcreateEmptyRowSepa(
   SCIP*                 scip,               /**< SCIP data structure */
   SCIP_ROW**            row,                /**< pointer to row */
   SCIP_SEPA*            sepa,               /**< separator that creates the row */
   const char*           name,               /**< name of row */
   SCIP_Real             lhs,                /**< left hand side of row */
   SCIP_Real             rhs,                /**< right hand side of row */
   SCIP_Bool             local,              /**< is row only valid locally? */
   SCIP_Bool             modifiable,         /**< is row modifiable during node processing (subject to column generation)? */
   SCIP_Bool             removable           /**< should the row be removed from the LP due to aging or cleanup? */
   )
{
   SCIP_CALL( SCIPcheckStage(scip, "SCIPcreateEmptyRowSepa", FALSE, FALSE, FALSE, FALSE, FALSE, FALSE, FALSE, FALSE, TRUE, TRUE, FALSE, FALSE, FALSE, FALSE) );

   SCIP_CALL( SCIProwCreate(row, scip->mem->probmem, scip->set, scip->stat,
         name, 0, NULL, NULL, lhs, rhs, SCIP_ROWORIGINTYPE_SEPA, (void*) sepa, local, modifiable, removable) );

   return SCIP_OKAY;
}

/** creates and captures an LP row without any coefficients from an unspecified source
 *
 *  @return \ref SCIP_OKAY is returned if everything worked. Otherwise a suitable error code is passed. See \ref
 *          SCIP_Retcode "SCIP_RETCODE" for a complete list of error codes.
 *
 *  @pre this method can be called in one of the following stages of the SCIP solving process:
 *       - \ref SCIP_STAGE_INITSOLVE
 *       - \ref SCIP_STAGE_SOLVING
 */
SCIP_RETCODE SCIPcreateEmptyRowUnspec(
   SCIP*                 scip,               /**< SCIP data structure */
   SCIP_ROW**            row,                /**< pointer to row */
   const char*           name,               /**< name of row */
   SCIP_Real             lhs,                /**< left hand side of row */
   SCIP_Real             rhs,                /**< right hand side of row */
   SCIP_Bool             local,              /**< is row only valid locally? */
   SCIP_Bool             modifiable,         /**< is row modifiable during node processing (subject to column generation)? */
   SCIP_Bool             removable           /**< should the row be removed from the LP due to aging or cleanup? */
   )
{
   SCIP_CALL( SCIPcheckStage(scip, "SCIPcreateEmptyRowUnspec", FALSE, FALSE, FALSE, FALSE, FALSE, FALSE, FALSE, FALSE, TRUE, TRUE, FALSE, FALSE, FALSE, FALSE) );

   SCIP_CALL( SCIProwCreate(row, scip->mem->probmem, scip->set, scip->stat,
         name, 0, NULL, NULL, lhs, rhs, SCIP_ROWORIGINTYPE_UNSPEC, NULL, local, modifiable, removable) );

   return SCIP_OKAY;
}

/** increases usage counter of LP row
 *
 *  @return \ref SCIP_OKAY is returned if everything worked. Otherwise a suitable error code is passed. See \ref
 *          SCIP_Retcode "SCIP_RETCODE" for a complete list of error codes.
 *
 *  @pre this method can be called in one of the following stages of the SCIP solving process:
 *       - \ref SCIP_STAGE_INITSOLVE
 *       - \ref SCIP_STAGE_SOLVING
 */
SCIP_RETCODE SCIPcaptureRow(
   SCIP*                 scip,               /**< SCIP data structure */
   SCIP_ROW*             row                 /**< row to capture */
   )
{
   SCIP_CALL( SCIPcheckStage(scip, "SCIPcaptureRow", FALSE, FALSE, FALSE, FALSE, FALSE, FALSE, FALSE, FALSE, TRUE, TRUE, FALSE, FALSE, FALSE, FALSE) );

   SCIProwCapture(row);

   return SCIP_OKAY;
}

/** decreases usage counter of LP row, and frees memory if necessary
 *
 *  @return \ref SCIP_OKAY is returned if everything worked. Otherwise a suitable error code is passed. See \ref
 *          SCIP_Retcode "SCIP_RETCODE" for a complete list of error codes.
 *
 *  @pre this method can be called in one of the following stages of the SCIP solving process:
 *       - \ref SCIP_STAGE_INITSOLVE
 *       - \ref SCIP_STAGE_SOLVING
 *       - \ref SCIP_STAGE_EXITSOLVE
 */
SCIP_RETCODE SCIPreleaseRow(
   SCIP*                 scip,               /**< SCIP data structure */
   SCIP_ROW**            row                 /**< pointer to LP row */
   )
{
   SCIP_CALL( SCIPcheckStage(scip, "SCIPreleaseRow", FALSE, FALSE, FALSE, FALSE, FALSE, FALSE, FALSE, FALSE, TRUE, TRUE, FALSE, TRUE, FALSE, FALSE) );

   SCIP_CALL( SCIProwRelease(row, scip->mem->probmem, scip->set, scip->lp) );

   return SCIP_OKAY;
}

/** changes left hand side of LP row
 *
 *  @return \ref SCIP_OKAY is returned if everything worked. Otherwise a suitable error code is passed. See \ref
 *          SCIP_Retcode "SCIP_RETCODE" for a complete list of error codes.
 *
 *  @pre this method can be called in one of the following stages of the SCIP solving process:
 *       - \ref SCIP_STAGE_INITSOLVE
 *       - \ref SCIP_STAGE_SOLVING
 */
SCIP_RETCODE SCIPchgRowLhs(
   SCIP*                 scip,               /**< SCIP data structure */
   SCIP_ROW*             row,                /**< LP row */
   SCIP_Real             lhs                 /**< new left hand side */
   )
{
   SCIP_CALL( SCIPcheckStage(scip, "SCIPchgRowLhs", FALSE, FALSE, FALSE, FALSE, FALSE, FALSE, FALSE, FALSE, TRUE, TRUE, FALSE, FALSE, FALSE, FALSE) );

   assert(!SCIPlpDiving(scip->lp) || (row->lppos == -1));

   SCIP_CALL( SCIProwChgLhs(row, scip->mem->probmem, scip->set, scip->eventqueue, scip->lp, lhs) );

   return SCIP_OKAY;
}

/** changes right hand side of LP row
 *
 *  @return \ref SCIP_OKAY is returned if everything worked. Otherwise a suitable error code is passed. See \ref
 *          SCIP_Retcode "SCIP_RETCODE" for a complete list of error codes.
 *
 *  @pre this method can be called in one of the following stages of the SCIP solving process:
 *       - \ref SCIP_STAGE_INITSOLVE
 *       - \ref SCIP_STAGE_SOLVING
 */
SCIP_RETCODE SCIPchgRowRhs(
   SCIP*                 scip,               /**< SCIP data structure */
   SCIP_ROW*             row,                /**< LP row */
   SCIP_Real             rhs                 /**< new right hand side */
   )
{
   SCIP_CALL( SCIPcheckStage(scip, "SCIPchgRowRhs", FALSE, FALSE, FALSE, FALSE, FALSE, FALSE, FALSE, FALSE, TRUE, TRUE, FALSE, FALSE, FALSE, FALSE) );

   assert(!SCIPlpDiving(scip->lp) || (row->lppos == -1));

   SCIP_CALL( SCIProwChgRhs(row, scip->mem->probmem, scip->set, scip->eventqueue, scip->lp, rhs) );

   return SCIP_OKAY;
}

/** informs row, that all subsequent additions of variables to the row should be cached and not directly applied;
 *  after all additions were applied, SCIPflushRowExtensions() must be called;
 *  while the caching of row extensions is activated, information methods of the row give invalid results;
 *  caching should be used, if a row is build with SCIPaddVarToRow() calls variable by variable to increase
 *  the performance
 *
 *  @return \ref SCIP_OKAY is returned if everything worked. Otherwise a suitable error code is passed. See \ref
 *          SCIP_Retcode "SCIP_RETCODE" for a complete list of error codes.
 *
 *  @pre this method can be called in one of the following stages of the SCIP solving process:
 *       - \ref SCIP_STAGE_INITSOLVE
 *       - \ref SCIP_STAGE_SOLVING
 */
SCIP_RETCODE SCIPcacheRowExtensions(
   SCIP*                 scip,               /**< SCIP data structure */
   SCIP_ROW*             row                 /**< LP row */
   )
{
   SCIP_CALL( SCIPcheckStage(scip, "SCIPcacheRowExtensions", FALSE, FALSE, FALSE, FALSE, FALSE, FALSE, FALSE, FALSE, TRUE, TRUE, FALSE, FALSE, FALSE, FALSE) );

   /* delay the row sorting */
   SCIProwDelaySort(row);

   return SCIP_OKAY;
}

/** flushes all cached row extensions after a call of SCIPcacheRowExtensions() and merges coefficients with
 *  equal columns into a single coefficient
 *
 *  @return \ref SCIP_OKAY is returned if everything worked. Otherwise a suitable error code is passed. See \ref
 *          SCIP_Retcode "SCIP_RETCODE" for a complete list of error codes.
 *
 *  @pre this method can be called in one of the following stages of the SCIP solving process:
 *       - \ref SCIP_STAGE_INITSOLVE
 *       - \ref SCIP_STAGE_SOLVING
 */
SCIP_RETCODE SCIPflushRowExtensions(
   SCIP*                 scip,               /**< SCIP data structure */
   SCIP_ROW*             row                 /**< LP row */
   )
{
   SCIP_CALL( SCIPcheckStage(scip, "SCIPflushRowExtensions", FALSE, FALSE, FALSE, FALSE, FALSE, FALSE, FALSE, FALSE, TRUE, TRUE, FALSE, FALSE, FALSE, FALSE) );

   /* force the row sorting, and merge equal column entries */
   SCIProwForceSort(row, scip->set);

   /* link row to columns */
   SCIP_CALL( rowLink(row, scip->mem->probmem, scip->set, scip->eventqueue, scip->lp) );

   return SCIP_OKAY;
}

/** resolves variable to columns and adds them with the coefficient to the row
 *
 *  @return \ref SCIP_OKAY is returned if everything worked. Otherwise a suitable error code is passed. See \ref
 *          SCIP_Retcode "SCIP_RETCODE" for a complete list of error codes.
 *
 *  @attention If the absolute value of val is below the SCIP epsilon tolerance, the variable will not added.
 *
 *  @pre this method can be called in one of the following stages of the SCIP solving process:
 *       - \ref SCIP_STAGE_SOLVING
 *
 *  @note In case calling this method in the enforcement process of an lp solution, it might be that some variables,
 *        that were not yet in the LP (e.g. dynamic columns) will change their lp solution value returned by SCIP.
 *        For example, a variable, which has a negative objective value, that has no column in the lp yet, is in the lp solution
 *        on its upper bound (variables with status SCIP_VARSTATUS_LOOSE are in an lp solution on it's best bound), but
 *        creating the column, changes the solution value (variable than has status SCIP_VARSTATUS_COLUMN, and the
 *        initialization sets the lp solution value) to 0.0. (This leads to the conclusion that, if a constraint was
 *        violated, the linear relaxation might not be violated anymore.)
 *
 *  @note If the variable being added is FIXED (as given by the status SCIP_VARSTATUS_FIXED), then the variable is not
 *        added to the row, but the corresponding constant is added. Similarly, if the input variable is aggregated (as
 *        given by the status SCIP_VARSTATUS_AGGREGATED), then the input variable is substituted with its aggregation.
 *        For other cases, and to better understand the function behavior, please check the code of SCIPvarAddToRow.
 *
 *  @note When several variables are added to a row with the use of this function, performance can be improved by
 *        calling SCIPcacheRowExtensions() before these additions and SCIPflushRowExtensions() after.
 */
SCIP_RETCODE SCIPaddVarToRow(
   SCIP*                 scip,               /**< SCIP data structure */
   SCIP_ROW*             row,                /**< LP row */
   SCIP_VAR*             var,                /**< problem variable */
   SCIP_Real             val                 /**< value of coefficient */
   )
{
   /* Note: Variables can only be added to rows in the solving stage, since otherwise the LP does not exist and, e.g., the norms cannot be computed correctly. */
   SCIP_CALL( SCIPcheckStage(scip, "SCIPaddVarToRow", FALSE, FALSE, FALSE, FALSE, FALSE, FALSE, FALSE, FALSE, FALSE, TRUE, FALSE, FALSE, FALSE, FALSE) );

   SCIP_CALL( SCIPvarAddToRow(var, scip->mem->probmem, scip->set, scip->stat, scip->eventqueue, scip->transprob, scip->lp, row, val) );

   return SCIP_OKAY;
}

/** resolves variables to columns and adds them with the coefficients to the row;
 *  this method caches the row extensions and flushes them afterwards to gain better performance
 *
 *  @return \ref SCIP_OKAY is returned if everything worked. Otherwise a suitable error code is passed. See \ref
 *          SCIP_Retcode "SCIP_RETCODE" for a complete list of error codes.
 *
 *  @attention If a coefficients absolute value is below the SCIP epsilon tolerance, the variable with its value is not added.
 *
 *  @pre this method can be called in one of the following stages of the SCIP solving process:
 *       - \ref SCIP_STAGE_SOLVING
 */
SCIP_RETCODE SCIPaddVarsToRow(
   SCIP*                 scip,               /**< SCIP data structure */
   SCIP_ROW*             row,                /**< LP row */
   int                   nvars,              /**< number of variables to add to the row */
   SCIP_VAR**            vars,               /**< problem variables to add */
   SCIP_Real*            vals                /**< values of coefficients */
   )
{
   int v;

   assert(nvars == 0 || vars != NULL);
   assert(nvars == 0 || vals != NULL);

   /* Note: Variables can only be added to rows in the solving stage, since otherwise the LP does not exist and, e.g., the norms cannot be computed correctly. */
   SCIP_CALL( SCIPcheckStage(scip, "SCIPaddVarsToRow", FALSE, FALSE, FALSE, FALSE, FALSE, FALSE, FALSE, FALSE, FALSE, TRUE, FALSE, FALSE, FALSE, FALSE) );

   /* resize the row to be able to store all variables (at least, if they are COLUMN variables) */
   SCIP_CALL( SCIProwEnsureSize(row, scip->mem->probmem, scip->set, SCIProwGetNNonz(row) + nvars) );

   /* delay the row sorting */
   SCIProwDelaySort(row);

   /* add the variables to the row */
   for( v = 0; v < nvars; ++v )
   {
      SCIP_CALL( SCIPvarAddToRow(vars[v], scip->mem->probmem, scip->set, scip->stat, scip->eventqueue, scip->transprob, scip->lp,
            row, vals[v]) );
   }

   /* force the row sorting */
   SCIProwForceSort(row, scip->set);

   return SCIP_OKAY;
}

/** resolves variables to columns and adds them with the same single coefficient to the row;
 *  this method caches the row extensions and flushes them afterwards to gain better performance
 *
 *  @return \ref SCIP_OKAY is returned if everything worked. Otherwise a suitable error code is passed. See \ref
 *          SCIP_Retcode "SCIP_RETCODE" for a complete list of error codes.
 *
 *  @attention If the absolute value of val is below the SCIP epsilon tolerance, the variables will not added.
 *
 *  @pre this method can be called in one of the following stages of the SCIP solving process:
 *       - \ref SCIP_STAGE_SOLVING
 */
SCIP_RETCODE SCIPaddVarsToRowSameCoef(
   SCIP*                 scip,               /**< SCIP data structure */
   SCIP_ROW*             row,                /**< LP row */
   int                   nvars,              /**< number of variables to add to the row */
   SCIP_VAR**            vars,               /**< problem variables to add */
   SCIP_Real             val                 /**< unique value of all coefficients */
   )
{
   int v;

   assert(nvars == 0 || vars != NULL);

   /* Note: Variables can only be added to rows in the solving stage, since otherwise the LP does not exist and, e.g., the norms cannot be computed correctly. */
   SCIP_CALL( SCIPcheckStage(scip, "SCIPaddVarsToRowSameCoef", FALSE, FALSE, FALSE, FALSE, FALSE, FALSE, FALSE, FALSE, FALSE, TRUE, FALSE, FALSE, FALSE, FALSE) );

   /* resize the row to be able to store all variables (at least, if they are COLUMN variables) */
   SCIP_CALL( SCIProwEnsureSize(row, scip->mem->probmem, scip->set, SCIProwGetNNonz(row) + nvars) );

   /* delay the row sorting */
   SCIProwDelaySort(row);

   /* add the variables to the row */
   for( v = 0; v < nvars; ++v )
   {
      SCIP_CALL( SCIPvarAddToRow(vars[v], scip->mem->probmem, scip->set, scip->stat, scip->eventqueue, scip->transprob, scip->lp,
            row, val) );
   }

   /* force the row sorting */
   SCIProwForceSort(row, scip->set);

   return SCIP_OKAY;
}

/** tries to find a value, such that all row coefficients, if scaled with this value become integral
 *
 *  @return \ref SCIP_OKAY is returned if everything worked. Otherwise a suitable error code is passed. See \ref
 *          SCIP_Retcode "SCIP_RETCODE" for a complete list of error codes.
 *
 *  @pre this method can be called in one of the following stages of the SCIP solving process:
 *       - \ref SCIP_STAGE_INITSOLVE
 *       - \ref SCIP_STAGE_SOLVING
 */
SCIP_RETCODE SCIPcalcRowIntegralScalar(
   SCIP*                 scip,               /**< SCIP data structure */
   SCIP_ROW*             row,                /**< LP row */
   SCIP_Real             mindelta,           /**< minimal relative allowed difference of scaled coefficient s*c and integral i */
   SCIP_Real             maxdelta,           /**< maximal relative allowed difference of scaled coefficient s*c and integral i */
   SCIP_Longint          maxdnom,            /**< maximal denominator allowed in rational numbers */
   SCIP_Real             maxscale,           /**< maximal allowed scalar */
   SCIP_Bool             usecontvars,        /**< should the coefficients of the continuous variables also be made integral? */
   SCIP_Real*            intscalar,          /**< pointer to store scalar that would make the coefficients integral, or NULL */
   SCIP_Bool*            success             /**< stores whether returned value is valid */
   )
{
   SCIP_CALL( SCIPcheckStage(scip, "SCIPcalcRowIntegralScalar", FALSE, FALSE, FALSE, FALSE, FALSE, FALSE, FALSE, FALSE, TRUE, TRUE, FALSE, FALSE, FALSE, FALSE) );

   SCIP_CALL( SCIProwCalcIntegralScalar(row, scip->set, mindelta, maxdelta, maxdnom, maxscale,
         usecontvars, intscalar, success) );

   return SCIP_OKAY;
}

/** tries to scale row, s.t. all coefficients (of integer variables) become integral
 *
 *  @return \ref SCIP_OKAY is returned if everything worked. Otherwise a suitable error code is passed. See \ref
 *          SCIP_Retcode "SCIP_RETCODE" for a complete list of error codes.
 *
 *  @pre this method can be called in one of the following stages of the SCIP solving process:
 *       - \ref SCIP_STAGE_INITSOLVE
 *       - \ref SCIP_STAGE_SOLVING
 */
SCIP_RETCODE SCIPmakeRowIntegral(
   SCIP*                 scip,               /**< SCIP data structure */
   SCIP_ROW*             row,                /**< LP row */
   SCIP_Real             mindelta,           /**< minimal relative allowed difference of scaled coefficient s*c and integral i */
   SCIP_Real             maxdelta,           /**< maximal relative allowed difference of scaled coefficient s*c and integral i */
   SCIP_Longint          maxdnom,            /**< maximal denominator allowed in rational numbers */
   SCIP_Real             maxscale,           /**< maximal value to scale row with */
   SCIP_Bool             usecontvars,        /**< should the coefficients of the continuous variables also be made integral? */
   SCIP_Bool*            success             /**< stores whether row could be made rational */
   )
{
   SCIP_CALL( SCIPcheckStage(scip, "SCIPmakeRowIntegral", FALSE, FALSE, FALSE, FALSE, FALSE, FALSE, FALSE, FALSE, TRUE, TRUE, FALSE, FALSE, FALSE, FALSE) );

   SCIP_CALL( SCIProwMakeIntegral(row, scip->mem->probmem, scip->set, scip->eventqueue, scip->stat, scip->lp, mindelta, maxdelta, maxdnom, maxscale,
         usecontvars, success) );

   return SCIP_OKAY;
}

/** marks a row to be not removable from the LP in the current node
 *
 *  @pre this method can be called in the following stage of the SCIP solving process:
 *       - \ref SCIP_STAGE_SOLVING
 */
void SCIPmarkRowNotRemovableLocal(
   SCIP*                 scip,               /**< SCIP data structure */
   SCIP_ROW*             row                 /**< LP row */
   )
{
   SCIP_CALL_ABORT( SCIPcheckStage(scip, "SCIPmarkRowNotRemovableLocal", FALSE, FALSE, FALSE, FALSE, FALSE, FALSE, FALSE, FALSE, FALSE, TRUE, FALSE, FALSE, FALSE, FALSE) );

   SCIProwMarkNotRemovableLocal(row, scip->stat);
}

/** returns number of integral columns in the row
 *
 *  @return number of integral columns in the row
 *
 *  @pre this method can be called in one of the following stages of the SCIP solving process:
 *       - \ref SCIP_STAGE_INITSOLVE
 *       - \ref SCIP_STAGE_SOLVING
 */
int SCIPgetRowNumIntCols(
   SCIP*                 scip,               /**< SCIP data structure */
   SCIP_ROW*             row                 /**< LP row */
   )
{
   SCIP_CALL_ABORT( SCIPcheckStage(scip, "SCIPgetRowNumIntCols", FALSE, FALSE, FALSE, FALSE, FALSE, FALSE, FALSE, FALSE, TRUE, TRUE, FALSE, FALSE, FALSE, FALSE) );

   return SCIProwGetNumIntCols(row, scip->set);
}

/** returns number of implied integral columns in the row
 *
 *  @return number of implied integral columns in the row
 *
 *  @pre this method can be called in one of the following stages of the SCIP solving process:
 *       - \ref SCIP_STAGE_INITSOLVE
 *       - \ref SCIP_STAGE_SOLVING
 */
int SCIPgetRowNumImpliedIntCols(
   SCIP*                 scip,               /**< SCIP data structure */
   SCIP_ROW*             row                 /**< LP row */
   )
{
   SCIP_CALL_ABORT( SCIPcheckStage(scip, "SCIPgetRowNumImpliedIntCols", FALSE, FALSE, FALSE, FALSE, FALSE, FALSE, FALSE, FALSE, TRUE, TRUE, FALSE, FALSE, FALSE, FALSE) );

   return SCIProwGetNumImpliedIntCols(row, scip->set);
}

/** returns minimal absolute value of row vector's non-zero coefficients
 *
 *  @return minimal absolute value of row vector's non-zero coefficients
 *
 *  @pre this method can be called in one of the following stages of the SCIP solving process:
 *       - \ref SCIP_STAGE_INITSOLVE
 *       - \ref SCIP_STAGE_SOLVING
 */
SCIP_Real SCIPgetRowMinCoef(
   SCIP*                 scip,               /**< SCIP data structure */
   SCIP_ROW*             row                 /**< LP row */
   )
{
   SCIP_CALL_ABORT( SCIPcheckStage(scip, "SCIPgetRowMinCoef", FALSE, FALSE, FALSE, FALSE, FALSE, FALSE, FALSE, FALSE, TRUE, TRUE, FALSE, FALSE, FALSE, FALSE) );

   return SCIProwGetMinval(row, scip->set);
}

/** returns maximal absolute value of row vector's non-zero coefficients
 *
 *  @return maximal absolute value of row vector's non-zero coefficients
 *
 *  @pre this method can be called in one of the following stages of the SCIP solving process:
 *       - \ref SCIP_STAGE_INITSOLVE
 *       - \ref SCIP_STAGE_SOLVING
 */
SCIP_Real SCIPgetRowMaxCoef(
   SCIP*                 scip,               /**< SCIP data structure */
   SCIP_ROW*             row                 /**< LP row */
   )
{
   SCIP_CALL_ABORT( SCIPcheckStage(scip, "SCIPgetRowMaxCoef", FALSE, FALSE, FALSE, FALSE, FALSE, FALSE, FALSE, FALSE, TRUE, TRUE, FALSE, FALSE, FALSE, FALSE) );

   return SCIProwGetMaxval(row, scip->set);
}

/** returns the minimal activity of a row w.r.t. the column's bounds
 *
 *  @return the minimal activity of a row w.r.t. the column's bounds
 *
 *  @pre this method can be called in one of the following stages of the SCIP solving process:
 *       - \ref SCIP_STAGE_SOLVING
 */
SCIP_Real SCIPgetRowMinActivity(
   SCIP*                 scip,               /**< SCIP data structure */
   SCIP_ROW*             row                 /**< LP row */
   )
{
   SCIP_CALL_ABORT( SCIPcheckStage(scip, "SCIPgetRowMinActivity", FALSE, FALSE, FALSE, FALSE, FALSE, FALSE, FALSE, FALSE, FALSE, TRUE, FALSE, FALSE, FALSE, FALSE) );

   return SCIProwGetMinActivity(row, scip->set, scip->stat);
}

/** returns the maximal activity of a row w.r.t. the column's bounds
 *
 *  @return the maximal activity of a row w.r.t. the column's bounds
 *
 *  @pre this method can be called in one of the following stages of the SCIP solving process:
 *       - \ref SCIP_STAGE_SOLVING
 */
SCIP_Real SCIPgetRowMaxActivity(
   SCIP*                 scip,               /**< SCIP data structure */
   SCIP_ROW*             row                 /**< LP row */
   )
{
   SCIP_CALL_ABORT( SCIPcheckStage(scip, "SCIPgetRowMaxActivity", FALSE, FALSE, FALSE, FALSE, FALSE, FALSE, FALSE, FALSE, FALSE, TRUE, FALSE, FALSE, FALSE, FALSE) );

   return SCIProwGetMaxActivity(row, scip->set, scip->stat);
}

/** recalculates the activity of a row in the last LP solution
 *
 *  @return \ref SCIP_OKAY is returned if everything worked. Otherwise a suitable error code is passed. See \ref
 *          SCIP_Retcode "SCIP_RETCODE" for a complete list of error codes.
 *
 *  @pre this method can be called in one of the following stages of the SCIP solving process:
 *       - \ref SCIP_STAGE_SOLVING
 */
SCIP_RETCODE SCIPrecalcRowLPActivity(
   SCIP*                 scip,               /**< SCIP data structure */
   SCIP_ROW*             row                 /**< LP row */
   )
{
   SCIP_CALL( SCIPcheckStage(scip, "SCIPrecalcRowLPActivity", FALSE, FALSE, FALSE, FALSE, FALSE, FALSE, FALSE, FALSE, FALSE, TRUE, FALSE, FALSE, FALSE, FALSE) );

   SCIProwRecalcLPActivity(row, scip->stat);

   return SCIP_OKAY;
}

/** returns the activity of a row in the last LP solution
 *
 *  @return activity of a row in the last LP solution
 *
 *  @pre this method can be called in one of the following stages of the SCIP solving process:
 *       - \ref SCIP_STAGE_SOLVING
 */
SCIP_Real SCIPgetRowLPActivity(
   SCIP*                 scip,               /**< SCIP data structure */
   SCIP_ROW*             row                 /**< LP row */
   )
{
   SCIP_CALL_ABORT( SCIPcheckStage(scip, "SCIPgetRowLPActivity", FALSE, FALSE, FALSE, FALSE, FALSE, FALSE, FALSE, FALSE, FALSE, TRUE, FALSE, FALSE, FALSE, FALSE) );

   return SCIProwGetLPActivity(row, scip->set, scip->stat, scip->lp);
}

/** returns the feasibility of a row in the last LP solution
 *
 *  @return the feasibility of a row in the last LP solution: negative value means infeasibility
 *
 *  @pre this method can be called in one of the following stages of the SCIP solving process:
 *       - \ref SCIP_STAGE_SOLVING
 */
SCIP_Real SCIPgetRowLPFeasibility(
   SCIP*                 scip,               /**< SCIP data structure */
   SCIP_ROW*             row                 /**< LP row */
   )
{
   SCIP_CALL_ABORT( SCIPcheckStage(scip, "SCIPgetRowLPFeasibility", FALSE, FALSE, FALSE, FALSE, FALSE, FALSE, FALSE, FALSE, FALSE, TRUE, FALSE, FALSE, FALSE, FALSE) );

   return SCIProwGetLPFeasibility(row, scip->set, scip->stat, scip->lp);
}

/** recalculates the activity of a row for the current pseudo solution
 *
 *  @return \ref SCIP_OKAY is returned if everything worked. Otherwise a suitable error code is passed. See \ref
 *          SCIP_Retcode "SCIP_RETCODE" for a complete list of error codes.
 *
 *  @pre this method can be called in one of the following stages of the SCIP solving process:
 *       - \ref SCIP_STAGE_SOLVING
 */
SCIP_RETCODE SCIPrecalcRowPseudoActivity(
   SCIP*                 scip,               /**< SCIP data structure */
   SCIP_ROW*             row                 /**< LP row */
   )
{
   SCIP_CALL( SCIPcheckStage(scip, "SCIPrecalcRowPseudoActivity", FALSE, FALSE, FALSE, FALSE, FALSE, FALSE, FALSE, FALSE, FALSE, TRUE, FALSE, FALSE, FALSE, FALSE) );

   SCIProwRecalcPseudoActivity(row, scip->stat);

   return SCIP_OKAY;
}

/** returns the activity of a row for the current pseudo solution
 *
 *  @return the activity of a row for the current pseudo solution
 *
 *  @pre this method can be called in one of the following stages of the SCIP solving process:
 *       - \ref SCIP_STAGE_SOLVING
 */
SCIP_Real SCIPgetRowPseudoActivity(
   SCIP*                 scip,               /**< SCIP data structure */
   SCIP_ROW*             row                 /**< LP row */
   )
{
   SCIP_CALL_ABORT( SCIPcheckStage(scip, "SCIPgetRowPseudoActivity", FALSE, FALSE, FALSE, FALSE, FALSE, FALSE, FALSE, FALSE, FALSE, TRUE, FALSE, FALSE, FALSE, FALSE) );

   return SCIProwGetPseudoActivity(row, scip->set, scip->stat);
}

/** returns the feasibility of a row for the current pseudo solution: negative value means infeasibility
 *
 *  @return the feasibility of a row for the current pseudo solution: negative value means infeasibility
 *
 *  @pre this method can be called in one of the following stages of the SCIP solving process:
 *       - \ref SCIP_STAGE_SOLVING
 */
SCIP_Real SCIPgetRowPseudoFeasibility(
   SCIP*                 scip,               /**< SCIP data structure */
   SCIP_ROW*             row                 /**< LP row */
   )
{
   SCIP_CALL_ABORT( SCIPcheckStage(scip, "SCIPgetRowPseudoFeasibility", FALSE, FALSE, FALSE, FALSE, FALSE, FALSE, FALSE, FALSE, FALSE, TRUE, FALSE, FALSE, FALSE, FALSE) );

   return SCIProwGetPseudoFeasibility(row, scip->set, scip->stat);
}

/** recalculates the activity of a row in the last LP or pseudo solution
 *
 *  @return \ref SCIP_OKAY is returned if everything worked. Otherwise a suitable error code is passed. See \ref
 *          SCIP_Retcode "SCIP_RETCODE" for a complete list of error codes.
 *
 *  @pre this method can be called in one of the following stages of the SCIP solving process:
 *       - \ref SCIP_STAGE_SOLVING
 */
SCIP_RETCODE SCIPrecalcRowActivity(
   SCIP*                 scip,               /**< SCIP data structure */
   SCIP_ROW*             row                 /**< LP row */
   )
{
   SCIP_CALL( SCIPcheckStage(scip, "SCIPrecalcRowActivity", FALSE, FALSE, FALSE, FALSE, FALSE, FALSE, FALSE, FALSE, FALSE, TRUE, FALSE, FALSE, FALSE, FALSE) );

   if( SCIPtreeHasCurrentNodeLP(scip->tree) )
      SCIProwRecalcLPActivity(row, scip->stat);
   else
      SCIProwRecalcPseudoActivity(row, scip->stat);

   return SCIP_OKAY;
}

/** returns the activity of a row in the last LP or pseudo solution
 *
 *  @return the activity of a row in the last LP or pseudo solution
 *
 *  @pre this method can be called in one of the following stages of the SCIP solving process:
 *       - \ref SCIP_STAGE_SOLVING
 */
SCIP_Real SCIPgetRowActivity(
   SCIP*                 scip,               /**< SCIP data structure */
   SCIP_ROW*             row                 /**< LP row */
   )
{
   SCIP_CALL_ABORT( SCIPcheckStage(scip, "SCIPgetRowActivity", FALSE, FALSE, FALSE, FALSE, FALSE, FALSE, FALSE, FALSE, FALSE, TRUE, FALSE, FALSE, FALSE, FALSE) );

   if( SCIPtreeHasCurrentNodeLP(scip->tree) )
      return SCIProwGetLPActivity(row, scip->set, scip->stat, scip->lp);
   else
      return SCIProwGetPseudoActivity(row, scip->set, scip->stat);
}

/** returns the feasibility of a row in the last LP or pseudo solution
 *
 *  @return the feasibility of a row in the last LP or pseudo solution
 *
 *  @pre this method can be called in one of the following stages of the SCIP solving process:
 *       - \ref SCIP_STAGE_SOLVING
 */
SCIP_Real SCIPgetRowFeasibility(
   SCIP*                 scip,               /**< SCIP data structure */
   SCIP_ROW*             row                 /**< LP row */
   )
{
   SCIP_CALL_ABORT( SCIPcheckStage(scip, "SCIPgetRowFeasibility", FALSE, FALSE, FALSE, FALSE, FALSE, FALSE, FALSE, FALSE, FALSE, TRUE, FALSE, FALSE, FALSE, FALSE) );

   if( SCIPtreeHasCurrentNodeLP(scip->tree) )
      return SCIProwGetLPFeasibility(row, scip->set, scip->stat, scip->lp);
   else
      return SCIProwGetPseudoFeasibility(row, scip->set, scip->stat);
}

/** returns the activity of a row for the given primal solution
 *
 *  @return the activitiy of a row for the given primal solution
 *
 *  @pre this method can be called in one of the following stages of the SCIP solving process:
 *       - \ref SCIP_STAGE_SOLVING
 */
SCIP_Real SCIPgetRowSolActivity(
   SCIP*                 scip,               /**< SCIP data structure */
   SCIP_ROW*             row,                /**< LP row */
   SCIP_SOL*             sol                 /**< primal CIP solution */
   )
{
   SCIP_CALL_ABORT( SCIPcheckStage(scip, "SCIPgetRowSolActivity", FALSE, FALSE, FALSE, FALSE, FALSE, FALSE, FALSE, FALSE, FALSE, TRUE, TRUE, FALSE, FALSE, FALSE) );

   if( sol != NULL )
      return SCIProwGetSolActivity(row, scip->set, scip->stat, sol);
   else if( SCIPtreeHasCurrentNodeLP(scip->tree) )
      return SCIProwGetLPActivity(row, scip->set, scip->stat, scip->lp);
   else
      return SCIProwGetPseudoActivity(row, scip->set, scip->stat);
}

/** returns the feasibility of a row for the given primal solution
 *
 *  @return the feasibility of a row for the given primal solution
 *
 *  @pre this method can be called in one of the following stages of the SCIP solving process:
 *       - \ref SCIP_STAGE_SOLVING
 */
SCIP_Real SCIPgetRowSolFeasibility(
   SCIP*                 scip,               /**< SCIP data structure */
   SCIP_ROW*             row,                /**< LP row */
   SCIP_SOL*             sol                 /**< primal CIP solution */
   )
{
   SCIP_CALL_ABORT( SCIPcheckStage(scip, "SCIPgetRowSolFeasibility", FALSE, FALSE, FALSE, FALSE, FALSE, FALSE, FALSE, FALSE, FALSE, TRUE, FALSE, FALSE, FALSE, FALSE) );

   if( sol != NULL )
      return SCIProwGetSolFeasibility(row, scip->set, scip->stat, sol);
   else if( SCIPtreeHasCurrentNodeLP(scip->tree) )
      return SCIProwGetLPFeasibility(row, scip->set, scip->stat, scip->lp);
   else
      return SCIProwGetPseudoFeasibility(row, scip->set, scip->stat);
}

/** returns the parallelism of row with objective function
 *
 *  @return 1 is returned if the row is parallel to the objective function and 0 if it is orthogonal
 *
 *  @pre this method can be called in one of the following stages of the SCIP solving process:
 *       - \ref SCIP_STAGE_SOLVING
 */
SCIP_Real SCIPgetRowObjParallelism(
   SCIP*                 scip,               /**< SCIP data structure */
   SCIP_ROW*             row                 /**< LP row */
   )
{
   assert(row != NULL);

   SCIP_CALL_ABORT( SCIPcheckStage(scip, "SCIPgetRowObjParallelism", FALSE, FALSE, FALSE, FALSE, FALSE, FALSE, FALSE, FALSE, FALSE, TRUE, FALSE, FALSE, FALSE, FALSE) );

   return SCIProwGetObjParallelism(row, scip->set, scip->lp);
}

/** output row to file stream via the message handler system
 *
 *  @return \ref SCIP_OKAY is returned if everything worked. Otherwise a suitable error code is passed. See \ref
 *          SCIP_Retcode "SCIP_RETCODE" for a complete list of error codes.
 *
 *  @pre this method can be called in one of the following stages of the SCIP solving process:
 *       - \ref SCIP_STAGE_SOLVING
 *       - \ref SCIP_STAGE_SOLVED
 *       - \ref SCIP_STAGE_EXITSOLVE
 */
SCIP_RETCODE SCIPprintRow(
   SCIP*                 scip,               /**< SCIP data structure */
   SCIP_ROW*             row,                /**< LP row */
   FILE*                 file                /**< output file (or NULL for standard output) */
   )
{
   assert(row != NULL);

   SCIP_CALL( SCIPcheckStage(scip, "SCIPprintRow", FALSE, FALSE, FALSE, FALSE, FALSE, FALSE, FALSE, FALSE, TRUE, TRUE, TRUE, TRUE, FALSE, FALSE) );

   SCIProwPrint(row, scip->messagehdlr, file);

   return SCIP_OKAY;
}

/** initiates LP diving, making methods SCIPchgVarObjDive(), SCIPchgVarLbDive(), and SCIPchgVarUbDive() available
 *
 *  @return \ref SCIP_OKAY is returned if everything worked. Otherwise a suitable error code is passed. See \ref
 *          SCIP_Retcode "SCIP_RETCODE" for a complete list of error codes.
 *
 *  @pre This method can be called if @p scip is in one of the following stages:
 *       - \ref SCIP_STAGE_SOLVING
 *
 *  See \ref SCIP_Stage "SCIP_STAGE" for a complete list of all possible solving stages.
 *
 *  @note diving is allowed even if the current LP is not flushed, not solved, or not solved to optimality; be aware
 *  that solving the (first) diving LP may take longer than expect and that the latter two cases could stem from
 *  numerical troubles during the last LP solve; because of this, most users will want to call this method only if
 *  SCIPgetLPSolstat(scip) == SCIP_LPSOLSTAT_OPTIMAL
 */
SCIP_RETCODE SCIPstartDive(
   SCIP*                 scip                /**< SCIP data structure */
   )
{
   assert(scip != NULL);

   SCIP_CALL( SCIPcheckStage(scip, "SCIPstartDive", FALSE, FALSE, FALSE, FALSE, FALSE, FALSE, FALSE, FALSE, FALSE, TRUE, FALSE, FALSE, FALSE, FALSE) );
   assert(SCIPnodeGetType(SCIPgetCurrentNode(scip)) == SCIP_NODETYPE_FOCUSNODE);

   if( SCIPlpDiving(scip->lp) )
   {
      SCIPerrorMessage("already in diving mode\n");
      return SCIP_INVALIDCALL;
   }

   if( SCIPtreeProbing(scip->tree) )
   {
      SCIPerrorMessage("cannot start diving while being in probing mode\n");
      return SCIP_INVALIDCALL;
   }

   if( !SCIPtreeIsFocusNodeLPConstructed(scip->tree) )
   {
      SCIPerrorMessage("cannot start diving if LP has not been constructed\n");
      return SCIP_INVALIDCALL;
   }
   assert(SCIPtreeHasCurrentNodeLP(scip->tree));

   SCIP_CALL( SCIPlpStartDive(scip->lp, scip->mem->probmem, scip->set, scip->stat) );

   /* remember the relaxation solution to reset it later */
   if( SCIPisRelaxSolValid(scip) )
   {
      SCIP_CALL( SCIPtreeStoreRelaxSol(scip->tree, scip->set, scip->relaxation, scip->transprob) );
   }

   return SCIP_OKAY;
}

/** quits LP diving and resets bounds and objective values of columns to the current node's values
 *
 *  @return \ref SCIP_OKAY is returned if everything worked. Otherwise a suitable error code is passed. See \ref
 *          SCIP_Retcode "SCIP_RETCODE" for a complete list of error codes.
 *
 *  @pre This method can be called if @p scip is in one of the following stages:
 *       - \ref SCIP_STAGE_SOLVING
 *
 *  See \ref SCIP_Stage "SCIP_STAGE" for a complete list of all possible solving stages.
 */
SCIP_RETCODE SCIPendDive(
   SCIP*                 scip                /**< SCIP data structure */
   )
{
   assert(scip != NULL);

   SCIP_CALL( SCIPcheckStage(scip, "SCIPendDive", FALSE, FALSE, FALSE, FALSE, FALSE, FALSE, FALSE, FALSE, FALSE, TRUE, FALSE, FALSE, FALSE, FALSE) );

   if( !SCIPlpDiving(scip->lp) )
   {
      SCIPerrorMessage("not in diving mode\n");
      return SCIP_INVALIDCALL;
   }

   /* unmark the diving flag in the LP and reset all variables' objective and bound values */
   SCIP_CALL( SCIPlpEndDive(scip->lp, scip->mem->probmem, scip->set, scip->messagehdlr, scip->stat, scip->eventqueue, scip->eventfilter,
         scip->transprob, scip->transprob->vars, scip->transprob->nvars) );

   /* the lower bound may have changed slightly due to LP resolve in SCIPlpEndDive() */
   if( !scip->lp->resolvelperror && scip->tree->focusnode != NULL && SCIPlpIsRelax(scip->lp) && SCIPlpIsSolved(scip->lp)
       && !SCIPlpExactDiving(scip->lpexact) && !SCIPisExact(scip) )
   {
      assert(SCIPtreeIsFocusNodeLPConstructed(scip->tree));
<<<<<<< HEAD
      SCIP_CALL( SCIPnodeUpdateLowerboundLP(scip->tree->focusnode, scip->set, scip->stat, scip->eventfilter, scip->tree, scip->transprob,
=======
      SCIP_CALL( SCIPnodeUpdateLowerboundLP(scip->tree->focusnode, scip->set, scip->stat, scip->messagehdlr, scip->tree, scip->transprob,
>>>>>>> 4f4f731b
            scip->origprob, scip->lp) );
   }
   /* reset the probably changed LP's cutoff bound */
   SCIP_CALL( SCIPlpSetCutoffbound(scip->lp, scip->set, scip->transprob, scip->primal->cutoffbound) );
   assert(scip->lp->cutoffbound == scip->primal->cutoffbound); /*lint !e777*/

   /* if a new best solution was created, the cutoff of the tree was delayed due to diving;
    * the cutoff has to be done now.
    */
   if( scip->tree->cutoffdelayed )
   {
      SCIP_CALL( SCIPtreeCutoff(scip->tree, scip->reopt, scip->mem->probmem, scip->set, scip->stat, scip->eventqueue,
            scip->eventfilter, scip->lp, scip->primal->cutoffbound) );
   }

   /* if a relaxation was stored before diving, restore it now */
   if( scip->tree->probdiverelaxstored )
   {
      SCIP_CALL( SCIPtreeRestoreRelaxSol(scip->tree, scip->set, scip->relaxation, scip->transprob) );
   }

   return SCIP_OKAY;
}

/** changes cutoffbound in current dive
 *
 *  @return \ref SCIP_OKAY is returned if everything worked. Otherwise a suitable error code is passed. See \ref
 *          SCIP_Retcode "SCIP_RETCODE" for a complete list of error codes.
 *
 *  @pre This method can be called if @p scip is in one of the following stages:
 *       - \ref SCIP_STAGE_SOLVING
 *
 *  See \ref SCIP_Stage "SCIP_STAGE" for a complete list of all possible solving stages.
 */
SCIP_RETCODE SCIPchgCutoffboundDive(
   SCIP*                 scip,               /**< SCIP data structure */
   SCIP_Real             newcutoffbound      /**< new cutoffbound */
   )
{
   assert(scip != NULL);

   SCIP_CALL( SCIPcheckStage(scip, "SCIPchgCutoffboundDive", FALSE, FALSE, FALSE, FALSE, FALSE, FALSE, FALSE, FALSE, FALSE, TRUE, FALSE, FALSE, FALSE, FALSE) );

   if( !SCIPlpDiving(scip->lp) )
   {
      SCIPerrorMessage("not in diving mode\n");
      return SCIP_INVALIDCALL;
   }

   SCIP_CALL( SCIPlpSetCutoffbound(scip->lp, scip->set, scip->transprob, newcutoffbound) );

   return SCIP_OKAY;
}

/** changes variable's objective value in current dive
 *
 *  @return \ref SCIP_OKAY is returned if everything worked. Otherwise a suitable error code is passed. See \ref
 *          SCIP_Retcode "SCIP_RETCODE" for a complete list of error codes.
 *
 *  @pre This method can be called if @p scip is in one of the following stages:
 *       - \ref SCIP_STAGE_SOLVING
 *
 *  See \ref SCIP_Stage "SCIP_STAGE" for a complete list of all possible solving stages.
 */
SCIP_RETCODE SCIPchgVarObjDive(
   SCIP*                 scip,               /**< SCIP data structure */
   SCIP_VAR*             var,                /**< variable to change the objective value for */
   SCIP_Real             newobj              /**< new objective value */
   )
{
   assert(scip != NULL);
   assert(var != NULL);

   SCIP_CALL( SCIPcheckStage(scip, "SCIPchgVarObjDive", FALSE, FALSE, FALSE, FALSE, FALSE, FALSE, FALSE, FALSE, FALSE, TRUE, FALSE, FALSE, FALSE, FALSE) );

   if( !SCIPlpDiving(scip->lp) )
   {
      SCIPerrorMessage("not in diving mode\n");
      return SCIP_INVALIDCALL;
   }

   /* invalidate the LP's cutoff bound, since this has nothing to do with the current objective value anymore;
    * the cutoff bound is reset in SCIPendDive()
    */
   SCIP_CALL( SCIPlpSetCutoffbound(scip->lp, scip->set, scip->transprob, SCIPsetInfinity(scip->set)) );

   /* mark the LP's objective function invalid */
   SCIPlpMarkDivingObjChanged(scip->lp);

   /* change the objective value of the variable in the diving LP */
   SCIP_CALL( SCIPvarChgObjDive(var, scip->set, scip->lp, newobj) );

   return SCIP_OKAY;
}

/** changes variable's lower bound in current dive
 *
 *  @return \ref SCIP_OKAY is returned if everything worked. Otherwise a suitable error code is passed. See \ref
 *          SCIP_Retcode "SCIP_RETCODE" for a complete list of error codes.
 *
 *  @pre This method can be called if @p scip is in one of the following stages:
 *       - \ref SCIP_STAGE_SOLVING
 *
 *  See \ref SCIP_Stage "SCIP_STAGE" for a complete list of all possible solving stages.
 */
SCIP_RETCODE SCIPchgVarLbDive(
   SCIP*                 scip,               /**< SCIP data structure */
   SCIP_VAR*             var,                /**< variable to change the bound for */
   SCIP_Real             newbound            /**< new value for bound */
   )
{
   assert(scip != NULL);
   assert(var != NULL);

   SCIP_CALL( SCIPcheckStage(scip, "SCIPchgVarLbDive", FALSE, FALSE, FALSE, FALSE, FALSE, FALSE, FALSE, FALSE, FALSE, TRUE, FALSE, FALSE, FALSE, FALSE) );

   if( !SCIPlpDiving(scip->lp) )
   {
      SCIPerrorMessage("not in diving mode\n");
      return SCIP_INVALIDCALL;
   }

   SCIP_CALL( SCIPvarChgLbDive(var, scip->set, scip->lp, newbound) );

   return SCIP_OKAY;
}

/** changes variable's upper bound in current dive
 *
 *  @return \ref SCIP_OKAY is returned if everything worked. Otherwise a suitable error code is passed. See \ref
 *          SCIP_Retcode "SCIP_RETCODE" for a complete list of error codes.
 *
 *  @pre This method can be called if @p scip is in one of the following stages:
 *       - \ref SCIP_STAGE_SOLVING
 *
 *  See \ref SCIP_Stage "SCIP_STAGE" for a complete list of all possible solving stages.
 */
SCIP_RETCODE SCIPchgVarUbDive(
   SCIP*                 scip,               /**< SCIP data structure */
   SCIP_VAR*             var,                /**< variable to change the bound for */
   SCIP_Real             newbound            /**< new value for bound */
   )
{
   assert(scip != NULL);
   assert(var != NULL);

   SCIP_CALL( SCIPcheckStage(scip, "SCIPchgVarUbDive", FALSE, FALSE, FALSE, FALSE, FALSE, FALSE, FALSE, FALSE, FALSE, TRUE, FALSE, FALSE, FALSE, FALSE) );

   if( !SCIPlpDiving(scip->lp) )
   {
      SCIPerrorMessage("not in diving mode\n");
      return SCIP_INVALIDCALL;
   }

   SCIP_CALL( SCIPvarChgUbDive(var, scip->set, scip->lp, newbound) );

   return SCIP_OKAY;
}

/** adds a row to the LP in current dive
 *
 *  @return \ref SCIP_OKAY is returned if everything worked. Otherwise a suitable error code is passed. See \ref
 *          SCIP_Retcode "SCIP_RETCODE" for a complete list of error codes.
 *
 *  @pre This method can be called if @p scip is in one of the following stages:
 *       - \ref SCIP_STAGE_SOLVING
 *
 *  See \ref SCIP_Stage "SCIP_STAGE" for a complete list of all possible solving stages.
 */
SCIP_RETCODE SCIPaddRowDive(
   SCIP*                 scip,               /**< SCIP data structure */
   SCIP_ROW*             row                 /**< row to be added */
   )
{
   SCIP_NODE* node;
   int depth;

   assert(scip != NULL);
   assert(row != NULL);

   SCIP_CALL( SCIPcheckStage(scip, "SCIPaddRowDive", FALSE, FALSE, FALSE, FALSE, FALSE, FALSE, FALSE, FALSE, FALSE, TRUE, FALSE, FALSE, FALSE, FALSE) );

   if( !SCIPlpDiving(scip->lp) )
   {
      SCIPerrorMessage("not in diving mode\n");
      return SCIP_INVALIDCALL;
   }

   /* get depth of current node */
   node = SCIPtreeGetCurrentNode(scip->tree);
   assert(node != NULL);
   depth = SCIPnodeGetDepth(node);

   SCIP_CALL( SCIPlpAddRow(scip->lp, scip->mem->probmem, scip->set, scip->eventqueue, scip->eventfilter, row, depth) );

   return SCIP_OKAY;
}

/** changes row lhs in current dive, change will be undone after diving ends, for permanent changes use SCIPchgRowLhs()
 *
 *  @return \ref SCIP_OKAY is returned if everything worked. Otherwise a suitable error code is passed. See \ref
 *          SCIP_Retcode "SCIP_RETCODE" for a complete list of error codes.
 *
 *  @pre This method can be called if @p scip is in one of the following stages:
 *       - \ref SCIP_STAGE_SOLVING
 *
 *  See \ref SCIP_Stage "SCIP_STAGE" for a complete list of all possible solving stages.
 */
SCIP_RETCODE SCIPchgRowLhsDive(
   SCIP*                 scip,               /**< SCIP data structure */
   SCIP_ROW*             row,                /**< row to change the lhs for */
   SCIP_Real             newlhs              /**< new value for lhs */
   )
{
   assert(scip != NULL);
   assert(row != NULL);

   SCIP_CALL( SCIPcheckStage(scip, "SCIPchgRowLhsDive", FALSE, FALSE, FALSE, FALSE, FALSE, FALSE, FALSE, FALSE, FALSE, TRUE, FALSE, FALSE, FALSE, FALSE) );

   if( !SCIPlpDiving(scip->lp) )
   {
      SCIPerrorMessage("not in diving mode\n");
      return SCIP_INVALIDCALL;
   }

   SCIP_CALL( SCIPlpRecordOldRowSideDive(scip->lp, row, SCIP_SIDETYPE_LEFT) );
   SCIP_CALL( SCIProwChgLhs(row, scip->mem->probmem, scip->set, scip->eventqueue, scip->lp, newlhs) );

   return SCIP_OKAY;
}

/** changes row rhs in current dive, change will be undone after diving ends, for permanent changes use SCIPchgRowRhs()
 *
 *  @return \ref SCIP_OKAY is returned if everything worked. Otherwise a suitable error code is passed. See \ref
 *          SCIP_Retcode "SCIP_RETCODE" for a complete list of error codes.
 *
 *  @pre This method can be called if @p scip is in one of the following stages:
 *       - \ref SCIP_STAGE_SOLVING
 *
 *  See \ref SCIP_Stage "SCIP_STAGE" for a complete list of all possible solving stages.
 */
SCIP_RETCODE SCIPchgRowRhsDive(
   SCIP*                 scip,               /**< SCIP data structure */
   SCIP_ROW*             row,                /**< row to change the lhs for */
   SCIP_Real             newrhs              /**< new value for rhs */
   )
{
   assert(scip != NULL);
   assert(row != NULL);

   SCIP_CALL( SCIPcheckStage(scip, "SCIPchgRowRhsDive", FALSE, FALSE, FALSE, FALSE, FALSE, FALSE, FALSE, FALSE, FALSE, TRUE, FALSE, FALSE, FALSE, FALSE) );

   if( !SCIPlpDiving(scip->lp) )
   {
      SCIPerrorMessage("not in diving mode\n");
      return SCIP_INVALIDCALL;
   }

   SCIP_CALL( SCIPlpRecordOldRowSideDive(scip->lp, row, SCIP_SIDETYPE_RIGHT) );
   SCIP_CALL( SCIProwChgRhs(row, scip->mem->probmem, scip->set, scip->eventqueue, scip->lp, newrhs) );

   return SCIP_OKAY;
}

/** gets variable's objective value in current dive
 *
 *  @return the variable's objective value in current dive.
 *
 *  @pre This method can be called if @p scip is in one of the following stages:
 *       - \ref SCIP_STAGE_SOLVING
 *
 *  See \ref SCIP_Stage "SCIP_STAGE" for a complete list of all possible solving stages.
 */
SCIP_Real SCIPgetVarObjDive(
   SCIP*                 scip,               /**< SCIP data structure */
   SCIP_VAR*             var                 /**< variable to get the bound for */
   )
{
   assert(scip != NULL);
   assert(var != NULL);

   SCIP_CALL_ABORT( SCIPcheckStage(scip, "SCIPgetVarObjDive", FALSE, FALSE, FALSE, FALSE, FALSE, FALSE, FALSE, FALSE, FALSE, TRUE, FALSE, FALSE, FALSE, FALSE) );

   if( !SCIPlpDiving(scip->lp) )
   {
      SCIPerrorMessage("not in diving mode\n");
      SCIPABORT();
      return SCIP_INVALID; /*lint !e527*/
   }

   return SCIPvarGetObjLP(var);
}

/** gets variable's lower bound in current dive
 *
 *  @return the variable's lower bound in current dive.
 *
 *  @pre This method can be called if @p scip is in one of the following stages:
 *       - \ref SCIP_STAGE_SOLVING
 *
 *  See \ref SCIP_Stage "SCIP_STAGE" for a complete list of all possible solving stages.
 */
SCIP_Real SCIPgetVarLbDive(
   SCIP*                 scip,               /**< SCIP data structure */
   SCIP_VAR*             var                 /**< variable to get the bound for */
   )
{
   assert(scip != NULL);
   assert(var != NULL);

   SCIP_CALL_ABORT( SCIPcheckStage(scip, "SCIPgetVarLbDive", FALSE, FALSE, FALSE, FALSE, FALSE, FALSE, FALSE, FALSE, FALSE, TRUE, FALSE, FALSE, FALSE, FALSE) );

   if( !SCIPlpDiving(scip->lp) )
   {
      SCIPerrorMessage("not in diving mode\n");
      SCIPABORT();
      return SCIP_INVALID; /*lint !e527*/
   }

   return SCIPvarGetLbLP(var, scip->set);
}

/** gets variable's upper bound in current dive
 *
 *  @return the variable's upper bound in current dive.
 *
 *  @pre This method can be called if @p scip is in one of the following stages:
 *       - \ref SCIP_STAGE_SOLVING
 *
 *  See \ref SCIP_Stage "SCIP_STAGE" for a complete list of all possible solving stages.
 */
SCIP_Real SCIPgetVarUbDive(
   SCIP*                 scip,               /**< SCIP data structure */
   SCIP_VAR*             var                 /**< variable to get the bound for */
   )
{
   assert(scip != NULL);
   assert(var != NULL);

   SCIP_CALL_ABORT( SCIPcheckStage(scip, "SCIPgetVarUbDive", FALSE, FALSE, FALSE, FALSE, FALSE, FALSE, FALSE, FALSE, FALSE, TRUE, FALSE, FALSE, FALSE, FALSE) );

   if( !SCIPlpDiving(scip->lp) )
   {
      SCIPerrorMessage("not in diving mode\n");
      SCIPABORT();
      return SCIP_INVALID; /*lint !e527*/
   }

   return SCIPvarGetUbLP(var, scip->set);
}

/** solves the LP of the current dive; no separation or pricing is applied
 *
 *  @return \ref SCIP_OKAY is returned if everything worked. Otherwise a suitable error code is passed. See \ref
 *          SCIP_Retcode "SCIP_RETCODE" for a complete list of error codes.
 *
 *  @pre This method can be called if @p scip is in one of the following stages:
 *       - \ref SCIP_STAGE_SOLVING
 *
 *  See \ref SCIP_Stage "SCIP_STAGE" for a complete list of all possible solving stages.
 *
 *  @note be aware that the LP solve may take longer than expected if SCIPgetLPSolstat(scip) != SCIP_LPSOLSTAT_OPTIMAL,
 *  compare the explanation of SCIPstartDive()
 */
SCIP_RETCODE SCIPsolveDiveLP(
   SCIP*                 scip,               /**< SCIP data structure */
   int                   itlim,              /**< maximal number of LP iterations to perform, or -1 for no limit */
   SCIP_Bool*            lperror,            /**< pointer to store whether an unresolved LP error occurred */
   SCIP_Bool*            cutoff              /**< pointer to store whether the diving LP was infeasible or the objective
                                              *   limit was reached (or NULL, if not needed) */
   )
{
   assert(scip != NULL);

   SCIP_CALL( SCIPcheckStage(scip, "SCIPsolveDiveLP", FALSE, FALSE, FALSE, FALSE, FALSE, FALSE, FALSE, FALSE, FALSE, TRUE, FALSE, FALSE, FALSE, FALSE) );

   if( !SCIPlpDiving(scip->lp) )
   {
      SCIPerrorMessage("not in diving mode\n");
      return SCIP_INVALIDCALL;
   }

   if( cutoff != NULL )
      *cutoff = FALSE;

   /* solve diving LP */
   SCIP_CALL( SCIPlpSolveAndEval(scip->lp, scip->set, scip->messagehdlr, scip->mem->probmem, scip->stat,
         scip->eventqueue, scip->eventfilter, scip->transprob, (SCIP_Longint)itlim, FALSE, FALSE, FALSE, FALSE, lperror) );

   /* the LP is infeasible or the objective limit was reached */
   if( SCIPlpGetSolstat(scip->lp) == SCIP_LPSOLSTAT_INFEASIBLE || SCIPlpGetSolstat(scip->lp) == SCIP_LPSOLSTAT_OBJLIMIT
      || (SCIPlpGetSolstat(scip->lp) == SCIP_LPSOLSTAT_OPTIMAL &&
         SCIPisGE(scip, SCIPgetLPObjval(scip), SCIPgetCutoffbound(scip))) )
   {
      /* analyze the infeasible LP (only if the objective was not changed, all columns are in the LP, and no external
       * pricers exist) */
      if( !(SCIPlpDivingObjChanged(scip->lp) || SCIPlpDivingRowsChanged(scip->lp))
         && SCIPprobAllColsInLP(scip->transprob, scip->set, scip->lp) )
      {
         SCIP_CALL( SCIPconflictAnalyzeLP(scip->conflict, scip->conflictstore, scip->mem->probmem, scip->set, scip->stat, scip->transprob,
               scip->origprob, scip->tree, scip->reopt, scip->lp, scip->branchcand, scip->eventqueue, scip->eventfilter, scip->cliquetable, NULL) );
      }

      if( cutoff != NULL )
         *cutoff = TRUE;
   }

   return SCIP_OKAY;
}

/** returns the number of the node in the current branch and bound run, where the last LP was solved in diving
 *  or probing mode
 *
 *  @return the number of the node in the current branch and bound run, where the last LP was solved in diving
 *  or probing mode.
 *
 *  @pre This method can be called if @p scip is in one of the following stages:
 *       - \ref SCIP_STAGE_TRANSFORMING
 *       - \ref SCIP_STAGE_TRANSFORMED
 *       - \ref SCIP_STAGE_INITPRESOLVE
 *       - \ref SCIP_STAGE_PRESOLVING
 *       - \ref SCIP_STAGE_EXITPRESOLVE
 *       - \ref SCIP_STAGE_PRESOLVED
 *       - \ref SCIP_STAGE_INITSOLVE
 *       - \ref SCIP_STAGE_SOLVING
 *       - \ref SCIP_STAGE_SOLVED
 *       - \ref SCIP_STAGE_EXITSOLVE
 *       - \ref SCIP_STAGE_FREETRANS
 *
 *  See \ref SCIP_Stage "SCIP_STAGE" for a complete list of all possible solving stages.
 */
SCIP_Longint SCIPgetLastDivenode(
   SCIP*                 scip                /**< SCIP data structure */
   )
{
   assert(scip != NULL);

   SCIP_CALL_ABORT( SCIPcheckStage(scip, "SCIPgetLastDivenode", FALSE, FALSE, TRUE, TRUE, TRUE, TRUE, TRUE, TRUE, TRUE, TRUE, TRUE, TRUE, TRUE, FALSE) );

   return scip->stat->lastdivenode;
}

/** returns whether we are in diving mode
 *
 *  @return whether we are in diving mode.
 *
 *  @pre This method can be called if @p scip is in one of the following stages:
 *       - \ref SCIP_STAGE_TRANSFORMING
 *       - \ref SCIP_STAGE_TRANSFORMED
 *       - \ref SCIP_STAGE_INITPRESOLVE
 *       - \ref SCIP_STAGE_PRESOLVING
 *       - \ref SCIP_STAGE_EXITPRESOLVE
 *       - \ref SCIP_STAGE_PRESOLVED
 *       - \ref SCIP_STAGE_INITSOLVE
 *       - \ref SCIP_STAGE_SOLVING
 *       - \ref SCIP_STAGE_SOLVED
 *       - \ref SCIP_STAGE_EXITSOLVE
 *       - \ref SCIP_STAGE_FREETRANS
 *
 *  See \ref SCIP_Stage "SCIP_STAGE" for a complete list of all possible solving stages.
 */
SCIP_Bool SCIPinDive(
   SCIP*                 scip                /**< SCIP data structure */
   )
{
   assert(scip != NULL);

   SCIP_CALL_ABORT( SCIPcheckStage(scip, "SCIPinDive", FALSE, FALSE, TRUE, TRUE, TRUE, TRUE, TRUE, TRUE, TRUE, TRUE, TRUE, TRUE, TRUE, FALSE) );

   return SCIPlpDiving(scip->lp);
}

/** computes two measures for dual degeneracy (dual degeneracy rate and variable-constraint ratio)
 *  based on the changes applied when reducing the problem to the optimal face
 *
 *  returns the dual degeneracy rate, i.e., the share of nonbasic variables with reduced cost 0
 *  and the variable-constraint ratio, i.e., the number of unfixed variables in relation to the basis size
 */
SCIP_RETCODE SCIPgetLPDualDegeneracy(
   SCIP*                 scip,               /**< SCIP data structure */
   SCIP_Real*            degeneracy,         /**< pointer to store the dual degeneracy rate */
   SCIP_Real*            varconsratio        /**< pointer to store the variable-constraint ratio */
   )
{
   assert(scip != NULL);
   assert(degeneracy != NULL);
   assert(varconsratio != NULL);

   SCIP_CALL( SCIPcheckStage(scip, "SCIPgetLPDualDegeneracy", FALSE, FALSE, FALSE, FALSE, FALSE, FALSE, FALSE, FALSE, FALSE, TRUE, FALSE, FALSE, FALSE, FALSE) );

   SCIP_CALL( SCIPlpGetDualDegeneracy(scip->lp, scip->set, scip->stat, degeneracy, varconsratio) );

   return SCIP_OKAY;
}<|MERGE_RESOLUTION|>--- conflicted
+++ resolved
@@ -2275,11 +2275,7 @@
        && !SCIPlpExactDiving(scip->lpexact) && !SCIPisExact(scip) )
    {
       assert(SCIPtreeIsFocusNodeLPConstructed(scip->tree));
-<<<<<<< HEAD
-      SCIP_CALL( SCIPnodeUpdateLowerboundLP(scip->tree->focusnode, scip->set, scip->stat, scip->eventfilter, scip->tree, scip->transprob,
-=======
-      SCIP_CALL( SCIPnodeUpdateLowerboundLP(scip->tree->focusnode, scip->set, scip->stat, scip->messagehdlr, scip->tree, scip->transprob,
->>>>>>> 4f4f731b
+      SCIP_CALL( SCIPnodeUpdateLowerboundLP(scip->tree->focusnode, scip->set, scip->stat, scip->messagehdlr, scip->eventfilter, scip->tree, scip->transprob,
             scip->origprob, scip->lp) );
    }
    /* reset the probably changed LP's cutoff bound */
