/* * * * * * * * * * * * * * * * * * * * * * * * * * * * * * * * * * * * * * */
/*                                                                           */
/*                  This file is part of the program and library             */
/*         SCIP --- Solving Constraint Integer Programs                      */
/*                                                                           */
/*    Copyright (C) 2002-2016 Konrad-Zuse-Zentrum                            */
/*                            fuer Informationstechnik Berlin                */
/*                                                                           */
/*  SCIP is distributed under the terms of the ZIB Academic License.         */
/*                                                                           */
/*  You should have received a copy of the ZIB Academic License              */
/*  along with SCIP; see the file COPYING. If not email to scip@zib.de.      */
/*                                                                           */
/* * * * * * * * * * * * * * * * * * * * * * * * * * * * * * * * * * * * * * */

/**@file   prop_probing.c
 * @brief  probing propagator
 * @author Tobias Achterberg
 * @author Matthias Miltenberger
 * @author Michael Winkler
 */

/*---+----1----+----2----+----3----+----4----+----5----+----6----+----7----+----8----+----9----+----0----+----1----+----2*/

#include <assert.h>
#include <string.h>

#include "scip/prop_probing.h"
#include "scip/pub_misc.h"


#define PROP_NAME               "probing"
#define PROP_DESC               "probing propagator on binary variables"
#define PROP_TIMING             SCIP_PROPTIMING_AFTERLPLOOP
#define PROP_PRIORITY           -100000 /**< propagation priority */
#define PROP_FREQ                    -1 /**< propagation frequency */
#define PROP_DELAY                 TRUE /**< should propagation method be delayed, if other propagators found
                                         *   reductions? */
#define PROP_PRESOL_PRIORITY    -100000 /**< priority of the presolving method (>= 0: before, < 0: after constraint handlers); combined with presolvers */
#define PROP_PRESOLTIMING       SCIP_PRESOLTIMING_EXHAUSTIVE /* timing of the presolving method (fast, medium, or exhaustive) */
#define PROP_PRESOL_MAXROUNDS        -1 /**< maximal number of presolving rounds the presolver participates in (-1: no
                                         *   limit) */
#define MAXDNOM                 10000LL /**< maximal denominator for simple rational fixed values */


/* @todo check for restricting the maximal number of implications that can be added by probing */

/* sorting of probing variables, two different variants are implemeneted */
/* #define VARIANT_B */


/*
 * Default parameter settings
 */

#define DEFAULT_MAXRUNS              1  /**< maximal number of runs, probing participates in (-1: no limit) */
#define DEFAULT_PROPROUNDS          -1  /**< maximal number of propagation rounds in probing subproblems */
#define DEFAULT_MAXFIXINGS          25  /**< maximal number of fixings found, until probing is interrupted
                                         *   (0: don't interrupt) */
#define DEFAULT_MAXUSELESS        1000  /**< maximal number of successive probings without fixings,
                                         *   until probing is aborted (0: don't abort) */
#define DEFAULT_MAXTOTALUSELESS     50  /**< maximal number of successive probings without fixings, bound changes,
                                         *   and implications, until probing is aborted (0: don't abort) */
#define DEFAULT_MAXSUMUSELESS        0  /**< maximal number of probings without fixings, until probing is aborted
                                         *   (0: don't abort) */
#define DEFAULT_MAXDEPTH            -1  /**< maximal depth until propagation is executed(-1: no limit) */
#define DEFAULT_RANDSEED            59  /**< random initial seed */

/*
 * Data structures
 */

/** propagator data */
struct SCIP_PropData
{
   SCIP_VAR**            sortedvars;         /**< problem variables sorted by number of rounding locks, used in presolving */
   int*                  nprobed;            /**< array of numbers how often we already probed on each variables */
   int                   noldtotalvars;      /**< number of total variables in problem */
   int                   nsortedvars;        /**< number of problem variables, used in presolving */
   int                   nsortedbinvars;     /**< number of binary problem variables, used in presolving */
   int                   maxruns;            /**< maximal number of runs, probing participates in (-1: no limit) */
   int                   proprounds;         /**< maximal number of propagation rounds in probing subproblems */
   int                   maxfixings;         /**< maximal number of fixings found, until probing is interrupted
                                              *   (0: don't interrupt) */
   int                   maxuseless;         /**< maximal number of successive probings without fixings,
                                              *   until probing is aborted (0: don't abort) */
   int                   maxtotaluseless;    /**< maximal number of successive probings without fixings, bound changes,
                                              *   and implications, until probing is aborted (0: don't abort) */
   int                   maxsumuseless;      /**< maximal number of probings without fixings, until probing is aborted
                                              *   (0: don't abort) */
   int                   startidx;           /**< starting variable index of next call, used in presolving */
   int                   lastsortstartidx;   /**< last starting variable index where the variables have been sorted, used in presolving */
   int                   nfixings;           /**< total number of fixings found in probing */
   int                   naggregations;      /**< total number of aggregations found in probing */
   int                   nimplications;      /**< total number of implications found in probing */
   int                   nbdchgs;            /**< total number of bound changes found in probing */
   int                   nuseless;           /**< current number of successive useless probings */
   int                   ntotaluseless;      /**< current number of successive totally useless probings */
   int                   nsumuseless;        /**< current number of useless probings */
   int                   maxdepth;           /**< maximal depth until propagation is executed */
   SCIP_Longint          lastnode;           /**< last node where probing was applied, or -1 for presolving, and -2 for not applied yet */
   SCIP_RANDNUMGEN*      randnumgen;         /**< random number generator */
};


/*
 * Local methods
 */
/** initializes the propagator data */
static
SCIP_RETCODE initPropdata(
   SCIP*                 scip,               /**< SCIP data structure */
   SCIP_PROPDATA*        propdata            /**< propagator data */
   )
{
   assert(propdata != NULL);

   propdata->sortedvars = NULL;
   propdata->nprobed = NULL;
   propdata->noldtotalvars = 0;
   propdata->nsortedvars = 0;
   propdata->nsortedbinvars = 0;
   propdata->startidx = 0;
   propdata->lastsortstartidx = -1;
   propdata->nfixings = 0;
   propdata->naggregations = 0;
   propdata->nimplications = 0;
   propdata->nbdchgs = 0;
   propdata->nuseless = 0;
   propdata->ntotaluseless = 0;
   propdata->nsumuseless = 0;
   propdata->lastnode = -2;

   return SCIP_OKAY;
}

/** frees the sorted vars array */
static
SCIP_RETCODE freeSortedvars(
   SCIP*                 scip,               /**< SCIP data structure */
   SCIP_PROPDATA*        propdata            /**< propagator data */
   )
{
   assert(propdata != NULL);

   if( propdata->sortedvars != NULL )
   {
      int i;

      /* release variables */
      for( i = 0; i < propdata->nsortedvars; ++i )
      {
         SCIP_CALL( SCIPreleaseVar(scip, &propdata->sortedvars[i]) );
      }
      SCIPfreeMemoryArray(scip, &propdata->sortedvars);
      propdata->nsortedvars = 0;
      propdata->nsortedbinvars = 0;
   }

   SCIPfreeMemoryArrayNull(scip, &propdata->nprobed);
   propdata->noldtotalvars = 0;

   return SCIP_OKAY;
}

/** sorts the binary variables starting with the given index by rounding locks and implications */
static
SCIP_RETCODE sortVariables(
   SCIP*                 scip,               /**< SCIP data structure */
   SCIP_PROPDATA*        propdata,           /**< propagator data */
   SCIP_VAR**            vars,               /**< problem variables to be sorted */
   int                   nvars,              /**< number of problem variables to be sorted */
   int                   firstidx            /**< first index that should be subject to sorting */
   )
{
   SCIP_VAR** sortedvars;
   int nsortedvars;
   SCIP_Real* scores;
   int i;
   int minnprobings;
   SCIP_Real maxscore;
   int nlocksdown;
   int nlocksup;
   int nimplzero;
   int nimplone;
   int nclqzero;
   int nclqone;

   assert(propdata != NULL);
   assert(propdata->nprobed != NULL);

   assert(vars != NULL || nvars == 0);

   nsortedvars = nvars - firstidx;
   if( nsortedvars <= 0 )
      return SCIP_OKAY;

   assert(vars != NULL);

   sortedvars = &(vars[firstidx]);

   SCIPdebugMsg(scip, "resorting probing variables %d to %d\n", firstidx, nvars-1);

   /* sort the variables by number of rounding locks and implications */
   SCIP_CALL( SCIPallocBufferArray(scip, &scores, nsortedvars) );

   maxscore = -1.0;
   minnprobings = INT_MAX;

   /* determine maximal possible score and minimal number of probings over all variables */
   for( i = 0; i < nvars; ++i )
   {
      SCIP_VAR* var;
      SCIP_Real tmp;

      var = vars[i];

      assert(SCIPvarIsBinary(var));
      assert(propdata->noldtotalvars > SCIPvarGetIndex(var));
      assert(propdata->nprobed[SCIPvarGetIndex(var)] >= 0);

      if( SCIPvarIsActive(var) )
      {
         nlocksdown = SCIPvarGetNLocksDown(var);
         nlocksup = SCIPvarGetNLocksUp(var);
         nimplzero = SCIPvarGetNImpls(var, FALSE);
         nimplone = SCIPvarGetNImpls(var, TRUE);
         nclqzero = SCIPvarGetNCliques(var, FALSE);
         nclqone = SCIPvarGetNCliques(var, TRUE);

#ifndef VARIANT_B
         tmp = -MAX(nlocksdown, nlocksup)
	    + 10*MIN(nimplzero, nimplone)
	    + 100*MIN(nclqzero, nclqone);
#else
         tmp = - ABS(nlocksdown - nlocksup)
	    + MIN(nlocksdown, nlocksup)
	    + 500 * nimplzero + 50 * nimplone
	    + 50000 * nclqzero + 5000 * nclqone;
#endif

         if( tmp > maxscore )
            maxscore = tmp;
         if( propdata->nprobed[SCIPvarGetIndex(var)] < minnprobings )
            minnprobings = propdata->nprobed[SCIPvarGetIndex(var)];
      }
   }

   /* correct number of probings on each variable by minimal number of probings */
   if( minnprobings > 0 )
   {
      for( i = 0; i < nvars; ++i )
      {
         SCIP_VAR* var;

         var = vars[i];

         if( SCIPvarIsActive(var) )
            propdata->nprobed[SCIPvarGetIndex(var)] -= minnprobings;
      }
   }

   for( i = 0; i < nsortedvars; ++i )
   {
      SCIP_VAR* var;
      var = sortedvars[i];

      assert(SCIPvarIsBinary(var));

      /* prefer variables that we did not already probe on */
      if( SCIPvarIsActive(var) )
      {
         SCIP_Real randomoffset;
         nlocksdown = SCIPvarGetNLocksDown(var);
         nlocksup = SCIPvarGetNLocksUp(var);
         nimplzero = SCIPvarGetNImpls(var, FALSE);
         nimplone = SCIPvarGetNImpls(var, TRUE);
         nclqzero = SCIPvarGetNCliques(var, FALSE);
         nclqone = SCIPvarGetNCliques(var, TRUE);

         assert(propdata->noldtotalvars > SCIPvarGetIndex(var));
         assert(propdata->nprobed[SCIPvarGetIndex(var)] >= 0);

         /* use a random offset to break possible ties arbitrarily */
         randomoffset = SCIPrandomGetReal(propdata->randnumgen, 0.0, 0.5);

#ifndef VARIANT_B
         scores[i] = -maxscore * propdata->nprobed[SCIPvarGetIndex(var)]
            - MAX(nlocksdown, nlocksup)
            + 10*MIN(nimplzero, nimplone)
            + 100*MIN(nclqzero, nclqone)  /*lint !e790*/
            - randomoffset; /* to break ties randomly */
#else
         scores[i] = -maxscore * propdata->nprobed[SCIPvarGetIndex(var)]
         - ABS(nlocksdown - nlocksup)
         + MIN(nlocksdown, nlocksup)
         + 500 * nimplzero + 50 * nimplone  /*lint !e790*/
         + 50000 * nclqzero + 5000 * nclqone  /*lint !e790*/
         - randomoffset; /* to break ties randomly */
#endif
      }
      else
         scores[i] = -SCIPinfinity(scip);
   }

   SCIPsortDownRealPtr(scores, (void**) sortedvars, nsortedvars);

   SCIPfreeBufferArray(scip, &scores);

   return SCIP_OKAY;
}

/** the main probing loop */
static
SCIP_RETCODE applyProbing(
   SCIP*                 scip,               /**< SCIP data structure */
   SCIP_PROPDATA*        propdata,           /**< propagator data */
   SCIP_VAR**            vars,               /**< problem variables */
   int                   nvars,              /**< number of problem variables */
   int                   nbinvars,           /**< number of binary variables */
   int*                  startidx,           /**< pointer to store starting variable index of next call */
   int*                  nfixedvars,         /**< pointer to store number of fixed variables */
   int*                  naggrvars,          /**< pointer to store number of aggregated variables */
   int*                  nchgbds,            /**< pointer to store number of changed bounds */
   int                   oldnfixedvars,      /**< number of previously fixed variables */
   int                   oldnaggrvars,       /**< number of previously aggregated variables */
   SCIP_Bool*            delay,              /**< pointer to store whether propagator should be delayed */
   SCIP_Bool*            cutoff              /**< pointer to store whether cutoff occured */
   )
{
   SCIP_Real* zeroimpllbs;
   SCIP_Real* zeroimplubs;
   SCIP_Real* zeroproplbs;
   SCIP_Real* zeropropubs;
   SCIP_Real* oneimpllbs;
   SCIP_Real* oneimplubs;
   SCIP_Real* oneproplbs;
   SCIP_Real* onepropubs;
   int localnfixedvars;
   int localnaggrvars;
   int localnchgbds;
   int localnimplications;
   int maxfixings;
   int maxuseless;
   int maxtotaluseless;
   int maxsumuseless;
   int i;
   int oldstartidx;
   SCIP_Bool aborted;
   SCIP_Bool looped;

   assert(vars != NULL);
   assert(nbinvars > 0);

   maxfixings = (propdata->maxfixings > 0 ? propdata->maxfixings : INT_MAX);
   maxuseless = (propdata->maxuseless > 0 ? propdata->maxuseless : INT_MAX);
   maxtotaluseless = (propdata->maxtotaluseless > 0 ? propdata->maxtotaluseless : INT_MAX);
   maxsumuseless = (propdata->maxsumuseless > 0 ? propdata->maxsumuseless : INT_MAX);
   aborted = FALSE;
   looped = FALSE;
   oldstartidx = *startidx;
   i = *startidx;

   /* get temporary memory for storing probing results */
   SCIP_CALL( SCIPallocBufferArray(scip, &zeroimpllbs, nvars) );
   SCIP_CALL( SCIPallocBufferArray(scip, &zeroimplubs, nvars) );
   SCIP_CALL( SCIPallocBufferArray(scip, &zeroproplbs, nvars) );
   SCIP_CALL( SCIPallocBufferArray(scip, &zeropropubs, nvars) );
   SCIP_CALL( SCIPallocBufferArray(scip, &oneimpllbs, nvars) );
   SCIP_CALL( SCIPallocBufferArray(scip, &oneimplubs, nvars) );
   SCIP_CALL( SCIPallocBufferArray(scip, &oneproplbs, nvars) );
   SCIP_CALL( SCIPallocBufferArray(scip, &onepropubs, nvars) );

   /* for each binary variable, probe fixing the variable to zero and one */
   *delay = FALSE;
   *cutoff = FALSE;
   do
   {
      for( ; i < nbinvars && !(*cutoff); ++i )
      {
         SCIP_Bool localcutoff;
         SCIP_Bool probingzero;
         SCIP_Bool probingone;

         /* check whether probing should be aborted */
         if( propdata->nuseless >= maxuseless || propdata->ntotaluseless >= maxtotaluseless || propdata->nsumuseless >= maxsumuseless || SCIPisStopped(scip) )
         {
            SCIPverbMessage(scip, SCIP_VERBLEVEL_HIGH, NULL,
               "   (%.1fs) probing: %d/%d (%.1f%%) - %d fixings, %d aggregations, %d implications, %d bound changes\n",
               SCIPgetSolvingTime(scip), i+1, nbinvars, 100.0*(SCIP_Real)(i+1)/(SCIP_Real)nbinvars,
               propdata->nfixings, propdata->naggregations, propdata->nimplications, propdata->nbdchgs);

            aborted = TRUE;

            if( propdata->nuseless >= maxuseless )
            {
               SCIPverbMessage(scip, SCIP_VERBLEVEL_HIGH, NULL,
                  "   (%.1fs) probing aborted: %d/%d successive useless probings\n", SCIPgetSolvingTime(scip),
                  propdata->nuseless, maxuseless);
            }
            else if( propdata->ntotaluseless >= maxtotaluseless )
            {
               SCIPverbMessage(scip, SCIP_VERBLEVEL_HIGH, NULL,
                  "   (%.1fs) probing aborted: %d/%d successive totally useless probings\n", SCIPgetSolvingTime(scip),
                  propdata->ntotaluseless, maxtotaluseless);
            }
            else if( propdata->nsumuseless >= maxsumuseless )
            {
               SCIPverbMessage(scip, SCIP_VERBLEVEL_HIGH, NULL,
                  "   (%.1fs) probing aborted: %d/%d useless probings in total\n", SCIPgetSolvingTime(scip),
                  propdata->nsumuseless, maxsumuseless);
            }
            else
            {
               assert(SCIPisStopped(scip));
               SCIPverbMessage(scip, SCIP_VERBLEVEL_HIGH, NULL,
                  "   (%.1fs) probing aborted: solving stopped\n", SCIPgetSolvingTime(scip));
            }
            break;
         }

         /* check if we already fixed enough variables for this round, or probed on all variables */
         if( *nfixedvars - oldnfixedvars + *naggrvars - oldnaggrvars >= maxfixings || (looped && oldstartidx == i) )
         {
            if( *nfixedvars - oldnfixedvars + *naggrvars - oldnaggrvars > 0 )
               *delay = TRUE;
            else
               aborted = TRUE;
            break;
         }

         /* display probing status */
         if( SCIPgetStage(scip) == SCIP_STAGE_PRESOLVING && (i+1) % 100 == 0 )
         {
            SCIP_VERBLEVEL verblevel;

            verblevel = ((i+1) % 1000 == 0 ? SCIP_VERBLEVEL_HIGH : SCIP_VERBLEVEL_FULL);
            SCIPverbMessage(scip, verblevel, NULL,
               "   (%.1fs) probing: %d/%d (%.1f%%) - %d fixings, %d aggregations, %d implications, %d bound changes\n",
               SCIPgetSolvingTime(scip), i+1, nbinvars, 100.0*(SCIP_Real)(i+1)/(SCIP_Real)nbinvars,
               propdata->nfixings, propdata->naggregations, propdata->nimplications, propdata->nbdchgs);
         }

         /* ignore variables, that were fixed, aggregated, or deleted in prior probings */
         if( !SCIPvarIsActive(vars[i]) || SCIPvarIsDeleted(vars[i])
            || SCIPvarGetLbLocal(vars[i]) > 0.5 || SCIPvarGetUbLocal(vars[i]) < 0.5 )
            continue;

         if( propdata->nuseless > 0 )
            propdata->nsumuseless++;
         else
            propdata->nsumuseless = MAX(propdata->nsumuseless-1, 0);
         propdata->nuseless++;
         propdata->ntotaluseless++;

         /* determine whether one probing should happen */
         probingone = TRUE;
         if( SCIPvarGetNLocksUp(vars[i]) == 0 )
            probingone = FALSE;

         if( probingone )
         {
            /* apply probing for fixing the variable to one */
            SCIP_CALL( SCIPapplyProbingVar(scip, vars, nvars, i, SCIP_BOUNDTYPE_LOWER, 1.0, propdata->proprounds,
                  oneimpllbs, oneimplubs, oneproplbs, onepropubs, &localcutoff) );

            if( localcutoff )
            {
               SCIP_Bool fixed;

	       if( SCIPgetStage(scip) != SCIP_STAGE_SOLVING || SCIPnodeGetDepth(SCIPgetCurrentNode(scip)) == 0 )
               {
                  /* the variable can be fixed to FALSE */
                  SCIP_CALL( SCIPfixVar(scip, vars[i], 0.0, cutoff, &fixed) );
                  assert(fixed);
               }
               else
               {
                  SCIP_CALL( SCIPtightenVarUb(scip, vars[i], 0.0, TRUE, cutoff, &fixed) );
               }

               if( fixed )
               {
                  SCIPdebugMsg(scip, "fixed probing variable <%s> to 0.0, nlocks=(%d/%d)\n",
                     SCIPvarGetName(vars[i]), SCIPvarGetNLocksDown(vars[i]), SCIPvarGetNLocksUp(vars[i]));
                  (*nfixedvars)++;
                  propdata->nfixings++;
                  propdata->nuseless = 0;
                  propdata->ntotaluseless = 0;
               }
               else if( *cutoff )
               {
                  SCIPdebugMsg(scip, "tightening upper bound of probing variable <%s> to 0.0 led to a cutoff\n",
                     SCIPvarGetName(vars[i]));
               }
               continue; /* don't try downwards direction, because the variable is already fixed */
            }

            /* ignore variables, that were fixed, aggregated, or deleted in prior probings
             * (propagators in one-probe might have found global fixings but did not trigger the localcutoff)
             */
            if( !SCIPvarIsActive(vars[i]) || SCIPvarIsDeleted(vars[i])
               || SCIPvarGetLbLocal(vars[i]) > 0.5 || SCIPvarGetUbLocal(vars[i]) < 0.5 )
               continue;
         }

         /* determine whether zero probing should happen */
         probingzero = TRUE;
         if( SCIPvarGetNLocksDown(vars[i]) == 0 )
            probingzero = FALSE;

         if( probingzero )
         {
            /* apply probing for fixing the variable to zero */
            SCIP_CALL( SCIPapplyProbingVar(scip, vars, nvars, i, SCIP_BOUNDTYPE_UPPER, 0.0, propdata->proprounds,
                  zeroimpllbs, zeroimplubs, zeroproplbs, zeropropubs, &localcutoff) );

            if( localcutoff )
            {
               SCIP_Bool fixed;

               if( SCIPgetStage(scip) != SCIP_STAGE_SOLVING || SCIPnodeGetDepth(SCIPgetCurrentNode(scip)) == 0 )
               {
                  /* the variable can be fixed to TRUE */
                  SCIP_CALL( SCIPfixVar(scip, vars[i], 1.0, cutoff, &fixed) );
               }
               else
               {
                  SCIP_CALL( SCIPtightenVarLb(scip, vars[i], 1.0, TRUE, cutoff, &fixed) );
               }

               if( fixed )
               {
                  SCIPdebugMsg(scip, "fixed probing variable <%s> to 1.0, nlocks=(%d/%d)\n",
                     SCIPvarGetName(vars[i]), SCIPvarGetNLocksDown(vars[i]), SCIPvarGetNLocksUp(vars[i]));
                  (*nfixedvars)++;
                  propdata->nfixings++;
                  propdata->nuseless = 0;
                  propdata->ntotaluseless = 0;
               }
               else if( *cutoff )
               {
                  SCIPdebugMsg(scip, "tightening lower bound of probing variable <%s> to 1.0 led to a cutoff\n",
                     SCIPvarGetName(vars[i]));
               }
               continue; /* don't analyze probing deductions, because the variable is already fixed */
            }
         }

         /* not have to check deductions if only one probing direction has been checked */
         if( !probingzero || !probingone )
            continue;

         assert(propdata->noldtotalvars > SCIPvarGetIndex(vars[i]));

         /* count number of probings on each variable */
         propdata->nprobed[SCIPvarGetIndex(vars[i])] += 1;

         /* analyze probing deductions */
         localnfixedvars    = 0;
         localnaggrvars     = 0;
         localnimplications = 0;
         localnchgbds       = 0;
         SCIP_CALL( SCIPanalyzeDeductionsProbing(scip, vars[i], 0.0, 1.0,
               nvars, vars, zeroimpllbs, zeroimplubs, zeroproplbs, zeropropubs, oneimpllbs, oneimplubs, oneproplbs, onepropubs,
               &localnfixedvars, &localnaggrvars, &localnimplications, &localnchgbds, cutoff) );

         *nfixedvars += localnfixedvars;
         *naggrvars  += localnaggrvars;
         *nchgbds    += localnchgbds;
         propdata->nfixings      += localnfixedvars;
         propdata->naggregations += localnaggrvars;
         propdata->nbdchgs       += localnchgbds;
         propdata->nimplications += localnimplications;

         if( localnfixedvars > 0 || localnaggrvars > 0 )
         {
            SCIPdebugMsg(scip, "probing on <%s> led to %d fixed and %d aggregated variables\n", SCIPvarGetName(vars[i]), localnfixedvars, localnaggrvars);
            propdata->nuseless = 0;
            propdata->ntotaluseless = 0;
         }
         if( localnimplications > 0 || localnchgbds > 0 )
            propdata->ntotaluseless = 0;
      }

      looped = TRUE;

      /* check if we reached the end of all binary variables but did not stop, so we start from the beginning */
      if( i == nbinvars && !(*cutoff) && !(*delay) && !aborted )
      {
         SCIPverbMessage(scip, SCIP_VERBLEVEL_HIGH, NULL,
            "   (%.1fs) probing cycle finished: starting next cycle\n", SCIPgetSolvingTime(scip));
         i = 0;

         if( SCIPgetStage(scip) == SCIP_STAGE_PRESOLVING )
         {
            int nnewvars;
            int nnewbinvars;
            int nnewintvars;
            int nnewimplvars;
            int lastidx;
            int v;

            assert(vars == propdata->sortedvars);
            assert(nbinvars == propdata->nsortedbinvars);

            /* release old variables and free memory */
            for( v = propdata->nsortedvars - 1; v >= 0; --v )
            {
               SCIP_CALL( SCIPreleaseVar(scip, &propdata->sortedvars[v]) );
            }
            SCIPfreeMemoryArray(scip, &propdata->sortedvars);
            propdata->nsortedvars = 0;
            propdata->nsortedbinvars = 0;

            /* get new variables */
            nnewvars = SCIPgetNVars(scip);
            SCIP_CALL( SCIPduplicateMemoryArray(scip, &(propdata->sortedvars), SCIPgetVars(scip), nnewvars) );
            propdata->nsortedvars = nnewvars;

            nnewbinvars = SCIPgetNBinVars(scip);
            nnewintvars = SCIPgetNIntVars(scip);
            nnewimplvars = SCIPgetNImplVars(scip);

            /* determine implicit binary variables */
            lastidx = nnewbinvars + nnewintvars + nnewimplvars;
            for( v = nnewbinvars; v < lastidx; ++v )
            {
               if( SCIPvarIsBinary(propdata->sortedvars[v]) )
               {
                  SCIPswapPointers((void**) &(propdata->sortedvars[nnewbinvars]), (void**) &(propdata->sortedvars[v]));
                  ++nnewbinvars;
               }
            }
            propdata->nsortedbinvars = nnewbinvars;

            nbinvars = nnewbinvars;
            vars = propdata->sortedvars;
            nvars = propdata->nsortedvars;

            SCIP_CALL( SCIPreallocBufferArray(scip, &zeroimpllbs, nvars) );
            SCIP_CALL( SCIPreallocBufferArray(scip, &zeroimplubs, nvars) );
            SCIP_CALL( SCIPreallocBufferArray(scip, &zeroproplbs, nvars) );
            SCIP_CALL( SCIPreallocBufferArray(scip, &zeropropubs, nvars) );
            SCIP_CALL( SCIPreallocBufferArray(scip, &oneimpllbs, nvars) );
            SCIP_CALL( SCIPreallocBufferArray(scip, &oneimplubs, nvars) );
            SCIP_CALL( SCIPreallocBufferArray(scip, &oneproplbs, nvars) );
            SCIP_CALL( SCIPreallocBufferArray(scip, &onepropubs, nvars) );

            /* correct oldstartidx which is used for early termination */
            if( oldstartidx >= nbinvars )
               oldstartidx = nbinvars - 1;

            /* capture variables to make sure, the variables are not deleted */
            for( v = propdata->nsortedvars - 1; v >= 0; --v )
            {
               SCIP_CALL( SCIPcaptureVar(scip, propdata->sortedvars[v]) );
            }

            if( nnewbinvars == 0 )
            {
               *startidx = 0;
               propdata->lastsortstartidx = -1;
               propdata->nuseless = 0;
               propdata->ntotaluseless = 0;

               goto TERMINATE;
            }

            /* resorting here might lead to probing a second time on the same variable */
            SCIP_CALL( sortVariables(scip, propdata, propdata->sortedvars, propdata->nsortedbinvars, 0) );
            propdata->lastsortstartidx = 0;
         }
      }

   }
   while( i == 0 && !(*cutoff) && !(*delay) && !aborted );

   *startidx = i;

 TERMINATE:
   /* free temporary memory */
   SCIPfreeBufferArray(scip, &onepropubs);
   SCIPfreeBufferArray(scip, &oneproplbs);
   SCIPfreeBufferArray(scip, &oneimplubs);
   SCIPfreeBufferArray(scip, &oneimpllbs);
   SCIPfreeBufferArray(scip, &zeropropubs);
   SCIPfreeBufferArray(scip, &zeroproplbs);
   SCIPfreeBufferArray(scip, &zeroimplubs);
   SCIPfreeBufferArray(scip, &zeroimpllbs);

   return SCIP_OKAY;
}


/*
 * Callback methods of propagator
 */

/** copy method for constraint handler plugins (called when SCIP copies plugins) */
static
SCIP_DECL_PROPCOPY(propCopyProbing)
{  /*lint --e{715}*/
   assert(scip != NULL);
   assert(prop != NULL);
   assert(strcmp(SCIPpropGetName(prop), PROP_NAME) == 0);

   /* call inclusion method for propagator */
   SCIP_CALL( SCIPincludePropProbing(scip) );

   return SCIP_OKAY;
}


/** destructor of propagator to free user data (called when SCIP is exiting) */
static
SCIP_DECL_PROPFREE(propFreeProbing)
{  /*lint --e{715}*/
   SCIP_PROPDATA* propdata;

   /* free propagator data */
   propdata = SCIPpropGetData(prop);
   assert(propdata != NULL);
   assert(propdata->sortedvars == NULL);
   assert(propdata->nsortedvars == 0);
   assert(propdata->nsortedbinvars == 0);

<<<<<<< HEAD
   SCIPfreeBlockMemory(scip, &propdata);
=======
   /* free random number generator */
   SCIPrandomFree(&propdata->randnumgen);

   SCIPfreeMemory(scip, &propdata);
>>>>>>> f3c477af
   SCIPpropSetData(prop, NULL);

   return SCIP_OKAY;
}


/** initialization method of propagator (called after problem was transformed) */
static
SCIP_DECL_PROPINIT(propInitProbing)
{  /*lint --e{715}*/
   SCIP_PROPDATA* propdata;

   propdata = SCIPpropGetData(prop);
   assert(propdata != NULL);

   SCIP_CALL( initPropdata(scip, propdata) );

   return SCIP_OKAY;
}


/** deinitialization method of propagator (called before transformed problem is freed) */
static
SCIP_DECL_PROPEXIT(propExitProbing)
{  /*lint --e{715}*/
   SCIP_PROPDATA* propdata;

   propdata = SCIPpropGetData(prop);
   assert(propdata != NULL);

   SCIP_CALL( freeSortedvars(scip, propdata) );
   assert(propdata->sortedvars == NULL);
   assert(propdata->nsortedvars == 0);
   assert(propdata->nsortedbinvars == 0);

   return SCIP_OKAY;
}

/** presolving initialization method of propagator (called when presolving is about to begin) */
static
SCIP_DECL_PROPINITPRE(propInitpreProbing)
{  /*lint --e{715}*/
   SCIP_PROPDATA* propdata;

   propdata = SCIPpropGetData(prop);
   assert(propdata != NULL);

   propdata->lastnode = -2;

   return SCIP_OKAY;
}


/** presolving deinitialization method of propagator (called after presolving has been finished) */
static
SCIP_DECL_PROPEXITPRE(propExitpreProbing)
{  /*lint --e{715}*/
   SCIP_PROPDATA* propdata;

   propdata = SCIPpropGetData(prop);
   assert(propdata != NULL);

   /* delete the vars array, if the maximal number of runs are exceeded */
   if( propdata->maxruns >= 0 && SCIPgetNRuns(scip) >= propdata->maxruns )
   {
      SCIP_CALL( freeSortedvars(scip, propdata) );
      assert(propdata->sortedvars == NULL);
      assert(propdata->nsortedvars == 0);
      assert(propdata->nsortedbinvars == 0);
   }

   return SCIP_OKAY;
}


/** solving process initialization method of propagator (called when branch and bound process is about to begin) */
static
SCIP_DECL_PROPINITSOL(propInitsolProbing)
{
  /*lint --e{715}*/
   SCIP_PROPDATA* propdata;

   propdata = SCIPpropGetData(prop);
   assert(propdata != NULL);

   /* reset all propdata elements for stopping propagation earlier */
   propdata->nuseless = 0;
   propdata->ntotaluseless = 0;
   propdata->nsumuseless = 0;

   return SCIP_OKAY;
}


/** presolve method of propagator */
static
SCIP_DECL_PROPPRESOL(propPresolProbing)
{  /*lint --e{715}*/
   SCIP_PROPDATA* propdata;
   int nvars;
   int nbinvars;
   int nintvars;
   int nimplvars;
   int oldnfixedvars;
   int oldnaggrvars;
   int oldnchgbds;
   int oldnimplications;
   int ntotalvars;
   SCIP_Bool delay;
   SCIP_Bool cutoff;

   assert(result != NULL);

   *result = SCIP_DIDNOTRUN;

   nbinvars = SCIPgetNBinVars(scip);
   nintvars = SCIPgetNIntVars(scip);
   nimplvars = SCIPgetNImplVars(scip);

   /* if we have no binary variable anymore, we stop probing */
   if( nbinvars + nintvars + nimplvars == 0 )
      return SCIP_OKAY;

   /* get propagator data */
   propdata = SCIPpropGetData(prop);
   assert(propdata != NULL);

   /* check, if probing should be applied in the current run */
   if( propdata->maxruns >= 0 && SCIPgetNRuns(scip) > propdata->maxruns )
      return SCIP_OKAY;

   /* if no domains changed since the last call, we don't need to probe */
   if( propdata->lastnode == -1 && nnewfixedvars == 0 && nnewaggrvars == 0 && nnewchgbds == 0 && nnewholes == 0 )
      return SCIP_OKAY;

   SCIPdebugMsg(scip, "executing probing (used %.1f sec)\n", SCIPpropGetTime(prop));

   *result = SCIP_DIDNOTFIND;

   /* allow some additional probings */
   propdata->nuseless -= propdata->nuseless/10;
   propdata->ntotaluseless -= propdata->ntotaluseless/10;

   /* get variable data */
   if( propdata->sortedvars == NULL )
   {
      int lastidx;
      int v;

      assert(propdata->startidx == 0);

      nvars = SCIPgetNVars(scip);

      SCIP_CALL( SCIPduplicateMemoryArray(scip, &(propdata->sortedvars), SCIPgetVars(scip), nvars) );
      propdata->nsortedvars = nvars;

      /* determine implicit binary variables */
      lastidx = nbinvars + nintvars + nimplvars;
      for( v = nbinvars; v < lastidx; ++v )
      {
         if( SCIPvarIsBinary(propdata->sortedvars[v]) )
         {
            SCIPswapPointers((void**) &(propdata->sortedvars[nbinvars]), (void**) &(propdata->sortedvars[v]));
            ++nbinvars;
         }
      }
      propdata->nsortedbinvars = nbinvars;

      /* capture variables to make sure, the variables are not deleted */
      for( v = propdata->nsortedvars - 1; v >= 0 ; --v )
      {
         SCIP_CALL( SCIPcaptureVar(scip, propdata->sortedvars[v]) );
      }
   }

   if( propdata->nsortedbinvars == 0 )
      return SCIP_OKAY;

   /* number of total variables is not decreasing, and we can identify every variable by their index, so allocate
    * enough space
    */
   ntotalvars = SCIPgetNTotalVars(scip);
   if( propdata->noldtotalvars < ntotalvars )
   {
      SCIP_CALL( SCIPreallocMemoryArray(scip, &propdata->nprobed, ntotalvars) );
      BMSclearMemoryArray(&(propdata->nprobed[propdata->noldtotalvars]), ntotalvars - propdata->noldtotalvars); /*lint !e866*/
      propdata->noldtotalvars = ntotalvars;
   }

   propdata->lastnode = -1;

   /* sort the binary variables by number of rounding locks, if at least 100 variables were probed since last sort */
   if( propdata->lastsortstartidx < 0 || propdata->startidx - propdata->lastsortstartidx >= 100 )
   {
      SCIP_CALL( sortVariables(scip, propdata, propdata->sortedvars, propdata->nsortedbinvars, propdata->startidx) );
      propdata->lastsortstartidx = propdata->startidx;
   }

   oldnfixedvars = *nfixedvars;
   oldnaggrvars = *naggrvars;
   oldnchgbds = *nchgbds;
   oldnimplications = propdata->nimplications;

   /* start probing on variables */
   SCIP_CALL( applyProbing(scip, propdata, propdata->sortedvars, propdata->nsortedvars, propdata->nsortedbinvars,
         &(propdata->startidx), nfixedvars, naggrvars, nchgbds, oldnfixedvars, oldnaggrvars, &delay, &cutoff) );

   /* adjust result code */
   if( cutoff )
      *result = SCIP_CUTOFF;
   else
   {
      if( delay )
      {
         /* probing was interrupted because it reached the maximal fixings parameter, so we want to rerun it at the next call */
         propdata->lastnode = -2;
      }

      if( *nfixedvars > oldnfixedvars || *naggrvars > oldnaggrvars || *nchgbds > oldnchgbds
         || propdata->nimplications > oldnimplications )
         *result = SCIP_SUCCESS;
   }

   return SCIP_OKAY;
}


/** execution method of propagator */
static
SCIP_DECL_PROPEXEC(propExecProbing)
{  /*lint --e{715}*/
   SCIP_PROPDATA* propdata;
   SCIP_VAR** vars;
   SCIP_VAR** binvars;
   int nvars;
   int nbinvars;
   int i;
   int nfixedvars;
   int naggrvars;
   int nchgbds;
   int oldnfixedvars;
   int oldnaggrvars;
   int oldnchgbds;
   int oldnimplications;
   int startidx;
   int ntotalvars;
   SCIP_Bool delay;
   SCIP_Bool cutoff;

   assert(result != NULL);

   *result = SCIP_DIDNOTRUN;

   /* avoid recursive infinity loop */
   if( SCIPinProbing(scip) )
      return SCIP_OKAY;

   /* only call propagation on branching candidates, if an optimal LP solution is at hand */
   if( SCIPgetLPSolstat(scip) != SCIP_LPSOLSTAT_OPTIMAL )
      return SCIP_OKAY;

   /* get propagator data */
   propdata = SCIPpropGetData(prop);
   assert(propdata != NULL);

   /* if already called stop */
   if( propdata->lastnode == SCIPnodeGetNumber(SCIPgetCurrentNode(scip)) )
      return SCIP_OKAY;

   /* if maximal depth for propagation is reached, stop */
   if( propdata->maxdepth >= 0 && propdata->maxdepth < SCIPgetDepth(scip) )
      return SCIP_OKAY;

   propdata->lastnode = SCIPnodeGetNumber(SCIPgetCurrentNode(scip));

   /* get (number of) fractional variables that should be integral */
   /* todo check if integrating fractional implicit integer variables is beneficial for probing */
   SCIP_CALL( SCIPgetLPBranchCands(scip, &vars, NULL, NULL, &nvars, NULL, NULL) );
   nbinvars = 0;

   /* alloc array for fractional binary variables */
   SCIP_CALL( SCIPallocBufferArray(scip, &binvars, nvars) );

   /* copy binary variables to array binvars */
   for( i = 0; i < nvars; ++i )
   {
      SCIP_VAR* var;
      var = vars[i];

      assert(var != NULL);
      if( SCIPvarIsBinary(var) )
      {
         assert(SCIPvarGetLbLocal(var) < 0.5);
         assert(SCIPvarGetUbLocal(var) > 0.5);

         binvars[nbinvars] = var;
         ++nbinvars;
      }
   }
   SCIPdebugMsg(scip, "problem <%s> node %" SCIP_LONGINT_FORMAT " probing propagation found %d of %d possible probing candidates\n", SCIPgetProbName(scip), SCIPnodeGetNumber(SCIPgetCurrentNode(scip)), nbinvars, nvars);

   if( nbinvars == 0 )
   {
      *result = SCIP_DIDNOTFIND;
      goto TERMINATE;
   }

   /* number of total variables is not decreasing, and we can identify every variable by their index, so allocate
    * enough space
    */
   ntotalvars = SCIPgetNTotalVars(scip);
   if( propdata->noldtotalvars < ntotalvars )
   {
      SCIP_CALL( SCIPreallocMemoryArray(scip, &propdata->nprobed, ntotalvars) );
      BMSclearMemoryArray(&(propdata->nprobed[propdata->noldtotalvars]), ntotalvars - propdata->noldtotalvars); /*lint !e866*/
      propdata->noldtotalvars = ntotalvars;
   }

   /* sort binary variables */
   SCIP_CALL( sortVariables(scip, propdata, binvars, nbinvars, 0) );

   oldnfixedvars = 0;
   oldnaggrvars = 0;
   oldnchgbds = 0;
   nfixedvars = 0;
   naggrvars = 0;
   nchgbds = 0;
   startidx = 0;
   oldnimplications = propdata->nimplications;

   /* start probing on found variables */
   SCIP_CALL( applyProbing(scip, propdata, binvars, nbinvars, nbinvars, &startidx, &nfixedvars, &naggrvars, &nchgbds, oldnfixedvars, oldnaggrvars, &delay, &cutoff) );
   SCIPdebugMsg(scip, "probing propagation found %d fixings, %d aggregation, %d nchgbds, and %d implications\n", nfixedvars, naggrvars, nchgbds, (propdata->nimplications) - oldnimplications);

   if( delay )
   {
      /* probing was interrupted because it reached the maximal fixings parameter, so we want to rerun it at the next call */
      propdata->lastnode = -2;
   }

   /* adjust result code */
   if( cutoff )
      *result = SCIP_CUTOFF;
   else if( nfixedvars > oldnfixedvars || naggrvars > oldnaggrvars || nchgbds > oldnchgbds )
      *result = SCIP_REDUCEDDOM;

 TERMINATE:
   SCIPfreeBufferArray(scip, &binvars);

   return SCIP_OKAY;
}


/** propagation conflict resolving method of propagator */
static
SCIP_DECL_PROPRESPROP(propRespropProbing)
{  /*lint --e{715}*/
   *result = SCIP_DIDNOTRUN;

   return SCIP_OKAY;
}


/*
 * propagator specific interface methods
 */

/** creates the probing propagator and includes it in SCIP */
SCIP_RETCODE SCIPincludePropProbing(
   SCIP*                 scip                /**< SCIP data structure */
   )
{
   SCIP_PROPDATA* propdata;
   SCIP_PROP* prop;

   /* create probing propagator data */
<<<<<<< HEAD
   SCIP_CALL( SCIPallocBlockMemory(scip, &propdata) );
   initPropdata(scip, propdata);
=======
   SCIP_CALL( SCIPallocMemory(scip, &propdata) );
   SCIP_CALL( initPropdata(scip, propdata) );

   /* create random number generator */
   SCIP_CALL( SCIPrandomCreate(&propdata->randnumgen, SCIPblkmem(scip),
         SCIPinitializeRandomSeed(scip, DEFAULT_RANDSEED)) );
>>>>>>> f3c477af

   /* include propagator */
   SCIP_CALL( SCIPincludePropBasic(scip, &prop, PROP_NAME, PROP_DESC, PROP_PRIORITY, PROP_FREQ, PROP_DELAY, PROP_TIMING,
         propExecProbing, propdata) );

   assert(prop != NULL);

   /* set optional callbacks via setter functions */
   SCIP_CALL( SCIPsetPropCopy(scip, prop, propCopyProbing) );
   SCIP_CALL( SCIPsetPropFree(scip, prop, propFreeProbing) );
   SCIP_CALL( SCIPsetPropInit(scip, prop, propInitProbing) );
   SCIP_CALL( SCIPsetPropExit(scip, prop, propExitProbing) );
   SCIP_CALL( SCIPsetPropInitsol(scip, prop, propInitsolProbing) );
   SCIP_CALL( SCIPsetPropInitpre(scip, prop, propInitpreProbing) );
   SCIP_CALL( SCIPsetPropExitpre(scip, prop, propExitpreProbing) );
   SCIP_CALL( SCIPsetPropPresol(scip, prop, propPresolProbing, PROP_PRESOL_PRIORITY, PROP_PRESOL_MAXROUNDS,
         PROP_PRESOLTIMING) );
   SCIP_CALL( SCIPsetPropResprop(scip, prop, propRespropProbing) );

   /* add probing propagator parameters */
   SCIP_CALL( SCIPaddIntParam(scip,
         "propagating/" PROP_NAME "/maxruns",
         "maximal number of runs, probing participates in (-1: no limit)",
         &propdata->maxruns, FALSE, DEFAULT_MAXRUNS, -1, INT_MAX, NULL, NULL) );
   SCIP_CALL( SCIPaddIntParam(scip,
         "propagating/" PROP_NAME "/proprounds",
         "maximal number of propagation rounds in probing subproblems (-1: no limit, 0: auto)",
         &propdata->proprounds, TRUE, DEFAULT_PROPROUNDS, -1, INT_MAX, NULL, NULL) );
   SCIP_CALL( SCIPaddIntParam(scip,
         "propagating/" PROP_NAME "/maxfixings",
         "maximal number of fixings found, until probing is interrupted (0: don't iterrupt)",
         &propdata->maxfixings, TRUE, DEFAULT_MAXFIXINGS, 0, INT_MAX, NULL, NULL) );
   SCIP_CALL( SCIPaddIntParam(scip,
         "propagating/" PROP_NAME "/maxuseless",
         "maximal number of successive probings without fixings, until probing is aborted (0: don't abort)",
         &propdata->maxuseless, TRUE, DEFAULT_MAXUSELESS, 0, INT_MAX, NULL, NULL) );
   SCIP_CALL( SCIPaddIntParam(scip,
         "propagating/" PROP_NAME "/maxtotaluseless",
         "maximal number of successive probings without fixings, bound changes, and implications, until probing is aborted (0: don't abort)",
         &propdata->maxtotaluseless, TRUE, DEFAULT_MAXTOTALUSELESS, 0, INT_MAX, NULL, NULL) );
   SCIP_CALL( SCIPaddIntParam(scip,
         "propagating/" PROP_NAME "/maxsumuseless",
         "maximal number of probings without fixings, until probing is aborted (0: don't abort)",
         &propdata->maxsumuseless, TRUE, DEFAULT_MAXSUMUSELESS, 0, INT_MAX, NULL, NULL) );
   SCIP_CALL( SCIPaddIntParam(scip,
         "propagating/" PROP_NAME "/maxdepth",
         "maximal depth until propagation is executed(-1: no limit)",
         &propdata->maxdepth, TRUE, DEFAULT_MAXDEPTH, -1, INT_MAX, NULL, NULL) );

   return SCIP_OKAY;
}


/** applies and evaluates probing of a single variable in the given direction and bound */
SCIP_RETCODE SCIPapplyProbingVar(
   SCIP*                 scip,               /**< SCIP data structure */
   SCIP_VAR**            vars,               /**< problem variables */
   int                   nvars,              /**< number of problem variables */
   int                   probingpos,         /**< variable number to apply probing on */
   SCIP_BOUNDTYPE        boundtype,          /**< which bound should be changed */
   SCIP_Real             bound,              /**< which bound should be set */
   int                   maxproprounds,      /**< maximal number of propagation rounds (-1: no limit, 0: parameter settings) */
   SCIP_Real*            impllbs,            /**< array to store lower bounds after applying implications and cliques */
   SCIP_Real*            implubs,            /**< array to store upper bounds after applying implications and cliques */
   SCIP_Real*            proplbs,            /**< array to store lower bounds after full propagation */
   SCIP_Real*            propubs,            /**< array to store upper bounds after full propagation */
   SCIP_Bool*            cutoff              /**< pointer to store whether the probing direction is infeasible */
   )
{
   assert(impllbs != NULL);
   assert(implubs != NULL);
   assert(proplbs != NULL);
   assert(propubs != NULL);
   assert(cutoff != NULL);
   assert(0 <= probingpos && probingpos < nvars);
   assert(SCIPisGE(scip, bound, SCIPvarGetLbLocal(vars[probingpos])));
   assert(SCIPisLE(scip, bound, SCIPvarGetUbLocal(vars[probingpos])));

   SCIPdebugMsg(scip, "applying probing on variable <%s> %s %g (nlocks=%d/%d, impls=%d/%d, clqs=%d/%d)\n",
      SCIPvarGetName(vars[probingpos]), boundtype == SCIP_BOUNDTYPE_UPPER ? "<=" : ">=", bound,
      SCIPvarGetNLocksDown(vars[probingpos]), SCIPvarGetNLocksUp(vars[probingpos]),
      SCIPvarGetNImpls(vars[probingpos], FALSE), SCIPvarGetNImpls(vars[probingpos], TRUE),
      SCIPvarGetNCliques(vars[probingpos], FALSE), SCIPvarGetNCliques(vars[probingpos], TRUE));

   /* in debug mode we assert above that this trivial infeasibility does not occur (for performance reasons), but in
    * optimized mode we return safely
    */
   if( SCIPisLT(scip, bound, SCIPvarGetLbLocal(vars[probingpos]))
         || SCIPisGT(scip, bound, SCIPvarGetUbLocal(vars[probingpos])) )
   {
      SCIPdebugMsg(scip, " -> trivial infeasibility detected\n");
      *cutoff = TRUE;
      return SCIP_OKAY;
   }

   /* start probing mode */
   SCIP_CALL( SCIPstartProbing(scip) );

   /* enables collection of variable statistics during probing */
   SCIPenableVarHistory(scip);

   /* fix variable */
   if( boundtype == SCIP_BOUNDTYPE_UPPER )
   {
      SCIP_CALL( SCIPchgVarUbProbing(scip, vars[probingpos], bound) );
   }
   else
   {
      assert(boundtype == SCIP_BOUNDTYPE_LOWER);
      SCIP_CALL( SCIPchgVarLbProbing(scip, vars[probingpos], bound) );
   }

   /* @todo it might pay off to catch the bounds-tightened event on all variables and then only get the implied and
    *       propagated bounds on those variables which where really changed on propagation
    */

   /* apply propagation of implication graph and clique table */
   SCIP_CALL( SCIPpropagateProbingImplications(scip, cutoff) );
   if( !(*cutoff) )
   {
      int i;

      for( i = 0; i < nvars; ++i )
      {
         impllbs[i] = SCIPvarGetLbLocal(vars[i]);
         implubs[i] = SCIPvarGetUbLocal(vars[i]);
      }

      /* apply propagation */
      SCIP_CALL( SCIPpropagateProbing(scip, maxproprounds, cutoff, NULL) );
   }
   else
   {
      SCIPdebugMsg(scip, "propagating probing implications after <%s> to %g led to a cutoff\n",
         SCIPvarGetName(vars[probingpos]), bound);
   }

   /* evaluate propagation */
   if( !(*cutoff) )
   {
      int i;

      for( i = 0; i < nvars; ++i )
      {
         proplbs[i] = SCIPvarGetLbLocal(vars[i]);
         propubs[i] = SCIPvarGetUbLocal(vars[i]);
#if 0
#ifdef SCIP_DEBUG
         if( SCIPisGT(scip, proplbs[i], SCIPvarGetLbGlobal(vars[i])) )
         {
            SCIPdebugMsg(scip, " -> <%s>[%g,%g] >= %g\n", SCIPvarGetName(vars[i]),
               SCIPvarGetLbGlobal(vars[i]), SCIPvarGetUbGlobal(vars[i]), proplbs[i]);
         }
         if( SCIPisLT(scip, propubs[i], SCIPvarGetUbGlobal(vars[i])) )
         {
            SCIPdebugMsg(scip, " -> <%s>[%g,%g] <= %g\n", SCIPvarGetName(vars[i]),
               SCIPvarGetLbGlobal(vars[i]), SCIPvarGetUbGlobal(vars[i]), propubs[i]);
         }
#endif
#endif
      }
   }

   /* exit probing mode */
   SCIP_CALL( SCIPendProbing(scip) );

   return SCIP_OKAY;
}

/** analyses boundchanges resulting from probing on a variable and performs deduced fixations, aggregations, and domain tightenings
 * Given a variable probingvar with domain [l,u] and bound tightening results from reducing the domain
 * once to [l,leftub] and once to [rightlb,u], the method computes and applies resulting variable fixations, aggregations,
 * implications, and bound changes. Variable probingvar does not need to be binary.
 * The whole domain of probingvar need to be covered by the left and right branches, i.e.,
 * we assume leftub >= rightlb for continuous variables or floor(leftub) >= ceil(rightlb)-1 for discrete variables.
 * Bounds after applying implications and cliques do not need to be provided, but if they are omitted and probingvar is a binary variable,
 * then already existing implications may be added.
 */
SCIP_RETCODE SCIPanalyzeDeductionsProbing(
   SCIP*                 scip,               /**< SCIP data structure */
   SCIP_VAR*             probingvar,         /**< the probing variable */
   SCIP_Real             leftub,             /**< upper bound of probing variable in left branch */
   SCIP_Real             rightlb,            /**< lower bound of probing variable in right branch */
   int                   nvars,              /**< number of variables which bound changes should be analyzed */
   SCIP_VAR**            vars,               /**< variables which bound changes should be analyzed */
   SCIP_Real*            leftimpllbs,        /**< lower bounds after applying implications and cliques in left branch, or NULL */
   SCIP_Real*            leftimplubs,        /**< upper bounds after applying implications and cliques in left branch, or NULL */
   SCIP_Real*            leftproplbs,        /**< lower bounds after applying domain propagation in left branch */
   SCIP_Real*            leftpropubs,        /**< upper bounds after applying domain propagation in left branch */
   SCIP_Real*            rightimpllbs,       /**< lower bounds after applying implications and cliques in right branch, or NULL */
   SCIP_Real*            rightimplubs,       /**< upper bounds after applying implications and cliques in right branch, or NULL */
   SCIP_Real*            rightproplbs,       /**< lower bounds after applying domain propagation in right branch */
   SCIP_Real*            rightpropubs,       /**< upper bounds after applying domain propagation in right branch */
   int*                  nfixedvars,         /**< pointer to counter which is increased by the number of deduced variable fixations */
   int*                  naggrvars,          /**< pointer to counter which is increased by the number of deduced variable aggregations */
   int*                  nimplications,      /**< pointer to counter which is increased by the number of deduced implications */
   int*                  nchgbds,            /**< pointer to counter which is increased by the number of deduced bound tightenings */
   SCIP_Bool*            cutoff              /**< buffer to store whether a cutoff is detected */
   )
{
   SCIP_Bool fixedleft;
   SCIP_Bool fixedright;
   SCIP_Bool probingvarisbinary;
   SCIP_Bool probingvarisinteger;
   int j;

   assert(scip != NULL);
   assert(probingvar != NULL);
   assert(SCIPisGE(scip, leftub,  SCIPvarGetLbLocal(probingvar))); /* left  branch should not be empty by default */
   assert(SCIPisLE(scip, rightlb, SCIPvarGetUbLocal(probingvar))); /* right branch should not be empty by default */
   assert(vars != NULL || nvars == 0);
   assert(leftproplbs != NULL);
   assert(leftpropubs != NULL);
   assert(rightproplbs != NULL);
   assert(rightpropubs != NULL);
   assert(nfixedvars != NULL);
   assert(naggrvars != NULL);
   assert(nimplications != NULL);
   assert(nchgbds != NULL);
   assert(cutoff != NULL);

   /* @todo the asserts below could be relaxed by taking domain holes into account */
   if( SCIPvarGetType(probingvar) != SCIP_VARTYPE_CONTINUOUS )
   {
      /* adjust bounds to actually used ones */
      leftub  = SCIPfloor(scip, leftub);
      rightlb = SCIPceil(scip, rightlb);

      probingvarisinteger = TRUE;
      probingvarisbinary = SCIPvarIsBinary(probingvar);
   }
   else
   {
      /* assert dichotomy in case of continuous var: leftub >= rightlb */
      assert(SCIPisGE(scip, leftub, rightlb));
      probingvarisbinary = FALSE;
      probingvarisinteger = FALSE;
   }

   /* check if probing variable was fixed in the branches */
   fixedleft  = SCIPisEQ(scip, SCIPvarGetLbLocal(probingvar), leftub);
   fixedright = SCIPisEQ(scip, SCIPvarGetUbLocal(probingvar), rightlb);

   *cutoff = FALSE;

   for( j = 0; j < nvars && !*cutoff; ++j )
   {
      SCIP_VAR* var;
      SCIP_Bool varisinteger;
      SCIP_Real newlb;
      SCIP_Real newub;

      assert(vars != NULL); /* for flexelint */

      var = vars[j];
      assert(var != NULL);

      /* @todo: add holes, and even add holes if x was the probing variable and it followed a better bound on x itself */
      /* @todo: check if we probed on an integer variable, that this maybe led to aggregation on two other variables, i.e
       *        probing on x <= 1 and x >= 2 led to y = 1, z = 1 and y = 0, z = 0 resp., which means y = Z
       */

      /* if probing variable is binary, then there is nothing we could deduce here (variable should be fixed in both branches)
       * if it is not binary, we want to see if we found bound tightenings, even though it seems quite unlikely */
      if( var == probingvar && probingvarisbinary )
         continue;

      /* new bounds of the variable is the union of the propagated bounds of the left and right case */
      newlb = MIN(leftproplbs[j], rightproplbs[j]);
      newub = MAX(leftpropubs[j], rightpropubs[j]);
      varisinteger = (SCIPvarGetType(var) < SCIP_VARTYPE_CONTINUOUS);

      /* check for fixed variables */
      if( SCIPisEQ(scip, newlb, newub) )
      {
         SCIP_Real fixval;
         SCIP_Bool fixed;

         if( !varisinteger )
         {
            /* in both probings, variable j is deduced to the same value: fix variable to this value */
            fixval = SCIPselectSimpleValue(newlb - 0.9 * SCIPepsilon(scip), newub + 0.9 * SCIPepsilon(scip), MAXDNOM);
         }
         else
         {
            fixval = newlb;
         }

         if( SCIPgetStage(scip) != SCIP_STAGE_SOLVING || SCIPnodeGetDepth(SCIPgetCurrentNode(scip)) == 0 )
         {
            SCIP_CALL( SCIPfixVar(scip, var, fixval, cutoff, &fixed) );
         }
         else
         {
            SCIP_CALL( SCIPtightenVarLb(scip, var, fixval, TRUE, cutoff, &fixed) );
            if( !*cutoff )
            {
               SCIP_Bool tightened;

               SCIP_CALL( SCIPtightenVarUb(scip, var, fixval, TRUE, cutoff, &tightened) );
               fixed &= tightened;
            }
         }

         if( fixed )
         {
            SCIPdebugMsg(scip, "fixed variable <%s> to %g due to probing on <%s> with nlocks=(%d/%d)\n",
               SCIPvarGetName(var), fixval,
               SCIPvarGetName(probingvar), SCIPvarGetNLocksDown(probingvar), SCIPvarGetNLocksUp(probingvar));
            (*nfixedvars)++;
         }
         else if( *cutoff )
         {
            SCIPdebugMsg(scip, "analyzing probing deduction of <%s> led to an infeasible fixing of variable <%s> to %g\n",
               SCIPvarGetName(probingvar), SCIPvarGetName(var), fixval);
         }

         continue;
      }
      else
      {
         /* check for bound tightenings */
         SCIP_Real oldlb;
         SCIP_Real oldub;
         SCIP_Bool tightened;
         SCIP_Bool tightenlb;
         SCIP_Bool tightenub;
         SCIP_Bool force;

         oldlb = SCIPvarGetLbLocal(var);
         oldub = SCIPvarGetUbLocal(var);

         if( varisinteger )
         {
            force = TRUE;
            tightenlb = (newlb > oldlb + 0.5);
            tightenub = (newub < oldub - 0.5);
         }
         else
         {
            force = TRUE;
            tightenlb = SCIPisLbBetter(scip, newlb, oldlb, oldub);
            tightenub = SCIPisUbBetter(scip, newub, oldlb, oldub);
         }

         if( tightenlb )
         {
            /* in both probings, variable j is deduced to be at least newlb: tighten lower bound */
            SCIP_CALL( SCIPtightenVarLb(scip, var, newlb, force, cutoff, &tightened) );
            if( tightened )
            {
               SCIPdebugMsg(scip, "tightened lower bound of variable <%s>[%g,%g] to %g due to probing on <%s> with nlocks=(%d/%d)\n",
                  SCIPvarGetName(var), oldlb, oldub, newlb,
                  SCIPvarGetName(probingvar), SCIPvarGetNLocksDown(probingvar), SCIPvarGetNLocksUp(probingvar));
               (*nchgbds)++;
            }
            else if( *cutoff )
            {
               SCIPdebugMsg(scip, "analyzing probing deduction of <%s> led to an infeasible new lower bound of variable <%s> to %g\n",
                  SCIPvarGetName(probingvar), SCIPvarGetName(var), newlb);
            }
         }

         if( tightenub && !*cutoff )
         {
            /* in both probings, variable j is deduced to be at most newub: tighten upper bound */
            SCIP_CALL( SCIPtightenVarUb(scip, var, newub, force, cutoff, &tightened) );
            if( tightened )
            {
               SCIPdebugMsg(scip, "tightened upper bound of variable <%s>[%g,%g] to %g due to probing on <%s> with nlocks=(%d/%d)\n",
                  SCIPvarGetName(var), oldlb, oldub, newub,
                  SCIPvarGetName(probingvar), SCIPvarGetNLocksDown(probingvar), SCIPvarGetNLocksUp(probingvar));
               (*nchgbds)++;
            }
            else if( *cutoff )
            {
               SCIPdebugMsg(scip, "analyzing probing deduction of <%s> led to an infeasible new lower bound of variable <%s> to %g\n",
                  SCIPvarGetName(probingvar), SCIPvarGetName(var), newub);
            }
         }
         if( *cutoff )
            break;
      }

      /* below we add aggregations and implications between probingvar and var,
       * we don't want this if both variables are the same
       */
      if( var == probingvar )
         continue;

      /* check for aggregations and implications */
      if( fixedleft && fixedright &&
          SCIPisEQ(scip, leftproplbs[j], leftpropubs[j]) && SCIPisEQ(scip, rightproplbs[j], rightpropubs[j]) )
      {
         /* var is fixed whenever probingvar is fixed, i.e.,
          *   var = leftproplbs[j] + (rightproplbs[j] - leftproplbs[j]) / (rightlb - leftub) * (probingvar - leftub)
          * -> both variables can be aggregated:
          *    (rightlb - leftub) * (var - leftproplbs[j]) = (rightproplbs[j] - leftproplbs[j]) * (probingvar - leftub)
          * -> (rightlb - leftub) * var - (rightproplbs[j] - leftproplbs[j]) * probingvar = leftproplbs[j] * rightlb - rightproplbs[j] * leftub
          *
          * check for case where both variables are binary: leftub = 1, rightlb = 0
          * case leftproplbs[j] = 0, rightproplbs[j] = 1, i.e., var and probingvar are fixed to same value
          *    -> aggregation is 1 * var - 1 * probingvar = 0 * 1 - 1 * 0 = 0 -> correct
          * case leftproplbs[j] = 1, rightproblbs[j] = 0, i.e., var and probingvar are fixed to opposite values
          *    -> aggregation is 1 * var + 1 * probingvar = 1 * 1 - 0 * 0 = 0 -> correct
          */
         if( SCIPgetStage(scip) == SCIP_STAGE_PRESOLVING )
         {
            SCIP_Bool aggregated;
            SCIP_Bool redundant;

            SCIP_CALL( SCIPaggregateVars(scip, var, probingvar,
               rightlb - leftub, -(rightproplbs[j] - leftproplbs[j]), leftproplbs[j] * rightlb - rightproplbs[j] * leftub,
               cutoff, &redundant, &aggregated) );

            if( aggregated )
            {
               SCIPdebugMsg(scip, "aggregated variables %g<%s> - %g<%s> == %g, nlocks=(%d/%d)\n",
                  rightlb - leftub, SCIPvarGetName(var),
                  rightproplbs[j] - leftproplbs[j], SCIPvarGetName(probingvar),
                  leftproplbs[j] * rightlb - rightproplbs[j] * leftub,
                  SCIPvarGetNLocksDown(var), SCIPvarGetNLocksUp(probingvar));
               (*naggrvars)++;
            }
            if( *cutoff )
            {
               SCIPdebugMsg(scip, "analyzing probing deduction of <%s> led to an infeasible aggregation: %g<%s> - %g<%s> == %g\n",
                  SCIPvarGetName(probingvar), rightlb - leftub, SCIPvarGetName(var),
                  rightproplbs[j] - leftproplbs[j], SCIPvarGetName(probingvar),
                  leftproplbs[j] * rightlb - rightproplbs[j] * leftub);
            }
         }
         else if( probingvarisinteger && SCIPnodeGetDepth(SCIPgetCurrentNode(scip)) == 0 )
         {
            /* if we are not in presolving, then we cannot do aggregations
             * but we can use variable bounds to code the same equality
             * var == ((leftproplbs[j] * rightlb - rightproplbs[j] * leftub) + (rightproplbs[j] - leftproplbs[j]) * probingvar) / (rightlb - leftub)
             */
            int nboundchanges;

            assert(!SCIPisEQ(scip, leftub, rightlb));

            SCIP_CALL( SCIPaddVarVlb(scip, var, probingvar, (rightproplbs[j] - leftproplbs[j]) / (rightlb - leftub), (leftproplbs[j] * rightlb - rightproplbs[j] * leftub) / (rightlb - leftub), cutoff, &nboundchanges) );
            (*nchgbds) += nboundchanges;

            if( *cutoff )
            {
               SCIPdebugMsg(scip, "analyzing probing deduction of <%s> led to an infeasible vlb: %g<%s> - %g<%s> == %g\n",
                  SCIPvarGetName(probingvar), rightlb - leftub, SCIPvarGetName(var),
                  rightproplbs[j] - leftproplbs[j], SCIPvarGetName(probingvar),
                  leftproplbs[j] * rightlb - rightproplbs[j] * leftub);
            }
            else
            {
               SCIP_CALL( SCIPaddVarVub(scip, var, probingvar, (rightproplbs[j] - leftproplbs[j]) / (rightlb - leftub), (leftproplbs[j] * rightlb - rightproplbs[j] * leftub) / (rightlb - leftub), cutoff, &nboundchanges) );
               (*nchgbds) += nboundchanges;

               if( *cutoff )
               {
                  SCIPdebugMsg(scip, "analyzing probing deduction of <%s> led to an infeasible vub: %g<%s> - %g<%s> == %g\n",
                     SCIPvarGetName(probingvar), rightlb - leftub, SCIPvarGetName(var),
                     rightproplbs[j] - leftproplbs[j], SCIPvarGetName(probingvar),
                     leftproplbs[j] * rightlb - rightproplbs[j] * leftub);
               }
            }
            (*nimplications)++;
         }
         /* if probingvar is continuous and we are in solving stage, then we do nothing, but it's unlikely that we get
          * here (fixedleft && fixedright) with a continuous variable
          */
      }
      /* @todo: check if we can add variable lowerbounds/upperbounds on integer variables */
      /* can only add implications on binary variables which are globally valid */
      else if( probingvarisbinary && (SCIPgetStage(scip) != SCIP_STAGE_SOLVING || SCIPnodeGetDepth(SCIPgetCurrentNode(scip)) == 0) )
      {
         /* implications can be added only for binary variables */
         int nboundchanges;

         /* since probing var is binary variable, probing should have fixed variable in both branches,
          * which is to 0.0 in the left branch and to 1.0 in the right branch */
         assert(fixedleft);
         assert(fixedright);
         assert(SCIPisZero(scip, leftub));
         assert(SCIPisEQ(scip, rightlb, 1.0));

         if( SCIPisEQ(scip, newlb, leftpropubs[j]) && (leftimplubs == NULL || leftimplubs[j] > leftpropubs[j]) )
         {
            /* var is fixed to lower bound whenever probingvar is fixed to 0.0
             * and implication is not already known
             * -> insert implication: probingvar == 0  =>  var <= leftpropubs[j]
             */
            /*SCIPdebugMsg(scip, "found implication <%s> == 0  =>  <%s> == %g\n",
              SCIPvarGetName(probingvar), SCIPvarGetName(var), leftpropubs[j]);*/
            SCIP_CALL( SCIPaddVarImplication(scip, probingvar, FALSE, var, SCIP_BOUNDTYPE_UPPER, leftpropubs[j],
               cutoff, &nboundchanges) );
            (*nimplications)++;
            (*nchgbds) += nboundchanges;

            if( *cutoff )
            {
               SCIPdebugMsg(scip, "analyzing probing deduction of <%s> led to an infeasible implication <%s> == 0  =>  <%s> == %g\n",
                  SCIPvarGetName(probingvar), SCIPvarGetName(probingvar), SCIPvarGetName(var), leftpropubs[j]);
            }
         }
         else if( SCIPisEQ(scip, newub, leftproplbs[j]) && (leftimpllbs == NULL || leftimpllbs[j] < leftproplbs[j]) )
         {
            /* var is fixed to upper bound whenever probingvar is fixed to 0.0
             * and implication is not already known
             * -> insert implication: probingvar == 0  =>  var >= leftproplbs[j]
             */
            /*SCIPdebugMsg(scip, "found implication <%s> == 0  =>  <%s> == %g\n",
              SCIPvarGetName(probingvar), SCIPvarGetName(var), leftproplbs[j]);*/
            SCIP_CALL( SCIPaddVarImplication(scip, probingvar, FALSE, var, SCIP_BOUNDTYPE_LOWER, leftproplbs[j],
               cutoff, &nboundchanges) );
            (*nimplications)++;
            (*nchgbds) += nboundchanges;

            if( *cutoff )
            {
               SCIPdebugMsg(scip, "analyzing probing deduction of <%s> led to an infeasible implication <%s> == 0  =>  <%s> == %g\n",
                  SCIPvarGetName(probingvar), SCIPvarGetName(probingvar), SCIPvarGetName(var), leftproplbs[j]);
            }
         }
         /* we can do an else here, since the case where var is fixed for both fixings of probingvar had been handled as aggregation */
         else if( SCIPisEQ(scip, newlb, rightpropubs[j]) && (rightimplubs == NULL || rightimplubs[j] > rightpropubs[j]) )
         {
            /* var is fixed to lower bound whenever probingvar is fixed to 1.0
             * and implication is not already known
             * -> insert implication: probingvar == 1  =>  var <= rightpropubs[j]
             */
            /*SCIPdebugMsg(scip, "found implication <%s> == 1  =>  <%s> == %g\n",
              SCIPvarGetName(probingvar), SCIPvarGetName(var), rightpropubs[j]);*/
            SCIP_CALL( SCIPaddVarImplication(scip, probingvar, TRUE, var, SCIP_BOUNDTYPE_UPPER, rightpropubs[j],
               cutoff, &nboundchanges) );
            (*nimplications)++;
            (*nchgbds) += nboundchanges;

            if( *cutoff )
            {
               SCIPdebugMsg(scip, "analyzing probing deduction of <%s> led to an infeasible implication <%s> == 1  =>  <%s> == %g\n",
                  SCIPvarGetName(probingvar), SCIPvarGetName(probingvar), SCIPvarGetName(var), rightpropubs[j]);
            }
         }
         else if( SCIPisEQ(scip, newub, rightproplbs[j]) && (rightimpllbs == NULL || rightimpllbs[j] < rightproplbs[j]) )
         {
            /* var is fixed to upper bound whenever probingvar is fixed to 1.0
             * and implication is not already known
             * -> insert implication: probingvar == 1  =>  var >= leftproplbs[j]
             */
            /*SCIPdebugMsg(scip, "found implication <%s> == 1  =>  <%s> == %g\n",
              SCIPvarGetName(probingvar), SCIPvarGetName(var), rightproplbs[j]);*/
            SCIP_CALL( SCIPaddVarImplication(scip, probingvar, TRUE, var, SCIP_BOUNDTYPE_LOWER, rightproplbs[j],
               cutoff, &nboundchanges) );
            (*nimplications)++;
            (*nchgbds) += nboundchanges;

            if( *cutoff )
            {
               SCIPdebugMsg(scip, "analyzing probing deduction of <%s> led to an infeasible implication <%s> == 1  =>  <%s> == %g\n",
                  SCIPvarGetName(probingvar), SCIPvarGetName(probingvar), SCIPvarGetName(var), rightproplbs[j]);
            }
         }
         else if( SCIPvarGetType(var) != SCIP_VARTYPE_BINARY )
         {
            /* check for implications for lower or upper bounds (only store implications with bounds tightened at least by 0.5)
             * in case of binary variables, this should have been handled in the previous cases, since every boundchange also fixes the variable
             */
            if( leftpropubs[j] < newub - 0.5 && (leftimplubs == NULL || leftpropubs[j] < leftimplubs[j]) )
            {
               /* insert implication: probingvar == 0  =>  var <= leftpropubs[j] */
               /*SCIPdebugMsg(scip, "found implication <%s> == 0  =>  <%s>[%g,%g] <= %g\n",
                 SCIPvarGetName(probingvar), SCIPvarGetName(var), newlb, newub, leftpropubs[j]);*/
               SCIP_CALL( SCIPaddVarImplication(scip, probingvar, FALSE, var, SCIP_BOUNDTYPE_UPPER, leftpropubs[j],
                     cutoff, &nboundchanges) );
               (*nimplications)++;
               (*nchgbds) += nboundchanges;

               if( *cutoff )
               {
                  SCIPdebugMsg(scip, "analyzing probing deduction of <%s> led to an infeasible implication <%s> == 0  =>  <%s> <= %g\n",
                     SCIPvarGetName(probingvar), SCIPvarGetName(probingvar), SCIPvarGetName(var), leftpropubs[j]);
               }
            }
            if( leftproplbs[j] > newlb + 0.5 && (leftimpllbs == NULL || leftproplbs[j] > leftimpllbs[j]) && !*cutoff )
            {
               /* insert implication: probingvar == 0  =>  var >= leftproplbs[j] */
               /*SCIPdebugMsg(scip, "found implication <%s> == 0  =>  <%s>[%g,%g] >= %g\n",
                 SCIPvarGetName(probingvar), SCIPvarGetName(var), newlb, newub, leftproplbs[j]);*/
               SCIP_CALL( SCIPaddVarImplication(scip, probingvar, FALSE, var, SCIP_BOUNDTYPE_LOWER, leftproplbs[j],
                     cutoff, &nboundchanges) );
               (*nimplications)++;
               (*nchgbds) += nboundchanges;

               if( *cutoff )
               {
                  SCIPdebugMsg(scip, "analyzing probing deduction of <%s> led to an infeasible implication <%s> == 0  =>  <%s> >= %g\n",
                     SCIPvarGetName(probingvar), SCIPvarGetName(probingvar), SCIPvarGetName(var), leftproplbs[j]);
               }
            }
            if( rightpropubs[j] < newub - 0.5 && (rightimplubs == NULL || rightpropubs[j] < rightimplubs[j]) && !*cutoff )
            {
               /* insert implication: probingvar == 1  =>  var <= rightpropubs[j] */
               /*SCIPdebugMsg(scip, "found implication <%s> == 1  =>  <%s>[%g,%g] <= %g\n",
                 SCIPvarGetName(probingvar), SCIPvarGetName(var), newlb, newub, rightpropubs[j]);*/
               SCIP_CALL( SCIPaddVarImplication(scip, probingvar, TRUE, var, SCIP_BOUNDTYPE_UPPER, rightpropubs[j],
                     cutoff, &nboundchanges) );
               (*nimplications)++;
               (*nchgbds) += nboundchanges;

               if( *cutoff )
               {
                  SCIPdebugMsg(scip, "analyzing probing deduction of <%s> led to an infeasible implication <%s> == 1  =>  <%s> <= %g\n",
                     SCIPvarGetName(probingvar), SCIPvarGetName(probingvar), SCIPvarGetName(var), rightpropubs[j]);
               }
            }
            if( rightproplbs[j] > newlb + 0.5 && (rightimpllbs == NULL || rightproplbs[j] > rightimpllbs[j]) && !*cutoff )
            {
               /* insert implication: probingvar == 1  =>  var >= rightproplbs[j] */
               /*SCIPdebugMsg(scip, "found implication <%s> == 1  =>  <%s>[%g,%g] >= %g\n",
                 SCIPvarGetName(probingvar), SCIPvarGetName(var), newlb, newub, rightproplbs[j]);*/
               SCIP_CALL( SCIPaddVarImplication(scip, probingvar, TRUE, var, SCIP_BOUNDTYPE_LOWER, rightproplbs[j],
                     cutoff, &nboundchanges) );
               (*nimplications)++;
               (*nchgbds) += nboundchanges;

               if( *cutoff )
               {
                  SCIPdebugMsg(scip, "analyzing probing deduction of <%s> led to an infeasible implication <%s> == 1  =>  <%s> <= %g\n",
                     SCIPvarGetName(probingvar), SCIPvarGetName(probingvar), SCIPvarGetName(var), rightproplbs[j]);
               }
            }
         }
      }
   }

   return SCIP_OKAY;
}<|MERGE_RESOLUTION|>--- conflicted
+++ resolved
@@ -725,14 +725,10 @@
    assert(propdata->nsortedvars == 0);
    assert(propdata->nsortedbinvars == 0);
 
-<<<<<<< HEAD
-   SCIPfreeBlockMemory(scip, &propdata);
-=======
    /* free random number generator */
    SCIPrandomFree(&propdata->randnumgen);
 
-   SCIPfreeMemory(scip, &propdata);
->>>>>>> f3c477af
+   SCIPfreeBlockMemory(scip, &propdata);
    SCIPpropSetData(prop, NULL);
 
    return SCIP_OKAY;
@@ -1109,17 +1105,12 @@
    SCIP_PROP* prop;
 
    /* create probing propagator data */
-<<<<<<< HEAD
    SCIP_CALL( SCIPallocBlockMemory(scip, &propdata) );
-   initPropdata(scip, propdata);
-=======
-   SCIP_CALL( SCIPallocMemory(scip, &propdata) );
    SCIP_CALL( initPropdata(scip, propdata) );
 
    /* create random number generator */
    SCIP_CALL( SCIPrandomCreate(&propdata->randnumgen, SCIPblkmem(scip),
          SCIPinitializeRandomSeed(scip, DEFAULT_RANDSEED)) );
->>>>>>> f3c477af
 
    /* include propagator */
    SCIP_CALL( SCIPincludePropBasic(scip, &prop, PROP_NAME, PROP_DESC, PROP_PRIORITY, PROP_FREQ, PROP_DELAY, PROP_TIMING,
