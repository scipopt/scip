/* * * * * * * * * * * * * * * * * * * * * * * * * * * * * * * * * * * * * * */
/*                                                                           */
/*                  This file is part of the program and library             */
/*         SCIP --- Solving Constraint Integer Programs                      */
/*                                                                           */
/*  Copyright (c) 2002-2025 Zuse Institute Berlin (ZIB)                      */
/*                                                                           */
/*  Licensed under the Apache License, Version 2.0 (the "License");          */
/*  you may not use this file except in compliance with the License.         */
/*  You may obtain a copy of the License at                                  */
/*                                                                           */
/*      http://www.apache.org/licenses/LICENSE-2.0                           */
/*                                                                           */
/*  Unless required by applicable law or agreed to in writing, software      */
/*  distributed under the License is distributed on an "AS IS" BASIS,        */
/*  WITHOUT WARRANTIES OR CONDITIONS OF ANY KIND, either express or implied. */
/*  See the License for the specific language governing permissions and      */
/*  limitations under the License.                                           */
/*                                                                           */
/*  You should have received a copy of the Apache-2.0 license                */
/*  along with SCIP; see the file LICENSE. If not visit scipopt.org.         */
/*                                                                           */
/* * * * * * * * * * * * * * * * * * * * * * * * * * * * * * * * * * * * * * */

/**@file   branch_relpscost.c
 * @ingroup DEFPLUGINS_BRANCH
 * @brief  reliable pseudo costs branching rule
 * @author Tobias Achterberg
 * @author Timo Berthold
 * @author Gerald Gamrath
 * @author Marc Pfetsch
 * @author Krunal Patel
 */

/*---+----1----+----2----+----3----+----4----+----5----+----6----+----7----+----8----+----9----+----0----+----1----+----2*/
// #define SCIP_DEBUG

#include "blockmemshell/memory.h"
#include "scip/branch_relpscost.h"
#include "scip/treemodel.h"
#include "scip/cons_and.h"
#include "scip/pub_branch.h"
#include "scip/pub_cons.h"
#include "scip/scip_exact.h"
#include "scip/pub_message.h"
#include "scip/pub_misc.h"
#include "scip/pub_sol.h"
#include "scip/pub_tree.h"
#include "scip/pub_var.h"
#include "scip/scip_branch.h"
#include "scip/scip_cons.h"
#include "scip/scip_general.h"
#include "scip/scip_lp.h"
#include "scip/scip_mem.h"
#include "scip/scip_message.h"
#include "scip/scip_nlp.h"
#include "scip/scip_numerics.h"
#include "scip/scip_param.h"
#include "scip/scip_prob.h"
#include "scip/scip_randnumgen.h"
#include "scip/scip_sol.h"
#include "scip/scip_solvingstats.h"
#include "scip/scip_tree.h"
#include "scip/scip_var.h"
#include "scip/prop_symmetry.h"
#include "scip/symmetry.h"
#include <string.h>

#define BRANCHRULE_NAME          "relpscost"
#define BRANCHRULE_DESC          "reliability branching on pseudo cost values"
#define BRANCHRULE_PRIORITY      10000
#define BRANCHRULE_MAXDEPTH      -1
#define BRANCHRULE_MAXBOUNDDIST  1.0

#define DEFAULT_CONFLICTWEIGHT   0.01        /**< weight in score calculations for conflict score */
#define DEFAULT_CONFLENGTHWEIGHT 0.0         /**< weight in score calculations for conflict length score*/
#define DEFAULT_INFERENCEWEIGHT  0.0001      /**< weight in score calculations for inference score */
#define DEFAULT_CUTOFFWEIGHT     0.0001      /**< weight in score calculations for cutoff score */
#define DEFAULT_GMIAVGEFFWEIGHT  0.0         /**< weight in score calculations of average GMI cut normed efficacies */
#define DEFAULT_GMILASTEFFWEIGHT 0.00001     /**< weight in score calculations of last GMI cut normed efficacy */
#define DEFAULT_PSCOSTWEIGHT     1.0         /**< weight in score calculations for pseudo cost score */
#define DEFAULT_NLSCOREWEIGHT    0.1         /**< weight in score calculations for nlcount score */
#define DEFAULT_MINRELIABLE      1.0         /**< minimal value for minimum pseudo cost size to regard pseudo cost value as reliable */
#define DEFAULT_MAXRELIABLE      5.0         /**< maximal value for minimum pseudo cost size to regard pseudo cost value as reliable */
#define DEFAULT_SBITERQUOT       0.5         /**< maximal fraction of strong branching LP iterations compared to normal iterations */
#define DEFAULT_DYNAMICLOOKAHEADQUOT 0.6     /**< apply dynamic lookahead after this fraction maxlookahead is reached */
#define DEFAULT_SBITEROFS        100000      /**< additional number of allowed strong branching LP iterations */
#define DEFAULT_MAXLOOKAHEAD     9           /**< maximal number of further variables evaluated without better score */
#define DEFAULT_INITCAND         100         /**< maximal number of candidates initialized with strong branching per node */
#define DEFAULT_INITITER         0           /**< iteration limit for strong branching initialization of pseudo cost entries (0: auto) */
#define DEFAULT_MAXBDCHGS        5           /**< maximal number of bound tightenings before the node is reevaluated (-1: unlimited) */
#define DEFAULT_MAXPROPROUNDS    -2          /**< maximum number of propagation rounds to be performed during strong branching
                                              *   before solving the LP (-1: no limit, -2: parameter settings) */
#define DEFAULT_PROBINGBOUNDS    TRUE        /**< should valid bounds be identified in a probing-like fashion during strong
                                              *   branching (only with propagation)? */
#define DEFAULT_USERELERRORFORRELIABILITY FALSE /**< should reliability be based on relative errors? */
#define DEFAULT_LOWERRORTOL      0.05        /**< lowest tolerance beneath which relative errors are reliable */
#define DEFAULT_HIGHERRORTOL     1.0         /**< highest tolerance beneath which relative errors are reliable */
#define DEFAULT_USEHYPTESTFORRELIABILITY FALSE /**< should the strong branching decision be based on a hypothesis test? */
#define DEFAULT_USEDYNAMICCONFIDENCE FALSE   /**< should the confidence level be adjusted dynamically? */
#define DEFAULT_STORESEMIINITCOSTS FALSE     /**< should strong branching result be considered for pseudo costs if the other direction was infeasible? */
#define DEFAULT_USESBLOCALINFO   FALSE       /**< should the scoring function use only local cutoff and inference information obtained for strong branching candidates? */
#define DEFAULT_CONFIDENCELEVEL  2           /**< The confidence level for statistical methods, between 0 (Min) and 4 (Max). */
#define DEFAULT_SKIPBADINITCANDS TRUE        /**< should branching rule skip candidates that have a low probability to be
                                              *  better than the best strong-branching or pseudo-candidate? */
#define DEFAULT_STARTRANDSEED    5           /**< start random seed for random number generation */
#define DEFAULT_DYNAMICLOOKAHEAD TRUE        /**< should we use a dynamic lookahead based on a tree size estimation of further strong branchings? */
#define DEFAULT_MINSAMPLESIZE    20          /**< minimum sample size to estimate the tree size for dynamic lookahead */
#define DEFAULT_DYNAMICLOOKDISTRIBUTION 2    /**< which distribution should be used for dynamic lookahead? 0=exponential, 1=Pareto, 2=log-normal */
#define DEFAULT_RANDINITORDER    FALSE       /**< should slight perturbation of scores be used to break ties in the prior scores? */
#define DEFAULT_USESMALLWEIGHTSITLIM FALSE   /**< should smaller weights be used for pseudo cost updates after hitting the LP iteration limit? */
#define DEFAULT_DYNAMICWEIGHTS   TRUE        /**< should the weights of the branching rule be adjusted dynamically during solving based
                                              *   infeasible and objective leaf counters? */
#define DEFAULT_DEGENERACYAWARE  1           /**< should degeneracy be taken into account to update weights and skip strong branching? (0: off, 1: after root, 2: always)*/

/* symmetry handling */
#define DEFAULT_FILTERCANDSSYM   FALSE       /**< Use symmetry to filter branching candidates? */
#define DEFAULT_TRANSSYMPSCOST   FALSE       /**< Transfer pscost information to symmetric variables if filtering is performed? */

/* distribution to use for lookahead strong branching */
#define EXPONENTIALDISTRIBUTION 0
#define PARETODISTRIBUTION 1
#define LOGNORMALDISTRIBUTION 2

/* shift for geometric mean of left and right gains */
#define GEOMMEANSHIFT 0.01
/* maximum gain with which we update the estimated left and right dual gains */
#define MAXGAINTHRESHOLD 1e15
/* minimum considered expected dual gain and probability for lookahead strong branching */
#define MINGAINTHRESHOLD 1e-5

/* discounted pseudo cost */
#define BRANCHRULE_DISCOUNTFACTOR        0.2 /**< default discount factor for discounted pseudo costs.*/

/** branching rule data */
struct SCIP_BranchruleData
{
   SCIP_Real             conflictweight;     /**< weight in score calculations for conflict score */
   SCIP_Real             conflengthweight;   /**< weight in score calculations for conflict length score */
   SCIP_Real             inferenceweight;    /**< weight in score calculations for inference score */
   SCIP_Real             cutoffweight;       /**< weight in score calculations for cutoff score */
   SCIP_Real             gmiavgeffweight;    /**< weight in score calculations of average GMI normed cut efficacies */
   SCIP_Real             gmilasteffweight;   /**< weight in score calculations of last GMI cut normalized efficacy */
   SCIP_Real             pscostweight;       /**< weight in score calculations for pseudo cost score */
   SCIP_Real             nlscoreweight;      /**< weight in score calculations for nlcount score */
   SCIP_Real             minreliable;        /**< minimal value for minimum pseudo cost size to regard pseudo cost value as reliable */
   SCIP_Real             maxreliable;        /**< maximal value for minimum pseudo cost size to regard pseudo cost value as reliable */
   SCIP_Real             sbiterquot;         /**< maximal fraction of strong branching LP iterations compared to normal iterations */
   SCIP_Real             meandualgain;       /**< mean dual gain of all strong branchings */
   SCIP_Real             currmeandualgain;   /**< current mean dual gain in current node */
   SCIP_Real             maxmeangain;        /**< maximal dual gain of all strong branchings */
   SCIP_Real             minmeangain;        /**< minimal dual gain of all strong branchings */
   SCIP_Real             sumlogmeangains;    /**< sum of logarithms of all means of the dual gains */
   SCIP_Real             logstdevgain;       /**< logarithm of the standard deviation of the means of the dual gains */
   SCIP_Real             nzerogains;         /**< number of zero dual gains */
   int                   ndualgains;         /**< number of dual gains used in the computation of the mean */
   int                   currndualgains;     /**< number of dual gains used in the computation of the mean from current node */
   int                   sbiterofs;          /**< additional number of allowed strong branching LP iterations */
   int                   maxlookahead;       /**< maximal number of further variables evaluated without better score */
   int                   initcand;           /**< maximal number of candidates initialized with strong branching per node */
   int                   inititer;           /**< iteration limit for strong branching initialization of pseudo cost entries (0: auto) */
   int                   maxbdchgs;          /**< maximal number of bound tightenings before the node is reevaluated (-1: unlimited) */
   int                   maxproprounds;      /**< maximum number of propagation rounds to be performed during strong branching
                                              *   before solving the LP (-1: no limit, -2: parameter settings) */
   SCIP_Bool             probingbounds;      /**< should valid bounds be identified in a probing-like fashion during strong
                                              *   branching (only with propagation)? */
   SCIP_Bool             userelerrorforreliability; /**< should reliability be based on relative errors? */
   SCIP_Real             lowerrortol;        /**< lowest tolerance beneath which relative errors are reliable */
   SCIP_Real             higherrortol;       /**< highest tolerance beneath which relative errors are reliable */
   SCIP_Bool             usehyptestforreliability; /**< should the strong branching decision be based on a hypothesis test? */
   SCIP_Bool             usedynamicconfidence; /**< should the confidence level be adjusted dynamically? */
   SCIP_Bool             storesemiinitcosts; /**< should strong branching result be considered for pseudo costs if the
                                              *   other direction was infeasible? */
   SCIP_Bool             usesblocalinfo;     /**< should the scoring function disregard cutoffs for variable if sb-lookahead was feasible ? */
   SCIP_Bool             skipbadinitcands;   /**< should branching rule skip candidates that have a low probability to be
                                               *  better than the best strong-branching or pseudo-candidate? */
   SCIP_Bool             dynamicweights;     /**< should the weights of the branching rule be adjusted dynamically during
                                              *   solving based on objective and infeasible leaf counters? */
   SCIP_Real             dynamiclookaheadquot; /**< apply dynamic lookahead after this fraction maxlookahead is reached */
   SCIP_Bool             dynamiclookahead;   /**< should we use a dynamic lookahead based on a tree size estimation of further strong branchings? */
   int                   dynamiclookdistribution; /**< which distribution should be used for dynamic lookahead? 0=exponential, 1=Pareto, 2=log-normal */
   int                   minsamplesize;      /**< minimum sample size to estimate the tree size for dynamic lookahead */
   int                   degeneracyaware;    /**< should degeneracy be taken into account to update weights and skip strong branching? (0: off, 1: after root, 2: always) */
   int                   confidencelevel;    /**< The confidence level for statistical methods, between 0 (Min) and 4 (Max). */
   int*                  nlcount;            /**< array to store nonlinear count values */
   int                   nlcountsize;        /**< length of nlcount array */
   int                   nlcountmax;         /**< maximum entry in nlcount array or 1 if NULL */
   SCIP_Bool             randinitorder;      /**< should slight perturbation of scores be used to break ties in the prior scores? */
   SCIP_RANDNUMGEN*      randnumgen;         /**< random number generator */
   int                   startrandseed;      /**< start random seed for random number generation */
   SCIP_Bool             usesmallweightsitlim; /**< should smaller weights be used for pseudo cost updates after hitting the LP iteration limit? */
   SCIP_TREEMODEL*       treemodel;          /**< Parameters for the Treemodel branching rules */

   /* for symmetry */
   SCIP_Bool             filtercandssym;     /**< Use symmetry to filter branching candidates? */
   SCIP_Bool             transsympscost;     /**< Transfer pscost information to symmetric variables? */

   SCIP_Bool             nosymmetry;         /**< No symmetry present? */
   int*                  orbits;             /**< array of non-trivial orbits */
   int*                  orbitbegins;        /**< array containing begin positions of new orbits in orbits array */
   int                   norbits;            /**< pointer to number of orbits currently stored in orbits */
   int*                  varorbitmap;        /**< array for storing indices of the containing orbit for each variable */
   int*                  orbitrep;           /**< representative variable of each orbit */
   SCIP_VAR**            permvars;           /**< variables on which permutations act */
   int                   npermvars;          /**< number of variables for permutations */
   SCIP_HASHMAP*         permvarmap;         /**< map of variables to indices in permvars array */

   /* for discounted pseudo costs */
   SCIP_Real             discountfactor;     /**< discount factor for discounted pseudo costs.*/
};

/*
 * local methods
 */

/** initialize orbits */
static
SCIP_RETCODE initOrbits(
   SCIP*                 scip,               /**< SCIP data structure */
   SCIP_BRANCHRULEDATA*  branchruledata      /**< branching rule data */
   )
{
   int** permstrans = NULL;
   int* components = NULL;
   int* componentbegins = NULL;
   int* vartocomponent = NULL;
   int ncomponents = 0;
   int nperms = -1;

   assert( scip != NULL );
   assert( branchruledata != NULL );
   assert( branchruledata->filtercandssym );

   /* exit if no symmetry or orbits already available */
   if( branchruledata->nosymmetry || branchruledata->orbits != NULL )
      return SCIP_OKAY;

   assert( branchruledata->orbitbegins ==  NULL );
   assert( branchruledata->varorbitmap == NULL );
   assert( branchruledata->orbitrep == NULL );

   /* obtain symmetry including permutations */
   SCIP_CALL( SCIPgetSymmetry(scip, &branchruledata->npermvars, &branchruledata->permvars, &branchruledata->permvarmap,
         &nperms, NULL, &permstrans, NULL, NULL, &components, &componentbegins, &vartocomponent, &ncomponents) );

   /* turn off symmetry handling if there is no symmetry or the number of variables is not equal */
   if( nperms <= 0 || branchruledata->npermvars != SCIPgetNVars(scip) )
   {
      branchruledata->nosymmetry = TRUE;
      return SCIP_OKAY;
   }
   assert( branchruledata->permvars != NULL );
   assert( branchruledata->permvarmap != NULL );
   assert( branchruledata->npermvars > 0 );
   assert( permstrans != NULL );
   assert( components != NULL );
   assert( componentbegins != NULL );
   assert( vartocomponent != NULL );
   assert( ncomponents > 0 );

   SCIP_CALL( SCIPallocBlockMemoryArray(scip, &branchruledata->orbits, branchruledata->npermvars) );
   SCIP_CALL( SCIPallocBlockMemoryArray(scip, &branchruledata->orbitbegins, branchruledata->npermvars) );
   SCIP_CALL( SCIPallocBlockMemoryArray(scip, &branchruledata->varorbitmap, branchruledata->npermvars) );
   SCIP_CALL( SCIPallocBlockMemoryArray(scip, &branchruledata->orbitrep, branchruledata->npermvars) );

   /* Compute orbits on all variables, since this might help for branching and this computation is only done once. */
   SCIP_CALL( SCIPcomputeOrbitsComponentsSym(scip, branchruledata->npermvars, permstrans, nperms,
         components, componentbegins, vartocomponent, ncomponents,
         branchruledata->orbits, branchruledata->orbitbegins, &branchruledata->norbits, branchruledata->varorbitmap) );
   assert( branchruledata->norbits < branchruledata->npermvars );

   return SCIP_OKAY;
}

/** filter out symmetric variables from branching variables */
static
SCIP_RETCODE filterSymmetricVariables(
   SCIP*                 scip,               /**< SCIP data structure */
   SCIP_BRANCHRULEDATA*  branchruledata,     /**< branching rule data */
   SCIP_VAR**            origbranchcands,    /**< original branching candidates */
   SCIP_Real*            origbranchcandssol, /**< original solution value for the branching candidates */
   SCIP_Real*            origbranchcandsfrac,/**< original fractional part of the branching candidates */
   int                   norigbranchcands,   /**< original number of branching candidates */
   SCIP_VAR**            branchcands,        /**< branching candidates */
   SCIP_Real*            branchcandssol,     /**< solution value for the branching candidates */
   SCIP_Real*            branchcandsfrac,    /**< fractional part of the branching candidates */
   int*                  branchorbitidx,     /**< array of indices of orbit of branching candidates */
   int*                  nbranchcands        /**< pointer to store number of branching candidates */
   )
{
   int i;

   assert( scip != NULL );
   assert( branchruledata != NULL );
   assert( origbranchcands != NULL );
   assert( origbranchcandssol != NULL );
   assert( origbranchcandsfrac != NULL );
   assert( branchcands != NULL );
   assert( branchcandssol != NULL );
   assert( branchcandsfrac != NULL );
   assert( nbranchcands != NULL );

   assert( ! branchruledata->nosymmetry );
   assert( branchruledata->orbitbegins != NULL );
   assert( branchruledata->orbits != NULL );
   assert( branchruledata->permvarmap != NULL );
   assert( branchruledata->varorbitmap != NULL );
   assert( branchruledata->orbitrep != NULL );
   assert( branchruledata->norbits < branchruledata->npermvars );

   /* init representatives (used to see whether variable is the first in an orbit) */
   for( i = 0; i < branchruledata->norbits; ++i )
      branchruledata->orbitrep[i] = -1;

   /* loop through branching variables, determine orbit and whether they are the first ones */
   *nbranchcands = 0;
   for( i = 0; i < norigbranchcands; ++i )
   {
      int orbitidx = -1;
      int varidx;

      varidx = SCIPhashmapGetImageInt(branchruledata->permvarmap, (void*) origbranchcands[i]);
      if( varidx != INT_MAX )
      {
         assert( 0 <= varidx && varidx < branchruledata->npermvars );
         orbitidx = branchruledata->varorbitmap[varidx];
      }
      assert( -1 <= orbitidx && orbitidx < branchruledata->norbits );

      /* Check whether the variable is not present (can happen if variable was added after computing symmetries or is in
       * a singleton orbit). */
      if( orbitidx == -1 )
      {
         branchcands[*nbranchcands] = origbranchcands[i];
         branchcandssol[*nbranchcands] = origbranchcandssol[i];
         branchcandsfrac[*nbranchcands] = origbranchcandsfrac[i];
         branchorbitidx[*nbranchcands] = -1;
         ++(*nbranchcands);
      }
      else if( branchruledata->orbitrep[orbitidx] == -1 )
      {
         /* if variable is the first in a nontrivial orbit */
         assert( 0 <= varidx && varidx < branchruledata->npermvars );
         branchruledata->orbitrep[orbitidx] = varidx;
         branchcands[*nbranchcands] = origbranchcands[i];
         branchcandssol[*nbranchcands] = origbranchcandssol[i];
         branchcandsfrac[*nbranchcands] = origbranchcandsfrac[i];
         branchorbitidx[*nbranchcands] = orbitidx;
         ++(*nbranchcands);
      }
   }

   SCIPdebugMsg(scip, "Filtered out %d variables by symmetry.\n", norigbranchcands - *nbranchcands);

   return SCIP_OKAY;
}

/** updates the pseudo costs of the given variable and all its symmetric variables */
static
SCIP_RETCODE SCIPupdateVarPseudocostSymmetric(
   SCIP*                 scip,               /**< SCIP data structure */
   SCIP_BRANCHRULEDATA*  branchruledata,     /**< branching rule data */
   SCIP_VAR*             branchvar,          /**< branching variable candidate */
   int*                  branchorbitidx,     /**< array of orbit indices */
   int                   branchvaridx,       /**< index of variable in branchorbitidx */
   SCIP_Real             solvaldelta,        /**< difference of variable's new LP value - old LP value */
   SCIP_Real             objdelta,           /**< difference of new LP's objective value - old LP's objective value */
   SCIP_Real             weight              /**< weight in (0,1] of this update in pseudo cost sum */
   )
{
   int orbitidx;
   int j;
   SCIP_Bool useancpscost;

   assert( scip != NULL );
   assert( branchruledata != NULL );

   /* update the discounted pseudo cost of the current node branched variable */
   SCIP_CALL( SCIPgetBoolParam(scip, "branching/collectancpscost", &useancpscost) );
   if( useancpscost )
   {
      SCIP_NODE* currentnode;

      currentnode = SCIPgetFocusNode(scip);
      if( SCIPnodeGetDepth(currentnode) > 0 )
      {
         SCIP_DOMCHG* domchange;
         SCIP_BOUNDCHG* boundchg;
         int nboundchgs;
         SCIP_VAR* var;
         int i;
         SCIP_Real parentlpsolval;
         SCIP_Real parentsolvedelta;

         domchange = SCIPnodeGetDomchg(currentnode);
         nboundchgs = SCIPdomchgGetNBoundchgs(domchange);
         for( i = 0; i < nboundchgs; ++i )
         {
            boundchg = SCIPdomchgGetBoundchg(domchange, i);
            var = SCIPboundchgGetVar(boundchg);
            assert(var != NULL);

            if( SCIPboundchgGetBoundchgtype(boundchg) == SCIP_BOUNDCHGTYPE_BRANCHING && SCIPvarIsIntegral(var) )
            {
               parentlpsolval = SCIPboundchgGetLPSolVal(boundchg);
               if( parentlpsolval >= SCIP_INVALID )
                  continue;
               parentsolvedelta = SCIPboundchgGetNewbound(boundchg) - parentlpsolval;
               SCIP_CALL( SCIPupdateVarAncPseudocost(scip, var, parentsolvedelta, objdelta, weight) );
            }
         }
      }
   }

   if( branchruledata->nosymmetry || ! branchruledata->transsympscost || branchorbitidx == NULL )
   {
      /* use original update function */
      SCIP_CALL( SCIPupdateVarPseudocost(scip, branchvar, solvaldelta, objdelta, weight) );
      return SCIP_OKAY;
   }

   assert( branchruledata->orbitbegins != NULL );
   assert( branchruledata->orbits != NULL );
   assert( 0 <= branchvaridx && branchvaridx < branchruledata->npermvars );

   orbitidx = branchorbitidx[branchvaridx];
   if( orbitidx < 0 )
   {
      /* only update given variable */
      SCIP_CALL( SCIPupdateVarPseudocost(scip, branchvar, solvaldelta, objdelta, weight) );
      return SCIP_OKAY;
   }
   assert( 0 <= orbitidx && orbitidx < branchruledata->norbits );

   /* loop through orbit containing variable and update pseudo costs for all variables */
   for( j = branchruledata->orbitbegins[orbitidx]; j < branchruledata->orbitbegins[orbitidx+1]; ++j )
   {
      SCIP_VAR* var;
      int idx;

      idx = branchruledata->orbits[j];
      assert( 0 <= idx && idx < branchruledata->npermvars );

      var = branchruledata->permvars[idx];
      assert( var != NULL );

      if( SCIPvarIsActive(var) )
      {
         SCIP_CALL( SCIPupdateVarPseudocost(scip, var, solvaldelta, objdelta, weight) );
      }
   }

   return SCIP_OKAY;
}

/**! [SnippetCodeStyleDeclaration] */

/** counts number of nonlinear constraints in which each variable appears */
static
SCIP_RETCODE countNonlinearities(
   SCIP*                 scip,               /**< SCIP data structure */
   int*                  nlcount,            /**< pointer to array for storing count values */
   int                   nlcountsize,        /**< buffer for storing length of nlcount array */
   int*                  nlcountmax          /**< buffer for storing maximum value in nlcount array */
   )
{
   SCIP_CONSHDLR* andconshdlr;
   SCIP_VAR** vars;
   int nvars;
   int i;

/**! [SnippetCodeStyleDeclaration] */

   assert(scip != NULL);
   assert(nlcount != NULL);
   assert(nlcountmax != NULL);

   SCIP_CALL( SCIPgetVarsData(scip, &vars, &nvars, NULL, NULL, NULL, NULL) );
   assert(nlcountsize >= nvars);

   /* get nonlinearity for constraints in NLP */
   if( SCIPisNLPConstructed(scip) )
   {
      assert(SCIPgetNNLPVars(scip) == nvars);
      SCIP_CALL( SCIPgetNLPVarsNonlinearity(scip, nlcount) );
   }
   else
   {
      BMSclearMemoryArray(nlcount, nvars);
   }

   /* increase counters for and constraints */
   andconshdlr = SCIPfindConshdlr(scip, "and");
   if( andconshdlr != NULL )
   {
      int c;

      for( c = 0; c < SCIPconshdlrGetNActiveConss(andconshdlr); ++c )
      {
         SCIP_CONS* andcons;
         SCIP_VAR** andvars;
         SCIP_VAR* andres;
         int probindex;
         int nandvars;
         int v;

         /* get constraint and variables */
         andcons = SCIPconshdlrGetConss(andconshdlr)[c];
         nandvars = SCIPgetNVarsAnd(scip, andcons);
         andvars = SCIPgetVarsAnd(scip, andcons);
         andres = SCIPgetResultantAnd(scip, andcons);

         /* get active index of resultant */
         probindex = SCIPvarGetProbindex(SCIPvarGetProbvar(andres));

         /* the resultant might be deleted */
         if( probindex >= 0 )
            ++nlcount[probindex];

         for( v = 0; v < nandvars; ++v )
         {
            /* get active index of operator */
            probindex = SCIPvarGetProbindex(SCIPvarGetProbvar(andvars[v]));

            /* the operator might be deleted */
            if( probindex >= 0 )
               ++nlcount[probindex];
         }
      }
   }

   /* compute maximum count value */
   *nlcountmax = 1;
   for( i = 0; i < nvars; ++i )
   {
      if( *nlcountmax < nlcount[i] )
         *nlcountmax = nlcount[i];
   }

   return SCIP_OKAY;
}

static
SCIP_RETCODE branchruledataEnsureNlcount(
   SCIP*                 scip,               /**< SCIP data structure */
   SCIP_BRANCHRULEDATA*  branchruledata      /**< branching rule data */
   )
{
   int nvars;

   assert(scip != NULL);
   assert(branchruledata != NULL);

   nvars = SCIPgetNVars(scip);

   /**@todo test whether we want to apply this as if problem has only and constraints */
   /**@todo update changes in and constraints */
   if( branchruledata->nlscoreweight > 0.0 ) /*  && SCIPisNLPConstructed(scip) */
   {
      if( branchruledata->nlcount == NULL )
      {
         SCIP_CALL( SCIPallocBlockMemoryArray(scip, &branchruledata->nlcount, nvars) );
         branchruledata->nlcountsize = nvars;

         SCIP_CALL( countNonlinearities(scip, branchruledata->nlcount, branchruledata->nlcountsize, &branchruledata->nlcountmax) );
      }
      else if( branchruledata->nlcountsize < nvars )
      {
         SCIP_CALL( SCIPreallocBlockMemoryArray(scip, &branchruledata->nlcount, branchruledata->nlcountsize, nvars) );
         /**@todo should we update nlcounts for new variables? */
         BMSclearMemoryArray(&(branchruledata->nlcount[branchruledata->nlcountsize]), nvars - branchruledata->nlcountsize); /*lint !e866*/
         branchruledata->nlcountsize = nvars;
      }
      assert(branchruledata->nlcount != NULL);
      assert(branchruledata->nlcountsize == nvars);
      assert(branchruledata->nlcountmax >= 1);
   }
   else
   {
      SCIPfreeBlockMemoryArrayNull(scip, &branchruledata->nlcount, branchruledata->nlcountsize);
      branchruledata->nlcountsize = 0;
      branchruledata->nlcountmax = 1;
   }

   return SCIP_OKAY;
}


/** calculates nlscore value between 0 and 1 */
static
SCIP_Real calcNlscore(
   SCIP*                 scip,               /**< SCIP data structure */
   int*                  nlcount,            /**< array to store count values */
   int                   nlcountmax,         /**< maximum value in nlcount array */
   int                   probindex           /**< index of branching candidate */
   )
{
   if( nlcountmax >= 1 && nlcount != NULL )
   {
      SCIP_Real nlscore;

      assert(scip != NULL);
      assert(probindex >= 0);
      assert(probindex < SCIPgetNVars(scip));

      nlscore = nlcount[probindex] / (SCIP_Real)nlcountmax;

      assert(nlscore >= 0.0);
      assert(nlscore <= 1.0);
      return nlscore;
   }
   else
      return 0.0;
}

/** calculates an overall score value for the given individual score values */
static
SCIP_Real calcScore(
   SCIP*                 scip,               /**< SCIP data structure */
   SCIP_BRANCHRULEDATA*  branchruledata,     /**< branching rule data */
   SCIP_Real             conflictscore,      /**< conflict score of current variable */
   SCIP_Real             avgconflictscore,   /**< average conflict score */
   SCIP_Real             conflengthscore,    /**< conflict length score of current variable */
   SCIP_Real             avgconflengthscore, /**< average conflict length score */
   SCIP_Real             inferencescore,     /**< inference score of current variable */
   SCIP_Real             avginferencescore,  /**< average inference score */
   SCIP_Real             cutoffscore,        /**< cutoff score of current variable */
   SCIP_Real             avgcutoffscore,     /**< average cutoff score */
   SCIP_Real             gmieffscore,        /**< normalized-eff of avg GMI cuts from row when var was frac and basic */
   SCIP_Real             lastgmieffscore,    /**< last normalized gmieffscore when var was frac and basic  */
   SCIP_Real             pscostscore,        /**< pscost score of current variable */
   SCIP_Real             avgpscostscore,     /**< average pscost score */
   SCIP_Real             nlscore,            /**< nonlinear score of current variable between 0 and 1 */
   SCIP_Real             frac,               /**< fractional value of variable in current solution */
   SCIP_Real             degeneracyfactor    /**< factor to apply because of degeneracy */
   )
{
   SCIP_Real score;
   SCIP_Real dynamicfactor;

   assert(branchruledata != NULL);
   assert(0.0 < frac && frac < 1.0);

   if( branchruledata->dynamicweights )
   {
      dynamicfactor = (SCIPgetNInfeasibleLeaves(scip) + 1.0) / (SCIPgetNObjlimLeaves(scip) + 1.0);
   }
   else
      dynamicfactor = 1.0;

   dynamicfactor *= degeneracyfactor;

   score = dynamicfactor * (branchruledata->conflictweight * (1.0 - 1.0/(1.0+conflictscore/avgconflictscore))
            + branchruledata->conflengthweight * (1.0 - 1.0/(1.0+conflengthscore/avgconflengthscore))
            + branchruledata->inferenceweight * (1.0 - 1.0/(1.0+inferencescore/avginferencescore))
            + branchruledata->cutoffweight * (1.0 - 1.0/(1.0+cutoffscore/avgcutoffscore))
            + branchruledata->gmiavgeffweight * gmieffscore + branchruledata->gmilasteffweight * lastgmieffscore)
         + branchruledata->pscostweight / dynamicfactor * (1.0 - 1.0/(1.0+pscostscore/avgpscostscore))
         + branchruledata->nlscoreweight * nlscore;

   /* avoid close to integral variables */
   if( MIN(frac, 1.0 - frac) < 10.0 * SCIPfeastol(scip) )
      score *= 1e-6;

   return score;
}

/** adds given index and direction to bound change arrays */
static
SCIP_RETCODE addBdchg(
   SCIP*                 scip,               /**< SCIP data structure */
   int**                 bdchginds,          /**< pointer to bound change index array */
   SCIP_BOUNDTYPE**      bdchgtypes,         /**< pointer to bound change types array */
   SCIP_Real**           bdchgbounds,        /**< pointer to bound change new bounds array */
   int*                  nbdchgs,            /**< pointer to number of bound changes */
   int                   ind,                /**< index to store in bound change index array */
   SCIP_BOUNDTYPE        type,               /**< type of the bound change to store in bound change type array */
   SCIP_Real             bound               /**< new bound to store in bound change new bounds array */
   )
{
   assert(bdchginds != NULL);
   assert(bdchgtypes != NULL);
   assert(bdchgbounds != NULL);
   assert(nbdchgs != NULL);

   SCIP_CALL( SCIPreallocBufferArray(scip, bdchginds, (*nbdchgs) + 1) );
   SCIP_CALL( SCIPreallocBufferArray(scip, bdchgtypes, (*nbdchgs) + 1) );
   SCIP_CALL( SCIPreallocBufferArray(scip, bdchgbounds, (*nbdchgs) + 1) );
   assert(*bdchginds != NULL);
   assert(*bdchgtypes != NULL);
   assert(*bdchgbounds != NULL);

   (*bdchginds)[*nbdchgs] = ind;
   (*bdchgtypes)[*nbdchgs] = type;
   (*bdchgbounds)[*nbdchgs] = bound;
   (*nbdchgs)++;

   return SCIP_OKAY;
}

/** frees bound change arrays */
static
void freeBdchgs(
   SCIP*                 scip,               /**< SCIP data structure */
   int**                 bdchginds,          /**< pointer to bound change index array */
   SCIP_BOUNDTYPE**      bdchgtypes,         /**< pointer to bound change types array */
   SCIP_Real**           bdchgbounds,        /**< pointer to bound change new bounds array */
   int*                  nbdchgs             /**< pointer to number of bound changes */
   )
{
   assert(bdchginds != NULL);
   assert(bdchgtypes != NULL);
   assert(bdchgbounds != NULL);
   assert(nbdchgs != NULL);

   SCIPfreeBufferArrayNull(scip, bdchgbounds);
   SCIPfreeBufferArrayNull(scip, bdchgtypes);
   SCIPfreeBufferArrayNull(scip, bdchginds);
   *nbdchgs = 0;
}

/** applies bound changes stored in bound change arrays */
static
SCIP_RETCODE applyBdchgs(
   SCIP*                 scip,               /**< SCIP data structure */
   SCIP_VAR**            vars,               /**< problem variables */
   int*                  bdchginds,          /**< bound change index array */
   SCIP_BOUNDTYPE*       bdchgtypes,         /**< bound change types array */
   SCIP_Real*            bdchgbounds,        /**< bound change new bound array */
   int                   nbdchgs,            /**< number of bound changes */
   SCIP_RESULT*          result              /**< result pointer */
   )
{
#ifndef NDEBUG
   SCIP_BRANCHRULE* branchrule;
   SCIP_BRANCHRULEDATA* branchruledata;
#endif
   SCIP_Bool infeasible;
   SCIP_Bool tightened;
   int i;

   assert(vars != NULL);

#ifndef NDEBUG
   /* find branching rule */
   branchrule = SCIPfindBranchrule(scip, BRANCHRULE_NAME);
   assert(branchrule != NULL);

   /* get branching rule data */
   branchruledata = SCIPbranchruleGetData(branchrule);
   assert(branchruledata != NULL);
#endif

   SCIPdebugMsg(scip, "applying %d bound changes\n", nbdchgs);

   for( i = 0; i < nbdchgs; ++i )
   {
      int v;

      v = bdchginds[i];

      SCIPdebugMsg(scip, " -> <%s> [%g,%g]\n",
         SCIPvarGetName(vars[v]), SCIPvarGetLbLocal(vars[v]), SCIPvarGetUbLocal(vars[v]));

      if( bdchgtypes[i] == SCIP_BOUNDTYPE_LOWER )
      {
         /* change lower bound of variable to given bound */
         SCIP_CALL( SCIPtightenVarLb(scip, vars[v], bdchgbounds[i], TRUE, &infeasible, &tightened) );
         if( infeasible )
         {
            *result = SCIP_CUTOFF;
            return SCIP_OKAY;
         }

         /* if we did propagation, the bound change might already have been added */
         assert(tightened || (branchruledata->maxproprounds != 0));
      }
      else
      {
         assert(bdchgtypes[i] == SCIP_BOUNDTYPE_UPPER);

         /* change upper bound of variable to given bound */
         SCIP_CALL( SCIPtightenVarUb(scip, vars[v], bdchgbounds[i], TRUE, &infeasible, &tightened) );
         if( infeasible )
         {
            *result = SCIP_CUTOFF;
            return SCIP_OKAY;
         }

         /* if we did propagation, the bound change might already have been added */
         assert(tightened || (branchruledata->maxproprounds != 0));
      }
      SCIPdebugMsg(scip, "  -> [%g,%g]\n", SCIPvarGetLbLocal(vars[v]), SCIPvarGetUbLocal(vars[v]));
   }

   return SCIP_OKAY;
}

/* Update the min/max gain, and the mean of all gains computed so far. This mean is used in the
 * definition of the exponential distribution */
static
SCIP_RETCODE updateMinMaxMeanGain(
   SCIP*                 scip,               /**< SCIP data structure */
   SCIP_BRANCHRULE*      branchrule,         /**< branching rule */
   SCIP_Real             downgain,           /**< gain for branching downwards */
   SCIP_Real             upgain              /**< gain for branching upwards */
   )
{
   SCIP_BRANCHRULEDATA* branchruledata = SCIPbranchruleGetData(branchrule);
   SCIP_Real logmeangain;
   /* initializing to avoid linter, value never used */
   SCIP_Real oldlogstdevgain = -1.0;
   SCIP_Real oldlogmeangain = -1.0;

   assert(branchruledata != NULL);

   /* in the case of very large gains, SCIP will already prioritize this variable */
   if (SCIPisRelGE(scip, downgain, MAXGAINTHRESHOLD) || SCIPisRelGE(scip, upgain, MAXGAINTHRESHOLD))
      return SCIP_OKAY;

   SCIP_Real meangain = sqrt((downgain + GEOMMEANSHIFT) * (upgain + GEOMMEANSHIFT)) - GEOMMEANSHIFT;
   assert(SCIPisGE(scip, meangain, 0.0));

   if(meangain < MINGAINTHRESHOLD)
   {
      branchruledata->nzerogains++;
      return SCIP_OKAY;
   }

   branchruledata->currmeandualgain = ((SCIP_Real) branchruledata->currndualgains /  (branchruledata->currndualgains + 1) ) * branchruledata->currmeandualgain + meangain / ( branchruledata->currndualgains + 1 ) ;

   ++branchruledata->currndualgains;

   if(branchruledata->currndualgains > 1)
   {
      oldlogstdevgain = branchruledata->logstdevgain;
      oldlogmeangain = branchruledata->sumlogmeangains / (branchruledata->currndualgains - 1);
   }

   branchruledata->sumlogmeangains += log(meangain);
   /* update the max mean gain */
   logmeangain = branchruledata->sumlogmeangains / branchruledata->currndualgains;

   int ngains = branchruledata->currndualgains;

   if (ngains == 1)
      branchruledata->logstdevgain = pow((log(meangain) - logmeangain), 2.0 );
   else
      branchruledata->logstdevgain = ( (ngains - 2)  * oldlogstdevgain  + (ngains - 1) * pow( oldlogmeangain - logmeangain, 2.0) +  pow((log(meangain) - logmeangain), 2.0 ) ) / (ngains - 1) ;

   branchruledata->maxmeangain = MAX(branchruledata->maxmeangain, meangain);
   branchruledata->minmeangain = MIN(branchruledata->minmeangain, meangain);
   SCIPdebugMsg(scip, " -> downgain: %g upgain: %g minmeangain: %g maxmeangain: %g mean-of-two: %g mean-of-%d-dual-gains: %g\n",downgain, upgain, branchruledata->minmeangain, branchruledata->maxmeangain, meangain, branchruledata->currndualgains, branchruledata->currmeandualgain);

   return SCIP_OKAY;
}

/* Compute the depth of the tree with the assumption that left and right dual gains are equal */
static
SCIP_Real strongBranchingDepth(
   SCIP_Real             gap,
   SCIP_Real             maxmeangain
   )
{
   assert(maxmeangain >= 0.0);
   /* using an epsilon value if maxmeangain is zero */
   SCIP_Real depth = ceil(gap / MAX(maxmeangain, MINGAINTHRESHOLD));
   assert(depth > 0);
   return depth;
}

/* Compute the size of the tree with the assumption that left and right dual gains are equal */
static
SCIP_Real strongBranchingTreeSize(
   SCIP_Real             depth_tree
   )
{
   return pow(2.0, depth_tree + 1.0) - 1.0;
}

/* Calculate the cumulative distribution function (CDF) value for an exponential distribution. */
static
SCIP_Real cdfProbability(
   SCIP_Real             rate,
   SCIP_Real             zeroprob,
   SCIP_Real             proposedgain,
   SCIP_Real             mingain,
   SCIP_Real             logmeangain,
   SCIP_Real             logstdevgain,
   int                   distributioncdf
   )
{
   if(distributioncdf == PARETODISTRIBUTION)
   {
      if (proposedgain < mingain)
         return 0.0;
      else
         return zeroprob + (1.0 - zeroprob) * (1.0 - pow(mingain / proposedgain, rate));

   }
   else if(distributioncdf == EXPONENTIALDISTRIBUTION)
   {
      assert(rate >= 0.0);
      return zeroprob + (1.0 - zeroprob) * (1.0 - exp(-rate * proposedgain));
   }
   else
   {
      assert(distributioncdf == LOGNORMALDISTRIBUTION);
      return zeroprob + (1.0 - zeroprob)  * 0.5 * erfc(-(log(proposedgain) - logmeangain) / (logstdevgain * sqrt(2.0)));
   }
}

/* Calculate the expected size of a tree with one more iteration of strong branching */
static
SCIP_Real expectedTreeSize(
   SCIP*                 scip,
   SCIP_Real             gap,
   SCIP_Real             zeroprob,
   SCIP_Real             currentdepth,
   SCIP_Real             lambda,
   SCIP_Real             mingain,
   SCIP_Real             logmeangain,
   SCIP_Real             logstdevgain,
   int                   distributioncdf
   )
{

   SCIP_Real ptotal = 0.0;
   SCIP_Real totalimprovedtree = 0.0;

   int depth = (int) currentdepth;
   SCIP_Real currenttreesize = strongBranchingTreeSize(currentdepth);
   SCIP_Real nexttreesize;
   SCIP_Real improvedtree;
   if (depth == 1)
   {
      nexttreesize = currenttreesize;
   }
   /* compute the expected size with one more strong branching iteration */
   else if (depth == 2)
   {
      /* Probability of finding a better variable that would reduce the depth (smaller tree size). */
      SCIP_Real p = 1.0 - cdfProbability(lambda, zeroprob, gap, mingain, logmeangain, logstdevgain, distributioncdf);
      SCIPdebugMsg(scip, " -> Probability of finding a better variable that would reduce the depth: %g\n", p);
      /* Size of the improved tree. */
      improvedtree =  strongBranchingTreeSize(currentdepth - 1);
      nexttreesize = improvedtree * p + strongBranchingTreeSize(currentdepth) * (1.0 - p) + 2.0;
      if( p < MINGAINTHRESHOLD )
         return SCIPinfinity(scip);
   }
   else
   {
      /* Probability of not finding a better variable that would reduce the depth of the tree (size of the tree). */
      SCIP_Real pnotbetter = cdfProbability(lambda, zeroprob, (gap / (depth - 1)), mingain, logmeangain, logstdevgain, distributioncdf);
      /* Probability of finding a better variable that would reduce the depth (smaller tree size). */
      SCIP_Real pbetter = 1.0 - cdfProbability(lambda, zeroprob, gap / (depth - 1), mingain, logmeangain, logstdevgain, distributioncdf);
      SCIPdebugMsg(scip, " -> Probability of finding a better variable that would reduce the depth: %g\n", pbetter);

      if( pbetter < MINGAINTHRESHOLD )
         return SCIPinfinity(scip);

      SCIP_Real p;
      p = 0.0;
      while (pbetter >= MINGAINTHRESHOLD && ptotal + pnotbetter < 1.0)
      {
         if (depth > 2)
         {
            p = cdfProbability(lambda, zeroprob, gap / (depth - 2), mingain, logmeangain, logstdevgain, distributioncdf) - cdfProbability(lambda, zeroprob, gap / (depth - 1), mingain, logmeangain, logstdevgain, distributioncdf);
            ptotal += p;
            pbetter = 1.0 - cdfProbability(lambda, zeroprob, gap / (depth - 2), mingain, logmeangain, logstdevgain, distributioncdf);
         }

         else if (depth == 2)
         {
               p = 1.0 - cdfProbability(lambda, zeroprob, gap, mingain, logmeangain, logstdevgain, distributioncdf);
               ptotal += p;
               pbetter = 0.0;
         }
         if (ptotal + pnotbetter <= 1.0)
         {
            /* Compute expected size of the improved tree based on improved depth, considering the probability of this improvement. */
            improvedtree = strongBranchingTreeSize(currentdepth - 1) * p;
         }
         else
            improvedtree = 0.0;
         depth--;
         totalimprovedtree += improvedtree;
      }
      /* Compute the expectation of the next tree size with one more iteration of strong branching */
      nexttreesize = totalimprovedtree + pnotbetter * strongBranchingTreeSize(currentdepth) + 2.0;
   }
   return nexttreesize;
}

/* Decide if we continue strong branching based based on lookahead */
static
SCIP_Bool continueStrongBranchingLookahead(
   SCIP*                 scip,
   int                   candidx,
   int                   ninitcands,
   SCIP_Real             lookahead,
   SCIP_Real             maxlookahead,
   int                   nbdchgs,
   int                   nbdconflicts,
   int                   maxbdchgs,
   SCIP_Longint          maxnsblpiterations
   )
{
   return candidx < ninitcands && lookahead < maxlookahead && nbdchgs + nbdconflicts < maxbdchgs
               && (candidx < (int) maxlookahead || SCIPgetNStrongbranchLPIterations(scip) < maxnsblpiterations);
}

/** Decide if we continue strong branching based on the estimation of the tree size given the current gains. */
static
SCIP_Bool continueStrongBranchingTreeSizeEstimation(
   SCIP*                 scip,
   SCIP_BRANCHRULEDATA*  branchruledata,
   SCIP_Real             lookahead,
   SCIP_Real             maxlookahead
   )
{
   SCIP_Real lambda;
   SCIP_Real maxmeangain;
   SCIP_Real minmeangain;
   SCIP_Real nexttreesize;
   SCIP_Real currentdepth;
   SCIP_Real currenttreesize;
   SCIP_Real absdualgap;
   SCIP_Real gaptoclose;

   /* default values never used */
   SCIP_Real logmeangain = 0.0;
   SCIP_Real logstdevgain = -1.0;

   if (!branchruledata->dynamiclookahead)
      return TRUE;

   /* compute the expected tree size after reaching a min lookahaead */
   if( lookahead < branchruledata->dynamiclookaheadquot * maxlookahead)
      return TRUE;

   /* if we do not have a large enough sample to estimate the tree size we continue with strong branching */
   if ( branchruledata->currndualgains < branchruledata->minsamplesize )
      return TRUE;

   maxmeangain = branchruledata->maxmeangain;
   minmeangain = branchruledata->minmeangain;

   /* Compute the absolute gap at the current node. If no upper bound available we continue strong branching as usual */
   if( !SCIPisInfinity(scip, SCIPgetUpperbound(scip)) )
      absdualgap = SCIPgetUpperbound(scip) - SCIPgetNodeLowerbound(scip, SCIPgetCurrentNode(scip));
   else
      absdualgap = SCIPinfinity(scip);

   if( !SCIPisInfinity(scip, absdualgap) && !SCIPisInfinity(scip, maxmeangain) && SCIPisGT(scip, maxmeangain, 0.0) )
      gaptoclose = absdualgap;
   else
      return TRUE;

   assert(!SCIPisInfinity(scip, -maxmeangain));

   SCIP_Real zeroprob = (SCIP_Real) branchruledata->nzerogains / (branchruledata->nzerogains + branchruledata->currndualgains);
   if(branchruledata->dynamiclookdistribution == PARETODISTRIBUTION)
   {
      assert(minmeangain > 0.0);
      assert(branchruledata->currndualgains > 0);
      SCIP_Real sumlambda = branchruledata->sumlogmeangains - branchruledata->currndualgains * log(minmeangain);
      if(SCIPisZero(scip, sumlambda))
         return TRUE;
      lambda = branchruledata->currndualgains / sumlambda;
   }
   else if (branchruledata->dynamiclookdistribution == EXPONENTIALDISTRIBUTION)
   {
      lambda = 1 / (branchruledata->currmeandualgain);
   }
   else
   {
      assert(branchruledata->dynamiclookdistribution == LOGNORMALDISTRIBUTION);
      logmeangain = branchruledata->sumlogmeangains / branchruledata->currndualgains;
      logstdevgain = branchruledata->logstdevgain;
      /* lambda value not used */
      lambda = -1.0;
   }

   /* Continue strong branching since we do not have good enough gains in this case */
   currentdepth = strongBranchingDepth(gaptoclose, maxmeangain);

   if (currentdepth >= 50)
      return TRUE;

   /* Compute the tree size if we branch on the best variable so far, including the strong branching already done. */
   currenttreesize = strongBranchingTreeSize(currentdepth);

   /* Compute the expected size of the tree with one more strong branching */
   nexttreesize =  expectedTreeSize(scip, gaptoclose, zeroprob, currentdepth, lambda, minmeangain, logmeangain, logstdevgain, branchruledata->dynamiclookdistribution);

   if(SCIPisLE(scip, nexttreesize, currenttreesize - 1.0))
      return TRUE;

   SCIPdebugMsg(scip," -> Stopped at lookahead %g, current tree size %g, next tree size %g\n", lookahead, currenttreesize, nexttreesize);
   return FALSE;
}

/** determine if strong branching is needed on the given candidate variable */
static
SCIP_Bool needsStrongBranching(
   SCIP*                 scip,               /**< SCIP data structure */
   SCIP_BRANCHRULE*      branchrule,         /**< branching rule */
   SCIP_VAR*             branchcand,         /**< branching candidate */
   SCIP_Real             branchcandfrac,     /**< fractional part of the branching candidate */
   SCIP_VAR*             bestpscand,         /**< best candidate as per pscost score, must be present if usehyptestforreliability is used */
   SCIP_Real             bestpscandfrac,     /**< fractional part of the best candidate as per pscost score, must be present if usehyptestforreliability is used */
   SCIP_Real             reliable,           /**< size threshold for reliability */
   SCIP_Real             relerrorthreshold,  /**< relative error threshold for reliability */
   SCIP_CONFIDENCELEVEL  clevel,             /**< confidence level */
   SCIP_Bool             useancpscost        /**< check reliability for ancpscost as well */
   )
{  /*lint --e{715}*/
   SCIP_BRANCHRULEDATA* branchruledata;
   SCIP_Real pscostdownsize;
   SCIP_Real pscostupsize;
   SCIP_Real pscostsize;
   SCIP_Real dpscostdownsize;
   SCIP_Real dpscostupsize;
   SCIP_Real dpscostsize;

   /* get branching rule data */
   branchruledata = SCIPbranchruleGetData(branchrule);
   assert(branchruledata != NULL);

   /* check, if the pseudo cost score and the discounted pseudocost score of the variable is reliable */
   pscostdownsize = SCIPgetVarPseudocostCountCurrentRun(scip, branchcand, SCIP_BRANCHDIR_DOWNWARDS);
   pscostupsize = SCIPgetVarPseudocostCountCurrentRun(scip, branchcand, SCIP_BRANCHDIR_UPWARDS);
   pscostsize = MIN(pscostdownsize, pscostupsize);
   dpscostdownsize = SCIPgetVarAncPseudocostCountCurrentRun(scip, branchcand, SCIP_BRANCHDIR_DOWNWARDS);
   dpscostupsize = SCIPgetVarAncPseudocostCountCurrentRun(scip, branchcand, SCIP_BRANCHDIR_UPWARDS);
   dpscostsize = MIN(dpscostdownsize, dpscostupsize);

   /* determine if variable is considered reliable based on the current reliability setting */
   /* check fixed number threshold (aka original) reliability first */
   assert(!branchruledata->usehyptestforreliability || bestpscand != NULL );
   if( pscostsize < reliable || ( useancpscost && dpscostsize < reliable ) )
      return TRUE;
   if( branchruledata->userelerrorforreliability && branchruledata->usehyptestforreliability )
   {
      if( !SCIPisVarPscostRelerrorReliable(scip, branchcand, relerrorthreshold, clevel) &&
            !SCIPsignificantVarPscostDifference(scip, bestpscand, bestpscandfrac,
               branchcand, branchcandfrac, SCIP_BRANCHDIR_DOWNWARDS, clevel, TRUE) &&
            !SCIPsignificantVarPscostDifference(scip, bestpscand, 1 - bestpscandfrac,
               branchcand, 1 - branchcandfrac, SCIP_BRANCHDIR_UPWARDS, clevel, TRUE) )
         return TRUE;
   }
   /* check if relative error is tolerable */
   if( branchruledata->userelerrorforreliability &&
         !SCIPisVarPscostRelerrorReliable(scip, branchcand, relerrorthreshold, clevel))
      return TRUE;
   /* check if best pseudo-candidate is significantly better in both directions, use strong-branching otherwise */
   if( branchruledata->usehyptestforreliability &&
         !SCIPsignificantVarPscostDifference(scip, bestpscand, bestpscandfrac,
               branchcand, branchcandfrac, SCIP_BRANCHDIR_DOWNWARDS, clevel, TRUE) &&
         !SCIPsignificantVarPscostDifference(scip, bestpscand, 1 - bestpscandfrac,
               branchcand, 1 - branchcandfrac, SCIP_BRANCHDIR_UPWARDS, clevel, TRUE) )
      return TRUE;
   return FALSE;
}

/** execute reliability pseudo cost branching */
static
SCIP_RETCODE execRelpscost(
   SCIP*                 scip,               /**< SCIP data structure */
   SCIP_BRANCHRULE*      branchrule,         /**< branching rule */
   SCIP_VAR**            branchcands,        /**< branching candidates */
   SCIP_Real*            branchcandssol,     /**< solution value for the branching candidates */
   SCIP_Real*            branchcandsfrac,    /**< fractional part of the branching candidates */
   int*                  branchorbitidx,     /**< indices of orbit (or NULL) */
   int                   nbranchcands,       /**< number of branching candidates */
   SCIP_Bool             executebranch,      /**< execute a branching step or run probing only */
   SCIP_RESULT*          result              /**< pointer to the result of the execution */
   )
{  /*lint --e{715}*/
   SCIP_BRANCHRULEDATA* branchruledata;
   SCIP_Real lpobjval;
   SCIP_Real bestsbdown;
   SCIP_Real bestsbup;
   SCIP_Real provedbound;
   SCIP_Bool bestsbdownvalid;
   SCIP_Bool bestsbupvalid;
   SCIP_Bool bestsbdowncutoff;
   SCIP_Bool bestsbupcutoff;
   SCIP_Bool bestisstrongbranch;
   SCIP_Bool allcolsinlp;
   SCIP_Bool exactsolve;
   int ninitcands;
   int bestcand;

   /* remember which variables strong branching is performed on, and the
    * recorded lp bound changes that are observed */
   SCIP_Real* sbdown = NULL;
   SCIP_Real* sbup = NULL;
   SCIP_Bool* sbdownvalid = NULL;
   SCIP_Bool* sbupvalid = NULL;

   *result = SCIP_DIDNOTRUN;

   assert(SCIPgetLPSolstat(scip) == SCIP_LPSOLSTAT_OPTIMAL);

   /* get branching rule data */
   branchruledata = SCIPbranchruleGetData(branchrule);
   assert(branchruledata != NULL);

   /* get current LP objective bound of the local sub problem and global cutoff bound */
   lpobjval = SCIPgetLPObjval(scip);

   /* check, if we want to solve the problem exactly, meaning that strong branching information is not useful
    * for cutting off sub problems and improving lower bounds of children
    */
   exactsolve = SCIPisExact(scip);

   /* check, if all existing columns are in LP, and thus the strong branching results give lower bounds */
   allcolsinlp = SCIPallColsInLP(scip);

   bestcand = -1;
   bestisstrongbranch = FALSE;
   bestsbdown = SCIP_INVALID;
   bestsbup = SCIP_INVALID;
   bestsbdownvalid = FALSE;
   bestsbupvalid = FALSE;
   bestsbdowncutoff = FALSE;
   bestsbupcutoff = FALSE;
   provedbound = lpobjval;

   /* Allocate memory to store the lp bounds of the up and down children
    * for those of the variables that we performed sb on
    */
   SCIP_CALL( SCIPallocBufferArray(scip, &sbdown, nbranchcands) );
   SCIP_CALL( SCIPallocBufferArray(scip, &sbup, nbranchcands) );
   SCIP_CALL( SCIPallocBufferArray(scip, &sbdownvalid, nbranchcands) );
   SCIP_CALL( SCIPallocBufferArray(scip, &sbupvalid, nbranchcands) );

   if( nbranchcands == 1 )
   {
      /* only one candidate: nothing has to be done */
      bestcand = 0;
      SCIPdebug(ninitcands = 0);
      sbdownvalid[0] = FALSE;
      sbupvalid[0] = FALSE;
   }
   else
   {
      SCIP_VAR** vars;
      int* initcands;
      SCIP_Real* initcandscores;
      SCIP_Real* newlbs = NULL;
      SCIP_Real* newubs = NULL;
      SCIP_Real* mingains = NULL;
      SCIP_Real* maxgains = NULL;
      /* scores computed from pseudocost branching */
      SCIP_Real* scores = NULL;
      SCIP_Real* scoresfrompc = NULL;
      SCIP_Real* scoresfromothers = NULL;
      int* bdchginds;
      SCIP_BOUNDTYPE* bdchgtypes;
      SCIP_Real* bdchgbounds;
      int maxninitcands;
      int nuninitcands;
      int nbdchgs;
      int nbdconflicts;
      SCIP_Real avgconflictscore;
      SCIP_Real avgconflengthscore;
      SCIP_Real avginferencescore;
      SCIP_Real avgcutoffscore;
      SCIP_Real avgpscostscore;
      SCIP_Real avgdpscostscore;
      SCIP_Real bestpsscore;
      SCIP_Real bestpsfracscore;
      SCIP_Real bestpsdomainscore;
      SCIP_Real bestsbscore;
      SCIP_Real bestuninitsbscore;
      SCIP_Real bestsbfracscore;
      SCIP_Real bestsbdomainscore;
      SCIP_Real prio;
      SCIP_Real reliable;
      SCIP_Real maxlookahead;
      SCIP_Real lookahead;
      SCIP_Real relerrorthreshold;
      SCIP_Bool initstrongbranching;
      SCIP_Bool propagate;
      SCIP_Bool probingbounds;
      SCIP_Longint nodenum;
      SCIP_Longint nlpiterationsquot;
      SCIP_Longint nsblpiterations;
      SCIP_Longint maxnsblpiterations;
      int bestsolidx;
      int maxbdchgs;
      int bestpscand;
      int bestsbcand;
      int bestuninitsbcand;
      int inititer;
      int nvars;
      int i;
      int c;
      SCIP_CONFIDENCELEVEL clevel;
      SCIP_Real degeneracyfactor = 1.0;
      SCIP_Bool useancpscost;

      SCIP_CALL( SCIPgetBoolParam(scip, "branching/collectancpscost", &useancpscost) );

      /* get LP degeneracy information and compute a factor to change weighting of pseudo cost score vs. other scores */
      if( branchruledata->degeneracyaware > 0 && (SCIPgetDepth(scip) > 0 || branchruledata->degeneracyaware > 1) )
      {
         SCIP_Real degeneracy;
         SCIP_Real varconsratio;

         /* get LP degeneracy information */
         SCIP_CALL( SCIPgetLPDualDegeneracy(scip, &degeneracy, &varconsratio) );

         assert(degeneracy >= 0.0);
         assert(degeneracy <= 1.0);
         assert(varconsratio >= 1.0);

         /* increase factor for a degeneracy >= 80% */
         if( degeneracy >= 0.8 )
         {
            degeneracy = 10.0 * (degeneracy - 0.7);
            degeneracyfactor = degeneracyfactor * pow(10.0,degeneracy);
         }
         /* increase factor for a variable-constraint ratio >= 2.0 */
         if( varconsratio >= 2.0 )
         {
            degeneracyfactor *= 10.0 * varconsratio;
         }
      }

      vars = SCIPgetVars(scip);
      nvars = SCIPgetNVars(scip);

      bestsolidx = SCIPgetBestSol(scip) == NULL ? -1 : SCIPsolGetIndex(SCIPgetBestSol(scip));

      /* get average conflict, inference, and pseudocost scores */
      avgconflictscore = SCIPgetAvgConflictScore(scip);
      avgconflictscore = MAX(avgconflictscore, 0.1);
      avgconflengthscore = SCIPgetAvgConflictlengthScore(scip);
      avgconflengthscore = MAX(avgconflengthscore, 0.1);
      avginferencescore = SCIPgetAvgInferenceScore(scip);
      avginferencescore = MAX(avginferencescore, 0.1);
      avgcutoffscore = SCIPgetAvgCutoffScore(scip);
      avgcutoffscore = MAX(avgcutoffscore, 0.1);
      avgpscostscore = SCIPgetAvgPseudocostScore(scip);
      avgpscostscore = MAX(avgpscostscore, 0.1);
      avgdpscostscore = SCIPgetAvgDPseudocostScore(scip, branchruledata->discountfactor);
      avgdpscostscore = MAX(avgdpscostscore, 0.1);

      /* get nonlinear counts according to parameters */
      SCIP_CALL( branchruledataEnsureNlcount(scip, branchruledata) );

      initstrongbranching = FALSE;

      /* check whether propagation should be performed */
      propagate = (branchruledata->maxproprounds != 0) && !SCIPisExact(scip);

      /* check whether valid bounds should be identified in probing-like fashion */
      probingbounds = propagate && branchruledata->probingbounds;

      /* get maximal number of candidates to initialize with strong branching; if the current solutions is not basic,
       * we cannot warmstart the simplex algorithm and therefore don't initialize any candidates
       */
      maxninitcands = MIN(nbranchcands, branchruledata->initcand);
      if( !SCIPisLPSolBasic(scip) )
         maxninitcands = 0;

      /* calculate maximal number of strong branching LP iterations; if we used too many, don't apply strong branching
       * any more; also, if degeneracy is too high, don't run strong branching at this node
       */
      nlpiterationsquot = (SCIP_Longint)(branchruledata->sbiterquot * SCIPgetNNodeLPIterations(scip));
      maxnsblpiterations = nlpiterationsquot + branchruledata->sbiterofs + SCIPgetNRootStrongbranchLPIterations(scip);
      nsblpiterations = SCIPgetNStrongbranchLPIterations(scip);
      if( nsblpiterations > maxnsblpiterations || degeneracyfactor >= 10.0 )
         maxninitcands = 0;

      /* get buffer for storing the unreliable candidates */
      SCIP_CALL( SCIPallocBufferArray(scip, &initcands, maxninitcands+1) ); /* allocate one additional slot for convenience */
      SCIP_CALL( SCIPallocBufferArray(scip, &initcandscores, maxninitcands+1) );
      ninitcands = 0;

      /* Allocate memory for the down and up gains, and the computed pseudocost scores */
      SCIP_CALL( SCIPallocBufferArray(scip, &mingains, nbranchcands) );
      SCIP_CALL( SCIPallocBufferArray(scip, &maxgains, nbranchcands) );
      SCIP_CALL( SCIPallocBufferArray(scip, &scores, nbranchcands) );
      SCIP_CALL( SCIPallocBufferArray(scip, &scoresfrompc, nbranchcands) );
      SCIP_CALL( SCIPallocBufferArray(scip, &scoresfromothers, nbranchcands) );

      /* get current node number */
      nodenum = SCIPgetNNodes(scip);

      /* initialize bound change arrays */
      bdchginds = NULL;
      bdchgtypes = NULL;
      bdchgbounds = NULL;
      nbdchgs = 0;
      nbdconflicts = 0;
      maxbdchgs = branchruledata->maxbdchgs;
      if( maxbdchgs == -1 )
         maxbdchgs = INT_MAX;

      /* calculate value used as reliability */
      prio = (maxnsblpiterations - nsblpiterations)/(nsblpiterations + 1.0);
      prio = MIN(prio, 1.0);
      prio = MAX(prio, (nlpiterationsquot - nsblpiterations)/(nsblpiterations + 1.0));
      reliable = (1.0-prio) * branchruledata->minreliable + prio * branchruledata->maxreliable;

      /* calculate the threshold for the relative error in the same way; low tolerance is more strict than higher tolerance */
      relerrorthreshold = (1.0 - prio) * branchruledata->higherrortol + prio * branchruledata->lowerrortol;

      clevel = (SCIP_CONFIDENCELEVEL)branchruledata->confidencelevel;
      /* determine the confidence level for hypothesis testing based on value of prio */
      if( branchruledata->usedynamicconfidence )
      {
         /* with decreasing priority, use a less strict confidence level */
         if( prio >= 0.9 )
            clevel = SCIP_CONFIDENCELEVEL_MAX;
         else if( prio >= 0.7 )
            clevel = SCIP_CONFIDENCELEVEL_HIGH;
         else if( prio >= 0.5 )
            clevel = SCIP_CONFIDENCELEVEL_MEDIUM;
         else if( prio >= 0.3 )
            clevel = SCIP_CONFIDENCELEVEL_LOW;
         else
            clevel = SCIP_CONFIDENCELEVEL_MIN;
      }

      /* search for the best pseudo cost candidate, while remembering unreliable candidates in a sorted buffer */
      nuninitcands = 0;
      bestpscand = -1;
      bestpsscore = -SCIPinfinity(scip);
      bestpsfracscore = -SCIPinfinity(scip);
      bestpsdomainscore = -SCIPinfinity(scip);

      /* search for the best candidate first */
      if( branchruledata->usehyptestforreliability )
      {
         for( c = 0; c < nbranchcands; ++c )
         {
            SCIP_Real conflictscore;
            SCIP_Real conflengthscore;
            SCIP_Real inferencescore;
            SCIP_Real cutoffscore;
            SCIP_Real gmieffscore;
            SCIP_Real lastgmieffscore;
            SCIP_Real pscostscore;
            SCIP_Real nlscore;
            SCIP_Real score;

            conflictscore = SCIPgetVarConflictScore(scip, branchcands[c]);
            conflengthscore = SCIPgetVarConflictlengthScore(scip, branchcands[c]);
            inferencescore = SCIPgetVarAvgInferenceScore(scip, branchcands[c]);
            cutoffscore = SCIPgetVarAvgCutoffScore(scip, branchcands[c]);
            gmieffscore = SCIPgetVarAvgGMIScore(scip, branchcands[c]);
            lastgmieffscore = SCIPgetVarLastGMIScore(scip, branchcands[c]);
            nlscore = calcNlscore(scip, branchruledata->nlcount, branchruledata->nlcountmax, SCIPvarGetProbindex(branchcands[c]));
            pscostscore = SCIPgetVarPseudocostScore(scip, branchcands[c], branchcandssol[c]);

            /* replace the pseudo cost score with the already calculated one;
             * @todo: use old data for strong branching with propagation?
             */
            if( SCIPgetVarStrongbranchNode(scip, branchcands[c]) == nodenum )
            {
               SCIP_Real down;
               SCIP_Real up;
               SCIP_Real lastlpobjval;
               SCIP_Real downgain;
               SCIP_Real upgain;

               /* use the score of the strong branching call at the current node */
               SCIP_CALL( SCIPgetVarStrongbranchLast(scip, branchcands[c], &down, &up, NULL, NULL, NULL, &lastlpobjval) );
               downgain = MAX(down - lastlpobjval, 0.0);
               upgain = MAX(up - lastlpobjval, 0.0);
               if( useancpscost )
               {
                  /* add discounted gains as stored in dpscost */
                  SCIP_Real downsol;
                  SCIP_Real upsol;
                  downsol = SCIPfeasCeil(scip, branchcandssol[c]-1.0);
                  upsol = SCIPfeasFloor(scip, branchcandssol[c]+1.0);
                  downgain += branchruledata->discountfactor * SCIPgetVarAncPseudocostVal(scip, branchcands[c], downsol-branchcandssol[c]);
                  upgain += branchruledata->discountfactor * SCIPgetVarAncPseudocostVal(scip, branchcands[c], upsol-branchcandssol[c]);
                  downgain /= (1 + branchruledata->discountfactor);
                  upgain /= (1 + branchruledata->discountfactor);
               }
               pscostscore = SCIPgetBranchScore(scip, branchcands[c], downgain, upgain);

               SCIPdebugMsg(scip, " -> strong branching on variable <%s> already performed (down=%g (%+g), up=%g (%+g), pscostscore=%g)\n",
                  SCIPvarGetName(branchcands[c]), down, downgain, up, upgain, pscostscore);
            }

            score = calcScore(scip, branchruledata, conflictscore, avgconflictscore, conflengthscore, avgconflengthscore,
               inferencescore, avginferencescore, cutoffscore, avgcutoffscore, gmieffscore, lastgmieffscore,
               pscostscore, avgpscostscore, nlscore, branchcandsfrac[c], degeneracyfactor);

            /* check for better score of candidate */
            if( SCIPisSumGE(scip, score, bestpsscore) )
            {
               SCIP_Real fracscore;
               SCIP_Real domainscore;

               fracscore = MIN(branchcandsfrac[c], 1.0 - branchcandsfrac[c]);
               domainscore = -(SCIPvarGetUbLocal(branchcands[c]) - SCIPvarGetLbLocal(branchcands[c]));
               if( SCIPisSumGT(scip, score, bestpsscore)
                     || SCIPisSumGT(scip, fracscore, bestpsfracscore)
                     || (SCIPisSumGE(scip, fracscore, bestpsfracscore) && domainscore > bestpsdomainscore) )
               {
                  bestpscand = c;
                  bestpsscore = score;
                  bestpsfracscore = fracscore;
                  bestpsdomainscore = domainscore;
               }
            }
         }
      }

      /* use discounted pseudocosts only if all candidates are reliable. */
      if( useancpscost && maxninitcands > 0 )
      {
         /* look for at least one unreliable candidate */
         for( c = 0; c < nbranchcands; ++c )
         {
            if( needsStrongBranching(scip, branchrule, branchcands[c], branchcandsfrac[c],
                  bestpscand >= 0 ? branchcands[bestpscand] : NULL,
                  bestpscand >= 0 ? branchcandsfrac[bestpscand] : 0.0,
                  reliable, relerrorthreshold, clevel, useancpscost) )
            {
               useancpscost = FALSE;
               break;
            }
         }
      }

      if( useancpscost )
         avgpscostscore = avgdpscostscore;

      for( c = 0; c < nbranchcands; ++c )
      {
         SCIP_Real conflictscore;
         SCIP_Real conflengthscore;
         SCIP_Real inferencescore;
         SCIP_Real cutoffscore;
         SCIP_Real gmieffscore;
         SCIP_Real lastgmieffscore;
         SCIP_Real pscostscore;
         SCIP_Real nlscore;
         SCIP_Real score;
         SCIP_Bool usesb;
         SCIP_Real downgain;
         SCIP_Real upgain;
         SCIP_Real fracpart;

         assert(branchcands[c] != NULL);
         assert(!SCIPisFeasIntegral(scip, branchcandssol[c]) || SCIPisExact(scip));
         assert(!SCIPisFeasIntegral(scip, SCIPvarGetLPSol(branchcands[c])) || SCIPisExact(scip));

         /* Record the variables current pseudocosts. These may be overwritten if
          * strong branching is performed.
          */
         sbdownvalid[c] = FALSE;
         sbupvalid[c] = FALSE;
         fracpart = SCIPfeasFrac(scip, SCIPvarGetLPSol(branchcands[c]));
         downgain = SCIPgetVarPseudocostVal(scip, branchcands[c], 0.0 - fracpart);
         upgain = SCIPgetVarPseudocostVal(scip, branchcands[c], 1.0 - fracpart);
         mingains[c] = MIN(downgain, upgain);
         maxgains[c] = MAX(downgain, upgain);

         /* get conflict, inference, cutoff, nonlinear, and pseudo cost scores for candidate */
         conflictscore = SCIPgetVarConflictScore(scip, branchcands[c]);
         conflengthscore = SCIPgetVarConflictlengthScore(scip, branchcands[c]);
         inferencescore = SCIPgetVarAvgInferenceScore(scip, branchcands[c]);
         cutoffscore = SCIPgetVarAvgCutoffScore(scip, branchcands[c]);
         gmieffscore = SCIPgetVarAvgGMIScore(scip, branchcands[c]);
         lastgmieffscore = SCIPgetVarLastGMIScore(scip, branchcands[c]);
         nlscore = calcNlscore(scip, branchruledata->nlcount, branchruledata->nlcountmax, SCIPvarGetProbindex(branchcands[c]));
         pscostscore = SCIPgetVarPseudocostScore(scip, branchcands[c], branchcandssol[c]);
         usesb = FALSE;
         if( useancpscost )
            pscostscore = SCIPgetVarDPseudocostScore(scip, branchcands[c], branchcandssol[c],branchruledata->discountfactor);

         /* don't use strong branching on variables that have already been initialized at the current node;
          * instead replace the pseudo cost score with the already calculated one;
          * @todo: use old data for strong branching with propagation?
          */
         if( SCIPgetVarStrongbranchNode(scip, branchcands[c]) == nodenum )
         {
            SCIP_Real down;
            SCIP_Real up;
            SCIP_Real lastlpobjval;

            /* use the score of the strong branching call at the current node */
            SCIP_CALL( SCIPgetVarStrongbranchLast(scip, branchcands[c], &down, &up, NULL, NULL, NULL, &lastlpobjval) );
            downgain = MAX(down - lastlpobjval, 0.0);
            upgain = MAX(up - lastlpobjval, 0.0);
            /* add discounted gains as stored in anspscost */
            if( useancpscost ) {
               /* the anspscost must be reliable here */
               SCIP_Real downsol;
               SCIP_Real upsol;
               downsol = SCIPfeasCeil(scip, branchcandssol[c]-1.0);
               upsol = SCIPfeasFloor(scip, branchcandssol[c]+1.0);
               downgain += branchruledata->discountfactor * SCIPgetVarAncPseudocostVal(scip, branchcands[c], downsol-branchcandssol[c]);
               upgain += branchruledata->discountfactor * SCIPgetVarAncPseudocostVal(scip, branchcands[c], upsol-branchcandssol[c]);
               downgain /= (1 + branchruledata->discountfactor);
               upgain /= (1 + branchruledata->discountfactor);
            }
            pscostscore = SCIPgetBranchScore(scip, branchcands[c], downgain, upgain);

            mingains[c] = MIN(downgain, upgain);
            maxgains[c] = MAX(downgain, upgain);
            SCIP_CALL( updateMinMaxMeanGain(scip, branchrule, downgain, upgain) );
            SCIPdebugMsg(scip, " -> strong branching on variable <%s> already performed (down=%g (%+g), up=%g (%+g), pscostscore=%g)\n",
               SCIPvarGetName(branchcands[c]), down, downgain, up, upgain, pscostscore);
         }
         else if( maxninitcands > 0 )
         {
            SCIP_Real downsize;
            SCIP_Real upsize;
            SCIP_Real size;

            /* check, if the pseudo cost score of the variable is reliable */
            downsize = SCIPgetVarPseudocostCountCurrentRun(scip, branchcands[c], SCIP_BRANCHDIR_DOWNWARDS);
            upsize = SCIPgetVarPseudocostCountCurrentRun(scip, branchcands[c], SCIP_BRANCHDIR_UPWARDS);
            size = MIN(downsize, upsize);

            usesb = needsStrongBranching(scip, branchrule, branchcands[c], branchcandsfrac[c],
                  bestpscand >= 0 ? branchcands[bestpscand] : NULL,
                  bestpscand >= 0 ? branchcandsfrac[bestpscand] : 0.0,
                  reliable, relerrorthreshold, clevel, FALSE);

            /* count the number of variables that are completely uninitialized */
            if( size < 0.1 )
               nuninitcands++;
         }

         /* combine the five score values */
         scoresfrompc[c] =  calcScore(scip, branchruledata, 0.0, avgconflictscore, 0.0, avgconflengthscore,
                                      0.0, avginferencescore, 0.0, avgcutoffscore, 0.0, 0.0,
                                      pscostscore, avgpscostscore, 0.0, branchcandsfrac[c], degeneracyfactor);
         scoresfromothers[c] = calcScore(scip, branchruledata, conflictscore, avgconflictscore, conflengthscore, avgconflengthscore,
                                         inferencescore, avginferencescore, cutoffscore, avgcutoffscore, gmieffscore, lastgmieffscore,
                                         0.0, avgpscostscore, nlscore, branchcandsfrac[c], degeneracyfactor);
         score = scoresfrompc[c] + scoresfromothers[c];
         scores[c] = score;
         /*score = calcScore(scip, branchruledata, conflictscore, avgconflictscore, conflengthscore, avgconflengthscore,
            inferencescore, avginferencescore, cutoffscore, avgcutoffscore, gmieffscore, lastgmieffscore,
            pscostscore, avgpscostscore, nlscore, branchcandsfrac[c], degeneracyfactor);*/
         if( usesb )
         {
            int j;

            mingains[c] = 0;
            maxgains[c] = 0;
            scoresfrompc[c] = 0;
            scoresfromothers[c] = 0;

            /* assign a random score to this uninitialized candidate */
            if( branchruledata->randinitorder )
               score += SCIPrandomGetReal(branchruledata->randnumgen, 0.0, 1e-4);

            /* pseudo cost of variable is not reliable: insert candidate in initcands buffer */
            for( j = ninitcands; j > 0 && score > initcandscores[j-1]; --j )
            {
               initcands[j] = initcands[j-1];
               initcandscores[j] = initcandscores[j-1];
            }
            initcands[j] = c;
            initcandscores[j] = score;
            ninitcands++;
            ninitcands = MIN(ninitcands, maxninitcands);
         }
         /* in the case of hypothesis reliability, the best pseudo candidate has been determined already */
         else if( !branchruledata->usehyptestforreliability )
         {
            /* variable will keep its pseudo cost value: check for better score of candidate */
            if( SCIPisSumGE(scip, score, bestpsscore) )
            {
               SCIP_Real fracscore;
               SCIP_Real domainscore;

               fracscore = MIN(branchcandsfrac[c], 1.0 - branchcandsfrac[c]);
               domainscore = -(SCIPvarGetUbLocal(branchcands[c]) - SCIPvarGetLbLocal(branchcands[c]));
               if( SCIPisSumGT(scip, score, bestpsscore)
                  || SCIPisSumGT(scip, fracscore, bestpsfracscore)
                  || (SCIPisSumGE(scip, fracscore, bestpsfracscore) && domainscore > bestpsdomainscore) )
               {
                  bestpscand = c;
                  bestpsscore = score;
                  bestpsfracscore = fracscore;
                  bestpsdomainscore = domainscore;
               }
            }
         }
      }

      /* in the special case that only the best pseudo candidate was selected for strong branching, skip the strong branching */
      if( branchruledata->usehyptestforreliability && ninitcands == 1 )
      {
         ninitcands = 0;
         SCIPdebugMsg(scip, "Only one single candidate for initialization-->Skipping strong branching\n");
      }

      /* initialize unreliable candidates with strong branching until maxlookahead is reached,
       * search best strong branching candidate,
       * Given the dynamiclookaheadquot we allow dynamiclookaheadquot percent more and less lookahead
       */
      maxlookahead = (SCIP_Real)branchruledata->maxlookahead * (1.0 + (SCIP_Real)nuninitcands/(SCIP_Real)nbranchcands);

      inititer = branchruledata->inititer;
      if( inititer == 0 )
      {
         SCIP_Longint nlpiterations;
         SCIP_Longint nlps;

         /* iteration limit is set to twice the average number of iterations spent to resolve a dual feasible SCIP_LP;
          * at the first few nodes, this average is not very exact, so we better increase the iteration limit on
          * these very important nodes
          */
         nlpiterations = SCIPgetNDualResolveLPIterations(scip);
         nlps = SCIPgetNDualResolveLPs(scip);
         if( nlps == 0 )
         {
            nlpiterations = SCIPgetNNodeInitLPIterations(scip);
            nlps = SCIPgetNNodeInitLPs(scip);
            if( nlps == 0 )
            {
               nlpiterations = 1000;
               nlps = 1;
            }
         }
         assert(nlps >= 1);
         inititer = (int)(2*nlpiterations / nlps);
         inititer = (int)((SCIP_Real)inititer * (1.0 + 20.0/nodenum));
         inititer = MAX(inititer, 10);
         inititer = MIN(inititer, 500);
      }

      SCIPdebugMsg(scip, "strong branching (reliable=%g, %d/%d cands, %d uninit, maxcands=%d, maxlookahead=%g, maxbdchgs=%d, inititer=%d, iterations:%" SCIP_LONGINT_FORMAT "/%" SCIP_LONGINT_FORMAT ", basic:%u)\n",
         reliable, ninitcands, nbranchcands, nuninitcands, maxninitcands, maxlookahead, maxbdchgs, inititer,
         SCIPgetNStrongbranchLPIterations(scip), maxnsblpiterations, SCIPisLPSolBasic(scip));

      bestsbcand = -1;
      bestsbscore = -SCIPinfinity(scip);
      bestsbfracscore = -SCIPinfinity(scip);
      bestsbdomainscore = -SCIPinfinity(scip);
      bestuninitsbscore = -SCIPinfinity(scip);
      bestuninitsbcand = -1;
      lookahead = 0.0;

      for( i = 0; continueStrongBranchingLookahead(scip, i, ninitcands, lookahead, maxlookahead, nbdchgs, nbdconflicts, maxbdchgs, maxnsblpiterations) && continueStrongBranchingTreeSizeEstimation(scip, branchruledata, lookahead, maxlookahead); ++i )
      {

         SCIP_Real down;
         SCIP_Real up;
         SCIP_Real downgain;
         SCIP_Real upgain;
         SCIP_Bool downvalid;
         SCIP_Bool upvalid;
         SCIP_Longint ndomredsdown;
         SCIP_Longint ndomredsup;
         SCIP_Bool lperror;
         SCIP_Bool downinf;
         SCIP_Bool upinf;
         SCIP_Bool downconflict;
         SCIP_Bool upconflict;

         /* get candidate number to initialize */
         c = initcands[i];
         assert(!SCIPisFeasIntegral(scip, branchcandssol[c]) || SCIPisExact(scip));

         if( branchruledata->skipbadinitcands )
         {
            SCIP_Bool skipsb = FALSE;
            /* if the current best candidate is a candidate found by strong branching, determine if candidate pseudo-costs are
             * significantly smaller in at least one direction, in which case we safe the execution of strong-branching for now
             */
            if( bestsbscore > bestpsscore && bestsbscore > bestuninitsbscore && bestsbupvalid && bestsbdownvalid )
            {
               assert(bestsbcand != -1);
               assert(bestsbup != SCIP_INVALID && bestsbdown != SCIP_INVALID); /*lint !e777 lint doesn't like comparing floats */

               /* test if the variable is unlikely to produce a better gain than the currently best one. Skip strong-branching
                * in such a case
                */
               if( SCIPpscostThresholdProbabilityTest(scip, branchcands[c], branchcandsfrac[c], bestsbdown,
                     SCIP_BRANCHDIR_DOWNWARDS, clevel)
                     || SCIPpscostThresholdProbabilityTest(scip, branchcands[c], 1.0 - branchcandsfrac[c], bestsbup,
                           SCIP_BRANCHDIR_UPWARDS, clevel) )
                  skipsb = TRUE;
            }
            /* the currently best candidate is also a pseudo-candidate; apply significance test and skip candidate if it
             * is significantly worse in at least one direction
             */
            else if( bestpscand != -1 && bestpsscore > bestuninitsbscore )
            {
               if( SCIPsignificantVarPscostDifference(scip, branchcands[bestpscand], branchcandsfrac[bestpscand],
                     branchcands[c], branchcandsfrac[c], SCIP_BRANCHDIR_DOWNWARDS, clevel, TRUE)
                     || SCIPsignificantVarPscostDifference(scip, branchcands[bestpscand], 1.0 - branchcandsfrac[bestpscand],
                           branchcands[c], 1.0 - branchcandsfrac[c], SCIP_BRANCHDIR_UPWARDS, clevel, TRUE) )
                  skipsb = TRUE;
            }
            /* compare against the best init cand that has been skipped already */
            else if( bestuninitsbcand != -1 )
            {
               if( SCIPsignificantVarPscostDifference(scip, branchcands[bestuninitsbcand], branchcandsfrac[bestuninitsbcand],
                     branchcands[c], branchcandsfrac[c], SCIP_BRANCHDIR_DOWNWARDS, clevel, TRUE)
                     || SCIPsignificantVarPscostDifference(scip, branchcands[bestuninitsbcand], 1.0 - branchcandsfrac[bestuninitsbcand],
                           branchcands[c], 1.0 - branchcandsfrac[c], SCIP_BRANCHDIR_UPWARDS, clevel, TRUE) )
                  skipsb = TRUE;
            }

            /* skip candidate, update the best score of an unitialized candidate */
            if( skipsb )
            {
               if( bestuninitsbcand == -1 )
               {
                  bestuninitsbcand = c;
                  bestuninitsbscore = initcandscores[i];
               }
               continue;
            }
         }
         SCIPdebugMsg(scip, "init pseudo cost (%g/%g) of <%s> at %g (score:%g) with strong branching (%d iterations) -- %" SCIP_LONGINT_FORMAT "/%" SCIP_LONGINT_FORMAT " iterations\n",
            SCIPgetVarPseudocostCountCurrentRun(scip, branchcands[c], SCIP_BRANCHDIR_DOWNWARDS),
            SCIPgetVarPseudocostCountCurrentRun(scip, branchcands[c], SCIP_BRANCHDIR_UPWARDS),
            SCIPvarGetName(branchcands[c]), branchcandssol[c], initcandscores[i],
            inititer, SCIPgetNStrongbranchLPIterations(scip), maxnsblpiterations);

         /* use strong branching on candidate */
         if( !initstrongbranching )
         {
            initstrongbranching = TRUE;

            SCIP_CALL( SCIPstartStrongbranch(scip, propagate) );

            /* create arrays for probing-like bound tightening */
            if( probingbounds )
            {
               SCIP_CALL( SCIPallocBlockMemoryArray(scip, &newlbs, nvars) );
               SCIP_CALL( SCIPallocBlockMemoryArray(scip, &newubs, nvars) );
            }
         }

         if( propagate )
         {
            /* apply strong branching */
            SCIP_CALL( SCIPgetVarStrongbranchWithPropagation(scip, branchcands[c], branchcandssol[c], lpobjval, inititer,
                  branchruledata->maxproprounds, &down, &up, &downvalid, &upvalid, &ndomredsdown, &ndomredsup, &downinf, &upinf,
                  &downconflict, &upconflict, &lperror, newlbs, newubs) );
         }
         else
         {
            /* apply strong branching */
            SCIP_CALL( SCIPgetVarStrongbranchFrac(scip, branchcands[c], inititer, FALSE,
                  &down, &up, &downvalid, &upvalid, &downinf, &upinf, &downconflict, &upconflict, &lperror) );

            ndomredsdown = ndomredsup = 0;
         }

         /* check for an error in strong branching */
         if( lperror )
         {
            if( !SCIPisStopped(scip) )
            {
               SCIPverbMessage(scip, SCIP_VERBLEVEL_HIGH, NULL,
                  "(node %" SCIP_LONGINT_FORMAT ") error in strong branching call for variable <%s> with solution %g\n",
                  SCIPgetNNodes(scip), SCIPvarGetName(branchcands[c]), branchcandssol[c]);
            }
            break;
         }

         /* Strong branching might have found a new primal solution which updated the cutoff bound. In this case, the
          * provedbound computed before can be higher than the cutoffbound and the current node can be cut off.
          * Additionally, also if the value for the current best candidate is valid and exceeds the new cutoff bound,
          * we want to change the domain of this variable rather than branching on it.
          */
         if( SCIPgetBestSol(scip) != NULL && SCIPsolGetIndex(SCIPgetBestSol(scip)) != bestsolidx )
         {
            bestsolidx = SCIPsolGetIndex(SCIPgetBestSol(scip));

            SCIPdebugMsg(scip, " -> strong branching on variable <%s> lead to a new incumbent\n",
               SCIPvarGetName(branchcands[c]));

            /* proved bound for current node is larger than new cutoff bound -> cut off current node */
            if( SCIPisGE(scip, provedbound, SCIPgetCutoffbound(scip)) )
            {
               SCIPdebugMsg(scip, " -> node can be cut off (provedbound=%g, cutoff=%g)\n", provedbound, SCIPgetCutoffbound(scip));

               *result = SCIP_CUTOFF;
               break; /* terminate initialization loop, because node is infeasible */
            }
            /* proved bound for down child of best candidate is larger than cutoff bound
             *  -> increase lower bound of best candidate
             * we must only do this if the LP is complete, i.e., we are not doing column generation
             */

            else if( bestsbcand != -1  && allcolsinlp )
            {
               if( !bestsbdowncutoff && bestsbdownvalid && SCIPisGE(scip, bestsbdown, SCIPgetCutoffbound(scip)) )
               {
                  bestsbdowncutoff = TRUE;

                  SCIPdebugMsg(scip, " -> valid dual bound for down child of best candidate <%s> is higher than new cutoff bound (valid=%u, bestsbdown=%g, cutoff=%g)\n",
                     SCIPvarGetName(branchcands[bestsbcand]), bestsbdownvalid, bestsbdown, SCIPgetCutoffbound(scip));

                  SCIPdebugMsg(scip, " -> increase lower bound of best candidate <%s> to %g\n",
                     SCIPvarGetName(branchcands[bestsbcand]), SCIPfeasCeil(scip, branchcandssol[bestsbcand]));

                  SCIP_CALL( addBdchg(scip, &bdchginds, &bdchgtypes, &bdchgbounds, &nbdchgs, SCIPvarGetProbindex(branchcands[bestsbcand]),
                        SCIP_BOUNDTYPE_LOWER, SCIPfeasCeil(scip, branchcandssol[bestsbcand])) );
               }
               /* proved bound for up child of best candidate is larger than cutoff bound -> decrease upper bound of best candidate */
               else if( !bestsbupcutoff && bestsbupvalid && SCIPisGE(scip, bestsbup, SCIPgetCutoffbound(scip)) )
               {
                  bestsbupcutoff = TRUE;

                  SCIPdebugMsg(scip, " -> valid dual bound for up child of best candidate <%s> is higher than new cutoff bound (valid=%u, bestsbup=%g, cutoff=%g)\n",
                     SCIPvarGetName(branchcands[bestsbcand]), bestsbupvalid, bestsbup, SCIPgetCutoffbound(scip));

                  SCIPdebugMsg(scip, " -> decrease upper bound of best candidate <%s> to %g\n",
                     SCIPvarGetName(branchcands[bestsbcand]), SCIPfeasFloor(scip, branchcandssol[bestsbcand]));

                  SCIP_CALL( addBdchg(scip, &bdchginds, &bdchgtypes, &bdchgbounds, &nbdchgs, SCIPvarGetProbindex(branchcands[bestsbcand]),
                        SCIP_BOUNDTYPE_UPPER, SCIPfeasFloor(scip, branchcandssol[bestsbcand])) );
               }
            }
         }

         /* evaluate strong branching */
         down = MAX(down, lpobjval);
         up = MAX(up, lpobjval);
         downgain = down - lpobjval;
         upgain = up - lpobjval;
         assert(!useancpscost);
         assert(!allcolsinlp || exactsolve || !downvalid || downinf == SCIPisGE(scip, down, SCIPgetCutoffbound(scip)));
         assert(!allcolsinlp || exactsolve || !upvalid || upinf == SCIPisGE(scip, up, SCIPgetCutoffbound(scip)));
         assert(downinf || !downconflict);
         assert(upinf || !upconflict);

         SCIP_CALL( updateMinMaxMeanGain(scip, branchrule, downgain, upgain) );

         /* @todo: store pseudo cost only for valid bounds?
          * depending on the user parameter choice of storesemiinitcosts, pseudo costs are also updated in single directions,
          * if the node in the other direction was infeasible or cut off
          */
         if( !downinf
#ifdef WITH_LPSOLSTAT
               && SCIPgetLastStrongbranchLPSolStat(scip, SCIP_BRANCHDIR_DOWNWARDS) != SCIP_LPSOLSTAT_ITERLIMIT
#endif
               && (!upinf || branchruledata->storesemiinitcosts) )
         {
            SCIP_Real weight;

            /* smaller weights are given if the strong branching hit the time limit in the corresponding direction */
            if( branchruledata->usesmallweightsitlim )
               weight = SCIPgetLastStrongbranchLPSolStat(scip, SCIP_BRANCHDIR_DOWNWARDS) != SCIP_LPSOLSTAT_ITERLIMIT ? 1.0 : 0.5;
            else
               weight = 1.0;

            /* update pseudo cost values */
            SCIP_CALL( SCIPupdateVarPseudocostSymmetric(scip, branchruledata, branchcands[c], branchorbitidx, c, 0.0 - branchcandsfrac[c], downgain, weight) );
         }
         if( !upinf
#ifdef WITH_LPSOLSTAT
               && SCIPgetLastStrongbranchLPSolStat(scip, SCIP_BRANCHDIR_UPWARDS) != SCIP_LPSOLSTAT_ITERLIMIT
#endif
               && (!downinf || branchruledata->storesemiinitcosts)  )
         {
            SCIP_Real weight;

            /* smaller weights are given if the strong branching hit the time limit in the corresponding direction */
            if( branchruledata->usesmallweightsitlim )
               weight = SCIPgetLastStrongbranchLPSolStat(scip, SCIP_BRANCHDIR_UPWARDS) != SCIP_LPSOLSTAT_ITERLIMIT ? 1.0 : 0.5;
            else
               weight = 1.0;

            /* update pseudo cost values */
            SCIP_CALL( SCIPupdateVarPseudocostSymmetric(scip, branchruledata, branchcands[c], branchorbitidx, c, 1.0 - branchcandsfrac[c], upgain, weight) );
         }

         /* the minimal lower bound of both children is a proved lower bound of the current subtree */
         if( allcolsinlp && !exactsolve && downvalid && upvalid )
         {
            SCIP_Real minbound;

            minbound = MIN(down, up);
            provedbound = MAX(provedbound, minbound);
            assert((downinf && upinf) || SCIPisLT(scip, provedbound, SCIPgetCutoffbound(scip)));

            /* save probing-like bounds detected during strong branching */
            if( probingbounds && ( !downinf || !upinf ) )
            {
               int v;

               assert(newlbs != NULL);
               assert(newubs != NULL);

               for( v = 0; v < nvars; ++v )
               {
                  if( SCIPisGT(scip, newlbs[v], SCIPvarGetLbLocal(vars[v])) )
                  {
                     SCIPdebugMsg(scip, "better lower bound for variable <%s>: %.9g -> %.9g (by strongbranching on <%s>)\n",
                        SCIPvarGetName(vars[v]), SCIPvarGetLbLocal(vars[v]), newlbs[v], SCIPvarGetName(branchcands[c]));

                     SCIP_CALL( addBdchg(scip, &bdchginds, &bdchgtypes, &bdchgbounds, &nbdchgs, v,
                           SCIP_BOUNDTYPE_LOWER, newlbs[v]) );
                  }
                  if( SCIPisLT(scip, newubs[v], SCIPvarGetUbLocal(vars[v])) )
                  {
                     SCIPdebugMsg(scip, "better upper bound for variable <%s>: %.9g -> %.9g (by strongbranching on <%s>)\n",
                        SCIPvarGetName(vars[v]), SCIPvarGetUbLocal(vars[v]), newubs[v], SCIPvarGetName(branchcands[c]));

                     SCIP_CALL( addBdchg(scip, &bdchginds, &bdchgtypes, &bdchgbounds, &nbdchgs, v,
                           SCIP_BOUNDTYPE_UPPER, newubs[v]) );
                  }
               }
            }
         }

         /* check if there are infeasible roundings */
         if( (downinf || upinf) && !exactsolve )
         {
            assert(allcolsinlp || propagate);

            if( downinf && upinf )
            {
               /* both roundings are infeasible -> node is infeasible */
               SCIPdebugMsg(scip, " -> variable <%s> is infeasible in both directions (conflict: %u/%u)\n",
                  SCIPvarGetName(branchcands[c]), downconflict, upconflict);
               *result = SCIP_CUTOFF;
               break; /* terminate initialization loop, because node is infeasible */
            }
            else
            {
               /* rounding is infeasible in one direction -> round variable in other direction */
               SCIPdebugMsg(scip, " -> variable <%s> is infeasible in %s branch (conflict: %u/%u)\n",
                  SCIPvarGetName(branchcands[c]), downinf ? "downward" : "upward", downconflict, upconflict);
               SCIP_CALL( addBdchg(scip, &bdchginds, &bdchgtypes, &bdchgbounds, &nbdchgs, SCIPvarGetProbindex(branchcands[c]),
                     (downinf ? SCIP_BOUNDTYPE_LOWER : SCIP_BOUNDTYPE_UPPER),
                     (downinf ? SCIPfeasCeil(scip, branchcandssol[c]) : SCIPfeasFloor(scip, branchcandssol[c]))) );
               if( nbdchgs + nbdconflicts >= maxbdchgs )
                  break; /* terminate initialization loop, because enough roundings are performed */
            }
         }
         else
         {
            SCIP_Real conflictscore;
            SCIP_Real conflengthscore;
            SCIP_Real inferencescore;
            SCIP_Real cutoffscore;
            SCIP_Real gmieffscore;
            SCIP_Real lastgmieffscore;
            SCIP_Real pscostscore;
            SCIP_Real nlscore;
            SCIP_Real score;

            mingains[c] = MIN(downgain, upgain);
            maxgains[c] = MAX(downgain, upgain);

            sbdown[c] = down;
            sbup[c] = up;
            sbdownvalid[c] = downvalid;
            sbupvalid[c] = upvalid;

            /* check for a better score */
            conflictscore = SCIPgetVarConflictScore(scip, branchcands[c]);
            conflengthscore = SCIPgetVarConflictlengthScore(scip, branchcands[c]);
            nlscore = calcNlscore(scip, branchruledata->nlcount, branchruledata->nlcountmax, SCIPvarGetProbindex(branchcands[c]));

            /* optionally, use only local information obtained via strong branching for this candidate, i.e., local
             * domain reductions and no cutoff score
             */
            inferencescore = branchruledata->usesblocalinfo ? SCIPgetBranchScore(scip, branchcands[c], (SCIP_Real)ndomredsdown, (SCIP_Real)ndomredsup)
                  : SCIPgetVarAvgInferenceScore(scip, branchcands[c]);
            cutoffscore = branchruledata->usesblocalinfo ? 0.0 : SCIPgetVarAvgCutoffScore(scip, branchcands[c]);
            gmieffscore = branchruledata->usesblocalinfo ? 0.0 : SCIPgetVarAvgGMIScore(scip, branchcands[c]);
            lastgmieffscore = branchruledata->usesblocalinfo ? 0.0 : SCIPgetVarLastGMIScore(scip, branchcands[c]);
            pscostscore = SCIPgetBranchScore(scip, branchcands[c], downgain, upgain);

            scoresfrompc[c] =  calcScore(scip, branchruledata, 0.0, avgconflictscore, 0.0, avgconflengthscore,
                                         0.0, avginferencescore, 0.0, avgcutoffscore, 0.0, 0.0, pscostscore,
                                         avgpscostscore, 0.0, branchcandsfrac[c], degeneracyfactor);
            scoresfromothers[c] = calcScore(scip, branchruledata, conflictscore, avgconflictscore, conflengthscore, avgconflengthscore,
                                            inferencescore, avginferencescore, cutoffscore, avgcutoffscore, gmieffscore,
                                            lastgmieffscore, 0.0, avgpscostscore, nlscore, branchcandsfrac[c],
                                            degeneracyfactor);
            score = scoresfrompc[c] + scoresfromothers[c];
            scores[c] = score;
            /*score = calcScore(scip, branchruledata, conflictscore, avgconflictscore, conflengthscore, avgconflengthscore,
               inferencescore, avginferencescore, cutoffscore, avgcutoffscore, gmieffscore, lastgmieffscore,
               pscostscore, avgpscostscore, nlscore, branchcandsfrac[c], degeneracyfactor);*/

            if( SCIPisSumGE(scip, score, bestsbscore) )
            {
               SCIP_Real fracscore;
               SCIP_Real domainscore;

               fracscore = MIN(branchcandsfrac[c], 1.0 - branchcandsfrac[c]);
               domainscore = -(SCIPvarGetUbLocal(branchcands[c]) - SCIPvarGetLbLocal(branchcands[c]));
               if( SCIPisSumGT(scip, score, bestsbscore)
                  || SCIPisSumGT(scip, fracscore, bestsbfracscore)
                  || (SCIPisSumGE(scip, fracscore, bestsbfracscore) && domainscore > bestsbdomainscore) )
               {
                  bestsbcand = c;
                  bestsbscore = score;
                  bestsbdown = down;
                  bestsbup = up;
                  bestsbdownvalid = downvalid;
                  bestsbupvalid = upvalid;
                  bestsbdowncutoff = FALSE;
                  bestsbupcutoff = FALSE;
                  bestsbfracscore = fracscore;
                  bestsbdomainscore = domainscore;
                  lookahead = 0.0;
               }
               else
                  lookahead += 0.5;
            }
            else
               lookahead += 1.0;

            SCIPdebugMsg(scip, " -> variable <%s> (solval=%g, down=%g (%+g,valid=%u), up=%g (%+g,valid=%u), score=%g/ %g/%g %g/%g %g -> %g)\n",
               SCIPvarGetName(branchcands[c]), branchcandssol[c], down, downgain, downvalid, up, upgain, upvalid,
               pscostscore, conflictscore, conflengthscore, inferencescore, cutoffscore, gmieffscore, score);
         }
      }
#ifdef SCIP_DEBUG
      if( bestsbcand >= 0 )
      {
         SCIPdebugMsg(scip, " -> best: <%s> (%g / %g / %g), lookahead=%g/%g\n",
            SCIPvarGetName(branchcands[bestsbcand]), bestsbscore, bestsbfracscore, bestsbdomainscore,
            lookahead, maxlookahead);
      }
#endif

      if( initstrongbranching )
      {
         if( probingbounds )
         {
            assert(newlbs != NULL);
            assert(newubs != NULL);

            SCIPfreeBlockMemoryArray(scip, &newubs, nvars);
            SCIPfreeBlockMemoryArray(scip, &newlbs, nvars);
         }

         SCIP_CALL( SCIPendStrongbranch(scip) );

         if( SCIPgetLPSolstat(scip) == SCIP_LPSOLSTAT_OBJLIMIT || SCIPgetLPSolstat(scip) == SCIP_LPSOLSTAT_INFEASIBLE )
         {
            assert(SCIPhasCurrentNodeLP(scip));
            *result = SCIP_CUTOFF;
         }
      }

      if( *result != SCIP_CUTOFF )
      {
         /* get the score of the best uninitialized strong branching candidate */
         if( i < ninitcands && bestuninitsbcand == -1 )
            bestuninitsbscore = initcandscores[i];

         /* if the best pseudo cost candidate is better than the best uninitialized strong branching candidate,
          * compare it to the best initialized strong branching candidate
          */
         if( bestpsscore > bestuninitsbscore && SCIPisSumGT(scip, bestpsscore, bestsbscore) )
         {
            bestcand = bestpscand;
            bestisstrongbranch = FALSE;
         }
         else if( bestsbcand >= 0 )
         {
            bestcand = bestsbcand;
            bestisstrongbranch = TRUE;
         }
         else
         {
            /* no candidate was initialized, and the best score is the one of the first candidate in the initialization
             * queue
             */
            assert(ninitcands >= 1);
            bestcand = initcands[0];
            bestisstrongbranch = FALSE;
         }

         /* update lower bound of current node */
         if( allcolsinlp && !exactsolve )
         {
            assert(SCIPisLT(scip, provedbound, SCIPgetCutoffbound(scip)));
            SCIP_CALL( SCIPupdateLocalLowerbound(scip, provedbound) );
            assert(SCIPisGE(scip, SCIPgetLocalLowerbound(scip), provedbound));
         }
      }

      /* apply domain reductions */
      if( nbdchgs > 0 )
      {
         if( *result != SCIP_CUTOFF )
         {
            SCIP_CALL( applyBdchgs(scip, vars, bdchginds, bdchgtypes, bdchgbounds, nbdchgs, result) );
            if( *result != SCIP_CUTOFF )
               *result = SCIP_REDUCEDDOM;
         }
         freeBdchgs(scip, &bdchginds, &bdchgtypes, &bdchgbounds, &nbdchgs);
      }

      /* Apply the Treemodel branching rule to potentially select a better branching candidate than the current one. */
      if( *result != SCIP_CUTOFF && *result != SCIP_REDUCEDDOM && *result != SCIP_CONSADDED && SCIPtreemodelIsEnabled(scip, branchruledata->treemodel) )
      {
	 SCIP_Real smallpscost;
	 SCIP_Bool usetreemodel;

	 usetreemodel = TRUE;

         /* If the pseudocosts are zero, use SCIPs best variable since the Treemodel is not applicable */
         if( SCIPisZero(scip, maxgains[bestcand]))
         {
             usetreemodel = FALSE;
         }

         /* If SCIPs best candidate was selected due to hybrid branching scores
          * rather than because of pseudocosts, then we keep it.
          */
         SCIP_CALL( SCIPgetRealParam(scip, "branching/treemodel/smallpscost", &smallpscost) );
         if( usetreemodel == TRUE && avgpscostscore <= smallpscost )
         {
            int cand;
            for( cand = 0; cand < nbranchcands; ++cand )
            {
               if( scoresfrompc[cand] > scoresfrompc[bestcand] )
               {
                  usetreemodel = FALSE;
		  break;
               }
            }
         }

         if( usetreemodel == TRUE )
         {
            SCIP_CALL( SCIPtreemodelSelectCandidate(
               scip,                        /* SCIP data structure */
               branchruledata->treemodel,   /* branching rule */
               branchcands,                 /* branching candidate storage */
               mingains,                    /* minimum gain of rounding downwards or upwards */
               maxgains,                    /* maximum gain of rounding downwards or upwards */
               scoresfromothers,            /* scores from other branching methods */
               nbranchcands,                /* the number of branching candidates */
               &bestcand                    /* the best branching candidate found by SCIP */
            ) );
         }
      }

      /* free buffer for the lp gains and pseudocost scores */
      SCIPfreeBufferArray(scip, &scoresfromothers);
      SCIPfreeBufferArray(scip, &scoresfrompc);
      SCIPfreeBufferArray(scip, &scores);
      SCIPfreeBufferArray(scip, &maxgains);
      SCIPfreeBufferArray(scip, &mingains);

      /* free buffer for the unreliable candidates */
      SCIPfreeBufferArray(scip, &initcandscores);
      SCIPfreeBufferArray(scip, &initcands);
   }

   /* if no domain could be reduced, create the branching */
   if( *result != SCIP_CUTOFF && *result != SCIP_REDUCEDDOM && *result != SCIP_CONSADDED && executebranch )
   {
      SCIP_NODE* downchild;
      SCIP_NODE* upchild;
      SCIP_VAR* var;
      SCIP_Real val;

      assert(*result == SCIP_DIDNOTRUN);
      assert(0 <= bestcand && bestcand < nbranchcands);
      assert(!SCIPisFeasIntegral(scip, branchcandssol[bestcand]));
      assert(!allcolsinlp || SCIPisLT(scip, provedbound, SCIPgetCutoffbound(scip)) || exactsolve);
      assert(!bestsbdowncutoff && !bestsbupcutoff);

      var = branchcands[bestcand];
      val = branchcandssol[bestcand];

      /* perform the branching */
      SCIPdebugMsg(scip, " -> %d (%d) cands, sel cand %d: var <%s> (sol=%g, down=%g (%+g), up=%g (%+g), sb=%u, psc=%g/%g [%g])\n",
         nbranchcands, ninitcands, bestcand, SCIPvarGetName(var), branchcandssol[bestcand],
         bestsbdown, bestsbdown - lpobjval, bestsbup, bestsbup - lpobjval, bestisstrongbranch,
         SCIPgetVarPseudocostCurrentRun(scip, var, SCIP_BRANCHDIR_DOWNWARDS),
         SCIPgetVarPseudocostCurrentRun(scip, var, SCIP_BRANCHDIR_UPWARDS),
         SCIPgetVarPseudocostScoreCurrentRun(scip, var, branchcandssol[bestcand]));
      SCIP_UNUSED(bestisstrongbranch);
      SCIP_CALL( SCIPbranchVarVal(scip, var, val, &downchild, NULL, &upchild) );
      assert(downchild != NULL);
      assert(upchild != NULL);

      /* update the lower bounds in the children */
      if( allcolsinlp && !exactsolve )
      {
         if( sbdownvalid[bestcand] )
         {
            assert(SCIPisLT(scip, sbdown[bestcand], SCIPgetCutoffbound(scip)));
            SCIP_CALL( SCIPupdateNodeLowerbound(scip, downchild, sbdown[bestcand]) );
            assert(SCIPisGE(scip, SCIPgetNodeLowerbound(scip, downchild), provedbound));
         }
         if( sbupvalid[bestcand] )
         {
            assert(SCIPisLT(scip, sbup[bestcand], SCIPgetCutoffbound(scip)));
            SCIP_CALL( SCIPupdateNodeLowerbound(scip, upchild, sbup[bestcand]) );
            assert(SCIPisGE(scip, SCIPgetNodeLowerbound(scip, upchild), provedbound));
         }
      }

      SCIPdebugMsg(scip, " -> down child's lowerbound: %g\n", SCIPnodeGetLowerbound(downchild));
      SCIPdebugMsg(scip, " -> up child's lowerbound  : %g\n", SCIPnodeGetLowerbound(upchild));

      assert(SCIPgetLPSolstat(scip) != SCIP_LPSOLSTAT_INFEASIBLE && SCIPgetLPSolstat(scip) != SCIP_LPSOLSTAT_OBJLIMIT);

      *result = SCIP_BRANCHED;
   }

   /* free buffer for the strong branching lp gains */
   SCIPfreeBufferArray(scip, &sbupvalid);
   SCIPfreeBufferArray(scip, &sbdownvalid);
   SCIPfreeBufferArray(scip, &sbup);
   SCIPfreeBufferArray(scip, &sbdown);

   return SCIP_OKAY;
}


/*
 * Callback methods
 */

/** copy method for branchrule plugins (called when SCIP copies plugins) */
static
SCIP_DECL_BRANCHCOPY(branchCopyRelpscost)
{  /*lint --e{715}*/
   assert(scip != NULL);
   assert(branchrule != NULL);
   assert(strcmp(SCIPbranchruleGetName(branchrule), BRANCHRULE_NAME) == 0);

   /* call inclusion method of branchrule */
   SCIP_CALL( SCIPincludeBranchruleRelpscost(scip) );

   return SCIP_OKAY;
}

/** destructor of branching rule to free user data (called when SCIP is exiting) */
static
SCIP_DECL_BRANCHFREE(branchFreeRelpscost)
{  /*lint --e{715}*/
   SCIP_BRANCHRULEDATA* branchruledata;
   branchruledata = SCIPbranchruleGetData(branchrule);

   /* free Treemodel parameter data structure */
   SCIP_CALL( SCIPtreemodelFree(scip, &branchruledata->treemodel) );

   /* free branching rule data */
   SCIPfreeBlockMemory(scip, &branchruledata);
   SCIPbranchruleSetData(branchrule, NULL);

   return SCIP_OKAY;
}


/** solving process initialization method of branching rule (called when branch and bound process is about to begin) */
static
SCIP_DECL_BRANCHINITSOL(branchInitsolRelpscost)
{  /*lint --e{715}*/
   SCIP_BRANCHRULEDATA* branchruledata;

   /* initialize branching rule data */
   branchruledata = SCIPbranchruleGetData(branchrule);
   branchruledata->nlcount = NULL;
   branchruledata->nlcountsize = 0;
   branchruledata->nlcountmax = 1;
   assert(branchruledata->startrandseed >= 0);

   /* create a random number generator */
   SCIP_CALL( SCIPcreateRandom(scip, &branchruledata->randnumgen,
         (unsigned int)branchruledata->startrandseed, TRUE) );

   return SCIP_OKAY;
}


/** solving process deinitialization method of branching rule (called before branch and bound process data is freed) */
static
SCIP_DECL_BRANCHEXITSOL(branchExitsolRelpscost)
{  /*lint --e{715}*/
   SCIP_BRANCHRULEDATA* branchruledata;

   /* free memory in branching rule data */
   branchruledata = SCIPbranchruleGetData(branchrule);
   SCIPfreeBlockMemoryArrayNull(scip, &branchruledata->nlcount, branchruledata->nlcountsize);

   /* free random number generator */
   SCIPfreeRandom(scip, &branchruledata->randnumgen);

   SCIPfreeBlockMemoryArrayNull(scip, &branchruledata->orbitrep, branchruledata->npermvars);
   SCIPfreeBlockMemoryArrayNull(scip, &branchruledata->varorbitmap, branchruledata->npermvars);
   SCIPfreeBlockMemoryArrayNull(scip, &branchruledata->orbitbegins, branchruledata->npermvars);
   SCIPfreeBlockMemoryArrayNull(scip, &branchruledata->orbits, branchruledata->npermvars);
   branchruledata->nosymmetry = FALSE;
   branchruledata->norbits = 0;
   branchruledata->permvars = NULL;
   branchruledata->permvarmap = NULL;
   branchruledata->npermvars = 0;

   return SCIP_OKAY;
}


/** branching execution method for fractional LP solutions */
static
SCIP_DECL_BRANCHEXECLP(branchExeclpRelpscost)
{  /*lint --e{715}*/
   SCIP_BRANCHRULEDATA* branchruledata;
   SCIP_VAR** lpcands;
   SCIP_Real* lpcandssol;
   SCIP_Real* lpcandsfrac;
   SCIP_VAR** filteredlpcands;
   SCIP_Real* filteredlpcandssol;
   SCIP_Real* filteredlpcandsfrac;
   SCIP_Bool runfiltering;
   int* filteredlpcandsorbitidx = NULL;
   int nfilteredlpcands;
   int nlpcands;

   assert(branchrule != NULL);
   assert(strcmp(SCIPbranchruleGetName(branchrule), BRANCHRULE_NAME) == 0);
   assert(scip != NULL);
   assert(result != NULL);

   SCIPdebugMsg(scip, "Execlp method of relpscost branching in node %" SCIP_LONGINT_FORMAT "\n", SCIPnodeGetNumber(SCIPgetCurrentNode(scip)));

   if( SCIPgetLPSolstat(scip) != SCIP_LPSOLSTAT_OPTIMAL )
   {
      *result = SCIP_DIDNOTRUN;
      SCIPdebugMsg(scip, "Could not apply relpscost branching, as the current LP was not solved to optimality.\n");

      return SCIP_OKAY;
   }

   /* get branching candidates */
   SCIP_CALL( SCIPgetLPBranchCands(scip, &lpcands, &lpcandssol, &lpcandsfrac, NULL, &nlpcands, NULL) );
   assert(nlpcands > 0);

   branchruledata = SCIPbranchruleGetData(branchrule);
   assert(branchruledata != NULL);

   branchruledata->maxmeangain = -SCIPinfinity(scip);
   branchruledata->minmeangain = SCIPinfinity(scip);
   branchruledata->sumlogmeangains = 0.0;
   branchruledata->logstdevgain = 0.0;
   branchruledata->nzerogains = 0;
   if( branchruledata->ndualgains + branchruledata->currndualgains > 0 )
   {
      /* update mean dual gain */
      int total = branchruledata->ndualgains + branchruledata->currndualgains;
      branchruledata->meandualgain = ((SCIP_Real) branchruledata->ndualgains / total ) * branchruledata->meandualgain
                                    + ((SCIP_Real) branchruledata->currndualgains / total ) * branchruledata->currmeandualgain;
      branchruledata->ndualgains += branchruledata->currndualgains;

   }
   branchruledata->currmeandualgain = 0.0;
   branchruledata->currndualgains = 0;
   SCIPdebugMsg(scip," -> mean dual gain of previous nodes: mean of %d dual gains: %g\n", branchruledata->ndualgains, branchruledata->meandualgain);

   /* determine whether we should run filtering */
   runfiltering = ! branchruledata->nosymmetry && branchruledata->filtercandssym && SCIPgetSubscipDepth(scip) == 0 && ! SCIPinDive(scip) && ! SCIPinProbing(scip);

   /* init orbits if necessary */
   if( runfiltering )
   {
      SCIP_CALL( initOrbits(scip, branchruledata) );
   }

   /* determine fractional variables (possibly filter by using symmetries) */
   if( runfiltering && branchruledata->norbits != 0 )
   {
      SCIP_CALL( SCIPallocBufferArray(scip, &filteredlpcands, nlpcands) );
      SCIP_CALL( SCIPallocBufferArray(scip, &filteredlpcandssol, nlpcands) );
      SCIP_CALL( SCIPallocBufferArray(scip, &filteredlpcandsfrac, nlpcands) );
      SCIP_CALL( SCIPallocBufferArray(scip, &filteredlpcandsorbitidx, nlpcands) );

      /* determine filtered fractional variables */
      SCIP_CALL( filterSymmetricVariables(scip, branchruledata, lpcands, lpcandssol, lpcandsfrac, nlpcands,
            filteredlpcands, filteredlpcandssol, filteredlpcandsfrac, filteredlpcandsorbitidx, &nfilteredlpcands) );
   }
   else
   {
      /* No orbits available. Copy all (unfiltered) branching candidates, because they will be updated w.r.t. the strong branching LP solution */
      SCIP_CALL( SCIPduplicateBufferArray(scip, &filteredlpcands, lpcands, nlpcands) );
      SCIP_CALL( SCIPduplicateBufferArray(scip, &filteredlpcandssol, lpcandssol, nlpcands) );
      SCIP_CALL( SCIPduplicateBufferArray(scip, &filteredlpcandsfrac, lpcandsfrac, nlpcands) );
      nfilteredlpcands = nlpcands;
   }

   /* execute branching rule */
   SCIP_CALL( execRelpscost(scip, branchrule, filteredlpcands, filteredlpcandssol, filteredlpcandsfrac, filteredlpcandsorbitidx, nfilteredlpcands, TRUE, result) );

   SCIPfreeBufferArrayNull(scip, &filteredlpcandsorbitidx);
   SCIPfreeBufferArray(scip, &filteredlpcandsfrac);
   SCIPfreeBufferArray(scip, &filteredlpcandssol);
   SCIPfreeBufferArray(scip, &filteredlpcands);

   return SCIP_OKAY;
}


/*
 * branching specific interface methods
 */

/** creates the reliable pseudo cost branching rule and includes it in SCIP */
SCIP_RETCODE SCIPincludeBranchruleRelpscost(
   SCIP*                 scip                /**< SCIP data structure */
   )
{
   SCIP_BRANCHRULEDATA* branchruledata;
   SCIP_BRANCHRULE* branchrule;

   /* create relpscost branching rule data */
   SCIP_CALL( SCIPallocBlockMemory(scip, &branchruledata) );

   branchruledata->nosymmetry = FALSE;
   branchruledata->orbits = NULL;
   branchruledata->orbitbegins = NULL;
   branchruledata->orbitrep = NULL;
   branchruledata->varorbitmap = NULL;
   branchruledata->norbits = 0;
   branchruledata->permvars = NULL;
   branchruledata->npermvars = 0;
   branchruledata->permvarmap = NULL;
   branchruledata->meandualgain = 0.0;
   branchruledata->ndualgains = 0;
   branchruledata->currmeandualgain = 0.0;
   branchruledata->currndualgains = 0;
   branchruledata->maxmeangain = -SCIPinfinity(scip);
   branchruledata->minmeangain = SCIPinfinity(scip);
   branchruledata->sumlogmeangains = 0.0;
   branchruledata->logstdevgain = 0.0;
   branchruledata->nzerogains = 0;

   /* include branching rule */
   SCIP_CALL( SCIPincludeBranchruleBasic(scip, &branchrule, BRANCHRULE_NAME, BRANCHRULE_DESC, BRANCHRULE_PRIORITY,
         BRANCHRULE_MAXDEPTH, BRANCHRULE_MAXBOUNDDIST, branchruledata) );

   assert(branchrule != NULL);

   /* set non-fundamental callbacks via specific setter functions*/
   SCIP_CALL( SCIPsetBranchruleCopy(scip, branchrule, branchCopyRelpscost) );
   SCIP_CALL( SCIPsetBranchruleFree(scip, branchrule, branchFreeRelpscost) );
   SCIP_CALL( SCIPsetBranchruleInitsol(scip, branchrule, branchInitsolRelpscost) );
   SCIP_CALL( SCIPsetBranchruleExitsol(scip, branchrule, branchExitsolRelpscost) );
   SCIP_CALL( SCIPsetBranchruleExecLp(scip, branchrule, branchExeclpRelpscost) );

   /* relpscost branching rule parameters */
   SCIP_CALL( SCIPaddRealParam(scip,
         "branching/relpscost/conflictweight",
         "weight in score calculations for conflict score",
         &branchruledata->conflictweight, TRUE, DEFAULT_CONFLICTWEIGHT, SCIP_REAL_MIN, SCIP_REAL_MAX, NULL, NULL) );
   SCIP_CALL( SCIPaddRealParam(scip,
         "branching/relpscost/conflictlengthweight",
         "weight in score calculations for conflict length score",
         &branchruledata->conflengthweight, TRUE, DEFAULT_CONFLENGTHWEIGHT, SCIP_REAL_MIN, SCIP_REAL_MAX, NULL, NULL) );
   SCIP_CALL( SCIPaddRealParam(scip,
         "branching/relpscost/inferenceweight",
         "weight in score calculations for inference score",
         &branchruledata->inferenceweight, TRUE, DEFAULT_INFERENCEWEIGHT, SCIP_REAL_MIN, SCIP_REAL_MAX, NULL, NULL) );
   SCIP_CALL( SCIPaddRealParam(scip,
         "branching/relpscost/cutoffweight",
         "weight in score calculations for cutoff score",
         &branchruledata->cutoffweight, TRUE, DEFAULT_CUTOFFWEIGHT, SCIP_REAL_MIN, SCIP_REAL_MAX, NULL, NULL) );
   SCIP_CALL( SCIPaddRealParam(scip,
          "branching/relpscost/gmiavgeffweight",
          "weight in score calculations for average GMI cuts normalized efficacy",
          &branchruledata->gmiavgeffweight, TRUE, DEFAULT_GMIAVGEFFWEIGHT, SCIP_REAL_MIN, SCIP_REAL_MAX, NULL, NULL) );
   SCIP_CALL( SCIPaddRealParam(scip,
          "branching/relpscost/gmilasteffweight",
          "weight in score calculations for last GMI cuts normalized efficacy",
          &branchruledata->gmilasteffweight, TRUE, DEFAULT_GMILASTEFFWEIGHT, SCIP_REAL_MIN, SCIP_REAL_MAX, NULL, NULL) );
   SCIP_CALL( SCIPaddRealParam(scip,
         "branching/relpscost/pscostweight",
         "weight in score calculations for pseudo cost score",
         &branchruledata->pscostweight, TRUE, DEFAULT_PSCOSTWEIGHT, SCIP_REAL_MIN, SCIP_REAL_MAX, NULL, NULL) );
   SCIP_CALL( SCIPaddRealParam(scip,
         "branching/relpscost/nlscoreweight",
         "weight in score calculations for nlcount score",
         &branchruledata->nlscoreweight, TRUE, DEFAULT_NLSCOREWEIGHT, SCIP_REAL_MIN, SCIP_REAL_MAX, NULL, NULL) );
   SCIP_CALL( SCIPaddRealParam(scip,
         "branching/relpscost/minreliable",
         "minimal value for minimum pseudo cost size to regard pseudo cost value as reliable",
         &branchruledata->minreliable, TRUE, DEFAULT_MINRELIABLE, 0.0, SCIP_REAL_MAX, NULL, NULL) );
   SCIP_CALL( SCIPaddRealParam(scip,
         "branching/relpscost/maxreliable",
         "maximal value for minimum pseudo cost size to regard pseudo cost value as reliable",
         &branchruledata->maxreliable, TRUE, DEFAULT_MAXRELIABLE, 0.0, SCIP_REAL_MAX, NULL, NULL) );
   SCIP_CALL( SCIPaddRealParam(scip,
         "branching/relpscost/sbiterquot",
         "maximal fraction of strong branching LP iterations compared to node relaxation LP iterations",
         &branchruledata->sbiterquot, FALSE, DEFAULT_SBITERQUOT, 0.0, SCIP_REAL_MAX, NULL, NULL) );
  SCIP_CALL( SCIPaddRealParam(scip,
         "branching/relpscost/dynamiclookaheadquot",
         "apply dynamic lookahead after this fraction maxlookahead is reached",
         &branchruledata->dynamiclookaheadquot, TRUE, DEFAULT_DYNAMICLOOKAHEADQUOT , 0.0, 1.0, NULL, NULL) );
   SCIP_CALL( SCIPaddIntParam(scip,
         "branching/relpscost/sbiterofs",
         "additional number of allowed strong branching LP iterations",
         &branchruledata->sbiterofs, FALSE, DEFAULT_SBITEROFS, 0, INT_MAX, NULL, NULL) );
   SCIP_CALL( SCIPaddIntParam(scip,
         "branching/relpscost/maxlookahead",
         "maximal number of further variables evaluated without better score",
         &branchruledata->maxlookahead, TRUE, DEFAULT_MAXLOOKAHEAD, 1, INT_MAX, NULL, NULL) );
   SCIP_CALL( SCIPaddBoolParam(scip, "branching/relpscost/dynamiclookahead",
         "should we use a dynamic lookahead based on a tree size estimation of further strong branchings?",
         &branchruledata->dynamiclookahead, TRUE, DEFAULT_DYNAMICLOOKAHEAD, NULL, NULL) );
  SCIP_CALL( SCIPaddIntParam(scip,
         "branching/relpscost/initcand",
         "maximal number of candidates initialized with strong branching per node",
         &branchruledata->initcand, FALSE, DEFAULT_INITCAND, 0, INT_MAX, NULL, NULL) );
   SCIP_CALL( SCIPaddIntParam(scip, "branching/relpscost/dynamiclookdistribution",
         "should the Pareto distribution be used for the estimation of the tree size?",
         &branchruledata->dynamiclookdistribution, TRUE, DEFAULT_DYNAMICLOOKDISTRIBUTION, EXPONENTIALDISTRIBUTION, LOGNORMALDISTRIBUTION, NULL, NULL) );
   SCIP_CALL( SCIPaddIntParam(scip,
         "branching/relpscost/inititer",
         "iteration limit for strong branching initializations of pseudo cost entries (0: auto)",
         &branchruledata->inititer, FALSE, DEFAULT_INITITER, 0, INT_MAX, NULL, NULL) );
   SCIP_CALL( SCIPaddIntParam(scip,
         "branching/relpscost/maxbdchgs",
         "maximal number of bound tightenings before the node is reevaluated (-1: unlimited)",
         &branchruledata->maxbdchgs, TRUE, DEFAULT_MAXBDCHGS, -1, INT_MAX, NULL, NULL) );
   SCIP_CALL( SCIPaddIntParam(scip,
         "branching/relpscost/maxproprounds",
         "maximum number of propagation rounds to be performed during strong branching before solving the LP (-1: no limit, -2: parameter settings)",
         &branchruledata->maxproprounds, TRUE, SCIPisExact(scip) ? 0 : DEFAULT_MAXPROPROUNDS, -2, INT_MAX, NULL, NULL) );
   SCIP_CALL( SCIPaddBoolParam(scip,
         "branching/relpscost/probingbounds",
         "should valid bounds be identified in a probing-like fashion during strong branching (only with propagation)?",
         &branchruledata->probingbounds, TRUE, DEFAULT_PROBINGBOUNDS, NULL, NULL) );

   SCIP_CALL( SCIPaddBoolParam(scip, "branching/relpscost/userelerrorreliability",
         "should reliability be based on relative errors?", &branchruledata->userelerrorforreliability, TRUE, DEFAULT_USERELERRORFORRELIABILITY,
         NULL, NULL) );

   SCIP_CALL( SCIPaddRealParam(scip, "branching/relpscost/lowerrortol", "low relative error tolerance for reliability",
         &branchruledata->lowerrortol, TRUE, DEFAULT_LOWERRORTOL, 0.0, SCIP_REAL_MAX, NULL, NULL) );

   SCIP_CALL( SCIPaddRealParam(scip, "branching/relpscost/higherrortol", "high relative error tolerance for reliability",
         &branchruledata->higherrortol, TRUE, DEFAULT_HIGHERRORTOL, 0.0, SCIP_REAL_MAX, NULL, NULL) );

/**! [SnippetCodeStyleParenIndent] */

   SCIP_CALL( SCIPaddBoolParam(scip, "branching/relpscost/storesemiinitcosts",
         "should strong branching result be considered for pseudo costs if the other direction was infeasible?",
         &branchruledata->storesemiinitcosts, TRUE, DEFAULT_STORESEMIINITCOSTS,
         NULL, NULL) );

/**! [SnippetCodeStyleParenIndent] */

   SCIP_CALL( SCIPaddBoolParam(scip, "branching/relpscost/usesblocalinfo",
         "should the scoring function use only local cutoff and inference information obtained for strong branching candidates?",
         &branchruledata->usesblocalinfo, TRUE, DEFAULT_USESBLOCALINFO,
         NULL, NULL) );

   SCIP_CALL( SCIPaddBoolParam(scip, "branching/relpscost/usehyptestforreliability",
         "should the strong branching decision be based on a hypothesis test?",
         &branchruledata->usehyptestforreliability, TRUE, DEFAULT_USEHYPTESTFORRELIABILITY,
         NULL, NULL) );

   SCIP_CALL( SCIPaddBoolParam(scip, "branching/relpscost/usedynamicconfidence",
         "should the confidence level be adjusted dynamically?",
         &branchruledata->usedynamicconfidence, TRUE, DEFAULT_USEDYNAMICCONFIDENCE,
         NULL, NULL) );
   SCIP_CALL( SCIPaddBoolParam(scip, "branching/relpscost/skipbadinitcands",
         "should branching rule skip candidates that have a low probability to "
         "be better than the best strong-branching or pseudo-candidate?",
         &branchruledata->skipbadinitcands, TRUE, DEFAULT_SKIPBADINITCANDS,
         NULL, NULL) );
   SCIP_CALL( SCIPaddIntParam(scip,
         "branching/relpscost/confidencelevel",
         "the confidence level for statistical methods, between 0 (Min) and 4 (Max).",
         &branchruledata->confidencelevel, TRUE, DEFAULT_CONFIDENCELEVEL, 0, 4, NULL, NULL) );

   SCIP_CALL( SCIPaddBoolParam(scip, "branching/relpscost/randinitorder",
         "should candidates be initialized in randomized order?",
         &branchruledata->randinitorder, TRUE, DEFAULT_RANDINITORDER,
         NULL, NULL) );

   SCIP_CALL( SCIPaddBoolParam(scip, "branching/relpscost/usesmallweightsitlim",
         "should smaller weights be used for pseudo cost updates after hitting the LP iteration limit?",
         &branchruledata->usesmallweightsitlim, TRUE, DEFAULT_USESMALLWEIGHTSITLIM,
         NULL, NULL) );

   SCIP_CALL( SCIPaddBoolParam(scip, "branching/relpscost/dynamicweights",
         "should the weights of the branching rule be adjusted dynamically during solving based on objective and infeasible leaf counters?",
         &branchruledata->dynamicweights, TRUE, DEFAULT_DYNAMICWEIGHTS,
         NULL, NULL) );
   SCIP_CALL( SCIPaddIntParam(scip, "branching/relpscost/degeneracyaware",
         "should degeneracy be taken into account to update weights and skip strong branching? (0: off, 1: after root, 2: always)",
         &branchruledata->degeneracyaware, TRUE, DEFAULT_DEGENERACYAWARE, 0, 2,
         NULL, NULL) );
   SCIP_CALL( SCIPaddIntParam(scip, "branching/relpscost/startrandseed", "start seed for random number generation",
         &branchruledata->startrandseed, TRUE, DEFAULT_STARTRANDSEED, 0, INT_MAX, NULL, NULL) );
<<<<<<< HEAD
   SCIP_CALL( SCIPaddIntParam(scip, "branching/relpscost/minsamplesize",
         "minimum sample size to estimate the tree size for dynamic lookahead",
         &branchruledata->minsamplesize, TRUE, DEFAULT_MINSAMPLESIZE, 0, INT_MAX, NULL, NULL) );
=======
>>>>>>> 52e63455
   SCIP_CALL( SCIPaddBoolParam(scip, "branching/relpscost/filtercandssym",
         "Use symmetry to filter branching candidates?",
         &branchruledata->filtercandssym, TRUE, DEFAULT_FILTERCANDSSYM, NULL, NULL) );

   SCIP_CALL( SCIPaddBoolParam(scip, "branching/relpscost/transsympscost",
         "Transfer pscost information to symmetric variables?",
         &branchruledata->transsympscost, TRUE, DEFAULT_TRANSSYMPSCOST, NULL, NULL) );

   SCIP_CALL( SCIPaddRealParam(scip, "branching/" BRANCHRULE_NAME "/discountfactor",
         "discount factor for ancestral pseudo costs (0.0: disable discounted pseudo costs)",
         &branchruledata->discountfactor, FALSE, BRANCHRULE_DISCOUNTFACTOR, 0.0, 1.0, NULL, NULL) );

   /* relpcost is safe to use in exact solving mode */
   SCIPbranchruleMarkExact(branchrule);

   /* initialise the Treemodel parameters */
   SCIP_CALL( SCIPtreemodelInit(scip, &branchruledata->treemodel) );

   return SCIP_OKAY;
}

/** execution reliability pseudo cost branching with the given branching candidates */
SCIP_RETCODE SCIPexecRelpscostBranching(
   SCIP*                 scip,               /**< SCIP data structure */
   SCIP_VAR**            branchcands,        /**< branching candidates */
   SCIP_Real*            branchcandssol,     /**< solution value for the branching candidates */
   SCIP_Real*            branchcandsfrac,    /**< fractional part of the branching candidates */
   int                   nbranchcands,       /**< number of branching candidates */
   SCIP_Bool             executebranching,   /**< perform a branching step after probing */
   SCIP_RESULT*          result              /**< pointer to the result of the execution */
   )
{
   SCIP_BRANCHRULE* branchrule;

   assert(scip != NULL);
   assert(result != NULL);

   /* find branching rule */
   branchrule = SCIPfindBranchrule(scip, BRANCHRULE_NAME);
   assert(branchrule != NULL);

   /* execute branching rule */
   SCIP_CALL( execRelpscost(scip, branchrule, branchcands, branchcandssol, branchcandsfrac, NULL, nbranchcands, executebranching, result) );

   return SCIP_OKAY;
}<|MERGE_RESOLUTION|>--- conflicted
+++ resolved
@@ -33,7 +33,6 @@
  */
 
 /*---+----1----+----2----+----3----+----4----+----5----+----6----+----7----+----8----+----9----+----0----+----1----+----2*/
-// #define SCIP_DEBUG
 
 #include "blockmemshell/memory.h"
 #include "scip/branch_relpscost.h"
@@ -106,7 +105,7 @@
 #define DEFAULT_STARTRANDSEED    5           /**< start random seed for random number generation */
 #define DEFAULT_DYNAMICLOOKAHEAD TRUE        /**< should we use a dynamic lookahead based on a tree size estimation of further strong branchings? */
 #define DEFAULT_MINSAMPLESIZE    20          /**< minimum sample size to estimate the tree size for dynamic lookahead */
-#define DEFAULT_DYNAMICLOOKDISTRIBUTION 2    /**< which distribution should be used for dynamic lookahead? 0=exponential, 1=Pareto, 2=log-normal */
+#define DEFAULT_DYNAMICLOOKDISTRIBUTION 1    /**< which distribution should be used for dynamic lookahead? 0=exponential, 1=Pareto, 2=log-normal */
 #define DEFAULT_RANDINITORDER    FALSE       /**< should slight perturbation of scores be used to break ties in the prior scores? */
 #define DEFAULT_USESMALLWEIGHTSITLIM FALSE   /**< should smaller weights be used for pseudo cost updates after hitting the LP iteration limit? */
 #define DEFAULT_DYNAMICWEIGHTS   TRUE        /**< should the weights of the branching rule be adjusted dynamically during solving based
@@ -2622,7 +2621,7 @@
          "maximal number of candidates initialized with strong branching per node",
          &branchruledata->initcand, FALSE, DEFAULT_INITCAND, 0, INT_MAX, NULL, NULL) );
    SCIP_CALL( SCIPaddIntParam(scip, "branching/relpscost/dynamiclookdistribution",
-         "should the Pareto distribution be used for the estimation of the tree size?",
+         "which distribution should be used for dynamic lookahead? 0=exponential, 1=Pareto, 2=log-normal?",
          &branchruledata->dynamiclookdistribution, TRUE, DEFAULT_DYNAMICLOOKDISTRIBUTION, EXPONENTIALDISTRIBUTION, LOGNORMALDISTRIBUTION, NULL, NULL) );
    SCIP_CALL( SCIPaddIntParam(scip,
          "branching/relpscost/inititer",
@@ -2704,12 +2703,9 @@
          NULL, NULL) );
    SCIP_CALL( SCIPaddIntParam(scip, "branching/relpscost/startrandseed", "start seed for random number generation",
          &branchruledata->startrandseed, TRUE, DEFAULT_STARTRANDSEED, 0, INT_MAX, NULL, NULL) );
-<<<<<<< HEAD
    SCIP_CALL( SCIPaddIntParam(scip, "branching/relpscost/minsamplesize",
          "minimum sample size to estimate the tree size for dynamic lookahead",
          &branchruledata->minsamplesize, TRUE, DEFAULT_MINSAMPLESIZE, 0, INT_MAX, NULL, NULL) );
-=======
->>>>>>> 52e63455
    SCIP_CALL( SCIPaddBoolParam(scip, "branching/relpscost/filtercandssym",
          "Use symmetry to filter branching candidates?",
          &branchruledata->filtercandssym, TRUE, DEFAULT_FILTERCANDSSYM, NULL, NULL) );
