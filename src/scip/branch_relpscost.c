--- conflicted
+++ resolved
@@ -105,11 +105,7 @@
 #define DEFAULT_MINSAMPLESIZE    20          /**< minimum sample size to estimate the tree size for dynamic lookahead */
 #define DEFAULT_DYNAMICLOOKAHEAD TRUE        /**< should we use a dynamic lookahead based on a tree size estimation of further strong branchings? */
 #define DEFAULT_GEOMETRICMEANGAINS TRUE      /**< should the geometric mean be used instead of the arithmetic mean for min and max gain? */
-<<<<<<< HEAD
-#define DEFAULT_LOOKAHEAD_USEBAYESIAN TRUE   /**< should the update of the parameter estimation use the Bayesian rule or a simple weighted combination? */
-=======
 #define DEFAULT_LOOKAHEAD_USEBAYESIAN FALSE   /**< should the update of the parameter estimation use the Bayesian rule or a simple weighted combination? */
->>>>>>> 105cc914
 
 #define DEFAULT_RANDINITORDER    FALSE       /**< should slight perturbation of scores be used to break ties in the prior scores? */
 #define DEFAULT_USESMALLWEIGHTSITLIM FALSE   /**< should smaller weights be used for pseudo cost updates after hitting the LP iteration limit? */
@@ -1054,21 +1050,11 @@
    {
       /* TodoSB better use a weighted sum with branchruledata->dualgainsweight */
       int npreviousgains = MAX(branchruledata->minsamplesize - branchruledata->currndualgains, 0);
-<<<<<<< HEAD
-      int ncurrentgains = MIN(branchruledata->currndualgains, branchruledata->minsamplesize);
-
-      assert( npreviousgains + ncurrentgains == branchruledata->minsamplesize );
-      int total = branchruledata->minsamplesize;
-      if ( branchruledata->lookaheadbayesian )
-      {
-         lambda = ((SCIP_Real) ncurrentgains + 1.0) / (branchruledata->meandualgain + ncurrentgains * branchruledata->currmeandualgain);
-=======
 
       int total = branchruledata->minsamplesize;
       if ( branchruledata->lookaheadbayesian )
       {
          lambda = ((SCIP_Real) branchruledata->currndualgains + 1.0) / (branchruledata->meandualgain + branchruledata->currndualgains * branchruledata->currmeandualgain);
->>>>>>> 105cc914
       } else {
          SCIP_Real oldgainfrac = (SCIP_Real) npreviousgains / total;
          SCIP_Real mean = oldgainfrac * branchruledata->meandualgain + (1.0 - oldgainfrac) * branchruledata->currmeandualgain;
