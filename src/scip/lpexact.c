/* * * * * * * * * * * * * * * * * * * * * * * * * * * * * * * * * * * * * * */
/*                                                                           */
/*                  This file is part of the program and library             */
/*         SCIP --- Solving Constraint Integer Programs                      */
/*                                                                           */
/*  Copyright (c) 2002-2024 Zuse Institute Berlin (ZIB)                      */
/*                                                                           */
/*  Licensed under the Apache License, Version 2.0 (the "License");          */
/*  you may not use this file except in compliance with the License.         */
/*  You may obtain a copy of the License at                                  */
/*                                                                           */
/*      http://www.apache.org/licenses/LICENSE-2.0                           */
/*                                                                           */
/*  Unless required by applicable law or agreed to in writing, software      */
/*  distributed under the License is distributed on an "AS IS" BASIS,        */
/*  WITHOUT WARRANTIES OR CONDITIONS OF ANY KIND, either express or implied. */
/*  See the License for the specific language governing permissions and      */
/*  limitations under the License.                                           */
/*                                                                           */
/*  You should have received a copy of the Apache-2.0 license                */
/*  along with SCIP; see the file LICENSE. If not visit scipopt.org.         */
/*                                                                           */
/* * * * * * * * * * * * * * * * * * * * * * * * * * * * * * * * * * * * * * */

/**@file   lpexact.c
 * @brief  LP management methods and data structures for exact mirror of LP
 * @author Leon Eifler
 *
 *  In LP management, we have to distinguish between the current LP and the SCIP_LP
 *  stored in the LP solver. All LP methods affect the current LP only.
 *  Before solving the current LP with the LP solver or setting an LP state,
 *  the LP solvers data has to be updated to the current LP with a call to
 *  lpExactFlush().
 */
/*---+----1----+----2----+----3----+----4----+----5----+----6----+----7----+----8----+----9----+----0----+----1----+----2*/

#include "lpi/lpi.h"
#include "lpiexact/lpiexact.h"
#include "scip/clock.h"
#include "scip/cons.h"
#include "scip/cutpool.h"
#include "scip/event.h"
#include "scip/intervalarith.h"
#include "scip/lp.h"
#include "scip/lpexact.h"
#include "scip/misc.h"
#include "scip/prob.h"
#include "scip/pub_lp.h"
#include "scip/pub_lpexact.h"
#include "scip/pub_message.h"
#include "scip/pub_misc.h"
#include "scip/pub_misc_sort.h"
#include "scip/pub_var.h"
#include "scip/pub_tree.h"
#include "scip/rational.h"
#include "scip/set.h"
#include "scip/sepastoreexact.h"
#include "scip/sol.h"
#include "scip/solve.h"
#include "scip/stat.h"
#include "scip/struct_event.h"
#include "scip/struct_lpexact.h"
#include "scip/struct_prob.h"
#include "scip/struct_set.h"
#include "scip/struct_stat.h"
#include "scip/struct_var.h"
#include "scip/struct_cutpool.h"
#include "scip/var.h"
#include <string.h>
#include <inttypes.h>
/** @todo exip: remove this and find a clean implementation to access sepastoreex */
#include "scip/struct_scip.h"
#include "scip/scip_lpexact.h"

/** comparison method for sorting rows by non-decreasing index */
SCIP_DECL_SORTPTRCOMP(SCIProwExactComp)
{
   assert(elem1 != NULL);
   assert(elem2 != NULL);

   assert(((SCIP_ROWEXACT*)elem1)->fprow != NULL);
   assert(((SCIP_ROWEXACT*)elem2)->fprow != NULL);

   if( ((SCIP_ROWEXACT*)elem1)->index < ((SCIP_ROWEXACT*)elem2)->index )
      return -1;
   else if( ((SCIP_ROWEXACT*)elem1)->index > ((SCIP_ROWEXACT*)elem2)->index )
      return +1;
   else
   {
      assert(SCIProwExactGetIndex(((SCIP_ROWEXACT*)elem1))
         == SCIProwExactGetIndex(((SCIP_ROWEXACT*)elem2)));
      return 0;
   }
}

#if 0 /* enable this to check links between columns and rows in LP data structure (for debugging, very slow!) */

#ifdef NDEBUG
#define ASSERT(x) do { if( !(x) ) abort(); } while( FALSE )
#else
#define ASSERT(x) assert(x)
#endif

static SCIP_Bool msgdisp_checklinks = FALSE;


static
void checkLinks(
   SCIP_LPEXACT*         lp                  /**< current LP data */
   )
{
   SCIP_COLEXACT* col;
   SCIP_ROWEXACT* row;
   int i;
   int j;

   ASSERT(lp != NULL);

   if( !msgdisp_checklinks )
   {
      printf("LP LINK CHECKING ACTIVATED! THIS IS VERY SLOW!\n");
      msgdisp_checklinks = TRUE;
   }

   for( i = 0; i < lp->ncols; ++i )
   {
      col = lp->cols[i];
      ASSERT(col != NULL);
      ASSERT(!lp->flushed || col->lppos >= 0);
      ASSERT(!lp->flushed || col->lppos >= 0);
      ASSERT(col->nlprows <= col->len);
      ASSERT(col->lppos == -1 || col->lppos >= lp->lpifirstchgcol || col->nunlinked == 0);

      for( j = 0; j < col->len; ++j )
      {
         row = col->rows[j];
         ASSERT(row != NULL);
         ASSERT(!lp->flushed || col->lppos == -1 || col->linkpos[j] >= 0);
         ASSERT(col->linkpos[j] == -1 || row->cols[col->linkpos[j]] == col);
         ASSERT(col->linkpos[j] == -1 || SCIPrationalIsEqual(row->vals[col->linkpos[j]], col->vals[j]));
         ASSERT((j < col->nlprows) == (col->linkpos[j] >= 0 && row->lppos >= 0));
      }
   }

   for( i = 0; i < lp->nrows; ++i )
   {
      row = lp->rows[i];
      ASSERT(row != NULL);
      ASSERT(!lp->flushed || row->lppos >= 0);
      ASSERT(!lp->flushed || row->lppos >= 0);
      ASSERT(row->nlpcols <= row->len);
      ASSERT(row->lppos == -1 || row->lppos >= lp->lpifirstchgrow || row->nunlinked == 0);

      for( j = 0; j < row->len; ++j )
      {
         col = row->cols[j];
         ASSERT(col != NULL);
         ASSERT(!lp->flushed || row->lppos == -1 || row->linkpos[j] >= 0);
         ASSERT(row->linkpos[j] == -1 || col->rows[row->linkpos[j]] == row);
         ASSERT(row->linkpos[j] == -1 || SCIPrationalIsEqual(col->vals[row->linkpos[j]], row->vals[j]));
         ASSERT((j < row->nlpcols) == (row->linkpos[j] >= 0 && col->lppos >= 0));
      }
   }
}

#undef ASSERT

#else
#define checkLinks(lp) /**/
#endif

#ifndef NDEBUG
/** checks if the exact column and its fpcol are consistent */
static
SCIP_Bool colExactInSync(
   SCIP_COLEXACT*        colexact,           /**< exact column */
   SCIP_SET*             set                 /**< global SCIP settings */
   )
{
   SCIP_COL* fpcol;

   assert(colexact != NULL);

   fpcol = colexact->fpcol;
   assert(fpcol != NULL);

   assert(colexact->var == fpcol->var);
   assert(colexact->lpipos == fpcol->lpipos);
   assert(colexact->index == fpcol->index);
   assert(colexact->len >= fpcol->nlprows);

   assert(SCIPrationalIsApproxEqualReal(set, colexact->obj, fpcol->obj, SCIP_R_ROUND_NEAREST));
   assert(SCIPrationalIsApproxEqualReal(set, colexact->flushedobj, fpcol->flushedobj, SCIP_R_ROUND_NEAREST));
   assert(SCIPrationalIsApproxEqualReal(set, colexact->lb, fpcol->lb, SCIP_R_ROUND_DOWNWARDS) || (SCIPrationalIsNegInfinity(colexact->lb) && SCIPsetIsInfinity(set, -fpcol->lb)));
   assert(SCIPrationalIsApproxEqualReal(set, colexact->ub, fpcol->ub, SCIP_R_ROUND_UPWARDS) || (SCIPrationalIsInfinity(colexact->ub) && SCIPsetIsInfinity(set, fpcol->ub)));

   return TRUE;
}

/** checks if the exact row and its fprow are consistent */
static
SCIP_Bool rowExactInSync(
   SCIP_ROWEXACT*        rowexact,           /**< exact row */
   SCIP_SET*             set,                /**< global SCIP settings */
   SCIP_MESSAGEHDLR*     msg                 /**< message handler */
   )
{
   SCIP_ROW* fprow;
   SCIP_Bool synced;

   assert(rowexact != NULL);

   fprow = rowexact->fprow;

   assert(fprow != NULL);
   assert(rowexact->len >= fprow->len);
   assert(rowexact->lppos == rowexact->fprow->lppos);

   synced = SCIPrationalIsGEReal(rowexact->lhs, fprow->lhs) || (SCIPrationalIsNegInfinity(rowexact->lhs) && SCIPsetIsInfinity(set, -fprow->lhs));
   synced = synced && (SCIPrationalIsLEReal(rowexact->rhs, fprow->rhs) || (SCIPrationalIsInfinity(rowexact->rhs) && SCIPsetIsInfinity(set, fprow->rhs)));
   synced = synced && (SCIPrationalIsApproxEqualReal(set, rowexact->constant, fprow->constant, SCIP_R_ROUND_NEAREST) );

   if( !synced )
   {
      SCIPdebug(SCIProwPrint(rowexact->fprow, msg, NULL));
      SCIPdebug(SCIProwExactPrint(rowexact, msg, NULL));
      SCIPABORT();
   }

   return TRUE;
} /*lint !e715*/
#endif

/** checks if the exact lp and lp are consistent (same number of rows/cols, and all cols/rows in sync) */
static
SCIP_Bool lpExactInSync(
   SCIP_LPEXACT*         lpexact,            /**< exact lp */
   SCIP_SET*             set,                /**< global SCIP settings */
   SCIP_MESSAGEHDLR*     msg                 /**< message handler */
   )
{
#ifndef NDEBUG
   int i;
   SCIP_LP* fplp;
   assert(lpexact != NULL);

   fplp = lpexact->fplp;
   assert(fplp != NULL);

   assert(lpexact->nrows == fplp->nrows);
   for( i = 0; i < lpexact->nrows; i++)
   {
      assert(rowExactInSync(lpexact->rows[i], set, msg));
   }

   assert(lpexact->ncols == fplp->ncols);
   for( i = 0; i < lpexact->ncols; i++)
   {
      assert(colExactInSync(lpexact->cols[i], set));
   }
#endif

   return TRUE;
}

/** ensures that rows array can store at least num entries */
static
SCIP_RETCODE ensureRowexsSize(
   SCIP_LPEXACT*         lpexact,            /**< current LP data */
   SCIP_SET*             set,                /**< global SCIP settings */
   int                   num                 /**< minimum number of entries to store */
   )
{
   assert(lpexact->nrows <= lpexact->rowssize);

   if( num > lpexact->rowssize )
   {
      int newsize;

      newsize = SCIPsetCalcMemGrowSize(set, num);
      SCIP_ALLOC( BMSreallocMemoryArray(&lpexact->rows, newsize) );
      lpexact->rowssize = newsize;
   }
   assert(num <= lpexact->rowssize);

   return SCIP_OKAY;
}

/** sorts column entries of linked rows currently in the LP such that lower row indices precede higher ones */
static
void colExactSortLP(
   SCIP_COLEXACT*        col                 /**< column to be sorted */
   )
{
   int i;

   assert(col != NULL);

   /* check, if column is already sorted in the LP part */
   if( col->lprowssorted )
      return;

   /* sort coefficients */
   SCIPsortPtrPtrInt((void**)col->rows, (void**)col->vals, col->linkpos, SCIProwExactComp, col->nlprows );

   /* update links */
   for( i = 0; i < col->nlprows; ++i )
   {
      if( col->linkpos[i] >= 0 )
      {
         assert(col->rows[i]->cols[col->linkpos[i]] == col);
         assert(col->rows[i]->linkpos[col->linkpos[i]] >= 0);
         col->rows[i]->linkpos[col->linkpos[i]] = i;
      }
   }

   col->lprowssorted = TRUE;
}

/** sorts column entries of unlinked rows or rows currently not in the LP such that lower row indices precede higher
 *  ones
 */
static
void colExactSortNonLP(
   SCIP_COLEXACT*        col                 /**< column to be sorted */
   )
{
   int i;

   assert(col != NULL);

   /* check, if column is already sorted in the non-LP part */
   if( col->nonlprowssorted )
      return;

   /* sort coefficients */
   SCIPsortPtrPtrInt((void**)(&(col->rows[col->nlprows])),
                     (void**)(&(col->vals[col->nlprows])),
                     &(col->linkpos[col->nlprows]), SCIProwExactComp,
                     col->len - col->nlprows);

   /* update links */
   for( i = col->nlprows; i < col->len; ++i )
   {
      if( col->linkpos[i] >= 0 )
      {
         assert(col->rows[i]->cols[col->linkpos[i]] == col);
         assert(col->rows[i]->linkpos[col->linkpos[i]] >= 0);
         col->rows[i]->linkpos[col->linkpos[i]] = i;
      }
   }

   col->nonlprowssorted = TRUE;
}

/** sorts row entries of linked columns currently in the LP such that lower column indices precede higher ones */
static
void rowExactSortLP(
   SCIP_ROWEXACT*        row                 /**< row to be sorted */
   )
{
   int i;

   assert(row != NULL);

   /* check, if row is already sorted in the LP part, or if the sorting should be delayed */
   if( row->lpcolssorted || row->delaysort )
      return;

   /* sort coefficients */
   SCIPsortIntIntPtrPtrInterval(row->cols_index, row->linkpos, (void**)row->cols,
      (void**)row->vals, row->valsinterval, row->nlpcols);

   /* update links */
   for( i = 0; i < row->nlpcols; ++i )
   {
      if( row->linkpos[i] >= 0 )
      {
         assert(row->cols[i]->rows[row->linkpos[i]] == row);
         assert(row->cols[i]->linkpos[row->linkpos[i]] >= 0);
         row->cols[i]->linkpos[row->linkpos[i]] = i;
      }
   }

   row->lpcolssorted = TRUE;
}

/** sorts row entries of unlinked columns or columns currently not in the LP such that lower column indices precede
 *  higher ones
 */
static
void rowExactSortNonLP(
   SCIP_ROWEXACT*        row                 /**< row to be sorted */
   )
{
   int i;

   assert(row != NULL);

   /* check, if row is already sorted in the non-LP part, or if the sorting should be delayed */
   if( row->nonlpcolssorted || row->delaysort )
      return;

   /* sort coefficients */
   SCIPsortIntIntPtrPtrInterval(&(row->cols_index[row->nlpcols]), &(row->linkpos[row->nlpcols]),
      (void**)(&(row->cols[row->nlpcols])), (void**)&(row->vals[row->nlpcols]), &(row->valsinterval[row->nlpcols]),
      row->len - row->nlpcols);

   /* update links */
   for( i = row->nlpcols; i < row->len; ++i )
   {
      if( row->linkpos[i] >= 0 )
      {
         assert(row->cols[i]->rows[row->linkpos[i]] == row);
         assert(row->cols[i]->linkpos[row->linkpos[i]] >= 0);
         row->cols[i]->linkpos[row->linkpos[i]] = i;
      }
   }

   row->nonlpcolssorted = TRUE;
}

/** ensures, that row array of column can store at least num entries */
static
SCIP_RETCODE colExactEnsureSize(
   SCIP_COLEXACT*        col,                /**< LP column */
   BMS_BLKMEM*           blkmem,             /**< block memory */
   SCIP_SET*             set,                /**< global SCIP settings */
   int                   num                 /**< minimum number of entries to store */
   )
{
   assert(col != NULL);
   assert(col->len <= col->size);

   if( num > col->size )
   {
      int newsize;
      int i;

      /* realloc fpcol */
      newsize = SCIPsetCalcMemGrowSize(set, num);
      SCIP_ALLOC( BMSreallocBlockMemoryArray(blkmem, &col->rows, col->size, newsize) );
      SCIP_ALLOC( BMSreallocBlockMemoryArray(blkmem, &col->vals, col->size, newsize) );
      SCIP_ALLOC( BMSreallocBlockMemoryArray(blkmem, &col->linkpos, col->size, newsize) );

      /* realloc colexact */
      for( i = col->size; i < newsize; ++i )
      {
         SCIP_CALL( SCIPcreateRationalBlock(blkmem, &col->vals[i]) );
      }

      col->size = newsize;
   }
   assert(num <= col->size);

   return SCIP_OKAY;
}

/** ensures, that cols array can store at least num entries */
static
SCIP_RETCODE ensureColexsSize(
   SCIP_LPEXACT*         lp,                 /**< current LP data */
   SCIP_SET*             set,                /**< global SCIP settings */
   int                   num                 /**< minimum number of entries to store */
   )
{
   assert(lp->ncols <= lp->colssize);

   if( num > lp->colssize )
   {
      int newsize;

      newsize = SCIPsetCalcMemGrowSize(set, num);
      SCIP_ALLOC( BMSreallocMemoryArray(&lp->cols, newsize) );
      lp->colssize = newsize;
   }
   assert(num <= lp->colssize);

   return SCIP_OKAY;
}

/** ensures, that chgcols array can store at least num entries */
static
SCIP_RETCODE ensureChgcolsSize(
   SCIP_LPEXACT*         lp,                 /**< current LP data */
   SCIP_SET*             set,                /**< global SCIP settings */
   int                   num                 /**< minimum number of entries to store */
   )
{
   assert(lp->nchgcols <= lp->chgcolssize);

   if( num > lp->chgcolssize )
   {
      int newsize;

      newsize = SCIPsetCalcMemGrowSize(set, num);
      SCIP_ALLOC( BMSreallocMemoryArray(&lp->chgcols, newsize) );
      lp->chgcolssize = newsize;
   }
   assert(num <= lp->chgcolssize);

   return SCIP_OKAY;
}

/** ensures, that lpicols array can store at least num entries */
static
SCIP_RETCODE ensureLpiExactcolsSize(
   SCIP_LPEXACT*         lp,                 /**< current LP data */
   SCIP_SET*             set,                /**< global SCIP settings */
   int                   num                 /**< minimum number of entries to store */
   )
{
   assert(lp->nlpicols <= lp->lpicolssize);

   if( num > lp->lpicolssize )
   {
      int newsize;

      newsize = SCIPsetCalcMemGrowSize(set, num);
      SCIP_ALLOC( BMSreallocMemoryArray(&lp->lpicols, newsize) );
      lp->lpicolssize = newsize;
   }
   assert(num <= lp->lpicolssize);

   return SCIP_OKAY;
}

/** ensures, that lpirows array can store at least num entries */
static
SCIP_RETCODE ensureLpirowexactsSize(
   SCIP_LPEXACT*         lp,                 /**< current LP data */
   SCIP_SET*             set,                /**< global SCIP settings */
   int                   num                 /**< minimum number of entries to store */
   )
{
   assert(lp->nlpirows <= lp->lpirowssize);

   if( num > lp->lpirowssize )
   {
      int newsize;

      newsize = SCIPsetCalcMemGrowSize(set, num);
      SCIP_ALLOC( BMSreallocMemoryArray(&lp->lpirows, newsize) );
      lp->lpirowssize = newsize;
   }
   assert(num <= lp->lpirowssize);

   return SCIP_OKAY;
}

/** searches coefficient in part of the column, returns position in col vector or -1 if not found */
static
int colExactSearchCoefPart(
   SCIP_COLEXACT*        col,                /**< column to be searched in */
   const SCIP_ROWEXACT*  row,                /**< coefficient to be searched for */
   int                   minpos,             /**< first position of search range */
   int                   maxpos              /**< last position of search range */
   )
{
   int pos;
   int idx;
   int searchidx;

   assert(col != NULL);
   assert(row != NULL);

   /* binary search */
   searchidx = row->index;
   while(minpos <= maxpos)
   {
      pos = (minpos + maxpos)/2;
      assert(0 <= pos && pos < col->len);
      assert(col->rows[pos] != NULL);
      assert((pos < col->nlprows) == (col->rows[pos]->lppos >= 0 && col->linkpos[pos] >= 0));
      idx = col->rows[pos]->index;
      if( searchidx == idx )
         return pos;
      else if( searchidx < idx )
         maxpos = pos-1;
      else
         minpos = pos+1;
   }

   return -1;
}

/** searches coefficient in column, returns position in col vector or -1 if not found */
static
int colExactSearchCoef(
   SCIP_COLEXACT*        col,                /**< column to be searched in */
   const SCIP_ROWEXACT*  row                 /**< coefficient to be searched for */
   )
{
   int pos;

   assert(col != NULL);
   assert(row != NULL);

   pos = -1;

   /* search in the linked LP rows */
   if( row->lppos >= 0 )
   {
      /* column has to be sorted, such that binary search works */
      colExactSortLP(col);
      assert(col->lprowssorted);

      pos = colExactSearchCoefPart(col, row, 0, col->nlprows-1);
      if( pos >= 0 )
         return pos;
   }

   /* search in the non-LP/unlinked rows */
   if( row->lppos == -1 || col->nunlinked > 0 )
   {
      /* column has to be sorted, such that binary search works */
      colExactSortNonLP(col);
      assert(col->nonlprowssorted);

      pos = colExactSearchCoefPart(col, row, col->nlprows, col->len-1);
   }

   return pos;
}

/** searches coefficient in part of the row, returns position in col vector or -1 if not found */
static
int rowExactSearchCoefPart(
   SCIP_ROWEXACT*        row,                /**< row to be searched in */
   const SCIP_COLEXACT*  col,                /**< coefficient to be searched for */
   int                   minpos,             /**< first position of search range */
   int                   maxpos              /**< last position of search range */
   )
{
   int pos;
   int idx;
   int searchidx;

   assert(col != NULL);
   assert(row != NULL);

   /* binary search */
   searchidx = col->index;
   while(minpos <= maxpos)
   {
      pos = (minpos + maxpos)/2;
      assert(0 <= pos && pos < row->len);
      assert(row->cols[pos] != NULL);
      assert((pos < row->nlpcols) == (row->cols[pos]->lppos >= 0 && row->linkpos[pos] >= 0));
      assert(row->cols_index[pos] == row->cols[pos]->index);
      idx = row->cols_index[pos];
      if( searchidx == idx )
         return pos;
      else if( searchidx < idx )
         maxpos = pos-1;
      else
         minpos = pos+1;
   }

   return -1;
}

/** searches coefficient in row, returns position in row vector or -1 if not found;
 *  if the sorting of the row is delayed, returns -1
 */
static
int rowExactSearchCoef(
   SCIP_ROWEXACT*        row,                /**< row to be searched in */
   const SCIP_COLEXACT*  col                 /**< coefficient to be searched for */
   )
{
   int pos;

   assert(col != NULL);
   assert(row != NULL);

   if( row->delaysort )
      return -1;

   pos = -1;

   /* search in the linked LP columns */
   if( col->lppos >= 0 )
   {
      /* row has to be sorted, such that binary search works */
      rowExactSortLP(row);
      assert(row->lpcolssorted);

      pos = rowExactSearchCoefPart(row, col, 0, row->nlpcols-1);
   }

   /* search in the non-LP/unlinked columns */
   if( pos == -1 && (col->lppos == -1 || row->nunlinked > 0) )
   {
      /* row has to be sorted, such that binary search works */
      rowExactSortNonLP(row);
      assert(row->nonlpcolssorted);

      pos = rowExactSearchCoefPart(row, col, row->nlpcols, row->len-1);
   }

#ifndef NDEBUG
   /* validate result */
   assert(-1 <= pos && pos < row->len);
   if( pos >= 0 )
       assert(row->cols[pos] == col);
   else
   {
      int i;
      for( i = 0; i < row->len; ++i )
         assert(row->cols[i] != col);
   }
#endif

   return pos;
}

/*
 * Changing announcements
 */

/** announces, that the given coefficient in the constraint matrix changed */
static
void coefChangedExact(
   SCIP_ROWEXACT*        row,                /**< LP row */
   SCIP_COLEXACT*        col,                /**< LP col */
   SCIP_LPEXACT*         lp                  /**< current LP data */
   )
{
   assert(row != NULL);
   assert(col != NULL);
   assert(lp != NULL);

   if( row->lpipos >= 0 && col->lpipos >= 0 )
   {
      assert(row->lpipos < lp->nlpirows);
      assert(col->lpipos < lp->nlpicols);

      /* we have to remember the change only in the row or in the column,
       * because the readdition of one vector would change the other automatically.
       */
      if( row->lpipos >= lp->lpifirstchgrow )
         row->coefchanged = TRUE;
      else if( col->lpipos >= lp->lpifirstchgcol )
         col->coefchanged = TRUE;
      else if( lp->lpifirstchgrow - row->lpipos <= lp->lpifirstchgcol - col->lpipos )
      {
         row->coefchanged = TRUE;
         lp->lpifirstchgrow = row->lpipos;
      }
      else
      {
         col->coefchanged = TRUE;
         lp->lpifirstchgcol = col->lpipos;
      }

      /* mark the current LP unflushed */
      lp->flushed = FALSE;
   }

   SCIPrationalSetString(row->pseudoactivity, "inf");
}

/*
 * local column changing methods
 */

/** moves a coefficient in a column to a different place, and updates all corresponding data structures */
static
void colExactMoveCoef(
   SCIP_COLEXACT*        col,                /**< LP column */
   int                   oldpos,             /**< old position of coefficient */
   int                   newpos              /**< new position of coefficient */
   )
{
   assert(col != NULL);
   assert(0 <= oldpos && oldpos < col->len);
   assert(0 <= newpos && newpos < col->len);
   assert(col->rows[oldpos] != NULL);

   if( oldpos == newpos )
      return;

   SCIPrationalSet(col->vals[newpos], col->vals[oldpos]);
   col->rows[newpos] = col->rows[oldpos];
   SCIPrationalSet(col->vals[newpos], col->vals[oldpos]);
   col->linkpos[newpos] = col->linkpos[oldpos];

   /* update link position in row */
   if( col->linkpos[newpos] >= 0 )
   {
      assert(col->rows[newpos]->cols[col->linkpos[newpos]] == col);
      assert(col->rows[newpos]->linkpos[col->linkpos[newpos]] == oldpos);

      col->rows[newpos]->linkpos[col->linkpos[newpos]] = newpos;
   }

   /* update sorted flags */
   if( col->rows[newpos]->lppos >= 0 && col->linkpos[newpos] >= 0 )
      col->lprowssorted = FALSE;
   else
      col->nonlprowssorted = FALSE;
}

/** swaps two coefficients in a column, and updates all corresponding data structures */
static
SCIP_RETCODE colExactSwapCoefs(
   SCIP_COLEXACT*        col,                /**< LP column */
   BMS_BUFMEM*           buffer,             /**< buffer for temp real */
   int                   pos1,               /**< position of first coefficient */
   int                   pos2                /**< position of second coefficient */
   )
{
   SCIP_ROWEXACT* tmprow;
   SCIP_Rational* tmpval;
   int tmplinkpos;

   assert(col != NULL);
   assert(0 <= pos1 && pos1 < col->len);
   assert(0 <= pos2 && pos2 < col->len);
   assert(col->rows[pos1] != NULL);

   if( pos1 == pos2 )
      return SCIP_OKAY;

   SCIP_CALL( SCIPcreateRationalBuffer(buffer, &tmpval) );

   /* swap coefficients */
   tmprow = col->rows[pos2];
   SCIPrationalSet(tmpval, col->vals[pos2]);
   tmplinkpos = col->linkpos[pos2];

   col->rows[pos2] = col->rows[pos1];
   SCIPrationalSet(col->vals[pos2], col->vals[pos1]);
   col->linkpos[pos2] = col->linkpos[pos1];

   col->rows[pos1] = tmprow;
   SCIPrationalSet(col->vals[pos1], tmpval);
   col->linkpos[pos1] = tmplinkpos;

   SCIPfreeRationalBuffer(buffer, &tmpval);

   /* update link position in rows */
   if( col->linkpos[pos1] >= 0 )
   {
      assert(col->rows[pos1]->cols[col->linkpos[pos1]] == col);
      assert(col->rows[pos1]->linkpos[col->linkpos[pos1]] == pos2);

      col->rows[pos1]->linkpos[col->linkpos[pos1]] = pos1;
   }

   if( col->linkpos[pos2] >= 0 )
   {
      assert(col->rows[pos2]->cols[col->linkpos[pos2]] == col);
      assert(col->rows[pos2]->linkpos[col->linkpos[pos2]] == pos1);

      col->rows[pos2]->linkpos[col->linkpos[pos2]] = pos2;
   }

   /* update sorted flags */
   if( col->rows[pos1]->lppos >= 0 && col->linkpos[pos1] >= 0 )
      col->lprowssorted = FALSE;
   else
      col->nonlprowssorted = FALSE;
   if( col->rows[pos2]->lppos >= 0 && col->linkpos[pos2] >= 0 )
      col->lprowssorted = FALSE;
   else
      col->nonlprowssorted = FALSE;

   return SCIP_OKAY;
}

/** moves a coefficient in a row to a different place, and updates all corresponding data structures */
static
void rowExactMoveCoef(
   SCIP_ROWEXACT*        row,                /**< LP row */
   int                   oldpos,             /**< old position of coefficient */
   int                   newpos              /**< new position of coefficient */
   )
{
   assert(row != NULL);
   assert(0 <= oldpos && oldpos < row->len);
   assert(0 <= newpos && newpos < row->len);
   assert(row->cols[oldpos] != NULL);

   if( oldpos == newpos )
      return;

   row->cols[newpos] = row->cols[oldpos];
   row->cols_index[newpos] = row->cols_index[oldpos];
   SCIPrationalSet(row->vals[newpos], row->vals[oldpos]);
   row->valsinterval[newpos] = row->valsinterval[oldpos];
   row->linkpos[newpos] = row->linkpos[oldpos];

   /* update link position in column */
   if( row->linkpos[newpos] >= 0 )
   {
      assert(row->cols[newpos]->rows[row->linkpos[newpos]] == row);
      assert(row->cols[newpos]->linkpos[row->linkpos[newpos]] == oldpos);

      row->cols[newpos]->linkpos[row->linkpos[newpos]] = newpos;
   }

   /* update sorted flags */
   if( row->cols[newpos]->lppos >= 0 && row->linkpos[newpos] >= 0 )
      row->lpcolssorted = FALSE;
   else
      row->nonlpcolssorted = FALSE;
}

/** swaps two coefficients in a row, and updates all corresponding data structures */
static
SCIP_RETCODE rowExactSwapCoefs(
   SCIP_ROWEXACT*        row,                /**< LP row */
   BMS_BUFMEM*           buffer,             /**< buffer for temp real */
   int                   pos1,               /**< position of first coefficient */
   int                   pos2                /**< position of second coefficient */
   )
{
   SCIP_COLEXACT* tmpcol;
   SCIP_Rational* tmpval;
   SCIP_INTERVAL tmp;
   int tmpindex;
   int tmplinkpos;

   assert(row != NULL);
   assert(0 <= pos1 && pos1 < row->len);
   assert(0 <= pos2 && pos2 < row->len);
   assert(row->cols[pos1] != NULL);
   assert(row->cols[pos1]->index == row->cols_index[pos1]);

   if( pos1 == pos2 )
      return SCIP_OKAY;

   SCIP_CALL( SCIPcreateRationalBuffer(buffer, &tmpval) );

   /* swap coefficients */
   tmpcol = row->cols[pos2];
   tmpindex = row->cols_index[pos2];
   SCIPrationalSet(tmpval, row->vals[pos2]);
   tmp = row->valsinterval[pos2];
   tmplinkpos = row->linkpos[pos2];

   row->cols[pos2] = row->cols[pos1];
   row->cols_index[pos2] = row->cols_index[pos1];
   SCIPrationalSet(row->vals[pos2], row->vals[pos1]);
   row->valsinterval[pos2] = row->valsinterval[pos1];
   row->linkpos[pos2] = row->linkpos[pos1];

   row->cols[pos1] = tmpcol;
   row->cols_index[pos1] = tmpindex;
   SCIPrationalSet(row->vals[pos1], tmpval);
   row->valsinterval[pos1] = tmp;
   row->linkpos[pos1] = tmplinkpos;

   SCIPfreeRationalBuffer(buffer, &tmpval);

   /* update link position in columns */
   if( row->linkpos[pos1] >= 0 )
   {
      assert(row->cols[pos1]->rows[row->linkpos[pos1]] == row);
      assert(row->cols[pos1]->linkpos[row->linkpos[pos1]] == pos2);

      row->cols[pos1]->linkpos[row->linkpos[pos1]] = pos1;
   }
   if( row->linkpos[pos2] >= 0 )
   {
      assert(row->cols[pos2]->rows[row->linkpos[pos2]] == row);
      assert(row->cols[pos2]->linkpos[row->linkpos[pos2]] == pos1);

      row->cols[pos2]->linkpos[row->linkpos[pos2]] = pos2;
   }

   /* update sorted flags */
   if( row->cols[pos1]->lppos >= 0 && row->linkpos[pos1] >= 0 )
      row->lpcolssorted = FALSE;
   else
      row->nonlpcolssorted = FALSE;
   if( row->cols[pos2]->lppos >= 0 && row->linkpos[pos2] >= 0 )
      row->lpcolssorted = FALSE;
   else
      row->nonlpcolssorted = FALSE;

   return SCIP_OKAY;
}

/** forward declaration for rowExactAddCoef() */
static
SCIP_RETCODE rowExactAddCoef(
   SCIP_ROWEXACT*        row,                /**< LP row */
   BMS_BLKMEM*           blkmem,             /**< block memory */
   SCIP_SET*             set,                /**< global SCIP settings */
   SCIP_EVENTQUEUE*      eventqueue,         /**< event queue */
   SCIP_LPEXACT*         lp,                 /**< current LP data */
   SCIP_COLEXACT*        col,                /**< LP column */
   SCIP_Rational*        val,                /**< value of coefficient */
   int                   linkpos             /**< position of row in the column's row array, or -1 */
   );


/** insert column in the chgcols list (if not already there) */
static
SCIP_RETCODE insertColChgcols(
   SCIP_COLEXACT*        col,                /**< LP column to change */
   SCIP_SET*             set,                /**< global SCIP settings */
   SCIP_LPEXACT*         lp                  /**< current LP data */
   )
{
   /** @todo exip: is this correct? we might change multiple times because
    * we do not sync after every node, etc. */
   if( !col->objchanged && !col->lbchanged && !col->ubchanged )
   {
      SCIP_CALL( ensureChgcolsSize(lp, set, lp->nchgcols+1) );
      lp->chgcols[lp->nchgcols] = col;
      lp->nchgcols++;
   }

   /* mark the current LP unflushed */
   lp->flushed = FALSE;

   return SCIP_OKAY;
}

/** adds a previously non existing coefficient to an LP column */
static
SCIP_RETCODE colExactAddCoef(
   SCIP_COLEXACT*        col,                /**< LP column */
   BMS_BLKMEM*           blkmem,             /**< block memory */
   SCIP_SET*             set,                /**< global SCIP settings */
   SCIP_EVENTQUEUE*      eventqueue,         /**< event queue */
   SCIP_LPEXACT*         lp,                 /**< current LP data */
   SCIP_ROWEXACT*        row,                /**< LP row */
   SCIP_Rational*        val,                /**< value of coefficient */
   int                   linkpos             /**< position of column in the row's col array, or -1 */
   )
{
   int pos;

   assert(blkmem != NULL);
   assert(col != NULL);
   assert(col->nlprows <= col->len);
   assert(col->var != NULL);
   assert(!SCIPrationalIsZero(val));

   SCIP_CALL( colExactEnsureSize(col, blkmem, set, col->len+1) );
   assert(col->rows != NULL);
   assert(col->vals != NULL);
   assert(col->linkpos != NULL);

   pos = col->len;
   col->len++;

   /* if the row is in current LP and is linked to the column, we have to insert it at the end of the linked LP rows
    * part of the column's arrays
    */
   if( row->lppos >= 0 && linkpos >= 0 )
   {
      /* move the first non-LP/not linked row to the end */
      if( col->nlprows < pos )
      {
         colExactMoveCoef(col, col->nlprows, pos);
         pos = col->nlprows;
      }
      col->nlprows++;
   }

   /* insert the row at the correct position and update the links */
   col->rows[pos] = row;

   if( col->vals[pos] != NULL )
      SCIPrationalSet(col->vals[pos], val);
   else
      SCIP_CALL( SCIPcopyRationalBlock(blkmem, &col->vals[pos], val) );

   col->linkpos[pos] = linkpos;
   if( linkpos == -1 )
   {
      col->nunlinked++;

      /* if the column is in current LP, we have to link it to the row, because otherwise, the primal information
       * of the row is not complete
       */
      if( col->lppos >= 0 )
      {
         /* this call might swap the current row with the first non-LP/not linked row, s.t. insertion position
          * has to be updated
          */
         SCIP_CALL( rowExactAddCoef(row, blkmem, set, eventqueue, lp, col, val, pos) );
         if( row->lppos >= 0 )
            pos = col->nlprows-1;
         linkpos = col->linkpos[pos];

         assert(0 <= linkpos && linkpos < row->len);
         assert(row->cols[linkpos] == col);
         assert(col->rows[pos] == row);
         assert(col->rows[pos]->cols[col->linkpos[pos]] == col);
         assert(col->rows[pos]->fprow->linkpos[col->linkpos[pos]] == pos);
      }
   }
   else
   {
      assert(row->linkpos[linkpos] == -1);
      assert(row->nunlinked > 0);
      row->linkpos[linkpos] = pos;
      row->nunlinked--;

      /* if the column is in current LP, now both conditions, row->cols[linkpos]->lppos >= 0 and row->linkpos[linkpos] >= 0
       * hold, so we have to move the column to the linked LP-cols part of the row's cols array
       */
      if( col->lppos >= 0 )
      {
         row->nlpcols++;
         SCIP_CALL( rowExactSwapCoefs(row, set->buffer, linkpos, row->nlpcols-1) );

         /* if no swap was necessary, mark nonlpcols to be unsorted */
         if( linkpos == row->nlpcols-1 )
            row->lpcolssorted = FALSE;
      }
   }

   /* update the sorted flags */
   if( row->lppos >= 0 && linkpos >= 0 )
   {
      assert(col->nlprows >= 1);
      assert(col->rows[col->nlprows-1] == row);
      if( col->nlprows > 1 )
      {
         col->lprowssorted = col->lprowssorted
            && (col->rows[col->nlprows-2]->index < row->index);
      }
   }
   else
   {
      assert(col->len - col->nlprows >= 1);
      assert(col->rows[col->len-1] == row);
      if( col->len - col->nlprows > 1 )
      {
         col->nonlprowssorted = col->nonlprowssorted
            && (col->rows[col->len-2]->index < row->index);
      }
   }

   coefChangedExact(row, col, lp);

   RatDebugMessage("added coefficient %q * <%s> at position %d (%d/%d) to column <%s> (nunlinked=%d)\n",
      val, row->fprow->name, pos, col->nlprows, col->len,
      SCIPvarGetName(col->var), col->nunlinked);

   return SCIP_OKAY;
}

/** deletes coefficient at given position from column */
static
SCIP_RETCODE colExactDelCoefPos(
   SCIP_COLEXACT*        col,                /**< column to be changed */
   SCIP_SET*             set,                /**< global SCIP settings */
   SCIP_LPEXACT*         lpexact,            /**< current LP data */
   int                   pos                 /**< position in column vector to delete */
   )
{
   SCIP_ROWEXACT* row;

   assert(lpexact != NULL);
   assert(col != NULL);
   assert(col->var != NULL);
   assert(set != NULL);
   assert(0 <= pos && pos < col->len);
   assert(col->rows[pos] != NULL);
   assert(col->linkpos[pos] == -1 || col->rows[pos]->cols[col->linkpos[pos]] == col);
   assert((pos < col->nlprows) == (col->linkpos[pos] >= 0 && col->rows[pos]->lppos >= 0));

   row = col->rows[pos];
   assert((row->lppos >= 0) == (pos < col->nlprows));

   RatDebugMessage("deleting coefficient %q * <%s> at position %d from column <%s>\n",
     col->vals[pos], row->fprow->name, pos, SCIPvarGetName(col->var));

   if( col->linkpos[pos] == -1 )
      col->nunlinked--;

   /* if row is a linked LP row, move last linked LP coefficient to position of empty slot (deleted coefficient) */
   if( pos < col->nlprows )
   {
      colExactMoveCoef(col, col->nlprows-1, pos);
      col->nlprows--;
      pos = col->nlprows;
   }

   /* move last coefficient to position of empty slot */
   colExactMoveCoef(col, col->len-1, pos);
   col->len--;

   coefChangedExact(row, col, lpexact);

   return SCIP_OKAY;
}

/** changes a coefficient at given position of an LP column */
static
SCIP_RETCODE colExactChgCoefPos(
   SCIP_COLEXACT*        col,                /**< LP column */
   SCIP_SET*             set,                /**< global SCIP settings */
   SCIP_LPEXACT*         lp,                 /**< current LP data */
   int                   pos,                /**< position in column vector to change */
   SCIP_Rational*        val                 /**< value of coefficient */
   )
{
   assert(col != NULL);
   assert(col->var != NULL);
   assert(0 <= pos && pos < col->len);
   assert(col->rows[pos] != NULL);
   assert(col->linkpos[pos] == -1 || col->rows[pos]->cols[col->linkpos[pos]] == col);

   RatDebugMessage("changing coefficient %q * <%s> at position %d of column <%s> to %g\n",
     col->vals[pos], col->rows[pos]->fprow->name, pos, SCIPvarGetName(col->var), val);

   if( SCIPrationalIsZero(val) )
   {
      /* delete existing coefficient */
      SCIP_CALL( colExactDelCoefPos(col, set, lp, pos) );
   }
   else if( !SCIPrationalIsEqual(col->vals[pos], val) )
   {
      /* change existing coefficient */
      SCIPrationalSet(col->vals[pos], val);
      coefChangedExact(col->rows[pos], col, lp);
   }

   return SCIP_OKAY;
}


/** forward declaration for rowEactAddCoef() */
static
SCIP_RETCODE rowExactAddCoef(
   SCIP_ROWEXACT*        row,                /**< LP row */
   BMS_BLKMEM*           blkmem,             /**< block memory */
   SCIP_SET*             set,                /**< global SCIP settings */
   SCIP_EVENTQUEUE*      eventqueue,         /**< event queue */
   SCIP_LPEXACT*         lp,                 /**< current LP data */
   SCIP_COLEXACT*        col,                /**< LP column */
   SCIP_Rational*        val,                /**< value of coefficient */
   int                   linkpos             /**< position of row in the column's row array, or -1 */
   )
{
   int pos;

   assert(row != NULL);
   assert(row->nlpcols <= row->len);
   assert(blkmem != NULL);
   assert(col != NULL);
   assert(col->var != NULL);
   assert(!SCIPrationalIsZero(val));

   if( row->nlocks > 0 )
   {
      SCIPerrorMessage("cannot add a coefficient to the locked unmodifiable row <%s>\n", row->fprow->name);
      return SCIP_INVALIDDATA;
   }

   SCIP_CALL( SCIProwExactEnsureSize(row, blkmem, set, row->len+1) );
   assert(row->cols != NULL);
   assert(row->vals != NULL);

   pos = row->len;
   row->len++;

   /* if the column is in current LP and is linked to the row, we have to insert it at the end of the linked LP columns
    * part of the row's arrays
    */
   if( col->lppos >= 0 && linkpos >= 0 )
   {
      /* move the first non-LP/not linked column to the end */
      if( row->nlpcols < pos )
      {
         rowExactMoveCoef(row, row->nlpcols, pos);
         pos = row->nlpcols;
      }
      row->nlpcols++;
   }

   /* insert the column at the correct position and update the links */
   row->cols[pos] = col;
   row->cols_index[pos] = col->index;
   if( row->vals[pos] == NULL )
      SCIP_CALL( SCIPcopyRationalBlock(blkmem, &row->vals[pos], val) );
   else
      SCIPrationalSet(row->vals[pos], val);

   SCIPintervalSetRational(&row->valsinterval[pos], row->vals[pos]);
   row->linkpos[pos] = linkpos;
   row->integral = row->integral && SCIPcolIsIntegral(col->fpcol) && SCIPrationalIsIntegral(val);
   if( linkpos == -1 )
   {
      row->nunlinked++;

      /* if the row is in current LP, we have to link it to the column, because otherwise, the dual information
       * of the column is not complete
       */
      if( row->lppos >= 0 )
      {
         /* this call might swap the current column with the first non-LP/not linked column, s.t. insertion position
          * has to be updated
          */
         SCIP_CALL( colExactAddCoef(col, blkmem, set, eventqueue, lp, row, val, pos) );
         if( col->lppos >= 0 )
            pos = row->nlpcols-1;
         linkpos = row->linkpos[pos];

         assert(0 <= linkpos && linkpos < col->len);
         assert(col->rows[linkpos] == row);
         assert(row->cols[pos] == col);
         assert(row->cols[pos]->rows[row->linkpos[pos]] == row);
         assert(row->cols[pos]->linkpos[row->linkpos[pos]] == pos);
      }
   }
   else
   {
      assert(col->linkpos[linkpos] == -1);
      assert(col->nunlinked > 0);
      col->linkpos[linkpos] = pos;
      col->nunlinked--;

      /* if the row is in current LP, now both conditions, col->rows[linkpos]->lppos >= 0 and col->linkpos[linkpos] >= 0
       * hold, so we have to move the row to the linked LP-rows part of the column's rows array
       */
      if( row->lppos >= 0 )
      {
         col->nlprows++;
         SCIP_CALL( colExactSwapCoefs(col, set->buffer, linkpos, col->nlprows-1) );

         /* if no swap was necessary, mark lprows to be unsorted */
         if( linkpos == col->nlprows-1 )
            col->lprowssorted = FALSE;
      }
   }

   /* update the sorted flags */
   if( col->lppos >= 0 && linkpos >= 0 )
   {
      assert(row->nlpcols >= 1);
      assert(row->cols[row->nlpcols-1] == col);
      if( row->nlpcols > 1 )
      {
         assert(row->cols_index[row->nlpcols-2] == row->cols[row->nlpcols-2]->index);
         row->lpcolssorted = row->lpcolssorted && (row->cols_index[row->nlpcols-2] < col->index);
      }
   }
   else
   {
      assert(row->len - row->nlpcols >= 1);
      assert(row->cols[row->len-1] == col);
      if( row->len - row->nlpcols > 1 )
      {
         assert(row->cols_index[row->len-2] == row->cols[row->len-2]->index);
         row->nonlpcolssorted = row->nonlpcolssorted && (row->cols_index[row->len-2] < col->index);
      }
   }

   coefChangedExact(row, col, lp);

   RatDebugMessage("added coefficient %q * <%s> at position %d (%d/%d) to row <%s> (nunlinked=%d)\n",
      val, SCIPvarGetName(col->var), pos, row->nlpcols, row->len, row->fprow->name, row->nunlinked);

   return SCIP_OKAY;
}

/** deletes coefficient at given position from row */
static
SCIP_RETCODE rowExactDelCoefPos(
   SCIP_ROWEXACT*        row,                /**< row to be changed */
   SCIP_SET*             set,                /**< global SCIP settings */
   SCIP_LPEXACT*         lp,                 /**< current LP data */
   int                   pos                 /**< position in row vector to delete */
   )
{
   SCIP_COLEXACT* col;

   assert(row != NULL);
   assert(set != NULL);
   assert(0 <= pos && pos < row->len);
   assert(row->cols[pos] != NULL);
   assert((pos < row->nlpcols) == (row->linkpos[pos] >= 0 && row->cols[pos]->lppos >= 0));

   col = row->cols[pos];

   assert((pos < row->nlpcols) == (col->lppos >= 0 && row->linkpos[pos] >= 0));

   RatDebugMessage("deleting coefficient %q * <%s> at position %d from row <%s>\n",
     row->vals[pos], SCIPvarGetName(col->var), pos, row->fprow->name);

   if( row->nlocks > 0 )
   {
      SCIPerrorMessage("cannot delete a coefficient from the locked unmodifiable row <%s>\n", row->fprow->name);
      return SCIP_INVALIDDATA;
   }

   if( row->linkpos[pos] == -1 )
      row->nunlinked--;

   /* if column is a linked LP column, move last linked LP coefficient to position of empty slot (deleted coefficient) */
   if( pos < row->nlpcols )
   {
      rowExactMoveCoef(row, row->nlpcols-1, pos);
      assert(!row->lpcolssorted);
      row->nlpcols--;
      pos = row->nlpcols;
   }

   /* move last coefficient to position of empty slot */
   rowExactMoveCoef(row, row->len-1, pos);
   row->len--;

   coefChangedExact(row, col, lp);

   return SCIP_OKAY;
}

/** changes a coefficient at given position of an LP row */
static
SCIP_RETCODE rowExactChgCoefPos(
   SCIP_ROWEXACT*        row,                /**< LP row */
   SCIP_SET*             set,                /**< global SCIP settings */
   SCIP_LPEXACT*         lp,                 /**< current LP data */
   int                   pos,                /**< position in row vector to change */
   SCIP_Rational*        val                 /**< value of coefficient */
   )
{
   SCIP_COLEXACT* col;

   assert(row != NULL);
   assert(lp != NULL);

   col = row->cols[pos];

   assert(col != NULL);
   assert(0 <= pos && pos < row->len);

   RatDebugMessage("changing coefficient %q * <%s> at position %d of row <%s> to %q\n",
     row->vals[pos], SCIPvarGetName(row->cols[pos]->var), pos, row->fprow->name, val);

   if( row->nlocks > 0 )
   {
      SCIPerrorMessage("cannot change a coefficient of the locked unmodifiable row <%s>\n", row->fprow->name);
      return SCIP_INVALIDDATA;
   }

   assert(col != NULL);

   if( SCIPrationalIsZero(val) )
   {
      /* delete existing coefficient */
      SCIP_CALL( rowExactDelCoefPos(row, set, lp, pos) );
   }
   else if( !SCIPrationalIsEqual(row->vals[pos], val) )
   {
      /* change existing coefficient */
      SCIPrationalSet(row->vals[pos], val);
      SCIPintervalSetRational(&row->valsinterval[pos], val);
      row->integral = row->integral && SCIPcolIsIntegral(col->fpcol) && SCIPrationalIsIntegral(val);
      coefChangedExact(row, col, lp);
   }

   return SCIP_OKAY;
}

/*
 * double linked coefficient matrix methods
 */

/** insert column coefficients in corresponding rows */
static
SCIP_RETCODE colExactLink(
   SCIP_COLEXACT*        col,                /**< column data */
   BMS_BLKMEM*           blkmem,             /**< block memory */
   SCIP_SET*             set,                /**< global SCIP settings */
   SCIP_EVENTQUEUE*      eventqueue,         /**< event queue */
   SCIP_LPEXACT*         lp                  /**< current LP data */
   )
{
   int i;

   assert(col != NULL);
   assert(col->fpcol->var != NULL);
   assert(blkmem != NULL);
   assert(set != NULL);
   assert(lp != NULL);

   if( col->nunlinked > 0 )
   {
      SCIPsetDebugMsg(set, "linking column <%s>\n", SCIPvarGetName(col->var));

      /* unlinked rows can only be in the non-LP/unlinked rows part of the rows array */
      for( i = col->nlprows; i < col->len; ++i )
      {
         assert(!SCIPrationalIsZero(col->vals[i]));
         if( col->linkpos[i] == -1 )
         {
            /* this call might swap the current row with the first non-LP/not linked row, but this is of no harm */
            SCIP_CALL( rowExactAddCoef(col->rows[i], blkmem, set, eventqueue, lp, col, col->vals[i], i) );
         }
         assert(col->rows[i]->cols[col->linkpos[i]] == col);
         assert(col->rows[i]->linkpos[col->linkpos[i]] == i);
         assert(col->nlprows == 0 || col->rows[col->nlprows-1]->cols[col->linkpos[col->nlprows-1]] == col);
         assert(col->nlprows == 0 || col->rows[col->nlprows-1]->linkpos[col->linkpos[col->nlprows-1]] == col->nlprows-1);
      }
   }
   assert(col->nunlinked == 0);

   checkLinks(lp);

   return SCIP_OKAY;
}

/** insert row coefficients in corresponding columns */
static
SCIP_RETCODE rowExactLink(
   SCIP_ROWEXACT*        row,                /**< row data */
   BMS_BLKMEM*           blkmem,             /**< block memory */
   SCIP_SET*             set,                /**< global SCIP settings */
   SCIP_EVENTQUEUE*      eventqueue,         /**< event queue */
   SCIP_LPEXACT*         lp                  /**< current LP data */
   )
{
   int i;

   assert(row != NULL);
   assert(blkmem != NULL);
   assert(set != NULL);
   assert(lp != NULL);

   if( row->nunlinked > 0 )
   {
      SCIPsetDebugMsg(set, "linking row <%s>\n", row->fprow->name);

      /* unlinked columns can only be in the non-LP/unlinked columns part of the cols array */
      for( i = row->nlpcols; i < row->len; ++i )
      {
         assert(!SCIPrationalIsZero(row->vals[i]));
         if( row->linkpos[i] == -1 )
         {
            /* this call might swap the current column with the first non-LP/not linked column, but this is of no harm */
            SCIP_CALL( colExactAddCoef(row->cols[i], blkmem, set, eventqueue, lp, row, row->vals[i], i) );
         }
         assert(row->cols[i]->rows[row->linkpos[i]] == row);
         assert(row->cols[i]->linkpos[row->linkpos[i]] == i);
         assert(row->nlpcols == 0 || row->cols[row->nlpcols-1]->rows[row->linkpos[row->nlpcols-1]] == row);
         assert(row->nlpcols == 0 || row->cols[row->nlpcols-1]->linkpos[row->linkpos[row->nlpcols-1]] == row->nlpcols-1);
      }
   }
   assert(row->nunlinked == 0);

   checkLinks(lp);

   return SCIP_OKAY;
}

/** removes row coefficients from corresponding columns */
static
SCIP_RETCODE rowExactUnlink(
   SCIP_ROWEXACT*        row,                /**< row data */
   SCIP_SET*             set,                /**< global SCIP settings */
   SCIP_LPEXACT*         lp                  /**< current LP data */
   )
{
   int i;

   assert(row != NULL);
   assert(set != NULL);
   assert(lp != NULL);

   if( row->nunlinked < row->len )
   {
      SCIPsetDebugMsg(set, "unlinking row <%s>\n", row->fprow->name);
      for( i = 0; i < row->len; ++i )
      {
         if( row->linkpos[i] >= 0 )
         {
            assert(row->cols[i]->rows[row->linkpos[i]] == row);
            SCIP_CALL( colExactDelCoefPos(row->cols[i], set, lp, row->linkpos[i]) );
            row->nunlinked++;
         }
      }
   }
   assert(row->nunlinked == row->len);

   return SCIP_OKAY;
}

/** updates link data after addition of column */
static
SCIP_RETCODE colExactUpdateAddLP(
   SCIP_COLEXACT*        col,                /**< LP column */
   SCIP_SET*             set                 /**< global SCIP settings */
   )
{
   SCIP_ROWEXACT* row;
   int i;
   int pos;

   assert(col != NULL);
   assert(col->lppos >= 0);

   /* update column arrays of all linked rows */
   for( i = 0; i < col->len; ++i )
   {
      pos = col->linkpos[i];
      if( pos >= 0 )
      {
         row = col->rows[i];
         assert(row != NULL);
         assert(row->linkpos[pos] == i);
         assert(row->cols[pos] == col);
         assert(row->nlpcols <= pos && pos < row->len);

         row->nlpcols++;
         SCIP_CALL( rowExactSwapCoefs(row, set->buffer, pos, row->nlpcols-1) );
         assert(row->cols[row->nlpcols-1] == col);

         /* if no swap was necessary, mark lpcols to be unsorted */
         if( pos == row->nlpcols-1 )
            row->lpcolssorted = FALSE;
      }
   }

   return SCIP_OKAY;
}

/** updates link data after addition of row */
static
SCIP_RETCODE rowExactUpdateAddLP(
   SCIP_ROWEXACT*        row,                /**< LP row */
   SCIP_SET*             set                 /**< global SCIP settings */
   )
{
   SCIP_COLEXACT* col;
   int i;
   int pos;

   assert(row != NULL);
   assert(row->lppos >= 0);

   /* update row arrays of all linked columns */
   for( i = 0; i < row->len; ++i )
   {
      pos = row->linkpos[i];
      if( pos >= 0 )
      {
         col = row->cols[i];
         assert(col != NULL);
         assert(col->linkpos[pos] == i);
         assert(col->rows[pos] == row);
         assert(col->nlprows <= pos && pos < col->len);

         col->nlprows++;
         SCIP_CALL( colExactSwapCoefs(col, set->buffer, pos, col->nlprows-1) );

         /* if no swap was necessary, mark lprows to be unsorted */
         if( pos == col->nlprows-1 )
            col->lprowssorted = FALSE;
      }
   }

   return SCIP_OKAY;
}

/** updates link data after removal of column */
static
SCIP_RETCODE colExactUpdateDelLP(
   SCIP_COLEXACT*        col,                /**< LP column */
   SCIP_SET*             set                 /**< global SCIP settings */
   )
{
   SCIP_ROWEXACT* row;
   int i;
   int pos;

   assert(col != NULL);
   assert(col->lppos == -1);

   /* update column arrays of all linked rows */
   for( i = 0; i < col->len; ++i )
   {
      pos = col->linkpos[i];
      if( pos >= 0 )
      {
         row = col->rows[i];
         assert(row != NULL);
         assert(row->linkpos[pos] == i);
         assert(row->cols[pos] == col);
         assert(0 <= pos && pos < row->nlpcols);

         row->nlpcols--;
         SCIP_CALL( rowExactSwapCoefs(row, set->buffer, pos, row->nlpcols) );

         /* if no swap was necessary, mark nonlpcols to be unsorted */
         if( pos == row->nlpcols )
            row->nonlpcolssorted = FALSE;
      }
   }

   return SCIP_OKAY;
}

/** updates link data after removal of row */
static
SCIP_RETCODE rowExactUpdateDelLP(
   SCIP_ROWEXACT*        row,                /**< LP row */
   SCIP_SET*             set                 /**< global SCIP settings */
   )
{
   SCIP_COLEXACT* col;
   int i;
   int pos;

   assert(row != NULL);
   assert(row->lppos == -1);

   /* update row arrays of all linked columns */
   for( i = 0; i < row->len; ++i )
   {
      pos = row->linkpos[i];
      if( pos >= 0 )
      {
         col = row->cols[i];
         assert(col != NULL);
         assert(0 <= pos && pos < col->nlprows);
         assert(col->linkpos[pos] == i);
         assert(col->rows[pos] == row);

         col->nlprows--;
         SCIP_CALL( colExactSwapCoefs(col, set->buffer, pos, col->nlprows) );

         /* if no swap was necessary, mark lprows to be unsorted */
         if( pos == col->nlprows )
            col->nonlprowssorted = FALSE;
      }
   }

   return SCIP_OKAY;
}

/*
 * flushing methods
 */

/** resets column data to represent a column not in the LP solver */
static
void markColexDeleted(
   SCIP_COLEXACT*        col                 /**< column to be marked deleted */
   )
{
   assert(col != NULL);

   col->lpipos = -1;
   col->validredcostlp = -1;
   col->validfarkaslp = -1;
   col->basisstatus = SCIP_BASESTAT_ZERO; /*lint !e641*/
}

/** applies all cached column removals to the LP solver */
static
SCIP_RETCODE lpExactFlushDelCols(
   SCIP_LPEXACT*         lp                  /**< current LP data */
   )
{
   assert(lp != NULL);
   assert(lp->lpifirstchgcol <= lp->nlpicols);
   assert(lp->lpifirstchgcol <= lp->ncols);

   /* find the first column to change */
   while( lp->lpifirstchgcol < lp->nlpicols
      && lp->lpifirstchgcol < lp->ncols
      && lp->cols[lp->lpifirstchgcol]->lpipos == lp->lpifirstchgcol
      && !lp->cols[lp->lpifirstchgcol]->coefchanged )
   {
      assert(lp->cols[lp->lpifirstchgcol] == lp->lpicols[lp->lpifirstchgcol]);
      lp->lpifirstchgcol++;
   }

   /* shrink LP to the part which didn't change */
   if( lp->lpifirstchgcol < lp->nlpicols )
   {
      int i;

      assert(!lp->fplp->diving);
      SCIPdebugMessage("flushing col deletions: shrink exact LP from %d to %d columns\n", lp->nlpicols, lp->lpifirstchgcol);
      SCIP_CALL( SCIPlpiExactDelCols(lp->lpiexact, lp->lpifirstchgcol, lp->nlpicols-1) );
      for( i = lp->lpifirstchgcol; i < lp->nlpicols; ++i )
      {
         markColexDeleted(lp->lpicols[i]);
      }
      lp->nlpicols = lp->lpifirstchgcol;
      lp->flushdeletedcols = TRUE;
      lp->updateintegrality = TRUE;

      /* mark the LP unsolved */
      lp->solved = FALSE;
      lp->primalfeasible = FALSE;
      lp->primalchecked = FALSE;
      lp->lpsolstat = SCIP_LPSOLSTAT_NOTSOLVED;
   }
   assert(lp->nlpicols == lp->lpifirstchgcol);

   return SCIP_OKAY;
}

/** applies all cached column additions to the LP solver */
static
SCIP_RETCODE lpExactFlushAddCols(
   SCIP_LPEXACT*         lp,                 /**< current LP data */
   BMS_BLKMEM*           blkmem,             /**< block memory */
   SCIP_SET*             set,                /**< global SCIP settings */
   SCIP_EVENTQUEUE*      eventqueue          /**< event queue */
   )
{
   SCIP_Rational** obj;
   SCIP_Rational** lb;
   SCIP_Rational** ub;
   int* beg;
   int* ind;
   SCIP_Rational** val;
   char** name;
   SCIP_COLEXACT* col;
   int c;
   int pos;
   int nnonz;
   int naddcols;
   int naddcoefs;
   int i;
   int lpipos;

   assert(lp != NULL);
   assert(lp->lpifirstchgcol == lp->nlpicols);
   assert(blkmem != NULL);
   assert(set != NULL);

   /* if there are no columns to add, we are ready */
   if( lp->ncols == lp->nlpicols )
      return SCIP_OKAY;

   /* add the additional columns */
   assert(lp->ncols > lp->nlpicols);
   SCIP_CALL( ensureLpiExactcolsSize(lp, set, lp->ncols) );

   /* count the (maximal) number of added coefficients, calculate the number of added columns */
   naddcols = lp->ncols - lp->nlpicols;
   naddcoefs = 0;
   for( c = lp->nlpicols; c < lp->ncols; ++c )
      naddcoefs += lp->cols[c]->len;
   assert(naddcols > 0);

   /* get temporary memory for changes */
   SCIP_CALL( SCIPcreateRationalBufferArray(set->buffer, &obj, naddcols) );
   SCIP_CALL( SCIPcreateRationalBufferArray(set->buffer, &lb, naddcols) );
   SCIP_CALL( SCIPcreateRationalBufferArray(set->buffer, &ub, naddcols) );
   SCIP_CALL( SCIPcreateRationalBufferArray(set->buffer, &val, naddcoefs) );
   SCIP_CALL( SCIPsetAllocBufferArray(set, &beg, naddcols) );
   SCIP_CALL( SCIPsetAllocBufferArray(set, &ind, naddcoefs) );
   SCIP_CALL( SCIPsetAllocBufferArray(set, &name, naddcols) );

   /* fill temporary memory with column data */
   nnonz = 0;
   for( pos = 0, c = lp->nlpicols; c < lp->ncols; ++pos, ++c )
   {
      col = lp->cols[c];
      assert(col != NULL);
      assert(col->var != NULL);
      assert(SCIPvarGetStatusExact(col->var) == SCIP_VARSTATUS_COLUMN);
      assert(SCIPvarGetColExact(col->var) == col);
      assert(col->lppos == c);
      assert(nnonz + col->nlprows <= naddcoefs);

      SCIPsetDebugMsg(set, "flushing added column <%s>: ", SCIPvarGetName(col->var));

      /* Because the column becomes a member of the LP solver, it now can take values
       * different from zero. That means, we have to include the column in the corresponding
       * row vectors.
       */
      SCIP_CALL( colExactLink(col, blkmem, set, eventqueue, lp) );

      lp->lpicols[c] = col;
      col->lpipos = c;
      col->validredcostlp = -1;
      col->validfarkaslp = -1;
      col->objchanged = FALSE;
      col->lbchanged = FALSE;
      col->ubchanged = FALSE;
      col->coefchanged = FALSE;
      SCIPrationalSet(obj[pos], col->obj);
      SCIPrationalSet(lb[pos], col->lb);
      SCIPrationalSet(ub[pos], col->ub);

      beg[pos] = nnonz;
      name[pos] = (char*)SCIPvarGetName(col->fpcol->var);

      SCIPrationalSet(col->flushedobj, obj[pos]);
      SCIPrationalSet(col->flushedlb, lb[pos]);
      SCIPrationalSet(col->flushedub, ub[pos]);

      for( i = 0; i < col->nlprows; ++i )
      {
         assert(col->rows[i] != NULL);
         lpipos = col->rows[i]->lpipos;
         if( lpipos >= 0 )
         {
            assert(lpipos < lp->nrows);
            assert(nnonz < naddcoefs);
            ind[nnonz] = lpipos;
            SCIPrationalSet(val[nnonz], col->vals[i]);
            nnonz++;
         }
      }
#ifndef NDEBUG
      for( i = col->nlprows; i < col->len; ++i )
      {
         assert(col->rows[i] != NULL);
         assert(col->rows[i]->lpipos == -1); /* because the row deletions are already performed */
      }
#endif
   }

   /* call LP interface */
   SCIPsetDebugMsg(set, "flushing col additions: enlarge exact LP from %d to %d columns\n", lp->nlpicols, lp->ncols);
   SCIP_CALL( SCIPlpiExactAddCols(lp->lpiexact, naddcols, obj, lb, ub, name, nnonz, beg, ind, val) );
   lp->nlpicols = lp->ncols;
   lp->lpifirstchgcol = lp->nlpicols;

   /* free temporary memory */
   SCIPsetFreeBufferArray(set, &name);
   SCIPsetFreeBufferArray(set, &ind);
   SCIPsetFreeBufferArray(set, &beg);
   SCIPfreeRationalBufferArray(set->buffer, &val, naddcoefs);
   SCIPfreeRationalBufferArray(set->buffer, &ub, naddcols);
   SCIPfreeRationalBufferArray(set->buffer, &lb, naddcols);
   SCIPfreeRationalBufferArray(set->buffer, &obj, naddcols);

   lp->flushaddedcols = TRUE;
   lp->updateintegrality = TRUE;

   /* mark the LP unsolved */
   lp->solved = FALSE;
   lp->dualfeasible = FALSE;
   lp->dualchecked = FALSE;
   lp->lpsolstat = SCIP_LPSOLSTAT_NOTSOLVED;

   return SCIP_OKAY;
}

/** resets row data to represent a row not in the LP solver */
static
void markRowexDeleted(
   SCIP_ROWEXACT*        row                 /**< row to be marked deleted */
   )
{
   assert(row != NULL);

   row->lpipos = -1;
   row->basisstatus = SCIP_BASESTAT_BASIC; /*lint !e641*/
   row->validactivitylp = -1;
}

/** applies all cached row removals to the LP solver */
static
SCIP_RETCODE lpExactFlushDelRows(
   SCIP_LPEXACT*         lp,                 /**< current LP data */
   BMS_BLKMEM*           blkmem,             /**< block memory */
   SCIP_SET*             set                 /**< global SCIP settings */
   )
{
   assert(lp != NULL);
   assert(lp->lpifirstchgrow <= lp->nlpirows);
   assert(lp->lpifirstchgrow <= lp->nrows);

   /* find the first row to change */
   while( lp->lpifirstchgrow < lp->nlpirows
      && lp->lpifirstchgrow < lp->nrows
      && lp->rows[lp->lpifirstchgrow]->lpipos == lp->lpifirstchgrow
      && !lp->rows[lp->lpifirstchgrow]->coefchanged )
   {
      assert(lp->rows[lp->lpifirstchgrow] == lp->lpirows[lp->lpifirstchgrow]);
      lp->lpifirstchgrow++;
   }

   /* shrink LP to the part which didn't change */
   if( lp->lpifirstchgrow < lp->nlpirows )
   {
      int i;

      SCIPsetDebugMsg(set, "flushing row deletions: shrink exact LP from %d to %d rows\n", lp->nlpirows, lp->lpifirstchgrow);
      SCIP_CALL( SCIPlpiExactDelRows(lp->lpiexact, lp->lpifirstchgrow, lp->nlpirows-1) );
      for( i = lp->lpifirstchgrow; i < lp->nlpirows; ++i )
      {
         markRowexDeleted(lp->lpirows[i]);
         SCIP_CALL( SCIProwExactRelease(&lp->lpirows[i], blkmem, set, lp) );
      }
      lp->nlpirows = lp->lpifirstchgrow;
      lp->flushdeletedrows = TRUE;

      /* mark the LP unsolved */
      lp->solved = FALSE;
      lp->dualfeasible = FALSE;
      lp->dualchecked = FALSE;
      lp->lpsolstat = SCIP_LPSOLSTAT_NOTSOLVED;
   }
   assert(lp->nlpirows == lp->lpifirstchgrow);

   return SCIP_OKAY;
}

/** applies all cached row additions and removals to the LP solver */
static
SCIP_RETCODE lpExactFlushAddRows(
   SCIP_LPEXACT*         lp,                 /**< current LP data */
   BMS_BLKMEM*           blkmem,             /**< block memory */
   SCIP_SET*             set,                /**< global SCIP settings */
   SCIP_EVENTQUEUE*      eventqueue          /**< event queue */
   )
{
   SCIP_Rational** lhs;
   SCIP_Rational** rhs;
   SCIP_Rational** val;
   int* beg;
   int* ind;
   char** name;
   SCIP_ROWEXACT* row;
   int r;
   int pos;
   int nnonz;
   int naddrows;
   int naddcoefs;
   int i;
   int lpipos;

   assert(lp != NULL);
   assert(lp->lpifirstchgrow == lp->nlpirows);
   assert(blkmem != NULL);

   /* if there are no rows to add, we are ready */
   if( lp->nrows == lp->nlpirows )
      return SCIP_OKAY;

   /* add the additional rows */
   assert(lp->nrows > lp->nlpirows);
   SCIP_CALL( ensureLpirowexactsSize(lp, set, lp->nrows) );

   /* count the (maximal) number of added coefficients, calculate the number of added rows */
   naddrows = lp->nrows - lp->nlpirows;
   naddcoefs = 0;
   for( r = lp->nlpirows; r < lp->nrows; ++r )
      naddcoefs += lp->rows[r]->len;
   assert(naddrows > 0);

   /* get temporary memory for changes */
   SCIP_CALL( SCIPcreateRationalBufferArray(set->buffer, &lhs, naddrows) );
   SCIP_CALL( SCIPcreateRationalBufferArray(set->buffer, &rhs, naddrows) );
   SCIP_CALL( SCIPcreateRationalBufferArray(set->buffer, &val, naddcoefs) );
   SCIP_CALL( SCIPsetAllocBufferArray(set, &beg, naddrows) );
   SCIP_CALL( SCIPsetAllocBufferArray(set, &ind, naddcoefs) );
   SCIP_CALL( SCIPsetAllocBufferArray(set, &name, naddrows) );

   /* fill temporary memory with row data */
   nnonz = 0;
   for( pos = 0, r = lp->nlpirows; r < lp->nrows; ++pos, ++r )
   {
      row = lp->rows[r];
      assert(row != NULL);
      assert(row->lppos == r);
      assert(nnonz + row->nlpcols <= naddcoefs);

      SCIPsetDebugMsg(set, "flushing added exact row <%s>: ", row->fprow->name);

      /* Because the row becomes a member of the LP solver, its dual variable now can take values
       * different from zero. That means, we have to include the row in the corresponding
       * column vectors.
       */
      SCIP_CALL( rowExactLink(row, blkmem, set, eventqueue, lp) );

      SCIProwExactCapture(row);
      lp->lpirows[r] = row;
      row->lpipos = r;
      row->lhschanged = FALSE;
      row->rhschanged = FALSE;
      row->coefchanged = FALSE;

      SCIPrationalDiff(lhs[pos], row->lhs, row->constant);
      SCIPrationalDiff(rhs[pos], row->rhs, row->constant);
      beg[pos] = nnonz;
      name[pos] = row->fprow->name;

      SCIPrationalSet(row->flushedlhs, lhs[pos]);
      SCIPrationalSet(row->flushedrhs, rhs[pos]);

      RatDebugMessage("flushing added row (SCIP_LPI): %q <=", lhs[pos]);
      for( i = 0; i < row->nlpcols; ++i )
      {
         assert(row->cols[i] != NULL);
         lpipos = row->cols[i]->lpipos;
         if( lpipos >= 0 )
         {
            assert(lpipos < lp->ncols);
            assert(nnonz < naddcoefs);
            RatDebugMessage(" %q %d(<%s>)", row->vals[i], lpipos+1, SCIPvarGetName(row->cols[i]->fpcol->var));
            ind[nnonz] = lpipos;
            SCIPrationalSet(val[nnonz], row->vals[i]);
            nnonz++;
         }
      }
      RatDebugMessage(" <= %q\n", rhs[pos]);
#ifndef NDEBUG
      for( i = row->nlpcols; i < row->len; ++i )
      {
         assert(row->cols[i] != NULL);
         assert(row->cols[i]->lpipos == -1); /* because the column deletions are already performed */
      }
#endif
   }

   /* call LP interface */
   SCIPsetDebugMsg(set, "flushing row additions: enlarge LP from %d to %d rows\n", lp->nlpirows, lp->nrows);
   SCIP_CALL( SCIPlpiExactAddRows(lp->lpiexact, naddrows, lhs, rhs, name, nnonz, beg, ind, val) );
   lp->nlpirows = lp->nrows;
   lp->lpifirstchgrow = lp->nlpirows;

   /* free temporary memory */
   SCIPsetFreeBufferArray(set, &name);
   SCIPsetFreeBufferArray(set, &ind);
   SCIPsetFreeBufferArray(set, &beg);
   SCIPfreeRationalBufferArray(set->buffer, &val, naddcoefs);
   SCIPfreeRationalBufferArray(set->buffer, &rhs, naddrows);
   SCIPfreeRationalBufferArray(set->buffer, &lhs, naddrows);

   lp->flushaddedrows = TRUE;

   /* mark the LP unsolved */
   lp->solved = FALSE;
   lp->primalfeasible = FALSE;
   lp->primalchecked = FALSE;

   return SCIP_OKAY;
}

/** applies all cached column bound and objective changes to the LP */
static
SCIP_RETCODE lpExactFlushChgCols(
   SCIP_LPEXACT*         lp,                 /**< current LP data */
   SCIP_SET*             set                 /**< global SCIP settings */
   )
{
#ifndef NDEBUG
   SCIP_Bool lpinone = (strcmp( SCIPlpiGetSolverName(), "NONE") == 0);
#endif
   SCIP_COLEXACT* col;
   int* objind;
   int* bdind;
   SCIP_Rational** obj;
   SCIP_Rational** lb;
   SCIP_Rational** ub;
   int nobjchg;
   int nbdchg;
   int i;

   assert(lp != NULL);

   if( lp->nchgcols == 0 )
      return SCIP_OKAY;

   /* get temporary memory for changes */
   SCIP_CALL( SCIPsetAllocBufferArray(set, &objind, lp->ncols) );
   SCIP_CALL( SCIPsetAllocBufferArray(set, &bdind, lp->ncols) );
   SCIP_CALL( SCIPcreateRationalBufferArray(set->buffer, &obj, lp->ncols) );
   SCIP_CALL( SCIPcreateRationalBufferArray(set->buffer, &lb, lp->ncols) );
   SCIP_CALL( SCIPcreateRationalBufferArray(set->buffer, &ub, lp->ncols) );

   /* collect all cached bound and objective changes */
   nobjchg = 0;
   nbdchg = 0;
   for( i = 0; i < lp->nchgcols; ++i )
   {
      col = lp->chgcols[i];
      assert(col != NULL);
      assert(col->var != NULL);
      assert(SCIPvarGetStatusExact(col->var) == SCIP_VARSTATUS_COLUMN);
      assert(SCIPvarGetColExact(col->var) == col);

      if( col->lpipos >= 0 )
      {
#ifndef NDEBUG
         /* do not check consistency of data with LPI in case of LPI=none */
         if( !lpinone )
         {
            SCIP_Rational* lpiobj;
            SCIP_Rational* lpiub;
            SCIP_Rational* lpilb;

            SCIP_CALL( SCIPcreateRationalBuffer(set->buffer, &lpiobj) );
            SCIP_CALL( SCIPcreateRationalBuffer(set->buffer, &lpilb) );
            SCIP_CALL( SCIPcreateRationalBuffer(set->buffer, &lpiub) );

            SCIP_CALL( SCIPlpiExactGetObj(lp->lpiexact, col->lpipos, col->lpipos, &lpiobj) );
            SCIP_CALL( SCIPlpiExactGetBounds(lp->lpiexact, col->lpipos, col->lpipos, &lpilb, &lpiub) );
            assert(SCIPrationalIsEqual(lpiobj, col->flushedobj));
            SCIPfreeRationalBuffer(set->buffer, &lpiub);
            SCIPfreeRationalBuffer(set->buffer, &lpilb);
            SCIPfreeRationalBuffer(set->buffer, &lpiobj);
         }
#endif

         if( col->objchanged )
         {
            if( SCIPrationalIsEqual(col->flushedobj, col->obj) ) /*lint !e777*/
            {
               assert(nobjchg < lp->ncols);
               objind[nobjchg] = col->lpipos;
               SCIPrationalSet(obj[nobjchg], col->obj);
               nobjchg++;
               SCIPrationalSet(col->flushedobj, col->obj);
            }
            col->objchanged = FALSE;
         }

         if( col->lbchanged || col->ubchanged )
         {
            if( !SCIPrationalIsEqual(col->flushedlb, col->lb) || !SCIPrationalIsEqual(col->flushedub, col->ub) ) /*lint !e777*/
            {
               assert(nbdchg < lp->ncols);
               bdind[nbdchg] = col->lpipos;
               SCIPrationalSet(lb[nbdchg], col->lb);
               SCIPrationalSet(ub[nbdchg], col->ub);
               nbdchg++;
               SCIPrationalSet(col->flushedlb, col->lb);
               SCIPrationalSet(col->flushedub, col->ub);
            }
            col->lbchanged = FALSE;
            col->ubchanged = FALSE;
         }
      }
      /* maybe lb/ub/objchanged should all be set to false when lpipos is -1 */
   }

   /* change objective values in LP */
   if( nobjchg > 0 )
   {
      SCIPsetDebugMsg(set, "flushing objective changes: change %d objective values of %d changed columns\n", nobjchg, lp->nchgcols);
      SCIP_CALL( SCIPlpiExactChgObj(lp->lpiexact, nobjchg, objind, obj) );

      /* mark the LP unsolved */
      lp->solved = FALSE;
      lp->dualfeasible = FALSE;
      lp->dualchecked = FALSE;
   }

   /* change bounds in LP */
   if( nbdchg > 0 )
   {
      SCIPsetDebugMsg(set, "flushing bound changes: change %d bounds of %d changed columns\n", nbdchg, lp->nchgcols);
      SCIP_CALL( SCIPlpiExactChgBounds(lp->lpiexact, nbdchg, bdind, lb, ub) );

      /* mark the LP unsolved */
      lp->solved = FALSE;
      lp->primalfeasible = FALSE;
      lp->primalchecked = FALSE;
   }

   lp->nchgcols = 0;

   /* free temporary memory */
   SCIPfreeRationalBufferArray(set->buffer, &ub, lp->ncols);
   SCIPfreeRationalBufferArray(set->buffer, &lb, lp->ncols);
   SCIPfreeRationalBufferArray(set->buffer, &obj, lp->ncols);
   SCIPsetFreeBufferArray(set, &bdind);
   SCIPsetFreeBufferArray(set, &objind);

   return SCIP_OKAY;
}

/** applies all cached row side changes to the LP */
static
SCIP_RETCODE lpExactFlushChgRows(
   SCIP_LPEXACT*         lp,                 /**< current LP data */
   SCIP_SET*             set                 /**< global SCIP settings */
   )
{
#ifndef NDEBUG
   SCIP_Bool lpinone = (strcmp( SCIPlpiGetSolverName(), "NONE") == 0);
#endif
   SCIP_ROWEXACT* row;
   int* ind;
   SCIP_Rational** lhs;
   SCIP_Rational** rhs;
   int i;
   int nchg;

   assert(lp != NULL);

   if( lp->nchgrows == 0 )
      return SCIP_OKAY;

   /* get temporary memory for changes */
   SCIP_CALL( SCIPsetAllocBufferArray(set, &ind, lp->nrows) );
   SCIP_CALL( SCIPcreateRationalBufferArray(set->buffer, &lhs, lp->nrows) );
   SCIP_CALL( SCIPcreateRationalBufferArray(set->buffer, &rhs, lp->nrows) );

   /* collect all cached left and right hand side changes */
   nchg = 0;
   for( i = 0; i < lp->nchgrows; ++i )
   {
      row = lp->chgrows[i];
      assert(row != NULL);

      if( row->lpipos >= 0 )
      {
#ifndef NDEBUG
         /* do not check consistency of data with LPI in case of LPI=none */
         if( !lpinone )
         {
            SCIP_Rational* lpirhs;
            SCIP_Rational* lpilhs;

            SCIP_CALL( SCIPcreateRationalBuffer(set->buffer, &lpilhs) );
            SCIP_CALL( SCIPcreateRationalBuffer(set->buffer, &lpirhs) );

            SCIP_CALL( SCIPlpiExactGetSides(lp->lpiexact, row->lpipos, row->lpipos, &lpilhs, &lpirhs) );
            assert(SCIPrationalIsEqual(lpilhs, row->flushedlhs));
            assert(SCIPrationalIsEqual(lpirhs, row->flushedrhs));

            SCIPfreeRationalBuffer(set->buffer, &lpirhs);
            SCIPfreeRationalBuffer(set->buffer, &lpilhs);
         }
#endif
         if( row->lhschanged || row->rhschanged )
         {
            SCIP_Rational* newlhs;
            SCIP_Rational* newrhs;

            SCIP_CALL( SCIPcreateRationalBuffer(set->buffer, &newlhs) );
            SCIP_CALL( SCIPcreateRationalBuffer(set->buffer, &newrhs) );

            SCIPrationalDiff(newlhs, row->lhs, row->constant);
            SCIPrationalDiff(newrhs, row->rhs, row->constant);
            if( SCIPrationalIsEqual(row->flushedlhs, newlhs) || SCIPrationalIsEqual(row->flushedrhs, newrhs) ) /*lint !e777*/
            {
               assert(nchg < lp->nrows);
               ind[nchg] = row->lpipos;
               SCIPrationalSet(lhs[nchg], newlhs);
               SCIPrationalSet(rhs[nchg], newrhs);
               nchg++;
               SCIPrationalSet(row->flushedlhs, newlhs);
               SCIPrationalSet(row->flushedrhs, newrhs);
            }
            row->lhschanged = FALSE;
            row->rhschanged = FALSE;

            SCIPfreeRationalBuffer(set->buffer, &newrhs);
            SCIPfreeRationalBuffer(set->buffer, &newlhs);
         }
      }
   }

   /* change left and right hand sides in LP */
   if( nchg > 0 )
   {
      SCIPsetDebugMsg(set, "flushing side changes: change %d sides of %d exact rows\n", nchg, lp->nchgrows);
      SCIP_CALL( SCIPlpiExactChgSides(lp->lpiexact, nchg, ind, lhs, rhs) );

      /* mark the LP unsolved */
      lp->solved = FALSE;
      lp->primalfeasible = FALSE;
      lp->primalchecked = FALSE;
   }

   lp->nchgrows = 0;

   /* free temporary memory */
   SCIPfreeRationalBufferArray(set->buffer, &rhs, lp->nrows);
   SCIPfreeRationalBufferArray(set->buffer, &lhs, lp->nrows);
   SCIPsetFreeBufferArray(set, &ind);

   return SCIP_OKAY;
}

/** gets finite part of objective value of current LP that results from LOOSE variables only.
 * returns reference, so be careful not to change!
 */
static
SCIP_Rational* getFiniteLooseObjvalExact(
   SCIP_LPEXACT*         lp,                 /**< current LP data */
   SCIP_SET*             set,                /**< global SCIP settings */
   SCIP_PROB*            prob                /**< problem data */
   )
{
   assert(lp != NULL);
   assert(set != NULL);
   assert(prob != NULL);
   assert((lp->nloosevars > 0) || (lp->looseobjvalinf == 0 && SCIPrationalIsZero(lp->looseobjval)));
   assert(lp->looseobjvalinf == 0);

   return lp->looseobjval;
}

/*
 * Column methods
 */

/** creates an LP column */
SCIP_RETCODE SCIPcolExactCreate(
   SCIP_COLEXACT**       col,                /**< pointer to column data */
   SCIP_COL*             fpcol,              /**< the corresponding fp col */
   BMS_BLKMEM*           blkmem,             /**< block memory */
   SCIP_SET*             set,                /**< global SCIP settings */
   SCIP_STAT*            stat,               /**< problem statistics */
   SCIP_VAR*             var,                /**< variable, this column represents */
   int                   len,                /**< number of nonzeros in the column */
   SCIP_ROWEXACT**       rows,               /**< array with rows of column entries */
   SCIP_Rational**       vals,               /**< array with coefficients of column entries */
   SCIP_Bool             removable           /**< should the column be removed from the LP due to aging or cleanup? */
   )
{
   int i;

   assert(col != NULL);
   assert(fpcol != NULL);
   assert(blkmem != NULL);
   assert(set != NULL);
   assert(stat != NULL);
   assert(var != NULL);
   assert(len >= 0);
   assert(len == 0 || (vals != NULL));

   SCIP_ALLOC( BMSallocBlockMemory(blkmem, col) );

   (*col)->fpcol = fpcol;

   if( len > 0 )
   {
      SCIP_CALL( SCIPcopyRationalBlockArray(blkmem, &(*col)->vals, vals, len) );
      SCIP_ALLOC( BMSallocBlockMemoryArray(blkmem, &(*col)->linkpos, len) );
      SCIP_ALLOC( BMSduplicateBlockMemoryArray(blkmem, &(*col)->rows, rows, len) );

      for( i = 0; i < len; ++i )
      {
         assert(!SCIPrationalIsZero(vals[i]));
         assert(rows[i] != NULL);
         (*col)->linkpos[i] = -1;
      }
   }
   else
   {
      (*col)->rows = NULL;
      (*col)->vals = NULL;
      (*col)->linkpos = NULL;
   }

   (*col)->var = var;
   SCIP_CALL( SCIPcopyRationalBlock(blkmem, &(*col)->obj, SCIPvarGetObjExact(var)) );
   SCIP_CALL( SCIPcopyRationalBlock(blkmem, &(*col)->lb, SCIPvarGetLbLocalExact(var)) );
   SCIP_CALL( SCIPcopyRationalBlock(blkmem, &(*col)->ub, SCIPvarGetUbLocalExact(var)) );
   (*col)->index = (*col)->fpcol->index;
   SCIP_CALL( SCIPcreateRationalBlock(blkmem, &(*col)->flushedobj) );
   SCIP_CALL( SCIPcreateRationalBlock(blkmem, &(*col)->flushedlb) );
   SCIP_CALL( SCIPcreateRationalBlock(blkmem, &(*col)->flushedub) );
   SCIP_CALL( SCIPcreateRationalBlock(blkmem, &(*col)->primsol) );
   SCIP_CALL( SCIPcreateRationalString(blkmem, &(*col)->redcost, "inf") );
   SCIP_CALL( SCIPcreateRationalString(blkmem, &(*col)->farkascoef, "inf") );

   (*col)->storedsolvals = NULL;
   (*col)->size = len;
   (*col)->len = len;
   (*col)->nlprows = 0;
   (*col)->lprowssorted = 0;
   (*col)->nunlinked = len;
   (*col)->lppos = -1;
   (*col)->lpipos = -1;
   (*col)->validredcostlp = -1;
   (*col)->validfarkaslp = -1;

   assert((*col)->fpcol->removable == removable);

   return SCIP_OKAY;
}

/** sets parameter of type SCIP_Real in exact LP solver, ignoring unknown parameters */
static
SCIP_RETCODE lpExactSetRealpar(
   SCIP_LPEXACT*         lp,                 /**< current LP data */
   SCIP_LPPARAM          lpparam,            /**< LP parameter */
   SCIP_Real             value,              /**< value to set parameter to */
   SCIP_Bool*            success             /**< pointer to store whether the parameter was successfully changed */
   )
{
   SCIP_RETCODE retcode;

   assert(lp != NULL);
   assert(success != NULL);

   retcode = SCIPlpiExactSetRealpar(lp->lpiexact, lpparam, value);

   /* check, if parameter is unknown */
   if( retcode == SCIP_PARAMETERUNKNOWN )
   {
      *success = FALSE;
      return SCIP_OKAY;
   }
   *success = TRUE;

   return retcode;
}

/** sets parameter of type SCIP_Real in exact LP solver, ignoring unknown parameters */
static
SCIP_RETCODE lpExactSetIntpar(
   SCIP_LPEXACT*         lp,                 /**< current LP data */
   SCIP_LPPARAM          lpparam,            /**< LP parameter */
   int                   value,              /**< value to set parameter to */
   SCIP_Bool*            success             /**< pointer to store whether the parameter was successfully changed */
   )
{
   SCIP_RETCODE retcode;

   assert(lp != NULL);
   assert(success != NULL);

   retcode = SCIPlpiExactSetIntpar(lp->lpiexact, lpparam, value);

   /* check, if parameter is unknown */
   if( retcode == SCIP_PARAMETERUNKNOWN )
   {
      *success = FALSE;
      return SCIP_OKAY;
   }
   *success = TRUE;

   return retcode;
}

/** sets the objective limit of the exact LP solver
 *
 *  Note that we are always minimizing.
 */
static
SCIP_RETCODE lpExactSetObjlim(
   SCIP_LPEXACT*         lp,                 /**< current LP data */
   SCIP_SET*             set,                /**< global SCIP settings */
   SCIP_Real             objlim,             /**< new objective limit */
   SCIP_Bool*            success             /**< pointer to store whether the parameter was actually changed */
   )
{
   assert(lp != NULL);
   assert(set != NULL);
   assert(success != NULL);

   *success = FALSE;

   /* We disabled the objective limit in the LP solver or we want so solve exactly and thus cannot rely on the LP
    * solver's objective limit handling, so we return here and do not apply the objective limit. */
   if( set->lp_disablecutoff == 1 || (set->nactivepricers > 0 && set->lp_disablecutoff == 2) )
      return SCIP_OKAY;

   /* convert SCIP infinity value to lp-solver infinity value if necessary */
   if( SCIPsetIsInfinity(set, objlim) )
      objlim = SCIPlpiExactInfinity(lp->lpiexact);

   if( objlim != lp->lpiobjlim ) /*lint !e777*/
   {
      SCIP_CALL( lpExactSetRealpar(lp, SCIP_LPPAR_OBJLIM, objlim, success) );
      if( *success )
      {
         SCIP_Real actualobjlim;

         /* check whether the parameter was actually changed or already was at the boundary of the LP solver's parameter range */
         SCIP_CALL( SCIPlpiExactGetRealpar(lp->lpiexact, SCIP_LPPAR_OBJLIM, &actualobjlim) );
         if( actualobjlim != lp->lpiobjlim ) /*lint !e777*/
         {
            /* mark the current solution invalid */
            lp->solved = FALSE;
            lp->primalfeasible = FALSE;
            lp->primalchecked = FALSE;
            SCIPrationalSetString(lp->lpobjval, "inf");
            lp->lpsolstat = SCIP_LPSOLSTAT_NOTSOLVED;
         }
         lp->lpiobjlim = actualobjlim;
      }
   }

   return SCIP_OKAY;
}

/** sets the iteration limit of the LP solver */
static
SCIP_RETCODE lpExactSetIterationLimit(
   SCIP_LPEXACT*         lp,                 /**< current LP data */
   int                   itlim               /**< maximal number of LP iterations to perform, or -1 for no limit */
   )
{
   SCIP_Bool success;

   assert(lp != NULL);
   assert(itlim >= -1);

   if( itlim == -1 )
      itlim = INT_MAX;

   if( itlim != lp->lpiitlim )
   {
      SCIP_CALL( lpExactSetIntpar(lp, SCIP_LPPAR_LPITLIM, itlim, &success) );
      if( success )
      {
         if( itlim > lp->lpiitlim )
         {
            /* mark the current solution invalid */
            lp->solved = FALSE;
            SCIPrationalSetString(lp->lpobjval, "inf");
            lp->lpsolstat = SCIP_LPSOLSTAT_NOTSOLVED;
         }
         lp->lpiitlim = itlim;
      }
   }

   return SCIP_OKAY;
}

/** resets row data to represent a row not in the LP solver */
static
void markRowExactDeleted(
   SCIP_ROWEXACT*        row                 /**< row to be marked deleted */
   )
{
   assert(row != NULL);

   row->lpipos = -1;
   SCIPrationalSetReal(row->dualsol, 0.0);
   SCIPrationalSetString(row->activity, "inf");
   SCIPrationalSetReal(row->dualfarkas, 0.0);
   row->basisstatus = SCIP_BASESTAT_BASIC; /*lint !e641*/
   row->validactivitylp = -1;
}

/** deletes the marked rows from the LP and the LP interface */
SCIP_RETCODE SCIPlpExactDelRowset(
   SCIP_LPEXACT*         lp,                 /**< current LP data */
   BMS_BLKMEM*           blkmem,             /**< block memory buffers */
   SCIP_SET*             set,                /**< global SCIP settings */
   int*                  rowdstat            /**< deletion status of rows:  1 if row should be deleted, 0 if not */
   )
{
   SCIP_ROWEXACT* row;
   int nrows;
   int nlpirows;
   int r;
   int c;

   assert(lp != NULL);
   assert(rowdstat != NULL);

   nrows = lp->nrows;
   nlpirows = lp->nlpirows;
   if( nlpirows == 0 )
      return SCIP_OKAY;

   /* delete rows in LP solver */
   SCIP_CALL( SCIPlpiExactDelRowset(lp->lpiexact, rowdstat) );

   /* set the correct status for rows that never made it to the lpi (this is special for the exact lp) */
   c = lp->nlpirows - 1;
   while( rowdstat[c] == -1 )
   {
      c--;
   }

   c = rowdstat[c] + 1;
   for( r = lp->nlpirows; r < nrows; r++ )
   {
      if( rowdstat[r] != 1 )
      {
         rowdstat[r] = c;
         ++c;
      }
      else
         rowdstat[r] = -1;
   }

   /* update LP data respectively */
   for( r = 0; r < nrows; ++r )
   {
      row = lp->rows[r];
      assert(rowdstat[r] <= r);
      assert(row != NULL);
      row->lppos = rowdstat[r];
      if( rowdstat[r] == -1 )
      {
         if( row->removable )
            lp->nremovablerows--;

         /* mark row to be deleted from the LPI and update row arrays of all linked columns */
         markRowExactDeleted(row);
         SCIP_CALL( rowExactUpdateDelLP(row, set) );
         row->lpdepth = -1;

         /* only release lpirows if they actually exist */
         if( r < nlpirows )
         {
            assert(row == lp->lpirows[r]);

            SCIP_CALL( SCIProwExactRelease(&lp->lpirows[r], blkmem, set, lp) );
            lp->nlpirows--;
         }
         SCIP_CALL( SCIProwExactRelease(&lp->rows[r], blkmem, set, lp) );
         assert(lp->rows[r] == NULL);
         lp->nrows--;
      }
      else if( rowdstat[r] < r )
      {
         assert(lp->rows[rowdstat[r]] == NULL);
         assert(lp->lpirows[rowdstat[r]] == NULL);
         lp->rows[rowdstat[r]] = row;

         /* only re-order lpirows if they actually exist */
         if( r < nlpirows )
         {
            lp->lpirows[rowdstat[r]] = row;
            lp->lpirows[r] = NULL;
         }
         lp->rows[rowdstat[r]]->lppos = rowdstat[r];
         lp->rows[rowdstat[r]]->lpipos = rowdstat[r];
         lp->rows[r] = NULL;
      }
   }

   /* mark LP to be unsolved */
   if( lp->nrows < nrows )
   {
      assert(lp->nchgrows == 0);

      lp->lpifirstchgrow = lp->nlpirows;

      /* mark the current solution invalid */
      lp->solved = FALSE;
      lp->dualfeasible = FALSE;
      lp->dualchecked = FALSE;
      SCIPrationalSetString(lp->lpobjval, "inf");
      lp->lpsolstat = SCIP_LPSOLSTAT_NOTSOLVED;
   }

   checkLinks(lp);

   return SCIP_OKAY;
}

/** frees an LP column */
SCIP_RETCODE SCIPcolExactFree(
   SCIP_COLEXACT**       col,                /**< pointer to LP column */
   BMS_BLKMEM*           blkmem              /**< block memory */
   )
{
   assert(blkmem != NULL);
   assert(col != NULL);
   assert(*col != NULL);
   assert((*col)->fpcol != NULL);

   if( (*col)->size > 0 )
   {
      SCIPfreeRationalBlockArray(blkmem, &(*col)->vals, (*col)->size);
      BMSfreeBlockMemoryArray(blkmem, &(*col)->linkpos, (*col)->size);
      BMSfreeBlockMemoryArray(blkmem, &(*col)->rows, (*col)->size);
   }
   else
      assert((*col)->vals == NULL);

   if( (*col)->storedsolvals != NULL )
   {
      SCIPfreeRationalBlock(blkmem, &(*col)->storedsolvals->primsol);
      SCIPfreeRationalBlock(blkmem, &(*col)->storedsolvals->redcost);
      BMSfreeBlockMemoryNull(blkmem, &(*col)->storedsolvals);
   }

   SCIPfreeRationalBlock(blkmem, &(*col)->obj);
   SCIPfreeRationalBlock(blkmem, &(*col)->lb);
   SCIPfreeRationalBlock(blkmem, &(*col)->ub);
   SCIPfreeRationalBlock(blkmem, &(*col)->flushedobj);
   SCIPfreeRationalBlock(blkmem, &(*col)->flushedlb);
   SCIPfreeRationalBlock(blkmem, &(*col)->flushedub);
   SCIPfreeRationalBlock(blkmem, &(*col)->primsol);
   SCIPfreeRationalBlock(blkmem, &(*col)->redcost);
   SCIPfreeRationalBlock(blkmem, &(*col)->farkascoef);

   BMSfreeBlockMemory(blkmem, col);

   return SCIP_OKAY;
}

/** output column to file stream */
void SCIPcolExactPrint(
   SCIP_COLEXACT*        col,                /**< LP column */
   SCIP_MESSAGEHDLR*     messagehdlr,        /**< message handler */
   FILE*                 file                /**< output file (or NULL for standard output) */
   )
{
   int r;

   assert(col != NULL);
   assert(col->fpcol != NULL);
   assert(col->fpcol->var != NULL);

   SCIPmessageFPrintInfo(messagehdlr, file, "(obj:");
   SCIPrationalMessage(messagehdlr, file, col->obj);
   SCIPmessageFPrintInfo(messagehdlr, file, ") [");
   SCIPrationalMessage(messagehdlr, file, col->lb);
   SCIPmessageFPrintInfo(messagehdlr, file, ", ");
   SCIPrationalMessage(messagehdlr, file, col->ub);
   SCIPmessageFPrintInfo(messagehdlr, file, "], ");

   /* print coefficients */
   if( col->len == 0 )
      SCIPmessageFPrintInfo(messagehdlr, file, "<empty>");
   for( r = 0; r < col->len; ++r )
   {
      assert(col->rows[r] != NULL);
      assert(col->rows[r]->fprow->name != NULL);

      if( SCIPrationalIsPositive(col->vals[r]) )
         SCIPmessageFPrintInfo(messagehdlr, file, "+");

      SCIPrationalMessage(messagehdlr, file, col->vals[r]);
      SCIPmessageFPrintInfo(messagehdlr, file, "<%s> ", col->rows[r]->fprow->name);
   }
   SCIPmessageFPrintInfo(messagehdlr, file, "\n");
}

/** adds a previously non existing coefficient to an LP column */
SCIP_RETCODE SCIPcolExactAddCoef(
   SCIP_COLEXACT*        col,                /**< LP column */
   BMS_BLKMEM*           blkmem,             /**< block memory */
   SCIP_SET*             set,                /**< global SCIP settings */
   SCIP_EVENTQUEUE*      eventqueue,         /**< event queue */
   SCIP_LPEXACT*         lp,                 /**< current LP data */
   SCIP_ROWEXACT*        row,                /**< LP row */
   SCIP_Rational*        val                 /**< value of coefficient */
   )
{
   assert(lp != NULL);

   SCIP_CALL( colExactAddCoef(col, blkmem, set, eventqueue, lp, row, val, -1) );

   return SCIP_OKAY;
}

/** deletes coefficient from column */
SCIP_RETCODE SCIPcolExactDelCoef(
   SCIP_COLEXACT*        col,                /**< column to be changed */
   SCIP_SET*             set,                /**< global SCIP settings */
   SCIP_LPEXACT*         lp,                 /**< current LP data */
   SCIP_ROWEXACT*        row                 /**< coefficient to be deleted */
   )
{
   int pos;

   assert(col != NULL);
   assert(col->var != NULL);
   assert(lp != NULL);
   assert(row != NULL);

   /* search the position of the row in the column's row vector */
   pos = colExactSearchCoef(col, row);
   if( pos == -1 )
   {
      SCIPerrorMessage("coefficient for row <%s> doesn't exist in column <%s>\n", row->fprow->name, SCIPvarGetName(col->var));
      return SCIP_INVALIDDATA;
   }
   assert(0 <= pos && pos < col->fpcol->len);
   assert(col->rows[pos] == row);

   /* if row knows of the column, remove the column from the row's col vector */
   if( col->linkpos[pos] >= 0 )
   {
      assert(row->cols[col->linkpos[pos]] == col);
      assert(row->cols_index[col->linkpos[pos]] == col->index);
      assert(SCIPrationalIsEqual(row->vals[col->linkpos[pos]], col->vals[pos]));
      SCIP_CALL( rowExactDelCoefPos(row, set,lp, col->linkpos[pos]) );
   }

   /* delete the row from the column's row vector */
   SCIP_CALL( colExactDelCoefPos(col, set, lp, pos) );

   checkLinks(lp);

   return SCIP_OKAY;
}

/** changes or adds a coefficient to an LP column */
SCIP_RETCODE SCIPcolExactChgCoef(
   SCIP_COLEXACT*        col,                /**< LP column */
   BMS_BLKMEM*           blkmem,             /**< block memory */
   SCIP_SET*             set,                /**< global SCIP settings */
   SCIP_EVENTQUEUE*      eventqueue,         /**< event queue */
   SCIP_LPEXACT*         lp,                 /**< current LP data */
   SCIP_ROWEXACT*        row,                /**< LP row */
   SCIP_Rational*        val                 /**< value of coefficient */
   )
{
   int pos;

   assert(col != NULL);
   assert(lp != NULL);
   assert(!lp->fplp->diving);
   assert(row != NULL);

   /* search the position of the row in the column's row vector */
   pos = colExactSearchCoef(col, row);

   /* check, if row already exists in the column's row vector */
   if( pos == -1 )
   {
      /* add previously not existing coefficient */
      SCIP_CALL( colExactAddCoef(col, blkmem, set, eventqueue, lp, row, val, -1) );
   }
   else
   {
      /* modify already existing coefficient */
      assert(0 <= pos && pos < col->len);
      assert(col->rows[pos] == row);

      /* if row knows of the column, change the corresponding coefficient in the row */
      if( col->linkpos[pos] >= 0 )
      {
         assert(row->cols[col->linkpos[pos]] == col);
         assert(row->cols_index[col->linkpos[pos]] == col->index);
         assert(SCIPrationalIsEqual(row->vals[col->linkpos[pos]], col->vals[pos]));
         SCIP_CALL( rowExactChgCoefPos(row, set, lp, col->linkpos[pos], val) );
      }

      /* change the coefficient in the column */
      SCIP_CALL( colExactChgCoefPos(col, set, lp, pos, val) );
   }

   checkLinks(lp);

   return SCIP_OKAY;
}

/** increases value of an existing or nonexisting coefficient in an LP column */
SCIP_RETCODE SCIPcolExactIncCoef(
   SCIP_COLEXACT*        col,                /**< LP column */
   BMS_BLKMEM*           blkmem,             /**< block memory */
   SCIP_SET*             set,                /**< global SCIP settings */
   SCIP_EVENTQUEUE*      eventqueue,         /**< event queue */
   SCIP_LPEXACT*         lp,                 /**< current LP data */
   SCIP_ROWEXACT*        row,                /**< LP row */
   SCIP_Rational*        incval              /**< value to add to the coefficient */
   )
{
   int pos;

   assert(col != NULL);
   assert(lp != NULL);
   assert(!lp->fplp->diving);
   assert(row != NULL);

   if( SCIPrationalIsZero(incval) )
      return SCIP_OKAY;

   /* search the position of the row in the column's row vector */
   pos = colExactSearchCoef(col, row);

   /* check, if row already exists in the column's row vector */
   if( pos == -1 )
   {
      /* add previously not existing coefficient */
      SCIP_CALL( colExactAddCoef(col, blkmem, set, eventqueue, lp, row, incval, -1) );
   }
   else
   {
      /* modify already existing coefficient */
      assert(0 <= pos && pos < col->len);
      assert(col->rows[pos] == row);

      /* if row knows of the column, change the corresponding coefficient in the row */
      if( col->linkpos[pos] >= 0 )
      {
         assert(row->cols[col->linkpos[pos]] == col);
         assert(row->cols_index[col->linkpos[pos]] == col->index);
         assert(SCIPrationalIsEqual(row->vals[col->linkpos[pos]], col->vals[pos]));

         SCIPrationalAdd(incval, incval, col->vals[pos]);
         SCIP_CALL( rowExactChgCoefPos(row, set, lp, col->linkpos[pos], incval) );
      }

      /* change the coefficient in the column */
      SCIP_CALL( colExactChgCoefPos(col, set, lp, pos, incval) );
   }

   checkLinks(lp);

   return SCIP_OKAY;
}

/** changes objective value of column */
SCIP_RETCODE SCIPcolExactChgObj(
   SCIP_COLEXACT*        col,                /**< LP column to change */
   SCIP_SET*             set,                /**< global SCIP settings */
   SCIP_LPEXACT*         lp,                 /**< current LP data */
   SCIP_Rational*        newobj              /**< new objective value */
   )
{
   assert(col != NULL);
   assert(col->var != NULL);
   assert(SCIPvarGetStatusExact(col->var) == SCIP_VARSTATUS_COLUMN);
   assert(SCIPvarGetColExact(col->var) == col);
   assert(lp != NULL);

   RatDebugMessage("changing objective value of column <%s> from %q to %q\n", SCIPvarGetName(col->var), col->obj, newobj);

   /* only add actual changes */
   if( !SCIPrationalIsEqual(col->obj, newobj) )
   {
      /* only variables with a real position in the LPI can be inserted */
      if( col->lpipos >= 0 )
      {
         /* insert column in the chgcols list (if not already there) */
         SCIP_CALL( insertColChgcols(col, set, lp) );

         /* mark objective value change in the column */
         col->objchanged = TRUE;

         assert(lp->nchgcols > 0);
      }
      /* in any case, when the sign of the objective (and thereby the best bound) changes, the variable has to enter the
       * LP and the LP has to be flushed
       */
      else if( (SCIPrationalIsNegative(col->obj) && SCIPrationalIsPositive(newobj) && SCIPrationalIsZero(col->ub))
         || (SCIPrationalIsPositive(col->obj) && SCIPrationalIsNegative(newobj) && SCIPrationalIsZero(col->lb)) )
      {
         /* mark the LP unflushed */
         lp->flushed = FALSE;
      }
   }

   /* store new objective function value */
   SCIPrationalSet(col->obj, newobj);

   return SCIP_OKAY;
}

/** changes lower bound of column */
SCIP_RETCODE SCIPcolExactChgLb(
   SCIP_COLEXACT*        col,                /**< LP column to change */
   SCIP_SET*             set,                /**< global SCIP settings */
   SCIP_LPEXACT*         lp,                 /**< current LP data */
   SCIP_Rational*        newlb               /**< new lower bound value */
   )
{
   assert(col != NULL);
   assert(col->var != NULL);
   assert(SCIPvarGetStatusExact(col->var) == SCIP_VARSTATUS_COLUMN);
   assert(SCIPvarGetColExact(col->var) == col);
   assert(lp != NULL);

   RatDebugMessage("changing lower bound of column <%s> from %q to %q\n", SCIPvarGetName(col->var), col->lb, newlb);

   /* only add actual changes */
   if( !SCIPrationalIsEqual(col->lb, newlb) )
   {
      /* only variables with a real position in the LPI can be inserted */
      if( col->lpipos >= 0 )
      {
         /* insert column in the chgcols list (if not already there) */
         SCIP_CALL( insertColChgcols(col, set, lp) );

         /* mark bound change in the column */
         col->lbchanged = TRUE;

         assert(lp->nchgcols > 0);
      }
      /* in any case, when the best bound is zero and gets changed, the variable has to enter the LP and the LP has to be
       * flushed
       */
      else if( !SCIPrationalIsNegative(col->obj) && SCIPrationalIsZero(col->lb) )
      {
         /* mark the LP unflushed */
         lp->flushed = FALSE;
      }
   }

   SCIPrationalSet(col->lb, newlb);

   return SCIP_OKAY;
}

/** changes upper bound of exact column */
SCIP_RETCODE SCIPcolExactChgUb(
   SCIP_COLEXACT*        col,                /**< LP column to change */
   SCIP_SET*             set,                /**< global SCIP settings */
   SCIP_LPEXACT*         lp,                 /**< current LP data */
   SCIP_Rational*        newub               /**< new upper bound value */
   )
{
   assert(col != NULL);
   assert(col->var != NULL);
   assert(SCIPvarGetStatusExact(col->var) == SCIP_VARSTATUS_COLUMN);
   assert(SCIPvarGetColExact(col->var) == col);
   assert(lp != NULL);

   RatDebugMessage("changing upper bound of column <%s> from %q to %q\n", SCIPvarGetName(col->var), col->ub, newub);

   /* only add actual changes */
   if( !SCIPrationalIsEqual(col->ub, newub) )
   {
      /* only variables with a real position in the LPI can be inserted */
      if( col->lpipos >= 0 )
      {
         /* insert column in the chgcols list (if not already there) */
         SCIP_CALL( insertColChgcols(col, set, lp) );

         /* mark bound change in the column */
         col->ubchanged = TRUE;

         assert(lp->nchgcols > 0);
      }
      /* in any case, when the best bound is zero and gets changed, the variable has to enter the LP and the LP has to be
       * flushed
       */
      else if( SCIPrationalIsNegative(col->obj) && SCIPrationalIsZero(col->ub) )
      {
         /* mark the LP unflushed */
         lp->flushed = FALSE;
      }
   }

   SCIPrationalSet(col->ub, newub);

   return SCIP_OKAY;
}

/** creates and captures an LP row */
SCIP_RETCODE SCIProwExactCreate(
   SCIP_ROWEXACT**       row,                /**< pointer to LP row data */
   SCIP_ROW*             fprow,              /**< corresponding fp row */
   SCIP_ROW*             fprowrhs,           /**< rhs-part of fp-relaxation of this row if necessary, NULL otherwise */
   BMS_BLKMEM*           blkmem,             /**< block memory */
   SCIP_SET*             set,                /**< global SCIP settings */
   SCIP_STAT*            stat,               /**< problem statistics */
   SCIP_LPEXACT*         lp,                 /**< current LP data */
   int                   len,                /**< number of nonzeros in the row */
   SCIP_COLEXACT**       cols,               /**< array with columns of row entries */
   SCIP_Rational**       vals,               /**< array with coefficients of row entries */
   SCIP_Rational*        lhs,                /**< left hand side of row */
   SCIP_Rational*        rhs,                /**< right hand side of row */
   SCIP_Bool             isfprelaxable       /**< is it possible to make fp-relaxation of this row */
   )
{
   assert(row != NULL);
   assert(fprow != NULL);
   assert(blkmem != NULL);
   assert(stat != NULL);
   assert(len >= 0);
   assert(len == 0 || (cols != NULL && vals != NULL));
   assert(SCIProwGetNNonz(fprow) == len || len == 0);
   /* note, that the assert tries to avoid numerical troubles in the LP solver.
    * in case, for example, lhs > rhs but they are equal with tolerances, one could pass lhs=rhs=lhs+rhs/2 to
    * SCIProwCreate() (see cons_linear.c: detectRedundantConstraints())
    */
   assert(SCIPrationalIsLE(lhs, rhs));

   SCIP_ALLOC( BMSallocBlockMemory(blkmem, row) );

   (*row)->storedsolvals = NULL;
   (*row)->integral = TRUE;
   (*row)->fprow = fprow;
   (*row)->fprowrhs = fprowrhs;
   (*row)->nuses = 0;
   (*row)->nlocks = 0;
   fprow->rowexact = (*row);
   SCIProwExactCapture(*row);
   if( fprowrhs != NULL )
   {
      SCIProwExactCapture(*row);
      fprowrhs->rowexact = (*row);
   }

   if( len > 0 )
   {
      SCIP_VAR* var;
      int i;

      SCIP_ALLOC( BMSduplicateBlockMemoryArray(blkmem, &(*row)->cols, cols, len) );
      SCIP_ALLOC( BMSallocBlockMemoryArray(blkmem, &(*row)->cols_index, len) );
      SCIP_ALLOC( BMSallocBlockMemoryArray(blkmem, &(*row)->linkpos, len) );
      SCIP_ALLOC( BMSallocBlockMemoryArray(blkmem, &(*row)->valsinterval, len) );
      SCIP_CALL( SCIPcopyRationalBlockArray(blkmem, &(*row)->vals, vals, len) );

      for( i = 0; i < len; ++i )
      {
         assert(cols[i] != NULL);
         assert(!SCIPrationalIsZero(vals[i]));

         var = cols[i]->var;
         (*row)->cols_index[i] = cols[i]->index;
         (*row)->linkpos[i] = -1;
         SCIPintervalSetRational(&(*row)->valsinterval[i], vals[i]);

         if( SCIPrationalIsIntegral((*row)->vals[i]) )
            (*row)->integral = (*row)->integral && SCIPvarIsIntegral(var);
         else
         {
            (*row)->integral = FALSE;
         }
      }
   }
   else
   {
      (*row)->cols = NULL;
      (*row)->vals = NULL;
      (*row)->valsinterval = NULL;
      (*row)->linkpos = NULL;
      (*row)->cols_index = NULL;
   }

   SCIP_CALL( SCIPcopyRationalBlock(blkmem, &(*row)->lhs, lhs) );
   SCIP_CALL( SCIPcopyRationalBlock(blkmem, &(*row)->rhs, rhs) );
   SCIP_CALL( SCIPcreateRationalString(blkmem, &(*row)->flushedlhs, "-inf") );
   SCIP_CALL( SCIPcreateRationalString(blkmem, &(*row)->flushedrhs, "inf") );
   SCIP_CALL( SCIPcreateRationalString(blkmem, &(*row)->objprod, "0") );
   SCIP_CALL( SCIPcreateRationalString(blkmem, &(*row)->dualsol, "0") );
   SCIP_CALL( SCIPcreateRationalString(blkmem, &(*row)->activity, "inf") );
   SCIP_CALL( SCIPcreateRationalString(blkmem, &(*row)->dualfarkas, "0") );
   SCIP_CALL( SCIPcreateRationalString(blkmem, &(*row)->pseudoactivity, "inf") );
   SCIP_CALL( SCIPcreateRationalString(blkmem, &(*row)->constant, "0") );

   (*row)->index = stat->nrowidx;
   SCIPstatIncrement(stat, set, nrowidx);
   (*row)->size = len;
   (*row)->len = len;
   (*row)->nlpcols = 0;
   (*row)->nunlinked = len;
   (*row)->lppos = -1;
   (*row)->lpipos = -1;
   (*row)->lpdepth = -1;
   (*row)->validactivitylp = -1;
   (*row)->delaysort = FALSE;
   (*row)->lpcolssorted = TRUE;
   (*row)->nonlpcolssorted = (len <= 1);
   (*row)->delaysort = FALSE;
   (*row)->fprelaxable = isfprelaxable;
   (*row)->rhsreal = SCIPrationalRoundReal((*row)->rhs, SCIP_R_ROUND_UPWARDS);
   (*row)->lhsreal = SCIPrationalRoundReal((*row)->lhs, SCIP_R_ROUND_DOWNWARDS);
   SCIPintervalSet(&(*row)->constantreal, 0.0);
   return SCIP_OKAY;
} /*lint !e715*/

/** changes an exact row, so that all denominators are bounded by set->exact_cutmaxdenomsize */
static
SCIP_RETCODE rowExactCreateFromRowLimitEncodingLength(
   SCIP_ROW*             row,                /**< SCIP row */
   SCIP_ROWEXACT*        rowexact,           /**< exact row */
   SCIP_SET*             set,                /**< SCIP settings */
   BMS_BLKMEM*           blkmem,             /**< block memory structure */
   SCIP_EVENTQUEUE*      eventqueue,         /**< the eventqueue */
   SCIP_LPEXACT*         lpexact             /**< the exact lp */
   )
{
   int i;
   SCIP_Longint maxdenom;
   SCIP_Longint maxboundval;
   SCIP_Rational* val;
   SCIP_Rational* newval;
   SCIP_Rational* difference;
   SCIP_Real rhschange;
   int forcegreater;

   assert(row != NULL);
   assert(set->exact_cutmaxdenomsize > 0);
   assert(set->exact_cutapproxmaxboundval >= 0);

   SCIPdebugMessage("approximating row ");
   SCIPdebug(SCIPprintRow(set->scip, row, NULL));

   SCIP_CALL( SCIPcreateRationalBuffer(set->buffer, &val) );
   SCIP_CALL( SCIPcreateRationalBuffer(set->buffer, &difference) );
   SCIP_CALL( SCIPcreateRationalBuffer(set->buffer, &newval) );

   rhschange = 0;
   maxboundval = set->exact_cutapproxmaxboundval;
   maxdenom = set->exact_cutmaxdenomsize;

   assert(maxdenom >= 0);
   assert(maxboundval >= 0);

   for( i = 0; i <= row->len - 1; ++i )
   {
      SCIP_VAR* var = row->cols[i]->var;
      SCIPrationalSetReal(val, row->vals[i]);

      forcegreater = 0;

      /** @todo exip: we only need one bound if we can control the direction we look in */
      if( SCIPrationalIsNegInfinity(SCIPvarGetLbGlobalExact(var)) && SCIPrationalIsInfinity(SCIPvarGetUbGlobalExact(var)) )
         forcegreater = -2;
      else if( SCIPrationalIsNegInfinity(SCIPvarGetLbGlobalExact(var)) )
         forcegreater = 1;
      else if( SCIPrationalIsInfinity(SCIPvarGetUbGlobalExact(var)) )
         forcegreater = -1;

      if( forcegreater == -2 || SCIPrationalDenominatorIsLE(val, maxdenom) ||
            ((maxboundval > 0) && SCIPrationalIsGTReal(SCIPvarGetUbGlobalExact(var), (double) maxboundval)) ||
            SCIPrationalIsLTReal(SCIPvarGetLbGlobalExact(var), (double) -maxboundval) )
      {
         SCIPrationalSet(newval, val);
      }
      else
         SCIPrationalComputeApproximation(newval, val, maxdenom, forcegreater);
#ifndef NDEBUG
      if( forcegreater == 1 )
         assert(SCIPrationalIsGE(newval, val));
      else if( forcegreater == -1 )
         assert(SCIPrationalIsLE(newval, val));
#endif

      SCIPrationalDiff(difference, newval, val);
      if( SCIPrationalIsPositive(difference) )
         SCIPrationalAddProd(rowexact->rhs, difference, SCIPvarGetUbGlobalExact(var));
      else
         SCIPrationalAddProd(rowexact->rhs, difference, SCIPvarGetLbGlobalExact(var));

      if( !SCIPrationalIsZero(newval) )
      {
         SCIP_CALL( SCIProwExactAddCoef(rowexact, blkmem, set, eventqueue, lpexact, SCIPcolGetColExact(row->cols[i]), newval) );
      }

      if( SCIPrationalIsNegative(SCIPvarGetLbGlobalExact(var)) && !SCIPrationalIsZero(newval) )
      {
         rhschange += (SCIPintervalGetInf(rowexact->valsinterval[rowexact->len - 1]) - SCIPintervalGetSup(rowexact->valsinterval[rowexact->len - 1])) * SCIPvarGetLbGlobal(var);
      }
   }

   SCIPrationalComputeApproximation(newval, rowexact->rhs, maxdenom, 1);
   assert(SCIPrationalIsGE(newval, rowexact->rhs));

   SCIPrationalSet(rowexact->rhs, newval);

   SCIProwExactSort(rowexact);

   for( i = rowexact->fprow-> len-1; i >= 0; i-- )
   {
      SCIP_CALL( SCIProwDelCoef(rowexact->fprow, blkmem, set, eventqueue, lpexact->fplp, rowexact->fprow->cols[i]) );
   }

   for( i = 0; i < rowexact->len; i++ )
   {
      SCIP_CALL( SCIProwAddCoef(rowexact->fprow, blkmem, set, eventqueue, lpexact->fplp, rowexact->cols[i]->fpcol,
         SCIPrationalRoundReal(rowexact->vals[i], SCIP_R_ROUND_DOWNWARDS)) );
   }

   SCIP_CALL( SCIProwChgRhs(rowexact->fprow, blkmem, set, eventqueue, lpexact->fplp,
      SCIPrationalRoundReal(rowexact->rhs, SCIP_R_ROUND_UPWARDS) + rhschange) );

   SCIPfreeRationalBuffer(set->buffer, &newval);
   SCIPfreeRationalBuffer(set->buffer, &difference);
   SCIPfreeRationalBuffer(set->buffer, &val);

   SCIPdebugMessage("new row ");
   SCIPdebug(SCIPprintRowExact(set->scip, rowexact, NULL));

   return SCIP_OKAY;
}

/** creates and captures an exact LP row from a fp row */
SCIP_RETCODE SCIProwExactCreateFromRow(
   SCIP_ROW*             fprow,              /**< corresponding fp row to create from */
   BMS_BLKMEM*           blkmem,             /**< block memory */
   SCIP_SET*             set,                /**< global SCIP settings */
   SCIP_STAT*            stat,               /**< problem statistics */
   SCIP_EVENTQUEUE*      eventqueue,         /**< the eventqueue */
   SCIP_PROB*            prob,               /**< scip prob structure */
   SCIP_LPEXACT*         lp                  /**< current LP data */
   )
{
   SCIP_ROWEXACT** row;
   SCIP_ROWEXACT* workrow;
   int i;
   int nlocks;
   SCIP_Rational* tmpval;
   SCIP_Rational* tmplhs;
   SCIP_Real* rowvals;

   row = &(fprow->rowexact);

   nlocks = (int) fprow->nlocks;
   fprow->nlocks = 0; // bit hacky: unlock the row to be able to change it (slightly)

   assert(row != NULL);
   assert(fprow != NULL);
   assert(blkmem != NULL);
   assert(stat != NULL);

   SCIP_CALL( SCIPcreateRationalBuffer(set->buffer, &tmpval) );
   SCIP_CALL( SCIPcreateRationalBuffer(set->buffer, &tmplhs) );

   if( !SCIPsetIsInfinity(set, fprow->rhs) )
      SCIPrationalSetReal(tmpval, fprow->rhs);
   else
      SCIPrationalSetString(tmpval, "inf");

   if( !SCIPsetIsInfinity(set, -fprow->lhs) )
      SCIPrationalSetReal(tmplhs, fprow->lhs);
   else
      SCIPrationalSetString(tmplhs, "-inf");

   SCIP_CALL( SCIProwExactCreate(row, fprow, NULL, blkmem, set, stat, lp, 0, NULL, NULL, tmplhs, tmpval, TRUE) );

   workrow = *row;
   rowvals = SCIProwGetVals(fprow);
   workrow->removable = TRUE;

   SCIP_CALL( SCIProwExactEnsureSize(workrow, blkmem, set, fprow->size) );

   SCIPrationalSetReal(tmpval, SCIProwGetConstant(fprow));
   SCIP_CALL( SCIProwExactAddConstant(workrow, set, stat, lp, tmpval) );

   if( set->exact_cutmaxdenomsize > 0 )
   {
      SCIP_CALL( rowExactCreateFromRowLimitEncodingLength(fprow, workrow, set, blkmem, eventqueue, lp) );
      SCIProwRecalcNorms(fprow, set);
   }
   else
   {
      for( i = 0; i < SCIProwGetNNonz(fprow); i++ )
      {
         SCIP_COL* col;

         SCIPrationalSetReal(tmpval, rowvals[i]);
         col = SCIProwGetCols(fprow)[i];

         SCIP_CALL( SCIPvarAddToRowExact(SCIPcolGetVar(col), blkmem, set, stat, eventqueue, prob, lp, workrow, tmpval) );
         assert(SCIPrationalIsFpRepresentable(SCIProwExactGetVals(workrow)[SCIProwExactGetNNonz(workrow) -1]));
      }
   }

   SCIPfreeRationalBuffer(set->buffer, &tmplhs);
   SCIPfreeRationalBuffer(set->buffer, &tmpval);

   fprow->nlocks = nlocks; /*lint !e732*/

   return SCIP_OKAY;
}

/** populate data of two empty fp rows with data from exact row */
SCIP_RETCODE SCIProwExactGenerateFpRows(
   BMS_BLKMEM*           blkmem,             /**< block memory */
   SCIP_SET*             set,                /**< global SCIP settings */
   SCIP_STAT*            stat,               /**< SCIP statistics */
   SCIP_EVENTQUEUE*      eventqueue,         /**< event queue */
   SCIP_LPEXACT*         lpexact,            /**< current exact LP data */
   SCIP_PROB*            prob,               /**< SCIP problem data */
   SCIP_ROWEXACT*        row,                /**< SCIP row */
   SCIP_ROW*             rowlhs,             /**< fp row-relaxation wrt lhs */
   SCIP_ROW*             rowrhs,             /**< fp row-relaxation wrt rhs */
   SCIP_Bool*            onerowrelax,        /**< is one row enough to represent the exact row */
   SCIP_Bool*            hasfprelax          /**< is it possible to generate relaxations at all for this row? */
   )
{
   SCIP_Real* valsrhsrelax;
   SCIP_Real* valslhsrelax;
   SCIP_Real rhsrelax;
   SCIP_Real lhsrelax;
   SCIP_VAR* var;
   SCIP_Rational* ub;
   SCIP_Rational* lb;
   SCIP_INTERVAL* rowexactvalsinterval;
   SCIP_Real lbreal = 0.0;
   SCIP_Real ubreal = 0.0;
   SCIP_ROUNDMODE roundmode;
   int i;
   int* sideindexpostprocess;
   int npostprocess;

   assert(row != NULL);
   assert(rowlhs != NULL);
   assert(rowrhs != NULL);

   SCIP_CALL( SCIPsetAllocBufferArray(set, &valsrhsrelax, row->len) );
   SCIP_CALL( SCIPsetAllocBufferArray(set, &valslhsrelax, row->len) );
   SCIP_CALL( SCIPsetAllocBufferArray(set, &sideindexpostprocess, row->len) );

   npostprocess = 0;
   *hasfprelax = TRUE;
   *onerowrelax = TRUE;

   rhsrelax = SCIPrationalRoundReal(row->rhs, SCIP_R_ROUND_UPWARDS);
   lhsrelax = SCIPrationalRoundReal(row->lhs, SCIP_R_ROUND_DOWNWARDS);
   roundmode = SCIPintervalGetRoundingMode();
   rowexactvalsinterval = row->valsinterval;

   /* we need to adapt the two fprows that are created, so that one is a relaxation wrt the lhs and the other wrt the rhs of the row */
   for( i = 0; i < row->len; i++ )
   {
      var = SCIPcolExactGetVar(row->cols[i]);
      ub = SCIPvarGetUbGlobalExact(var);
      lb = SCIPvarGetLbGlobalExact(var);

      /* coefficient is exactly representable as fp number */
      if( rowexactvalsinterval[i].inf == rowexactvalsinterval[i].sup )/*lint !e777*/
      {
         valslhsrelax[i] = rowexactvalsinterval[i].inf;
         valsrhsrelax[i] = rowexactvalsinterval[i].inf;
      }
      /* unbounded variable with non fp-representable coefficient: var would need to be split in pos/neg to be relaxable */
      else if( SCIPrationalIsInfinity(ub) && SCIPrationalIsNegInfinity(lb) )
      {
         *hasfprelax = FALSE;
         valslhsrelax[i] = rowexactvalsinterval[i].inf;
      }
      /* negative upper or positive lower bounds are good */
      else if( !SCIPrationalIsInfinity(ub) && SCIPrationalIsNegative(ub) )
      {
         *onerowrelax = FALSE;
         valslhsrelax[i] = rowexactvalsinterval[i].inf;
         valsrhsrelax[i] = rowexactvalsinterval[i].sup;
      }
      /* negative upper or positive lower bounds are good */
      else if( !SCIPrationalIsNegInfinity(lb) && SCIPrationalIsPositive(lb) )
      {
         *onerowrelax = FALSE;
         valslhsrelax[i] = rowexactvalsinterval[i].sup;
         valsrhsrelax[i] = rowexactvalsinterval[i].inf;
      }
      else if( !SCIPrationalIsInfinity(ub) )
      {
         *onerowrelax = FALSE;
         valslhsrelax[i] = rowexactvalsinterval[i].inf;
         valsrhsrelax[i] = rowexactvalsinterval[i].sup;
         sideindexpostprocess[npostprocess] = i;
         npostprocess++;
      }
      else
      {
         assert(!SCIPrationalIsInfinity(lb));
         *onerowrelax = FALSE;
         valslhsrelax[i] = rowexactvalsinterval[i].sup;
         valsrhsrelax[i] = rowexactvalsinterval[i].inf;
         sideindexpostprocess[npostprocess] = i;
         npostprocess++;
      }
   }

   SCIPintervalSetRoundingModeUpwards();

   /* change the sides where necessary (do not do it immediately to not change rounding mode too often) */
   for( i = 0; i < npostprocess; i++ )
   {
      int idx;
      idx = sideindexpostprocess[i];
      var = SCIPcolExactGetVar(row->cols[idx]);
      lbreal = SCIPvarGetLbGlobal(var);
      ubreal = SCIPvarGetUbGlobal(var);

      if( valslhsrelax[idx] == rowexactvalsinterval[idx].inf )/*lint !e777*/
         rhsrelax += ubreal >= 0 ? (rowexactvalsinterval[idx].sup - rowexactvalsinterval[idx].inf) * ubreal : 0;
      else
         rhsrelax -= lbreal <= 0 ? (rowexactvalsinterval[idx].sup - rowexactvalsinterval[idx].inf) * lbreal : 0;
   }

   SCIPintervalSetRoundingModeDownwards();
   for( i = 0; i < npostprocess; i++ )
   {
      int idx;
      idx = sideindexpostprocess[i];
      var = SCIPcolExactGetVar(row->cols[idx]);
      lbreal = SCIPvarGetLbGlobal(var);
      ubreal = SCIPvarGetUbGlobal(var);

      //  upper bound was used
      if( valslhsrelax[idx] == rowexactvalsinterval[idx].sup )/*lint !e777*/
         lhsrelax -= ubreal >= 0 ? (rowexactvalsinterval[i].sup - rowexactvalsinterval[i].inf) * ubreal : 0;
      else
         lhsrelax += lbreal <= 0 ? (rowexactvalsinterval[i].sup - rowexactvalsinterval[i].inf) * lbreal : 0;
   }

   SCIPintervalSetRoundingMode(roundmode);

   /* only create one row if possible, or if relaxation did not work at all */
   if( !(*hasfprelax) || *onerowrelax )
   {
      if( !SCIPsetIsInfinity(set, rhsrelax) )
      {
         SCIP_CALL( SCIProwChgRhs(rowlhs, blkmem, set, eventqueue, lpexact->fplp, rhsrelax) );
      }
      if( !SCIPsetIsInfinity(set, -lhsrelax) )
      {
         SCIP_CALL( SCIProwChgLhs(rowlhs, blkmem, set, eventqueue, lpexact->fplp, lhsrelax) );
      }

      for( i = 0; i < row->len; i++ )
      {
         SCIP_CALL( SCIPvarAddToRow(row->cols[i]->var, blkmem, set, stat,
            eventqueue, prob, lpexact->fplp, rowlhs, valslhsrelax[i]) );
      }

      /* we created the fprows directly from the exact row, so we should only have active variables inside it */
      assert(SCIProwGetConstant(rowlhs) == 0.0);
      SCIP_CALL( SCIProwChgConstant(rowlhs, blkmem, set, stat, eventqueue, lpexact->fplp, SCIPrationalRoundReal(row->constant, SCIP_R_ROUND_DOWNWARDS)) );

      SCIP_CALL( SCIProwRelease(&rowrhs, blkmem, set, lpexact->fplp) );
   }
   /* create two fp-rows for row relaxation */
   else
   {
      if( !SCIPsetIsInfinity(set, rhsrelax) )
      {
         SCIP_CALL( SCIProwChgRhs(rowlhs, blkmem, set, eventqueue, lpexact->fplp, rhsrelax) );
         SCIP_CALL( SCIProwChgRhs(rowrhs, blkmem, set, eventqueue, lpexact->fplp, rhsrelax) );
      }
      if( !SCIPsetIsInfinity(set, -lhsrelax) )
      {
         SCIP_CALL( SCIProwChgLhs(rowlhs, blkmem, set, eventqueue, lpexact->fplp, lhsrelax) );
         SCIP_CALL( SCIProwChgLhs(rowrhs, blkmem, set, eventqueue, lpexact->fplp, lhsrelax) );
      }

      for( i = 0; i < row->len; i++ )
      {
         SCIP_CALL( SCIPvarAddToRow(row->cols[i]->var, blkmem, set, stat,
            eventqueue, prob, lpexact->fplp, rowlhs, valslhsrelax[i]) );

         SCIP_CALL( SCIPvarAddToRow(row->cols[i]->var, blkmem, set, stat,
            eventqueue, prob, lpexact->fplp, rowrhs, valsrhsrelax[i]) );
      }

      /* we created the fprows directly from the exact row, so we should only have active variables inside it */
      assert(SCIProwGetConstant(rowlhs) == 0.0);
      assert(SCIProwGetConstant(rowrhs) == 0.0);
      SCIP_CALL( SCIProwChgConstant(rowlhs, blkmem, set, stat, eventqueue, lpexact->fplp, SCIPrationalRoundReal(row->constant, SCIP_R_ROUND_UPWARDS)) );
      SCIP_CALL( SCIProwChgConstant(rowrhs, blkmem, set, stat, eventqueue, lpexact->fplp, SCIPrationalRoundReal(row->constant, SCIP_R_ROUND_DOWNWARDS)) );
   }

   row->fprelaxable = *hasfprelax;

   SCIPsetFreeBufferArray(set, &sideindexpostprocess);
   SCIPsetFreeBufferArray(set, &valslhsrelax);
   SCIPsetFreeBufferArray(set, &valsrhsrelax);

   return SCIP_OKAY;
}

/** applies all cached changes to the LP solver */
SCIP_RETCODE SCIPlpExactFlush(
   SCIP_LPEXACT*         lp,                 /**< current exact LP data */
   BMS_BLKMEM*           blkmem,             /**< block memory */
   SCIP_SET*             set,                /**< global SCIP settings */
   SCIP_EVENTQUEUE*      eventqueue          /**< event queue */
   )
{
   assert(lp != NULL);
   assert(blkmem != NULL);

   SCIPsetDebugMsg(set, "flushing exact LP changes: old (%d cols, %d rows), nchgcols=%d, nchgrows=%d, firstchgcol=%d, firstchgrow=%d, new (%d cols, %d rows), flushed=%u\n",
      lp->nlpicols, lp->nlpirows, lp->nchgcols, lp->nchgrows, lp->lpifirstchgcol, lp->lpifirstchgrow, lp->ncols, lp->nrows, lp->flushed);

   if( !lp->flushed )
   {
      lp->flushdeletedcols = FALSE;
      lp->flushaddedcols = FALSE;
      lp->flushdeletedrows = FALSE;
      lp->flushaddedrows = FALSE;

      SCIP_CALL( lpExactFlushDelCols(lp) );
      SCIP_CALL( lpExactFlushDelRows(lp, blkmem, set) );
      SCIP_CALL( lpExactFlushChgCols(lp, set) );
      SCIP_CALL( lpExactFlushChgRows(lp, set) );
      SCIP_CALL( lpExactFlushAddCols(lp, blkmem, set, eventqueue) );
      SCIP_CALL( lpExactFlushAddRows(lp, blkmem, set, eventqueue) );

      lp->flushed = TRUE;

      checkLinks(lp);
   }

   /* we can't retrieve the solution from Qsoptex after anything was changed, so we need to resolve the lp */
#ifdef SCIP_WITH_QSOPTEX
   lp->solved = FALSE;
#endif

   assert(lp->nlpicols == lp->ncols);
   assert(lp->lpifirstchgcol == lp->nlpicols);
   assert(lp->nlpirows == lp->nrows);
   assert(lp->lpifirstchgrow == lp->nlpirows);
   assert(lp->nchgcols == 0);
   assert(lp->nchgrows == 0);
#ifndef NDEBUG
   {
      int ncols;
      int nrows;

      SCIP_CALL( SCIPlpiExactGetNCols(lp->lpiexact, &ncols) );
      SCIP_CALL( SCIPlpiExactGetNRows(lp->lpiexact, &nrows) );
      assert(ncols == lp->ncols);
      assert(nrows == lp->nrows);
   }
#endif

   return SCIP_OKAY;
}

/** ensures all rows/columns are correctly updated, but changes are not yet communicated to the exact LP solver */
SCIP_RETCODE SCIPlpExactLink(
   SCIP_LPEXACT*         lp,                 /**< current exact LP data */
   BMS_BLKMEM*           blkmem,             /**< block memory */
   SCIP_SET*             set,                /**< global SCIP settings */
   SCIP_EVENTQUEUE*      eventqueue          /**< event queue */
   )
{
   int c, r;
   SCIP_COLEXACT* col;
   SCIP_ROWEXACT* row;

   assert(lp != NULL);
   assert(blkmem != NULL);

   SCIPsetDebugMsg(set, "flushing exact LP changes: old (%d cols, %d rows), nchgcols=%d, nchgrows=%d, firstchgcol=%d, firstchgrow=%d, new (%d cols, %d rows), flushed=%u\n",
      lp->nlpicols, lp->nlpirows, lp->nchgcols, lp->nchgrows, lp->lpifirstchgcol, lp->lpifirstchgrow, lp->ncols, lp->nrows, lp->flushed);

   if( !lp->flushed )
   {
      lp->flushdeletedcols = FALSE;
      lp->flushaddedcols = FALSE;
      lp->flushdeletedrows = FALSE;
      lp->flushaddedrows = FALSE;

      /* we still flush added/deleted columns since this should only happen at the very start of the solve */
      SCIP_CALL( lpExactFlushDelCols(lp) );
      SCIP_CALL( lpExactFlushAddCols(lp, blkmem, set, eventqueue) );

      /* link new columns/rows */
      for( c = lp->nlpicols; c < lp->ncols; ++c )
      {
         col = lp->cols[c];
         assert(col != NULL);
         assert(col->var != NULL);
         assert(SCIPvarGetStatusExact(col->var) == SCIP_VARSTATUS_COLUMN);
         assert(SCIPvarGetColExact(col->var) == col);
         assert(col->lppos == c);

         SCIPsetDebugMsg(set, "linking added column <%s>: ", SCIPvarGetName(col->var));
         SCIP_CALL( colExactLink(col, blkmem, set, eventqueue, lp) );
      }
      for( r = lp->nlpirows; r < lp->nrows; ++r )
      {
         row = lp->rows[r];
         assert(row != NULL);
         assert(row->lppos == r);

         SCIPsetDebugMsg(set, "linking added exact row <%s>: ", row->fprow->name);

         SCIP_CALL( rowExactLink(row, blkmem, set, eventqueue, lp) );
      }

      checkLinks(lp);
   }

   return SCIP_OKAY;
}

/*
 * lp methods
 */

/** creates the data needed for project and shift bounding method */
static
SCIP_RETCODE SCIPlpPsdataCreate(
   SCIP_LPEXACT*         lp,                 /**< pointer to LP data object */
   SCIP_SET*             set,                /**< global SCIP settings */
   BMS_BLKMEM*           blkmem              /**< block memory buffers */
   )
{
   SCIP_PROJSHIFTDATA* projshiftdata;

   assert(lp != NULL);
   assert(set != NULL);
   assert(blkmem != NULL);

   SCIP_ALLOC( BMSallocBlockMemory(blkmem, &lp->projshiftdata) );

   projshiftdata = lp->projshiftdata;

   projshiftdata->lpiexact = NULL;
   projshiftdata->dvarmap = NULL;
   projshiftdata->ndvarmap = 0;
   projshiftdata->interiorpoint = NULL;
   projshiftdata->interiorray = NULL;
   projshiftdata->violation = NULL;
   projshiftdata->correction = NULL;
   projshiftdata->commonslack = NULL;
   projshiftdata->includedrows = NULL;
   projshiftdata->projshiftbasis = NULL;
#if defined SCIP_WITH_GMP && defined SCIP_WITH_EXACTSOLVE
   projshiftdata->rectfactor = (qsnum_factor_work*) NULL;
#endif

   projshiftdata->nextendedrows = 0;
   projshiftdata->projshiftbasisdim = 0;
   projshiftdata->violationsize = 0;

   projshiftdata->projshiftdatacon = FALSE;
   projshiftdata->projshiftdatafail = FALSE;
   projshiftdata->projshifthaspoint = FALSE;
   projshiftdata->projshifthasray = FALSE;
   projshiftdata->projshiftobjweight = FALSE;
   projshiftdata->scaleobj = FALSE;
   projshiftdata->projshiftuseintpoint = TRUE;

   return SCIP_OKAY;
}

/** frees the exact LPI in project-and-shift */
static
SCIP_RETCODE SCIPlpExactProjectShiftFreeLPIExact(
   SCIP_LPIEXACT**       lpiexact            /**< pointer to LPI object */
   )
{
   int nlpirows;
   int nlpicols;

   assert(lpiexact != NULL);
   assert(*lpiexact != NULL);

   /** @todo exip This should all happen automatically when calling SCIPlpiExactFree() */
   SCIP_CALL( SCIPlpiExactGetNRows(*lpiexact, &nlpirows) );
   SCIP_CALL( SCIPlpiExactDelRows(*lpiexact, 0, nlpirows - 1) );

   SCIP_CALL( SCIPlpiExactGetNCols(*lpiexact, &nlpicols) );
   SCIP_CALL( SCIPlpiExactDelCols(*lpiexact, 0, nlpicols - 1) );

   SCIP_CALL( SCIPlpiExactClear(*lpiexact) );
   SCIP_CALL( SCIPlpiExactFree(lpiexact) );

   return SCIP_OKAY;
}

/** frees the data needed for project and shift bounding method */
static
SCIP_RETCODE SCIPlpExactProjectShiftFree(
   SCIP_LPEXACT*         lp,                 /**< pointer to LP data object */
   SCIP_SET*             set,                /**< global SCIP settings */
   BMS_BLKMEM*           blkmem              /**< block memory buffers */
   )
{
   SCIP_PROJSHIFTDATA* projshiftdata;

   assert(lp != NULL);
   assert(set != NULL);
   assert(blkmem != NULL);

   projshiftdata = lp->projshiftdata;

   if( projshiftdata->lpiexact != NULL )
   {
      SCIP_CALL( SCIPlpExactProjectShiftFreeLPIExact(&projshiftdata->lpiexact) );
   }
   assert(projshiftdata->lpiexact == NULL);

   BMSfreeBlockMemoryArrayNull(blkmem, &projshiftdata->dvarmap, projshiftdata->ndvarmap);

   if( projshiftdata->interiorpoint != NULL )
      SCIPfreeRationalBlockArray(blkmem, &projshiftdata->interiorpoint, projshiftdata->nextendedrows);
   if( projshiftdata->interiorray != NULL )
      SCIPfreeRationalBlockArray(blkmem, &projshiftdata->interiorray, projshiftdata->nextendedrows);
   if( projshiftdata->violation != NULL )
      SCIPfreeRationalBlockArray(blkmem, &projshiftdata->violation, projshiftdata->violationsize);
   if( projshiftdata->correction != NULL )
      SCIPfreeRationalBlockArray(blkmem, &projshiftdata->correction, projshiftdata->nextendedrows);
   if( projshiftdata->commonslack != NULL )
      SCIPfreeRationalBlock(blkmem, &projshiftdata->commonslack);

   BMSfreeBlockMemoryArrayNull(blkmem, &projshiftdata->includedrows, projshiftdata->nextendedrows);
   BMSfreeBlockMemoryArrayNull(blkmem, &projshiftdata->projshiftbasis, projshiftdata->nextendedrows);

#if defined(SCIP_WITH_GMP) && defined(SCIP_WITH_EXACTSOLVE)
   if( projshiftdata->rectfactor != NULL )
      RECTLUfreeFactorization(projshiftdata->rectfactor);
#endif

   assert(projshiftdata->interiorpoint == NULL);
   assert(projshiftdata->interiorray == NULL);
   assert(projshiftdata->includedrows == NULL);
   assert(projshiftdata->projshiftbasis == NULL);
   assert(projshiftdata->commonslack == NULL);

   BMSfreeBlockMemoryNull(blkmem, &lp->projshiftdata);

   return SCIP_OKAY;
}

/** returns whether the success rate of the Neumaier-Shcherbina safe bounding method is sufficiently high */
SCIP_Bool SCIPlpExactBoundShiftUseful(
   SCIP_LPEXACT*         lp                  /**< pointer to LP data object */
   )
{
   assert(lp != NULL);

   return lp->boundshiftuseful;
}

/** returns whether it is possible to use project and shift bounding method */
SCIP_Bool SCIPlpExactProjectShiftPossible(
   SCIP_LPEXACT*         lp                  /**< pointer to LP data object */
   )
{
   assert(lp != NULL);
   assert(lp->projshiftdata != NULL);

   return !(lp->projshiftdata->projshiftdatafail);
}

/** checks that lp and fplp are properly synced */
SCIP_Bool SCIPlpExactIsSynced(
   SCIP_LPEXACT*         lp,                 /**< pointer to LP data object */
   SCIP_SET*             set,                /**< global SCIP settings */
   SCIP_MESSAGEHDLR*     msg                 /**< message handler */
   )
{
   assert(lp != NULL);
   assert(msg != NULL);

   return lpExactInSync(lp, set, msg);
}

/** creates empty LP data object */
SCIP_RETCODE SCIPlpExactCreate(
   SCIP_LPEXACT**        lp,                 /**< pointer to LP data object */
   BMS_BLKMEM*           blkmem,             /**< block memory data structure */
   SCIP_LP*              fplp,               /**< the floating point LP */
   SCIP_SET*             set,                /**< global SCIP settings */
   SCIP_MESSAGEHDLR*     messagehdlr,        /**< message handler */
   SCIP_STAT*            stat,               /**< problem statistics */
   const char*           name                /**< problem name */
   )
{
   assert(lp != NULL);
   assert(fplp != NULL);
   assert(set != NULL);
   assert(stat != NULL);
   assert(name != NULL);

   SCIP_ALLOC( BMSallocMemory(lp) );

   /* open LP Solver interface */
   SCIP_CALL( SCIPlpiExactCreate(&(*lp)->lpiexact, messagehdlr, name, SCIP_OBJSEN_MINIMIZE) );
   SCIP_CALL( SCIPlpPsdataCreate(*lp, set, blkmem) );

   (*lp)->fplp = fplp;
   fplp->lpexact = *lp;

   (*lp)->lpicols = NULL;
   (*lp)->lpirows = NULL;
   (*lp)->chgcols = NULL;
   (*lp)->chgrows = NULL;
   (*lp)->cols = NULL;
   (*lp)->rows = NULL;
   (*lp)->divechgsides = NULL;
   (*lp)->divechgsidetypes = NULL;
   (*lp)->divechgrows = NULL;
   (*lp)->divelpistate = NULL;
   (*lp)->storedsolvals = NULL;
   (*lp)->lpsolstat = SCIP_LPSOLSTAT_OPTIMAL;
   (*lp)->flushdeletedcols = FALSE;
   (*lp)->flushaddedcols = FALSE;
   (*lp)->flushdeletedrows = FALSE;
   (*lp)->flushaddedrows = FALSE;
   (*lp)->updateintegrality = TRUE;
   (*lp)->flushed = TRUE;
   (*lp)->solved = FALSE;
   (*lp)->primalfeasible = TRUE;
   (*lp)->primalchecked = TRUE;
   (*lp)->diving = FALSE;
   (*lp)->divelpwasprimfeas = TRUE;
   (*lp)->divelpwasprimchecked = TRUE;
   (*lp)->divelpwasdualfeas = TRUE;
   (*lp)->divelpwasdualchecked = TRUE;
   (*lp)->divingobjchg = FALSE;
   (*lp)->dualfeasible = TRUE;
   (*lp)->dualchecked = TRUE;
   (*lp)->solisbasic = FALSE;
   (*lp)->resolvelperror = FALSE;
   (*lp)->projshiftpossible = FALSE;
   (*lp)->boundshiftuseful = TRUE;
   (*lp)->forceexactsolve = FALSE;
   (*lp)->allowexactsolve = FALSE;
   (*lp)->forcesafebound = FALSE;
   (*lp)->wasforcedsafebound = FALSE;
   (*lp)->lpiscaling = set->lp_scaling;
   (*lp)->lpisolutionpolishing = (set->lp_solutionpolishing > 0);
   (*lp)->lpirefactorinterval = set->lp_refactorinterval;
   (*lp)->lpiitlim = INT_MAX;
   (*lp)->lpipricing = SCIP_PRICING_AUTO;
   (*lp)->lastlpalgo = SCIP_LPALGO_DUALSIMPLEX;
   (*lp)->lpitiming = (int) set->time_clocktype;
   (*lp)->lpirandomseed = set->random_randomseed;

   (*lp)->lpicolssize = 0;
   (*lp)->nlpicols = 0;
   (*lp)->lpirowssize = 0;
   (*lp)->nlpirows = 0;
   (*lp)->lpifirstchgcol = 0;
   (*lp)->lpifirstchgrow = 0;
   (*lp)->colssize = 0;
   (*lp)->ncols = 0;
   (*lp)->nloosevars = 0;
   (*lp)->rowssize = 0;
   (*lp)->nrows = 0;
   (*lp)->chgcolssize = 0;
   (*lp)->nchgcols = 0;
   (*lp)->chgrowssize = 0;
   (*lp)->nchgrows = 0;
   (*lp)->firstnewcol = 0;
   (*lp)->firstnewrow = 0;
   (*lp)->looseobjvalinf = 0;
   (*lp)->pseudoobjvalinf = 0;
   (*lp)->glbpseudoobjvalinf = 0;
   (*lp)->ndivingrows = 0;
   (*lp)->ndivechgsides = 0;
   (*lp)->nremovablerows = 0;
   (*lp)->lpiobjlim = SCIPlpiExactInfinity((*lp)->lpiexact);
   (*lp)->cutoffbound = SCIPsetInfinity(set);
   (*lp)->oldcutoffbound = SCIPsetInfinity(set);
   SCIP_CALL( SCIPcreateRationalBlock(blkmem, &(*lp)->lpobjval) );
   SCIP_CALL( SCIPcreateRationalBlock(blkmem, &(*lp)->pseudoobjval) );
   SCIP_CALL( SCIPcreateRationalBlock(blkmem, &(*lp)->glbpseudoobjval) );
   SCIP_CALL( SCIPcreateRationalBlock(blkmem, &(*lp)->looseobjval) );

   return SCIP_OKAY;
}

/** frees LP data object */
SCIP_RETCODE SCIPlpExactFree(
   SCIP_LPEXACT**        lp,                 /**< pointer to LP data object */
   BMS_BLKMEM*           blkmem,             /**< block memory */
   SCIP_SET*             set                 /**< global SCIP settings */
   )
{
   int i;

   if( !set->exact_enabled )
      return SCIP_OKAY;

   assert(lp != NULL);
   assert(*lp != NULL);

   SCIP_CALL( SCIPlpExactProjectShiftFree(*lp, set, blkmem) );
   SCIP_CALL( SCIPlpExactClear(*lp, blkmem, set) );

   //freeDiveChgSideArrays(*lp);

   /* release LPI rows */
   for( i = 0; i < (*lp)->nlpirows; ++i )
   {
      SCIP_CALL( SCIProwExactRelease(&(*lp)->lpirows[i], blkmem, set, *lp) );
   }

   if( (*lp)->lpiexact != NULL )
   {
      SCIP_CALL( SCIPlpiExactFree(&(*lp)->lpiexact) );
   }

   SCIPfreeRationalBlock(blkmem, &(*lp)->lpobjval);
   SCIPfreeRationalBlock(blkmem, &(*lp)->pseudoobjval);
   SCIPfreeRationalBlock(blkmem, &(*lp)->glbpseudoobjval);
   SCIPfreeRationalBlock(blkmem, &(*lp)->looseobjval);

   if( (*lp)->storedsolvals != NULL )
   {
      SCIPfreeRationalBlock(blkmem, &(*lp)->storedsolvals->lpobjval);
      BMSfreeMemoryNull(&(*lp)->storedsolvals);
   }
   BMSfreeMemoryArrayNull(&(*lp)->lpicols);
   BMSfreeMemoryArrayNull(&(*lp)->lpirows);
   BMSfreeMemoryArrayNull(&(*lp)->chgcols);
   BMSfreeMemoryArrayNull(&(*lp)->chgrows);
   BMSfreeMemoryArrayNull(&(*lp)->cols);
   BMSfreeMemoryArrayNull(&(*lp)->rows);
   BMSfreeMemory(lp);

   return SCIP_OKAY;
}

/** adds a column to the LP and captures the variable */
SCIP_RETCODE SCIPlpExactAddCol(
   SCIP_LPEXACT*         lp,                 /**< LP data */
   SCIP_SET*             set,                /**< global SCIP settings */
   SCIP_COLEXACT*        col                 /**< LP column */
   )
{
   if( !set->exact_enabled )
      return SCIP_OKAY;

   assert(lp != NULL);
   assert(!lp->fplp->diving);
   assert(col != NULL);
   assert(col->len == 0 || col->rows != NULL);
   assert(col->lppos == -1);
   assert(col->var != NULL);
   assert(SCIPvarGetStatusExact(col->var) == SCIP_VARSTATUS_COLUMN);
   assert(SCIPvarGetCol(col->var) == col->fpcol);
   assert(SCIPvarIsIntegral(col->var) == col->fpcol->integral);

   SCIPsetDebugMsg(set, "adding column <%s> to exact LP (%d rows, %d cols)\n", SCIPvarGetName(col->var), lp->nrows, lp->ncols);
#ifdef SCIP_DEBUG
      RatDebugMessage("(obj: %q) [%q,%q]", col->obj, col->lb, col->ub);
      for( int i = 0; i < col->len; ++i )
         RatDebugMessage(" %q<%s>", col->vals[i], col->rows[i]->fprow->name);
      SCIPsetDebugMsgPrint(set, "\n");
#endif

   SCIP_CALL( ensureColexsSize(lp, set, lp->ncols+1) );
   lp->cols[lp->ncols] = col;
   col->lppos = lp->ncols;
   lp->ncols++;

   /* mark the current LP unflushed */
   lp->flushed = FALSE;

   /* update column arrays of all linked rows */
   SCIP_CALL( colExactUpdateAddLP(col, set) );

   checkLinks(lp);

   return SCIP_OKAY;
}

/** adds a row to the LP and captures it */
SCIP_RETCODE SCIPlpExactAddRow(
   SCIP_LPEXACT*         lpexact,            /**< LP data */
   SCIP_SET*             set,                /**< global SCIP settings */
   SCIP_ROWEXACT*        rowexact            /**< LP row */
   )
{
   assert(lpexact != NULL);
   assert(rowexact != NULL);
   assert(rowexact->len == 0 || rowexact->cols != NULL);
   assert(rowexact->lppos == -1);
   assert(rowexact->fprow != NULL);

   /** @todo: exip do we need locks on exact rows? */
   SCIProwExactCapture(rowexact);

   SCIPsetDebugMsg(set, "adding row <%s> to LP (%d rows, %d cols)\n", rowexact->fprow->name, lpexact->nrows, lpexact->ncols);
#ifdef SCIP_DEBUG
   {
      int i;
      RatDebugMessage("  %q <=", rowexact->lhs);
      for( i = 0; i < rowexact->len; ++i )
         RatDebugMessage(" %q<%s>", rowexact->vals[i], SCIPvarGetName(rowexact->cols[i]->var));
      if( !SCIPrationalIsZero(rowexact->constant) )
         RatDebugMessage(" %q", rowexact->constant);
      RatDebugMessage(" <= %q\n", rowexact->rhs);
   }
#endif

   SCIP_CALL( ensureRowexsSize(lpexact, set, lpexact->nrows+1) );
   lpexact->rows[lpexact->nrows] = rowexact;
   rowexact->lppos = lpexact->nrows;
   lpexact->nrows++;

   /* mark the current LP unflushed */
   lpexact->flushed = FALSE;

   /* update row arrays of all linked columns */
   SCIP_CALL( rowExactUpdateAddLP(rowexact, set) );

   return SCIP_OKAY;
}

/** should the objective limit of the LP solver be disabled */
#define lpCutoffDisabled(set) (set->lp_disablecutoff == 1 || (set->nactivepricers > 0 && set->lp_disablecutoff == 2))

/** sets the upper objective limit of the exact LP solver */
SCIP_RETCODE SCIPlpExactSetCutoffbound(
   SCIP_LPEXACT*         lpexact,            /**< current exact LP data */
   SCIP_SET*             set,                /**< global SCIP settings */
   SCIP_Real             cutoffbound         /**< new upper objective limit */
   )
{
   SCIP_Rational* tmpobj;

   if( !set->exact_enabled )
      return SCIP_OKAY;

   assert(lpexact != NULL);

   SCIPsetDebugMsg(set, "setting exact LP upper objective limit from %g to %g\n", lpexact->cutoffbound, cutoffbound);

   SCIP_CALL( SCIPcreateRationalBuffer(set->buffer, &tmpobj) );
   if( lpexact->lpsolstat == SCIP_LPSOLSTAT_OPTIMAL && lpexact->solved && lpexact->flushed )
      SCIPlpExactGetObjval(lpexact, set, tmpobj);

   /* if the cutoff bound is increased, and the LP was proved to exceed the old cutoff, it is no longer solved */
   if( lpexact->lpsolstat == SCIP_LPSOLSTAT_OBJLIMIT && cutoffbound > lpexact->cutoffbound )
   {
      /* mark the current solution invalid */
      lpexact->solved = FALSE;
      SCIPrationalSetString(lpexact->lpobjval, "inf");
      lpexact->lpsolstat = SCIP_LPSOLSTAT_NOTSOLVED;
   }
   /* if the cutoff bound is decreased below the current optimal value, the LP now exceeds the objective limit;
    * if the objective limit in the LP solver was disabled, the solution status of the LP is not changed
    */
   else if( !lpCutoffDisabled(set) && lpexact->lpsolstat == SCIP_LPSOLSTAT_OPTIMAL && lpexact->solved && lpexact->flushed
            && SCIPrationalIsGEReal(tmpobj, cutoffbound) )
   {
      assert(lpexact->flushed);
      assert(lpexact->solved);
      lpexact->lpsolstat = SCIP_LPSOLSTAT_OBJLIMIT;
   }
   SCIPfreeRationalBuffer(set->buffer, &tmpobj);
   lpexact->cutoffbound = cutoffbound;

   return SCIP_OKAY;
}

/** maximal number of verblevel-high messages about numerical trouble in LP that will be printed
 * when this number is reached and display/verblevel is not full, then further messages are suppressed in this run
 */
#define MAXNUMTROUBLELPMSGS 10

/** prints message about numerical trouble
 *
 * If message has verblevel at most high and display/verblevel is not full,
 * then the message is not printed if already MAXNUMTROUBLELPMSGS messages
 * were printed before in the current run.
 */
static
void lpExactNumericalTroubleMessage(
   SCIP_MESSAGEHDLR*     messagehdlr,        /**< message handler */
   SCIP_SET*             set,                /**< global SCIP settings */
   SCIP_STAT*            stat,               /**< problem statistics */
   SCIP_VERBLEVEL        verblevel,          /**< verbosity level of message */
   const char*           formatstr,          /**< message format string */
   ...                                       /**< arguments to format string */
   )
{
   va_list ap;

   assert(verblevel > SCIP_VERBLEVEL_NONE);
   assert(verblevel <= SCIP_VERBLEVEL_FULL);
   assert(set->disp_verblevel <= SCIP_VERBLEVEL_FULL);

   if( set->disp_verblevel < SCIP_VERBLEVEL_FULL )
   {
      if( verblevel <= SCIP_VERBLEVEL_HIGH )
      {
         /* if already max number of messages about numerical trouble in LP on verblevel at most high, then skip message */
         if( stat->nnumtroublelpmsgs > MAXNUMTROUBLELPMSGS )
            return;

         /* increase count on messages with verblevel high */
         ++stat->nnumtroublelpmsgs ;
      }

      /* if messages wouldn't be printed, then return already */
      if( verblevel > set->disp_verblevel )
         return;
   }

   /* print common begin of message */
   SCIPmessagePrintInfo(messagehdlr,
      "(node %" SCIP_LONGINT_FORMAT ") numerical troubles in exact LP %" SCIP_LONGINT_FORMAT " -- ",
      stat->nnodes, stat->nexlp);

   /* print individual part of message */
   va_start(ap, formatstr); /*lint !e838*/
   SCIPmessageVFPrintInfo(messagehdlr, NULL, formatstr, ap);
   va_end(ap);

   /* warn that further messages will be suppressed */
   if( set->disp_verblevel < SCIP_VERBLEVEL_FULL && verblevel <= SCIP_VERBLEVEL_HIGH && stat->nnumtroublelpmsgs > MAXNUMTROUBLELPMSGS )
   {
      SCIPmessagePrintInfo(messagehdlr, " -- further messages will be suppressed (use display/verblevel=5 to see all)");
   }

   /* print closing new-line */
   SCIPmessagePrintInfo(messagehdlr, "\n");
}

/** flushes the exact LP and solves it with the primal or dual simplex algorithm, depending on the current basis feasibility */
static
SCIP_RETCODE lpExactFlushAndSolve(
   SCIP_LPEXACT*         lpexact,            /**< current exact LP data */
   BMS_BLKMEM*           blkmem,             /**< block memory */
   SCIP_SET*             set,                /**< global SCIP settings */
   SCIP_MESSAGEHDLR*     messagehdlr,        /**< message handler */
   SCIP_STAT*            stat,               /**< problem statistics */
   SCIP_PROB*            prob,               /**< problem data */
   SCIP_EVENTQUEUE*      eventqueue,         /**< event queue */
   int                   harditlim,          /**< maximal number of LP iterations to perform (hard limit for all LP calls), or -1 for no limit */
   SCIP_Bool             fromscratch,        /**< should the LP be solved from scratch without using current basis? */
   SCIP_Bool*            lperror             /**< pointer to store whether an unresolved LP error occurred */
   )
{
   int* cstat;
   int* rstat;
   SCIP_Bool solveagain;
   SCIP_Bool success;
   SCIP_RETCODE retcode;
   SCIP_Real lptimelimit;
   char algo;
   SCIP_LP* lp;
   SCIP_LPISTATE* lpistate;

   assert(lpexact != NULL);
   assert(lpexact->fplp != NULL);
   assert(set != NULL);
   assert(lperror != NULL);
   assert(set->exact_enabled);

   SCIP_CALL( SCIPlpiExactSetIntpar(lpexact->lpiexact, SCIP_LPPAR_LPINFO, (int) set->exact_lpinfo) );
   algo = set->lp_initalgorithm;
   lp = lpexact->fplp;

   /* set up the exact lpi for the current node */
   SCIP_CALL( SCIPsepastoreExactSyncLPs(set->scip->sepastoreexact, blkmem, set, lpexact, eventqueue) );
   SCIP_CALL( SCIPlpExactFlush(lpexact, blkmem, set, eventqueue) );

   assert(SCIPlpExactIsSynced(lpexact, set, messagehdlr));

   /* check if a time limit is set, and set time limit for LP solver accordingly */
   lptimelimit = SCIPlpiExactInfinity(lpexact->lpiexact);
   if( set->istimelimitfinite )
      lptimelimit = set->limit_time - SCIPclockGetTime(stat->solvingtime);

   success = FALSE;
   if( lptimelimit > 0.0 )
      SCIP_CALL( lpExactSetRealpar(lpexact, SCIP_LPPAR_LPTILIM, lptimelimit, &success) );

   if( lptimelimit <= 0.0 || !success )
   {
      SCIPsetDebugMsg(set, "time limit of %f seconds could not be set\n", lptimelimit);
      *lperror = ((lptimelimit > 0.0) ? TRUE : FALSE);
      SCIPsetDebugMsg(set, "time limit exceeded before solving LP\n");
      lp->solved = TRUE;
      lpexact->lpsolstat = SCIP_LPSOLSTAT_TIMELIMIT;
      lp->lpsolstat = SCIP_LPSOLSTAT_TIMELIMIT;
      lp->lpobjval = -SCIPsetInfinity(set);
      return SCIP_OKAY;
   }

   /* get lpi state to check whether basis exists */
   SCIP_CALL( SCIPlpiGetState(lp->lpi, blkmem, &lpistate) );

   /* set the correct basis information for warmstart */
   if( !fromscratch && SCIPlpiHasStateBasis(lp->lpi, lpistate) )
   {
      SCIP_CALL( SCIPsetAllocBufferArray(set, &cstat, lpexact->nlpicols) );
      SCIP_CALL( SCIPsetAllocBufferArray(set, &rstat, lpexact->nlpirows) );

      SCIP_CALL( SCIPlpiGetBase(lp->lpi, cstat, rstat) );
      SCIP_CALL( SCIPlpiExactSetBase(lpexact->lpiexact, cstat, rstat) );

      SCIPsetFreeBufferArray(set, &cstat);
      SCIPsetFreeBufferArray(set, &rstat);
   }
   else
   {
      SCIP_CALL( SCIPlpiExactSetIntpar(lpexact->lpiexact, SCIP_LPPAR_FROMSCRATCH, TRUE) );
   }

   SCIP_CALL( SCIPlpiFreeState(lp->lpi, blkmem, &lpistate) );

   /* solve with given settings (usually fast but imprecise) */
   if( SCIPsetIsInfinity(set, lpexact->cutoffbound) )
   {
      SCIP_CALL( lpExactSetObjlim(lpexact, set, lpexact->cutoffbound, &success) );
   }
   else
   {
      SCIP_CALL( lpExactSetObjlim(lpexact, set, lpexact->cutoffbound - SCIPrationalRoundReal(getFiniteLooseObjvalExact(lpexact, set, prob), SCIP_R_ROUND_DOWNWARDS), &success) );
   }
   SCIP_CALL( lpExactSetIterationLimit(lpexact, harditlim) );

   do {
      solveagain = FALSE;

      /* solve the lp exactly */
      if( algo != 's' )
      {
         SCIPerrorMessage("Lp-algorithm-type %d is not supported in exact solving mode \n", algo);
         SCIPABORT();
      }

      SCIPsetDebugMsg(set, "Calling SCIPlpiExactSolveDual()\n");
      retcode = SCIPlpiExactSolveDual(lpexact->lpiexact);

      if( retcode == SCIP_LPERROR )
      {
         *lperror = TRUE;
         lpexact->solved = FALSE;
         lpexact->lpsolstat = SCIP_LPSOLSTAT_NOTSOLVED;
         SCIPdebugMessage("Error solving lp exactly. \n");
      }

      if( retcode != SCIP_LPERROR )
      {
         SCIP_CALL( SCIPlpiExactGetSolFeasibility(lpexact->lpiexact, &(lpexact->primalfeasible), &(lpexact->dualfeasible)) );
         lpexact->solisbasic = TRUE;
      }

      /* only one should return true */
      assert(!(SCIPlpiExactIsOptimal(lpexact->lpiexact) && SCIPlpiExactIsObjlimExc(lpexact->lpiexact) && SCIPlpiExactIsPrimalInfeasible(lpexact->lpiexact) &&
            SCIPlpiExactExistsPrimalRay(lpexact->lpiexact) && SCIPlpiExactIsIterlimExc(lpexact->lpiexact) && SCIPlpiExactIsTimelimExc(lpexact->lpiexact)));

      /* evaluate solution status */
      if( SCIPlpiExactIsOptimal(lpexact->lpiexact) )
      {
         assert(lpexact->primalfeasible && lpexact->dualfeasible);

         SCIP_CALL( SCIPlpiExactGetObjval(lpexact->lpiexact, lpexact->lpobjval) );
         SCIPdebugMessage("Exact lp solve terminated with optimal. Safe dual bound is %e, previous lp obj-val was %e \n",
               SCIPrationalRoundReal(lpexact->lpobjval, SCIP_R_ROUND_DOWNWARDS), lp->lpobjval);
         lpexact->lpsolstat = SCIP_LPSOLSTAT_OPTIMAL;
         lp->validsollp = stat->lpcount;

         if( !SCIPsetIsInfinity(set, lpexact->lpiobjlim) && SCIPrationalIsGTReal(lpexact->lpobjval, lpexact->lpiobjlim) )
         {
            /* the solver may return the optimal value, even if this is greater or equal than the upper bound */
            RatDebugMessage("optimal solution %q exceeds objective limit %.15g\n", lpexact->lpobjval, lp->lpiobjlim);
            lpexact->lpsolstat = SCIP_LPSOLSTAT_OBJLIMIT;
            SCIPrationalSetString(lpexact->lpobjval, "inf");
         }
      }
      else if( SCIPlpiExactIsObjlimExc(lpexact->lpiexact) )
      {
         lpexact->lpsolstat = SCIP_LPSOLSTAT_OBJLIMIT;
         SCIPrationalSetString(lpexact->lpobjval, "inf");
      }
      else if( SCIPlpiExactIsPrimalInfeasible(lpexact->lpiexact) )
      {
         SCIPrationalSetString(lpexact->lpobjval, "inf");
         lpexact->lpsolstat = SCIP_LPSOLSTAT_INFEASIBLE;
      }
      else if( SCIPlpiExactIsPrimalUnbounded(lpexact->lpiexact) )
      {
         SCIPrationalSetString(lpexact->lpobjval, "-inf");
         lpexact->lpsolstat = SCIP_LPSOLSTAT_UNBOUNDEDRAY;
      }
      else if( SCIPlpiExactIsIterlimExc(lpexact->lpiexact) )
      {
         lpexact->lpsolstat = SCIP_LPSOLSTAT_ITERLIMIT;
         lp->lpsolstat = SCIP_LPSOLSTAT_ITERLIMIT;
      }
      else if( SCIPlpiExactIsTimelimExc(lpexact->lpiexact) )
      {
         lpexact->lpsolstat = SCIP_LPSOLSTAT_TIMELIMIT;
         lp->lpsolstat = SCIP_LPSOLSTAT_TIMELIMIT;
      }
      else
      {
         SCIPdebugMessage("(node %" SCIP_LONGINT_FORMAT ") error or unknown return status of %s in LP %" SCIP_LONGINT_FORMAT " (internal status: %d)\n",
            stat->nnodes, &algo, stat->nlps, SCIPlpiExactGetInternalStatus(lpexact->lpiexact));
         lpexact->lpsolstat = SCIP_LPSOLSTAT_NOTSOLVED;
         lpexact->solved = FALSE;
         *lperror = TRUE;
         return SCIP_OKAY;
      }
   }
   while( solveagain == TRUE );

   lpexact->solved = TRUE;

   SCIPsetDebugMsg(set, "solving exact LP with %d returned solstat=%d (internal status: %d, primalfeasible=%u, dualfeasible=%u)\n",
      algo, lpexact->lpsolstat, SCIPlpiExactGetInternalStatus(lpexact->lpiexact),
      SCIPlpiExactIsPrimalFeasible(lpexact->lpiexact), SCIPlpiExactIsDualFeasible(lpexact->lpiexact));

   return SCIP_OKAY;
}

/** solves the LP with simplex algorithm, and copy the solution into the column's data */
SCIP_RETCODE SCIPlpExactSolveAndEval(
   SCIP_LPEXACT*         lpexact,            /**< LP data */
   SCIP_LP*              lp,                 /**< LP data */
   SCIP_SET*             set,                /**< global SCIP settings */
   SCIP_MESSAGEHDLR*     messagehdlr,        /**< message handler */
   BMS_BLKMEM*           blkmem,             /**< block memory buffers */
   SCIP_STAT*            stat,               /**< problem statistics */
   SCIP_EVENTQUEUE*      eventqueue,         /**< event queue */
   SCIP_PROB*            prob,               /**< problem data */
   SCIP_Longint          itlim,              /**< maximal number of LP iterations to perform, or -1 for no limit */
   SCIP_Bool*            lperror,            /**< pointer to store whether an unresolved LP error occurred */
   SCIP_Bool             usefarkas           /**< are we aiming to prove infeasibility? */
   )
{
   SCIP_RETCODE retcode;
   SCIP_Bool overwritefplp;
   SCIP_Bool primalfeasible;
   SCIP_Bool dualfeasible;
   SCIP_Bool* primalfeaspointer;
   SCIP_Bool* dualfeaspointer;
   int harditlim;
   SCIP_Bool farkasvalid;
   SCIP_Bool fromscratch;
   int iterations;
   SCIP_Real previoustime;

   assert(lp != NULL);
   assert(lpexact != NULL);
   assert(prob != NULL);
   assert(prob->nvars >= lp->ncols);
   assert(lperror != NULL);

   retcode = SCIP_OKAY;
   *lperror = FALSE;

   /* to avoid complications, we just always overwrite the fp lp */
   overwritefplp = TRUE;

   /* compute the limit for the number of LP resolving iterations, if needed (i.e. if limitresolveiters == TRUE) */
   harditlim = (int) MIN(itlim, INT_MAX);

   if( usefarkas )
   {
      previoustime = SCIPclockGetTime(stat->provedinfeaslptime);
      SCIPclockStart(stat->provedinfeaslptime, set);
   }
   else
   {
      previoustime = SCIPclockGetTime(stat->provedfeaslptime);
      SCIPclockStart(stat->provedfeaslptime, set);
   }

   /* set initial LP solver settings */
   fromscratch = FALSE;
   primalfeasible = FALSE;
   dualfeasible = FALSE;

   /* solve the LP */
   SCIP_CALL( lpExactFlushAndSolve(lpexact, blkmem, set, messagehdlr, stat,
         prob, eventqueue, harditlim, fromscratch, lperror) );
   assert(!(*lperror) || !lpexact->solved);

   SCIP_CALL( SCIPlpExactGetIterations(lpexact, &iterations) );

   if( usefarkas )
      SCIPstatAdd(stat, set, niterationsexlpinf, iterations);
   else
      SCIPstatAdd(stat, set, niterationsexlp, iterations);

   /* if not already done, solve again from scratch */
   if( *lperror )
   {
      lpExactNumericalTroubleMessage(messagehdlr, set, stat, SCIP_VERBLEVEL_FULL, "solve exact lp again from scratch");
      *lperror = FALSE;
      SCIP_CALL( lpExactFlushAndSolve(lpexact, blkmem, set, messagehdlr, stat,
         prob, eventqueue, harditlim, TRUE, lperror) );
   }

   SCIP_CALL( SCIPlpExactGetIterations(lpexact, &iterations) );
   if( usefarkas )
      SCIPstatAdd(stat, set, niterationsexlpinf, iterations);
   else
      SCIPstatAdd(stat, set, niterationsexlp, iterations);

   /* check for error */
   if( *lperror )
   {
      retcode = SCIP_OKAY;
      lp->hasprovedbound = FALSE;
      goto TERMINATE;
   }

   /* evaluate solution status */
   switch( lpexact->lpsolstat )
   {
   case SCIP_LPSOLSTAT_OPTIMAL:
      /* get LP solution and possibly check the solution's feasibility again */
      if( set->lp_checkprimfeas )
      {
         primalfeaspointer = &primalfeasible;
         lp->primalchecked = TRUE;
      }
      else
      {
         /* believe in the primal feasibility of the LP solution */
         primalfeasible = TRUE;
         primalfeaspointer = NULL;
         lp->primalchecked = FALSE;
      }
      if( set->lp_checkdualfeas )
      {
         dualfeaspointer = &dualfeasible;
         lp->dualchecked = TRUE;
      }
      else
      {
         /* believe in the dual feasibility of the LP solution */
         dualfeasible = TRUE;
         dualfeaspointer = NULL;
         lp->dualchecked = FALSE;
      }

      overwritefplp = overwritefplp || (lpexact->lpsolstat != lp->lpsolstat);
      SCIP_CALL( SCIPlpExactGetSol(lpexact, set, stat, primalfeaspointer, dualfeaspointer, overwritefplp) );

      lpexact->primalfeasible = primalfeasible && lpexact->primalfeasible;
      lpexact->dualfeasible = dualfeasible && lpexact->dualfeasible;

      if( primalfeasible && dualfeasible )
      {
         lp->lpobjval = SCIPrationalRoundReal(lpexact->lpobjval, SCIP_R_ROUND_DOWNWARDS);
         lp->hasprovedbound = TRUE;
      }
      else
      {
         /* print common begin of message */
         SCIPmessagePrintInfo(messagehdlr, "(node %" SCIP_LONGINT_FORMAT ") numerical troubles in exact LP %" SCIP_LONGINT_FORMAT " -- ",stat->nnodes, stat->nlps);
         lp->solved = FALSE;
         lp->lpsolstat = SCIP_LPSOLSTAT_NOTSOLVED;
         *lperror = TRUE;
      }
      break;

   case SCIP_LPSOLSTAT_INFEASIBLE:
      SCIPsetDebugMsg(set, " -> LP infeasible\n");
      if( SCIPlpiExactHasDualRay(lpexact->lpiexact) )
      {
         SCIP_CALL( SCIPlpExactGetDualfarkas(lpexact, set, stat, &farkasvalid, overwritefplp) );
         lp->solved = TRUE;
         lp->lpsolstat = SCIP_LPSOLSTAT_INFEASIBLE;
         lp->lpobjval = SCIPsetInfinity(set);
         lp->hasprovedbound = farkasvalid;
      }
      else
      {
         SCIPmessagePrintVerbInfo(messagehdlr, set->disp_verblevel, SCIP_VERBLEVEL_FULL,
            "(node %" SCIP_LONGINT_FORMAT ") infeasibility of LP %" SCIP_LONGINT_FORMAT " could not be proven by dual ray\n", stat->nnodes, stat->nlps);
         lp->solved = FALSE;
         lp->lpsolstat = SCIP_LPSOLSTAT_NOTSOLVED;
         lpexact->lpsolstat = SCIP_LPSOLSTAT_NOTSOLVED;
         farkasvalid = FALSE;
         *lperror = TRUE;
      }

      /* if the LP solver does not provide a Farkas proof we don't want to resolve the LP */
      if( !farkasvalid && !(*lperror) )
      {
         /* the Farkas proof does not prove infeasibility (this can happen due to numerical problems) and nothing
            * helped forget about the LP at this node and mark it to be unsolved
            */
         SCIPmessagePrintInfo(messagehdlr, "(node %" SCIP_LONGINT_FORMAT ") numerical troubles in exakt LP %" SCIP_LONGINT_FORMAT " -- ",stat->nnodes, stat->nlps);
         lp->solved = FALSE;
         lp->lpsolstat = SCIP_LPSOLSTAT_NOTSOLVED;
         *lperror = TRUE;
      }

      break;

   case SCIP_LPSOLSTAT_UNBOUNDEDRAY:
      /** @todo: exip what do we have to do here?, do we really need this case? */
      SCIPerrorMessage("Feature exakt unbounded ray not fully implemented yet \n");
      break;

   case SCIP_LPSOLSTAT_OBJLIMIT:
      assert(!lpCutoffDisabled(set));
      /* Some LP solvers, e.g. CPLEX With FASTMIP setting, do not apply the final pivot to reach the dual solution
       * exceeding the objective limit. In some cases like branch-and-price, however, we must make sure that a dual
       * feasible solution exists that exceeds the objective limit. Therefore, we have to continue solving it without
       * objective limit for at least one iteration. We first try to continue with FASTMIP for one additional simplex
       * iteration using the steepest edge pricing rule. If this does not fix the problem, we temporarily disable
       * FASTMIP and solve again. */
      {
         SCIP_Rational* objval;

         SCIP_CALL( SCIPcreateRationalBuffer(set->buffer, &objval) );
         /* actually, SCIPsetIsGE(set, lp->lpobjval, lp->lpiuobjlim) should hold, but we are a bit less strict in
          * the assert by using !SCIPsetIsFeasNegative()
          */

         SCIP_CALL( SCIPlpiExactGetObjval(lpexact->lpiexact, objval) );

         /* do one additional simplex step if the computed dual solution doesn't exceed the objective limit */
         if( SCIPrationalIsLTReal(objval, lpexact->lpiobjlim) )
         {
            SCIP_Real tmpcutoff;
            char tmppricingchar;
            SCIP_LPSOLSTAT solstat;

            RatDebugMessage("objval = %q < %f = lp->lpiobjlim, but status objlimit\n", objval, lp->lpiobjlim);

            /* temporarily disable cutoffbound, which also disables the objective limit */
            tmpcutoff = lpexact->cutoffbound;
            lpexact->cutoffbound = SCIPsetInfinity(set);

            /* set lp pricing strategy to steepest edge */
            SCIP_CALL( SCIPsetGetCharParam(set, "lp/pricing", &tmppricingchar) );
            SCIP_CALL( SCIPsetSetCharParam(set, messagehdlr, "lp/pricing", 's') );

            /* resolve LP with an iteration limit of 1 */
            SCIP_CALL( lpExactFlushAndSolve(lpexact, blkmem, set, messagehdlr, stat, prob, eventqueue, 1, FALSE, lperror) );

            /* reinstall old cutoff bound and lp pricing strategy */
            lpexact->cutoffbound = tmpcutoff;
            SCIP_CALL( SCIPsetSetCharParam(set, messagehdlr, "lp/pricing", tmppricingchar) );

            /* get objective value */
            SCIP_CALL( SCIPlpiExactGetObjval(lpexact->lpiexact, objval) );

            /* get solution status for the lp */
            solstat = lpexact->lpsolstat;
            assert(solstat != SCIP_LPSOLSTAT_OBJLIMIT);

            if( !(*lperror) && solstat != SCIP_LPSOLSTAT_ERROR && solstat != SCIP_LPSOLSTAT_NOTSOLVED )
            {
               RatDebugMessage(" ---> new objval = %q (solstat: %d, 1 add. step)\n", objval, solstat);
            }

            /* check for lp errors */
            if( *lperror || solstat == SCIP_LPSOLSTAT_ERROR || solstat == SCIP_LPSOLSTAT_NOTSOLVED )
            {
               SCIPsetDebugMsg(set, "unresolved error while resolving LP in order to exceed the objlimit\n");
               lp->solved = FALSE;
               lp->lpsolstat = SCIP_LPSOLSTAT_NOTSOLVED;
               lpexact->lpsolstat = SCIP_LPSOLSTAT_NOTSOLVED;
               lp->hasprovedbound = FALSE;

               retcode = *lperror ? SCIP_OKAY : SCIP_LPERROR;
               SCIPfreeRationalBuffer(set->buffer, &objval);
               goto TERMINATE;
            }

            lpexact->solved = TRUE;
            lp->hasprovedbound = TRUE;

            /* optimal solution / objlimit with fastmip turned off / itlimit or timelimit, but objlimit exceeded */
            if( solstat == SCIP_LPSOLSTAT_OPTIMAL || solstat == SCIP_LPSOLSTAT_OBJLIMIT
               || ( (solstat == SCIP_LPSOLSTAT_ITERLIMIT || solstat == SCIP_LPSOLSTAT_TIMELIMIT)
                  &&  SCIPrationalIsGEReal(objval, lpexact->cutoffbound - SCIPrationalRoundReal(getFiniteLooseObjvalExact(lpexact, set, prob), SCIP_R_ROUND_DOWNWARDS)) ) )
            {
               /* get LP solution and possibly check the solution's feasibility again */
               if( set->lp_checkprimfeas )
               {
                  primalfeaspointer = &primalfeasible;
                  lp->primalchecked = TRUE;
               }
               else
               {
                  /* believe in the primal feasibility of the LP solution */
                  primalfeasible = TRUE;
                  primalfeaspointer = NULL;
                  lp->primalchecked = FALSE;
               }
               if( set->lp_checkdualfeas )
               {
                  dualfeaspointer = &dualfeasible;
                  lp->dualchecked = TRUE;
               }
               else
               {
                  /* believe in the dual feasibility of the LP solution */
                  dualfeasible = TRUE;
                  dualfeaspointer = NULL;
                  lp->dualchecked = FALSE;
               }

               SCIP_CALL( SCIPlpExactGetSol(lpexact, set, stat, primalfeaspointer, dualfeaspointer, TRUE) );

               /* if objective value is larger than the cutoff bound, set solution status to objective
                * limit reached and objective value to infinity, in case solstat = SCIP_LPSOLSTAT_OBJLIMIT,
                * this was already done in the lpSolve() method
                */
               if( SCIPrationalIsGEReal(objval, lp->cutoffbound - SCIPrationalRoundReal(getFiniteLooseObjvalExact(lpexact, set, prob), SCIP_R_ROUND_DOWNWARDS)) )
               {
                  lpexact->lpsolstat = SCIP_LPSOLSTAT_OBJLIMIT;
                  lp->lpsolstat = SCIP_LPSOLSTAT_OBJLIMIT;
                  lp->hasprovedbound = TRUE;
                  lp->lpobjval = SCIPsetInfinity(set);
               }

               /* LP solution is not feasible or objective limit was reached without the LP value really exceeding
                * the cutoffbound; mark the LP to be unsolved
                */
               if( !primalfeasible || !dualfeasible
                  || (solstat == SCIP_LPSOLSTAT_OBJLIMIT &&
                     !SCIPrationalIsGEReal(objval, lp->cutoffbound -  SCIPrationalRoundReal(getFiniteLooseObjvalExact(lpexact, set, prob), SCIP_R_ROUND_DOWNWARDS))) )
               {
                  SCIPmessagePrintInfo(messagehdlr, "(node %" SCIP_LONGINT_FORMAT ") numerical troubles exact in LP %" SCIP_LONGINT_FORMAT " \n ", stat->nnodes, stat->nlps);
                  lp->solved = FALSE;
                  lp->lpsolstat = SCIP_LPSOLSTAT_NOTSOLVED;
                  lp->hasprovedbound = FALSE;
                  *lperror = TRUE;
               }
            }
            /* infeasible solution */
            else if( solstat == SCIP_LPSOLSTAT_INFEASIBLE )
            {
               SCIPsetDebugMsg(set, " -> LPexact infeasible\n");

               if( SCIPlpiExactHasDualRay(lpexact->lpiexact) )
               {
                  SCIP_CALL( SCIPlpExactGetDualfarkas(lpexact, set, stat, &farkasvalid, TRUE) );
               }
               /* it might happen that we have no infeasibility proof for the current LP (e.g. if the LP was always solved
                * with the primal simplex due to numerical problems) - treat this case like an LP error
                */
               else
               {
                  SCIPmessagePrintVerbInfo(messagehdlr, set->disp_verblevel, SCIP_VERBLEVEL_FULL,
                     "(node %" SCIP_LONGINT_FORMAT ") infeasibility of exact LP %" SCIP_LONGINT_FORMAT " could not be proven by dual ray\n", stat->nnodes, stat->nlps);
                  lp->solved = FALSE;
                  lp->lpsolstat = SCIP_LPSOLSTAT_NOTSOLVED;
                  lp->hasprovedbound = FALSE;
                  farkasvalid = FALSE;
                  *lperror = TRUE;
               }
               if( !farkasvalid )
               {
                  /* the Farkas proof does not prove infeasibility (this can happen due to numerical problems) and nothing
                   * helped forget about the LP at this node and mark it to be unsolved
                   */
                  SCIPmessagePrintInfo(messagehdlr, "(node %" SCIP_LONGINT_FORMAT ") numerical troubles exact in LP %" SCIP_LONGINT_FORMAT " \n ", stat->nnodes, stat->nlps);
                  lp->solved = FALSE;
                  lp->lpsolstat = SCIP_LPSOLSTAT_NOTSOLVED;
                  lp->hasprovedbound = FALSE;
                  *lperror = TRUE;
               }
            }
            /* unbounded solution */
            else if( solstat == SCIP_LPSOLSTAT_UNBOUNDEDRAY )
            {
               SCIP_Bool rayfeasible;

               /** @todo exip: this case still needs some work */
               if( set->lp_checkprimfeas )
               {
                  /* get unbounded LP solution and check the solution's feasibility again */
                  SCIP_CALL( SCIPlpExactGetUnboundedSol(lpexact, set, stat, &primalfeasible, &rayfeasible) );

                  lp->primalchecked = TRUE;
               }
               else
               {
                  /* get unbounded LP solution believing in its feasibility */
                  SCIP_CALL( SCIPlpExactGetUnboundedSol(lpexact, set, stat, NULL, NULL) );

                  rayfeasible = TRUE;
                  primalfeasible = TRUE;
                  lp->primalchecked = FALSE;
               }

               SCIPsetDebugMsg(set, " -> exact LP has unbounded primal ray\n");

               if( !primalfeasible || !rayfeasible )
               {
                  /* unbounded solution is infeasible (this can happen due to numerical problems):
                   * forget about the LP at this node and mark it to be unsolved
                   *
                   * @todo: like in the default LP solving evaluation, solve without fastmip,
                   * with tighter feasibility tolerance and from scratch
                   */
                  SCIPmessagePrintInfo(messagehdlr, "(node %" SCIP_LONGINT_FORMAT ") numerical troubles exact in LP %" SCIP_LONGINT_FORMAT " \n ",
                     stat->nnodes, stat->nlps);
                  lp->solved = FALSE;
                  lp->lpsolstat = SCIP_LPSOLSTAT_NOTSOLVED;
                  lp->hasprovedbound = FALSE;
                  *lperror = TRUE;
               }
            }

            assert(lp->lpsolstat != SCIP_LPSOLSTAT_ITERLIMIT);
            assert(SCIPrationalIsGEReal(objval, lp->cutoffbound - SCIPrationalRoundReal(getFiniteLooseObjvalExact(lpexact, set, prob), SCIP_R_ROUND_DOWNWARDS))
               || lp->lpsolstat != SCIP_LPSOLSTAT_OBJLIMIT);
         }
         else
         {
            overwritefplp = overwritefplp || (lpexact->lpsolstat != lp->lpsolstat);
            SCIP_CALL( SCIPlpExactGetSol(lpexact, set, stat, NULL, NULL, overwritefplp) );
            lp->hasprovedbound = TRUE;
         }

         SCIPfreeRationalBuffer(set->buffer, &objval);
      }
      SCIPsetDebugMsg(set, " -> LP objective limit reached\n");
      break;

   case SCIP_LPSOLSTAT_ITERLIMIT:
      SCIPsetDebugMsg(set, " -> LP iteration limit exceeded\n");
      break;

   case SCIP_LPSOLSTAT_TIMELIMIT:
      SCIPsetDebugMsg(set, " -> LP time limit exceeded\n");

      /* make sure that we evaluate the time limit exactly in order to avoid erroneous warning */
      stat->nclockskipsleft = 0;
      if( !SCIPsolveIsStopped(set, stat, FALSE) )
      {
         SCIPmessagePrintWarning(messagehdlr, "LP solver reached time limit, but SCIP time limit is not exceeded yet; "
            "you might consider switching the clock type of SCIP\n");
         stat->status = SCIP_STATUS_TIMELIMIT;
      }

      /* set the status of the floating point lp also to timelimit to avoid using the uncorrected bound */
      lp->lpsolstat = SCIP_LPSOLSTAT_TIMELIMIT;
      lp->solved = TRUE;
      break;

   case SCIP_LPSOLSTAT_ERROR:
   case SCIP_LPSOLSTAT_NOTSOLVED:
      SCIPerrorMessage("error in LP solver\n");
      retcode = SCIP_LPERROR;
      goto TERMINATE;

   default:
      SCIPerrorMessage("unknown LP solution status\n");
      retcode = SCIP_ERROR;
      goto TERMINATE;
   }

TERMINATE:

   /* stop timing and update number of calls and fails, and proved bound status */
   if ( usefarkas )
   {
      SCIPclockStop(stat->provedinfeaslptime, set);
      stat->nexlpinf++;
      if( *lperror )
         stat->timefailexlpinf += SCIPclockGetTime(stat->provedinfeaslptime) - previoustime;
   }
   else
   {
      SCIPclockStop(stat->provedfeaslptime, set);
      stat->nexlp++;
      if( *lperror )
         stat->timefailexlp += SCIPclockGetTime(stat->provedfeaslptime) - previoustime;
   }

   return retcode;
}

/*
 * row mehods
 */

/** increases usage counter of LP row */
void SCIProwExactCapture(
   SCIP_ROWEXACT*        row                 /**< LP row */
   )
{
   assert(row != NULL);
   assert(row->nuses >= 0);
   assert(row->nlocks <= (unsigned int)(row->nuses)); /*lint !e574*/

   SCIPdebugMessage("capture row <%s> with nuses=%d and nlocks=%u\n", row->fprow->name, row->nuses, row->nlocks);
   row->nuses++;
}

/** output column to file stream */
void SCIProwExactPrint(
   SCIP_ROWEXACT*        row,                /**< LP row */
   SCIP_MESSAGEHDLR*     messagehdlr,        /**< message handler */
   FILE*                 file                /**< output file (or NULL for standard output) */
   )
{
   int r;

   assert(row != NULL);
   assert(row->fprow != NULL);

   SCIPmessageFPrintInfo(messagehdlr, file, "%s: ", row->fprow->name);
   SCIPrationalMessage(messagehdlr, file, row->lhs);
   SCIPmessageFPrintInfo(messagehdlr, file, " <= ");

   /* print coefficients */
   if( row->len == 0 )
      SCIPmessageFPrintInfo(messagehdlr, file, "<empty>");
   for( r = 0; r < row->len; ++r )
   {
      assert(SCIPvarGetName(row->cols[r]->var) != NULL);
      assert(SCIPvarGetStatus(row->cols[r]->var) == SCIP_VARSTATUS_COLUMN);
      if( SCIPrationalIsPositive(row->vals[r]) )
         SCIPmessageFPrintInfo(messagehdlr, file, "+ ");

      SCIPrationalMessage(messagehdlr, file, row->vals[r]);
      SCIPmessageFPrintInfo(messagehdlr, file, "(%g)<%s> ", SCIPrationalApproxReal(row->vals[r]), SCIPvarGetName(row->cols[r]->var));
   }

   /* print constant */
   if( !SCIPrationalIsZero(row->constant) )
   {
      if( SCIPrationalIsPositive(row->constant) )
         SCIPmessageFPrintInfo(messagehdlr, file, "+");
      SCIPrationalMessage(messagehdlr, file, row->constant);
   }

   SCIPmessageFPrintInfo(messagehdlr, file, "<= , ");
   SCIPrationalMessage(messagehdlr, file, row->rhs);
   SCIPmessageFPrintInfo(messagehdlr, file, "\n");
}

/** get the index of an exact row */
int SCIProwExactGetIndex(
   SCIP_ROWEXACT*        row                 /**< LP row */
   )
{
   assert(row != NULL);

   return row->index;
}

/** get the length of a row */
int SCIProwExactGetNNonz(
   SCIP_ROWEXACT*        row                 /**< LP row */
   )
{
   assert(row != NULL);

   return row->len;
}

/** gets array with coefficients of nonzero entries */
SCIP_Rational** SCIProwExactGetVals(
   SCIP_ROWEXACT*        row                 /**< LP row */
   )
{
   assert(row != NULL);

   return row->vals;
}

/** gets array of exact columns */
SCIP_COLEXACT** SCIProwExactGetCols(
   SCIP_ROWEXACT*        row                 /**< LP row */
   )
{
   assert(row != NULL);

   return row->cols;
}

/** returns TRUE iff row is member of current LP */
SCIP_Bool SCIProwExactIsInLP(
   SCIP_ROWEXACT*        row                 /**< LP row */
   )
{
   assert(row != NULL);

   return (row->lppos >= 0);
}

/** return TRUE iff row is modifiable */
SCIP_Bool SCIProwExactIsModifiable(
   SCIP_ROWEXACT*        row                 /**< LP row */
   )
{
   assert(row != NULL);
   assert(row->fprow != NULL);

   return row->fprow->modifiable;
}

/** returns true, if an exact row for this fprow was already created */
SCIP_Bool SCIProwHasExRow(
   SCIP_LPEXACT*         lpexact,            /**< exact lp data structure */
   SCIP_ROW*             row                 /**< SCIP row */
   )
{
   assert(row != NULL);
   assert(lpexact != NULL);

   return (NULL != row->rowexact);
}

/** returns exact row corresponding to fprow, if it exists. Otherwise returns NULL */
SCIP_ROWEXACT* SCIProwGetRowExact(
   SCIP_ROW*             row                 /**< SCIP row */
   )
{
   assert(row != NULL);

   return row->rowexact;
}

/** returns fp row corresponding to exact row, if it exists. Otherwise returns NULL */
SCIP_ROW* SCIProwExactGetRow(
   SCIP_ROWEXACT*        row                 /**< SCIP row */
   )
{
   assert(row != NULL);

   return row->fprow;
}

/** returns rhs-relaxation part of exact row, if it exists. Otherwise returns NULL */
SCIP_ROW* SCIProwExactGetRowRhs(
   SCIP_ROWEXACT*        row                 /**< SCIP row */
   )
{
   assert(row != NULL);

   return row->fprowrhs;
}

/** true if row can be relaxed (possibly as two fp rows) */
SCIP_Bool SCIProwExactHasFpRelax(
   SCIP_ROWEXACT*        row                 /**< SCIP row */
   )
{
   assert(row != NULL);

   return row->fprelaxable;
}

/** returns exact col corresponding to fpcol, if it exists. Otherwise returns NULL */
SCIP_COLEXACT* SCIPcolGetColExact(
   SCIP_COL*             col                 /**< SCIP col */
   )
{
   assert(col != NULL);
   assert(col->var != NULL);
   assert(col->var->exactdata != NULL);

   return col->var->exactdata->colexact;
}

/** calculates the Farkas coefficient y^T A_i or reduced cost c - y^T A_i of a column i using the given dual Farkas vector y */
SCIP_RETCODE SCIPcolExactCalcFarkasRedcostCoef(
   SCIP_COLEXACT*        col,                /**< LP column */
   SCIP_SET*             set,                /**< SCIP settings pointer */
   SCIP_Rational*        result,             /**< rational to store the result */
   SCIP_Rational**       dual,               /**< dense dual vector, NULL to use internal row-values */
   SCIP_Bool             usefarkas           /**< should the farkas coefficient be computed ? */
   )
{
   SCIP_ROWEXACT* row;
   SCIP_Rational* val;
   SCIP_Rational* tmp;
   int i;

   assert(col != NULL);
   assert(SCIPvarGetStatusExact(col->var) == SCIP_VARSTATUS_COLUMN);
   assert(SCIPvarGetColExact(col->var) == col);

   if( usefarkas )
      SCIPrationalSetInt(result, 0L, 1L);
   else
      SCIPrationalSet(result, col->obj);

   SCIP_CALL( SCIPcreateRationalBuffer(set->buffer, &tmp) );

   for( i = 0; i < col->nlprows; ++i )
   {
      row = col->rows[i];
      assert(row != NULL);
      assert(row->lppos >= 0);

      if( usefarkas )
         val = (dual == NULL) ? row->dualfarkas : dual[row->lppos];
      else
         val = (dual == NULL) ? row->dualsol : dual[row->lppos];

      assert(!SCIPrationalIsInfinity(val));

      SCIPrationalMult(tmp, col->vals[i], val);
      if( usefarkas )
         SCIPrationalAdd(result, result, tmp);
      else
         SCIPrationalDiff(result, result, tmp);
   }

   if( col->nunlinked > 0 )
   {
      for( i = col->nlprows; i < col->len; ++i )
      {
         row = col->rows[i];
         assert(row != NULL);
         assert(row->lppos == -1 || col->linkpos[i] == -1);
         if( row->lppos >= 0 )
         {
            if( usefarkas )
               val = (dual == NULL) ? row->dualfarkas : dual[row->lppos];
            else
               val = (dual == NULL) ? row->dualsol : dual[row->lppos];

            SCIPrationalMult(tmp, col->vals[i], val);
            if( usefarkas )
               SCIPrationalAdd(result, result, tmp);
            else
               SCIPrationalDiff(result, result, tmp);
         }
      }
   }
#ifndef NDEBUG
   else
   {
      for( i = col->nlprows; i < col->len; ++i )
      {
         row = col->rows[i];
         assert(row != NULL);
         assert(row->lppos == -1);
         assert(col->linkpos[i] >= 0);
         if( dual == NULL )
            assert((usefarkas && SCIPrationalIsZero(row->dualfarkas)) || SCIPrationalIsZero(row->dualsol));
      }
      assert(!SCIPrationalIsPositive(result) || !SCIPrationalIsInfinity(col->ub));
      assert(!SCIPrationalIsNegative(result) || !SCIPrationalIsNegInfinity(col->lb));
   }
#endif

   SCIPfreeRationalBuffer(set->buffer, &tmp);

   return SCIP_OKAY;
}

/** adds a previously non existing coefficient to an LP row */
SCIP_RETCODE SCIProwExactAddCoef(
   SCIP_ROWEXACT*        rowexact,           /**< LP row */
   BMS_BLKMEM*           blkmem,             /**< block memory */
   SCIP_SET*             set,                /**< global SCIP settings */
   SCIP_EVENTQUEUE*      eventqueue,         /**< event queue */
   SCIP_LPEXACT*         lp,                 /**< current LP data */
   SCIP_COLEXACT*        colexact,           /**< LP column */
   SCIP_Rational*        val                 /**< value of coefficient */
   )
{
   assert(rowexact != NULL);
   assert(colexact != NULL);
   assert(lp != NULL);

   assert(lp != NULL);
   assert(!lp->fplp->diving || rowexact->fprow->lppos == -1);

   SCIP_CALL( rowExactAddCoef(rowexact, blkmem, set, eventqueue, lp, colexact, val, -1) );

   checkLinks(lp);

   return SCIP_OKAY;
}

/** deletes coefficient from row */
SCIP_RETCODE SCIProwExactDelCoef(
   SCIP_ROWEXACT*        row,                /**< row to be changed */
   SCIP_SET*             set,                /**< global SCIP settings */
   SCIP_LPEXACT*         lp,                 /**< current LP data */
   SCIP_COLEXACT*        col                 /**< coefficient to be deleted */
   )
{
   int pos;

   assert(row != NULL);
   assert(!row->delaysort);
   assert(lp != NULL);
   assert(!lp->fplp->diving || row->lppos == -1);
   assert(col != NULL);
   assert(col->var != NULL);

   /* search the position of the column in the row's col vector */
   pos = rowExactSearchCoef(row, col);
   if( pos == -1 )
   {
      SCIPerrorMessage("coefficient for column <%s> doesn't exist in row <%s>\n", SCIPvarGetName(col->var), row->fprow->name);
      return SCIP_INVALIDDATA;
   }
   assert(0 <= pos && pos < row->len);
   assert(row->cols[pos] == col);
   assert(row->cols_index[pos] == col->index);

   /* if column knows of the row, remove the row from the column's row vector */
   if( row->linkpos[pos] >= 0 )
   {
      assert(col->rows[row->linkpos[pos]] == row);
      assert(SCIPrationalIsEqual(col->vals[row->linkpos[pos]], row->vals[pos]));
      SCIP_CALL( colExactDelCoefPos(col, set, lp, row->linkpos[pos]) );
   }

   /* delete the column from the row's col vector */
   SCIP_CALL( rowExactDelCoefPos(row, set, lp, pos) );

   checkLinks(lp);

   return SCIP_OKAY;
}

/** changes or adds a coefficient to an LP row */
SCIP_RETCODE SCIProwExactChgCoef(
   SCIP_ROWEXACT*        row,                /**< LP row */
   BMS_BLKMEM*           blkmem,             /**< block memory */
   SCIP_SET*             set,                /**< global SCIP settings */
   SCIP_EVENTQUEUE*      eventqueue,         /**< event queue */
   SCIP_LPEXACT*         lp,                 /**< current LP data */
   SCIP_COLEXACT*        col,                /**< LP column */
   SCIP_Rational*        val                 /**< value of coefficient */
   )
{
   int pos;

   assert(row != NULL);
   assert(!row->delaysort);
   assert(lp != NULL);
   assert(!lp->fplp->diving || row->lppos == -1);
   assert(col != NULL);

   /* search the position of the column in the row's col vector */
   pos = rowExactSearchCoef(row, col);

   /* check, if column already exists in the row's col vector */
   if( pos == -1 )
   {
      /* add previously not existing coefficient */
      SCIP_CALL( rowExactAddCoef(row, blkmem, set, eventqueue, lp, col, val, -1) );
   }
   else
   {
      /* modify already existing coefficient */
      assert(0 <= pos && pos < row->len);
      assert(row->cols[pos] == col);
      assert(row->cols_index[pos] == col->index);

      /* if column knows of the row, change the corresponding coefficient in the column */
      if( row->linkpos[pos] >= 0 )
      {
         assert(col->rows[row->linkpos[pos]] == row);
         assert(SCIPrationalIsEqual(col->vals[row->linkpos[pos]], row->vals[pos]));
         SCIP_CALL( colExactChgCoefPos(col, set, lp, row->linkpos[pos], val) );
      }

      /* change the coefficient in the row */
      SCIP_CALL( rowExactChgCoefPos(row, set, lp, pos, val) );
   }

   checkLinks(lp);

   return SCIP_OKAY;
}

/** increases value of an existing or non-existing coefficient in an LP row */
SCIP_RETCODE SCIProwExactIncCoef(
   SCIP_ROWEXACT*        row,                /**< LP row */
   BMS_BLKMEM*           blkmem,             /**< block memory */
   SCIP_SET*             set,                /**< global SCIP settings */
   SCIP_EVENTQUEUE*      eventqueue,         /**< event queue */
   SCIP_LPEXACT*         lp,                 /**< current LP data */
   SCIP_COLEXACT*        col,                /**< LP column */
   SCIP_Rational*        incval              /**< value to add to the coefficient */
   )
{
   int pos;
   SCIP_Rational* tmp;

   assert(row != NULL);
   assert(lp != NULL);
   assert(!lp->fplp->diving || row->lppos == -1);
   assert(col != NULL);

   if( SCIPrationalIsZero(incval) )
      return SCIP_OKAY;

   SCIP_CALL( SCIPcreateRationalBuffer(set->buffer, &tmp) );

   /* search the position of the column in the row's col vector */
   pos = rowExactSearchCoef(row, col);

   /* check, if column already exists in the row's col vector */
   if( pos == -1 )
   {
      /* coefficient doesn't exist, or sorting is delayed: add coefficient to the end of the row's arrays */
      SCIP_CALL( rowExactAddCoef(row, blkmem, set, eventqueue, lp, col, incval, -1) );
   }
   else
   {
      /* modify already existing coefficient */
      assert(0 <= pos && pos < row->len);
      assert(row->cols[pos] == col);
      assert(row->cols_index[pos] == col->index);

      SCIPrationalAdd(tmp, incval, row->vals[pos]);

      /* if column knows of the row, change the corresponding coefficient in the column */
      if( row->linkpos[pos] >= 0 )
      {
         assert(col->rows[row->linkpos[pos]] == row);
         assert(SCIPrationalIsEqual(col->vals[row->linkpos[pos]], row->vals[pos]));
         SCIP_CALL( colExactChgCoefPos(col, set, lp, row->linkpos[pos], tmp) );
      }

      /* change the coefficient in the row */
      SCIP_CALL( rowExactChgCoefPos(row, set, lp, pos, tmp) );
   }

   checkLinks(lp);

   /* invalid the activity */
   row->validactivitylp = -1;

   SCIPfreeRationalBuffer(set->buffer, &tmp);

   return SCIP_OKAY;
}

/** changes constant value of a row */
SCIP_RETCODE SCIProwExactChgConstant(
   SCIP_ROWEXACT*        row,                /**< LP row */
   SCIP_STAT*            stat,               /**< problem statistics */
   SCIP_LPEXACT*         lp,                 /**< current LP data */
   SCIP_Rational*        constant            /**< new constant value */
   )
{
   assert(row != NULL);
   assert(SCIPrationalIsLE(row->lhs, row->rhs));
   assert(!SCIPrationalIsAbsInfinity(constant));
   assert(stat != NULL);
   assert(lp != NULL);
   assert(!lp->fplp->diving || row->fprow->lppos == -1);

   if( !SCIPrationalIsEqual(constant, row->constant) )
   {
      if( row->fprow->validpsactivitydomchg == stat->domchgcount )
      {
         assert(!SCIPrationalIsInfinity(row->pseudoactivity));
         SCIPrationalAdd(row->pseudoactivity, row->pseudoactivity, constant);
         SCIPrationalDiff(row->pseudoactivity, row->pseudoactivity, row->constant);
      }

      SCIPrationalSet(row->constant, constant);
      SCIPintervalSetRational(&row->constantreal, constant);
   }

   return SCIP_OKAY;
}

/** add constant value to a row */
SCIP_RETCODE SCIProwExactAddConstant(
   SCIP_ROWEXACT*        row,                /**< LP row */
   SCIP_SET*             set,                /**< global SCIP settings */
   SCIP_STAT*            stat,               /**< problem statistics */
   SCIP_LPEXACT*         lp,                 /**< current LP data */
   SCIP_Rational*        addval              /**< constant value to add to the row */
   )
{
   SCIP_Rational* tmp;

   assert(row != NULL);
   assert(SCIPrationalIsLE(row->lhs, row->rhs));
   assert(!SCIPrationalIsAbsInfinity(addval));
   assert(stat != NULL);
   assert(lp != NULL);
   assert(!lp->fplp->diving || row->fprow->lppos == -1);

   if( !SCIPrationalIsZero(addval) )
   {
      SCIP_CALL( SCIPcreateRationalBuffer(set->buffer, &tmp) );
      SCIPrationalAdd(tmp, row->constant, addval);
      SCIP_CALL( SCIProwExactChgConstant(row, stat, lp, tmp) );

      SCIPfreeRationalBuffer(set->buffer, &tmp);
   }

   return SCIP_OKAY;
}

/** returns the feasibility of a row for the given solution */
SCIP_RETCODE SCIProwExactGetSolFeasibility(
   SCIP_ROWEXACT*        row,                /**< LP row */
   SCIP_SET*             set,                /**< global SCIP settings */
   SCIP_STAT*            stat,               /**< problem statistics data */
   SCIP_SOL*             sol,                /**< primal CIP solution */
   SCIP_Rational*        result              /**< result pointer */
   )
{
   SCIP_Rational* temp1;
   SCIP_Rational* temp2;

   SCIP_CALL( SCIPcreateRationalBuffer(set->buffer, &temp1) );
   SCIP_CALL( SCIPcreateRationalBuffer(set->buffer, &temp2) );

   assert(row != NULL);

   SCIP_CALL( SCIProwExactGetSolActivity(row, set, stat, sol, FALSE, result) );

   SCIPrationalDiff(temp1, row->rhs, result);
   SCIPrationalDiff(temp2, result, row->lhs);
   SCIPrationalMIN(result, temp1, temp2);

   SCIPfreeRationalBuffer(set->buffer, &temp2);
   SCIPfreeRationalBuffer(set->buffer, &temp1);

   return SCIP_OKAY;
}

/** does activity computation with running error analysis for a row, return TRUE on success */
SCIP_Bool SCIProwExactGetSolActivityWithErrorbound(
   SCIP_ROWEXACT*        rowexact,           /**< LP row */
   SCIP_SET*             set,                /**< global SCIP settings */
   SCIP_STAT*            stat,               /**< problem statistics data */
   SCIP_SOL*             sol,                /**< primal CIP solution */
   SCIP_Real*            activity,           /**< the approximate activity */
   SCIP_Real*            errorbound          /**< the error bound */
   )
{
   SCIP_ROW* row;
   SCIP_Real solval;
   SCIP_Real mu;
   SCIP_Real sum;
   int c;

   assert(rowexact->fprow != NULL);

   row = rowexact->fprow;

   if( row->len != rowexact->len )
      return FALSE;

   sum = 0.0;
   mu = 0.0;

   for( c = 0; c < row->len; c++ )
   {
      if( sol != NULL)
         solval = SCIPsolGetVal(sol, set, stat, SCIPcolGetVar(row->cols[c]));
      else
         solval = row->cols[c]->primsol;

      if( solval == SCIP_UNKNOWN ) /*lint !e777*/
         return FALSE;

      sum += row->vals[c] * solval;
      mu += REALABS(sum);
      /* the factor 3 + eps is needed to account for rounding errors in valsreal[v]/solval */
      mu += (3.0 + SCIP_REAL_UNITROUNDOFF) * REALABS(row->vals[c] * solval);
   }

   sum += row->constant;
   mu += (3.0 + SCIP_REAL_UNITROUNDOFF) * REALABS(row->constant);

   sum = MAX(sum, -SCIPsetInfinity(set)); /*lint !e666*/
   sum = MIN(sum, SCIPsetInfinity(set)); /*lint !e666*/

   *activity = sum;
   *errorbound = mu;

   return TRUE;
}

/** returns the activity of a row for a given solution */
SCIP_RETCODE SCIProwExactGetSolActivity(
   SCIP_ROWEXACT*        rowexact,           /**< LP row */
   SCIP_SET*             set,                /**< global SCIP settings */
   SCIP_STAT*            stat,               /**< problem statistics data */
   SCIP_SOL*             sol,                /**< primal CIP solution */
   SCIP_Bool             useexact,           /**< should an exact solution be used */
   SCIP_Rational*        result              /**< resulting activity */
   )
{
   SCIP_COLEXACT* colexact;
   SCIP_Rational* solval;
   int i;

   assert(rowexact != NULL);

   SCIP_CALL( SCIPcreateRationalBuffer(set->buffer, &solval) );
   SCIPrationalSet(result, rowexact->constant);
   for( i = 0; i < rowexact->len; ++i )
   {
      colexact = rowexact->cols[i];

      assert(colexact != NULL);

      assert((i < rowexact->nlpcols) == (rowexact->linkpos[i] >= 0
         && colexact->lppos >= 0));

      if( useexact )
         SCIPsolGetValExact(solval, sol, set, stat, colexact->var);
      else
         SCIPrationalSetReal(solval, SCIPsolGetVal(sol, set, stat, colexact->var));

      if( SCIPrationalIsAbsInfinity(solval) ) /*lint !e777*/
      {
         if( SCIPrationalIsNegInfinity(rowexact->lhs) )
            SCIPrationalIsPositive(rowexact->vals[i]) ? SCIPrationalSet(solval, colexact->lb) : SCIPrationalSet(solval, colexact->ub);
         else if( SCIPrationalIsInfinity(rowexact->rhs) )
            SCIPrationalIsPositive(rowexact->vals[i]) ? SCIPrationalSet(solval, colexact->ub) : SCIPrationalSet(solval, colexact->lb);
         else
         {
            SCIPrationalAdd(solval, colexact->lb, colexact->ub);
            SCIPrationalMultReal(solval, solval, 0.5);
         }
      }

      SCIPrationalMult(solval, solval, rowexact->vals[i]);
      SCIPrationalAdd(result, result, solval);
   }

   SCIPfreeRationalBuffer(set->buffer, &solval);

   return SCIP_OKAY;
}

/** decreases usage counter of LP row, and frees memory if necessary */
SCIP_RETCODE SCIProwExactRelease(
   SCIP_ROWEXACT**       row,                /**< pointer to LP row */
   BMS_BLKMEM*           blkmem,             /**< block memory */
   SCIP_SET*             set,                /**< global SCIP settings */
   SCIP_LPEXACT*         lp                  /**< current LP data */
   )
{
   assert(blkmem != NULL);
   assert(row != NULL);
   assert(*row != NULL);
   assert((*row) != NULL);
   assert((*row)->nuses >= 1);
   assert((*row)->nlocks < (unsigned int)((*row)->nuses)); /*lint !e574*/

   SCIPsetDebugMsg(set, "release row <%s> with nuses=%d and nlocks=%u\n",
      (*row)->fprow->name, (*row)->nuses, (*row)->nlocks);
   (*row)->nuses--;
   if( (*row)->nuses == 0 )
   {
      SCIP_CALL( SCIProwExactFree(row, blkmem, set, lp) );
   }

   *row = NULL;

   return SCIP_OKAY;
}

/** frees an LP row */
SCIP_RETCODE SCIProwExactFree(
   SCIP_ROWEXACT**       row,                /**< pointer to LP row */
   BMS_BLKMEM*           blkmem,             /**< block memory */
   SCIP_SET*             set,                /**< global SCIP settings */
   SCIP_LPEXACT*         lp                  /**< current LP data */
   )
{
   assert(blkmem != NULL);
   assert(row != NULL);
   assert(*row != NULL);
   assert((*row)->nuses == 0);
   assert((*row)->lppos == -1);

   /* remove column indices from corresponding rows */
   SCIP_CALL( rowExactUnlink(*row, set, lp) );

   if( (*row)->storedsolvals != NULL )
   {
      SCIPfreeRationalBlock(blkmem, &(*row)->storedsolvals->activity);
      SCIPfreeRationalBlock(blkmem, &(*row)->storedsolvals->dualsol);
      BMSfreeBlockMemoryNull(blkmem, &(*row)->storedsolvals);
   }

   SCIPfreeRationalBlock(blkmem, &(*row)->constant);
   SCIPfreeRationalBlock(blkmem, &(*row)->lhs);
   SCIPfreeRationalBlock(blkmem, &(*row)->rhs);
   SCIPfreeRationalBlock(blkmem, &(*row)->flushedlhs);
   SCIPfreeRationalBlock(blkmem, &(*row)->flushedrhs);
   SCIPfreeRationalBlock(blkmem, &(*row)->objprod);
   SCIPfreeRationalBlock(blkmem, &(*row)->dualsol);
   SCIPfreeRationalBlock(blkmem, &(*row)->activity);
   SCIPfreeRationalBlock(blkmem, &(*row)->dualfarkas);
   SCIPfreeRationalBlock(blkmem, &(*row)->pseudoactivity);

   SCIPfreeRationalBlockArray(blkmem, &(*row)->vals, (*row)->size);
   BMSfreeBlockMemoryArrayNull(blkmem, &(*row)->valsinterval, (*row)->size);
   BMSfreeBlockMemoryArrayNull(blkmem, &(*row)->cols, (*row)->size);
   BMSfreeBlockMemoryArrayNull(blkmem, &(*row)->cols_index, (*row)->size);
   BMSfreeBlockMemoryArrayNull(blkmem, &(*row)->linkpos, (*row)->size);
   BMSfreeBlockMemory(blkmem, row);

   return SCIP_OKAY;
}

/** returns the feasibility of a row in the current LP solution: negative value means infeasibility */
SCIP_RETCODE SCIProwExactGetLPFeasibility(
   SCIP_ROWEXACT*        row,                /**< LP row */
   SCIP_SET*             set,                /**< global SCIP settings */
   SCIP_STAT*            stat,               /**< problem statistics */
   SCIP_LPEXACT*         lp,                 /**< current LP data */
   SCIP_Rational*        result              /**< rational pointer to store the result */
   )
{
   SCIP_Rational* activity;
   SCIP_Rational* actrhs;
   SCIP_Rational* actlhs;

   SCIP_CALL( SCIPcreateRationalBuffer(set->buffer, &actrhs) );
   SCIP_CALL( SCIPcreateRationalBuffer(set->buffer, &actlhs) );
   assert(row != NULL);

   activity = SCIProwExactGetLPActivity(row, stat, lp);

   SCIPrationalDiff(actlhs, row->rhs, activity);
   SCIPrationalDiff(actrhs, activity, row->lhs);
   SCIPrationalMIN(result, actrhs, actlhs);

   SCIPfreeRationalBuffer(set->buffer, &actlhs);
   SCIPfreeRationalBuffer(set->buffer, &actrhs);

   return SCIP_OKAY;
}

/** returns the pseudo feasibility of a row in the current pseudo solution: negative value means infeasibility */
SCIP_RETCODE SCIProwExactGetPseudoFeasibility(
   SCIP_ROWEXACT*        row,                /**< LP row */
   SCIP_SET*             set,                /**< global SCIP settings */
   SCIP_STAT*            stat,               /**< problem statistics */
   SCIP_Rational*        result              /**< rational pointer to store the result */
   )
{
   SCIP_Rational* pseudoactivity;
   SCIP_Rational* actrhs;
   SCIP_Rational* actlhs;

   assert(row != NULL);

   SCIP_CALL( SCIPcreateRationalBuffer(set->buffer, &actrhs) );
   SCIP_CALL( SCIPcreateRationalBuffer(set->buffer, &actlhs) );

   pseudoactivity = SCIProwExactGetPseudoActivity(row, stat);

   SCIPrationalDiff(actlhs, row->rhs, pseudoactivity);
   SCIPrationalDiff(actrhs, pseudoactivity, row->lhs);
   SCIPrationalMIN(result, actrhs, actlhs);

   SCIPfreeRationalBuffer(set->buffer, &actlhs);
   SCIPfreeRationalBuffer(set->buffer, &actrhs);

   return SCIP_OKAY;
}

/** returns the activity of a row in the current LP solution */
SCIP_Rational* SCIProwExactGetLPActivity(
   SCIP_ROWEXACT*        row,                /**< LP row */
   SCIP_STAT*            stat,               /**< problem statistics */
   SCIP_LPEXACT*         lp                  /**< current LP data */
   )
{
   assert(row != NULL);
   assert(stat != NULL);
   assert(lp != NULL);
   assert(row->fprow->validactivitylp <= stat->lpcount);
   assert(lp->fplp->validsollp == stat->lpcount);

   if( row->fprow->validactivitylp != stat->lpcount )
      SCIProwExactRecalcLPActivity(row, stat);
   assert(row->fprow->validactivitylp == stat->lpcount);
   assert(row->fprow->activity < SCIP_INVALID);

   return row->activity;
}

/** returns the pseudo activity of a row in the current pseudo solution */
SCIP_Rational* SCIProwExactGetPseudoActivity(
   SCIP_ROWEXACT*        row,                /**< LP row */
   SCIP_STAT*            stat                /**< problem statistics */
   )
{
   assert(row != NULL);
   assert(stat != NULL);
   assert(row->fprow->validpsactivitydomchg <= stat->domchgcount);

   /* check, if pseudo activity has to be calculated */
   if( row->fprow->validpsactivitydomchg != stat->domchgcount )
      SCIProwExactRecalcPseudoActivity(row, stat);
   assert(row->fprow->validpsactivitydomchg == stat->domchgcount);
   assert(row->fprow->pseudoactivity < SCIP_INVALID);

   return row->pseudoactivity;
}

/** sorts row entries such that LP columns precede non-LP columns and inside both parts lower column indices precede
 *  higher ones
 */
void SCIProwExactSort(
   SCIP_ROWEXACT*        row                 /**< row to be sorted */
   )
{
   assert(row != NULL);

   /* sort LP columns */
   rowExactSortLP(row);

   /* sort non-LP columns */
   rowExactSortNonLP(row);
}

/** sorts row, and merges equal column entries (resulting from lazy sorting and adding) into a single entry; removes
 *  zero entries from row the row must not be linked to the columns; otherwise, we would need to update the columns as
 *  well, which is too expensive
 */
static
void rowExactMerge(
   SCIP_ROWEXACT*        row,                /**< row to be sorted */
   SCIP_SET*             set                 /**< global SCIP settings */
   )
{
   assert(row != NULL);
   assert(!row->delaysort);
   assert(row->nunlinked == row->len);
   assert(row->nlpcols == 0);

   SCIPsetDebugMsg(set, "merging row <%s>\n", row->fprow->name);

   /* do nothing on empty rows; if row is sorted, nothing has to be done */
   if( row->len > 0 && (!row->lpcolssorted || !row->nonlpcolssorted) )
   {
      SCIP_COLEXACT** cols;
      int* cols_index;
      SCIP_Rational** vals;
      int s;
      int t;

      /* make sure, the row is sorted */
      SCIProwExactSort(row);
      assert(row->lpcolssorted);
      assert(row->nonlpcolssorted);

      /* merge equal columns, thereby recalculating whether the row's activity is always integral */
      cols = row->cols;
      cols_index = row->cols_index;
      vals = row->vals;
      assert(cols != NULL);
      assert(cols_index != NULL);
      assert(vals != NULL);

      t = 0;
      row->integral = TRUE;
      assert(!SCIPrationalIsZero(vals[0]));
      assert(row->linkpos[0] == -1);

      for( s = 1; s < row->len; ++s )
      {
         assert(!SCIPrationalIsZero(vals[s]));
         assert(row->linkpos[s] == -1);

         if( cols[s] == cols[t] )
         {
            /* merge entries with equal column */
            SCIPrationalAdd(vals[t], vals[t], vals[s]);
            SCIPintervalSetRational(&row->valsinterval[t], vals[t]);
         }
         else
         {
            /* go to the next entry, overwriting current entry if coefficient is zero */
            if( !SCIPrationalIsZero(vals[t]) )
            {
               row->integral = row->integral && SCIPcolIsIntegral(cols[t]->fpcol) && SCIPrationalIsIntegral(vals[t]);
               t++;
            }
            cols[t] = cols[s];
            cols_index[t] = cols_index[s];
            SCIPrationalSet(vals[t], vals[s]);
            SCIPintervalSetRational(&row->valsinterval[t], vals[t]);
         }
      }
      if( !SCIPrationalIsZero(vals[t]) )
      {
         row->integral = row->integral && SCIPcolIsIntegral(cols[t]->fpcol) && SCIPrationalIsIntegral(vals[t]);
         t++;
      }
      assert(s == row->len);
      assert(t <= row->len);

      row->len = t;
      row->nunlinked = t;
   }

#ifndef NDEBUG
   /* check for double entries */
   {
      int i;
      int j;

      for( i = 0; i < row->len; ++i )
      {
         assert(row->cols[i] != NULL);
         assert(row->cols[i]->index == row->cols_index[i]);
         for( j = i+1; j < row->len; ++j )
            assert(row->cols[i] != row->cols[j]);
      }
   }
#endif
}

/** enables delaying of row sorting */
void SCIProwExactDelaySort(
   SCIP_ROWEXACT*        rowexact            /**< LP rowexact */
   )
{
   assert(rowexact != NULL);
   assert(!rowexact->delaysort);

   rowexact->delaysort = TRUE;
}

/** disables delaying of row sorting, sorts row and merges coefficients with equal columns */
void SCIProwExactForceSort(
   SCIP_ROWEXACT*        rowexact,           /**< LP rowexact */
   SCIP_SET*             set                 /**< global SCIP settings */
   )
{
   assert(rowexact != NULL);
   assert(rowexact->delaysort);

   rowexact->delaysort = FALSE;
   rowExactMerge(rowexact, set);
}

/** recalculates the current activity of a row */
void SCIProwExactRecalcLPActivity(
   SCIP_ROWEXACT*        rowexact,           /**< LP row */
   SCIP_STAT*            stat                /**< problem statistics */
   )
{
   SCIP_COLEXACT* colexact;
   SCIP_COL* col;
   SCIP_ROW* row;
   int c;

   assert(rowexact != NULL);

   row = rowexact->fprow;

   assert(row != NULL);
   assert(stat != NULL);

   SCIPrationalSet(rowexact->activity, rowexact->constant);
   for( c = 0; c < row->nlpcols; ++c )
   {
      colexact = rowexact->cols[c];
      col = row->cols[c];

      assert(col != NULL);
      assert(colexact != NULL);
      assert(!SCIPrationalIsInfinity(colexact->primsol));
      assert(col->lppos >= 0);
      assert(row->linkpos[c] >= 0);

      SCIPrationalAddProd(rowexact->activity, rowexact->vals[c], colexact->primsol);
   }

   if( row->nunlinked > 0 )
   {
      for( c = row->nlpcols; c < row->len; ++c )
      {
         col = row->cols[c];
         colexact = rowexact->cols[c];

         assert(col != NULL);
         assert(colexact != NULL);
         assert(col->lppos >= 0 || col->primsol == 0.0);
         assert(col->lppos == -1 || row->linkpos[c] == -1);
         if( col->lppos >= 0 )
            SCIPrationalAddProd(rowexact->activity, rowexact->vals[c], colexact->primsol);
      }
   }
#ifndef NDEBUG
   else
   {
      for( c = row->nlpcols; c < row->len; ++c )
      {
         col = row->cols[c];
         colexact = rowexact->cols[c];

         assert(col != NULL);
         assert(colexact != NULL);
         assert(SCIPrationalIsZero(colexact->primsol));
         assert(col->lppos == -1);
         assert(row->linkpos[c] >= 0);
      }
   }
#endif

   row->activity = SCIPrationalApproxReal(rowexact->activity);
   row->validactivitylp = stat->lpcount;
}

/** calculates the current pseudo activity of a row */
void SCIProwExactRecalcPseudoActivity(
   SCIP_ROWEXACT*        rowexact,           /**< row data */
   SCIP_STAT*            stat                /**< problem statistics */
   )
{
   SCIP_COLEXACT* colexact;
   SCIP_ROW* row;

   int i;

   assert(rowexact != NULL);

   row = rowexact->fprow;

   assert(row != NULL);
   assert(stat != NULL);

   SCIPrationalSet(rowexact->pseudoactivity, rowexact->constant);
   for( i = 0; i < row->len; ++i )
   {
      colexact = rowexact->cols[i];

      assert(colexact->fpcol != NULL);
      assert(colexact != NULL);
      assert((i < row->nlpcols) == (row->linkpos[i] >= 0 && colexact->fpcol->lppos >= 0));
      assert(colexact->fpcol->var != NULL);
      assert(SCIPvarGetStatus(colexact->fpcol->var) == SCIP_VARSTATUS_COLUMN);

      SCIPrationalAddProd(rowexact->pseudoactivity, rowexact->vals[i], SCIPcolExactGetBestBound(colexact));
   }

   row->validpsactivitydomchg = stat->domchgcount;
   row->pseudoactivity = SCIPrationalApproxReal(rowexact->pseudoactivity);
}

/** gets objective value of column */
SCIP_Rational* SCIPcolExactGetObj(
   SCIP_COLEXACT*        col                 /**< LP column */
   )
{
   assert(col != NULL);

   return col->obj;
}

/** gets lower bound of column */
SCIP_Rational* SCIPcolExactGetLb(
   SCIP_COLEXACT*        col                 /**< LP column */
   )
{
   assert(col != NULL);

   return col->lb;
}

/** gets upper bound of column */
SCIP_Rational* SCIPcolExactGetUb(
   SCIP_COLEXACT*        col                 /**< LP column */
   )
{
   assert(col != NULL);

   return col->ub;
}

/** gets best bound of column with respect to the objective function */
SCIP_Rational* SCIPcolExactGetBestBound(
   SCIP_COLEXACT*        col                 /**< LP column */
   )
{
   assert(col != NULL);

   if( SCIPrationalIsPositive(col->obj) || SCIPrationalIsZero(col->obj) )
      return col->lb;
   else
      return col->ub;
}

/** gets the primal LP solution of a column */
SCIP_Rational* SCIPcolExactGetPrimsol(
   SCIP_COLEXACT*        col                 /**< LP column */
   )
{
   assert(col != NULL);

   if( col->fpcol->lppos >= 0 )
      return col->primsol;
   else
      return NULL;
}

/** gets variable this column represents */
SCIP_VAR* SCIPcolExactGetVar(
   SCIP_COLEXACT*        col                 /**< LP column */
   )
{
   assert(col != NULL);

   return col->var;
}

/** ensures, that column array of row can store at least num entries */
SCIP_RETCODE SCIProwExactEnsureSize(
   SCIP_ROWEXACT*        row,                /**< LP row */
   BMS_BLKMEM*           blkmem,             /**< block memory */
   SCIP_SET*             set,                /**< global SCIP settings */
   int                   num                 /**< minimum number of entries to store */
   )
{
   assert(row != NULL);
   assert(row->fprow != NULL);
   assert(row->len <= row->size);

   if( num > row->size )
   {
      int newsize;
      int i;

      newsize = SCIPsetCalcMemGrowSize(set, num);
      SCIP_ALLOC( BMSreallocBlockMemoryArray(blkmem, &row->cols, row->size, newsize) );
      SCIP_ALLOC( BMSreallocBlockMemoryArray(blkmem, &row->cols_index, row->size, newsize) );
      SCIP_ALLOC( BMSreallocBlockMemoryArray(blkmem, &row->vals, row->size, newsize) );
      SCIP_ALLOC( BMSreallocBlockMemoryArray(blkmem, &row->valsinterval, row->size, newsize) );
      for( i = row->size; i < newsize; ++i )
         SCIP_CALL( SCIPcreateRationalBlock(blkmem, &row->vals[i]) );
      SCIP_ALLOC( BMSreallocBlockMemoryArray(blkmem, &row->linkpos, row->size, newsize) );
      row->size = newsize;
   }
   assert(num <= row->size);

   return SCIP_OKAY;
}

/*
 * lp update methods
 */


/** compute the objective delta due the new objective coefficient */
static
SCIP_RETCODE getObjvalDeltaObjExact(
   SCIP_SET*             set,                /**< global SCIP settings */
   SCIP_Rational*        oldobj,             /**< old objective value of variable */
   SCIP_Rational*        newobj,             /**< new objective value of variable */
   SCIP_Rational*        lb,                 /**< lower bound of variable */
   SCIP_Rational*        ub,                 /**< upper bound of variable */
   SCIP_Rational*        deltaval,           /**< pointer to store the delta value */
   int*                  deltainf            /**< pointer to store the number of variables with infinite best bound */
   )
{
   SCIP_Rational* tmp;
   assert(!SCIPrationalIsAbsInfinity(oldobj));
   assert(!SCIPrationalIsAbsInfinity(newobj));
   assert(!SCIPrationalIsInfinity(lb));
   assert(!SCIPrationalIsNegInfinity(ub));
   assert(!SCIPrationalIsEqual(oldobj, newobj));

   SCIPrationalSetReal(deltaval, 0.0);
   SCIP_CALL( SCIPcreateRationalBuffer(set->buffer, &tmp) );
   (*deltainf) = 0;

   if( SCIPrationalIsPositive(oldobj) )
   {
      /* sign of objective did not change */
      if( SCIPrationalIsPositive(newobj) )
      {
         /* if the bound is finite, calculate the deltaval */
         if( !SCIPrationalIsNegInfinity(lb) )
         {
            SCIPrationalDiff(deltaval, newobj, oldobj);
            SCIPrationalMult(deltaval, deltaval, lb);
         }
      }
      /* sign of objective did change, so the best bound does change */
      else if( SCIPrationalIsNegative(newobj) )
      {
         if( SCIPrationalIsNegInfinity(lb) )
         {
            /* old best bound was infinite while new one is not */
            if( !SCIPrationalIsInfinity(ub) )
            {
               (*deltainf) = -1;
               SCIPrationalMult(deltaval, ub, newobj);
            }
         }
         else
         {
            /* new best bound is infinite while old one was not */
            if( SCIPrationalIsInfinity(ub) )
            {
               (*deltainf) = 1;
               SCIPrationalMult(deltaval, lb, oldobj);
               SCIPrationalNegate(deltaval, deltaval);
            }
            /* neither old nor new best bound is infinite, so just calculate the deltaval */
            else
            {
               SCIPrationalMult(tmp, lb, oldobj);
               SCIPrationalMult(deltaval, ub, newobj);

               SCIPrationalDiff(deltaval, deltaval, tmp);
            }
         }
      }
      /* new objective is 0.0 */
      else
      {
         if( SCIPrationalIsNegInfinity(lb) )
            (*deltainf) = -1;
         else
         {
            SCIPrationalMult(deltaval, lb, oldobj);
            SCIPrationalNegate(deltaval, deltaval);
         }
      }
   }
   else if( SCIPrationalIsNegative(oldobj) )
   {
      /* sign of objective did not change */
      if( SCIPrationalIsNegative(newobj) )
      {
         /* if the bound is finite, calculate the deltaval */
         if( !SCIPrationalIsInfinity(ub) )
         {
            SCIPrationalDiff(tmp, newobj, oldobj);
            SCIPrationalMult(deltaval, ub, tmp);
         }
      }
      /* sign of objective did change, so the best bound does change */
      else if( SCIPrationalIsPositive(newobj) )
      {
         if( SCIPrationalIsInfinity(ub) )
         {
            /* old best bound was infinite while new one is not */
            if( !SCIPrationalIsNegInfinity(lb) )
            {
               (*deltainf) = -1;
               SCIPrationalMult(deltaval, lb, newobj);
            }
         }
         else
         {
            /* new best bound is infinite while old one was not */
            if( SCIPrationalIsNegInfinity(lb) )
            {
               (*deltainf) = 1;
               SCIPrationalMult(deltaval, ub, oldobj);
               SCIPrationalNegate(deltaval, deltaval);
            }
            /* neither old nor new best bound is infinite, so just calculate the deltaval */
            else
            {
               SCIPrationalMult(tmp, ub, oldobj);
               SCIPrationalMult(deltaval, lb, newobj);
               SCIPrationalDiff(deltaval, deltaval, tmp);
            }
         }
      }
      /* new objective is 0.0 */
      else
      {
         if( SCIPrationalIsInfinity(ub) )
            (*deltainf) = -1;
         else
         {
            SCIPrationalMult(deltaval, ub, oldobj);
            SCIPrationalNegate(deltaval, deltaval);
         }
      }
   }
   /* old objective was 0.0 */
   else
   {
      if( SCIPrationalIsNegative(newobj) )
      {
         if( SCIPrationalIsInfinity(ub) )
            (*deltainf) = 1;
         else
            SCIPrationalMult(deltaval, ub, newobj);
      }
      else if( SCIPrationalIsPositive(newobj) )
      {
         if( SCIPrationalIsNegInfinity(lb) )
            (*deltainf) = 1;
         else
            SCIPrationalMult(deltaval, lb, newobj);
      }
   }

   SCIPfreeRationalBuffer(set->buffer, &tmp);

   return SCIP_OKAY;
}

/** returns the left hand side of the row */
SCIP_Rational* SCIProwExactGetLhs(
   SCIP_ROWEXACT*        row                 /**< LP row */
   )
{
   assert(row != NULL);
   assert(row->lhs != NULL);

   return row->lhs;
}

/** returns the right hand side of the row */
SCIP_Rational* SCIProwExactGetRhs(
   SCIP_ROWEXACT*        row                 /**< LP row */
   )
{
   assert(row != NULL);
   assert(row->rhs != NULL);

   return row->rhs;
}

/** returns the constant of the row */
SCIP_Rational* SCIProwExactGetConstant(
   SCIP_ROWEXACT*        row                 /**< LP row */
   )
{
   assert(row != NULL);
   assert(row->constant != NULL);

   return row->constant;
}

/** compute the objective delta due the new lower bound */
static
void getObjvalDeltaLbExact(
   SCIP_Rational*        obj,                /**< objective value of variable */
   SCIP_Rational*        oldlb,              /**< old lower bound of variable */
   SCIP_Rational*        newlb,              /**< new lower bound of variable */
   SCIP_Rational*        deltaval,           /**< pointer to store the delta value */
   int*                  deltainf            /**< pointer to store the number of variables with infinite best bound */
   )
{
   assert(!SCIPrationalIsAbsInfinity(obj));
   assert(!SCIPrationalIsInfinity(oldlb));
   assert(!SCIPrationalIsNegInfinity(oldlb) || !SCIPrationalIsNegInfinity(newlb));
   assert(SCIPrationalIsPositive(obj)); /* we only need to update if the objective is positive */

   if( SCIPrationalIsNegInfinity(oldlb) )
   {
      if( !SCIPrationalIsInfinity(newlb) )
      {
         (*deltainf) = -1;
         SCIPrationalMult(deltaval, newlb, obj);
      }
      else
      {
         (*deltainf) = 0;
         SCIPrationalSetReal(deltaval, 0.0);
      }
   }
   else if( SCIPrationalIsAbsInfinity(newlb) )
   {
      (*deltainf) = 1;
      SCIPrationalMult(deltaval, oldlb, obj);
      SCIPrationalNegate(deltaval, deltaval);
   }
   else
   {
      (*deltainf) = 0;
      SCIPrationalDiff(deltaval, newlb, oldlb);
      SCIPrationalMult(deltaval, deltaval, obj);
   }
}

/** compute the objective delta due the new upper bound */
static
void getObjvalDeltaUbExact(
   SCIP_Rational*        obj,                /**< objective value of variable */
   SCIP_Rational*        oldub,              /**< old upper bound of variable */
   SCIP_Rational*        newub,              /**< new upper bound of variable */
   SCIP_Rational*        deltaval,           /**< pointer to store the delta value */
   int*                  deltainf            /**< pointer to store the number of variables with infinite best bound */
   )
{
   assert(!SCIPrationalIsAbsInfinity(obj));
   assert(!SCIPrationalIsNegInfinity(oldub));
   assert(!SCIPrationalIsInfinity(oldub) || !SCIPrationalIsInfinity(newub));
   assert(SCIPrationalIsNegative(obj)); /* we only need to update if the objective is negative */

   if( SCIPrationalIsInfinity(oldub) )
   {
      if( !SCIPrationalIsNegInfinity(newub) )
      {
         (*deltainf) = -1;
         SCIPrationalMult(deltaval, newub, obj);
      }
      else
      {
         (*deltainf) = 0;
         SCIPrationalSetReal(deltaval, 0.0);
      }
   }
   else if( SCIPrationalIsAbsInfinity(newub) )
   {
      (*deltainf) = 1;
      SCIPrationalMult(deltaval, oldub, obj);
      SCIPrationalNegate(deltaval, deltaval);
   }
   else
   {
      (*deltainf) = 0;
      SCIPrationalDiff(deltaval, newub, oldub);
      SCIPrationalMult(deltaval, deltaval, obj);
   }
}

/** updates current pseudo and loose objective values for a change in a variable's objective value or bounds */
static
void lpExactUpdateObjval(
   SCIP_LPEXACT*         lp,                 /**< current LP data */
   SCIP_VAR*             var,                /**< problem variable that changed */
   SCIP_Rational*        deltavalex,         /**< delta value in the objective function */
   int                   deltainf,           /**< delta value for the number of variables with infinite best bound */
   SCIP_Bool             local,              /**< should the local pseudo objective value be updated? */
   SCIP_Bool             loose,              /**< should the loose objective value be updated? */
   SCIP_Bool             global              /**< should the global pseudo objective value be updated? */
   )
{
   assert(lp != NULL);
   assert(lp->looseobjvalinf >= 0);
   assert(lp->pseudoobjvalinf >= 0);
   assert(lp->glbpseudoobjvalinf >= 0);

   /* update the pseudo objective value */
   if( local )
   {
      lp->pseudoobjvalinf += deltainf;

      SCIPrationalAdd(lp->pseudoobjval, lp->pseudoobjval, deltavalex);

      /* after changing a local bound on a LOOSE variable, we have to update the loose objective value, too */
      if( SCIPvarGetStatusExact(var) == SCIP_VARSTATUS_LOOSE )
         loose = TRUE;
   }
   /* update the loose objective value */
   if( loose )
   {
      lp->looseobjvalinf += deltainf;

      if( !SCIPrationalIsZero(deltavalex) )
         SCIPrationalAdd(lp->looseobjval, lp->looseobjval, deltavalex);
   }

   /* update the root pseudo objective values */
   if( global )
   {
      lp->glbpseudoobjvalinf += deltainf;

      SCIPrationalAdd(lp->glbpseudoobjval ,lp->glbpseudoobjval, deltavalex);
   }

   assert(lp->looseobjvalinf >= 0);
   assert(lp->pseudoobjvalinf >= 0);
   assert(lp->glbpseudoobjvalinf >= 0);
}

/** updates current pseudo and loose objective value for a change in a variable's objective value */
SCIP_RETCODE SCIPlpExactUpdateVarObj(
   SCIP_SET*             set,                /**< global SCIP settings */
   SCIP_LPEXACT*         lp,                 /**< current LP data */
   SCIP_VAR*             var,                /**< problem variable that changed */
   SCIP_Rational*        oldobj,             /**< old objective value of variable */
   SCIP_Rational*        newobj              /**< new objective value of variable */
   )
{
   assert(lp != NULL);
   assert(var != NULL);

   if( !SCIPrationalIsEqual(oldobj, newobj) )
   {
      SCIP_Rational* deltaval;
      int deltainf = 0;

      assert(SCIPvarGetStatus(var) == SCIP_VARSTATUS_LOOSE || SCIPvarGetStatus(var) == SCIP_VARSTATUS_COLUMN);
      assert(SCIPvarGetProbindex(var) >= 0);
      /* the objective coefficient can only be changed during presolving, that implies that the global and local
       * domain of the variable are the same
       */
      assert(lp->fplp->probing || SCIPrationalIsEqual(SCIPvarGetLbGlobalExact(var), SCIPvarGetLbLocalExact(var)));
      assert(lp->fplp->probing || SCIPrationalIsEqual(SCIPvarGetUbGlobalExact(var), SCIPvarGetUbLocalExact(var)));

      SCIP_CALL( SCIPcreateRationalBuffer(set->buffer, &deltaval) );

      /* compute the pseudo objective delta due the new objective coefficient */
      SCIP_CALL( getObjvalDeltaObjExact(set, oldobj, newobj, SCIPvarGetLbLocalExact(var),
            SCIPvarGetUbLocalExact(var), deltaval, &deltainf) );

      /* update the local pseudo objective value */
      lpExactUpdateObjval(lp, var, deltaval, deltainf, TRUE, FALSE, FALSE);

      /* compute the pseudo objective delta due the new objective coefficient */
      SCIP_CALL( getObjvalDeltaObjExact(set, oldobj, newobj, SCIPvarGetLbGlobalExact(var),
            SCIPvarGetUbGlobalExact(var), deltaval, &deltainf) );

      /* update the global pseudo objective value */
      lpExactUpdateObjval(lp, var, deltaval, deltainf, FALSE, FALSE, TRUE);

      SCIPfreeRationalBuffer(set->buffer, &deltaval);
   }

   return SCIP_OKAY;
}

/** updates current root pseudo objective value for a global change in a variable's lower bound */
SCIP_RETCODE SCIPlpExactUpdateVarLbGlobal(
   SCIP_LPEXACT*         lp,                 /**< current LP data */
   SCIP_SET*             set,                /**< global SCIP settings */
   SCIP_VAR*             var,                /**< problem variable that changed */
   SCIP_Rational*        oldlb,              /**< old lower bound of variable */
   SCIP_Rational*        newlb               /**< new lower bound of variable */
   )
{
   assert(lp != NULL);
   assert(set != NULL);
   assert(var != NULL);

   if( !SCIPrationalIsEqual(oldlb, newlb) && SCIPrationalIsPositive(SCIPvarGetObjExact(var)) )
   {
      SCIP_Rational* deltaval;
      int deltainf;

      SCIP_CALL( SCIPcreateRationalBuffer(set->buffer, &deltaval) );

      /* compute the pseudo objective delta due the new lower bound */
      getObjvalDeltaLbExact(SCIPvarGetObjExact(var), oldlb, newlb, deltaval, &deltainf);

      /* update the root pseudo objective values */
      lpExactUpdateObjval(lp, var, deltaval, deltainf, FALSE, FALSE, TRUE);

      SCIPfreeRationalBuffer(set->buffer, &deltaval);
   }

   return SCIP_OKAY;
}

/** updates current pseudo and loose objective value for a change in a variable's lower bound */
SCIP_RETCODE SCIPlpExactUpdateVarLb(
   SCIP_LPEXACT*         lp,                 /**< current LP data */
   SCIP_SET*             set,                /**< global SCIP settings */
   SCIP_VAR*             var,                /**< problem variable that changed */
   SCIP_Rational*        oldlb,              /**< old lower bound of variable */
   SCIP_Rational*        newlb               /**< new lower bound of variable */
   )
{
   assert(lp != NULL);
   assert(set != NULL);
   assert(var != NULL);

   if( !SCIPrationalIsEqual(oldlb, newlb) && SCIPrationalIsPositive(SCIPvarGetObjExact(var)) )
   {
      SCIP_Rational* deltaval;
      int deltainf;

      assert(SCIPvarGetStatusExact(var) == SCIP_VARSTATUS_LOOSE || SCIPvarGetStatusExact(var) == SCIP_VARSTATUS_COLUMN);
      assert(SCIPvarGetProbindex(var) >= 0);

      SCIP_CALL( SCIPcreateRationalBuffer(set->buffer, &deltaval) );

      /* compute the pseudo objective delta due the new lower bound */
      getObjvalDeltaLbExact(SCIPvarGetObjExact(var), oldlb, newlb, deltaval, &deltainf);

      /* update the pseudo and loose objective values */
      lpExactUpdateObjval(lp, var, deltaval, deltainf, TRUE, FALSE, FALSE);

      SCIPfreeRationalBuffer(set->buffer, &deltaval);
   }

   return SCIP_OKAY;
}

/** updates current root pseudo objective value for a global change in a variable's upper bound */
SCIP_RETCODE SCIPlpExactUpdateVarUbGlobal(
   SCIP_LPEXACT*         lp,                 /**< current LP data */
   SCIP_SET*             set,                /**< global SCIP settings */
   SCIP_VAR*             var,                /**< problem variable that changed */
   SCIP_Rational*        oldub,              /**< old upper bound of variable */
   SCIP_Rational*        newub               /**< new upper bound of variable */
   )
{
   assert(lp != NULL);
   assert(set != NULL);
   assert(var != NULL);

   if( !SCIPrationalIsEqual(oldub, newub) && SCIPrationalIsNegative(SCIPvarGetObjExact(var)) )
   {
      SCIP_Rational* deltaval;
      int deltainf;

      SCIP_CALL( SCIPcreateRationalBuffer(set->buffer, &deltaval) );

      /* compute the pseudo objective delta due the new lower bound */
      getObjvalDeltaUbExact(SCIPvarGetObjExact(var), oldub, newub, deltaval, &deltainf);

      /* update the root pseudo objective values */
      lpExactUpdateObjval(lp, var, deltaval, deltainf, FALSE, FALSE, TRUE);

      SCIPfreeRationalBuffer(set->buffer, &deltaval);
   }

   return SCIP_OKAY;
}

/** updates current pseudo objective value for a change in a variable's upper bound */
SCIP_RETCODE SCIPlpExactUpdateVarUb(
   SCIP_LPEXACT*         lp,                 /**< current LP data */
   SCIP_SET*             set,                /**< global SCIP settings */
   SCIP_VAR*             var,                /**< problem variable that changed */
   SCIP_Rational*        oldub,              /**< old upper bound of variable */
   SCIP_Rational*        newub               /**< new upper bound of variable */
   )
{
   assert(lp != NULL);
   assert(set != NULL);
   assert(var != NULL);

   if( !SCIPrationalIsEqual(oldub, newub) && SCIPrationalIsNegative(SCIPvarGetObjExact(var)) )
   {
      SCIP_Rational* deltaval;
      int deltainf;

      assert(SCIPvarGetStatusExact(var) == SCIP_VARSTATUS_LOOSE || SCIPvarGetStatusExact(var) == SCIP_VARSTATUS_COLUMN);
      assert(SCIPvarGetProbindex(var) >= 0);

      SCIP_CALL( SCIPcreateRationalBuffer(set->buffer, &deltaval) );

      /* compute the pseudo objective delta due the new lower bound */
      getObjvalDeltaUbExact(SCIPvarGetObjExact(var), oldub, newub, deltaval, &deltainf);

      /* update the pseudo and loose objective values */
      lpExactUpdateObjval(lp, var, deltaval, deltainf, TRUE, FALSE, FALSE);

      SCIPfreeRationalBuffer(set->buffer, &deltaval);
   }

   return SCIP_OKAY;
}

/** informs LP, that given variable was added to the problem */
SCIP_RETCODE SCIPlpExactUpdateAddVar(
   SCIP_LPEXACT*         lpexact,            /**< current LP data */
   SCIP_SET*             set,                /**< global SCIP settings */
   SCIP_VAR*             var                 /**< variable that is now a LOOSE problem variable */
   )
{
   SCIP_Rational* tmp;

   if( !set->exact_enabled )
      return SCIP_OKAY;

   assert(lpexact != NULL);
   assert(set != NULL);
   assert(SCIPvarGetStatusExact(var) == SCIP_VARSTATUS_LOOSE || SCIPvarGetStatusExact(var) == SCIP_VARSTATUS_COLUMN);
   assert(SCIPvarGetProbindex(var) >= 0);

   SCIP_CALL( SCIPcreateRationalBuffer(set->buffer, &tmp) );

   /* add the variable to the loose objective value sum */
   SCIP_CALL( SCIPlpExactUpdateVarObj(set, lpexact, var, tmp, SCIPvarGetObjExact(var)) );

   /* update the loose variables counter */
   if( SCIPvarGetStatusExact(var) == SCIP_VARSTATUS_LOOSE )
      lpexact->nloosevars++;

   SCIPfreeRationalBuffer(set->buffer, &tmp);

   return SCIP_OKAY;
}

/** informs LP, that given variable is to be deleted from the problem */
SCIP_RETCODE SCIPlpExactUpdateDelVar(
   SCIP_LPEXACT*         lp,                 /**< current LP data */
   SCIP_SET*             set,                /**< global SCIP settings */
   SCIP_VAR*             var                 /**< variable that will be deleted from the problem */
   )
{
   SCIP_Rational* ratzero;

   assert(lp != NULL);
   assert(SCIPvarGetStatusExact(var) == SCIP_VARSTATUS_LOOSE || SCIPvarGetStatusExact(var) == SCIP_VARSTATUS_COLUMN);
   assert(SCIPvarGetProbindex(var) >= 0);

   SCIP_CALL( SCIPcreateRationalBuffer(set->buffer, &ratzero) );

   /* subtract the variable from the loose objective value sum */
   SCIP_CALL( SCIPlpExactUpdateVarObj(set, lp, var, SCIPvarGetObjExact(var), ratzero) );

   /* update the loose variables counter */
   if( SCIPvarGetStatusExact(var) == SCIP_VARSTATUS_LOOSE )
   {
      SCIPlpExactDecNLoosevars(lp);
   }

   SCIPfreeRationalBuffer(set->buffer, &ratzero);

   return SCIP_OKAY;
}

/** informs LP, that given formerly loose problem variable is now a column variable */
SCIP_RETCODE SCIPlpExactUpdateVarColumn(
   SCIP_LPEXACT*         lp,                 /**< current LP data */
   SCIP_SET*             set,                /**< global SCIP settings */
   SCIP_VAR*             var                 /**< problem variable that changed from LOOSE to COLUMN */
   )
{
   SCIP_Rational* tmp;
   SCIP_Rational* obj;
   SCIP_Rational* lb;
   SCIP_Rational* ub;

   SCIP_CALL( SCIPcreateRationalBuffer(set->buffer, &tmp) );

   assert(SCIPvarGetStatusExact(var) == SCIP_VARSTATUS_COLUMN);
   assert(SCIPvarGetProbindex(var) >= 0);
   assert(lp->looseobjvalinf >= 0);

   obj = SCIPvarGetObjExact(var);

   /* update loose objective value */
   if( SCIPrationalIsPositive(obj) )
   {
      lb = SCIPvarGetLbLocalExact(var);
      if( SCIPrationalIsNegInfinity(lb) )
         lp->looseobjvalinf--;
      else
      {
         SCIPrationalNegate(tmp, lb);
         SCIPrationalMult(tmp, tmp, obj);
         lpExactUpdateObjval(lp, var, tmp, 0, FALSE, TRUE, FALSE);
      }
   }
   else if( SCIPrationalIsNegative(obj) )
   {
      ub = SCIPvarGetUbLocalExact(var);
      if( SCIPrationalIsInfinity(ub) )
         lp->looseobjvalinf--;
      else
      {
         SCIPrationalNegate(tmp, ub);
         SCIPrationalMult(tmp, tmp, obj);
         lpExactUpdateObjval(lp, var, tmp, 0, FALSE, TRUE, FALSE);
      }
   }

   SCIPlpExactDecNLoosevars(lp);

   assert(lp->looseobjvalinf >= 0);

   SCIPfreeRationalBuffer(set->buffer, &tmp);

   return SCIP_OKAY;
}

/** informs LP, that given formerly column problem variable is now again a loose variable */
SCIP_RETCODE SCIPlpExactUpdateVarLoose(
   SCIP_LPEXACT*         lp,                 /**< current LP data */
   SCIP_SET*             set,                /**< global SCIP settings */
   SCIP_VAR*             var                 /**< problem variable that changed from COLUMN to LOOSE */
   )
{
   SCIP_Rational* tmp;
   SCIP_Rational* obj;
   SCIP_Rational* lb;
   SCIP_Rational* ub;

   SCIP_CALL( SCIPcreateRationalBuffer(set->buffer, &tmp) );

   assert(SCIPvarGetStatus(var) == SCIP_VARSTATUS_LOOSE);
   assert(SCIPvarGetProbindex(var) >= 0);
   assert(lp->looseobjvalinf >= 0);

   obj = SCIPvarGetObjExact(var);

   /* update loose objective value corresponding to the addition of variable */
   if( SCIPrationalIsPositive(obj) )
   {
      lb = SCIPvarGetLbLocalExact(var);
      if( SCIPrationalIsNegInfinity(lb) )
         lp->looseobjvalinf++;
      else
      {
         SCIPrationalMult(tmp, lb, obj);
         lpExactUpdateObjval(lp, var, tmp, 0, FALSE, TRUE, FALSE);
      }
   }
   else if( SCIPrationalIsNegative(obj) )
   {
      ub = SCIPvarGetUbLocalExact(var);
      if( SCIPrationalIsInfinity(ub) )
         lp->looseobjvalinf++;
      else
      {
         SCIPrationalMult(tmp, ub, obj);
         lpExactUpdateObjval(lp, var, tmp, 0, FALSE, TRUE, FALSE);
      }
   }
   lp->nloosevars++;

   assert(lp->looseobjvalinf >= 0);

   SCIPfreeRationalBuffer(set->buffer, &tmp);

   return SCIP_OKAY;
}

/** decrease the number of loose variables by one */
void SCIPlpExactDecNLoosevars(
   SCIP_LPEXACT*         lp                  /**< current LP data */
   )
{
   assert(lp != NULL);
   assert(lp->nloosevars > 0);

   lp->nloosevars--;

   /* get rid of numerical problems: set loose objective value explicitly to zero, if no loose variables remain */
   if( lp->nloosevars == 0 )
   {
      assert(lp->looseobjvalinf == 0);
      SCIPrationalSetReal(lp->looseobjval, 0.0);
   }
}

/** get the number of rows currently in the lp */
int SCIPlpExactGetNRows(
   SCIP_LPEXACT*         lp                  /**< current LP data */
   )
{
   assert(lp != NULL);

   return lp->nrows;
}

#ifdef SCIP_DISABLED_CODE
static
SCIP_RETCODE lpexactComputeDualValidity(
   SCIP_LPEXACT*         lp,                 /**< current LP data */
   SCIP_SET*             set,                /**< global SCIP settings */
   SCIP_Rational**       dualsol,            /**< row dual multipliers */
   SCIP_Rational**       redcost             /**< column reduced costs */
   )
{
   int r,c;
   SCIP_Rational** obj;
   SCIP_Rational* objval;

   SCIP_CALL( SCIPcreateRationalBufferArray(set->buffer, &obj, lp->ncols) );
   SCIP_CALL( SCIPcreateRationalBuffer(set->buffer, &objval) );

   for( c = 0; c < lp->nlpicols; c++ )
   {
      SCIPrationalSet(obj[c], lp->cols[c]->obj);
      SCIPrationalDiff(obj[c], obj[c], redcost[c]);

      if( SCIPrationalIsPositive(redcost[c]) )
         SCIPrationalDiffProd(objval, redcost[c], lp->cols[c]->lb);
      else if( SCIPrationalIsNegative(redcost[c]) )
         SCIPrationalAddProd(objval, redcost[c], lp->cols[c]->ub);
   }

   for( r = 0; r < lp->nlpirows; r++ )
   {
      SCIP_ROWEXACT* row = lp->lpirows[r];

      if( SCIPrationalIsPositive(dualsol[r]) )
         SCIPrationalDiffProd(objval, dualsol[r], row->lhs);
      else if( SCIPrationalIsNegative(dualsol[r]) )
         SCIPrationalAddProd(objval, dualsol[r], row->rhs);

      for( c = 0; c < row->len; c++ )
      {
         int idx = row->cols_index[c];
         SCIPrationalDiffProd(obj[idx], row->vals[c], dualsol[r]);
      }
   }

   for( c = 0; c < lp->ncols; c++ )
   {
      assert(SCIPrationalIsZero(obj[c]));
   }

   SCIPfreeRationalBuffer(set->buffer, &objval);
   SCIPfreeRationalBufferArray(set->buffer, &obj, lp->ncols);

   return SCIP_OKAY;
}
#endif

/** stores the LP solution in the columns and rows */
SCIP_RETCODE SCIPlpExactGetSol(
   SCIP_LPEXACT*         lp,                 /**< current LP data */
   SCIP_SET*             set,                /**< global SCIP settings */
   SCIP_STAT*            stat,               /**< problem statistics */
   SCIP_Bool*            primalfeasible,     /**< pointer to store whether the solution is primal feasible, or NULL */
   SCIP_Bool*            dualfeasible,       /**< pointer to store whether the solution is dual feasible, or NULL */
   SCIP_Bool             overwritefplp       /**< should the floating point values be overwritten, e.g. if fp lp was infeasible */
   )
{
   SCIP_COLEXACT** lpicols;
   SCIP_ROWEXACT** lpirows;
   SCIP_Rational** primsol;
   SCIP_Rational** dualsol;
   SCIP_Rational** activity;
   SCIP_Rational** redcost;
   SCIP_Rational* primalbound;
   SCIP_Rational* dualbound;
   SCIP_Rational* tmp;
   SCIP_Bool stillprimalfeasible;
   SCIP_Bool stilldualfeasible;
   int* cstat;
   int* rstat;
   SCIP_Longint lpcount;
   int nlpicols;
   int nlpirows;
   int c;
   int r;

   assert(lp != NULL);
   assert(lp->solved);
   assert(set != NULL);
   assert(stat != NULL);

   /* initialize return and feasibility flags; if primal oder dual feasibility shall not be checked, we set the
    * corresponding flag immediately to FALSE to skip all checks
    */
   if( primalfeasible == NULL )
      stillprimalfeasible = FALSE;
   else
   {
      *primalfeasible = TRUE;
      stillprimalfeasible = TRUE;
   }
   if( dualfeasible == NULL )
      stilldualfeasible = FALSE;
   else
   {
      *dualfeasible = TRUE;
      stilldualfeasible = TRUE;
   }

   SCIPsetDebugMsg(set, "getting new LP solution %" SCIP_LONGINT_FORMAT " for solstat %d\n",
      stat->lpcount, lp->lpsolstat);

   lpicols = lp->lpicols;
   lpirows = lp->lpirows;
   nlpicols = lp->nlpicols;
   nlpirows = lp->nlpirows;
   lpcount = stat->lpcount;

   /* get temporary memory */
   SCIP_CALL( SCIPcreateRationalBuffer(set->buffer, &primalbound) );
   SCIP_CALL( SCIPcreateRationalBuffer(set->buffer, &dualbound) );
   SCIP_CALL( SCIPcreateRationalBuffer(set->buffer, &tmp) );
   SCIP_CALL( SCIPcreateRationalBufferArray(set->buffer, &primsol, nlpicols) );
   SCIP_CALL( SCIPcreateRationalBufferArray(set->buffer, &dualsol, nlpirows) );
   SCIP_CALL( SCIPcreateRationalBufferArray(set->buffer, &activity, nlpirows) );
   SCIP_CALL( SCIPcreateRationalBufferArray(set->buffer, &redcost, nlpicols) );
   SCIP_CALL( SCIPsetAllocBufferArray(set, &cstat, nlpicols) );
   SCIP_CALL( SCIPsetAllocBufferArray(set, &rstat, nlpirows) );

   SCIP_CALL( SCIPlpiExactGetSol(lp->lpiexact, NULL, primsol, dualsol, activity, redcost) );

   /* avoid adding infinity to the bounding error */
   if( !SCIPrationalIsInfinity(lp->lpobjval) )
      stat->boundingerrorexlp += REALABS(lp->fplp->lpobjval - SCIPrationalRoundReal(lp->lpobjval, SCIP_R_ROUND_DOWNWARDS));
   if( overwritefplp )
   {
      lp->fplp->lpobjval = SCIPrationalRoundReal(lp->lpobjval, SCIP_R_ROUND_DOWNWARDS);
      lp->fplp->lpsolstat = lp->lpsolstat;
      lp->fplp->primalfeasible = lp->primalfeasible;
      lp->fplp->dualfeasible = lp->dualfeasible;
      lp->fplp->solved = lp->solved;
   }
   if( lp->solisbasic )
   {
      SCIP_CALL( SCIPlpiExactGetBase(lp->lpiexact, cstat, rstat) );
   }
   else
   {
      BMSclearMemoryArray(cstat, nlpicols);
      BMSclearMemoryArray(rstat, nlpirows);
   }

   SCIPrationalSetReal(primalbound, 0.0);
   SCIPrationalSetReal(dualbound, 0.0);

   SCIPdebug(SCIP_CALL( lpexactComputeDualValidity(lp, set, dualsol, redcost) ));

   /* copy primal solution and reduced costs into columns */
   for( c = 0; c < nlpicols; ++c )
   {
      assert( 0 <= cstat[c] && cstat[c] < 4 );
      SCIPrationalSet(lpicols[c]->primsol, primsol[c]);
      SCIPrationalSet(lpicols[c]->redcost, redcost[c]);
      lpicols[c]->basisstatus = (unsigned int) cstat[c];
      lpicols[c]->validredcostlp = lpcount;
      if( overwritefplp )
      {
         lp->fplp->lpicols[c]->primsol =  SCIPrationalApproxReal(primsol[c]);
         lp->fplp->lpicols[c]->redcost =  SCIPrationalApproxReal(redcost[c]);
         lp->fplp->lpicols[c]->basisstatus = (unsigned int) cstat[c];
         lp->fplp->lpicols[c]->validredcostlp = lpcount;
      }
      if( stillprimalfeasible )
      {
         stillprimalfeasible =
            (SCIPrationalIsNegInfinity(lpicols[c]->lb) || !SCIPrationalIsLT(lpicols[c]->primsol, lpicols[c]->lb))
            && (SCIPrationalIsInfinity(lpicols[c]->ub) || !SCIPrationalIsGT(lpicols[c]->primsol, lpicols[c]->ub));
         SCIPrationalAddProd(primalbound, lpicols[c]->primsol, lpicols[c]->obj);
      }

      /* complementary slackness means that if a variable is not at its lower or upper bound, its reduced costs
       * must be non-positive or non-negative, respectively; in particular, if a variable is strictly within its
       * bounds, its reduced cost must be zero
       */
      if( stilldualfeasible && (SCIPrationalIsNegInfinity(lpicols[c]->lb) || SCIPrationalIsGT(lpicols[c]->primsol, lpicols[c]->lb)) )
         stilldualfeasible = !SCIPrationalIsPositive(lpicols[c]->redcost);
      if( stilldualfeasible && (SCIPrationalIsInfinity(lpicols[c]->ub) || SCIPrationalIsLT(lpicols[c]->primsol, lpicols[c]->ub)) )
         stilldualfeasible = !SCIPrationalIsNegative(lpicols[c]->redcost);

      RatDebugMessage("col <%s> [%q,%q]: primsol=%q, redcost=%q, pfeas=%u/%u(%u), dfeas=%d/%d(%u)\n",
         SCIPvarGetName(lpicols[c]->var), lpicols[c]->lb, lpicols[c]->ub, lpicols[c]->primsol, lpicols[c]->redcost,
         SCIPrationalIsGE(lpicols[c]->primsol, lpicols[c]->lb),
         SCIPrationalIsLE(lpicols[c]->primsol, lpicols[c]->ub),
         primalfeasible != NULL ? stillprimalfeasible : TRUE,
         !SCIPrationalIsGT(lpicols[c]->primsol, lpicols[c]->lb) || !SCIPrationalIsPositive(lpicols[c]->redcost),
         !SCIPrationalIsGT(lpicols[c]->primsol, lpicols[c]->ub) || !SCIPrationalIsNegative(lpicols[c]->redcost),
         dualfeasible != NULL ? stilldualfeasible : TRUE);

      /* we intentionally use an exact positive/negative check because ignoring small reduced cost values may lead to a
       * wrong bound value; if the corresponding bound is +/-infinity, we use zero reduced cost (if stilldualfeasible is
       * TRUE, we are in the case that the reduced cost is tiny with wrong sign)
       */
      if( stilldualfeasible )
      {
         if( SCIPrationalIsPositive(lpicols[c]->redcost) && !SCIPrationalIsNegInfinity(lpicols[c]->lb) )
         {
            SCIPrationalAddProd(dualbound, lpicols[c]->redcost, lpicols[c]->lb);
         }
         else if( SCIPrationalIsNegative(lpicols[c]->redcost) && !SCIPrationalIsInfinity(lpicols[c]->ub) )
         {
            SCIPrationalAddProd(dualbound, lpicols[c]->redcost, lpicols[c]->ub);
         }
      }
   }

   /* copy dual solution and activities into rows */
   for( r = 0; r < nlpirows; ++r )
   {
      assert( 0 <= rstat[r] && rstat[r] < 4 );
      SCIPrationalSet(lpirows[r]->dualsol, dualsol[r]);
      SCIPrationalAdd(lpirows[r]->activity, activity[r], lpirows[r]->constant);
      lpirows[r]->basisstatus = (unsigned int) rstat[r]; /*lint !e732*/
      lpirows[r]->validactivitylp = lpcount;
      if( overwritefplp )
      {
         SCIP_ROW* fprow;
         if( SCIProwIsInLP(lpirows[r]->fprow) )
            fprow = lpirows[r]->fprow;
         else
         {
            assert(SCIProwIsInLP(lpirows[r]->fprowrhs));
            fprow = lpirows[r]->fprowrhs;
         }
         fprow->dualsol = SCIPrationalApproxReal(dualsol[r]);
         fprow->activity = SCIPrationalApproxReal(lpirows[r]->activity);
         fprow->basisstatus = (unsigned int) rstat[r]; /*lint !e732*/
         fprow->validactivitylp = lpcount;
      }
      if( stillprimalfeasible )
      {
         stillprimalfeasible =
            (SCIPrationalIsNegInfinity(lpirows[r]->lhs) ||SCIPrationalIsGE(lpirows[r]->activity, lpirows[r]->lhs))
            && (SCIPrationalIsInfinity(lpirows[r]->rhs) || SCIPrationalIsLE(lpirows[r]->activity, lpirows[r]->rhs));
      }
      /* complementary slackness means that if the activity of a row is not at its left-hand or right-hand side,
       * its dual multiplier must be non-positive or non-negative, respectively; in particular, if the activity is
       * strictly within left-hand and right-hand side, its dual multiplier must be zero
       */
      if( stilldualfeasible &&
            (SCIPrationalIsNegInfinity(lpirows[r]->lhs) || SCIPrationalIsGT(lpirows[r]->activity, lpirows[r]->lhs)) )
         stilldualfeasible = !SCIPrationalIsPositive(lpirows[r]->dualsol);
      if( stilldualfeasible &&
            (SCIPrationalIsInfinity(lpirows[r]->rhs) || SCIPrationalIsLT(lpirows[r]->activity, lpirows[r]->rhs)) )
         stilldualfeasible = !SCIPrationalIsNegative(lpirows[r]->dualsol);

      RatDebugMessage("<%s> [%q,%q] + %q: activity=%q, dualsol=%q, pfeas=%u/%u(%u), dfeas=%d/%d(%u)\n",
         lpirows[r]->fprow->name, lpirows[r]->lhs, lpirows[r]->rhs,
         lpirows[r]->constant, lpirows[r]->activity, lpirows[r]->dualsol,
         SCIPrationalIsGE(lpirows[r]->activity, lpirows[r]->lhs),
         SCIPrationalIsLE(lpirows[r]->activity, lpirows[r]->rhs),
         primalfeasible != NULL ? stillprimalfeasible : TRUE,
         !SCIPrationalIsGT(lpirows[r]->activity, lpirows[r]->lhs) || !SCIPrationalIsPositive(lpirows[r]->dualsol),
         !SCIPrationalIsLT(lpirows[r]->activity, lpirows[r]->rhs) || !SCIPrationalIsNegative(lpirows[r]->dualsol),
         dualfeasible != NULL ? stilldualfeasible : TRUE);

      /* we intentionally use an exact positive/negative check because ignoring small dual multipliers may lead to a
       * wrong bound value; if the corresponding side is +/-infinity, we use a zero dual multiplier (if
       * stilldualfeasible is TRUE, we are in the case that the dual multiplier is tiny with wrong sign)
       */
      if( stilldualfeasible )
      {
         if( SCIPrationalIsPositive(lpirows[r]->dualsol) && !SCIPrationalIsNegInfinity(lpirows[r]->lhs) )
         {
            SCIPrationalDiff(tmp, lpirows[r]->lhs, lpirows[r]->constant);
            SCIPrationalAddProd(dualbound, tmp, lpirows[r]->dualsol);
         }
         else if( SCIPrationalIsNegative(lpirows[r]->dualsol) && !SCIPrationalIsInfinity(lpirows[r]->rhs) )
         {
            SCIPrationalDiff(tmp, lpirows[r]->rhs, lpirows[r]->constant);
            SCIPrationalAddProd(dualbound, tmp, lpirows[r]->dualsol);
         }
      }
   }

   /* if the objective value returned by the LP solver is smaller than the internally computed primal bound, then we
    * declare the solution primal infeasible; we assume primalbound and lp->lpobjval to be equal if they are both +/-
    * infinity
    */
   /**@todo alternatively, if otherwise the LP solution is feasible, we could simply update the objective value */
   if( stillprimalfeasible && !(SCIPrationalIsInfinity(primalbound) && SCIPrationalIsInfinity(lp->lpobjval))
      && !(SCIPrationalIsNegInfinity(primalbound) && SCIPrationalIsNegInfinity(lp->lpobjval)) )
   {
      stillprimalfeasible = SCIPrationalIsLE(primalbound, lp->lpobjval);
      RatDebugMessage(" primalbound=%q, lpbound=%q, pfeas=%u(%u)\n", primalbound, lp->lpobjval,
         SCIPrationalIsLE(primalbound, lp->lpobjval), primalfeasible != NULL ? stillprimalfeasible : TRUE);
   }

   /* if the objective value returned by the LP solver is smaller than the internally computed dual bound, we declare
    * the solution dual infeasible; we assume dualbound and lp->lpobjval to be equal if they are both +/- infinity
    */
   /**@todo alternatively, if otherwise the LP solution is feasible, we could simply update the objective value */
   if( stilldualfeasible && !(SCIPrationalIsInfinity(dualbound) && SCIPrationalIsInfinity(lp->lpobjval))
      && !(SCIPrationalIsNegInfinity(dualbound) && SCIPrationalIsNegInfinity(lp->lpobjval)) )
   {
      stilldualfeasible =  SCIPrationalIsGE(dualbound, lp->lpobjval);
      RatDebugMessage(" dualbound=%q, lpbound=%q, dfeas=%u(%u)\n", dualbound, lp->lpobjval,
         SCIPrationalIsGE(dualbound, lp->lpobjval), dualfeasible != NULL ? stilldualfeasible : TRUE);
   }

   if( primalfeasible != NULL )
      *primalfeasible = stillprimalfeasible;
   if( dualfeasible != NULL )
      *dualfeasible = stilldualfeasible;

   /* free temporary memory */
   SCIPsetFreeBufferArray(set, &rstat);
   SCIPsetFreeBufferArray(set, &cstat);
   SCIPfreeRationalBufferArray(set->buffer, &redcost, nlpicols);
   SCIPfreeRationalBufferArray(set->buffer, &activity, nlpirows);
   SCIPfreeRationalBufferArray(set->buffer, &dualsol, nlpirows);
   SCIPfreeRationalBufferArray(set->buffer, &primsol, nlpicols);
   SCIPfreeRationalBuffer(set->buffer, &tmp);
   SCIPfreeRationalBuffer(set->buffer, &dualbound);
   SCIPfreeRationalBuffer(set->buffer, &primalbound);

   return SCIP_OKAY;
}

/** stores LP solution with infinite objective value in the columns and rows */
SCIP_RETCODE SCIPlpExactGetUnboundedSol(
   SCIP_LPEXACT*         lp,                 /**< current LP data */
   SCIP_SET*             set,                /**< global SCIP settings */
   SCIP_STAT*            stat,               /**< problem statistics */
   SCIP_Bool*            primalfeasible,     /**< pointer to store whether the solution is primal feasible, or NULL */
   SCIP_Bool*            rayfeasible         /**< pointer to store whether the primal ray is a feasible unboundedness proof, or NULL */
   )
{
   SCIPerrorMessage("Unbounded solution not implemented in exact solving mode.\n");
   return SCIP_ERROR;
} /*lint !e715*/

/** returns primal ray proving the unboundedness of the current LP */
SCIP_RETCODE SCIPlpExactGetPrimalRay(
   SCIP_LPEXACT*         lp,                 /**< current LP data */
   SCIP_SET*             set,                /**< global SCIP settings */
   SCIP_Rational**       ray                 /**< array for storing primal ray values, they are stored w.r.t. the problem index of the variables,
                                              *   so the size of this array should be at least number of active variables
                                              *   (all entries have to be initialized to 0 before) */
   )
{
   SCIP_COLEXACT** lpicols;
   SCIP_Rational** lpiray;
   SCIP_VAR* var;
   int nlpicols;
   int c;

   assert(lp != NULL);
   assert(set != NULL);
   assert(ray != NULL);
   assert(lp->flushed);
   assert(lp->solved);
   assert(lp->lpsolstat == SCIP_LPSOLSTAT_UNBOUNDEDRAY);
   assert(SCIPrationalIsNegInfinity(lp->lpobjval));

   /* check if the LP solver is able to provide a primal unbounded ray */
   if( !SCIPlpiExactHasPrimalRay(lp->lpiexact) )
   {
      SCIPerrorMessage("LP solver has no primal ray for unbounded LP\n");
      return SCIP_LPERROR;
   }

   /* get temporary memory */
   SCIP_CALL( SCIPcreateRationalBufferArray(set->buffer, &lpiray, lp->nlpicols) );

   SCIPsetDebugMsg(set, "getting primal ray values\n");

   /* get primal unbounded ray */
   SCIP_CALL( SCIPlpiExactGetPrimalRay(lp->lpiexact, lpiray) );

   lpicols = lp->lpicols;
   nlpicols = lp->nlpicols;

   /* store the ray values of active problem variables */
   for( c = 0; c < nlpicols; c++ )
   {
      assert(lpicols[c] != NULL);

      var = lpicols[c]->var;
      assert(var != NULL);
      assert(SCIPvarGetProbindex(var) != -1);
      SCIPrationalSet(ray[SCIPvarGetProbindex(var)], lpiray[c]);
   }

   SCIPfreeRationalBufferArray(set->buffer, &lpiray, lp->nlpicols);

   return SCIP_OKAY;
}


/** stores the dual Farkas multipliers for infeasibility proof in rows. besides
 *
 *  @note The Farkas proof is checked for validity if lp/checkfarkas = TRUE and @p valid is not NULL.
 */
SCIP_RETCODE SCIPlpExactGetDualfarkas(
   SCIP_LPEXACT*         lp,                 /**< current LP data */
   SCIP_SET*             set,                /**< global SCIP settings */
   SCIP_STAT*            stat,               /**< problem statistics */
   SCIP_Bool*            valid,              /**< pointer to store whether the Farkas proof is valid or NULL */
   SCIP_Bool             overwritefplp       /**< should the floating point values be overwritten, e.g. if fp lp was infeasible */
   )
{
   SCIP_COLEXACT** lpicols;
   SCIP_ROWEXACT** lpirows;
   SCIP_Rational** dualfarkas;
   SCIP_Rational** farkascoefs;
   SCIP_Rational* farkaslhs;
   SCIP_Rational* maxactivity;
   SCIP_Rational* tmp;
   SCIP_Bool checkfarkas;
   int nlpicols;
   int nlpirows;
   int c;
   int r;

   assert(lp != NULL);
   assert(lp->flushed);
   assert(lp->solved);
   assert(lp->lpsolstat == SCIP_LPSOLSTAT_INFEASIBLE);
   assert(set != NULL);
   assert(stat != NULL);

   if( valid != NULL )
      *valid = TRUE;

   farkascoefs = NULL;
   SCIP_CALL( SCIPcreateRationalBuffer(set->buffer, &maxactivity) );
   SCIP_CALL( SCIPcreateRationalBuffer(set->buffer, &farkaslhs) );
   SCIP_CALL( SCIPcreateRationalBuffer(set->buffer, &tmp) );

   checkfarkas = (set->lp_checkfarkas && valid != NULL);

   /* get temporary memory */
   SCIP_CALL( SCIPcreateRationalBufferArray(set->buffer, &dualfarkas, lp->nlpirows) );

   if( checkfarkas )
      SCIP_CALL( SCIPcreateRationalBufferArray(set->buffer, &farkascoefs, lp->nlpicols) );

   /* get dual Farkas infeasibility proof */
   SCIP_CALL( SCIPlpiExactGetDualfarkas(lp->lpiexact, dualfarkas) );

   if( overwritefplp )
   {
      lp->fplp->lpobjval = SCIPsetInfinity(set);
      lp->fplp->lpsolstat = lp->lpsolstat;
   }

   lpicols = lp->lpicols;
   lpirows = lp->lpirows;
   nlpicols = lp->nlpicols;
   nlpirows = lp->nlpirows;

   /* store infeasibility proof in rows */
   SCIPsetDebugMsg(set, "LP is infeasible:\n");
   for( r = 0; r < nlpirows; ++r )
   {
      RatDebugMessage(" row <%s>: dualfarkas=%q\n", lpirows[r]->fprow->name, dualfarkas[r]);
      SCIPrationalSet(lpirows[r]->dualfarkas, dualfarkas[r]);
      SCIPrationalSetString(lpirows[r]->dualsol, "inf");
      SCIPrationalSetReal(lpirows[r]->activity, 0.0);
      lpirows[r]->validactivitylp = -1L;
      lpirows[r]->basisstatus = (unsigned int) SCIP_BASESTAT_BASIC;
      if( overwritefplp )
      {
         lp->fplp->lpirows[r]->dualfarkas = SCIPrationalApproxReal(dualfarkas[r]);
         lp->fplp->lpirows[r]->dualsol = SCIPsetInfinity(set);
         lp->fplp->lpirows[r]->basisstatus = (unsigned int) SCIP_BASESTAT_BASIC;
         lp->fplp->lpirows[r]->validactivitylp = -1L;
      }

      if( checkfarkas )
      {
         assert(farkascoefs != NULL);

         /* the infeasibility proof would be invalid if
          *   (i)  dualfarkas[r] > 0 and lhs = -inf
          *   (ii) dualfarkas[r] < 0 and rhs = inf
          * however, due to numerics we accept slightly negative / positive values
          */
         if( (SCIPrationalIsPositive(dualfarkas[r]) && SCIPrationalIsNegInfinity(lpirows[r]->lhs))
            || (SCIPrationalIsNegative(dualfarkas[r]) && SCIPrationalIsInfinity(lpirows[r]->rhs)) )
         {
               RatDebugMessage("farkas proof is invalid: row <%s>[lhs=%q,rhs=%q,c=%q] has multiplier %q\n",
               SCIProwGetName(lpirows[r]->fprow), lpirows[r]->lhs, lpirows[r]->rhs,
               lpirows[r]->constant, dualfarkas[r]);

            *valid = FALSE; /*lint !e613*/

            goto TERMINATE;
         }

         /* dual multipliers, for which the corresponding row side in infinite, are treated as zero if they are zero
          * within tolerances (see above) but slighty positive / negative
          */
         if( (SCIPrationalIsPositive(dualfarkas[r]) && SCIPrationalIsNegInfinity(lpirows[r]->lhs))
            || (SCIPrationalIsNegative(dualfarkas[r]) && SCIPrationalIsInfinity(lpirows[r]->rhs)) )
            continue;

         /* iterate over all columns and scale with dual solution */
         for( c = 0; c < lpirows[r]->len; c++ )
         {
            int pos = lpirows[r]->cols[c]->lppos;

            if( pos == -1 )
               continue;

            assert(pos >= 0 && pos < nlpicols);
            SCIPrationalAddProd(farkascoefs[pos], dualfarkas[r], lpirows[r]->vals[c]);
         }

         /* the row contributes with its left-hand side to the proof */
         if( SCIPrationalIsPositive(dualfarkas[r]) )
         {
            assert(!SCIPrationalIsNegInfinity(lpirows[r]->lhs));
            SCIPrationalDiff(tmp, lpirows[r]->lhs, lpirows[r]->constant);
            SCIPrationalAddProd(farkaslhs, tmp, dualfarkas[r]);
         }

         /* the row contributes with its right-hand side to the proof */
         else if( SCIPrationalIsNegative(dualfarkas[r]) )
         {
            assert(!SCIPrationalIsInfinity(lpirows[r]->rhs));
            SCIPrationalDiff(tmp, lpirows[r]->rhs, lpirows[r]->constant);
            SCIPrationalAddProd(farkaslhs, tmp, dualfarkas[r]);
         }
      }
   }

   /* set columns as invalid */
   for( c = 0; c < nlpicols; ++c )
   {
      SCIPrationalSetString(lpicols[c]->primsol, "inf");
      SCIPrationalSetString(lpicols[c]->redcost, "inf");
      lpicols[c]->validredcostlp = -1L;
      lpicols[c]->validfarkaslp = -1L;
      if( farkascoefs != NULL )
         SCIPrationalSet(lpicols[c]->farkascoef, farkascoefs[c]);

      if( overwritefplp )
      {
         lp->fplp->lpicols[c]->primsol =  SCIPsetInfinity(set);
         lp->fplp->lpicols[c]->redcost =  SCIPsetInfinity(set);
         lp->fplp->lpicols[c]->validredcostlp = -1L;
         lp->fplp->lpicols[c]->validfarkaslp = -1L;
      }

      if( checkfarkas )
      {
         assert(farkascoefs != NULL);
         assert(lpicols[c]->lppos == c);

         /* skip coefficients that are too close to zero */
         if( SCIPrationalIsZero(farkascoefs[c]) )
            continue;

         /* calculate the maximal activity */
         if( SCIPrationalIsPositive(farkascoefs[c]) )
         {
            SCIPrationalMult(tmp, farkascoefs[c], SCIPcolExactGetUb(lpicols[c]));
            SCIPrationalAdd(maxactivity, maxactivity, tmp);
         }
         else
         {
            SCIPrationalMult(tmp, farkascoefs[c], SCIPcolExactGetLb(lpicols[c]));
            SCIPrationalAdd(maxactivity, maxactivity, tmp);
         }
      }
   }

   /* check whether the farkasproof is valid
    * due to numerics, it might happen that the left-hand side of the aggregation is larger/smaller or equal than +/- infinity.
    * in that case, we declare the Farkas proof to be invalid.
    */
   if( checkfarkas && (SCIPrationalIsAbsInfinity(farkaslhs) || SCIPrationalIsGE(maxactivity, farkaslhs)) )
   {
      RatDebugMessage("farkas proof is invalid: maxactivity=%q, lhs=%q\n", maxactivity, farkaslhs);

      *valid = FALSE; /*lint !e613*/
   }

  TERMINATE:
   /* free temporary memory */
   if( checkfarkas )
      SCIPfreeRationalBufferArray(set->buffer, &farkascoefs, nlpicols);

   SCIPfreeRationalBufferArray(set->buffer, &dualfarkas, nlpirows);
   SCIPfreeRationalBuffer(set->buffer, &tmp);
   SCIPfreeRationalBuffer(set->buffer, &farkaslhs);
   SCIPfreeRationalBuffer(set->buffer, &maxactivity);

   return SCIP_OKAY;
}

/** get number of iterations used in last LP solve */
SCIP_RETCODE SCIPlpExactGetIterations(
   SCIP_LPEXACT*         lpexact,            /**< current exact LP data */
   int*                  iterations          /**< pointer to store the iteration count */
   )
{
   assert(lpexact != NULL);

   SCIP_CALL( SCIPlpiExactGetIterations(lpexact->lpiexact, iterations) );

   return SCIP_OKAY;
}

/** gets objective value of current LP
 *
 *  @note This method returns the objective value of the current LP solution, which might be primal or dual infeasible
 *        if a limit was hit during solving. It must not be used as a dual bound if the LP solution status is
 *        SCIP_LPSOLSTAT_ITERLIMIT or SCIP_LPSOLSTAT_TIMELIMIT.
 */
void SCIPlpExactGetObjval(
   SCIP_LPEXACT*         lp,                 /**< current LP data */
   SCIP_SET*             set,                /**< global SCIP settings */
   SCIP_Rational*        res                 /**< result pointer to store rational */
   )
{
   assert(lp != NULL);
   assert(lp->fplp->hasprovedbound);
   assert((lp->nloosevars > 0) || (lp->looseobjvalinf == 0 && SCIPrationalIsZero(lp->looseobjval)));
   assert(set != NULL);

   if( lp->looseobjvalinf > 0 )
      SCIPrationalSetString(res, "-inf");
   else if( SCIPrationalIsAbsInfinity(lp->lpobjval) )
      SCIPrationalSet(res, lp->lpobjval);
   else
      SCIPrationalAdd(res, lp->lpobjval, lp->looseobjval);
}

/** gets the pseudo objective value for the current search node; that is all variables set to their best (w.r.t. the
 *  objective function) local bound
 */
void SCIPlpExactGetPseudoObjval(
   SCIP_LPEXACT*         lp,                 /**< current LP data */
   SCIP_SET*             set,                /**< global SCIP settings */
   SCIP_Rational*        res                 /**< result pointer to store rational */
   )
{
   assert(lp != NULL);
   assert(lp->pseudoobjvalinf >= 0);
   assert(set != NULL);

   if( lp->pseudoobjvalinf > 0 || set->nactivepricers > 0 )
      SCIPrationalSetString(res, "-inf");
   else
      SCIPrationalSet(res, lp->pseudoobjval);
}

/** removes all columns after the given number of cols from the LP */
SCIP_RETCODE SCIPlpExactshrinkCols(
   SCIP_LPEXACT*         lp,                 /**< LP data */
   SCIP_SET*             set,                /**< global SCIP settings */
   int                   newncols            /**< new number of columns in the LP */
   )
{
   SCIP_COLEXACT* col;
   int c;

   assert(lp != NULL);

   SCIPsetDebugMsg(set, "shrinking LP from %d to %d columns\n", lp->ncols, newncols);
   assert(0 <= newncols);
   assert(newncols <= lp->ncols);

   if( newncols < lp->ncols )
   {
      assert(!lp->fplp->diving);

      for( c = lp->ncols-1; c >= newncols; --c )
      {
         col = lp->cols[c];
         assert(col != NULL);
         assert(col->len == 0 || col->rows != NULL);
         assert(col->var != NULL);
         assert(SCIPvarGetStatusExact(col->var) == SCIP_VARSTATUS_COLUMN);
         assert(SCIPvarGetColExact(col->var) == lp->cols[c]);
         assert(col->lppos == c);

         /* mark column to be removed from the LP */
         col->lppos = -1;
         lp->ncols--;

         /* update column arrays of all linked rows */
         SCIP_CALL( colExactUpdateDelLP(col, set) );
      }

      assert(lp->ncols == newncols);
      lp->lpifirstchgcol = MIN(lp->lpifirstchgcol, newncols);

      lp->flushed = FALSE;
      checkLinks(lp);
   }

   return SCIP_OKAY;
}

/** removes and releases all rows after the given number of rows from the LP */
SCIP_RETCODE SCIPlpExactshrinkRows(
   SCIP_LPEXACT*         lp,                 /**< LP data */
   BMS_BLKMEM*           blkmem,             /**< block memory */
   SCIP_SET*             set,                /**< global SCIP settings */
   int                   newnrows            /**< new number of rows in the LP */
   )
{
   SCIP_ROWEXACT* row;
   int r;

   assert(lp != NULL);
   assert(0 <= newnrows && newnrows <= lp->nrows);

   SCIPsetDebugMsg(set, "shrinking exact LP from %d to %d rows\n", lp->nrows, newnrows);
   if( newnrows < lp->nrows )
   {
      for( r = lp->nrows-1; r >= newnrows; --r )
      {
         row = lp->rows[r];
         assert(row != NULL);
         assert(row->len == 0 || row->cols != NULL);
         assert(row->lppos == r);

         /* mark row to be removed from the LP */
         row->lppos = -1;
         row->lpdepth = -1;
         lp->nrows--;

         SCIP_CALL( rowExactUpdateDelLP(row, set) );

         //SCIProwExactUnlocK(row);
         SCIP_CALL( SCIProwExactRelease(&lp->rows[r], blkmem, set, lp) );
      }
      assert(lp->nrows == newnrows);
      lp->lpifirstchgrow = MIN(lp->lpifirstchgrow, newnrows);

      /* mark the current LP unflushed */
      lp->flushed = FALSE;

      checkLinks(lp);
   }

   return SCIP_OKAY;
}

/** resets the LP to the empty LP by removing all columns and rows from LP, releasing all rows, and flushing the
 *  changes to the LP solver
 */
SCIP_RETCODE SCIPlpExactReset(
   SCIP_LPEXACT*         lp,                 /**< LP data */
   BMS_BLKMEM*           blkmem,             /**< block memory */
   SCIP_SET*             set,                /**< global SCIP settings */
   SCIP_STAT*            stat,               /**< problem statistics */
   SCIP_EVENTQUEUE*      eventqueue          /**< event queue */
   )
{
   if( !set->exact_enabled )
      return SCIP_OKAY;

   assert(stat != NULL);

   SCIP_CALL( SCIPlpExactClear(lp, blkmem, set) );
   SCIP_CALL( SCIPlpExactFlush(lp, blkmem, set, eventqueue) );

   /* mark the empty LP to be solved */
   lp->lpsolstat = SCIP_LPSOLSTAT_OPTIMAL;
   SCIPrationalSetReal(lp->lpobjval, 0.0);
   lp->solved = TRUE;
   lp->primalfeasible = TRUE;
   lp->primalchecked = TRUE;
   lp->dualfeasible = TRUE;
   lp->dualchecked = TRUE;
   lp->solisbasic = FALSE;
   lp->lastlpalgo = SCIP_LPALGO_DUALSIMPLEX;

   return SCIP_OKAY;
}

/** removes all columns and rows from LP, releases all rows */
SCIP_RETCODE SCIPlpExactClear(
   SCIP_LPEXACT*         lp,                 /**< LP data */
   BMS_BLKMEM*           blkmem,             /**< block memory */
   SCIP_SET*             set                 /**< global SCIP settings */
   )
{
   assert(lp != NULL);
   assert(!lp->fplp->diving);

   SCIPsetDebugMsg(set, "clearing LP\n");
   SCIP_CALL( SCIPlpExactshrinkCols(lp, set, 0) );
   SCIP_CALL( SCIPlpExactshrinkRows(lp, blkmem, set, 0) );

   return SCIP_OKAY;
}

<<<<<<< HEAD
/** checks whether primal solution satisfies all integrality restrictions exactly.
 * This checks either the fp solution exactly or checks the exact solution, if one exists.
 */
SCIP_RETCODE SCIPlpExactcheckIntegralityExact(
   SCIP_LP*              lp,                 /**< LP data */
   SCIP_LPEXACT*         lpexact,            /**< exact LP data */
   SCIP_SET*             set,                /**< global SCIP settings */
   SCIP_RESULT*          result              /**< result pointer */
   )
{
   int c;
   int ncols;
   SCIP_VARTYPE vartype;
   SCIP_COL* col;
   SCIP_COL** cols;
   SCIP_COLEXACT* colexact;
   SCIP_Real primsol;
   SCIP_VAR* var;
   SCIP_Rational* primsolexact;
   SCIP_Bool exintegral = TRUE;

   assert(result != NULL);

   SCIPdebugMessage("enforcing integrality of exact LP solution:\n");

   cols = lp->cols;
   ncols = lp->ncols;

   SCIP_CALL( SCIPcreateRationalBuffer(set->buffer, &primsolexact) );

   for( c = 0; c < ncols; ++c )
   {
      col = cols[c];
      colexact = SCIPcolGetColExact(col);

      assert(col != NULL);
      assert(col->lppos == c);
      assert(col->lpipos >= 0);

      primsol = SCIPcolGetPrimsol(col);
      if( lpexact->solved )
         SCIPrationalSet(primsolexact, colexact->primsol);
      else
         SCIPrationalSetReal(primsolexact, primsol);

      assert(primsol < SCIP_INVALID);
      assert(SCIPsetIsInfinity(set, col->ub) || SCIPsetIsFeasLE(set, primsol, col->ub));

      var = col->var;
      assert(var != NULL);
      assert(SCIPvarGetStatus(var) == SCIP_VARSTATUS_COLUMN);
      assert(SCIPvarGetCol(var) == col);

      /* LP branching candidates are fractional binary and integer variables; implicit variables are kept at the end
       * of the candidates array for some rounding heuristics
       */
      vartype = SCIPvarGetType(var);
      if( vartype == SCIP_VARTYPE_CONTINUOUS )
         continue;

      exintegral = SCIPrationalIsIntegral(primsolexact);
      if( !exintegral )
         break;
   }

   if( exintegral )
      *result = SCIP_FEASIBLE;
   else
      *result = SCIP_INFEASIBLE;

   SCIPfreeRationalBuffer(set->buffer, &primsolexact);

   return SCIP_OKAY;
}

=======
>>>>>>> ba1c9426
/** forces an exact lp to be solved in the next exact bound computation */
void SCIPlpExactForceExactSolve(
   SCIP_LPEXACT*         lpexact,            /**< exact LP data */
   SCIP_SET*             set                 /**< global SCIP settings */
   )
{
   assert(set != NULL);

   if( !set->exact_enabled )
      return;

   assert(lpexact != NULL);

   lpexact->forceexactsolve = TRUE;
}

/** forces the next exact bound computation to be executed even in probing mode */
void SCIPlpExactForceSafeBound(
   SCIP_LPEXACT*         lpexact,            /**< exact LP data */
   SCIP_SET*             set                 /**< global SCIP settings */
   )
{
   assert(set != NULL);

   if( !set->exact_enabled )
      return;

   assert(lpexact != NULL);

   lpexact->forcesafebound = TRUE;
}

/** allows an exact lp to be solved in the next exact bound computation */
void SCIPlpExactAllowExactSolve(
   SCIP_LPEXACT*         lpexact,            /**< exact LP data */
   SCIP_SET*             set,                /**< global SCIP settings */
   SCIP_Bool             allowexact          /**< TRUE if next safe bounding call should be allowed to be exact, FALSE otherwise */
   )
{
   assert(set != NULL);

   if( !set->exact_enabled )
      return;

   assert(lpexact != NULL);

   lpexact->allowexactsolve = allowexact;
}

/** save current LP solution values stored in each column */
static
SCIP_RETCODE colExactStoreSolVals(
   SCIP_COLEXACT*        colexact,           /**< exact LP column */
   BMS_BLKMEM*           blkmem              /**< block memory */
   )
{
   SCIP_COLEXACTSOLVALS* storedsolvals;

   assert(colexact != NULL);
   assert(blkmem != NULL);

   /* allocate memory for storage */
   if( colexact->storedsolvals == NULL )
   {
      SCIP_ALLOC( BMSallocBlockMemory(blkmem, &colexact->storedsolvals) );

      storedsolvals = colexact->storedsolvals;

      /* store values */
      SCIP_CALL( SCIPcopyRationalBlock(blkmem, &(storedsolvals->primsol), colexact->primsol) );
      SCIP_CALL( SCIPcopyRationalBlock(blkmem, &(storedsolvals->redcost), colexact->redcost) );
      storedsolvals->basisstatus = colexact->basisstatus; /*lint !e641 !e732*/
   }
   else
   {
      storedsolvals = colexact->storedsolvals;

      /* store values */
      SCIPrationalSet(storedsolvals->primsol, colexact->primsol);
      SCIPrationalSet(storedsolvals->redcost, colexact->redcost);
      storedsolvals->basisstatus = colexact->basisstatus; /*lint !e641 !e732*/
   }

   return SCIP_OKAY;
}

/** restore LP solution values in column */
static
SCIP_RETCODE colExactRestoreSolVals(
   SCIP_COLEXACT*        colexact,           /**< exact LP column */
   BMS_BLKMEM*           blkmem,             /**< block memory */
   SCIP_Longint          validlp,            /**< number of lp for which restored values are valid */
   SCIP_Bool             freebuffer          /**< should buffer for LP solution values be freed? */
   )
{
   SCIP_COLEXACTSOLVALS* storedsolvals;

   assert(colexact != NULL);
   assert(blkmem != NULL);

   /* if stored values are available, restore them */
   storedsolvals = colexact->storedsolvals;
   if( storedsolvals != NULL )
   {
      SCIPrationalSet(colexact->primsol, storedsolvals->primsol);
      SCIPrationalSet(colexact->redcost, storedsolvals->redcost);
      colexact->validredcostlp = validlp;
      colexact->basisstatus = storedsolvals->basisstatus; /*lint !e641 !e732*/

      /* we do not save the farkas coefficient, since it can be recomputed; thus, we invalidate it here */
      colexact->validfarkaslp = -1;
   }
   /* if the column was created after performing the storage (possibly during probing), we treat it as implicitly zero;
    * we make sure to invalidate the reduced cost and farkas coefficient, which are not available
    */
   else
   {
      SCIPrationalSetReal(colexact->primsol, 0.0);
      colexact->validredcostlp = -1;
      colexact->validfarkaslp = -1;
      colexact->basisstatus = SCIP_BASESTAT_ZERO; /*lint !e641*/
   }

   /* free memory */
   if( freebuffer )
   {
      BMSfreeBlockMemoryNull(blkmem, &colexact->storedsolvals);
      assert(colexact->storedsolvals == NULL);
   }

   return SCIP_OKAY;
}

/** save current LP solution values stored in each column */
static
SCIP_RETCODE rowExactStoreSolVals(
   SCIP_ROWEXACT*        rowexact,           /**< exact LP row */
   BMS_BLKMEM*           blkmem,             /**< block memory */
   SCIP_Bool             infeasible          /**< is the solution infeasible? */
   )
{
   SCIP_ROWEXACTSOLVALS* storedsolvals;

   assert(rowexact != NULL);
   assert(blkmem != NULL);

   /* allocate memory for storage */
   if( rowexact->storedsolvals == NULL )
   {
      SCIP_ALLOC( BMSallocBlockMemory(blkmem, &rowexact->storedsolvals) );

      storedsolvals = rowexact->storedsolvals;

      /* store values */
      if( infeasible )
      {
         SCIP_CALL( SCIPcopyRationalBlock(blkmem, &(storedsolvals->dualsol), rowexact->dualfarkas) );
         SCIP_CALL( SCIPcreateRationalBlock(blkmem, &(storedsolvals->activity)) );
         SCIPrationalSetString(storedsolvals->activity, "inf");
         storedsolvals->basisstatus = SCIP_BASESTAT_BASIC;  /*lint !e641*/
      }
      else
      {
         SCIP_CALL( SCIPcopyRationalBlock(blkmem, &(storedsolvals->dualsol), rowexact->dualsol) );
         SCIP_CALL( SCIPcopyRationalBlock(blkmem, &(storedsolvals->activity), rowexact->activity) );
         storedsolvals->basisstatus = rowexact->basisstatus; /*lint !e641 !e732*/
      }
   }
   else
   {
      storedsolvals = rowexact->storedsolvals;

      /* store values */
      if( infeasible )
      {
         SCIPrationalSet(storedsolvals->dualsol, rowexact->dualfarkas);
         SCIPrationalSetString(storedsolvals->activity, "inf");
         storedsolvals->basisstatus = SCIP_BASESTAT_BASIC;  /*lint !e641*/
      }
      else
      {
         SCIPrationalSet(storedsolvals->dualsol, rowexact->dualsol);
         SCIPrationalSet(storedsolvals->activity, rowexact->activity);
         storedsolvals->basisstatus = rowexact->basisstatus; /*lint !e641 !e732*/
      }
   }

   return SCIP_OKAY;
}

/** restore LP solution values in row */
static
SCIP_RETCODE rowExactRestoreSolVals(
   SCIP_ROWEXACT*        rowexact,           /**< exact LP column */
   BMS_BLKMEM*           blkmem,             /**< block memory */
   SCIP_Longint          validlp,            /**< number of lp for which restored values are valid */
   SCIP_Bool             freebuffer,         /**< should buffer for LP solution values be freed? */
   SCIP_Bool             infeasible          /**< is the solution infeasible? */
   )
{
   SCIP_ROWEXACTSOLVALS* storedsolvals;

   assert(rowexact != NULL);
   assert(blkmem != NULL);

   /* if stored values are available, restore them */
   storedsolvals = rowexact->storedsolvals;
   if( storedsolvals != NULL )
   {
      if( infeasible )
         SCIPrationalSet(rowexact->dualfarkas, storedsolvals->dualsol);
      else
         SCIPrationalSet(rowexact->dualsol, storedsolvals->dualsol);
      SCIPrationalSet(rowexact->activity, storedsolvals->activity);
      rowexact->validactivitylp = validlp;
      rowexact->basisstatus = storedsolvals->basisstatus; /*lint !e641 !e732*/
   }
   /* if the row was created after performing the storage (possibly during probing), we treat it as basic;
    * we make sure to invalidate the reduced cost and farkas coefficient, which are not available
    */
   else
   {
      SCIPrationalSetReal(rowexact->dualsol, 0.0);
      SCIPrationalSetReal(rowexact->dualfarkas, 0.0);
      SCIPrationalSetReal(rowexact->activity, SCIP_INVALID);
      rowexact->validactivitylp = -1;
      rowexact->basisstatus = SCIP_BASESTAT_BASIC; /*lint !e641*/
   }

   /* free memory */
   if( freebuffer )
   {
      BMSfreeBlockMemoryNull(blkmem, &rowexact->storedsolvals);
      assert(rowexact->storedsolvals == NULL);
   }

   return SCIP_OKAY;
}

/** save current LP values dependent on the solution */
static
SCIP_RETCODE lpExactStoreSolVals(
   SCIP_LPEXACT*         lpexact,            /**< exact LP data */
   SCIP_STAT*            stat,               /**< problem statistics */
   BMS_BLKMEM*           blkmem              /**< block memory */
   )
{
   SCIP_LPEXACTSOLVALS* storedsolvals;

   assert(lpexact != NULL);
   assert(stat != NULL);
   assert(blkmem != NULL);

   /* allocate memory for storage */
   if( lpexact->storedsolvals == NULL )
   {
      SCIP_ALLOC( BMSallocMemory(&lpexact->storedsolvals) );

      storedsolvals = lpexact->storedsolvals;

      /* store values */
      SCIP_CALL( SCIPcopyRationalBlock(blkmem, &(storedsolvals->lpobjval), lpexact->lpobjval));
      storedsolvals->lpsolstat = lpexact->lpsolstat;
      storedsolvals->primalfeasible = lpexact->primalfeasible;
      storedsolvals->primalchecked = lpexact->primalchecked;
      storedsolvals->dualfeasible = lpexact->dualfeasible;
      storedsolvals->dualchecked = lpexact->dualchecked;
      storedsolvals->solisbasic = lpexact->solisbasic;
      storedsolvals->lpissolved = lpexact->solved;
   }
   else
   {
      storedsolvals = lpexact->storedsolvals;

      /* store values */
      SCIPrationalSet(storedsolvals->lpobjval, lpexact->lpobjval);
      storedsolvals->lpsolstat = lpexact->lpsolstat;
      storedsolvals->primalfeasible = lpexact->primalfeasible;
      storedsolvals->primalchecked = lpexact->primalchecked;
      storedsolvals->dualfeasible = lpexact->dualfeasible;
      storedsolvals->dualchecked = lpexact->dualchecked;
      storedsolvals->solisbasic = lpexact->solisbasic;
      storedsolvals->lpissolved = lpexact->solved;
   }

   return SCIP_OKAY;
}

/** restore LP solution values in column */
static
SCIP_RETCODE lpExactRestoreSolVals(
   SCIP_LPEXACT*         lpexact,            /**< exact LP data */
   BMS_BLKMEM*           blkmem              /**< block memory */
   )
{
   SCIP_LPEXACTSOLVALS* storedsolvals;

   assert(lpexact != NULL);
   assert(blkmem != NULL);

   /* if stored values are available, restore them */
   storedsolvals = lpexact->storedsolvals;
   if( storedsolvals != NULL )
   {
      lpexact->solved = storedsolvals->lpissolved;
#ifdef SCIP_WITH_QSOPTEX
      lpexact->solved = FALSE;
#endif
      SCIPrationalSet(lpexact->lpobjval, storedsolvals->lpobjval);
      lpexact->lpsolstat = storedsolvals->lpsolstat;
      lpexact->primalfeasible = storedsolvals->primalfeasible;
      lpexact->primalchecked = storedsolvals->primalchecked;
      lpexact->dualfeasible = storedsolvals->dualfeasible;
      lpexact->dualchecked = storedsolvals->dualchecked;
      lpexact->solisbasic = storedsolvals->solisbasic;

      /* solution values are stored only for LPs solved without error */
      assert(lpexact->lpsolstat == SCIP_LPSOLSTAT_OPTIMAL ||
         lpexact->lpsolstat == SCIP_LPSOLSTAT_UNBOUNDEDRAY ||
         lpexact->storedsolvals->lpsolstat == SCIP_LPSOLSTAT_OBJLIMIT ||
         lpexact->storedsolvals->lpsolstat == SCIP_LPSOLSTAT_ITERLIMIT ||
         lpexact->storedsolvals->lpsolstat == SCIP_LPSOLSTAT_TIMELIMIT ||
         lpexact->storedsolvals->lpsolstat == SCIP_LPSOLSTAT_INFEASIBLE ||
         lpexact->storedsolvals->lpsolstat == SCIP_LPSOLSTAT_NOTSOLVED);
   }
   /* no values available, mark LP as unsolved */
   else
   {
      lpexact->solved = FALSE;
      //lpexact->validsollp = -1;

      SCIPrationalSetString(lpexact->lpobjval, "inf");
      lpexact->lpsolstat = SCIP_LPSOLSTAT_NOTSOLVED;
      lpexact->primalfeasible = FALSE;
      lpexact->primalchecked = FALSE;
      lpexact->dualfeasible = FALSE;
      lpexact->dualchecked = FALSE;
      lpexact->solisbasic = FALSE;
   }

   return SCIP_OKAY;
}

/** locks an unmodifiable row, which forbids further changes; has no effect on modifiable rows */
void SCIProwExactLock(
   SCIP_ROWEXACT*        row                 /**< exact LP row */
   )
{
   assert(row != NULL);

   /* check, if row is modifiable */
   if( !row->modifiable )
   {
      row->nlocks++;
   }
}

/** unlocks a lock of an unmodifiable row; a row with no sealed lock may be modified; has no effect on modifiable rows */
void SCIProwExactUnlock(
   SCIP_ROWEXACT*        row                 /**< exact LP row */
   )
{
   assert(row != NULL);

   /* check, if row is modifiable */
   if( !row->modifiable )
   {
      assert(row->nlocks > 0);
      row->nlocks--;
   }
}

/** ensures that chgrows array can store at least num entries */
static
SCIP_RETCODE ensureChgrowsSizeExact(
   SCIP_LPEXACT*         lpexact,            /**< current exact LP data */
   SCIP_SET*             set,                /**< global SCIP settings */
   int                   num                 /**< minimum number of entries to store */
   )
{
   assert(lpexact->nchgrows <= lpexact->chgrowssize);

   if( num > lpexact->chgrowssize )
   {
      int newsize;

      newsize = SCIPsetCalcMemGrowSize(set, num);
      SCIP_ALLOC( BMSreallocMemoryArray(&lpexact->chgrows, newsize) );
      lpexact->chgrowssize = newsize;
   }
   assert(num <= lpexact->chgrowssize);

   return SCIP_OKAY;
}


/** notifies exact LP row that its sides were changed */
static
SCIP_RETCODE rowExactSideChanged(
   SCIP_ROWEXACT*        rowexact,           /**< exact LP row */
   SCIP_SET*             set,                /**< global SCIP settings */
   SCIP_LPEXACT*         lpexact,            /**< current exact LP data */
   SCIP_SIDETYPE         sidetype            /**< type of side: left or right hand side */
   )
{
   assert(rowexact != NULL);
   assert(lpexact != NULL);

   if( rowexact->lpipos >= 0 )
   {
      /* insert row in the chgrows list (if not already there) */
      if( !rowexact->lhschanged && !rowexact->rhschanged )
      {
         SCIP_CALL( ensureChgrowsSizeExact(lpexact, set, lpexact->nchgrows+1) );
         lpexact->chgrows[lpexact->nchgrows] = rowexact;
         lpexact->nchgrows++;
      }

      /* mark side change in the row */
      switch( sidetype )
      {
      case SCIP_SIDETYPE_LEFT:
         rowexact->lhschanged = TRUE;
         break;
      case SCIP_SIDETYPE_RIGHT:
         rowexact->rhschanged = TRUE;
         break;
      default:
         SCIPerrorMessage("unknown exact row side type\n");
         SCIPABORT();
         return SCIP_INVALIDDATA;  /*lint !e527*/
      }

      /* mark the current LP unflushed */
      lpexact->flushed = FALSE;

      assert(lpexact->nchgrows > 0);
   }

   return SCIP_OKAY;
}

/** changes left hand side of exact LP row */
SCIP_RETCODE SCIProwExactChgLhs(
   SCIP_ROWEXACT*        rowexact,           /**< exact LP row */
   SCIP_SET*             set,                /**< global SCIP settings */
   SCIP_LPEXACT*         lpexact,            /**< current exact LP data */
   SCIP_Rational*        lhs                 /**< new left hand side */
   )
{
   assert(rowexact != NULL);
   assert(lpexact != NULL);

   if( !SCIPrationalIsEqual(rowexact->lhs, lhs) )
   {
      SCIPrationalSet(rowexact->lhs, lhs);
      rowexact->lhsreal = SCIPrationalRoundReal(rowexact->lhs, SCIP_R_ROUND_DOWNWARDS);
      SCIP_CALL( rowExactSideChanged(rowexact, set, lpexact, SCIP_SIDETYPE_LEFT) );
   }

   return SCIP_OKAY;
}

/** changes right hand side of exact LP row */
SCIP_RETCODE SCIProwExactChgRhs(
   SCIP_ROWEXACT*        rowexact,           /**< exact LP row */
   SCIP_SET*             set,                /**< global SCIP settings */
   SCIP_LPEXACT*         lpexact,            /**< current exact LP data */
   SCIP_Rational*        rhs                 /**< new right hand side */
   )
{
   assert(rowexact != NULL);
   assert(lpexact != NULL);

   if( !SCIPrationalIsEqual(rowexact->rhs, rhs) )
   {
      SCIPrationalSet(rowexact->rhs, rhs);
      rowexact->rhsreal = SCIPrationalRoundReal(rowexact->rhs, SCIP_R_ROUND_UPWARDS);
      SCIP_CALL( rowExactSideChanged(rowexact, set, lpexact, SCIP_SIDETYPE_RIGHT) );
   }

   return SCIP_OKAY;
}

/** gets solution status of current exact LP */
SCIP_LPSOLSTAT SCIPlpExactGetSolstat(
   SCIP_LPEXACT*         lpexact             /**< current LP data */
   )
{
   assert(lpexact != NULL);

   return (lpexact->flushed ? lpexact->lpsolstat : SCIP_LPSOLSTAT_NOTSOLVED);
}

/** stores exact LP state (like basis information) into LP state object */
SCIP_RETCODE SCIPlpExactGetState(
   SCIP_LPEXACT*         lpexact,            /**< exact LP data */
   BMS_BLKMEM*           blkmem,             /**< block memory */
   SCIP_LPISTATE**       lpistate            /**< pointer to LP state information (like basis information) */
   )
{
   assert(lpexact != NULL);
   assert(lpexact->flushed);
   assert(lpexact->solved);
   assert(blkmem != NULL);
   assert(lpistate != NULL);

   /* check whether there is no lp */
   if( lpexact->nlpicols == 0 && lpexact->nlpirows == 0 )
      *lpistate = NULL;
   else
   {
      SCIP_CALL( SCIPlpiExactGetState(lpexact->lpiexact, blkmem, lpistate) );
   }

   return SCIP_OKAY;
}

/** loads exact LP state (like basis information) into solver */
SCIP_RETCODE SCIPlpExactSetState(
   SCIP_LPEXACT*         lpexact,            /**< exact LP data */
   BMS_BLKMEM*           blkmem,             /**< block memory */
   SCIP_SET*             set,                /**< global SCIP settings */
   SCIP_EVENTQUEUE*      eventqueue,         /**< event queue */
   SCIP_LPISTATE*        lpistate,           /**< LP state information (like basis information) */
   SCIP_Bool             wasprimfeas,        /**< primal feasibility when LP state information was stored */
   SCIP_Bool             wasprimchecked,     /**< true if the LP solution has passed the primal feasibility check */
   SCIP_Bool             wasdualfeas,        /**< dual feasibility when LP state information was stored */
   SCIP_Bool             wasdualchecked      /**< true if the LP solution has passed the dual feasibility check */
   )
{
   assert(lpexact != NULL);
   assert(blkmem != NULL);

   /* flush changes to the LP solver */
   SCIP_CALL( SCIPlpExactFlush(lpexact, blkmem, set, eventqueue) );
   assert(lpexact->flushed);

   if( lpexact->solved && lpexact->solisbasic )
      return SCIP_OKAY;

   /* set LPI state in the LP solver */
   if( lpistate == NULL )
      lpexact->solisbasic = FALSE;
   else
   {
      SCIP_CALL( SCIPlpiExactSetState(lpexact->lpiexact, blkmem, lpistate) );
      lpexact->solisbasic = SCIPlpiExactHasStateBasis(lpexact->lpiexact, lpistate);
   }
   /* @todo: setting feasibility to TRUE might be wrong because in probing mode, the state is even saved when the LP was
    *        flushed and solved, also, e.g., when we hit the iteration limit
    */
   lpexact->primalfeasible = wasprimfeas;
   lpexact->primalchecked = wasprimchecked;
   lpexact->dualfeasible = wasdualfeas;
   lpexact->dualchecked = wasdualchecked;

   return SCIP_OKAY;
}

/** frees exact LP state information */
SCIP_RETCODE SCIPlpExactFreeState(
   SCIP_LPEXACT*         lpexact,            /**< exact LP data */
   BMS_BLKMEM*           blkmem,             /**< block memory */
   SCIP_LPISTATE**       lpistate            /**< pointer to LP state information (like basis information) */
   )
{
   assert(lpexact != NULL);

   if( *lpistate != NULL )
   {
      SCIP_CALL( SCIPlpiExactFreeState(lpexact->lpiexact, blkmem, lpistate) );
   }

   return SCIP_OKAY;
}

/** initiates exact LP diving */
SCIP_RETCODE SCIPlpExactStartDive(
   SCIP_LPEXACT*         lpexact,            /**< current exact LP data */
   BMS_BLKMEM*           blkmem,             /**< block memory */
   SCIP_SET*             set,                /**< global SCIP settings */
   SCIP_STAT*            stat                /**< problem statistics */
   )
{
   int c;
   int r;

   assert(lpexact != NULL);
   assert(lpexact->flushed || !lpexact->solved);
   assert(lpexact->fplp->diving);
   assert(!lpexact->diving);
   assert(lpexact->divelpistate == NULL);
   assert(lpexact->divelpwasprimfeas);
   assert(lpexact->divelpwasdualfeas);
   assert(blkmem != NULL);
   assert(set != NULL);
   assert(lpexact->ndivechgsides == 0);

   SCIPsetDebugMsg(set, "exact diving started (LP flushed: %u, LP solved: %u, solstat: %d)\n",
      lpexact->flushed, lpexact->solved, SCIPlpExactGetSolstat(lpexact));

#ifdef SCIP_MORE_DEBUG
   for( c = 0; c < lpexact->ncols; ++c )
   {
      assert(lpexact->cols[c] != NULL);
      assert(lpexact->cols[c]->var != NULL);
      assert(SCIPvarGetStatusExact(lpexact->cols[c]->var) == SCIP_VARSTATUS_COLUMN);
      assert(SCIPvarGetColExact(lpexact->cols[c]->var) == lpexact->cols[c]);
      assert(SCIPrationalIsEqual(SCIPvarGetObjExact(lpexact->cols[c]->var), lpexact->cols[c]->obj));
      assert(SCIPrationalIsEqual(SCIPvarGetLbLocalExact(lpexact->cols[c]->var), lpexact->cols[c]->lb));
      assert(SCIPrationalIsEqual(SCIPvarGetUbLocalExact(lpexact->cols[c]->var), lpexact->cols[c]->ub));
   }
#endif

   /* save current LPI state (basis information) */
   SCIP_CALL( SCIPlpiExactGetState(lpexact->lpiexact, blkmem, &lpexact->divelpistate) );
   lpexact->divelpwasprimfeas = lpexact->primalfeasible;
   lpexact->divelpwasdualfeas = lpexact->dualfeasible;
   lpexact->divelpwasprimchecked = lpexact->primalchecked;
   lpexact->divelpwasdualchecked = lpexact->dualchecked;

   /* save current LP values dependent on the solution */
   SCIP_CALL( lpExactStoreSolVals(lpexact, stat, blkmem) );
   assert(lpexact->storedsolvals != NULL);
   if( !set->lp_resolverestore && lpexact->solved && lpexact->flushed )
   {
      SCIP_Bool store = TRUE;

      switch( lpexact->lpsolstat )
      {
      case SCIP_LPSOLSTAT_OPTIMAL:
         SCIP_CALL( SCIPlpExactGetSol(lpexact, set, stat, NULL, NULL, FALSE) );
         break;
      case SCIP_LPSOLSTAT_UNBOUNDEDRAY:
         SCIP_CALL( SCIPlpExactGetUnboundedSol(lpexact, set, stat, NULL, NULL) );
         break;
      case SCIP_LPSOLSTAT_OBJLIMIT:
      case SCIP_LPSOLSTAT_ITERLIMIT:
      case SCIP_LPSOLSTAT_TIMELIMIT:
         SCIP_CALL( SCIPlpExactGetSol(lpexact, set, stat, NULL, NULL, FALSE) );
         break;
      case SCIP_LPSOLSTAT_INFEASIBLE:
         SCIP_CALL( SCIPlpExactGetDualfarkas(lpexact, set, stat, NULL, FALSE) );
         break;
      case SCIP_LPSOLSTAT_NOTSOLVED:
      case SCIP_LPSOLSTAT_ERROR:
      default:
         store = FALSE;
      }

      if( store )
      {
         for( c = 0; c < lpexact->ncols; ++c )
         {
            SCIP_CALL( colExactStoreSolVals(lpexact->cols[c], blkmem) );
         }

         for( r = 0; r < lpexact->nrows; ++r )
         {
            SCIP_CALL( rowExactStoreSolVals(lpexact->rows[r], blkmem, lpexact->storedsolvals->lpsolstat == SCIP_LPSOLSTAT_INFEASIBLE) );
         }
      }
   }

   /* store LPI iteration limit */
   SCIP_CALL( SCIPlpiExactGetIntpar(lpexact->lpiexact, SCIP_LPPAR_LPITLIM, &lpexact->divinglpiitlim) );

   /* remember the number of domain changes */
   lpexact->divenolddomchgs = stat->domchgcount;

   /* store current number of rows */
   lpexact->ndivingrows = lpexact->nrows;

   /* switch to diving mode */
   lpexact->diving = TRUE;

   return SCIP_OKAY;
}

/** quits exact LP diving and resets bounds and objective values of columns to the current node's values */
SCIP_RETCODE SCIPlpExactEndDive(
   SCIP_LPEXACT*         lpexact,            /**< current exact LP data */
   BMS_BLKMEM*           blkmem,             /**< block memory */
   SCIP_SET*             set,                /**< global SCIP settings */
   SCIP_STAT*            stat,               /**< problem statistics */
   SCIP_EVENTQUEUE*      eventqueue,         /**< event queue */
   SCIP_VAR**            vars,               /**< array with all active variables */
   int                   nvars               /**< number of active variables */
   )
{
   SCIP_VAR* var;
   int v;

   assert(lpexact != NULL);
   assert(lpexact->diving);
   assert(blkmem != NULL);
   assert(nvars == 0 || vars != NULL);

   SCIPsetDebugMsg(set, "exact diving ended (LP flushed: %u, solstat: %d)\n", lpexact->flushed, SCIPlpExactGetSolstat(lpexact));

   /* reset all columns' objective values and bounds to its original values */
   for( v = 0; v < nvars; ++v )
   {
      var = vars[v];
      assert(var != NULL);
      if( SCIPvarGetStatus(var) == SCIP_VARSTATUS_COLUMN )
      {
         SCIP_CALL( SCIPcolExactChgObj(SCIPvarGetColExact(var), set, lpexact, SCIPvarGetObjExact(var)) );
         SCIP_CALL( SCIPcolExactChgLb(SCIPvarGetColExact(var), set, lpexact, SCIPvarGetLbLocalExact(var)) );
         SCIP_CALL( SCIPcolExactChgUb(SCIPvarGetColExact(var), set, lpexact, SCIPvarGetUbLocalExact(var)) );
      }
   }

   /* undo changes to left hand sides and right hand sides */
   while( lpexact->ndivechgsides > 0 )
   {
      SCIP_Rational* oldside;
      SCIP_SIDETYPE sidetype;
      SCIP_ROWEXACT* row;

      SCIP_CALL( SCIPcreateRationalBuffer(set->buffer, &oldside) );

      lpexact->ndivechgsides--;
      SCIPrationalSet(oldside, lpexact->divechgsides[lpexact->ndivechgsides]);
      sidetype = lpexact->divechgsidetypes[lpexact->ndivechgsides];
      row = lpexact->divechgrows[lpexact->ndivechgsides];

      if( sidetype == SCIP_SIDETYPE_LEFT )
      {
         SCIP_CALL( SCIProwExactChgLhs(row, set, lpexact, oldside) );
      }
      else
      {
         SCIP_CALL( SCIProwExactChgRhs(row, set, lpexact, oldside) );
      }

      SCIPfreeRationalBuffer(set->buffer, &oldside);
   }

   /* restore LPI iteration limit */
   SCIP_CALL( lpExactSetIterationLimit(lpexact, lpexact->divinglpiitlim) );

   /* reload LPI state saved at start of diving and free it afterwards; it may be NULL, in which case simply nothing
    * happens
    */
   SCIP_CALL( SCIPlpExactSetState(lpexact, blkmem, set, eventqueue, lpexact->divelpistate,
         lpexact->divelpwasprimfeas, lpexact->divelpwasprimchecked, lpexact->divelpwasdualfeas, lpexact->divelpwasdualchecked) );
   SCIP_CALL( SCIPlpExactFreeState(lpexact, blkmem, &lpexact->divelpistate) );
   lpexact->divelpwasprimfeas = TRUE;
   lpexact->divelpwasdualfeas = TRUE;
   lpexact->divelpwasprimchecked = TRUE;
   lpexact->divelpwasdualchecked = TRUE;
   assert(lpexact->divelpistate == NULL);

   /* switch to standard (non-diving) mode */
   lpexact->diving = FALSE;
   lpexact->divingobjchg = FALSE;

   assert(lpexact->storedsolvals != NULL);

   /* we can just always reload the buffered LP solution values at start of diving; this has the advantage that we
    * re-solve as above can lead to a different LP status
    */
   if( lpexact->storedsolvals->lpissolved )
   {
      int c;
      int r;

      /* restore LP solution values in lp data, columns and rows */
      if( lpexact->storedsolvals->lpissolved &&
         (lpexact->storedsolvals->lpsolstat == SCIP_LPSOLSTAT_OPTIMAL ||
            lpexact->storedsolvals->lpsolstat == SCIP_LPSOLSTAT_UNBOUNDEDRAY ||
            lpexact->storedsolvals->lpsolstat == SCIP_LPSOLSTAT_OBJLIMIT ||
            lpexact->storedsolvals->lpsolstat == SCIP_LPSOLSTAT_ITERLIMIT ||
            lpexact->storedsolvals->lpsolstat == SCIP_LPSOLSTAT_TIMELIMIT ||
            lpexact->storedsolvals->lpsolstat == SCIP_LPSOLSTAT_INFEASIBLE)
         )
      {
         SCIP_CALL( lpExactRestoreSolVals(lpexact, blkmem) );

         for( c = 0; c < lpexact->ncols; ++c )
         {
            SCIP_CALL( colExactRestoreSolVals(lpexact->cols[c], blkmem, stat->lpcount, set->lp_freesolvalbuffers) );
         }

         for( r = 0; r < lpexact->nrows; ++r )
         {
            SCIP_CALL( rowExactRestoreSolVals(lpexact->rows[r], blkmem, stat->lpcount, set->lp_freesolvalbuffers,
                  lpexact->storedsolvals->lpsolstat == SCIP_LPSOLSTAT_INFEASIBLE) );
         }
      }
      else
      {
         SCIP_CALL( lpExactRestoreSolVals(lpexact, blkmem) );
      }
   }
   else
   {
      /* we still need to copy the exact lp objval back because the safe bounding result is saved there */
      if( lpexact->storedsolvals != NULL )
         SCIPrationalSet(lpexact->lpobjval, lpexact->storedsolvals->lpobjval);

      lpexact->solved = FALSE;
   }

#ifdef SCIP_MORE_DEBUG
   {
      int c;
      for( c = 0; c < lpexact->ncols; ++c )
      {
         assert(lpexact->cols[c] != NULL);
         assert(lpexact->cols[c]->var != NULL);
         assert(SCIPvarGetStatusExact(lpexact->cols[c]->var) == SCIP_VARSTATUS_COLUMN);
         assert(SCIPvarGetColExact(lpexact->cols[c]->var) == lpexact->cols[c]);
         assert(SCIPrationalIsEqual(SCIPvarGetObjExact(lpexact->cols[c]->var), lpexact->cols[c]->obj));
         assert(SCIPrationalIsEqual(SCIPvarGetLbLocalExact(lpexact->cols[c]->var), lpexact->cols[c]->lb));
         assert(SCIPrationalIsEqual(SCIPvarGetUbLocalExact(lpexact->cols[c]->var), lpexact->cols[c]->ub));
      }
   }
#endif

   return SCIP_OKAY;
}

/** returns whether the exact LP is in exact diving mode */
SCIP_Bool SCIPlpExactDiving(
   SCIP_LPEXACT*         lpexact             /**< current exact LP data */
   )
{
   if( lpexact == NULL )
      return FALSE;

   return lpexact->diving;
}

/** writes exact LP to a file */
SCIP_RETCODE SCIPlpExactWrite(
   SCIP_LPEXACT*         lp,                 /**< current LP data */
   const char*           fname               /**< file name */
   )
{
   assert(lp != NULL);
   assert(lp->flushed);
   assert(fname != NULL);

   SCIP_CALL( SCIPlpiExactWriteLP(lp->lpiexact, fname) );

   return SCIP_OKAY;
}

/** overwrites the dual values stored in the fp lp with exact values */
void SCIPlpExactOverwriteFpDualSol(
   SCIP_LPEXACT*         lp,                 /**< current LP data */
   SCIP_Bool             dualfarkas          /**< TRUE if farkas proof, FALSE if dual sol? */
   )
{
   assert(lp != NULL);

   for( int c = 0; c < lp->ncols; ++c )
   {
      if( dualfarkas )
         lp->cols[c]->fpcol->farkascoef = SCIPrationalApproxReal(lp->cols[c]->farkascoef);
      else
         lp->cols[c]->fpcol->redcost = SCIPrationalApproxReal(lp->cols[c]->redcost);
   }

   for( int r = 0; r < lp->nrows; ++r )
   {
      if( dualfarkas )
         lp->rows[r]->fprow->dualfarkas = SCIPrationalApproxReal(lp->rows[r]->dualfarkas);
      else
         lp->rows[r]->fprow->dualsol = SCIPrationalApproxReal(lp->rows[r]->dualsol);
   }
}<|MERGE_RESOLUTION|>--- conflicted
+++ resolved
@@ -7602,84 +7602,6 @@
    return SCIP_OKAY;
 }
 
-<<<<<<< HEAD
-/** checks whether primal solution satisfies all integrality restrictions exactly.
- * This checks either the fp solution exactly or checks the exact solution, if one exists.
- */
-SCIP_RETCODE SCIPlpExactcheckIntegralityExact(
-   SCIP_LP*              lp,                 /**< LP data */
-   SCIP_LPEXACT*         lpexact,            /**< exact LP data */
-   SCIP_SET*             set,                /**< global SCIP settings */
-   SCIP_RESULT*          result              /**< result pointer */
-   )
-{
-   int c;
-   int ncols;
-   SCIP_VARTYPE vartype;
-   SCIP_COL* col;
-   SCIP_COL** cols;
-   SCIP_COLEXACT* colexact;
-   SCIP_Real primsol;
-   SCIP_VAR* var;
-   SCIP_Rational* primsolexact;
-   SCIP_Bool exintegral = TRUE;
-
-   assert(result != NULL);
-
-   SCIPdebugMessage("enforcing integrality of exact LP solution:\n");
-
-   cols = lp->cols;
-   ncols = lp->ncols;
-
-   SCIP_CALL( SCIPcreateRationalBuffer(set->buffer, &primsolexact) );
-
-   for( c = 0; c < ncols; ++c )
-   {
-      col = cols[c];
-      colexact = SCIPcolGetColExact(col);
-
-      assert(col != NULL);
-      assert(col->lppos == c);
-      assert(col->lpipos >= 0);
-
-      primsol = SCIPcolGetPrimsol(col);
-      if( lpexact->solved )
-         SCIPrationalSet(primsolexact, colexact->primsol);
-      else
-         SCIPrationalSetReal(primsolexact, primsol);
-
-      assert(primsol < SCIP_INVALID);
-      assert(SCIPsetIsInfinity(set, col->ub) || SCIPsetIsFeasLE(set, primsol, col->ub));
-
-      var = col->var;
-      assert(var != NULL);
-      assert(SCIPvarGetStatus(var) == SCIP_VARSTATUS_COLUMN);
-      assert(SCIPvarGetCol(var) == col);
-
-      /* LP branching candidates are fractional binary and integer variables; implicit variables are kept at the end
-       * of the candidates array for some rounding heuristics
-       */
-      vartype = SCIPvarGetType(var);
-      if( vartype == SCIP_VARTYPE_CONTINUOUS )
-         continue;
-
-      exintegral = SCIPrationalIsIntegral(primsolexact);
-      if( !exintegral )
-         break;
-   }
-
-   if( exintegral )
-      *result = SCIP_FEASIBLE;
-   else
-      *result = SCIP_INFEASIBLE;
-
-   SCIPfreeRationalBuffer(set->buffer, &primsolexact);
-
-   return SCIP_OKAY;
-}
-
-=======
->>>>>>> ba1c9426
 /** forces an exact lp to be solved in the next exact bound computation */
 void SCIPlpExactForceExactSolve(
    SCIP_LPEXACT*         lpexact,            /**< exact LP data */
