/* * * * * * * * * * * * * * * * * * * * * * * * * * * * * * * * * * * * * * */
/*                                                                           */
/*                  This file is part of the program and library             */
/*         SCIP --- Solving Constraint Integer Programs                      */
/*                                                                           */
/*    Copyright (C) 2002-2016 Konrad-Zuse-Zentrum                            */
/*                            fuer Informationstechnik Berlin                */
/*                                                                           */
/*  SCIP is distributed under the terms of the ZIB Academic License.         */
/*                                                                           */
/*  You should have received a copy of the ZIB Academic License              */
/*  along with SCIP; see the file COPYING. If not email to scip@zib.de.      */
/*                                                                           */
/* * * * * * * * * * * * * * * * * * * * * * * * * * * * * * * * * * * * * * */

/**@file   reader_bnd.c
 * @brief  file reader for variable bounds
 * @author Ambros Gleixner
 * @author Ingmar Vierhaus
 * @author Benjamin Mueller
 *
 * This reader allows to read a file containing new bounds for variables of the current problem.  Each line of the file
 * should have format
 *
 *    \<variable name\> \<lower bound\> \<upper bound\>
 *
 * where infinite bounds can be written as inf, +inf or -inf.  Note that only a subset of the variables may appear in
 * the file.  Lines with unknown variable names are ignored.
 * The writing functionality can be used in problem and transformed stages. Note that in transformed stage,
 * the leading "t_" in the name of a transformed variable will not appear in the output. This way, bounds written in transformed stage
 * can be read again in problem stage.
 */

/*---+----1----+----2----+----3----+----4----+----5----+----6----+----7----+----8----+----9----+----0----+----1----+----2*/

#include <assert.h>
#include <string.h>
#if defined(_WIN32) || defined(_WIN64)
#else
#include <strings.h>
#endif

#include "scip/reader_bnd.h"
#include "scip/pub_misc.h"

#define READER_NAME             "bndreader"
#define READER_DESC             "file reader for variable bounds"
#define READER_EXTENSION        "bnd"

#define DEFAULT_IMPROVEONLY     FALSE        /**< only use improving bounds */


/** BND reader data */
struct SCIP_ReaderData
{
   SCIP_Bool             improveonly;        /**< only use improving bounds */
};


/*
 * Local methods of reader
 */

/** reads a given bound file, problem has to be in problem stage */
static
SCIP_RETCODE readBounds(
   SCIP*                 scip,               /**< SCIP data structure */
   const char*           fname,              /**< name of the input file */
   SCIP_READERDATA*      readerdata          /**< pointer to the data of the reader */
   )
{
   SCIP_FILE* file;
   SCIP_Bool error;
   SCIP_Bool unknownvariablemessage;
   SCIP_Bool usevartable;
   int lineno;

   assert(scip != NULL);
   assert(fname != NULL);

   SCIP_CALL( SCIPgetBoolParam(scip, "misc/usevartable", &usevartable) );

   if( !usevartable )
   {
      SCIPerrorMessage("Cannot read bounds file if vartable is disabled. Make sure parameter 'misc/usevartable' is set to TRUE.\n");
      return SCIP_READERROR;
   }

   /* open input file */
   file = SCIPfopen(fname, "r");
   if( file == NULL )
   {
      SCIPerrorMessage("cannot open file <%s> for reading\n", fname);
      SCIPprintSysError(fname);
      return SCIP_NOFILE;
   }

   /* read the file */
   error = FALSE;
   unknownvariablemessage = FALSE;
   lineno = 0;
   while( !SCIPfeof(file) && !error )
   {
      char buffer[SCIP_MAXSTRLEN];
      char varname[SCIP_MAXSTRLEN];
      char lbstring[SCIP_MAXSTRLEN];
      char ubstring[SCIP_MAXSTRLEN];
      char format[SCIP_MAXSTRLEN];
      SCIP_VAR* var;
      SCIP_Real lb;
      SCIP_Real ub;
      int nread;
      char* endptr;

      /* get next line */
      if( SCIPfgets(buffer, (int) sizeof(buffer), file) == NULL )
         break;
      lineno++;

      /* parse the line */
      (void) SCIPsnprintf(format, SCIP_MAXSTRLEN, "%%%ds %%%ds %%%ds\n", SCIP_MAXSTRLEN, SCIP_MAXSTRLEN, SCIP_MAXSTRLEN);
      nread = sscanf(buffer, format, varname, lbstring, ubstring);

      SCIP_CALL( SCIPparseVarName(scip, buffer, &var, &endptr) );

      nread = sscanf(endptr, "%s %s\n", lbstring, ubstring);
      if( nread < 1 )
      {
         SCIPerrorMessage("invalid input line %d in bounds file <%s>: <%s>\n", lineno, fname, buffer);
         error = TRUE;
         break;
      }

      if( var == NULL )
      {
         if( !unknownvariablemessage )
         {
            SCIPwarningMessage(scip, "unable to parse variable name in line %d of bounds file <%s>:\n", lineno, fname);
            SCIPwarningMessage(scip, "line is: %s", buffer);
            SCIPwarningMessage(scip, "  (further unknown variables are ignored)\n");
            unknownvariablemessage = TRUE;
         }
         continue;
      }

      /* cast the lower bound value */
      if( strncasecmp(lbstring, "inv", 3) == 0 )
         continue;
      else if( strncasecmp(lbstring, "+inf", 4) == 0 || strncasecmp(lbstring, "inf", 3) == 0 )
         lb = SCIPinfinity(scip);
      else if( strncasecmp(lbstring, "-inf", 4) == 0 )
         lb = -SCIPinfinity(scip);
      else
      {
         nread = sscanf(lbstring, "%lf", &lb);
         if( nread != 1 )
         {
            SCIPerrorMessage("invalid lower bound value <%s> for variable <%s> in line %d of bounds file <%s>\n",
               lbstring, varname, lineno, fname);
            error = TRUE;
            break;
         }
      }

      /* cast the upper bound value */
      if( strncasecmp(ubstring, "inv", 3) == 0 )
         continue;
      else if( strncasecmp(ubstring, "+inf", 4) == 0 || strncasecmp(ubstring, "inf", 3) == 0 )
         ub = SCIPinfinity(scip);
      else if( strncasecmp(ubstring, "-inf", 4) == 0 )
         ub = -SCIPinfinity(scip);
      else
      {
         nread = sscanf(ubstring, "%lf", &ub);
         if( nread != 1 )
         {
            SCIPerrorMessage("invalid lower bound value <%s> for variable <%s> in line %d of bounds file <%s>\n",
               ubstring, varname, lineno, fname);
            error = TRUE;
            break;
         }
      }

      if( readerdata->improveonly )
      {
         if( SCIPisLT(scip, lb, SCIPvarGetLbGlobal(var)) )
         {
            SCIPwarningMessage(scip, "not applying lower bound value %s for variable <%s> in line %d of bounds file %s,"
               " because it does not improve existing bound of %f\n",
               lbstring, SCIPvarGetName(var), lineno, fname, SCIPvarGetLbGlobal(var));
         }
         if( SCIPisGT(scip, ub, SCIPvarGetUbGlobal(var)) )
         {
            SCIPwarningMessage(scip, "not applying upper bound value %s for variable <%s> in line %d of bounds file %s, "
               "because it does not improve existing bound of %f\n",
               ubstring, SCIPvarGetName(var), lineno, fname, SCIPvarGetUbGlobal(var));
         }

         /* collect best variable bounds */
         lb = MAX(lb, SCIPvarGetLbGlobal(var));
         ub = MIN(ub, SCIPvarGetUbGlobal(var));
      }

      /* note that we don't need to check if lb > ub in SCIPchgVar{Lb,Ub} */
      SCIP_CALL( SCIPchgVarLb(scip, var, lb) );
      SCIP_CALL( SCIPchgVarUb(scip, var, ub) );
   }

   /* close input file */
   SCIPfclose(file);

   /* return error if necessary */
   if ( error )
      return SCIP_READERROR;

   return SCIP_OKAY;
}


/*
 * Callback methods of reader
 */

/** copy method for reader plugins (called when SCIP copies plugins) */
static
SCIP_DECL_READERCOPY(readerCopyBnd)
{  /*lint --e{715}*/
   assert(scip != NULL);
   assert(reader != NULL);
   assert(strcmp(SCIPreaderGetName(reader), READER_NAME) == 0);

   /* call inclusion method of reader */
   SCIP_CALL( SCIPincludeReaderBnd(scip) );

   return SCIP_OKAY;
}


/** problem reading method of reader
 *
 *  In order to determine the type of the file, we have to open it. Thus, it has to be opened
 *  twice. This might be removed, but is likely to not hurt the performance too much.
 */
static
SCIP_DECL_READERREAD(readerReadBnd)
{  /*lint --e{715}*/
   assert(reader != NULL);
   assert(strcmp(SCIPreaderGetName(reader), READER_NAME) == 0);
   assert(result != NULL);

   *result = SCIP_DIDNOTRUN;

   if( SCIPgetStage(scip) < SCIP_STAGE_PROBLEM )
   {
      SCIPerrorMessage("reading of bounds file is only possible after a problem was created\n");
      return SCIP_READERROR;
   }

   if( SCIPgetStage(scip) > SCIP_STAGE_PROBLEM )
   {
      SCIPerrorMessage("reading of bounds file is only possible during problem creation stage\n");
      return SCIP_READERROR;
   }

   /* read bounds file */
   SCIP_CALL( readBounds(scip, filename, SCIPreaderGetData(reader)) );

   *result = SCIP_SUCCESS;

   return SCIP_OKAY;
}

/** outputs given bounds into a file stream */
static
void printBounds(
   SCIP*                 scip,               /**< SCIP data structure */
   SCIP_MESSAGEHDLR*     messagehdlr,        /**< message handler */
   FILE*                 file,               /**< file stream to print into, or NULL for stdout */
   SCIP_Real             lb,                 /**< lower bound */
   SCIP_Real             ub                  /**< upper bound */
   )
{
   /* print lower bound */
   if( SCIPisInfinity(scip, lb) )
      SCIPmessageFPrintInfo(messagehdlr, file, "+inf ");
   else if( SCIPisInfinity(scip, -lb) )
      SCIPmessageFPrintInfo(messagehdlr, file, "-inf ");
   else
      SCIPmessageFPrintInfo(messagehdlr, file, "%.15" SCIP_REAL_FORMAT " ", lb);

   /* print upper bound */
   if( SCIPisInfinity(scip, ub) )
      SCIPmessageFPrintInfo(messagehdlr, file, "+inf");
   else if( SCIPisInfinity(scip, -ub) )
      SCIPmessageFPrintInfo(messagehdlr, file, "-inf");
   else
      SCIPmessageFPrintInfo(messagehdlr, file, "%.15" SCIP_REAL_FORMAT, ub);
}

/** writes problem to file */
static
SCIP_RETCODE SCIPwriteBnd(
   SCIP*                 scip,               /**< SCIP data structure */
   FILE*                 file,               /**< file stream to print into, or NULL for stdout */
   SCIP_VAR**            vars,               /**< array with active variables ordered binary, integer, implicit, continuous */
   int                   nvars,              /**< number of active variables in the problem */
   SCIP_RESULT*          result,             /**< pointer to store the result of the file writing call */
   SCIP_READERDATA*      readerdata          /**< pointer to the data of the reader */
   )
{
   SCIP_MESSAGEHDLR* messagehdlr;
   SCIP_Real lb;
   SCIP_Real ub;
   int i;

   assert(result != NULL);

   messagehdlr = SCIPgetMessagehdlr(scip);
   *result = SCIP_SUCCESS;

   if( nvars == 0 )
   {
      SCIPwarningMessage(scip, "Problem has no variables, no bounds written.\n");
      return SCIP_OKAY;
   }

   for( i = 0; i < nvars; ++i )
   {
      SCIP_VAR* var;
      const char* varname;

      var = vars[i];
      assert( var != NULL );
      varname = SCIPvarGetName(var);

      /* strip 't_' from varname */
      if( SCIPvarIsTransformedOrigvar(var) && strncmp(SCIPvarGetName(var), "t_", 2) == 0)
      {
         varname = varname + 2;
      }

      SCIPinfoMessage(scip, file, "<%s> ", varname);

      /* print global bounds for transformed variables, original bounds for original variables */
      if( !SCIPvarIsTransformed(var) )
      {
         lb = SCIPvarGetLbOriginal(var);
         ub = SCIPvarGetUbOriginal(var);
      }
      else
      {
         lb = SCIPvarGetLbGlobal(var);
         ub = SCIPvarGetUbGlobal(var);
      }

      /* print bounds into the file */
      printBounds(scip, messagehdlr, file, lb, ub);
      SCIPmessageFPrintInfo(messagehdlr, file, "\n");
   }

   return SCIP_OKAY;
}

/** problem writing method of reader */
static
SCIP_DECL_READERWRITE(readerWriteBnd)
{  /*lint --e{715}*/
   assert(reader != NULL);
   assert(strcmp(SCIPreaderGetName(reader), READER_NAME) == 0);

   SCIP_CALL( SCIPwriteBnd(scip, file, vars, nvars, result, SCIPreaderGetData(reader)) );

   return SCIP_OKAY;
}

/** destructor of reader to free reader data (called when SCIP is exiting) */
static
SCIP_DECL_READERFREE(readerFreeBnd)
{
   SCIP_READERDATA* readerdata;

   assert(strcmp(SCIPreaderGetName(reader), READER_NAME) == 0);
   readerdata = SCIPreaderGetData(reader);
   assert(readerdata != NULL);
   SCIPfreeMemory(scip, &readerdata);

   return SCIP_OKAY;
}

/*
 * bnd file reader specific interface methods
 */

/** includes the bnd file reader in SCIP */
SCIP_RETCODE SCIPincludeReaderBnd(
   SCIP*                 scip                /**< SCIP data structure */
   )
{
   SCIP_READER* reader;

<<<<<<< HEAD
=======
   /* create reader data */
   SCIP_CALL( SCIPallocMemory(scip, &readerdata) );

>>>>>>> f3c477af
   /* include reader */
   SCIP_CALL( SCIPincludeReaderBasic(scip, &reader, READER_NAME, READER_DESC, READER_EXTENSION, NULL) );

   /* set non fundamental callbacks via setter functions */
   SCIP_CALL( SCIPsetReaderCopy(scip, reader, readerCopyBnd) );
   SCIP_CALL( SCIPsetReaderRead(scip, reader, readerReadBnd) );
   SCIP_CALL( SCIPsetReaderWrite(scip, reader, readerWriteBnd) );
   SCIP_CALL( SCIPsetReaderFree(scip, reader, readerFreeBnd) );

   /* add bnd reader parameters */
   SCIP_CALL( SCIPaddBoolParam(scip,
         "reading/bndreader/improveonly", "only use improving bounds",
         &readerdata->improveonly, FALSE, DEFAULT_IMPROVEONLY, NULL, NULL) );

   return SCIP_OKAY;
}
<|MERGE_RESOLUTION|>--- conflicted
+++ resolved
@@ -382,7 +382,7 @@
    assert(strcmp(SCIPreaderGetName(reader), READER_NAME) == 0);
    readerdata = SCIPreaderGetData(reader);
    assert(readerdata != NULL);
-   SCIPfreeMemory(scip, &readerdata);
+   SCIPfreeBlockMemory(scip, &readerdata);
 
    return SCIP_OKAY;
 }
@@ -396,16 +396,14 @@
    SCIP*                 scip                /**< SCIP data structure */
    )
 {
+   SCIP_READERDATA* readerdata;
    SCIP_READER* reader;
 
-<<<<<<< HEAD
-=======
    /* create reader data */
-   SCIP_CALL( SCIPallocMemory(scip, &readerdata) );
-
->>>>>>> f3c477af
+   SCIP_CALL( SCIPallocBlockMemory(scip, &readerdata) );
+
    /* include reader */
-   SCIP_CALL( SCIPincludeReaderBasic(scip, &reader, READER_NAME, READER_DESC, READER_EXTENSION, NULL) );
+   SCIP_CALL( SCIPincludeReaderBasic(scip, &reader, READER_NAME, READER_DESC, READER_EXTENSION, readerdata) );
 
    /* set non fundamental callbacks via setter functions */
    SCIP_CALL( SCIPsetReaderCopy(scip, reader, readerCopyBnd) );
@@ -419,4 +417,4 @@
          &readerdata->improveonly, FALSE, DEFAULT_IMPROVEONLY, NULL, NULL) );
 
    return SCIP_OKAY;
-}
+}