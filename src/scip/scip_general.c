--- conflicted
+++ resolved
@@ -312,11 +312,7 @@
    {
       char name[SCIP_MAXSTRLEN];
 
-<<<<<<< HEAD
-      (void) SCIPsnprintf(name, sizeof(name), "MPFR %s", MPFR_VERSION_STRING);
-=======
       (void) SCIPsnprintf(name, SCIP_MAXSTRLEN, "MPFR %s", MPFR_VERSION_STRING);
->>>>>>> d488d657
       SCIP_CALL( SCIPsetIncludeExternalCode((*scip)->set, name, "GNU Multiple Precision Floating-Point Reliable Library (mpfr.org)") );
    }
 #endif /*lint --e{529}*/
