--- conflicted
+++ resolved
@@ -256,19 +256,13 @@
    {
       m_sense = sense();
       setSense(SPxLP::MINIMIZE);
-<<<<<<< HEAD
-      setSolver(&m_slu);
-      setTester(&m_ratio);
-      setPricer(&m_price_steep);
+      setSolver(&m_slu); /*lint !e1506*/
+      setTester(&m_ratio); /*lint !e1506*/
+      setPricer(&m_price_steep); /*lint !e1506*/
 #if ((SOPLEX_VERSION == 170 && SOPLEX_SUBVERSION >= 2) || SOPLEX_VERSION > 170)
       SPxSolver::setMaxUpdates(500);
       SPxSolver::hyperPricing(true);
 #endif
-=======
-      setSolver(&m_slu); /*lint !e1506*/
-      setTester(&m_ratio); /*lint !e1506*/
-      setPricer(&m_price_steep); /*lint !e1506*/
->>>>>>> b0edfb86
       /* no starter */
 
       if ( probname != NULL )
