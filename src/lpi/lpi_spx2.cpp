/* * * * * * * * * * * * * * * * * * * * * * * * * * * * * * * * * * * * * * */
/*                                                                           */
/*                  This file is part of the program and library             */
/*         SCIP --- Solving Constraint Integer Programs                      */
/*                                                                           */
/*    Copyright (C) 2002-2016 Konrad-Zuse-Zentrum                            */
/*                            fuer Informationstechnik Berlin                */
/*                                                                           */
/*  SCIP is distributed under the terms of the ZIB Academic License.         */
/*                                                                           */
/*  You should have received a copy of the ZIB Academic License              */
/*  along with SCIP; see the file COPYING. If not email to scip@zib.de.      */
/*                                                                           */
/* * * * * * * * * * * * * * * * * * * * * * * * * * * * * * * * * * * * * * */

/**@file   lpi_spx2.cpp
 * @ingroup LPIS
 * @brief  LP interface for SoPlex version 2.0 and higher
 * @author Matthias Miltenberger
 * @author Ambros Gleixner
 *
 * This is an implementation of SCIP's LP interface for SoPlex using the extended and improved interface of SoPlex 2.0
 *
 * For debugging purposes, the SoPlex results can be double checked with CPLEX if WITH_LPSCHECK is defined. This may
 * yield false positives, since the LP is dumped to a file for transfering it to CPLEX, hence, precision may be lost.
 */

/*--+----1----+----2----+----3----+----4----+----5----+----6----+----7----+----8----+----9----+----0----+----1----+----2*/

#define STRONGBRANCH_RESTOREBASIS            /**< if defined then in SCIPlpiStrongbranch() we restore the basis after the
                                              *   down branch and after the up branch; if false only after the end of a
                                              *   strong branching phase, which however seems to mostly increase strong
                                              *   branching time and iterations */

/* in this case the SoPlex results are double checked using CPLEX */
#ifdef WITH_LPSCHECK
#include <cplex.h>

#define CHECK_SPXSOLVE                  true /**< shall the SoPlex results in spxSolve() be double checked using CPLEX? */
#define CHECK_SPXSTRONGBRANCH           true /**< shall the SoPlex results in SCIPlpStrongbranch() be double checked using CPLEX? */
#define CHECK_START                     0    /**< skip first CHECK_START number of checks */
#define EXIT_AT_WRONG_RESULT            false/**< shall program be exited if CPLEX returns different result than SoPlex? */
#define EXIT_AT_CPXERROR                false/**< shall program be exited if CPLEX returns an error? */

#define CPX_CALL(x)                     do                                                                                  \
                                        {                                                                                   \
                                           int _cpxstat_;               \
                                           if( (_cpxstat_ = (x)) != 0 )                                                     \
                                           {                                                                                \
                                              SCIPmessagePrintWarning(_messagehdlr, "CPLEX error <%d>; SoPlex result unchecked\n", _cpxstat_); \
                                              if( EXIT_AT_CPXERROR )                                                        \
                                              {                                                                             \
                                                 exit(1);                                                                   \
                                              }                                                                             \
                                              else                                                                          \
                                              {                                                                             \
                                                 goto ENDCHECK;                                                             \
                                              }                                                                             \
                                           }                                                                                \
                                        }                                                                                   \
                                        while( false )
#endif

/* check the return value of setParam methods */
#define CHECK_SOPLEX_PARAM(x)                                                           \
   if( !x )                                                                             \
   {                                                                                    \
      SCIPmessagePrintWarning(_messagehdlr, "SoPlex: unsupported parameter value\n");   \
   }

/* remember the original value of the SCIP_DEBUG define and undefine it */
#ifdef SCIP_DEBUG
#define ___DEBUG
#undef SCIP_DEBUG
#endif

/* include SoPlex solver */
#include "soplex.h"

/* define subversion for versions <= 1.5.0.1 */
#ifndef SOPLEX_SUBVERSION
#define SOPLEX_SUBVERSION 0
#endif

/* check version */
#if (SOPLEX_VERSION < 200 || (SOPLEX_VERSION == 200 && SOPLEX_SUBVERSION < 2) || (SOPLEX_VERSION > 200 && SOPLEX_VERSION < 201))
#error "This interface is not compatible with SoPlex versions prior to 2.0.0.2"
#endif

#include "spxgithash.h"

/* reset the SCIP_DEBUG define to its original SCIP value */
#undef SCIP_DEBUG
#ifdef ___DEBUG
#define SCIP_DEBUG
#undef ___DEBUG
#endif

#define SOPLEX_VERBLEVEL                5    /**< verbosity level for LPINFO */

#include "scip/pub_message.h"

/********************************************************************/
/*----------------------------- C++ --------------------------------*/
/********************************************************************/

/* in C++ we have to use "0" instead of "(void*)0" */
#undef NULL
#define NULL 0

#include <cassert>
using namespace soplex;


/** Macro for a single SoPlex call for which exceptions have to be catched - return an LP error. We
 *  make no distinction between different exception types, e.g., between memory allocation and other
 *  exceptions.
 */
#ifndef NDEBUG
#define SOPLEX_TRY(messagehdlr, x)  do                                  \
   {                                                                    \
      try                                                               \
      {                                                                 \
         (x);                                                           \
      }                                                                 \
      catch( const SPxMemoryException& E )                              \
      {                                                                 \
         std::string s = E.what();                                      \
         SCIPerrorMessage("SoPlex threw a memory exception: %s\n", s.c_str()); \
         return SCIP_ERROR;                                             \
      }                                                                 \
      catch( const SPxException& E )                                    \
      {                                                                 \
         std::string s = E.what();                                      \
         SCIPmessagePrintWarning((messagehdlr), "SoPlex threw an exception: %s\n", s.c_str()); \
         return SCIP_LPERROR;                                           \
      }                                                                 \
   }                                                                    \
   while( FALSE )

#else
#define SOPLEX_TRY(messagehdlr, x)  do                                  \
   {                                                                    \
      try                                                               \
      {                                                                 \
         (x);                                                           \
      }                                                                 \
      catch( const SPxMemoryException& E )                              \
      {                                                                 \
         std::string s = E.what();                                      \
         SCIPerrorMessage("SoPlex threw a memory exception: %s\n", s.c_str()); \
         return SCIP_ERROR;                                             \
      }                                                                 \
      catch( const SPxException& )                                      \
      {                                                                 \
         return SCIP_LPERROR;                                           \
      }                                                                 \
   }                                                                    \
   while( FALSE )
#endif

/* Macro for a single SoPlex call for which exceptions have to be catched - abort if they
 * arise. SCIP_ABORT() is not accessible here.
 */
#define SOPLEX_TRY_ABORT(x)  do                                         \
   {                                                                    \
      try                                                               \
      {                                                                 \
         (x);                                                           \
      }                                                                 \
      catch( const SPxException& E )                                    \
      {                                                                 \
         std::string s = E.what();                                      \
         SCIPerrorMessage("SoPlex threw an exception: %s\n", s.c_str()); \
         abort();                                                       \
      }                                                                 \
   }                                                                    \
   while( FALSE )



/** SCIP's SoPlex class */
class SPxSCIP : public SoPlex
{/*lint !e1790*/
   bool                  _lpinfo;
   bool                  _fromscratch;
   char*                 _probname;
   DataArray<SPxSolver::VarStatus> _colStat;  /**< column basis status used for strong branching */
   DataArray<SPxSolver::VarStatus> _rowStat;  /**< row basis status used for strong branching */
#ifdef WITH_LPSCHECK
   int                   _checknum;
   bool                  _doublecheck;
   CPXENVptr             _cpxenv;           /**< CPLEX memory environment */
   CPXLPptr              _cpxlp;            /**< CPLEX lp structure */
#endif
   SCIP_MESSAGEHDLR*     _messagehdlr;      /**< messagehdlr handler for printing messages, or NULL */

public:
   SPxSCIP(
      SCIP_MESSAGEHDLR*  messagehdlr = NULL, /**< message handler */
      const char*        probname = NULL     /**< name of problem */
      )
      : _lpinfo(false),
        _fromscratch(false),
        _probname(NULL),
        _colStat(0),
        _rowStat(0),
        _messagehdlr(messagehdlr)
   {
      if ( probname != NULL )
         SOPLEX_TRY_ABORT( setProbname(probname) );

      CHECK_SOPLEX_PARAM(setIntParam(SOLUTION_POLISHING, POLISHING_MAXBASICSLACK));

#ifdef WITH_LPSCHECK
      int cpxstat;
      _checknum = 0;
      _doublecheck = false;
      _cpxenv = CPXopenCPLEX(&cpxstat);
      assert(_cpxenv != NULL);
      _cpxlp = CPXcreateprob(_cpxenv, &cpxstat, probname != NULL ? probname : "spxcheck");
      (void) CPXsetintparam(_cpxenv, CPX_PARAM_SCRIND, 0);
#endif
   }

   virtual ~SPxSCIP()
   {
      if( _probname != NULL )
         spx_free(_probname); /*lint !e1551*/

      freePreStrongbranchingBasis(); /*lint !e1551*/

#ifdef WITH_LPSCHECK
      (void) CPXfreeprob(_cpxenv, &_cpxlp);
      (void) CPXcloseCPLEX(&_cpxenv);
#endif
   }/*lint -e1579*/

   // we might need these methods to return the original values SCIP provided, even if they could not be set
   /** return feastol set by SCIPlpiSetRealpar(), which might be tighter than what SoPlex accepted */
   Real feastol() const
   {
      return realParam(FEASTOL);
   }

   /** set feastol and store value in case SoPlex only accepts a larger tolerance */
   void setFeastol(
      const Real d
      )
   {
      CHECK_SOPLEX_PARAM(setRealParam(FEASTOL, d));
   }

   /** return opttol set by SCIPlpiSetRealpar(), which might be tighter than what SoPlex accepted */
   Real opttol() const
   {
      return realParam(OPTTOL);
   }

   /** set opttol and store value in case SoPlex only accepts a larger tolerance */
   void setOpttol(
      const Real d
      )
   {
      CHECK_SOPLEX_PARAM(setRealParam(OPTTOL, d));
   }

   /** get objective limit according to objective sense */
   Real getObjLimit() const
   {
      return (intParam(SoPlex::OBJSENSE) == SoPlex::OBJSENSE_MINIMIZE)
         ? realParam(SoPlex::OBJLIMIT_UPPER)
         : realParam(SoPlex::OBJLIMIT_LOWER);
   }

   // @todo realize this with a member variable as before
   bool getFromScratch() const
   {
      return _fromscratch;
   }

   void setFromScratch(bool fs)
   {
      _fromscratch = fs;
   }

   // @todo member variable?
   bool getLpInfo() const
   {
      return _lpinfo;
   }

   void setLpInfo(bool lpinfo)
   {
      _lpinfo = lpinfo;
   }

   // @todo member variable?
   void setProbname(const char* probname)
   {
      int len;

      assert(probname != NULL);
      if( _probname != NULL )
         spx_free(_probname);
      len = (int)strlen(probname);
      spx_alloc(_probname, len + 1);
      strncpy(_probname, probname, len); /*lint !e732*/
      _probname[len] = '\0';
   }

   void setRep(SPxSolver::Representation p_rep)
   {
      if( p_rep == SPxSolver::COLUMN && intParam(REPRESENTATION) == REPRESENTATION_ROW )
      {
         SCIPdebugMessage("switching to column representation of the basis\n");
         CHECK_SOPLEX_PARAM(setIntParam(REPRESENTATION, REPRESENTATION_COLUMN));
      }
      else if( (p_rep == SPxSolver::ROW && intParam(REPRESENTATION) == REPRESENTATION_COLUMN) )
      {
         SCIPdebugMessage("switching to row representation of the basis\n");
         CHECK_SOPLEX_PARAM(setIntParam(REPRESENTATION, REPRESENTATION_ROW));
      }
   }

#ifdef WITH_LPSCHECK
   bool getDoubleCheck()
   {
      _checknum++;
      return _doublecheck && _checknum + 1 >= CHECK_START;
   }

   void setDoubleCheck(bool dc)
   {
      _doublecheck = dc;
   }

   const char* spxStatusString(const SPxSolver::Status stat) const
   {
      switch( stat )
      {
      case SPxSolver::ABORT_TIME:
         return "ABORT_TIME";
      case SPxSolver::ABORT_ITER:
         return "ABORT_ITER";
      case SPxSolver::ABORT_VALUE:
         return "ABORT_VALUE";
      case SPxSolver::SINGULAR:
         return "SINGULAR";
      case SPxSolver::REGULAR:
         return "REGULAR";
      case SPxSolver::UNKNOWN:
         return "UNKNOWN";
      case SPxSolver::OPTIMAL:
         return "OPTIMAL";
      case SPxSolver::UNBOUNDED:
         return "UNBOUNDED";
      case SPxSolver::INFEASIBLE:
         return "INFEASIBLE";
      default:
         return "UNKNOWN";
      }  /*lint !e788*/
   }

   const char* cpxStatusString(const int stat) const
   {
      switch( stat )
      {
      case CPX_STAT_ABORT_TIME_LIM:
         return "ABORT_TIME";
      case CPX_STAT_ABORT_IT_LIM:
         return "ABORT_ITER";
      case CPX_STAT_ABORT_OBJ_LIM:
         return "ABORT_VALUE";
      case CPX_STAT_OPTIMAL:
         return "OPTIMAL";
      case CPX_STAT_OPTIMAL_INFEAS:
         return "CPX_STAT_OPTIMAL_INFEAS: OPT SOL INFEASIBLE AFTER UNSCALING";
      case CPX_STAT_UNBOUNDED:
         return "UNBOUNDED";
      case CPX_STAT_INFEASIBLE:
         return "INFEASIBLE";
      case CPX_STAT_INForUNBD:
         return "INFEASIBLE or UNBOUNDED";
      case CPX_STAT_NUM_BEST:
         return "CPX_STAT_NUM_BEST: SOL AVAILABLE BUT NOT PROVEN OPTIMAL DUE TO NUM TROUBLE";
      default:
         return "UNKNOWN";
      }  /*lint !e788*/
   }
#endif

#ifndef NDEBUG
   bool checkConsistentBounds() const
   {
      for( int i = 0; i < numColsReal(); ++i )
      {
         if( lowerReal(i) > upperReal(i) + realParam(SoPlex::EPSILON_ZERO) )
         {
            SCIPerrorMessage("inconsistent bounds on column %d: lower=%.17g, upper=%.17g\n",
               i, lowerReal(i), upperReal(i));
            return false;
         }
      }

      return true;
   }

   bool checkConsistentSides() const
   {
      for( int i = 0; i < numRowsReal(); ++i )
      {
         if( lhsReal(i) > rhsReal(i) + realParam(SoPlex::EPSILON_ZERO) )
         {
            SCIPerrorMessage("inconsistent sides on row %d: lhs=%.17g, rhs=%.17g\n",
               i, lhsReal(i), rhsReal(i));
            return false;
         }
      }

      return true;
   }
#endif

   void trySolve(bool printwarning = true)
   {
      Real timespent;
      Real timelimit;

      try
      {
#if SOPLEX_VERSION > 221 || (SOPLEX_VERSION == 221 && SOPLEX_SUBVERSION >= 4)
         (void) optimize();
#else
         (void) solve();
#endif
      }
      catch(const SPxException& x)
      {
         std::string s = x.what();
         if( printwarning )
         {
            SCIPmessagePrintWarning(_messagehdlr, "SoPlex threw an exception: %s\n", s.c_str());
         }

         /* since it is not clear if the status in SoPlex are set correctly
          * we want to make sure that if an error is thrown the status is
          * not OPTIMAL anymore.
          */
         assert(status() != SPxSolver::OPTIMAL);
      }

      assert(intParam(ITERLIMIT) < 0 || numIterations() <= intParam(ITERLIMIT));

      /* update time limit */
      timespent = solveTime();
      if( timespent > 0 )
      {
         /* get current time limit */
         timelimit = realParam(TIMELIMIT);
         if( timelimit > timespent )
            timelimit -= timespent;
         else
            timelimit = 0;
         /* set new time limit */
         assert(timelimit >= 0);
         CHECK_SOPLEX_PARAM(setRealParam(TIMELIMIT, timelimit));
      }
   }

   SPxSolver::Status doSolve(bool printwarning = true)
   {
      SPxOut::Verbosity verbosity;

      SPxSolver::Status spxStatus;

      /* store and set verbosity */
      verbosity = spxout.getVerbosity();
      spxout.setVerbosity((SPxOut::Verbosity)(getLpInfo() ? SOPLEX_VERBLEVEL : 0));

      assert(checkConsistentBounds());
      assert(checkConsistentSides());

#ifdef WITH_LPSCHECK
      /* dump LP with current basis and settings saved in SoPlex */
      if( getDoubleCheck() )
         writeStateReal("spxcheck", NULL, NULL);
#endif

      trySolve(printwarning);
      spxStatus = status();

      /* for safety reset iteration limit */
//       setTerminationIter(_itlim);

#ifdef WITH_LPSCHECK
      bool minimize = intParam(OBJSENSE) == OBJSENSE_MINIMIZE;
      Real objLimitUpper = realParam(OBJLIMIT_UPPER);
      Real objLimitLower = realParam(OBJLIMIT_LOWER);

      /* if SoPlex gave a definite answer, we double check if it is consistent with CPLEX's answer */
      if( getDoubleCheck() && (spxStatus == SPxSolver::OPTIMAL || spxStatus == SPxSolver::UNBOUNDED || spxStatus == SPxSolver::INFEASIBLE || spxStatus == SPxSolver::ABORT_VALUE) )
      {
         SCIP_Real cpxobj;
         int cpxstat;

         /* read LP with basis */
         CPX_CALL( CPXreadcopyprob(_cpxenv, _cpxlp, "spxcheck.mps", NULL) );
         CPX_CALL( CPXreadcopybase(_cpxenv, _cpxlp, "spxcheck.bas") );

         /* set tolerances */
         CPX_CALL( CPXsetdblparam(_cpxenv, CPX_PARAM_EPOPT, MAX(opttol(), 1e-9)) );
         CPX_CALL( CPXsetdblparam(_cpxenv, CPX_PARAM_EPRHS, MAX(feastol(), 1e-9)) );

         /* solve LP */
         CPX_CALL( CPXlpopt(_cpxenv, _cpxlp) );

         /* get solution status and objective value */
         CPX_CALL( CPXsolution(_cpxenv, _cpxlp, &cpxstat, &cpxobj, NULL, NULL, NULL, NULL) );
         if( !minimize )
            cpxobj *= -1.0;

         /* check for inconsistent statuses */
         if( cpxstat == CPX_STAT_OPTIMAL_INFEAS )
         {
            SCIPerrorMessage("In %s: SoPlex status=%d (%s) while CPLEX status=%d (%s)\n",
               _probname, spxStatus, spxStatusString(spxStatus), cpxstat, cpxStatusString(cpxstat));
            if( EXIT_AT_CPXERROR )
               exit(1);
         }
         else if( (spxStatus == SPxSolver::OPTIMAL && cpxstat != CPX_STAT_OPTIMAL)
            || (spxStatus == SPxSolver::UNBOUNDED && cpxstat != CPX_STAT_UNBOUNDED)
            || (spxStatus == SPxSolver::INFEASIBLE && cpxstat != CPX_STAT_INFEASIBLE) )
         {
            SCIPerrorMessage("In %s: SoPlex status=%d (%s) while CPLEX status=%d (%s) (checknum=%d)\n",
               _probname, spxStatus, spxStatusString(spxStatus), cpxstat, cpxStatusString(cpxstat), _checknum);
            if( EXIT_AT_WRONG_RESULT )
               exit(1);
         }
         else if( spxStatus == SPxSolver::ABORT_VALUE )
         {
            switch( cpxstat )
            {
            case CPX_STAT_OPTIMAL:
               if( (minimize && LTrel(cpxobj, objLimitUpper, 2*opttol()))
                  || (!minimize && GTrel(cpxobj, objLimitLower, 2*opttol())) )
               {
                  SCIPerrorMessage("In %s: SoPlex returned status=%d (%s) while CPLEX claims obj=%.10f %s %.10f=obj.limit (%s) (checknum=%d)\n",
                     _probname, spxStatus, spxStatusString(spxStatus), cpxobj, minimize ? "<" : ">",
                     minimize ? objLimitUpper : objLimitLower, cpxStatusString(cpxstat), _checknum);
                  if( EXIT_AT_WRONG_RESULT )
                     exit(1);
               }
               else if( (minimize && cpxobj < objLimitUpper) || (!minimize && cpxobj > objLimitLower) )
               {
                  SCIPerrorMessage("In %s: SoPlex returned status=%d (%s) while CPLEX claims obj=%.10f %s %.10f=obj.limit (%s) (checknum=%d)\n",
                     _probname, spxStatus, spxStatusString(spxStatus), cpxobj, minimize? "<" : ">",
                     minimize ? objLimitUpper : objLimitLower, cpxStatusString(cpxstat), _checknum);
               }
               break;
            case CPX_STAT_OPTIMAL_INFEAS:
            case CPX_STAT_NUM_BEST:
               if( (minimize && cpxobj < objLimitUpper) || (!minimize && cpxobj > objLimitLower) )
               {
                  SCIPerrorMessage("In %s: SoPlex returned status=%d (%s) while CPLEX claims obj=%.10f %s %.10f=obj.limit (%s) (checknum=%d)\n",
                     _probname, spxStatus, spxStatusString(spxStatus), cpxobj, minimize ? "<" : ">",
                     minimize ? objLimitUpper : objLimitLower, cpxStatusString(cpxstat), _checknum);
               }
               break;
            case CPX_STAT_INFEASIBLE:
               break;
            case CPX_STAT_UNBOUNDED:
               SCIPerrorMessage("In %s: SoPlex status=%d (%s) while CPLEX status=%d (%s) (checknum=%d)\n",
                  _probname, spxStatus, spxStatusString(spxStatus), cpxstat, cpxStatusString(cpxstat), _checknum);
               if( EXIT_AT_WRONG_RESULT )
                  exit(1);
               break;
            case CPX_STAT_INForUNBD:
            default:
               SCIPerrorMessage("In %s: SoPlex status=%d (%s) while CPLEX status=%d (%s) (checknum=%d)\n",
                  _probname, spxStatus, spxStatusString(spxStatus), cpxstat, cpxStatusString(cpxstat), _checknum);
               break;
            }  /*lint !e788*/
         }
         /* check for same objective values */
         else if( spxStatus == SPxSolver::OPTIMAL )
         {
            if( (minimize && LTrel(objValueReal(), cpxobj, 2*opttol()))
               || (!minimize && GTrel(objValueReal(), cpxobj, 2*opttol())) )
            {
               /* SCIPerrorMessage("In %s: LP optimal; SoPlex value=%.10f %s CPLEX value=%.10f too good (checknum=%d)\n", value(),
                  _probname, getSense() == SPxSolver::MINIMIZE ? "<" : ">", cpxobj, _checknum); */
            }
            else if( (minimize && GTrel(objValueReal(), cpxobj, 2*opttol()))
               || (!minimize && LTrel(objValueReal(), cpxobj, 2*opttol())) )
            {
               SCIPerrorMessage("In %s: LP optimal; SoPlex value=%.10f %s CPLEX value=%.10f suboptimal (checknum=%d)\n", objValueReal(),
                  _probname, minimize ? ">" : "<", cpxobj, _checknum);
               if( EXIT_AT_WRONG_RESULT )
                  exit(1);
            }
         }
      }

   ENDCHECK:
#endif

      /* restore verbosity */
      spxout.setVerbosity(verbosity);

      return spxStatus;
   }

   /** save the current basis */
   void savePreStrongbranchingBasis()
   {
      _rowStat.reSize(numRowsReal());
      _colStat.reSize(numColsReal());

      try
      {
         getBasis(_rowStat.get_ptr(), _colStat.get_ptr());
      }
#ifndef NDEBUG
      catch(const SPxException& x)
      {
         std::string s = x.what();
         SCIPmessagePrintWarning(_messagehdlr, "SoPlex threw an exception: %s\n", s.c_str());

         /* since it is not clear if the status in SoPlex are set correctly
          * we want to make sure that if an error is thrown the status is
          * not OPTIMAL anymore.
          */
         assert(status() != SPxSolver::OPTIMAL);
      }
#else
      catch(const SPxException&)
      { }
#endif
   }

   /** restore basis */
   void restorePreStrongbranchingBasis()
   {
      assert(_rowStat.size() == numRowsReal());
      assert(_colStat.size() == numColsReal());

      try
      {
         setBasis(_rowStat.get_ptr(), _colStat.get_ptr());
      }
#ifndef NDEBUG
      catch(const SPxException& x)
      {
         std::string s = x.what();
         SCIPmessagePrintWarning(_messagehdlr, "SoPlex threw an exception: %s\n", s.c_str());
#else
      catch(const SPxException&)
      {
#endif
         /* since it is not clear if the status in SoPlex are set correctly
          * we want to make sure that if an error is thrown the status is
          * not OPTIMAL anymore.
          */
         assert(status() != SPxSolver::OPTIMAL);
      }
   }

   /** if basis is in store, delete it without restoring it */
   void freePreStrongbranchingBasis()
   {
      _rowStat.clear();
      _colStat.clear();
   }

   /** is pre-strong-branching basis freed? */
   bool preStrongbranchingBasisFreed() const
   {
      return ((_rowStat.size() == 0 ) && (_colStat.size() == 0));
   }

   /** provides access for temporary storage of basis status of rows */
   DataArray<SPxSolver::VarStatus>& rowStat()
   {
      return _rowStat;
   }

   /** provides access for temporary storage of basis status or columns */
   DataArray<SPxSolver::VarStatus>& colStat()
   {
      return _colStat;
   }

}; /*lint !e1748*/




/********************************************************************/
/*-----------------------------  C  --------------------------------*/
/********************************************************************/

#include "lpi/lpi.h"
#include "scip/bitencode.h"

typedef SCIP_DUALPACKET COLPACKET;           /* each column needs two bits of information (basic/on_lower/on_upper) */
#define COLS_PER_PACKET SCIP_DUALPACKETSIZE
typedef SCIP_DUALPACKET ROWPACKET;           /* each row needs two bit of information (basic/on_lower/on_upper) */
#define ROWS_PER_PACKET SCIP_DUALPACKETSIZE



/** LP interface */
struct SCIP_LPi
{
   SPxSCIP*              spx;                /**< our SoPlex implementation */
   int*                  cstat;              /**< array for storing column basis status */
   int*                  rstat;              /**< array for storing row basis status */
   int                   cstatsize;          /**< size of cstat array */
   int                   rstatsize;          /**< size of rstat array */
   SCIP_PRICING          pricing;            /**< current pricing strategy */
   SCIP_Bool             solved;             /**< was the current LP solved? */
   SCIP_Real             conditionlimit;     /**< maximum condition number of LP basis counted as stable (-1.0: no limit) */
   SCIP_Bool             checkcondition;     /**< should condition number of LP basis be checked for stability? */
   SCIP_MESSAGEHDLR*     messagehdlr;        /**< messagehdlr handler to printing messages, or NULL */
};

/** LPi state stores basis information */
struct SCIP_LPiState
{
   int                   ncols;              /**< number of LP columns */
   int                   nrows;              /**< number of LP rows */
   COLPACKET*            packcstat;          /**< column basis status in compressed form */
   ROWPACKET*            packrstat;          /**< row basis status in compressed form */
};

/** LPi norms to store dual steepest edge */
struct SCIP_LPiNorms
{
   int                   nrows;              /**< number of stored norms corresponding to rows */
   int                   ncols;              /**< number of stored norms corresponding to cols */
   SCIP_Real*            norms;              /**< norms to be (re)stored */
};



/*
 * dynamic memory arrays
 */

/** resizes cstat array to have at least num entries */
static
SCIP_RETCODE ensureCstatMem(
   SCIP_LPI*             lpi,                /**< LP interface structure */
   int                   num                 /**< minimal number of entries in array */
   )
{
   assert(lpi != NULL);

   if( num > lpi->cstatsize )
   {
      int newsize;

      newsize = MAX(2*lpi->cstatsize, num);
      SCIP_ALLOC( BMSreallocMemoryArray(&lpi->cstat, newsize) );
      lpi->cstatsize = newsize;
   }
   assert(num <= lpi->cstatsize);

   return SCIP_OKAY;
}

/** resizes rstat array to have at least num entries */
static
SCIP_RETCODE ensureRstatMem(
   SCIP_LPI*             lpi,                /**< LP interface structure */
   int                   num                 /**< minimal number of entries in array */
   )
{
   assert(lpi != NULL);

   if( num > lpi->rstatsize )
   {
      int newsize;

      newsize = MAX(2*lpi->rstatsize, num);
      SCIP_ALLOC( BMSreallocMemoryArray(&lpi->rstat, newsize) );
      lpi->rstatsize = newsize;
   }
   assert(num <= lpi->rstatsize);

   return SCIP_OKAY;
}




/*
 * LPi state methods
 */

/** returns the number of packets needed to store column packet information */
static
int colpacketNum(
   int                   ncols               /**< number of columns to store */
   )
{
   return (ncols+(int)COLS_PER_PACKET-1)/(int)COLS_PER_PACKET;
}

/** returns the number of packets needed to store row packet information */
static
int rowpacketNum(
   int                   nrows               /**< number of rows to store */
   )
{
   return (nrows+(int)ROWS_PER_PACKET-1)/(int)ROWS_PER_PACKET;
}

/** store row and column basis status in a packed LPi state object */
static
void lpistatePack(
   SCIP_LPISTATE*       lpistate,            /**< pointer to LPi state data */
   const int*           cstat,               /**< basis status of columns in unpacked format */
   const int*           rstat                /**< basis status of rows in unpacked format */
   )
{
   assert(lpistate != NULL);
   assert(lpistate->packcstat != NULL);
   assert(lpistate->packrstat != NULL);

   SCIPencodeDualBit(cstat, lpistate->packcstat, lpistate->ncols);
   SCIPencodeDualBit(rstat, lpistate->packrstat, lpistate->nrows);
}

/** unpacks row and column basis status from a packed LPi state object */
static
void lpistateUnpack(
   const SCIP_LPISTATE* lpistate,            /**< pointer to LPi state data */
   int*                 cstat,               /**< buffer for storing basis status of columns in unpacked format */
   int*                 rstat                /**< buffer for storing basis status of rows in unpacked format */
   )
{
   assert(lpistate != NULL);
   assert(lpistate->packcstat != NULL);
   assert(lpistate->packrstat != NULL);

   SCIPdecodeDualBit(lpistate->packcstat, cstat, lpistate->ncols);
   SCIPdecodeDualBit(lpistate->packrstat, rstat, lpistate->nrows);
}

/** creates LPi state information object */
static
SCIP_RETCODE lpistateCreate(
   SCIP_LPISTATE**       lpistate,           /**< pointer to LPi state */
   BMS_BLKMEM*           blkmem,             /**< block memory */
   int                   ncols,              /**< number of columns to store */
   int                   nrows               /**< number of rows to store */
   )
{
   assert(lpistate != NULL);
   assert(blkmem != NULL);
   assert(ncols >= 0);
   assert(nrows >= 0);

   int nColPackets = colpacketNum(ncols);
   int nRowPackets = rowpacketNum(nrows);

   SCIP_ALLOC( BMSallocBlockMemory(blkmem, lpistate) );
   SCIP_ALLOC( BMSallocBlockMemoryArray(blkmem, &(*lpistate)->packcstat, nColPackets) );
   SCIP_ALLOC( BMSallocBlockMemoryArray(blkmem, &(*lpistate)->packrstat, nRowPackets) );

   return SCIP_OKAY;
}

/** frees LPi state information */
static
void lpistateFree(
   SCIP_LPISTATE**       lpistate,           /**< pointer to LPi state information (like basis information) */
   BMS_BLKMEM*           blkmem              /**< block memory */
   )
{
   assert(blkmem != NULL);
   assert(lpistate != NULL);
   assert(*lpistate != NULL);

   int nColPackets = colpacketNum((*lpistate)->ncols);
   int nRowPackets = rowpacketNum((*lpistate)->nrows);

   BMSfreeBlockMemoryArray(blkmem, &(*lpistate)->packcstat, nColPackets);
   BMSfreeBlockMemoryArray(blkmem, &(*lpistate)->packrstat, nRowPackets);
   BMSfreeBlockMemory(blkmem, lpistate);
}




/*
 * local methods
 */


/** marks the current LP to be unsolved */
static
void invalidateSolution(SCIP_LPI* lpi)
{
   assert(lpi != NULL);
   lpi->solved = FALSE;
}



/*
 * LP Interface Methods
 */


/*
 * Miscellaneous Methods
 */

static char spxname[100];
static char spxdesc[200];

/**@name Miscellaneous Methods */
/**@{ */

/** gets name and version of LP solver */
const char* SCIPlpiGetSolverName(
   void
   )
{
   SCIPdebugMessage("calling SCIPlpiGetSolverName()\n");

#if (SOPLEX_SUBVERSION > 0)
   sprintf(spxname, "SoPlex %d.%d.%d.%d", SOPLEX_VERSION/100, (SOPLEX_VERSION % 100)/10, SOPLEX_VERSION % 10, SOPLEX_SUBVERSION); /*lint !e778*/
#else
   sprintf(spxname, "SoPlex %d.%d.%d", SOPLEX_VERSION/100, (SOPLEX_VERSION % 100)/10, SOPLEX_VERSION % 10); /*lint !e778*/
#endif
   return spxname;
}

/** gets description of LP solver (developer, webpage, ...) */
const char* SCIPlpiGetSolverDesc(
   void
   )
{
   sprintf(spxdesc, "%s [GitHash: %s]", "Linear Programming Solver developed at Zuse Institute Berlin (soplex.zib.de)"
#ifdef WITH_LPSCHECK
     " - including CPLEX double check"
#endif
   , getGitHash());

   return spxdesc;
}

/** gets pointer for LP solver - use only with great care */
void* SCIPlpiGetSolverPointer(
   SCIP_LPI*             lpi                 /**< pointer to an LP interface structure */
   )
{
   return (void*) lpi->spx;
}

<<<<<<< HEAD
#if (SOPLEX_VERSION > 221 || (SOPLEX_VERSION == 221 && SOPLEX_SUBVERSION >= 3))
=======
>>>>>>> 49ffff5d
/** pass integrality information about variables to the solver */
SCIP_RETCODE SCIPlpiSetIntegralityInformation(
   SCIP_LPI*             lpi,                /**< pointer to an LP interface structure */
   int                   ncols,              /**< length of integrality array */
   int*                  intInfo             /**< integrality array (0: continuous, 1: integer) */
   )
{
<<<<<<< HEAD
   assert(ncols == lpi->spx->numColsReal() || (ncols == 0 && intInfo == NULL));
   lpi->spx->setIntegralityInformation(ncols, intInfo);

   return SCIP_OKAY;
}
#endif
=======
#if (SOPLEX_VERSION > 221 || (SOPLEX_VERSION == 221 && SOPLEX_SUBVERSION >= 3))
   assert(ncols == lpi->spx->numColsReal() || (ncols == 0 && intInfo == NULL));
   lpi->spx->setIntegralityInformation(ncols, intInfo);
   return SCIP_OKAY;
#else
   SCIPerrorMessage("SCIPlpiSetIntegralityInformation() has not been implemented yet.\n");
   return SCIP_LPERROR;
#endif
}
>>>>>>> 49ffff5d

/**@} */




/*
 * LPI Creation and Destruction Methods
 */

/**@name LPI Creation and Destruction Methods */
/**@{ */

/** creates an LP problem object */
SCIP_RETCODE SCIPlpiCreate(
   SCIP_LPI**            lpi,                /**< pointer to an LP interface structure */
   SCIP_MESSAGEHDLR*     messagehdlr,        /**< message handler to use for printing messages, or NULL */
   const char*           name,               /**< problem name */
   SCIP_OBJSEN           objsen              /**< objective sense */
   )
{
   assert(lpi != NULL);

   /* create SoPlex object */
   SCIP_ALLOC( BMSallocMemory(lpi) );

   /* we use this construction to allocate the memory for the SoPlex class also via the blockmemshell */
   (*lpi)->spx = static_cast<SPxSCIP*>(BMSallocMemoryCPP(sizeof(SPxSCIP)));
   SOPLEX_TRY( messagehdlr, (*lpi)->spx = new ((*lpi)->spx) SPxSCIP(messagehdlr, name) );
   (void) (*lpi)->spx->setIntParam(SoPlex::SYNCMODE, SoPlex::SYNCMODE_ONLYREAL);
   (void) (*lpi)->spx->setIntParam(SoPlex::SOLVEMODE, SoPlex::SOLVEMODE_REAL);
   (void) (*lpi)->spx->setIntParam(SoPlex::REPRESENTATION, SoPlex::REPRESENTATION_AUTO);

   (*lpi)->cstat = NULL;
   (*lpi)->rstat = NULL;
   (*lpi)->cstatsize = 0;
   (*lpi)->rstatsize = 0;
   (*lpi)->pricing = SCIP_PRICING_LPIDEFAULT;
   (*lpi)->conditionlimit = -1.0;
   (*lpi)->checkcondition = FALSE;
   (*lpi)->messagehdlr = messagehdlr;

   invalidateSolution(*lpi);

   /* set objective sense */
   SCIP_CALL( SCIPlpiChgObjsen(*lpi, objsen) );

   /* set default pricing */
   SCIP_CALL( SCIPlpiSetIntpar(*lpi, SCIP_LPPAR_PRICING, (int)(*lpi)->pricing) );

   {
      SPxOut::Verbosity verbosity = (*lpi)->spx->spxout.getVerbosity();
      (*lpi)->spx->spxout.setVerbosity((SPxOut::Verbosity)((*lpi)->spx->getLpInfo() ? SOPLEX_VERBLEVEL : 0));
      (*lpi)->spx->printVersion();
      (*lpi)->spx->spxout.setVerbosity(verbosity);
   }

   return SCIP_OKAY;
}

/** deletes an LP problem object */
SCIP_RETCODE SCIPlpiFree(
   SCIP_LPI**            lpi                 /**< pointer to an LP interface structure */
   )
{
   assert(lpi != NULL);
   assert(*lpi != NULL);
   assert((*lpi)->spx != NULL);

   /* free LP using destructor and free memory via blockmemshell */
   (*lpi)->spx->~SPxSCIP();
   BMSfreeMemory(&((*lpi)->spx));

   /* free memory */
   BMSfreeMemoryArrayNull(&(*lpi)->cstat);
   BMSfreeMemoryArrayNull(&(*lpi)->rstat);
   BMSfreeMemory(lpi);

   return SCIP_OKAY;
}

/**@} */




/*
 * Modification Methods
 */

/**@name Modification Methods */
/**@{ */

/** copies LP data with column matrix into LP solver */
SCIP_RETCODE SCIPlpiLoadColLP(
   SCIP_LPI*             lpi,                /**< LP interface structure */
   SCIP_OBJSEN           objsen,             /**< objective sense */
   int                   ncols,              /**< number of columns */
   const SCIP_Real*      obj,                /**< objective function values of columns */
   const SCIP_Real*      lb,                 /**< lower bounds of columns */
   const SCIP_Real*      ub,                 /**< upper bounds of columns */
   char**                colnames,           /**< column names, or NULL */
   int                   nrows,              /**< number of rows */
   const SCIP_Real*      lhs,                /**< left hand sides of rows */
   const SCIP_Real*      rhs,                /**< right hand sides of rows */
   char**                /*rownames*/,       /**< row names, or NULL */
   int                   nnonz,              /**< number of nonzero elements in the constraint matrix */
   const int*            beg,                /**< start index of each column in ind- and val-array */
   const int*            ind,                /**< row indices of constraint matrix entries */
   const SCIP_Real*      val                 /**< values of constraint matrix entries */
   )
{
   SCIPdebugMessage("calling SCIPlpiLoadColLP()\n");

   assert(lpi != NULL);
   assert(lpi->spx != NULL);
   assert(lhs != NULL);
   assert(rhs != NULL);

   invalidateSolution(lpi);
   assert(lpi->spx->preStrongbranchingBasisFreed());

   try
   {
      SPxSCIP* spx = lpi->spx;
      LPRowSet rows(nrows);
      DSVector emptyVector(0);
      int i;

      spx->clearLPReal();

      /* set objective sense */
      (void) spx->setIntParam(SoPlex::OBJSENSE, (objsen == SCIP_OBJSEN_MINIMIZE ? SoPlex::OBJSENSE_MINIMIZE : SoPlex::OBJSENSE_MAXIMIZE));

      /* create empty rows with given sides */
      for( i = 0; i < nrows; ++i )
         rows.add(lhs[i], emptyVector, rhs[i]);
      spx->addRowsReal(rows);

      /* create column vectors with coefficients and bounds */
      SCIP_CALL( SCIPlpiAddCols(lpi, ncols, obj, lb, ub, colnames, nnonz, beg, ind, val) );
   }
#ifndef NDEBUG
   catch( const SPxException& x )
   {
      std::string s = x.what();
      SCIPmessagePrintWarning(lpi->messagehdlr, "SoPlex threw an exception: %s\n", s.c_str());
#else
   catch( const SPxException& )
   {
#endif
      return SCIP_LPERROR;
   }

   return SCIP_OKAY;
}

/** adds columns to the LP */
SCIP_RETCODE SCIPlpiAddCols(
   SCIP_LPI*             lpi,                /**< LP interface structure */
   int                   ncols,              /**< number of columns to be added */
   const SCIP_Real*      obj,                /**< objective function values of new columns */
   const SCIP_Real*      lb,                 /**< lower bounds of new columns */
   const SCIP_Real*      ub,                 /**< upper bounds of new columns */
   char**                /*colnames*/,       /**< column names, or NULL */
   int                   nnonz,              /**< number of nonzero elements to be added to the constraint matrix */
   const int*            beg,                /**< start index of each column in ind- and val-array, or NULL if nnonz == 0 */
   const int*            ind,                /**< row indices of constraint matrix entries, or NULL if nnonz == 0 */
   const SCIP_Real*      val                 /**< values of constraint matrix entries, or NULL if nnonz == 0 */
   )
{
   SCIPdebugMessage("calling SCIPlpiAddCols()\n");

   assert(lpi != NULL);
   assert(lpi->spx != NULL);
   assert(obj != NULL);
   assert(lb != NULL);
   assert(ub != NULL);
   assert(nnonz == 0 || beg != NULL);
   assert(nnonz == 0 || ind != NULL);
   assert(nnonz == 0 || val != NULL);

   invalidateSolution(lpi);

   assert( lpi->spx->preStrongbranchingBasisFreed() );

#ifndef NDEBUG
   if ( nnonz > 0 )
   {
      /* perform check that no new rows are added - this is likely to be a mistake */
      int nrows = lpi->spx->numRowsReal();
      for (int j = 0; j < nnonz; ++j)
         assert( 0 <= ind[j] && ind[j] < nrows );
   }
#endif

   SPxSCIP* spx = lpi->spx;
   try
   {
      LPColSet cols(ncols);
      DSVector colVector(ncols);
      int start;
      int last;
      int i;

      /* create column vectors with coefficients and bounds */
      for( i = 0; i < ncols; ++i )
      {
         colVector.clear();
         if( nnonz > 0 )
         {
            start = beg[i];
            last = (i == ncols-1 ? nnonz : beg[i+1]);
            colVector.add( last-start, &ind[start], &val[start] );
         }
         cols.add(obj[i], lb[i], colVector, ub[i]);
      }
      spx->addColsReal(cols);
   }
#ifndef NDEBUG
   catch( const SPxException& x )
   {
      std::string s = x.what();
      SCIPmessagePrintWarning(lpi->messagehdlr, "SoPlex threw an exception: %s\n", s.c_str());
#else
   catch( const SPxException& )
   {
#endif
      return SCIP_LPERROR;
   }

   return SCIP_OKAY;
}

/** deletes all columns in the given range from LP */
SCIP_RETCODE SCIPlpiDelCols(
   SCIP_LPI*             lpi,                /**< LP interface structure */
   int                   firstcol,           /**< first column to be deleted */
   int                   lastcol             /**< last column to be deleted */
   )
{
   SCIPdebugMessage("calling SCIPlpiDelCols()\n");

   assert(lpi != NULL);
   assert(lpi->spx != NULL);
   assert(0 <= firstcol && firstcol <= lastcol && lastcol < lpi->spx->numColsReal());

   invalidateSolution(lpi);

   assert( lpi->spx->preStrongbranchingBasisFreed() );

   SOPLEX_TRY( lpi->messagehdlr, lpi->spx->removeColRangeReal(firstcol, lastcol) );

   return SCIP_OKAY;
}

/** deletes columns from SCIP_LP; the new position of a column must not be greater that its old position */
SCIP_RETCODE SCIPlpiDelColset(
   SCIP_LPI*             lpi,                /**< LP interface structure */
   int*                  dstat               /**< deletion status of columns
                                              *   input:  1 if column should be deleted, 0 if not
                                              *   output: new position of column, -1 if column was deleted */
   )
{
   int ncols;
   int i;

   SCIPdebugMessage("calling SCIPlpiDelColset()\n");

   assert(lpi != NULL);
   assert(lpi->spx != NULL);

   invalidateSolution(lpi);

   assert( lpi->spx->preStrongbranchingBasisFreed() );

   ncols = lpi->spx->numColsReal();

   /* SoPlex removeCols() method deletes the columns with dstat[i] < 0, so we have to negate the values */
   for( i = 0; i < ncols; ++i )
      dstat[i] *= -1;

   SOPLEX_TRY( lpi->messagehdlr, lpi->spx->removeColsReal(dstat) );

   return SCIP_OKAY;
}

/** adds rows to the LP */
SCIP_RETCODE SCIPlpiAddRows(
   SCIP_LPI*             lpi,                /**< LP interface structure */
   int                   nrows,              /**< number of rows to be added */
   const SCIP_Real*      lhs,                /**< left hand sides of new rows */
   const SCIP_Real*      rhs,                /**< right hand sides of new rows */
   char**                /*rownames*/,       /**< row names, or NULL */
   int                   nnonz,              /**< number of nonzero elements to be added to the constraint matrix */
   const int*            beg,                /**< start index of each row in ind- and val-array, or NULL if nnonz == 0 */
   const int*            ind,                /**< column indices of constraint matrix entries, or NULL if nnonz == 0 */
   const SCIP_Real*      val                 /**< values of constraint matrix entries, or NULL if nnonz == 0 */
   )
{
   SCIPdebugMessage("calling SCIPlpiAddRows()\n");

   assert(lpi != NULL);
   assert(lpi->spx != NULL);
   assert(lhs != NULL);
   assert(rhs != NULL);
   assert(nnonz == 0 || beg != NULL);
   assert(nnonz == 0 || ind != NULL);
   assert(nnonz == 0 || val != NULL);

   invalidateSolution(lpi);

   assert( lpi->spx->preStrongbranchingBasisFreed() );

#ifndef NDEBUG
   if ( nnonz > 0 )
   {
      /* perform check that no new columns are added - this is likely to be a mistake */
      int ncols = lpi->spx->numColsReal();
      for (int j = 0; j < nnonz; ++j)
         assert( 0 <= ind[j] && ind[j] < ncols );
   }
#endif

   try
   {
      SPxSCIP* spx = lpi->spx;
      LPRowSet rows(nrows);
      DSVector rowVector;
      int start;
      int last;
      int i;

      /* create row vectors with given sides */
      for( i = 0; i < nrows; ++i )
      {
         rowVector.clear();
         if( nnonz > 0 )
         {
            start = beg[i];
            last = (i == nrows-1 ? nnonz : beg[i+1]);
            rowVector.add( last-start, &ind[start], &val[start] );
         }
         rows.add(lhs[i], rowVector, rhs[i]);
      }
      spx->addRowsReal(rows);
   }
#ifndef NDEBUG
   catch( const SPxException& x )
   {
      std::string s = x.what();
      SCIPmessagePrintWarning(lpi->messagehdlr, "SoPlex threw an exception: %s\n", s.c_str());
#else
   catch( const SPxException& )
   {
#endif
      return SCIP_LPERROR;
   }

   return SCIP_OKAY;
}

/** deletes all rows in the given range from LP */
SCIP_RETCODE SCIPlpiDelRows(
   SCIP_LPI*             lpi,                /**< LP interface structure */
   int                   firstrow,           /**< first row to be deleted */
   int                   lastrow             /**< last row to be deleted */
   )
{
   SCIPdebugMessage("calling SCIPlpiDelRows()\n");

   assert(lpi != NULL);
   assert(lpi->spx != NULL);
   assert(0 <= firstrow && firstrow <= lastrow && lastrow < lpi->spx->numRowsReal());

   invalidateSolution(lpi);

   assert( lpi->spx->preStrongbranchingBasisFreed() );

   SOPLEX_TRY( lpi->messagehdlr, lpi->spx->removeRowRangeReal(firstrow, lastrow) );

   return SCIP_OKAY;
}

/** deletes rows from SCIP_LP; the new position of a row must not be greater that its old position */
SCIP_RETCODE SCIPlpiDelRowset(
   SCIP_LPI*             lpi,                /**< LP interface structure */
   int*                  dstat               /**< deletion status of rows
                                              *   input:  1 if row should be deleted, 0 if not
                                              *   output: new position of row, -1 if row was deleted */
   )
{
   int nrows;
   int i;

   SCIPdebugMessage("calling SCIPlpiDelRowset()\n");

   assert(lpi != NULL);
   assert(lpi->spx != NULL);

   invalidateSolution(lpi);

   assert( lpi->spx->preStrongbranchingBasisFreed() );

   nrows = lpi->spx->numRowsReal();

   /* SoPlex removeRows() method deletes the rows with dstat[i] < 0, so we have to negate the values */
   for( i = 0; i < nrows; ++i )
      dstat[i] *= -1;

   SOPLEX_TRY( lpi->messagehdlr, lpi->spx->removeRowsReal(dstat) );

   return SCIP_OKAY;
}

/** clears the whole LP */
SCIP_RETCODE SCIPlpiClear(
   SCIP_LPI*             lpi                 /**< LP interface structure */
   )
{
   SCIPdebugMessage("calling SCIPlpiClear()\n");

   assert(lpi != NULL);
   assert(lpi->spx != NULL);

   invalidateSolution(lpi);

   assert( lpi->spx->preStrongbranchingBasisFreed() );
   SOPLEX_TRY( lpi->messagehdlr, lpi->spx->clearLPReal() );

   return SCIP_OKAY;
}

/** changes lower and upper bounds of columns */
SCIP_RETCODE SCIPlpiChgBounds(
   SCIP_LPI*             lpi,                /**< LP interface structure */
   int                   ncols,              /**< number of columns to change bounds for */
   const int*            ind,                /**< column indices */
   const SCIP_Real*      lb,                 /**< values for the new lower bounds */
   const SCIP_Real*      ub                  /**< values for the new upper bounds */
   )
{
   int i;

   SCIPdebugMessage("calling SCIPlpiChgBounds()\n");

   assert(lpi != NULL);
   assert(lpi->spx != NULL);
   assert(ind != NULL);
   assert(lb != NULL);
   assert(ub != NULL);

   invalidateSolution(lpi);

   assert( lpi->spx->preStrongbranchingBasisFreed() );

   try
   {
      for( i = 0; i < ncols; ++i )
      {
         assert(0 <= ind[i] && ind[i] < lpi->spx->numColsReal());

         if ( SCIPlpiIsInfinity(lpi, lb[i]) )
         {
            SCIPerrorMessage("LP Error: fixing lower bound for variable %d to infinity.\n", ind[i]);
            return SCIP_LPERROR;
         }
         if ( SCIPlpiIsInfinity(lpi, -ub[i]) )
         {
            SCIPerrorMessage("LP Error: fixing upper bound for variable %d to -infinity.\n", ind[i]);
            return SCIP_LPERROR;
         }

         lpi->spx->changeBoundsReal(ind[i], lb[i], ub[i]);
         assert(lpi->spx->lowerReal(ind[i]) <= lpi->spx->upperReal(ind[i]) + lpi->spx->realParam(SoPlex::EPSILON_ZERO));
      }
   }
#ifndef NDEBUG
   catch( const SPxException& x )
   {
      std::string s = x.what();
      SCIPmessagePrintWarning(lpi->messagehdlr, "SoPlex threw an exception: %s\n", s.c_str());
#else
   catch( const SPxException& )
   {
#endif
      return SCIP_LPERROR;
   }

   return SCIP_OKAY;
}

/** changes left and right hand sides of rows */
SCIP_RETCODE SCIPlpiChgSides(
   SCIP_LPI*             lpi,                /**< LP interface structure */
   int                   nrows,              /**< number of rows to change sides for */
   const int*            ind,                /**< row indices */
   const SCIP_Real*      lhs,                /**< new values for left hand sides */
   const SCIP_Real*      rhs                 /**< new values for right hand sides */
   )
{
   int i;

   SCIPdebugMessage("calling SCIPlpiChgSides()\n");

   assert(lpi != NULL);
   assert(lpi->spx != NULL);
   assert(ind != NULL);
   assert(lhs != NULL);
   assert(rhs != NULL);

   invalidateSolution(lpi);

   assert( lpi->spx->preStrongbranchingBasisFreed() );

   try
   {
      for( i = 0; i < nrows; ++i )
      {
         assert(0 <= ind[i] && ind[i] < lpi->spx->numRowsReal());
         lpi->spx->changeRangeReal(ind[i], lhs[i], rhs[i]);
         assert(lpi->spx->lhsReal(ind[i]) <= lpi->spx->rhsReal(ind[i]) + lpi->spx->realParam(SoPlex::EPSILON_ZERO));
      }
   }
#ifndef NDEBUG
   catch( const SPxException& x )
   {
      std::string s = x.what();
      SCIPmessagePrintWarning(lpi->messagehdlr, "SoPlex threw an exception: %s\n", s.c_str());
#else
   catch( const SPxException& )
   {
#endif
      return SCIP_LPERROR;
   }

   return SCIP_OKAY;
}

/** changes a single coefficient */
SCIP_RETCODE SCIPlpiChgCoef(
   SCIP_LPI*             lpi,                /**< LP interface structure */
   int                   row,                /**< row number of coefficient to change */
   int                   col,                /**< column number of coefficient to change */
   SCIP_Real             newval              /**< new value of coefficient */
   )
{
   SCIPdebugMessage("calling SCIPlpiChgCoef()\n");

   assert(lpi != NULL);
   assert(lpi->spx != NULL);
   assert(0 <= row && row < lpi->spx->numRowsReal());
   assert(0 <= col && col < lpi->spx->numColsReal());

   invalidateSolution(lpi);

   assert( lpi->spx->preStrongbranchingBasisFreed() );

   SOPLEX_TRY( lpi->messagehdlr, lpi->spx->changeElementReal(row, col, newval) );

   return SCIP_OKAY;
}

/** changes the objective sense */
SCIP_RETCODE SCIPlpiChgObjsen(
   SCIP_LPI*             lpi,                /**< LP interface structure */
   SCIP_OBJSEN           objsen              /**< new objective sense */
   )
{
   SCIPdebugMessage("calling SCIPlpiChgObjsen()\n");

   assert(lpi != NULL);
   assert(lpi->spx != NULL);

   invalidateSolution(lpi);

   assert( lpi->spx->preStrongbranchingBasisFreed() );

   SOPLEX_TRY( lpi->messagehdlr, (void) lpi->spx->setIntParam(SoPlex::OBJSENSE, objsen == SCIP_OBJSEN_MINIMIZE ? SoPlex::OBJSENSE_MINIMIZE : SoPlex::OBJSENSE_MAXIMIZE ) );

   return SCIP_OKAY;
}

/** changes objective values of columns in the LP */
SCIP_RETCODE SCIPlpiChgObj(
   SCIP_LPI*             lpi,                /**< LP interface structure */
   int                   ncols,              /**< number of columns to change objective value for */
   const int*            ind,                /**< column indices to change objective value for */
   const SCIP_Real*      obj                 /**< new objective values for columns */
   )
{
   int i;

   SCIPdebugMessage("calling SCIPlpiChgObj()\n");

   assert(lpi != NULL);
   assert(lpi->spx != NULL);
   assert(ind != NULL);
   assert(obj != NULL);

   invalidateSolution(lpi);

   assert( lpi->spx->preStrongbranchingBasisFreed() );

   try
   {
      for( i = 0; i < ncols; ++i )
      {
         assert(0 <= ind[i] && ind[i] < lpi->spx->numColsReal());
         lpi->spx->changeObjReal(ind[i], obj[i]);
      }
   }
#ifndef NDEBUG
   catch( const SPxException& x )
   {
      std::string s = x.what();
      SCIPmessagePrintWarning(lpi->messagehdlr, "SoPlex threw an exception: %s\n", s.c_str());
#else
   catch( const SPxException& )
   {
#endif
      return SCIP_LPERROR;
   }

   return SCIP_OKAY;
}

/* todo unclear how to adapt to persistent scaling */
/** multiplies a row with a non-zero scalar; for negative scalars, the row's sense is switched accordingly */
SCIP_RETCODE SCIPlpiScaleRow(
   SCIP_LPI*             lpi,                /**< LP interface structure */
   int                   row,                /**< row number to scale */
   SCIP_Real             scaleval            /**< scaling multiplier */
   )
{
   SCIP_Real lhs;
   SCIP_Real rhs;

   SCIPdebugMessage("calling SCIPlpiScaleRow()\n");

   assert(lpi != NULL);
   assert(lpi->spx != NULL);
   assert(scaleval != 0.0);

   try
   {
      invalidateSolution(lpi);

      assert( lpi->spx->preStrongbranchingBasisFreed() );

      /* get the row vector and the row's sides */
#if SOPLEX_VERSION > 221 || (SOPLEX_VERSION == 221 && SOPLEX_SUBVERSION >= 4)
      SVector rowvec = lpi->spx->rowVectorRealInternal(row);
#else
      SVector rowvec = lpi->spx->rowVectorReal(row);
#endif
      lhs = lpi->spx->lhsReal(row);
      rhs = lpi->spx->rhsReal(row);

      /* scale the row vector */
      rowvec *= scaleval;

      /* adjust the sides */
      if( lhs > -lpi->spx->realParam(SoPlex::INFTY) )
         lhs *= scaleval;
      else if( scaleval < 0.0 )
         lhs = lpi->spx->realParam(SoPlex::INFTY);
      if( rhs < lpi->spx->realParam(SoPlex::INFTY) )
         rhs *= scaleval;
      else if( scaleval < 0.0 )
         rhs = -lpi->spx->realParam(SoPlex::INFTY);
      if( scaleval < 0.0 )
      {
         SCIP_Real oldlhs = lhs;
         lhs = rhs;
         rhs = oldlhs;
      }

      /* create the new row */
      LPRow lprow(lhs, rowvec, rhs);

      /* change the row in the LP */
      lpi->spx->changeRowReal(row, lprow);
      assert(lpi->spx->lhsReal(row) <= lpi->spx->rhsReal(row));
   }
#ifndef NDEBUG
   catch( const SPxException& x )
   {
      std::string s = x.what();
      SCIPmessagePrintWarning(lpi->messagehdlr, "SoPlex threw an exception: %s\n", s.c_str());
#else
   catch( const SPxException& )
   {
#endif
      return SCIP_LPERROR;
   }

   return SCIP_OKAY;
}

/* todo unclear how to adapt to persistent scaling */
/** multiplies a column with a non-zero scalar; the objective value is multiplied with the scalar, and the bounds
 *  are divided by the scalar; for negative scalars, the column's bounds are switched
 */
SCIP_RETCODE SCIPlpiScaleCol(
   SCIP_LPI*             lpi,                /**< LP interface structure */
   int                   col,                /**< column number to scale */
   SCIP_Real             scaleval            /**< scaling multiplier */
   )
{
   SCIP_Real obj;
   SCIP_Real lb;
   SCIP_Real ub;

   SCIPdebugMessage("calling SCIPlpiScaleCol()\n");

   assert(lpi != NULL);
   assert(lpi->spx != NULL);
   assert(scaleval != 0.0);

   try
   {
      invalidateSolution(lpi);

      assert( lpi->spx->preStrongbranchingBasisFreed() );

      /* get the col vector and the col's bounds and objective value */
#if SOPLEX_VERSION > 221 || (SOPLEX_VERSION == 221 && SOPLEX_SUBVERSION >= 4)
      SVector colvec = lpi->spx->colVectorRealInternal(col);
#else
      SVector colvec = lpi->spx->colVectorReal(col);
#endif
      obj = lpi->spx->objReal(col);
      lb = lpi->spx->lowerReal(col);
      ub = lpi->spx->upperReal(col);

      /* scale the col vector */
      colvec *= scaleval;

      /* scale the objective value */
      obj *= scaleval;

      /* adjust the bounds */
      if( lb > -lpi->spx->realParam(SoPlex::INFTY) )
         lb /= scaleval;
      else if( scaleval < 0.0 )
         lb = lpi->spx->realParam(SoPlex::INFTY);
      if( ub < lpi->spx->realParam(SoPlex::INFTY) )
         ub /= scaleval;
      else if( scaleval < 0.0 )
         ub = -lpi->spx->realParam(SoPlex::INFTY);
      if( scaleval < 0.0 )
      {
         SCIP_Real oldlb = lb;
         lb = ub;
         ub = oldlb;
      }

      /* create the new col (in LPCol's constructor, the upper bound is given first!) */
      LPCol lpcol(obj, colvec, ub, lb);

      /* change the col in the LP */
      lpi->spx->changeColReal(col, lpcol);
      assert(lpi->spx->lowerReal(col) <= lpi->spx->upperReal(col));
   }
#ifndef NDEBUG
   catch( const SPxException& x )
   {
      std::string s = x.what();
      SCIPmessagePrintWarning(lpi->messagehdlr, "SoPlex threw an exception: %s\n", s.c_str());
#else
   catch( const SPxException& )
   {
#endif
      return SCIP_LPERROR;
   }

   return SCIP_OKAY;
}

/**@} */




/*
 * Data Accessing Methods
 */

/**@name Data Accessing Methods */
/**@{ */

/** gets the number of rows in the LP */
SCIP_RETCODE SCIPlpiGetNRows(
   SCIP_LPI*             lpi,                /**< LP interface structure */
   int*                  nrows               /**< pointer to store the number of rows */
   )
{
   SCIPdebugMessage("calling SCIPlpiGetNRows()\n");

   assert(lpi != NULL);
   assert(lpi->spx != NULL);
   assert(nrows != NULL);

   *nrows = lpi->spx->numRowsReal();

   return SCIP_OKAY;
}

/** gets the number of columns in the LP */
SCIP_RETCODE SCIPlpiGetNCols(
   SCIP_LPI*             lpi,                /**< LP interface structure */
   int*                  ncols               /**< pointer to store the number of cols */
   )
{
   SCIPdebugMessage("calling SCIPlpiGetNCols()\n");

   assert(lpi != NULL);
   assert(lpi->spx != NULL);
   assert(ncols != NULL);

   *ncols = lpi->spx->numColsReal();

   return SCIP_OKAY;
}

/** gets the number of nonzero elements in the LP constraint matrix */
SCIP_RETCODE SCIPlpiGetNNonz(
   SCIP_LPI*             lpi,                /**< LP interface structure */
   int*                  nnonz               /**< pointer to store the number of nonzeros */
   )
{
   int i;

   SCIPdebugMessage("calling SCIPlpiGetNNonz()\n");

   assert(lpi != NULL);
   assert(lpi->spx != NULL);
   assert(nnonz != NULL);

   /* SoPlex has no direct method to return the number of nonzeros, so we have to count them manually */
   *nnonz = 0;
   if( lpi->spx->numRowsReal() < lpi->spx->numColsReal() )
   {
      for( i = 0; i < lpi->spx->numRowsReal(); ++i )
#if SOPLEX_VERSION > 221 || (SOPLEX_VERSION == 221 && SOPLEX_SUBVERSION >= 4)
         (*nnonz) += lpi->spx->rowVectorRealInternal(i).size();
#else
         (*nnonz) += lpi->spx->rowVectorReal(i).size();
#endif
   }
   else
   {
      for( i = 0; i < lpi->spx->numColsReal(); ++i )
#if SOPLEX_VERSION > 221 || (SOPLEX_VERSION == 221 && SOPLEX_SUBVERSION >= 4)
         (*nnonz) += lpi->spx->colVectorRealInternal(i).size();
#else
         (*nnonz) += lpi->spx->colVectorReal(i).size();
#endif
   }

   return SCIP_OKAY;
}

/** gets columns from LP problem object; the arrays have to be large enough to store all values
 *  Either both, lb and ub, have to be NULL, or both have to be non-NULL,
 *  either nnonz, beg, ind, and val have to be NULL, or all of them have to be non-NULL.
 */
SCIP_RETCODE SCIPlpiGetCols(
   SCIP_LPI*             lpi,                /**< LP interface structure */
   int                   firstcol,           /**< first column to get from LP */
   int                   lastcol,            /**< last column to get from LP */
   SCIP_Real*            lb,                 /**< buffer to store the lower bound vector, or NULL */
   SCIP_Real*            ub,                 /**< buffer to store the upper bound vector, or NULL */
   int*                  nnonz,              /**< pointer to store the number of nonzero elements returned, or NULL */
   int*                  beg,                /**< buffer to store start index of each column in ind- and val-array, or NULL */
   int*                  ind,                /**< buffer to store column indices of constraint matrix entries, or NULL */
   SCIP_Real*            val                 /**< buffer to store values of constraint matrix entries, or NULL */
   )
{
   int i;
   int j;

   SCIPdebugMessage("calling SCIPlpiGetCols()\n");

   assert(lpi != NULL);
   assert(lpi->spx != NULL);
   assert(0 <= firstcol && firstcol <= lastcol && lastcol < lpi->spx->numColsReal());

   if( lb != NULL )
   {
      assert(ub != NULL);

#if SOPLEX_VERSION > 221 || (SOPLEX_VERSION == 221 && SOPLEX_SUBVERSION >= 4)
      if( lpi->spx->boolParam(SoPlex::PERSISTENTSCALING) )
      {
         DVector lbvec(lpi->spx->numRowsReal());
         DVector ubvec(lpi->spx->numRowsReal());
         lpi->spx->getLowerReal(lbvec);
         lpi->spx->getUpperReal(ubvec);
         for( i = firstcol; i <= lastcol; ++i )
         {
            lb[i-firstcol] = lbvec[i];
            ub[i-firstcol] = ubvec[i];
         }
      }
      else
      {
         const Vector& lbvec = lpi->spx->lowerRealInternal();
         const Vector& ubvec = lpi->spx->upperRealInternal();
         for( i = firstcol; i <= lastcol; ++i )
         {
            lb[i-firstcol] = lbvec[i];
            ub[i-firstcol] = ubvec[i];
         }
      }
#else
      const Vector& lbvec = lpi->spx->lowerReal();
      const Vector& ubvec = lpi->spx->upperReal();

      for( i = firstcol; i <= lastcol; ++i )
      {
         lb[i-firstcol] = lbvec[i];
         ub[i-firstcol] = ubvec[i];
      }
#endif
   }
   else
      assert(ub == NULL);

   if( nnonz != NULL )
   {
      *nnonz = 0;
      for( i = firstcol; i <= lastcol; ++i )
      {
         beg[i-firstcol] = *nnonz;

#if SOPLEX_VERSION > 221 || (SOPLEX_VERSION == 221 && SOPLEX_SUBVERSION >= 4)
         if( lpi->spx->boolParam(SoPlex::PERSISTENTSCALING) )
         {
            DSVector cvec;
            lpi->spx->getColVectorReal(i, cvec);
            for( j = 0; j < cvec.size(); ++j )
            {
               ind[*nnonz] = cvec.index(j);
               val[*nnonz] = cvec.value(j);
               (*nnonz)++;
            }
         }
         else
         {
            const SVector& cvec = lpi->spx->colVectorRealInternal(i);
            for( j = 0; j < cvec.size(); ++j )
            {
               ind[*nnonz] = cvec.index(j);
               val[*nnonz] = cvec.value(j);
               (*nnonz)++;
            }
         }
#else
         const SVector& cvec = lpi->spx->colVectorReal(i);
         for( j = 0; j < cvec.size(); ++j )
         {
            ind[*nnonz] = cvec.index(j);
            val[*nnonz] = cvec.value(j);
            (*nnonz)++;
         }
#endif
      }
   }
   else
   {
      assert(beg == NULL);
      assert(ind == NULL);
      assert(val == NULL);
   }

   return SCIP_OKAY;
}

/** gets rows from LP problem object; the arrays have to be large enough to store all values.
 *  Either both, lhs and rhs, have to be NULL, or both have to be non-NULL,
 *  either nnonz, beg, ind, and val have to be NULL, or all of them have to be non-NULL.
 */
SCIP_RETCODE SCIPlpiGetRows(
   SCIP_LPI*             lpi,                /**< LP interface structure */
   int                   firstrow,           /**< first row to get from LP */
   int                   lastrow,            /**< last row to get from LP */
   SCIP_Real*            lhs,                /**< buffer to store left hand side vector, or NULL */
   SCIP_Real*            rhs,                /**< buffer to store right hand side vector, or NULL */
   int*                  nnonz,              /**< pointer to store the number of nonzero elements returned, or NULL */
   int*                  beg,                /**< buffer to store start index of each row in ind- and val-array, or NULL */
   int*                  ind,                /**< buffer to store row indices of constraint matrix entries, or NULL */
   SCIP_Real*            val                 /**< buffer to store values of constraint matrix entries, or NULL */
   )
{
   int i;
   int j;

   SCIPdebugMessage("calling SCIPlpiGetRows()\n");

   assert(lpi != NULL);
   assert(lpi->spx != NULL);
   assert(0 <= firstrow && firstrow <= lastrow && lastrow < lpi->spx->numRowsReal());

   if( lhs != NULL )
   {
      assert(rhs != NULL);

#if SOPLEX_VERSION > 221 || (SOPLEX_VERSION == 221 && SOPLEX_SUBVERSION >= 4)
      if( lpi->spx->boolParam(SoPlex::PERSISTENTSCALING) )
      {
         DVector lhsvec(lpi->spx->numColsReal());
         DVector rhsvec(lpi->spx->numColsReal());
         lpi->spx->getLhsReal(lhsvec);
         lpi->spx->getRhsReal(rhsvec);
         for( i = firstrow; i <= lastrow; ++i )
         {
            lhs[i-firstrow] = lhsvec[i];
            rhs[i-firstrow] = rhsvec[i];
         }
      }
      else
      {
         const Vector& lhsvec = lpi->spx->lhsRealInternal();
         const Vector& rhsvec = lpi->spx->rhsRealInternal();
         for( i = firstrow; i <= lastrow; ++i )
         {
            lhs[i-firstrow] = lhsvec[i];
            rhs[i-firstrow] = rhsvec[i];
         }
      }
#else
      const Vector& lhsvec = lpi->spx->lhsReal();
      const Vector& rhsvec = lpi->spx->rhsReal();
      for( i = firstrow; i <= lastrow; ++i )
      {
         lhs[i-firstrow] = lhsvec[i];
         rhs[i-firstrow] = rhsvec[i];
      }
#endif
   }
   else
      assert(rhs == NULL);

   if( nnonz != NULL )
   {
      *nnonz = 0;
      for( i = firstrow; i <= lastrow; ++i )
      {
         beg[i-firstrow] = *nnonz;

#if SOPLEX_VERSION > 221 || (SOPLEX_VERSION == 221 && SOPLEX_SUBVERSION >= 4)
         if( lpi->spx->boolParam(SoPlex::PERSISTENTSCALING) )
         {
            DSVector rvec;
            lpi->spx->getRowVectorReal(i, rvec);
            for( j = 0; j < rvec.size(); ++j )
            {
               ind[*nnonz] = rvec.index(j);
               val[*nnonz] = rvec.value(j);
               (*nnonz)++;
            }
         }
         else
         {
            const SVector& rvec = lpi->spx->rowVectorRealInternal(i);
            for( j = 0; j < rvec.size(); ++j )
            {
               ind[*nnonz] = rvec.index(j);
               val[*nnonz] = rvec.value(j);
               (*nnonz)++;
            }
         }
#else
         const SVector& rvec = lpi->spx->rowVectorReal(i);
         for( j = 0; j < rvec.size(); ++j )
         {
            ind[*nnonz] = rvec.index(j);
            val[*nnonz] = rvec.value(j);
            (*nnonz)++;
         }
#endif
      }
   }
   else
   {
      assert(beg == NULL);
      assert(ind == NULL);
      assert(val == NULL);
   }

   return SCIP_OKAY;
}

/** gets column names */
SCIP_RETCODE SCIPlpiGetColNames(
   SCIP_LPI*             lpi,                /**< LP interface structure */
   int                   firstcol,           /**< first column to get name from LP */
   int                   lastcol,            /**< last column to get name from LP */
   char**                colnames,           /**< pointers to column names (of size at least lastcol-firstcol+1) */
   char*                 namestorage,        /**< storage for col names */
   int                   namestoragesize,    /**< size of namestorage (if 0, storageleft returns the storage needed) */
   int*                  storageleft         /**< amount of storage left (if < 0 the namestorage was not big enough) */
   )
{
   assert( lpi != NULL );
   assert( lpi->spx != NULL );
   assert( colnames != NULL || namestoragesize == 0 );
   assert( namestorage != NULL || namestoragesize == 0 );
   assert( namestoragesize >= 0 );
   assert( storageleft != NULL );
   assert( 0 <= firstcol && firstcol <= lastcol && lastcol < lpi->spx->numColsReal() );

   SCIPdebugMessage("getting column names %d to %d\n", firstcol, lastcol);

//    lpi->spx->getColNames(firstcol, lastcol, colnames, namestorage, namestoragesize, storageleft);

   return SCIP_OKAY;
}

/** gets row names */
SCIP_RETCODE SCIPlpiGetRowNames(
   SCIP_LPI*             lpi,                /**< LP interface structure */
   int                   firstrow,           /**< first row to get name from LP */
   int                   lastrow,            /**< last row to get name from LP */
   char**                rownames,           /**< pointers to row names (of size at least lastrow-firstrow+1) */
   char*                 namestorage,        /**< storage for row names */
   int                   namestoragesize,    /**< size of namestorage (if 0, -storageleft returns the storage needed) */
   int*                  storageleft         /**< amount of storage left (if < 0 the namestorage was not big enough) */
   )
{
   assert( lpi != NULL );
   assert( lpi->spx != NULL );
   assert( rownames != NULL || namestoragesize == 0 );
   assert( namestorage != NULL || namestoragesize == 0 );
   assert( namestoragesize >= 0 );
   assert( storageleft != NULL );
   assert( 0 <= firstrow && firstrow <= lastrow && lastrow < lpi->spx->numRowsReal() );

   SCIPdebugMessage("getting row names %d to %d\n", firstrow, lastrow);

//    lpi->spx->getRowNames(firstrow, lastrow, rownames, namestorage, namestoragesize, storageleft);

   return SCIP_OKAY;
}

/** gets objective sense of the LP */
SCIP_RETCODE SCIPlpiGetObjsen(
   SCIP_LPI*             lpi,                /**< LP interface structure */
   SCIP_OBJSEN*          objsen              /**< pointer to store objective sense */
   )
{
   SCIPdebugMessage("calling SCIPlpiGetObjsen()\n");

   assert(lpi != NULL);
   assert(lpi->spx != NULL);
   assert(objsen != NULL);

   *objsen = (lpi->spx->intParam(SoPlex::OBJSENSE) == SoPlex::OBJSENSE_MINIMIZE) ? SCIP_OBJSEN_MINIMIZE : SCIP_OBJSEN_MAXIMIZE;

   return SCIP_OKAY;
}

/** gets objective coefficients from LP problem object */
SCIP_RETCODE SCIPlpiGetObj(
   SCIP_LPI*             lpi,                /**< LP interface structure */
   int                   firstcol,           /**< first column to get objective coefficient for */
   int                   lastcol,            /**< last column to get objective coefficient for */
   SCIP_Real*            vals                /**< array to store objective coefficients */
   )
{
   int i;

   SCIPdebugMessage("calling SCIPlpiGetObj()\n");

   assert(lpi != NULL);
   assert(lpi->spx != NULL);
   assert(0 <= firstcol && firstcol <= lastcol && lastcol < lpi->spx->numColsReal());
   assert(vals != NULL);

   for( i = firstcol; i <= lastcol; ++i )
      vals[i-firstcol] = lpi->spx->objReal(i);

   return SCIP_OKAY;
}

/** gets current bounds from LP problem object */
SCIP_RETCODE SCIPlpiGetBounds(
   SCIP_LPI*             lpi,                /**< LP interface structure */
   int                   firstcol,           /**< first column to get objective value for */
   int                   lastcol,            /**< last column to get objective value for */
   SCIP_Real*            lbs,                /**< array to store lower bound values, or NULL */
   SCIP_Real*            ubs                 /**< array to store upper bound values, or NULL */
   )
{
   int i;

   SCIPdebugMessage("calling SCIPlpiGetBounds()\n");

   assert(lpi != NULL);
   assert(lpi->spx != NULL);
   assert(0 <= firstcol && firstcol <= lastcol && lastcol < lpi->spx->numColsReal());

   for( i = firstcol; i <= lastcol; ++i )
   {
      if( lbs != NULL )
         lbs[i-firstcol] = lpi->spx->lowerReal(i);
      if( ubs != NULL )
         ubs[i-firstcol] = lpi->spx->upperReal(i);
   }

   return SCIP_OKAY;
}

/** gets current row sides from LP problem object */
SCIP_RETCODE SCIPlpiGetSides(
   SCIP_LPI*             lpi,                /**< LP interface structure */
   int                   firstrow,           /**< first row to get sides for */
   int                   lastrow,            /**< last row to get sides for */
   SCIP_Real*            lhss,               /**< array to store left hand side values, or NULL */
   SCIP_Real*            rhss                /**< array to store right hand side values, or NULL */
   )
{
   int i;

   SCIPdebugMessage("calling SCIPlpiGetSides()\n");

   assert(lpi != NULL);
   assert(lpi->spx != NULL);
   assert(0 <= firstrow && firstrow <= lastrow && lastrow < lpi->spx->numRowsReal());

   for( i = firstrow; i <= lastrow; ++i )
   {
      if( lhss != NULL )
         lhss[i-firstrow] = lpi->spx->lhsReal(i);
      if( rhss != NULL )
         rhss[i-firstrow] = lpi->spx->rhsReal(i);
   }

   return SCIP_OKAY;
}

/** gets a single coefficient */
SCIP_RETCODE SCIPlpiGetCoef(
   SCIP_LPI*             lpi,                /**< LP interface structure */
   int                   row,                /**< row number of coefficient */
   int                   col,                /**< column number of coefficient */
   SCIP_Real*            val                 /**< pointer to store the value of the coefficient */
   )
{
   SCIPdebugMessage("calling SCIPlpiGetCoef()\n");

   assert(lpi != NULL);
   assert(lpi->spx != NULL);
   assert(0 <= col && col < lpi->spx->numColsReal());
   assert(0 <= row && row < lpi->spx->numRowsReal());
   assert(val != NULL);

#if SOPLEX_VERSION > 221 || (SOPLEX_VERSION == 221 && SOPLEX_SUBVERSION >= 4)
   *val = lpi->spx->coefReal(row, col);
#else
   *val = lpi->spx->colVectorReal(col)[row];
#endif

   return SCIP_OKAY;
}

/**@} */




/*
 * Solving Methods
 */

/**@name Solving Methods */
/**@{ */

/** solves LP -- used for both, primal and dual simplex, because SoPlex doesn't distinct the two cases */
static
SCIP_RETCODE spxSolve(
   SCIP_LPI*             lpi                 /**< LP interface structure */
   )
{
   assert( lpi != NULL );
   assert( lpi->spx != NULL );

   SPxOut::Verbosity verbosity;
   /* store and set verbosity */
   verbosity = lpi->spx->spxout.getVerbosity();
   lpi->spx->spxout.setVerbosity((SPxOut::Verbosity)(lpi->spx->getLpInfo() ? SOPLEX_VERBLEVEL : 0));

   SCIPdebugMessage("calling SoPlex solve(): %d cols, %d rows\n", lpi->spx->numColsReal(), lpi->spx->numRowsReal());

   invalidateSolution(lpi);

   assert( lpi->spx->preStrongbranchingBasisFreed() );

#ifdef WITH_LPSCHECK
   lpi->spx->setDoubleCheck(CHECK_SPXSOLVE);
#endif

   /* delete starting basis if solving from scratch */
   if( lpi->spx->getFromScratch() )
   {
      try
      {
         lpi->spx->clearBasis();
      }
#ifndef NDEBUG
      catch(const SPxException& x)
      {
         std::string s = x.what();
         SCIPmessagePrintWarning(lpi->messagehdlr, "SoPlex threw an exception: %s\n", s.c_str());
#else
      catch(const SPxException&)
      {
#endif
         assert( lpi->spx->status() != SPxSolver::OPTIMAL );
         return SCIP_LPERROR;
      }
   }
   assert(!lpi->spx->getFromScratch() || lpi->spx->status() == SPxSolver::NO_PROBLEM);

   SPxSolver::Status status = lpi->spx->doSolve();
   SCIPdebugMessage(" -> SoPlex status: %d, basis status: %d\n", lpi->spx->status(), lpi->spx->basisStatus());
   lpi->solved = TRUE;

   /* restore verbosity */
   lpi->spx->spxout.setVerbosity(verbosity);

   switch( status )
   {
   case SPxSolver::ABORT_TIME:
   case SPxSolver::ABORT_ITER:
   case SPxSolver::ABORT_VALUE:
   case SPxSolver::SINGULAR:
   case SPxSolver::REGULAR:
   case SPxSolver::UNKNOWN:
   case SPxSolver::OPTIMAL:
   case SPxSolver::UNBOUNDED:
   case SPxSolver::INFEASIBLE:
      return SCIP_OKAY;
   default:
      return SCIP_LPERROR;
   }  /*lint !e788*/
}

/** calls primal simplex to solve the LP */
SCIP_RETCODE SCIPlpiSolvePrimal(
   SCIP_LPI*             lpi                 /**< LP interface structure */
   )
{
   SCIPdebugMessage("calling SCIPlpiSolvePrimal()\n");

   assert(lpi != NULL);
   assert(lpi->spx != NULL);

   (void) lpi->spx->setIntParam(SoPlex::ALGORITHM, SoPlex::ALGORITHM_PRIMAL);
   return spxSolve(lpi);
}

/** calls dual simplex to solve the LP */
SCIP_RETCODE SCIPlpiSolveDual(
   SCIP_LPI*             lpi                 /**< LP interface structure */
   )
{
   SCIPdebugMessage("calling SCIPlpiSolveDual()\n");

   assert(lpi != NULL);
   assert(lpi->spx != NULL);

   (void) lpi->spx->setIntParam(SoPlex::ALGORITHM, SoPlex::ALGORITHM_DUAL);
   return spxSolve(lpi);
}

/** calls barrier or interior point algorithm to solve the LP with crossover to simplex basis */
SCIP_RETCODE SCIPlpiSolveBarrier(
   SCIP_LPI*             lpi,                /**< LP interface structure */
   SCIP_Bool             crossover           /**< perform crossover */
   )
{  /*lint --e{715}*/
   SCIPdebugMessage("calling SCIPlpiSolveBarrier()\n");

   /* Since SoPlex does not support barrier we switch to DUAL */
   return SCIPlpiSolveDual(lpi);
}

/** start strong branching - call before any strongbranching */
SCIP_RETCODE SCIPlpiStartStrongbranch(
   SCIP_LPI*             lpi                 /**< LP interface structure */
   )
{
   assert( lpi->spx->preStrongbranchingBasisFreed() );
   lpi->spx->savePreStrongbranchingBasis();

   return SCIP_OKAY;
}

/** end strong branching - call after any strongbranching */
SCIP_RETCODE SCIPlpiEndStrongbranch(
   SCIP_LPI*             lpi                 /**< LP interface structure */
   )
{
   assert( ! lpi->spx->preStrongbranchingBasisFreed() );
   lpi->spx->restorePreStrongbranchingBasis();
   lpi->spx->freePreStrongbranchingBasis();

   return SCIP_OKAY;
}

/** performs strong branching iterations on one arbitrary candidate */
static
SCIP_RETCODE lpiStrongbranch(
   SCIP_LPI*             lpi,                /**< LP interface structure */
   int                   col,                /**< column to apply strong branching on */
   SCIP_Real             psol,               /**< current primal solution value of column */
   int                   itlim,              /**< iteration limit for strong branchings */
   SCIP_Real*            down,               /**< stores dual bound after branching column down */
   SCIP_Real*            up,                 /**< stores dual bound after branching column up */
   SCIP_Bool*            downvalid,          /**< stores whether the returned down value is a valid dual bound;
                                              *   otherwise, it can only be used as an estimate value */
   SCIP_Bool*            upvalid,            /**< stores whether the returned up value is a valid dual bound;
                                              *   otherwise, it can only be used as an estimate value */
   int*                  iter                /**< stores total number of strong branching iterations, or -1; may be NULL */
   )
{
   SPxSCIP* spx;
   SPxSolver::Status status;
   SCIP_Real oldlb;
   SCIP_Real oldub;
   SCIP_Real newlb;
   SCIP_Real newub;
   bool fromparentbasis;
   bool error;
   int oldItlim;
   SPxOut::Verbosity verbosity;

   /* store and set verbosity */
   verbosity = lpi->spx->spxout.getVerbosity();
   lpi->spx->spxout.setVerbosity((SPxOut::Verbosity)(lpi->spx->getLpInfo() ? SOPLEX_VERBLEVEL : 0));

   SCIPdebugMessage("calling SCIPlpiStrongbranch() on variable %d (%d iterations)\n", col, itlim);

   assert(lpi != NULL);
   assert(lpi->spx != NULL);
   /*  assert(down != NULL);
    * assert(up != NULL); temporary hack for cloud branching */
   assert(downvalid != NULL);
   assert(upvalid != NULL);

   spx = lpi->spx;
   status = SPxSolver::UNKNOWN;
   fromparentbasis = false;
   error = false;
   oldItlim = spx->intParam(SoPlex::ITERLIMIT);

   /* get current bounds of column */
   oldlb = spx->lowerReal(col);
   oldub = spx->upperReal(col);

   *downvalid = FALSE;
   *upvalid = FALSE;

   if( iter != NULL )
      *iter = 0;

   /* set the algorithm type to use dual simplex */

   (void) spx->setIntParam(SoPlex::ALGORITHM, SoPlex::ALGORITHM_DUAL);


   /* down branch */
   newub = EPSCEIL(psol-1.0, lpi->spx->feastol());
   if( newub >= oldlb - 0.5 && down != NULL )
   {
      SCIPdebugMessage("strong branching down on x%d (%g) with %d iterations\n", col, psol, itlim);

      spx->changeUpperReal(col, newub);
      assert(spx->lowerReal(col) <= spx->upperReal(col));

      (void) spx->setIntParam(SoPlex::ITERLIMIT, itlim);
      do
      {
#ifdef WITH_LPSCHECK
         spx->setDoubleCheck(CHECK_SPXSTRONGBRANCH);
#endif
#if SOPLEX_VERSION > 221 || (SOPLEX_VERSION == 221 && SOPLEX_SUBVERSION >= 4)
         status =  spx->optimize();
#else
         status = spx->solve();
#endif
         SCIPdebugMessage(" --> Terminate with status %d\n", status);
         switch( status )
         {
         case SPxSolver::OPTIMAL:
            *down = spx->objValueReal();
            *downvalid = TRUE;
            SCIPdebugMessage(" --> Terminate with value %f\n", *down);
            break;
         case SPxSolver::ABORT_TIME: /* SoPlex does not return a proven dual bound, if it is aborted */
         case SPxSolver::ABORT_ITER:
         case SPxSolver::ABORT_CYCLING:
            *down = spx->objValueReal();
            break;
         case SPxSolver::ABORT_VALUE:
         case SPxSolver::INFEASIBLE:
            *down = spx->getObjLimit();
            *downvalid = TRUE;
            break;
         default:
            error = true;
            break;
         }  /*lint !e788*/
         if( iter != NULL )
            (*iter) += spx->numIterations();

#ifdef STRONGBRANCH_RESTOREBASIS
         /* we restore the pre-strong-branching basis by default (and don't solve again) */
         assert( ! spx->preStrongbranchingBasisFreed() );
         spx->restorePreStrongbranchingBasis();
         fromparentbasis = false;
#else
         /* if cycling or singular basis occured and we started not from the pre-strong-branching basis, then we restore the
          * pre-strong-branching basis and try again with reduced iteration limit */
         if( (status == SPxSolver::ABORT_CYCLING || status == SPxSolver::SINGULAR) && !fromparentbasis && spx->numIterations() < itlim )
         {
            SCIPdebugMessage(" --> Repeat strong branching down with %d iterations after restoring basis\n",
                             itlim - spx->numIterations());
            spx->setIntParam(SoPlex::ITERLIMIT, itlim - spx->numIterations());
            assert( ! spx->hasPreStrongbranchingBasis() );
            spx->restorePreStrongbranchingBasis();
            fromparentbasis = true;
            error = false;
         }
         /* otherwise don't solve again */
         else
            fromparentbasis = false;
#endif
      }
      while( fromparentbasis );

      spx->changeUpperReal(col, oldub);
      assert(spx->lowerReal(col) <= spx->upperReal(col));
   }
   else if( down != NULL )
   {
      *down = spx->getObjLimit();
      *downvalid = TRUE;
   }
   else
      *downvalid = TRUE;

   /* up branch */
   if( !error )
   {
      newlb = EPSFLOOR(psol+1.0, lpi->spx->feastol());
      if( newlb <= oldub + 0.5 && up != NULL )
      {
         SCIPdebugMessage("strong branching  up  on x%d (%g) with %d iterations\n", col, psol, itlim);

         spx->changeLowerReal(col, newlb);
         assert(spx->lowerReal(col) <= spx->upperReal(col));

         (void) spx->setIntParam(SoPlex::ITERLIMIT, itlim);
         do
         {
#ifdef WITH_LPSCHECK
            spx->setDoubleCheck(CHECK_SPXSTRONGBRANCH);
#endif
#if SOPLEX_VERSION > 221 || (SOPLEX_VERSION == 221 && SOPLEX_SUBVERSION >= 4)
            status = spx->optimize();
#else
            status = spx->solve();
#endif
            SCIPdebugMessage(" --> Terminate with status %d\n", status);
            switch( status )
            {
            case SPxSolver::OPTIMAL:
               *up = spx->objValueReal();
               *upvalid = TRUE;
               SCIPdebugMessage(" --> Terminate with value %f\n", spx->objValueReal());
               break;
            case SPxSolver::ABORT_TIME: /* SoPlex does not return a proven dual bound, if it is aborted */
            case SPxSolver::ABORT_ITER:
            case SPxSolver::ABORT_CYCLING:
               *up = spx->objValueReal();
               break;
            case SPxSolver::ABORT_VALUE:
            case SPxSolver::INFEASIBLE:
               *up = spx->getObjLimit();
               *upvalid = TRUE;
               break;
            default:
               error = true;
               break;
            }  /*lint !e788*/
            if( iter != NULL )
               (*iter) += spx->numIterations();

#ifdef STRONGBRANCH_RESTOREBASIS
            /* we restore the pre-strong-branching basis by default (and don't solve again) */
            assert( ! spx->preStrongbranchingBasisFreed() );
            spx->restorePreStrongbranchingBasis();
            fromparentbasis = false;
#else
            /* if cycling or singular basis occured and we started not from the pre-strong-branching basis, then we restore the
             * pre-strong-branching basis and try again with reduced iteration limit */
            else if( (status == SPxSolver::ABORT_CYCLING || status == SPxSolver::SINGULAR) && !fromparentbasis && spx->numIterations() < itlim )
            {
               SCIPdebugMessage(" --> Repeat strong branching  up  with %d iterations after restoring basis\n", itlim - spx->numIterations());
               assert( ! spx->hasPreStrongbranchingBasis() );
               spx->restorePreStrongbranchingBasis();
               spx->setIntParam(SoPlex::ITERLIMIT, itlim - spx->numIterations());
               error = false;
               fromparentbasis = true;
            }
            /* otherwise don't solve again */
            else
               fromparentbasis = false;
#endif
         }
         while( fromparentbasis );

         spx->changeLowerReal(col, oldlb);
         assert(spx->lowerReal(col) <= spx->upperReal(col));
      }
      else if( up != NULL )
      {
         *up = spx->getObjLimit();
         *upvalid = TRUE;
      }
      else
         *upvalid = TRUE;
   }

   /* reset old iteration limit */
   (void) spx->setIntParam(SoPlex::ITERLIMIT, oldItlim);

   /* restore verbosity */
   lpi->spx->spxout.setVerbosity(verbosity);

   if( error )
   {
      SCIPdebugMessage("SCIPlpiStrongbranch() returned SoPlex status %d\n", int(status));
      return SCIP_LPERROR;
   }

   return SCIP_OKAY;
}

/** performs strong branching iterations on one @b fractional candidate */
SCIP_RETCODE SCIPlpiStrongbranchFrac(
   SCIP_LPI*             lpi,                /**< LP interface structure */
   int                   col,                /**< column to apply strong branching on */
   SCIP_Real             psol,               /**< fractional current primal solution value of column */
   int                   itlim,              /**< iteration limit for strong branchings */
   SCIP_Real*            down,               /**< stores dual bound after branching column down */
   SCIP_Real*            up,                 /**< stores dual bound after branching column up */
   SCIP_Bool*            downvalid,          /**< stores whether the returned down value is a valid dual bound;
                                              *   otherwise, it can only be used as an estimate value */
   SCIP_Bool*            upvalid,            /**< stores whether the returned up value is a valid dual bound;
                                              *   otherwise, it can only be used as an estimate value */
   int*                  iter                /**< stores total number of strong branching iterations, or -1; may be NULL */
   )
{
   SCIP_RETCODE retcode;

   /* pass call on to lpiStrongbranch() */
   retcode = lpiStrongbranch(lpi, col, psol, itlim, down, up, downvalid, upvalid, iter);

   /* pass SCIP_LPERROR to SCIP without a back trace */
   if( retcode == SCIP_LPERROR )
      return SCIP_LPERROR;

   /* evaluate retcode */
   SCIP_CALL( retcode );

   return SCIP_OKAY;
}

/** performs strong branching iterations on given @b fractional candidates */
SCIP_RETCODE SCIPlpiStrongbranchesFrac(
   SCIP_LPI*             lpi,                /**< LP interface structure */
   int*                  cols,               /**< columns to apply strong branching on */
   int                   ncols,              /**< number of columns */
   SCIP_Real*            psols,              /**< fractional current primal solution values of columns */
   int                   itlim,              /**< iteration limit for strong branchings */
   SCIP_Real*            down,               /**< stores dual bounds after branching columns down */
   SCIP_Real*            up,                 /**< stores dual bounds after branching columns up */
   SCIP_Bool*            downvalid,          /**< stores whether the returned down values are valid dual bounds;
                                              *   otherwise, they can only be used as an estimate values */
   SCIP_Bool*            upvalid,            /**< stores whether the returned up values are a valid dual bounds;
                                              *   otherwise, they can only be used as an estimate values */
   int*                  iter                /**< stores total number of strong branching iterations, or -1; may be NULL */
   )
{
   SCIP_RETCODE retcode;

   assert( cols != NULL );
   assert( psols != NULL );
   assert( down != NULL );
   assert( up != NULL );
   assert( downvalid != NULL );
   assert( upvalid != NULL );
   assert( down != NULL );

   if ( iter != NULL )
      *iter = 0;

   for (int j = 0; j < ncols; ++j)
   {
      /* pass call on to lpiStrongbranch() */
      retcode = lpiStrongbranch(lpi, cols[j], psols[j], itlim, &(down[j]), &(up[j]), &(downvalid[j]), &(upvalid[j]), iter);

      /* pass SCIP_LPERROR to SCIP without a back trace */
      if( retcode == SCIP_LPERROR )
         return SCIP_LPERROR;

      /* evaluate retcode */
      SCIP_CALL( retcode );
   }
   return SCIP_OKAY;
}

/** performs strong branching iterations on one candidate with @b integral value */
SCIP_RETCODE SCIPlpiStrongbranchInt(
   SCIP_LPI*             lpi,                /**< LP interface structure */
   int                   col,                /**< column to apply strong branching on */
   SCIP_Real             psol,               /**< current integral primal solution value of column */
   int                   itlim,              /**< iteration limit for strong branchings */
   SCIP_Real*            down,               /**< stores dual bound after branching column down */
   SCIP_Real*            up,                 /**< stores dual bound after branching column up */
   SCIP_Bool*            downvalid,          /**< stores whether the returned down value is a valid dual bound;
                                              *   otherwise, it can only be used as an estimate value */
   SCIP_Bool*            upvalid,            /**< stores whether the returned up value is a valid dual bound;
                                              *   otherwise, it can only be used as an estimate value */
   int*                  iter                /**< stores total number of strong branching iterations, or -1; may be NULL */
   )
{
   SCIP_RETCODE retcode;

   /* pass call on to lpiStrongbranch() */
   retcode = lpiStrongbranch(lpi, col, psol, itlim, down, up, downvalid, upvalid, iter);

   /* pass SCIP_LPERROR to SCIP without a back trace */
   if( retcode == SCIP_LPERROR )
      return SCIP_LPERROR;

   /* evaluate retcode */
   SCIP_CALL( retcode );

   return SCIP_OKAY;
}

/** performs strong branching iterations on given candidates with @b integral values */
SCIP_RETCODE SCIPlpiStrongbranchesInt(
   SCIP_LPI*             lpi,                /**< LP interface structure */
   int*                  cols,               /**< columns to apply strong branching on */
   int                   ncols,              /**< number of columns */
   SCIP_Real*            psols,              /**< current integral primal solution values of columns */
   int                   itlim,              /**< iteration limit for strong branchings */
   SCIP_Real*            down,               /**< stores dual bounds after branching columns down */
   SCIP_Real*            up,                 /**< stores dual bounds after branching columns up */
   SCIP_Bool*            downvalid,          /**< stores whether the returned down values are valid dual bounds;
                                              *   otherwise, they can only be used as an estimate values */
   SCIP_Bool*            upvalid,            /**< stores whether the returned up values are a valid dual bounds;
                                              *   otherwise, they can only be used as an estimate values */
   int*                  iter                /**< stores total number of strong branching iterations, or -1; may be NULL */
   )
{
   SCIP_RETCODE retcode;

   assert( cols != NULL );
   assert( psols != NULL );
   assert( down != NULL );
   assert( up != NULL );
   assert( downvalid != NULL );
   assert( upvalid != NULL );
   assert( down != NULL );

   if ( iter != NULL )
      *iter = 0;

   for (int j = 0; j < ncols; ++j)
   {
      /* pass call on to lpiStrongbranch() */
      retcode = lpiStrongbranch(lpi, cols[j], psols[j], itlim, &(down[j]), &(up[j]), &(downvalid[j]), &(upvalid[j]), iter);

      /* pass SCIP_LPERROR to SCIP without a back trace */
      if( retcode == SCIP_LPERROR )
         return SCIP_LPERROR;

      /* evaluate retcode */
      SCIP_CALL( retcode );
   }

   return SCIP_OKAY;
}
/**@} */




/*
 * Solution Information Methods
 */

/**@name Solution Information Methods */
/**@{ */

/** returns whether a solve method was called after the last modification of the LP */
SCIP_Bool SCIPlpiWasSolved(
   SCIP_LPI*             lpi                 /**< LP interface structure */
   )
{
   assert(lpi != NULL);

   return lpi->solved;
}

/** gets information about primal and dual feasibility of the current LP solution */
SCIP_RETCODE SCIPlpiGetSolFeasibility(
   SCIP_LPI*             lpi,                /**< LP interface structure */
   SCIP_Bool*            primalfeasible,     /**< stores primal feasibility status */
   SCIP_Bool*            dualfeasible        /**< stores dual feasibility status */
   )
{
   SCIPdebugMessage("calling SCIPlpiGetSolFeasibility()\n");

   assert(lpi != NULL);
   assert(primalfeasible != NULL);
   assert(dualfeasible != NULL);

   *primalfeasible = SCIPlpiIsPrimalFeasible(lpi);
   *dualfeasible = SCIPlpiIsDualFeasible(lpi);

   return SCIP_OKAY;
}

/** returns TRUE iff LP is proven to have a primal unbounded ray (but not necessary a primal feasible point);
 *  this does not necessarily mean, that the solver knows and can return the primal ray
 */
SCIP_Bool SCIPlpiExistsPrimalRay(
   SCIP_LPI*             lpi                 /**< LP interface structure */
   )
{
   SCIPdebugMessage("calling SCIPlpiExistsPrimalRay()\n");

   assert(lpi != NULL);
   assert(lpi->spx != NULL);

   return (lpi->spx->status() == SPxSolver::UNBOUNDED);
}

/** returns TRUE iff LP is proven to have a primal unbounded ray (but not necessary a primal feasible point),
 *  and the solver knows and can return the primal ray
 */
SCIP_Bool SCIPlpiHasPrimalRay(
   SCIP_LPI*             lpi                 /**< LP interface structure */
   )
{
   SCIPdebugMessage("calling SCIPlpiHasPrimalRay()\n");

   assert(lpi != NULL);
   assert(lpi->spx != NULL);

   return lpi->spx->hasPrimalRay();
}

/** returns TRUE iff LP is proven to be primal unbounded */
SCIP_Bool SCIPlpiIsPrimalUnbounded(
   SCIP_LPI*             lpi                 /**< LP interface structure */
   )
{
   SCIPdebugMessage("calling SCIPlpiIsPrimalUnbounded()\n");

   assert(lpi != NULL);
   assert(lpi->spx != NULL);

   assert(lpi->spx->status() != SPxSolver::UNBOUNDED || lpi->spx->basisStatus() == SPxBasis::UNBOUNDED);

   /* if SoPlex returns unbounded, this may only mean that an unbounded ray is available, not necessarily a primal
    * feasible point; hence we have to check the perturbation
    */
   return lpi->spx->status() == SPxSolver::UNBOUNDED;
}

/** returns TRUE iff LP is proven to be primal infeasible */
SCIP_Bool SCIPlpiIsPrimalInfeasible(
   SCIP_LPI*             lpi                 /**< LP interface structure */
   )
{
   SCIPdebugMessage("calling SCIPlpiIsPrimalInfeasible()\n");

   assert(lpi != NULL);
   assert(lpi->spx != NULL);

   return (lpi->spx->status() == SPxSolver::INFEASIBLE);
}

/** returns TRUE iff LP is proven to be primal feasible */
SCIP_Bool SCIPlpiIsPrimalFeasible(
   SCIP_LPI*             lpi                 /**< LP interface structure */
   )
{
   SPxBasis::SPxStatus basestatus;

   SCIPdebugMessage("calling SCIPlpiIsPrimalFeasible()\n");

   assert(lpi != NULL);
   assert(lpi->spx != NULL);

   basestatus = lpi->spx->basisStatus();

   /* note that the solver status may be ABORT_VALUE and the basis status optimal; if we are optimal, isPerturbed() may
    * still return true as long as perturbation plus violation is within tolerances
    */
   assert(basestatus == SPxBasis::OPTIMAL || lpi->spx->status() != SPxSolver::OPTIMAL);

   return basestatus == SPxBasis::OPTIMAL || basestatus == SPxBasis::PRIMAL;
}

/** returns TRUE iff LP is proven to have a dual unbounded ray (but not necessary a dual feasible point);
 *  this does not necessarily mean, that the solver knows and can return the dual ray
 */
SCIP_Bool SCIPlpiExistsDualRay(
   SCIP_LPI*             lpi                 /**< LP interface structure */
   )
{
   SCIPdebugMessage("calling SCIPlpiExistsDualRay()\n");

   assert(lpi != NULL);
   assert(lpi->spx != NULL);

   return (lpi->spx->status() == SPxSolver::INFEASIBLE);
}

/** returns TRUE iff LP is proven to have a dual unbounded ray (but not necessary a dual feasible point),
 *  and the solver knows and can return the dual ray
 */
SCIP_Bool SCIPlpiHasDualRay(
   SCIP_LPI*             lpi                 /**< LP interface structure */
   )
{
   SCIPdebugMessage("calling SCIPlpiHasDualRay()\n");

   assert(lpi != NULL);
   assert(lpi->spx != NULL);

   return lpi->spx->hasDualFarkas();
}

/** returns TRUE iff LP is dual unbounded */
SCIP_Bool SCIPlpiIsDualUnbounded(
   SCIP_LPI*             lpi                 /**< LP interface structure */
   )
{
   SCIPdebugMessage("calling SCIPlpiIsDualUnbounded()\n");

   assert(lpi != NULL);
   assert(lpi->spx != NULL);

   return lpi->spx->status() == SPxSolver::INFEASIBLE && lpi->spx->basisStatus() == SPxBasis::DUAL;
}

/** returns TRUE iff LP is dual infeasible */
SCIP_Bool SCIPlpiIsDualInfeasible(
   SCIP_LPI*             lpi                 /**< LP interface structure */
   )
{
   SCIPdebugMessage("calling SCIPlpiIsDualInfeasible()\n");

   assert(lpi != NULL);
   assert(lpi->spx != NULL);

   return (lpi->spx->status() == SPxSolver::UNBOUNDED);
}

/** returns TRUE iff LP is proven to be dual feasible */
SCIP_Bool SCIPlpiIsDualFeasible(
   SCIP_LPI*             lpi                 /**< LP interface structure */
   )
{
   SCIPdebugMessage("calling SCIPlpiIsDualFeasible()\n");

   assert(lpi != NULL);
   assert(lpi->spx != NULL);

   /* note that the solver status may be ABORT_VALUE and the basis status optimal; if we are optimal, isPerturbed() may
    * still return true as long as perturbation plus violation is within tolerances
    */
   assert(lpi->spx->basisStatus() == SPxBasis::OPTIMAL || lpi->spx->status() != SPxSolver::OPTIMAL);

   return (lpi->spx->basisStatus() == SPxBasis::OPTIMAL) || lpi->spx->basisStatus() == SPxBasis::DUAL;
}

/** returns TRUE iff LP was solved to optimality */
SCIP_Bool SCIPlpiIsOptimal(
   SCIP_LPI*             lpi                 /**< LP interface structure */
   )
{
   SCIPdebugMessage("calling SCIPlpiIsOptimal()\n");

   assert(lpi != NULL);
   assert((lpi->spx->basisStatus() == SPxBasis::OPTIMAL)
      == (SCIPlpiIsPrimalFeasible(lpi) && SCIPlpiIsDualFeasible(lpi)));

   /* note that the solver status may be ABORT_VALUE and the basis status optimal; if we are optimal, isPerturbed() may
    * still return true as long as perturbation plus violation is within tolerances
    */
   return (lpi->spx->basisStatus() == SPxBasis::OPTIMAL);
}

/** returns TRUE iff current LP basis is stable */
SCIP_Bool SCIPlpiIsStable(
   SCIP_LPI*             lpi                 /**< LP interface structure */
   )
{
   SCIPdebugMessage("calling SCIPlpiIsStable()\n");

   assert(lpi != NULL);
   assert(lpi->spx != NULL);

   if( lpi->spx->status() == SPxSolver::ERROR || lpi->spx->status() == SPxSolver::SINGULAR )
      return FALSE;

   /* only if we have a regular basis and the condition limit is set, we compute the condition number of the basis;
    * everything above the specified threshold is then counted as instable
    */
   if( lpi->checkcondition && (SCIPlpiIsOptimal(lpi) || SCIPlpiIsObjlimExc(lpi)) )
   {
      SCIP_RETCODE retcode;
      SCIP_Real kappa;

      retcode = SCIPlpiGetRealSolQuality(lpi, SCIP_LPSOLQUALITY_ESTIMCONDITION, &kappa);
      if( retcode != SCIP_OKAY )
      {
         SCIPABORT();
      }
      assert(kappa != SCIP_INVALID); /*lint !e777*/

      if( kappa > lpi->conditionlimit )
         return FALSE;
   }

   return TRUE;
}

/** returns TRUE iff the objective limit was reached */
SCIP_Bool SCIPlpiIsObjlimExc(
   SCIP_LPI*             lpi                 /**< LP interface structure */
   )
{
   SCIPdebugMessage("calling SCIPlpiIsObjlimExc()\n");

   assert(lpi != NULL);
   assert(lpi->spx != NULL);

   return (lpi->spx->status() == SPxSolver::ABORT_VALUE);
}

/** returns TRUE iff the iteration limit was reached */
SCIP_Bool SCIPlpiIsIterlimExc(
   SCIP_LPI*             lpi                 /**< LP interface structure */
   )
{
   SCIPdebugMessage("calling SCIPlpiIsIterlimExc()\n");

   assert(lpi != NULL);
   assert(lpi->spx != NULL);

   return (lpi->spx->status() == SPxSolver::ABORT_ITER);
}

/** returns TRUE iff the time limit was reached */
SCIP_Bool SCIPlpiIsTimelimExc(
   SCIP_LPI*             lpi                 /**< LP interface structure */
   )
{
   SCIPdebugMessage("calling SCIPlpiIsTimelimExc()\n");

   assert(lpi != NULL);
   assert(lpi->spx != NULL);

   return (lpi->spx->status() == SPxSolver::ABORT_TIME);
}

/** returns the internal solution status of the solver */
int SCIPlpiGetInternalStatus(
   SCIP_LPI*             lpi                 /**< LP interface structure */
   )
{
   SCIPdebugMessage("calling SCIPlpiIsTimelimExc()\n");

   assert(lpi != NULL);
   assert(lpi->spx != NULL);

   return static_cast<int>(lpi->spx->status());
}

/** tries to reset the internal status of the LP solver in order to ignore an instability of the last solving call */
SCIP_RETCODE SCIPlpiIgnoreInstability(
   SCIP_LPI*             lpi,                /**< LP interface structure */
   SCIP_Bool*            success             /**< pointer to store, whether the instability could be ignored */
   )
{  /*lint --e{715}*/
   SCIPdebugMessage("calling SCIPlpiIgnoreInstability()\n");

   assert(lpi != NULL);
   assert(lpi->spx != NULL);

   /* instable situations cannot be ignored */
   *success = FALSE;

   return SCIP_OKAY;
}

/** gets objective value of solution */
SCIP_RETCODE SCIPlpiGetObjval(
   SCIP_LPI*             lpi,                /**< LP interface structure */
   SCIP_Real*            objval              /**< stores the objective value */
   )
{
   SCIPdebugMessage("calling SCIPlpiGetObjval()\n");

   assert(lpi != NULL);
   assert(lpi->spx != NULL);
   assert(objval != NULL);

   *objval = lpi->spx->objValueReal();

   return SCIP_OKAY;
}

/** gets primal and dual solution vectors */
SCIP_RETCODE SCIPlpiGetSol(
   SCIP_LPI*             lpi,                /**< LP interface structure */
   SCIP_Real*            objval,             /**< stores the objective value, may be NULL if not needed */
   SCIP_Real*            primsol,            /**< primal solution vector, may be NULL if not needed */
   SCIP_Real*            dualsol,            /**< dual solution vector, may be NULL if not needed */
   SCIP_Real*            activity,           /**< row activity vector, may be NULL if not needed */
   SCIP_Real*            redcost             /**< reduced cost vector, may be NULL if not needed */
   )
{
   SCIPdebugMessage("calling SCIPlpiGetSol()\n");

   assert(lpi != NULL);
   assert(lpi->spx != NULL);

   if( objval != NULL )
      *objval = lpi->spx->objValueReal();

   try
   {
      if( primsol != NULL )
      {
         Vector tmp(lpi->spx->numColsReal(), primsol);
         (void)lpi->spx->getPrimalReal(tmp);
      }
      if( dualsol != NULL )
      {
         Vector tmp(lpi->spx->numRowsReal(), dualsol);
         (void)lpi->spx->getDualReal(tmp);
      }
      if( activity != NULL )
      {
         Vector tmp(lpi->spx->numRowsReal(), activity);
         (void)lpi->spx->getSlacksReal(tmp);  /* in SoPlex, the activities are called "slacks" */
      }
      if( redcost != NULL )
      {
         Vector tmp(lpi->spx->numColsReal(), redcost);
         (void)lpi->spx->getRedCostReal(tmp);
      }
   }
#ifndef NDEBUG
   catch( const SPxException& x )
   {
      std::string s = x.what();
      SCIPmessagePrintWarning(lpi->messagehdlr, "SoPlex threw an exception: %s\n", s.c_str());
#else
   catch( const SPxException& )
   {
#endif
      return SCIP_LPERROR;
   }

   return SCIP_OKAY;
}

/** gets primal ray for unbounded LPs */
SCIP_RETCODE SCIPlpiGetPrimalRay(
   SCIP_LPI*             lpi,                /**< LP interface structure */
   SCIP_Real*            ray                 /**< primal ray */
   )
{  /*lint --e{715}*/
   SCIPdebugMessage("calling SCIPlpiGetPrimalRay()\n");

   assert(lpi != NULL);
   assert(lpi->spx != NULL);
   assert(lpi->spx->hasPrimalRay());

   try
   {
      Vector tmp(lpi->spx->numColsReal(), ray);
      (void)lpi->spx->getPrimalRayReal(tmp);
   }
#ifndef NDEBUG
   catch( const SPxException& x )
   {
      std::string s = x.what();
      SCIPmessagePrintWarning(lpi->messagehdlr, "SoPlex threw an exception: %s\n", s.c_str());
#else
   catch( const SPxException& )
   {
#endif
      return SCIP_LPERROR;
   }

   return SCIP_OKAY;
}

/** gets dual farkas proof for infeasibility */
SCIP_RETCODE SCIPlpiGetDualfarkas(
   SCIP_LPI*             lpi,                /**< LP interface structure */
   SCIP_Real*            dualfarkas          /**< dual farkas row multipliers */
   )
{
   SCIPdebugMessage("calling SCIPlpiGetDualfarkas()\n");

   assert(lpi != NULL);
   assert(lpi->spx != NULL);
   assert(lpi->spx->hasDualFarkas());

   try
   {
      Vector tmp(lpi->spx->numRowsReal(), dualfarkas);
      (void)lpi->spx->getDualFarkasReal(tmp);
   }
#ifndef NDEBUG
   catch( const SPxException& x )
   {
      std::string s = x.what();
      SCIPmessagePrintWarning(lpi->messagehdlr, "SoPlex threw an exception: %s\n", s.c_str());
#else
   catch( const SPxException& )
   {
#endif
      return SCIP_LPERROR;
   }

   return SCIP_OKAY;
}

/** gets the number of LP iterations of the last solve call */
SCIP_RETCODE SCIPlpiGetIterations(
   SCIP_LPI*             lpi,                /**< LP interface structure */
   int*                  iterations          /**< pointer to store the number of iterations of the last solve call */
   )
{
   SCIPdebugMessage("calling SCIPlpiGetIterations()\n");

   assert(lpi != NULL);
   assert(lpi->spx != NULL);

   *iterations = lpi->spx->numIterations();

   return SCIP_OKAY;
}

/** gets information about the quality of an LP solution
 *
 *  Such information is usually only available, if also a (maybe not optimal) solution is available.
 *  The LPI should return SCIP_INVALID for @p quality, if the requested quantity is not available.
 */
SCIP_RETCODE SCIPlpiGetRealSolQuality(
   SCIP_LPI*             lpi,                /**< LP interface structure */
   SCIP_LPSOLQUALITY     qualityindicator,   /**< indicates which quality should be returned */
   SCIP_Real*            quality             /**< pointer to store quality number */
   )
{
   SCIPdebugMessage("calling SCIPlpiGetRealSolQuality()\n");

   assert(lpi != NULL);
   assert(quality != NULL);

   bool success;

   assert(lpi != NULL);
   assert(quality != NULL);

   SCIPdebugMessage("requesting solution quality from SoPlex: quality %d\n", qualityindicator);

   switch( qualityindicator )
   {
      case SCIP_LPSOLQUALITY_ESTIMCONDITION:
         success = lpi->spx->getEstimatedCondition(*quality);
         break;

      case SCIP_LPSOLQUALITY_EXACTCONDITION:
         success = lpi->spx->getExactCondition(*quality);
         break;

      default:
         SCIPerrorMessage("Solution quality %d unknown.\n", qualityindicator);
         return SCIP_INVALIDDATA;
   }

   if( !success )
   {
      SCIPdebugMessage("problem computing condition number\n");
      *quality = SCIP_INVALID;
   }

   return SCIP_OKAY;
}

/**@} */




/*
 * LP Basis Methods
 */

/**@name LP Basis Methods */
/**@{ */


/** gets current basis status for columns and rows; arrays must be large enough to store the basis status */
SCIP_RETCODE SCIPlpiGetBase(
   SCIP_LPI*             lpi,                /**< LP interface structure */
   int*                  cstat,              /**< array to store column basis status, or NULL */
   int*                  rstat               /**< array to store row basis status, or NULL */
   )
{
   int i;

   SCIPdebugMessage("calling SCIPlpiGetBase()\n");

   assert(lpi != NULL);
   assert(lpi->spx != NULL);

   assert( lpi->spx->preStrongbranchingBasisFreed() );

   if( rstat != NULL && cstat != NULL )
   {
      for( i = 0; i < lpi->spx->numRowsReal(); ++i )
      {
         switch( lpi->spx->basisRowStatus(i) )
         {
         case SPxSolver::BASIC:
            rstat[i] = SCIP_BASESTAT_BASIC; /*lint !e641*/
            break;
         case SPxSolver::FIXED:
         case SPxSolver::ON_LOWER:
            rstat[i] = SCIP_BASESTAT_LOWER; /*lint !e641*/
            break;
         case SPxSolver::ON_UPPER:
            rstat[i] = SCIP_BASESTAT_UPPER; /*lint !e641*/
            break;
         case SPxSolver::ZERO:
            SCIPerrorMessage("slack variable has basis status ZERO (should not occur)\n");
            return SCIP_LPERROR;
         case SPxSolver::UNDEFINED:
         default:
            SCIPerrorMessage("invalid basis status\n");
            SCIPABORT();
            return SCIP_INVALIDDATA; /*lint !e527*/
         }
      }
   }

   if( cstat != NULL )
   {
      for( i = 0; i < lpi->spx->numColsReal(); ++i )
      {
//         SCIP_Real val = 0.0;
         switch( lpi->spx->basisColStatus(i) )
         {
         case SPxSolver::BASIC:
            cstat[i] = SCIP_BASESTAT_BASIC; /*lint !e641*/
            break;
         case SPxSolver::FIXED:
         /* Get reduced cost estimation. If the estimation is not correct this should not hurt:
         * If the basis is loaded into SoPlex again, the status is converted to FIXED again; in
         * this case there is no problem at all. If the basis is saved and/or used in some other
         * solver, it usually is very cheap to perform the pivots necessary to get an optimal
         * basis.
         * @todo implement getRedCostEst()
         * */
//          SCIP_CALL( getRedCostEst(lpi->spx, i, &val) );
//            if( val < 0.0 )  /* reduced costs < 0 => UPPER  else => LOWER */
//               cstat[i] = SCIP_BASESTAT_UPPER; /*lint !e641*/
//            else
            cstat[i] = SCIP_BASESTAT_LOWER; /*lint !e641*/
            break;
         case SPxSolver::ON_LOWER:
            cstat[i] = SCIP_BASESTAT_LOWER; /*lint !e641*/
            break;
         case SPxSolver::ON_UPPER:
            cstat[i] = SCIP_BASESTAT_UPPER; /*lint !e641*/
            break;
         case SPxSolver::ZERO:
            cstat[i] = SCIP_BASESTAT_ZERO; /*lint !e641*/
            break;
         case SPxSolver::UNDEFINED:
         default:
            SCIPerrorMessage("invalid basis status\n");
            SCIPABORT();
            return SCIP_INVALIDDATA; /*lint !e527*/
         }
      }
   }

   return SCIP_OKAY;
}

/** sets current basis status for columns and rows */
SCIP_RETCODE SCIPlpiSetBase(
   SCIP_LPI*             lpi,                /**< LP interface structure */
   const int*            cstat,              /**< array with column basis status */
   const int*            rstat               /**< array with row basis status */
   )
{
   int i;
   int nCols = lpi->spx->numColsReal();
   int nRows = lpi->spx->numRowsReal();

   SCIPdebugMessage("calling SCIPlpiSetBase()\n");

   assert(lpi != NULL);
   assert(lpi->spx != NULL);
   assert(cstat != NULL || nCols == 0);
   assert(rstat != NULL || nRows == 0);

   assert( lpi->spx->preStrongbranchingBasisFreed() );
   invalidateSolution(lpi);

   DataArray<SPxSolver::VarStatus>& _colstat = lpi->spx->colStat();
   DataArray<SPxSolver::VarStatus>& _rowstat = lpi->spx->rowStat();

   _colstat.reSize(nCols);
   _rowstat.reSize(nRows);

   for( i = 0; i < nRows; ++i )
   {
      switch( rstat[i] ) /*lint !e613*/
      {
      case SCIP_BASESTAT_LOWER:
         _rowstat[i] = SPxSolver::ON_LOWER;
         break;
      case SCIP_BASESTAT_BASIC:
         _rowstat[i] = SPxSolver::BASIC;
         break;
      case SCIP_BASESTAT_UPPER:
         _rowstat[i] = SPxSolver::ON_UPPER;
         break;
      case SCIP_BASESTAT_ZERO:
         SCIPerrorMessage("slack variable has basis status ZERO (should not occur)\n");
         return SCIP_LPERROR; /*lint !e429*/
      default:
         SCIPerrorMessage("invalid basis status\n");
         SCIPABORT();
         return SCIP_INVALIDDATA; /*lint !e527*/
      }
   }

   for( i = 0; i < nCols; ++i )
   {
      switch( cstat[i] ) /*lint !e613*/
      {
      case SCIP_BASESTAT_LOWER:
         _colstat[i] = SPxSolver::ON_LOWER;
         break;
      case SCIP_BASESTAT_BASIC:
         _colstat[i] = SPxSolver::BASIC;
         break;
      case SCIP_BASESTAT_UPPER:
         _colstat[i] = SPxSolver::ON_UPPER;
         break;
      case SCIP_BASESTAT_ZERO:
         _colstat[i] = SPxSolver::ZERO;
         break;
      default:
         SCIPerrorMessage("invalid basis status\n");
         SCIPABORT();
         return SCIP_INVALIDDATA; /*lint !e527*/
      }
   }

   SOPLEX_TRY( lpi->messagehdlr, lpi->spx->setBasis(_rowstat.get_ptr(), _colstat.get_ptr()) );
   lpi->spx->freePreStrongbranchingBasis();

   return SCIP_OKAY;
}

/** returns the indices of the basic columns and rows; basic column n gives value n, basic row m gives value -1-m */
SCIP_RETCODE SCIPlpiGetBasisInd(
   SCIP_LPI*             lpi,                /**< LP interface structure */
   int*                  bind                /**< pointer to store basis indices ready to keep number of rows entries */
   )
{
   SCIPdebugMessage("calling SCIPlpiGetBasisInd()\n");

   assert(lpi != NULL);
   assert(lpi->spx != NULL);

   assert(lpi->spx->preStrongbranchingBasisFreed());

   lpi->spx->getBasisInd(bind);

   return SCIP_OKAY;
}


/** get dense row of inverse basis matrix B^-1
 *
 *  @note The LP interface defines slack variables to have coefficient +1. This means that if, internally, the LP solver
 *        uses a -1 coefficient, then rows associated with slacks variables whose coefficient is -1, should be negated;
 *        see also the explanation in lpi.h.
 */
SCIP_RETCODE SCIPlpiGetBInvRow(
   SCIP_LPI*             lpi,                /**< LP interface structure */
   int                   r,                  /**< row number */
   SCIP_Real*            coef,               /**< pointer to store the coefficients of the row */
   int*                  inds,               /**< array to store the non-zero indices */
   int*                  ninds               /**< pointer to store the number of non-zero indices
                                               *  (-1: if we do not store sparsity informations) */
   )
{
   SCIPdebugMessage("calling SCIPlpiGetBInvRow()\n");

   assert( lpi != NULL);
   assert(lpi->spx != NULL);
   assert(lpi->spx->preStrongbranchingBasisFreed());

   assert(r >= 0);
   assert(r < lpi->spx->numRowsReal());

   if( ! lpi->spx->getBasisInverseRowReal(r, coef, inds, ninds) )
      return SCIP_LPERROR;

   return SCIP_OKAY;
}

/** get dense column of inverse basis matrix B^-1
 *
 *  @note The LP interface defines slack variables to have coefficient +1. This means that if, internally, the LP solver
 *        uses a -1 coefficient, then rows associated with slacks variables whose coefficient is -1, should be negated;
 *        see also the explanation in lpi.h.
 */
SCIP_RETCODE SCIPlpiGetBInvCol(
   SCIP_LPI*             lpi,                /**< LP interface structure */
   int                   c,                  /**< column number of B^-1; this is NOT the number of the column in the LP;
                                              *   you have to call SCIPlpiGetBasisInd() to get the array which links the
                                              *   B^-1 column numbers to the row and column numbers of the LP!
                                              *   c must be between 0 and nrows-1, since the basis has the size
                                              *   nrows * nrows */
   SCIP_Real*            coef,               /**< pointer to store the coefficients of the column */
   int*                  inds,               /**< array to store the non-zero indices */
   int*                  ninds               /**< pointer to store the number of non-zero indices
                                               *  (-1: if we do not store sparsity informations) */
   )
{
   SCIPdebugMessage("calling SCIPlpiGetBInvCol()\n");

   assert( lpi != NULL );
   assert( lpi->spx != NULL );
   assert( lpi->spx->preStrongbranchingBasisFreed() );

   if( ! lpi->spx->getBasisInverseColReal(c, coef, inds, ninds) )
      return SCIP_LPERROR;

   return SCIP_OKAY;
}

/** get dense row of inverse basis matrix times constraint matrix B^-1 * A
 *
 *  @note The LP interface defines slack variables to have coefficient +1. This means that if, internally, the LP solver
 *        uses a -1 coefficient, then rows associated with slacks variables whose coefficient is -1, should be negated;
 *        see also the explanation in lpi.h.
 */
SCIP_RETCODE SCIPlpiGetBInvARow(
   SCIP_LPI*             lpi,                /**< LP interface structure */
   int                   r,                  /**< row number */
   const SCIP_Real*      binvrow,            /**< row in (A_B)^-1 from prior call to SCIPlpiGetBInvRow(), or NULL */
   SCIP_Real*            coef,               /**< vector to return coefficients */
   int*                  inds,               /**< array to store the non-zero indices */
   int*                  ninds               /**< pointer to store the number of non-zero indices
                                               *  (-1: if we do not store sparsity informations) */
   )
{
   SCIP_Real* buf;
   SCIP_Real* binv;
   int nrows;
   int ncols;
   int c;

   SCIPdebugMessage("calling SCIPlpiGetBInvARow()\n");

   assert(lpi != NULL);
   assert(lpi->spx != NULL);
   assert( lpi->spx->preStrongbranchingBasisFreed() );

   nrows = lpi->spx->numRowsReal();
   ncols = lpi->spx->numColsReal();
   buf = NULL;

   /* get (or calculate) the row in B^-1 */
   if( binvrow == NULL )
   {
      SCIP_ALLOC( BMSallocMemoryArray(&buf, nrows) );
      SCIP_CALL( SCIPlpiGetBInvRow(lpi, r, buf, inds, ninds) );
      binv = buf;
   }
   else
      binv = const_cast<SCIP_Real*>(binvrow);

   assert(binv != NULL);

   /* mark sparsity pattern as invalid */
   if( ninds != NULL )
      *ninds = -1;

   // @todo exploit sparsity in binv by looping over nrows
   /* calculate the scalar product of the row in B^-1 and A */
   Vector binvvec(nrows, binv);

#if SOPLEX_VERSION > 221 || (SOPLEX_VERSION == 221 && SOPLEX_SUBVERSION >= 4)
   /* temporary unscaled column of A */
   DSVector acol;
#endif

   for( c = 0; c < ncols; ++c )
   {
#if SOPLEX_VERSION > 221 || (SOPLEX_VERSION == 221 && SOPLEX_SUBVERSION >= 4)
      lpi->spx->getColVectorReal(c, acol);
      coef[c] = binvvec * acol;  /* scalar product */ /*lint !e1702*/
#else
      coef[c] = binvvec * lpi->spx->colVectorReal(c);  /* scalar product */ /*lint !e1702*/
#endif
   }

   /* free memory if it was temporarily allocated */
   BMSfreeMemoryArrayNull(&buf);

   return SCIP_OKAY;
}

/** get dense column of inverse basis matrix times constraint matrix B^-1 * A
 *
 *  @note The LP interface defines slack variables to have coefficient +1. This means that if, internally, the LP solver
 *        uses a -1 coefficient, then rows associated with slacks variables whose coefficient is -1, should be negated;
 *        see also the explanation in lpi.h.
 */
SCIP_RETCODE SCIPlpiGetBInvACol(
   SCIP_LPI*             lpi,                /**< LP interface structure */
   int                   c,                  /**< column number */
   SCIP_Real*            coef,               /**< vector to return coefficients */
   int*                  inds,               /**< array to store the non-zero indices */
   int*                  ninds               /**< pointer to store the number of non-zero indices
                                               *  (-1: if we do not store sparsity informations) */
   )
{  /*lint --e{715}*/
   /* create a new uninitialized full vector */
   DVector col(lpi->spx->numRowsReal());

#if SOPLEX_VERSION > 221 || (SOPLEX_VERSION == 221 && SOPLEX_SUBVERSION >= 4)
   /* temporary sparse vector used for unscaling (memory is automatically enlarged) */
   DSVector colsparse;
#endif

   SCIPdebugMessage("calling SCIPlpiGetBInvACol()\n");

   assert( lpi != NULL );
   assert( lpi->spx != NULL );
   assert( lpi->spx->preStrongbranchingBasisFreed() );

   /* extract column c of A */
   assert(c >= 0);
   assert(c < lpi->spx->numColsReal());

   /* @todo implement this with sparse vectors */
   /* mark sparsity pattern as invalid */
   if( ninds != NULL )
      *ninds = -1;

   /* col needs to be cleared because copying colVectorReal only regards nonzeros */
   col.clear();

#if SOPLEX_VERSION > 221 || (SOPLEX_VERSION == 221 && SOPLEX_SUBVERSION >= 4)
   lpi->spx->getColVectorReal(c, colsparse);
   /* the copy is necessary to transform the sparse column into a dense vector */
   col = colsparse;
#else
   col = lpi->spx->colVectorReal(c);
#endif

   /* solve */
   if( ! lpi->spx->getBasisInverseTimesVecReal(col.get_ptr(), coef) )
      return SCIP_LPERROR;

   return SCIP_OKAY;
}

/**@} */




/*
 * LP State Methods
 */

/**@name LP State Methods */
/**@{ */

/** stores LPi state (like basis information) into lpistate object */
SCIP_RETCODE SCIPlpiGetState(
   SCIP_LPI*             lpi,                /**< LP interface structure */
   BMS_BLKMEM*           blkmem,             /**< block memory */
   SCIP_LPISTATE**       lpistate            /**< pointer to LPi state information (like basis information) */
   )
{
   int ncols;
   int nrows;

   SCIPdebugMessage("calling SCIPlpiGetState()\n");

   assert(blkmem != NULL);
   assert(lpi != NULL);
   assert(lpi->spx != NULL);
   assert(lpistate != NULL);

   assert( lpi->spx->preStrongbranchingBasisFreed() );

   ncols = lpi->spx->numColsReal();
   nrows = lpi->spx->numRowsReal();
   assert(ncols >= 0);
   assert(nrows >= 0);

   /* allocate lpistate data */
   SCIP_CALL( lpistateCreate(lpistate, blkmem, ncols, nrows) );

   /* allocate enough memory for storing uncompressed basis information */
   SCIP_CALL( ensureCstatMem(lpi, ncols) );
   SCIP_CALL( ensureRstatMem(lpi, nrows) );

   /* get unpacked basis information */
   SCIP_CALL( SCIPlpiGetBase(lpi, lpi->cstat, lpi->rstat) );

   /* pack LPi state data */
   (*lpistate)->ncols = ncols;
   (*lpistate)->nrows = nrows;
   lpistatePack(*lpistate, lpi->cstat, lpi->rstat);

   return SCIP_OKAY;
}

/** loads LPi state (like basis information) into solver; note that the LP might have been extended with additional
 *  columns and rows since the state was stored with SCIPlpiGetState()
 */
SCIP_RETCODE SCIPlpiSetState(
   SCIP_LPI*             lpi,                /**< LP interface structure */
   BMS_BLKMEM*           /*blkmem*/,         /**< block memory */
   const SCIP_LPISTATE*  lpistate            /**< LPi state information (like basis information) */
   )
{
   int lpncols;
   int lpnrows;
   int i;

   SCIPdebugMessage("calling SCIPlpiSetState()\n");

   assert(lpi != NULL);
   assert(lpi->spx != NULL);
   assert(lpistate != NULL);

   assert( lpi->spx->preStrongbranchingBasisFreed() );

   lpncols = lpi->spx->numColsReal();
   lpnrows = lpi->spx->numRowsReal();
   assert(lpistate->ncols <= lpncols);
   assert(lpistate->nrows <= lpnrows);

   /* allocate enough memory for storing uncompressed basis information */
   SCIP_CALL( ensureCstatMem(lpi, lpncols) );
   SCIP_CALL( ensureRstatMem(lpi, lpnrows) );

   /* unpack LPi state data */
   lpistateUnpack(lpistate, lpi->cstat, lpi->rstat);

   /* extend the basis to the current LP beyond the previously existing columns */
   for( i = lpistate->ncols; i < lpncols; ++i )
   {
      SCIP_Real bnd = lpi->spx->lowerReal(i);
      if ( SCIPlpiIsInfinity(lpi, REALABS(bnd)) )
      {
         /* if lower bound is +/- infinity -> try upper bound */
         bnd = lpi->spx->lowerReal(i);
         if ( SCIPlpiIsInfinity(lpi, REALABS(bnd)) )
            /* variable is free */
            lpi->cstat[i] = SCIP_BASESTAT_ZERO;  /*lint !e641*/
         else
            /* use finite upper bound */
            lpi->cstat[i] = SCIP_BASESTAT_UPPER; /*lint !e641*/
      }
      else
         /* use finite lower bound */
         lpi->cstat[i] = SCIP_BASESTAT_LOWER; /*lint !e641*/
   }
   for( i = lpistate->nrows; i < lpnrows; ++i )
      lpi->rstat[i] = SCIP_BASESTAT_BASIC; /*lint !e641*/

   /* load basis information */
   SCIP_CALL( SCIPlpiSetBase(lpi, lpi->cstat, lpi->rstat) );

   return SCIP_OKAY;
}

/** clears current LPi state (like basis information) of the solver */
SCIP_RETCODE SCIPlpiClearState(
   SCIP_LPI*             lpi                 /**< LP interface structure */
   )
{  /*lint --e{715}*/
   SCIPdebugMessage("calling SCIPlpiClearState()\n");

   assert(lpi != NULL);
   assert(lpi->spx != NULL);

   try
   {
      lpi->spx->clearBasis();
   }
#ifndef NDEBUG
   catch( const SPxException& x )
   {
      std::string s = x.what();
      SCIPmessagePrintWarning(lpi->messagehdlr, "SoPlex threw an exception: %s\n", s.c_str());
#else
   catch( const SPxException& )
   {
#endif
      assert( lpi->spx->status() != SPxSolver::OPTIMAL );
      return SCIP_LPERROR;
   }

   return SCIP_OKAY;
}

/** frees LPi state information */
SCIP_RETCODE SCIPlpiFreeState(
   SCIP_LPI*             lpi,                /**< LP interface structure */
   BMS_BLKMEM*           blkmem,             /**< block memory */
   SCIP_LPISTATE**       lpistate            /**< pointer to LPi state information (like basis information) */
   )
{  /*lint --e{715}*/
   SCIPdebugMessage("calling SCIPlpiFreeState()\n");

   assert(lpi != NULL);
   assert(lpistate != NULL);

   if ( *lpistate != NULL )
      lpistateFree(lpistate, blkmem);

   return SCIP_OKAY;
}

/** checks, whether the given LP state contains simplex basis information */
SCIP_Bool SCIPlpiHasStateBasis(
   SCIP_LPI*             lpi,                /**< LP interface structure */
   SCIP_LPISTATE*        lpistate            /**< LP state information (like basis information) */
   )
{  /*lint --e{715}*/
   return TRUE;
}

/** reads LP state (like basis information from a file */
SCIP_RETCODE SCIPlpiReadState(
   SCIP_LPI*             lpi,               /**< LP interface structure */
   const char*           fname              /**< file name */
   )
{
   SCIPdebugMessage("calling SCIPlpiReadState()\n");

   assert( lpi->spx->preStrongbranchingBasisFreed() );

   bool success;
   SOPLEX_TRY( lpi->messagehdlr, success = lpi->spx->readBasisFile(fname, 0, 0) );

   return success ? SCIP_OKAY : SCIP_LPERROR;
}

/** writes LP state (like basis information) to a file */
SCIP_RETCODE SCIPlpiWriteState(
   SCIP_LPI*             lpi,            /**< LP interface structure */
   const char*           fname           /**< file name */
   )
{
   SCIPdebugMessage("calling SCIPlpiWriteState()\n");

   assert( lpi->spx->preStrongbranchingBasisFreed() );

   bool res;
   SOPLEX_TRY( lpi->messagehdlr, res = lpi->spx->writeBasisFile(fname, 0, 0) );

   if ( ! res )
      return SCIP_LPERROR;

   return SCIP_OKAY;
}

/**@} */




/*
 * LP Pricing Norms Methods
 */

/**@name LP Pricing Norms Methods */
/**@{ */

/** stores LPi pricing norms information
 *  @todo should we store norm information?
 */
SCIP_RETCODE SCIPlpiGetNorms(
   SCIP_LPI*             lpi,                /**< LP interface structure */
   BMS_BLKMEM*           blkmem,             /**< block memory */
   SCIP_LPINORMS**       lpinorms            /**< pointer to LPi pricing norms information */
   )
{  /*lint --e{715}*/
#if ((SOPLEX_VERSION == 201 && SOPLEX_SUBVERSION >= 3) || SOPLEX_VERSION > 201)
   int nrows;
   int ncols;

   assert(blkmem != NULL);
   assert(lpi != NULL);
   assert(lpi->spx != NULL);
   assert(lpinorms != NULL);

   lpi->spx->getNdualNorms(nrows, ncols);

   if( nrows == 0 && ncols == 0)
   {
      (*lpinorms = NULL);
      return SCIP_OKAY;
   }

   /* allocate lpinorms data */
   SCIP_ALLOC( BMSallocBlockMemory(blkmem, lpinorms) );
   SCIP_ALLOC( BMSallocBlockMemoryArray(blkmem, &(*lpinorms)->norms, nrows + ncols) );
   (*lpinorms)->nrows = 0;
   (*lpinorms)->ncols = 0;

   SCIPdebugMessage("storing SoPlex LPi pricing norms in %p (%d rows, %d cols)\n", (void *) *lpinorms, nrows, ncols);

   if( !lpi->spx->getDualNorms((*lpinorms)->nrows, (*lpinorms)->ncols, (*lpinorms)->norms) )
   {
      SCIPdebugMessage("freeing norms at %p\n", (void *) *lpinorms);
      BMSfreeBlockMemoryArray(blkmem, &(*lpinorms)->norms, nrows + ncols);
      BMSfreeBlockMemory(blkmem, lpinorms);
      assert(*lpinorms == NULL);
   }
#ifndef NDEBUG
   else
   {
      assert(nrows == (*lpinorms)->nrows);
      assert(ncols == (*lpinorms)->ncols);
   }
#endif
#else
   (*lpinorms) = NULL;
#endif

   return SCIP_OKAY;
}

/** loads LPi pricing norms into solver; note that the LP might have been extended with additional
 *  columns and rows since the state was stored with SCIPlpiGetNorms()
 */
SCIP_RETCODE SCIPlpiSetNorms(
   SCIP_LPI*             lpi,                /**< LP interface structure */
   BMS_BLKMEM*           blkmem,             /**< block memory */
   const SCIP_LPINORMS*  lpinorms            /**< LPi pricing norms information */
   )
{  /*lint --e{715}*/
#if ((SOPLEX_VERSION == 201 && SOPLEX_SUBVERSION >= 3) || SOPLEX_VERSION > 201)
   assert(blkmem != NULL);
   assert(lpi != NULL);
   assert(lpi->spx != NULL);

   /* if there was no pricing norms information available, the LPi norms were not stored */
   if( lpinorms == NULL )
      return SCIP_OKAY;

   assert(lpinorms->nrows <= lpi->spx->numRowsReal());
   assert(lpinorms->ncols <= lpi->spx->numColsReal());

   if( lpinorms->nrows == 0 )
      return SCIP_OKAY;

   SCIPdebugMessage("loading LPi simplex norms %p (%d rows, %d cols) into SoPlex LP with %d rows and %d cols\n",
      (const void *) lpinorms, lpinorms->nrows, lpinorms->ncols, lpi->spx->numRowsReal(), lpi->spx->numColsReal());

   (void) lpi->spx->setDualNorms(lpinorms->nrows, lpinorms->ncols, lpinorms->norms);
#endif

   return SCIP_OKAY;
}

/** frees pricing norms information */
SCIP_RETCODE SCIPlpiFreeNorms(
   SCIP_LPI*             lpi,                /**< LP interface structure */
   BMS_BLKMEM*           blkmem,             /**< block memory */
   SCIP_LPINORMS**       lpinorms            /**< pointer to LPi pricing norms information */
   )
{  /*lint --e{715}*/
#if ((SOPLEX_VERSION == 201 && SOPLEX_SUBVERSION >= 3) || SOPLEX_VERSION > 201)
   assert(lpi != NULL);
   assert(lpinorms != NULL);

   SCIPdebugMessage("freeing norms at %p\n", (void *) *lpinorms);

   BMSfreeBlockMemoryArray(blkmem, &(*lpinorms)->norms, (*lpinorms)->nrows + (*lpinorms)->ncols);
   BMSfreeBlockMemory(blkmem, lpinorms);
   assert(*lpinorms == NULL);
#endif

   return SCIP_OKAY;
}

/**@} */




/*
 * Parameter Methods
 */

/**@name Parameter Methods */
/**@{ */

/** gets integer parameter of LP */
SCIP_RETCODE SCIPlpiGetIntpar(
   SCIP_LPI*             lpi,                /**< LP interface structure */
   SCIP_LPPARAM          type,               /**< parameter number */
   int*                  ival                /**< buffer to store the parameter value */
   )
{
   SCIPdebugMessage("calling SCIPlpiGetIntpar()\n");

   assert(lpi != NULL);
   assert(lpi->spx != NULL);
   assert(ival != NULL);

   switch( type )
   {
   case SCIP_LPPAR_FROMSCRATCH:
      *ival = lpi->spx->getFromScratch();
      break;
   case SCIP_LPPAR_LPINFO:
      *ival = lpi->spx->getLpInfo();
      break;
   case SCIP_LPPAR_LPITLIM:
      *ival = lpi->spx->intParam(SoPlex::ITERLIMIT);
      break;
   case SCIP_LPPAR_PRESOLVING:
      *ival = lpi->spx->intParam(SoPlex::SIMPLIFIER) == SoPlex::SIMPLIFIER_AUTO;
      break;
   case SCIP_LPPAR_PRICING:
      *ival = (int) lpi->pricing;
      break;
   case SCIP_LPPAR_SCALING:
      *ival = (int) (lpi->spx->intParam(SoPlex::SCALER) != SoPlex::SCALER_OFF);
      break;
#if SOPLEX_VERSION >= 201
   case SCIP_LPPAR_TIMING:
      *ival = (int) (lpi->spx->intParam(SoPlex::TIMER));
      break;
#endif
#if SOPLEX_VERSION >= 230 || (SOPLEX_VERSION == 220 && SOPLEX_SUBVERSION >= 3)
   case SCIP_LPPAR_RANDOMSEED:
      *ival = (int) lpi->spx->randomSeed();
      break;
#endif
   default:
      return SCIP_PARAMETERUNKNOWN;
   }  /*lint !e788*/

   return SCIP_OKAY;
}

/** sets integer parameter of LP */
SCIP_RETCODE SCIPlpiSetIntpar(
   SCIP_LPI*             lpi,                /**< LP interface structure */
   SCIP_LPPARAM          type,               /**< parameter number */
   int                   ival                /**< parameter value */
   )
{
   SCIPdebugMessage("calling SCIPlpiSetIntpar()\n");

   assert(lpi != NULL);
   assert(lpi->spx != NULL);

   switch( type )
   {
   case SCIP_LPPAR_FROMSCRATCH:
      assert(ival == TRUE || ival == FALSE);
      lpi->spx->setFromScratch(bool(ival));
      break;
   case SCIP_LPPAR_LPINFO:
      assert(ival == TRUE || ival == FALSE);
      lpi->spx->setLpInfo(bool(ival));
      break;
   case SCIP_LPPAR_LPITLIM:
      assert(ival >= -1);
      (void) lpi->spx->setIntParam(SoPlex::ITERLIMIT, ival);
      break;
   case SCIP_LPPAR_PRESOLVING:
      assert(ival == TRUE || ival == FALSE);
      (void) lpi->spx->setIntParam(SoPlex::SIMPLIFIER, (ival ? SoPlex::SIMPLIFIER_AUTO : SoPlex::SIMPLIFIER_OFF));
      break;
   case SCIP_LPPAR_PRICING:
      lpi->pricing = (SCIP_PRICING)ival;
      switch( lpi->pricing )
      {
      case SCIP_PRICING_LPIDEFAULT:
      case SCIP_PRICING_AUTO:
         (void) lpi->spx->setIntParam(SoPlex::PRICER, SoPlex::PRICER_AUTO);
         break;
      case SCIP_PRICING_FULL:
         (void) lpi->spx->setIntParam(SoPlex::PRICER, SoPlex::PRICER_STEEP);
         break;
      case SCIP_PRICING_PARTIAL:
         (void) lpi->spx->setIntParam(SoPlex::PRICER, SoPlex::PRICER_PARMULT);
         break;
      case SCIP_PRICING_STEEP:
         (void) lpi->spx->setIntParam(SoPlex::PRICER, SoPlex::PRICER_STEEP);
         break;
      case SCIP_PRICING_STEEPQSTART:
         (void) lpi->spx->setIntParam(SoPlex::PRICER, SoPlex::PRICER_QUICKSTEEP);
         break;
      case SCIP_PRICING_DEVEX:
         (void) lpi->spx->setIntParam(SoPlex::PRICER, SoPlex::PRICER_DEVEX);
         break;
      default:
         return SCIP_LPERROR;
      }
      break;
   case SCIP_LPPAR_SCALING:
      assert(ival == TRUE || ival == FALSE);
      (void) lpi->spx->setIntParam(SoPlex::SCALER, ( ival ? SoPlex::SCALER_BIEQUI : SoPlex::SCALER_OFF));
      break;
#if SOPLEX_VERSION >= 201
   case SCIP_LPPAR_TIMING:
      assert(ival >= 0 && ival < 3);
      (void) lpi->spx->setIntParam(SoPlex::TIMER, ival);
      break;
#endif
<<<<<<< HEAD
#if SOPLEX_VERSION > 220 || (SOPLEX_VERSION == 220 && SOPLEX_SUBVERSION >= 3)
=======
#if SOPLEX_VERSION > 221 || (SOPLEX_VERSION == 221 && SOPLEX_SUBVERSION >= 3)
>>>>>>> 49ffff5d
   case SCIP_LPPAR_RANDOMSEED:
      lpi->spx->setRandomSeed((unsigned int) ival);
      break;
#endif
<<<<<<< HEAD
#if SOPLEX_VERSION > 221 || (SOPLEX_VERSION >= 221 && SOPLEX_SUBVERSION > 1)
=======
#if SOPLEX_VERSION > 221 || (SOPLEX_VERSION >= 221 && SOPLEX_SUBVERSION >= 3)
>>>>>>> 49ffff5d
   case SCIP_LPPAR_POLISHING:
      assert(ival >= 0 && ival < 3);
      (void) lpi->spx->setIntParam(SoPlex::SOLUTION_POLISHING, ival);
      break;
#endif
<<<<<<< HEAD
=======
#if SOPLEX_VERSION >= 230 || (SOPLEX_VERSION == 221 && SOPLEX_SUBVERSION >= 4)
   case SCIP_LPPAR_PERSISTENTSCALING:
      lpi->spx->setBoolParam(SoPlex::PERSISTENTSCALING, (bool) ival);
      break;
#endif
>>>>>>> 49ffff5d
   default:
      return SCIP_PARAMETERUNKNOWN;
   }  /*lint !e788*/

   return SCIP_OKAY;
}

/** gets floating point parameter of LP */
SCIP_RETCODE SCIPlpiGetRealpar(
   SCIP_LPI*             lpi,                /**< LP interface structure */
   SCIP_LPPARAM          type,               /**< parameter number */
   SCIP_Real*            dval                /**< buffer to store the parameter value */
   )
{
   SCIPdebugMessage("calling SCIPlpiGetRealpar()\n");

   assert(lpi != NULL);
   assert(lpi->spx != NULL);
   assert(dval != NULL);

   switch( type )
   {
   case SCIP_LPPAR_FEASTOL:
      *dval = lpi->spx->feastol();
      break;
   case SCIP_LPPAR_DUALFEASTOL:
      *dval = lpi->spx->opttol();
      break;
   case SCIP_LPPAR_LOBJLIM:
      *dval = lpi->spx->realParam(SoPlex::OBJLIMIT_LOWER);
      break;
   case SCIP_LPPAR_UOBJLIM:
      *dval = lpi->spx->realParam(SoPlex::OBJLIMIT_UPPER);
      break;
   case SCIP_LPPAR_LPTILIM:
      *dval = lpi->spx->realParam(SoPlex::TIMELIMIT);
      break;
   case SCIP_LPPAR_ROWREPSWITCH:
      *dval = lpi->spx->realParam(SoPlex::REPRESENTATION_SWITCH);
      if( *dval >= SCIPlpiInfinity(lpi) )
         *dval = -1.0;
      break;
   case SCIP_LPPAR_CONDITIONLIMIT:
      *dval = lpi->conditionlimit;
      break;
   default:
      return SCIP_PARAMETERUNKNOWN;
   }  /*lint !e788*/

   return SCIP_OKAY;
}

/** sets floating point parameter of LP */
SCIP_RETCODE SCIPlpiSetRealpar(
   SCIP_LPI*             lpi,                /**< LP interface structure */
   SCIP_LPPARAM          type,               /**< parameter number */
   SCIP_Real             dval                /**< parameter value */
   )
{
   SCIPdebugMessage("calling SCIPlpiSetRealpar()\n");

   assert(lpi != NULL);
   assert(lpi->spx != NULL);

   switch( type )
   {
   case SCIP_LPPAR_FEASTOL:
      lpi->spx->setFeastol(dval);
      break;
   case SCIP_LPPAR_DUALFEASTOL:
      lpi->spx->setOpttol(dval);
      break;
   case SCIP_LPPAR_LOBJLIM:
      (void) lpi->spx->setRealParam(SoPlex::OBJLIMIT_LOWER, dval);
      break;
   case SCIP_LPPAR_UOBJLIM:
      (void) lpi->spx->setRealParam(SoPlex::OBJLIMIT_UPPER, dval);
      break;
   case SCIP_LPPAR_LPTILIM:
      (void) lpi->spx->setRealParam(SoPlex::TIMELIMIT, dval);
      break;
   case SCIP_LPPAR_ROWREPSWITCH:
      assert(dval >= -1.5);
      if( dval < 0.0 )
         (void) lpi->spx->setRealParam(SoPlex::REPRESENTATION_SWITCH, SCIPlpiInfinity(lpi));
      else
         (void) lpi->spx->setRealParam(SoPlex::REPRESENTATION_SWITCH, dval);
      break;
   case SCIP_LPPAR_CONDITIONLIMIT:
      lpi->conditionlimit = dval;
      lpi->checkcondition = (dval >= 0);
      break;
   default:
      return SCIP_PARAMETERUNKNOWN;
   }  /*lint !e788*/

   return SCIP_OKAY;
}

/**@} */




/*
 * Numerical Methods
 */

/**@name Numerical Methods */
/**@{ */

/** returns value treated as infinity in the LP solver */
SCIP_Real SCIPlpiInfinity(
   SCIP_LPI*             lpi                 /**< LP interface structure */
   )
{
   SCIPdebugMessage("calling SCIPlpiInfinity()\n");

   return lpi->spx->realParam(SoPlex::INFTY);
}

/** checks if given value is treated as infinity in the LP solver */
SCIP_Bool SCIPlpiIsInfinity(
   SCIP_LPI*             lpi,                /**< LP interface structure */
   SCIP_Real             val
   )
{
   SCIPdebugMessage("calling SCIPlpiIsInfinity()\n");

   return (val >= lpi->spx->realParam(SoPlex::INFTY));
}

/**@} */




/*
 * File Interface Methods
 */

/**@name File Interface Methods */
/**@{ */

/** returns, whether the given file exists */
static
SCIP_Bool fileExists(
   const char*           filename            /**< file name */
   )
{
   FILE* f;

   f = fopen(filename, "r");
   if( f == NULL )
      return FALSE;

   fclose(f);

   return TRUE;
}

/** reads LP from a file */
SCIP_RETCODE SCIPlpiReadLP(
   SCIP_LPI*             lpi,                /**< LP interface structure */
   const char*           fname               /**< file name */
   )
{
   SCIPdebugMessage("calling SCIPlpiReadLP()\n");

   assert(lpi != NULL);
   assert(lpi->spx != NULL);

   assert( lpi->spx->preStrongbranchingBasisFreed() );

   if( !fileExists(fname) )
      return SCIP_NOFILE;

   try
   {
      assert(lpi->spx->intParam(SoPlex::READMODE) == SoPlex::READMODE_REAL);
      if( !lpi->spx->readFile(fname) )
         return SCIP_READERROR;
   }
#ifndef NDEBUG
   catch( const SPxException& x )
   {
      std::string s = x.what();
      SCIPmessagePrintWarning(lpi->messagehdlr, "SoPlex threw an exception: %s\n", s.c_str());
#else
   catch( const SPxException& )
   {
#endif
      return SCIP_READERROR;
   }

   return SCIP_OKAY;
}

/** writes LP to a file */
SCIP_RETCODE SCIPlpiWriteLP(
   SCIP_LPI*             lpi,                /**< LP interface structure */
   const char*           fname               /**< file name */
   )
{
   SCIPdebugMessage("calling SCIPlpiWriteLP()\n");

   assert(lpi != NULL);
   assert(lpi->spx != NULL);

   try
   {
      (void) lpi->spx->writeFileReal(fname);
   }
#ifndef NDEBUG
   catch( const SPxException& x )
   {
      std::string s = x.what();
      SCIPmessagePrintWarning(lpi->messagehdlr, "SoPlex threw an exception: %s\n", s.c_str());
#else
   catch( const SPxException& )
   {
#endif
      return SCIP_WRITEERROR;
   }

   return SCIP_OKAY;
}

/**@} */<|MERGE_RESOLUTION|>--- conflicted
+++ resolved
@@ -209,8 +209,6 @@
    {
       if ( probname != NULL )
          SOPLEX_TRY_ABORT( setProbname(probname) );
-
-      CHECK_SOPLEX_PARAM(setIntParam(SOLUTION_POLISHING, POLISHING_MAXBASICSLACK));
 
 #ifdef WITH_LPSCHECK
       int cpxstat;
@@ -962,10 +960,6 @@
    return (void*) lpi->spx;
 }
 
-<<<<<<< HEAD
-#if (SOPLEX_VERSION > 221 || (SOPLEX_VERSION == 221 && SOPLEX_SUBVERSION >= 3))
-=======
->>>>>>> 49ffff5d
 /** pass integrality information about variables to the solver */
 SCIP_RETCODE SCIPlpiSetIntegralityInformation(
    SCIP_LPI*             lpi,                /**< pointer to an LP interface structure */
@@ -973,14 +967,6 @@
    int*                  intInfo             /**< integrality array (0: continuous, 1: integer) */
    )
 {
-<<<<<<< HEAD
-   assert(ncols == lpi->spx->numColsReal() || (ncols == 0 && intInfo == NULL));
-   lpi->spx->setIntegralityInformation(ncols, intInfo);
-
-   return SCIP_OKAY;
-}
-#endif
-=======
 #if (SOPLEX_VERSION > 221 || (SOPLEX_VERSION == 221 && SOPLEX_SUBVERSION >= 3))
    assert(ncols == lpi->spx->numColsReal() || (ncols == 0 && intInfo == NULL));
    lpi->spx->setIntegralityInformation(ncols, intInfo);
@@ -990,7 +976,6 @@
    return SCIP_LPERROR;
 #endif
 }
->>>>>>> 49ffff5d
 
 /**@} */
 
@@ -4158,33 +4143,22 @@
       (void) lpi->spx->setIntParam(SoPlex::TIMER, ival);
       break;
 #endif
-<<<<<<< HEAD
-#if SOPLEX_VERSION > 220 || (SOPLEX_VERSION == 220 && SOPLEX_SUBVERSION >= 3)
-=======
 #if SOPLEX_VERSION > 221 || (SOPLEX_VERSION == 221 && SOPLEX_SUBVERSION >= 3)
->>>>>>> 49ffff5d
    case SCIP_LPPAR_RANDOMSEED:
       lpi->spx->setRandomSeed((unsigned int) ival);
       break;
 #endif
-<<<<<<< HEAD
-#if SOPLEX_VERSION > 221 || (SOPLEX_VERSION >= 221 && SOPLEX_SUBVERSION > 1)
-=======
 #if SOPLEX_VERSION > 221 || (SOPLEX_VERSION >= 221 && SOPLEX_SUBVERSION >= 3)
->>>>>>> 49ffff5d
    case SCIP_LPPAR_POLISHING:
       assert(ival >= 0 && ival < 3);
       (void) lpi->spx->setIntParam(SoPlex::SOLUTION_POLISHING, ival);
       break;
 #endif
-<<<<<<< HEAD
-=======
 #if SOPLEX_VERSION >= 230 || (SOPLEX_VERSION == 221 && SOPLEX_SUBVERSION >= 4)
    case SCIP_LPPAR_PERSISTENTSCALING:
       lpi->spx->setBoolParam(SoPlex::PERSISTENTSCALING, (bool) ival);
       break;
 #endif
->>>>>>> 49ffff5d
    default:
       return SCIP_PARAMETERUNKNOWN;
    }  /*lint !e788*/
