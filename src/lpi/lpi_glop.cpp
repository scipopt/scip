/* * * * * * * * * * * * * * * * * * * * * * * * * * * * * * * * * * * * * * */
/*                                                                           */
/*                  This file is part of the program and library             */
/*         SCIP --- Solving Constraint Integer Programs                      */
/*                                                                           */
/*    Copyright (C) 2002-2019 Konrad-Zuse-Zentrum                            */
/*                            fuer Informationstechnik Berlin                */
/*                                                                           */
/*  SCIP is distributed under the terms of the ZIB Academic License.         */
/*                                                                           */
/*  You should have received a copy of the ZIB Academic License              */
/*  along with SCIP; see the file COPYING. If not visit scip.zib.de.         */
/*                                                                           */
/* * * * * * * * * * * * * * * * * * * * * * * * * * * * * * * * * * * * * * */

/**@fiele   lpi_glop.cpp
 * @ingroup LPIS
 * @brief  LP interface for Glop
 * @author Corentin Le Molgat
 * @author Laurent Perron
 * @author Marc Pfetsch
 * @author Frederic Didier
 */

/*--+----1----+----2----+----3----+----4----+----5----+----6----+----7----+----8----+----9----+----0----+----1----+----2*/

/* turn off some warnings */
#pragma GCC diagnostic ignored "-Wsign-compare"
#pragma GCC diagnostic ignored "-Wpedantic"
#pragma GCC diagnostic ignored "-Wignored-qualifiers"
#pragma GCC diagnostic ignored "-Wshadow"
#pragma GCC diagnostic ignored "-Wnon-virtual-dtor"
#pragma GCC diagnostic ignored "-Wctor-dtor-privacy"
#pragma GCC diagnostic ignored "-Woverflow"

#include "ortools/base/version.h"
#include "ortools/glop/lp_solver.h"
#include "ortools/glop/revised_simplex.h"
#include "ortools/lp_data/lp_print_utils.h"
#include "ortools/lp_data/lp_data_utils.h"
#include "ortools/lp_data/proto_utils.h"
#include "ortools/util/file_util.h"
#include "ortools/util/stats.h"
#include "ortools/util/time_limit.h"

#include "glog/logging.h"
#include "glog/vlog_is_on.h"

#include "lpi/lpi.h"
#include "scip/pub_message.h"

#include <assert.h>

/* turn warnings on again */
#pragma GCC diagnostic warning "-Wsign-compare"
#pragma GCC diagnostic warning "-Wpedantic"
#pragma GCC diagnostic warning "-Wignored-qualifiers"
#pragma GCC diagnostic warning "-Wshadow"
#pragma GCC diagnostic warning "-Wnon-virtual-dtor"
#pragma GCC diagnostic warning "-Wctor-dtor-privacy"
#pragma GCC diagnostic warning "-Woverflow"


using operations_research::TimeLimit;
using operations_research::glop::BasisState;
using operations_research::glop::ColIndex;
using operations_research::glop::ColIndexVector;
using operations_research::glop::ConstraintStatus;
using operations_research::glop::ConstraintStatusColumn;
using operations_research::glop::DenseBooleanColumn;
using operations_research::glop::DenseBooleanRow;
using operations_research::glop::DenseColumn;
using operations_research::glop::DenseRow;
using operations_research::glop::SparseColumn;
using operations_research::glop::ScatteredColumn;
using operations_research::glop::ScatteredColumnIterator;
using operations_research::glop::SparseMatrix;
using operations_research::glop::Fractional;
using operations_research::glop::GetProblemStatusString;
using operations_research::glop::ProblemStatus;
using operations_research::glop::RowIndex;
using operations_research::glop::ScatteredRow;
using operations_research::glop::ScatteredRowIterator;
using operations_research::glop::VariableStatus;
using operations_research::glop::VariableStatusRow;
using operations_research::MPModelProto;

/** LP interface */
struct SCIP_LPi
{
   operations_research::glop::LinearProgram*   linear_program;     /**< the linear program */
   operations_research::glop::LinearProgram*   scaled_lp;          /**< scaled linear program */
   operations_research::glop::RevisedSimplex*  solver;             /**< direct reference to the revised simplex, not passing through lp_solver */
   operations_research::glop::GlopParameters*  parameters;         /**< parameters */
   operations_research::glop::LpScalingHelper* scaler;             /**< scaler auxiliary class */

   /* for the time being, store parameters not yet supported by this interface. */
   bool                  lp_info;
   SCIP_PRICING          pricing;            /**< SCIP pricing setting  */

   /* the following is used by SCIPlpiWasSolved() */
   bool                  lp_modified_since_last_solve;
   bool                  lp_time_limit_was_reached;

   /* other data */
   bool                  from_scratch;       /**< store whether basis is ignored for next solving call */
   SCIP_Real             conditionlimit;     /**< maximum condition number of LP basis counted as stable (-1.0: no limit) */
   bool                  checkcondition;     /**< should condition number of LP basis be checked for stability? */
};

/** default values for feasibility tolerances */
#define DEFAULT_FEASTOL  1e-6

/*
 * LP Interface Methods
 */

static char glopname[100];

/** gets name and version of LP solver */
const char* SCIPlpiGetSolverName(
   void
   )
{
   (void) snprintf(glopname, 100, "Glop %d.%d", operations_research::OrToolsMajorVersion(), operations_research::OrToolsMinorVersion());
   return glopname;
}

/** gets description of LP solver (developer, webpage, ...) */
const char* SCIPlpiGetSolverDesc(
   void
   )
{
   return "Glop Linear Solver, developed by Google (developers.google.com/optimization)";
}

/** gets pointer for LP solver - use only with great care */
void* SCIPlpiGetSolverPointer(
   SCIP_LPI*             lpi                 /**< pointer to an LP interface structure */
   )
{
   assert( lpi != NULL );
   SCIPerrorMessage("SCIPlpiGetSolverPointer() has not been implemented yet.\n");
   return NULL;
}

/** pass integrality information to LP solver */ /*lint -e{715}*/
SCIP_RETCODE SCIPlpiSetIntegralityInformation(
   SCIP_LPI*             lpi,                /**< pointer to an LP interface structure */
   int                   ncols,              /**< length of integrality array */
   int*                  intInfo             /**< integrality array (0: continuous, 1: integer). May be NULL iff ncols is 0.  */
   )
{
   assert( lpi != NULL );
   assert( lpi->linear_program != NULL );
   assert( ncols == 0 || ncols == lpi->linear_program->num_variables().value() );

   /* Pass on integrality information (currently not used by Glop) */
   for (ColIndex col(0); col < ColIndex(ncols); ++col)
   {
      assert( intInfo != NULL );
      int info = intInfo[col.value()];
      assert( info == 0 || info == 1 );
      if ( info == 0 )
         lpi->linear_program->SetVariableType(col, operations_research::glop::LinearProgram::VariableType::CONTINUOUS);
      else
         lpi->linear_program->SetVariableType(col, operations_research::glop::LinearProgram::VariableType::INTEGER);
   }

   return SCIP_OKAY;
}

/** informs about availability of a primal simplex solving method */
SCIP_Bool SCIPlpiHasPrimalSolve(
   void
   )
{
   return TRUE;
}

/** informs about availability of a dual simplex solving method */
SCIP_Bool SCIPlpiHasDualSolve(
   void
   )
{
   return TRUE;
}

/** informs about availability of a barrier solving method */
SCIP_Bool SCIPlpiHasBarrierSolve(
   void
   )
{
   return FALSE;
}


/*
 * LPI Creation and Destruction Methods
 */

/**@name LPI Creation and Destruction Methods */
/**@{ */

/** creates an LP problem object */
SCIP_RETCODE SCIPlpiCreate(
   SCIP_LPI**            lpi,                /**< pointer to an LP interface structure */
   SCIP_MESSAGEHDLR*     messagehdlr,        /**< message handler to use for printing messages, or NULL */
   const char*           name,               /**< problem name */
   SCIP_OBJSEN           objsen              /**< objective sense */
   )
{
   assert( lpi != NULL );
   assert( name != NULL );

   /* Initilialize memory. */
   SCIP_ALLOC(BMSallocMemory(lpi));
   (*lpi)->linear_program = new operations_research::glop::LinearProgram();
   (*lpi)->scaled_lp = new operations_research::glop::LinearProgram();
   (*lpi)->solver = new operations_research::glop::RevisedSimplex();
   (*lpi)->parameters = new operations_research::glop::GlopParameters();
   (*lpi)->scaler = new operations_research::glop::LpScalingHelper();

   /* Set problem name and objective direction. */
   (*lpi)->linear_program->SetName(std::string(name));
   SCIP_CALL( SCIPlpiChgObjsen(*lpi, objsen) );

   (*lpi)->from_scratch = false;
   (*lpi)->lp_info = false;
   (*lpi)->pricing = SCIP_PRICING_LPIDEFAULT;
   (*lpi)->lp_modified_since_last_solve = true;
   (*lpi)->lp_time_limit_was_reached = false;
   (*lpi)->conditionlimit = -1.0;
   (*lpi)->checkcondition = false;

   return SCIP_OKAY;
}

/** deletes an LP problem object */
SCIP_RETCODE SCIPlpiFree(
   SCIP_LPI**            lpi                 /**< pointer to an LP interface structure */
   )
{
   SCIPdebugMessage("SCIPlpiFree\n");

   delete (*lpi)->scaler;
   delete (*lpi)->parameters;
   delete (*lpi)->solver;
   delete (*lpi)->scaled_lp;
   delete (*lpi)->linear_program;

   BMSfreeMemory(lpi);

   return SCIP_OKAY;
}

/**@} */




/*
 * Modification Methods
 */

/**@name Modification Methods */
/**@{ */

/** copies LP data with column matrix into LP solver */
SCIP_RETCODE SCIPlpiLoadColLP(
   SCIP_LPI*             lpi,                /**< LP interface structure */
   SCIP_OBJSEN           objsen,             /**< objective sense */
   int                   ncols,              /**< number of columns */
   const SCIP_Real*      obj,                /**< objective function values of columns */
   const SCIP_Real*      lb,                 /**< lower bounds of columns */
   const SCIP_Real*      ub,                 /**< upper bounds of columns */
   char**                colnames,           /**< column names, or NULL */
   int                   nrows,              /**< number of rows */
   const SCIP_Real*      lhs,                /**< left hand sides of rows */
   const SCIP_Real*      rhs,                /**< right hand sides of rows */
   char**                rownames,           /**< row names, or NULL */
   int                   nnonz,              /**< number of nonzero elements in the constraint matrix */
   const int*            beg,                /**< start index of each column in ind- and val-array */
   const int*            ind,                /**< row indices of constraint matrix entries */
   const SCIP_Real*      val                 /**< values of constraint matrix entries */
   )
{
   assert( lpi != NULL );
   assert( lpi->linear_program != NULL );
   assert( obj != NULL );
   assert( lb != NULL );
   assert( ub != NULL );
   assert( beg != NULL );
   assert( ind != NULL );
   assert( val != NULL );

   lpi->linear_program->Clear();
   SCIP_CALL( SCIPlpiAddRows(lpi, nrows, lhs, rhs, rownames, 0, NULL, NULL, NULL) );
   SCIP_CALL( SCIPlpiAddCols(lpi, ncols, obj, lb, ub, colnames, nnonz, beg, ind, val) );
   SCIP_CALL( SCIPlpiChgObjsen(lpi, objsen) );

   return SCIP_OKAY;
}

/** adds columns to the LP */
SCIP_RETCODE SCIPlpiAddCols(
   SCIP_LPI*             lpi,                /**< LP interface structure */
   int                   ncols,              /**< number of columns to be added */
   const SCIP_Real*      obj,                /**< objective function values of new columns */
   const SCIP_Real*      lb,                 /**< lower bounds of new columns */
   const SCIP_Real*      ub,                 /**< upper bounds of new columns */
   char**                colnames,           /**< column names, or NULL */
   int                   nnonz,              /**< number of nonzero elements to be added to the constraint matrix */
   const int*            beg,                /**< start index of each column in ind- and val-array, or NULL if nnonz == 0 */
   const int*            ind,                /**< row indices of constraint matrix entries, or NULL if nnonz == 0 */
   const SCIP_Real*      val                 /**< values of constraint matrix entries, or NULL if nnonz == 0 */
   )
{
   assert( lpi != NULL );
   assert( lpi->linear_program != NULL );
   assert( obj != NULL );
   assert( lb != NULL );
   assert( ub != NULL );
   assert( nnonz >= 0) ;
   assert( ncols >= 0) ;

   SCIPdebugMessage("adding %d columns with %d nonzeros.\n", ncols, nnonz);

   /* @todo add names */
   if ( nnonz > 0 )
   {
      assert( beg != NULL );
      assert( ind != NULL );
      assert( val != NULL );
      assert( ncols > 0 );

#ifndef NDEBUG
      /* perform check that no new rows are added */
      RowIndex num_rows = lpi->linear_program->num_constraints();
      for (int j = 0; j < nnonz; ++j)
      {
         assert( 0 <= ind[j] && ind[j] < num_rows.value() );
         assert( val[j] != 0.0 );
      }
#endif

      int nz = 0;
      for (int i = 0; i < ncols; ++i)
      {
         const ColIndex col = lpi->linear_program->CreateNewVariable();
         lpi->linear_program->SetVariableBounds(col, lb[i], ub[i]);
         lpi->linear_program->SetObjectiveCoefficient(col, obj[i]);
         const int end = (nnonz == 0 || i == ncols - 1) ? nnonz : beg[i + 1];
         while (nz < end)
         {
            lpi->linear_program->SetCoefficient(RowIndex(ind[nz]), col, val[nz]);
            ++nz;
         }
      }
   }
   else
   {
      for (int i = 0; i < ncols; ++i)
      {
         const ColIndex col = lpi->linear_program->CreateNewVariable();
         lpi->linear_program->SetVariableBounds(col, lb[i], ub[i]);
         lpi->linear_program->SetObjectiveCoefficient(col, obj[i]);
      }
   }

   lpi->lp_modified_since_last_solve = true;

   return SCIP_OKAY;
}

/** deletes all columns in the given range from LP */
SCIP_RETCODE SCIPlpiDelCols(
   SCIP_LPI*             lpi,                /**< LP interface structure */
   int                   firstcol,           /**< first column to be deleted */
   int                   lastcol             /**< last column to be deleted */
   )
{
   assert( lpi != NULL );
   assert( lpi->linear_program != NULL );
   assert( 0 <= firstcol && firstcol <= lastcol && lastcol < lpi->linear_program->num_variables() );

   SCIPdebugMessage("deleting columns %d to %d.\n", firstcol, lastcol);

   const ColIndex num_cols = lpi->linear_program->num_variables();
   DenseBooleanRow columns_to_delete(num_cols, false);
   for (int i = firstcol; i <= lastcol; ++i)
      columns_to_delete[ColIndex(i)] = true;

   lpi->linear_program->DeleteColumns(columns_to_delete);
   lpi->lp_modified_since_last_solve = true;

   return SCIP_OKAY;
}

/** deletes columns from SCIP_LP; the new position of a column must not be greater that its old position */
SCIP_RETCODE SCIPlpiDelColset(
   SCIP_LPI*             lpi,                /**< LP interface structure */
   int*                  dstat               /**< deletion status of columns
                                              *   input:  1 if column should be deleted, 0 if not
                                              *   output: new position of column, -1 if column was deleted */
   )
{
   assert( lpi != NULL );
   assert( lpi->linear_program != NULL );
   assert( dstat != NULL );

   const ColIndex num_cols = lpi->linear_program->num_variables();
   DenseBooleanRow columns_to_delete(num_cols, false);
   int new_index = 0;
   int num_deleted_columns = 0;
   for (ColIndex col(0); col < num_cols; ++col)
   {
      int i = col.value();
      if (dstat[i] == 1)
      {
         columns_to_delete[col] = true;
         dstat[i] = -1;
         ++num_deleted_columns;
      }
      else
      {
         dstat[i] = new_index;
         ++new_index;
      }
   }
   SCIPdebugMessage("SCIPlpiDelColset: deleting %d columns.\n", num_deleted_columns);
   lpi->linear_program->DeleteColumns(columns_to_delete);
   lpi->lp_modified_since_last_solve = true;

   return SCIP_OKAY;
}

/** adds rows to the LP */
SCIP_RETCODE SCIPlpiAddRows(
   SCIP_LPI*             lpi,                /**< LP interface structure */
   int                   nrows,              /**< number of rows to be added */
   const SCIP_Real*      lhs,                /**< left hand sides of new rows */
   const SCIP_Real*      rhs,                /**< right hand sides of new rows */
   char**                rownames,           /**< row names, or NULL */
   int                   nnonz,              /**< number of nonzero elements to be added to the constraint matrix */
   const int*            beg,                /**< start index of each row in ind- and val-array, or NULL if nnonz == 0 */
   const int*            ind,                /**< column indices of constraint matrix entries, or NULL if nnonz == 0 */
   const SCIP_Real*      val                 /**< values of constraint matrix entries, or NULL if nnonz == 0 */
   )
{
   assert( lpi != NULL );
   assert( lpi->linear_program != NULL );
   assert( lhs != NULL );
   assert( rhs != NULL );
   assert( nnonz >= 0) ;
   assert( nrows >= 0) ;

   SCIPdebugMessage("adding %d rows with %d nonzeros.\n", nrows, nnonz);

   /* @todo add names */
   if ( nnonz > 0 )
   {
      assert( beg != NULL );
      assert( ind != NULL );
      assert( val != NULL );
      assert( nrows > 0 );

#ifndef NDEBUG
      /* perform check that no new columns are added - this is likely to be a mistake */
      const ColIndex num_cols = lpi->linear_program->num_variables();
      for (int j = 0; j < nnonz; ++j)
      {
         assert( val[j] != 0.0 );
         assert( 0 <= ind[j] && ind[j] < num_cols.value() );
      }
#endif

      int nz = 0;
      for (int i = 0; i < nrows; ++i)
      {
         const RowIndex row = lpi->linear_program->CreateNewConstraint();
         lpi->linear_program->SetConstraintBounds(row, lhs[i], rhs[i]);
         const int end = (nnonz == 0 || i == nrows - 1) ? nnonz : beg[i + 1];
         while (nz < end)
         {
            lpi->linear_program->SetCoefficient(row, ColIndex(ind[nz]), val[nz]);
            ++nz;
         }
      }
      assert( nz == nnonz );
   }
   else
   {
      for (int i = 0; i < nrows; ++i)
      {
         const RowIndex row = lpi->linear_program->CreateNewConstraint();
         lpi->linear_program->SetConstraintBounds(row, lhs[i], rhs[i]);
      }
   }

   lpi->lp_modified_since_last_solve = true;

   return SCIP_OKAY;
}

/** deletes all rows in the given range from LP */
SCIP_RETCODE SCIPlpiDelRows(
   SCIP_LPI*             lpi,                /**< LP interface structure */
   int                   firstrow,           /**< first row to be deleted */
   int                   lastrow             /**< last row to be deleted */
   )
{
   assert( lpi != NULL );
   assert( lpi->linear_program != NULL );
   assert( 0 <= firstrow && firstrow <= lastrow && lastrow < lpi->linear_program->num_constraints() );

   SCIPdebugMessage("deleting rows %d to %d.\n", firstrow, lastrow);

   const RowIndex num_rows = lpi->linear_program->num_constraints();
   DenseBooleanColumn rows_to_delete(num_rows, false);
   for (int i = firstrow; i <= lastrow; ++i)
      rows_to_delete[RowIndex(i)] = true;

   lpi->linear_program->DeleteRows(rows_to_delete);
   lpi->lp_modified_since_last_solve = true;

   return SCIP_OKAY;
}

/** deletes rows from SCIP_LP; the new position of a row must not be greater that its old position */
SCIP_RETCODE SCIPlpiDelRowset(
   SCIP_LPI*             lpi,                /**< LP interface structure */
   int*                  dstat               /**< deletion status of rows
                                              *   input:  1 if row should be deleted, 0 if not
                                              *   output: new position of row, -1 if row was deleted */
   )
{
   assert( lpi != NULL );
   assert( lpi->linear_program != NULL );

   const RowIndex num_rows = lpi->linear_program->num_constraints();
   DenseBooleanColumn rows_to_delete(num_rows, false);
   int new_index = 0;
   int num_deleted_rows = 0;
   for (RowIndex row(0); row < num_rows; ++row)
   {
      int i = row.value();
      if (dstat[i] == 1)
      {
         rows_to_delete[row] = true;
         dstat[i] = -1;
         ++num_deleted_rows;
      }
      else
      {
         dstat[i] = new_index;
         ++new_index;
      }
   }
   SCIPdebugMessage("SCIPlpiDelRowset: deleting %d rows.\n", num_deleted_rows);

   lpi->linear_program->DeleteRows(rows_to_delete);
   lpi->lp_modified_since_last_solve = true;

   return SCIP_OKAY;
}

/** clears the whole LP */
SCIP_RETCODE SCIPlpiClear(
   SCIP_LPI*             lpi                 /**< LP interface structure */
   )
{
   assert( lpi != NULL );
   assert( lpi->linear_program != NULL );

   SCIPdebugMessage("SCIPlpiClear\n");

   lpi->linear_program->Clear();
   lpi->lp_modified_since_last_solve = true;

   return SCIP_OKAY;
}

/** changes lower and upper bounds of columns */
SCIP_RETCODE SCIPlpiChgBounds(
   SCIP_LPI*             lpi,                /**< LP interface structure */
   int                   ncols,              /**< number of columns to change bounds for */
   const int*            ind,                /**< column indices or NULL if ncols is zero */
   const SCIP_Real*      lb,                 /**< values for the new lower bounds or NULL if ncols is zero */
   const SCIP_Real*      ub                  /**< values for the new upper bounds or NULL if ncols is zero */
   )
{
   assert( lpi != NULL );
   assert( lpi->linear_program != NULL );
   assert( ncols == 0 || (ind != NULL && lb != NULL && ub != NULL) );

   SCIPdebugMessage("changing %d bounds.\n", ncols);
   if ( ncols <= 0 )
      return SCIP_OKAY;

   for (int i = 0; i < ncols; ++i)
   {
      SCIPdebugMessage("  col %d: [%g,%g]\n", ind[i], lb[i], ub[i]);

      if ( SCIPlpiIsInfinity(lpi, lb[i]) )
      {
         SCIPerrorMessage("LP Error: fixing lower bound for variable %d to infinity.\n", ind[i]);
         return SCIP_LPERROR;
      }
      if ( SCIPlpiIsInfinity(lpi, -ub[i]) )
      {
         SCIPerrorMessage("LP Error: fixing upper bound for variable %d to -infinity.\n", ind[i]);
         return SCIP_LPERROR;
      }

      lpi->linear_program->SetVariableBounds(ColIndex(ind[i]), lb[i], ub[i]);
   }
   lpi->lp_modified_since_last_solve = true;

   return SCIP_OKAY;
}

/** changes left and right hand sides of rows */
SCIP_RETCODE SCIPlpiChgSides(
   SCIP_LPI*             lpi,                /**< LP interface structure */
   int                   nrows,              /**< number of rows to change sides for */
   const int*            ind,                /**< row indices */
   const SCIP_Real*      lhs,                /**< new values for left hand sides */
   const SCIP_Real*      rhs                 /**< new values for right hand sides */
   )
{
   assert( lpi != NULL );
   assert( lpi->linear_program != NULL );

   if( nrows <= 0 )
      return SCIP_OKAY;

   SCIPdebugMessage("changing %d sides\n", nrows);

   for (int i = 0; i < nrows; ++i)
      lpi->linear_program->SetConstraintBounds(RowIndex(ind[i]), lhs[i], rhs[i]);

   lpi->lp_modified_since_last_solve = true;

   return SCIP_OKAY;
}

/** changes a single coefficient */
SCIP_RETCODE SCIPlpiChgCoef(
   SCIP_LPI*             lpi,                /**< LP interface structure */
   int                   row,                /**< row number of coefficient to change */
   int                   col,                /**< column number of coefficient to change */
   SCIP_Real             newval              /**< new value of coefficient */
   )
{
   assert( lpi != NULL );
   assert( lpi->linear_program != NULL );

   SCIPdebugMessage("Set coefficient (%d,%d) to %f.\n", row, col, newval);
   lpi->linear_program->SetCoefficient(RowIndex(row), ColIndex(col), newval);

   lpi->lp_modified_since_last_solve = true;

   return SCIP_OKAY;
}

/** changes the objective sense */
SCIP_RETCODE SCIPlpiChgObjsen(
   SCIP_LPI*             lpi,                /**< LP interface structure */
   SCIP_OBJSEN           objsen              /**< new objective sense */
   )
{
   assert( lpi != NULL);
   assert( lpi->linear_program != NULL);

   SCIPdebugMessage("changing objective sense to %d\n", objsen);

   switch (objsen)
   {
   case SCIP_OBJSEN_MAXIMIZE:
      lpi->linear_program->SetMaximizationProblem(true);
      break;
   case SCIP_OBJSEN_MINIMIZE:
      lpi->linear_program->SetMaximizationProblem(false);
      break;
   }
   lpi->lp_modified_since_last_solve = true;

   return SCIP_OKAY;
}

/** changes objective values of columns in the LP */
SCIP_RETCODE SCIPlpiChgObj(
   SCIP_LPI*             lpi,                /**< LP interface structure */
   int                   ncols,              /**< number of columns to change objective value for */
   const int*            ind,                /**< column indices to change objective value for */
   const SCIP_Real*      obj                 /**< new objective values for columns */
   )
{
   assert( lpi != NULL );
   assert( lpi->linear_program != NULL );
   assert( ind != NULL );
   assert( obj != NULL );

   SCIPdebugMessage("changing %d objective values\n", ncols);

   for (int i = 0; i < ncols; ++i)
      lpi->linear_program->SetObjectiveCoefficient(ColIndex(ind[i]), obj[i]);

   lpi->lp_modified_since_last_solve = true;

   return SCIP_OKAY;
}

/** multiplies a row with a non-zero scalar; for negative scalars, the row's sense is switched accordingly */
SCIP_RETCODE SCIPlpiScaleRow(
   SCIP_LPI*             lpi,                /**< LP interface structure */
   int                   row,                /**< row number to scale */
   SCIP_Real             scaleval            /**< scaling multiplier */
   )
{
   SCIP_Real* vals;
   SCIP_Real lhs;
   SCIP_Real rhs;
   int nnonz;
   int* inds;
   int beg;

   assert( lpi != NULL );
   assert( lpi->linear_program != NULL );

   SCIPdebugMessage("Scale row %d by %f.\n", row, scaleval);

   /* alloc memory */
   ColIndex num_cols = lpi->linear_program->num_variables();

   SCIP_ALLOC( BMSallocMemoryArray(&inds, num_cols.value()) );
   SCIP_ALLOC( BMSallocMemoryArray(&vals, num_cols.value()) );

   /* get the row */
   SCIP_CALL( SCIPlpiGetRows(lpi, row, row, &lhs, &rhs, &nnonz, &beg, inds, vals) );

   /* scale row coefficients */
   for (int j = 0; j < nnonz; ++j)
   {
      SCIP_CALL( SCIPlpiChgCoef(lpi, row, inds[j], vals[j] * scaleval) );
   }
   BMSfreeMemoryArray(&vals);
   BMSfreeMemoryArray(&inds);

   /* scale row sides */
   if ( ! SCIPlpiIsInfinity(lpi, -lhs) )
      lhs *= scaleval;
   else if ( scaleval < 0.0 )
      lhs = SCIPlpiInfinity(lpi);

   if ( ! SCIPlpiIsInfinity(lpi, rhs) )
      rhs *= scaleval;
   else if ( scaleval < 0.0 )
      rhs = -SCIPlpiInfinity(lpi);

   if ( scaleval > 0.0 )
   {
      SCIP_CALL( SCIPlpiChgSides(lpi, 1, &row, &lhs, &rhs) );
   }
   else
   {
      SCIP_CALL( SCIPlpiChgSides(lpi, 1, &row, &rhs, &lhs) );
   }

   lpi->lp_modified_since_last_solve = true;

   return SCIP_OKAY;
}

/** multiplies a column with a non-zero scalar; the objective value is multiplied with the scalar, and the bounds
 *  are divided by the scalar; for negative scalars, the column's bounds are switched
 */
SCIP_RETCODE SCIPlpiScaleCol(
   SCIP_LPI*             lpi,                /**< LP interface structure */
   int                   col,                /**< column number to scale */
   SCIP_Real             scaleval            /**< scaling multiplier */
   )
{
   SCIP_Real* vals;
   SCIP_Real lb;
   SCIP_Real ub;
   SCIP_Real obj;
   int nnonz;
   int* inds;
   int beg;

   assert( lpi != NULL );
   assert( lpi->linear_program != NULL );

   SCIPdebugMessage("Scale column %d by %f.\n", col, scaleval);

   /* alloc memory */
   RowIndex num_rows = lpi->linear_program->num_constraints();

   SCIP_ALLOC( BMSallocMemoryArray(&inds, num_rows.value()) );
   SCIP_ALLOC( BMSallocMemoryArray(&vals, num_rows.value()) );

   /* get the column */
   SCIP_CALL( SCIPlpiGetCols(lpi, col, col, &lb, &ub, &nnonz, &beg, inds, vals) );

   /* scale column coefficients */
   for (int j = 0; j < nnonz; ++j)
   {
      SCIP_CALL( SCIPlpiChgCoef(lpi, col, inds[j], vals[j] * scaleval) );
   }
   BMSfreeMemoryArray(&vals);
   BMSfreeMemoryArray(&inds);

   /* scale objective value */
   SCIP_CALL( SCIPlpiGetObj(lpi, col, col, &obj) );
   obj *= scaleval;
   SCIP_CALL( SCIPlpiChgObj(lpi, 1, &col, &obj) );

   /* scale bound */
   if ( ! SCIPlpiIsInfinity(lpi, -lb) )
      lb *= scaleval;
   else if ( scaleval < 0.0 )
      lb = SCIPlpiInfinity(lpi);

   if ( ! SCIPlpiIsInfinity(lpi, ub) )
      ub *= scaleval;
   else if ( scaleval < 0.0 )
      ub = -SCIPlpiInfinity(lpi);

   if ( scaleval > 0.0 )
   {
      SCIP_CALL( SCIPlpiChgBounds(lpi, 1, &col, &lb, &ub) );
   }
   else
   {
      SCIP_CALL( SCIPlpiChgBounds(lpi, 1, &col, &ub, &lb) );
   }

   return SCIP_OKAY;
}


/**@} */




/*
 * Data Accessing Methods
 */

/**@name Data Accessing Methods */
/**@{ */

/** gets the number of rows in the LP */
SCIP_RETCODE SCIPlpiGetNRows(
   SCIP_LPI*             lpi,                /**< LP interface structure */
   int*                  nrows               /**< pointer to store the number of rows */
   )
{
   assert( lpi != NULL );
   assert( lpi->linear_program != NULL );
   assert( nrows != NULL );

   SCIPdebugMessage("getting number of rows.\n");

   *nrows = lpi->linear_program->num_constraints().value();

   return SCIP_OKAY;
}

/** gets the number of columns in the LP */
SCIP_RETCODE SCIPlpiGetNCols(
   SCIP_LPI*             lpi,                /**< LP interface structure */
   int*                  ncols               /**< pointer to store the number of cols */
   )
{
   assert( lpi != NULL );
   assert( lpi->linear_program != NULL );
   assert( ncols != NULL );

   SCIPdebugMessage("getting number of columns.\n");

   *ncols = lpi->linear_program->num_variables().value();
   return SCIP_OKAY;
}

/** gets objective sense of the LP */
SCIP_RETCODE SCIPlpiGetObjsen(
   SCIP_LPI*             lpi,                /**< LP interface structure */
   SCIP_OBJSEN*          objsen              /**< pointer to store objective sense */
   )
{
   assert( lpi != NULL );
   assert( lpi->linear_program != NULL );
   assert( objsen != NULL );

   SCIPdebugMessage("getting objective sense.\n");

   *objsen = lpi->linear_program->IsMaximizationProblem() ? SCIP_OBJSEN_MAXIMIZE : SCIP_OBJSEN_MINIMIZE;

   return SCIP_OKAY;
}

/** gets the number of nonzero elements in the LP constraint matrix */
SCIP_RETCODE SCIPlpiGetNNonz(
   SCIP_LPI*             lpi,                /**< LP interface structure */
   int*                  nnonz               /**< pointer to store the number of nonzeros */
   )
{
   assert( lpi != NULL );
   assert( lpi->linear_program != NULL );
   assert( nnonz != NULL );

   SCIPdebugMessage("getting number of non-zeros.\n");

   *nnonz = (int) lpi->linear_program->num_entries().value();

   return SCIP_OKAY;
}

/** gets columns from LP problem object; the arrays have to be large enough to store all values
 *  Either both, lb and ub, have to be NULL, or both have to be non-NULL,
 *  either nnonz, beg, ind, and val have to be NULL, or all of them have to be non-NULL.
 */
SCIP_RETCODE SCIPlpiGetCols(
   SCIP_LPI*             lpi,                /**< LP interface structure */
   int                   firstcol,           /**< first column to get from LP */
   int                   lastcol,            /**< last column to get from LP */
   SCIP_Real*            lb,                 /**< buffer to store the lower bound vector, or NULL */
   SCIP_Real*            ub,                 /**< buffer to store the upper bound vector, or NULL */
   int*                  nnonz,              /**< pointer to store the number of nonzero elements returned, or NULL */
   int*                  beg,                /**< buffer to store start index of each column in ind- and val-array, or NULL */
   int*                  ind,                /**< buffer to store row indices of constraint matrix entries, or NULL */
   SCIP_Real*            val                 /**< buffer to store values of constraint matrix entries, or NULL */
   )
{
   assert( lpi != NULL );
   assert( lpi->linear_program != NULL );
   assert( 0 <= firstcol && firstcol <= lastcol && lastcol < lpi->linear_program->num_variables() );
   assert( (lb != NULL && ub != NULL) || (lb == NULL && ub == NULL) );
   assert( (nnonz != NULL && beg != NULL && ind != NULL && val != NULL) || (nnonz == NULL && beg == NULL && ind == NULL && val == NULL) );

   if ( nnonz != NULL )
      *nnonz = 0;

   const DenseRow& tmplb = lpi->linear_program->variable_lower_bounds();
   const DenseRow& tmpub = lpi->linear_program->variable_upper_bounds();

   int index = 0;
   for (ColIndex col(firstcol); col <= ColIndex(lastcol); ++col)
   {
      if ( lb != NULL )
         lb[index] = tmplb[col];
      if ( ub != NULL )
         ub[index] = tmpub[col];

      if ( nnonz != NULL )
      {
         assert( beg != NULL );
         assert( ind != NULL );
         assert( val != NULL );
         beg[index] = *nnonz;

         const SparseColumn& column = lpi->linear_program->GetSparseColumn(col);
         for (const SparseColumn::Entry& entry : column)
         {
            const RowIndex row = entry.row();
            ind[*nnonz] = row.value();
            val[*nnonz] = entry.coefficient();
            ++(*nnonz);
         }
      }
      ++index;
   }

   return SCIP_OKAY;
}

/** gets rows from LP problem object; the arrays have to be large enough to store all values.
 *  Either both, lhs and rhs, have to be NULL, or both have to be non-NULL,
 *  either nnonz, beg, ind, and val have to be NULL, or all of them have to be non-NULL.
 */
SCIP_RETCODE SCIPlpiGetRows(
   SCIP_LPI*             lpi,                /**< LP interface structure */
   int                   firstrow,           /**< first row to get from LP */
   int                   lastrow,            /**< last row to get from LP */
   SCIP_Real*            lhs,                /**< buffer to store left hand side vector, or NULL */
   SCIP_Real*            rhs,                /**< buffer to store right hand side vector, or NULL */
   int*                  nnonz,              /**< pointer to store the number of nonzero elements returned, or NULL */
   int*                  beg,                /**< buffer to store start index of each row in ind- and val-array, or NULL */
   int*                  ind,                /**< buffer to store column indices of constraint matrix entries, or NULL */
   SCIP_Real*            val                 /**< buffer to store values of constraint matrix entries, or NULL */
   )
{
   assert( lpi != NULL );
   assert( lpi->linear_program != NULL );
   assert( 0 <= firstrow && firstrow <= lastrow && lastrow < lpi->linear_program->num_constraints() );
   assert( (lhs == NULL && rhs == NULL) || (rhs != NULL && lhs != NULL) );
   assert( (nnonz != NULL && beg != NULL && ind != NULL && val != NULL) || (nnonz == NULL && beg == NULL && ind == NULL && val == NULL) );

   const DenseColumn& tmplhs = lpi->linear_program->constraint_lower_bounds();
   const DenseColumn& tmprhs = lpi->linear_program->constraint_upper_bounds();

   if ( nnonz != NULL )
   {
      assert( beg != NULL );
      assert( ind != NULL );
      assert( val != NULL );

      const SparseMatrix& matrixtrans = lpi->linear_program->GetTransposeSparseMatrix();

      *nnonz = 0;
      int index = 0;
      for (RowIndex row(firstrow); row <= RowIndex(lastrow); ++row, ++index)
      {
         if ( lhs != NULL )
            lhs[index] = tmplhs[row];
         if ( rhs != NULL )
            rhs[index] = tmprhs[row];

         beg[index] = *nnonz;
         const SparseColumn& column = matrixtrans.column(ColIndex(row.value()));
         for (const SparseColumn::Entry& entry : column)
         {
            const RowIndex rowidx = entry.row();
            ind[*nnonz] = rowidx.value();
            val[*nnonz] = entry.coefficient();
            ++(*nnonz);
         }
      }
   }
   else
   {
      int index = 0;
      for (RowIndex row(firstrow); row <= RowIndex(lastrow); ++row, ++index)
      {
         if ( lhs != NULL )
            lhs[index] = tmplhs[row];
         if ( rhs != NULL )
            rhs[index] = tmprhs[row];
      }
   }

   return SCIP_OKAY;
}

/** gets column names */
SCIP_RETCODE SCIPlpiGetColNames(
   SCIP_LPI*             lpi,                /**< LP interface structure */
   int                   firstcol,           /**< first column to get name from LP */
   int                   lastcol,            /**< last column to get name from LP */
   char**                colnames,           /**< pointers to column names (of size at least lastcol-firstcol+1) or NULL if namestoragesize is zero */
   char*                 namestorage,        /**< storage for col names or NULL if namestoragesize is zero */
   int                   namestoragesize,    /**< size of namestorage (if 0, storageleft returns the storage needed) */
   int*                  storageleft         /**< amount of storage left (if < 0 the namestorage was not big enough) or NULL if namestoragesize is zero */
   )
{
   assert( lpi != NULL );
   assert( lpi->linear_program != NULL );
   assert( colnames != NULL || namestoragesize == 0 );
   assert( namestorage != NULL || namestoragesize == 0 );
   assert( namestoragesize >= 0 );
   assert( storageleft != NULL );
   assert( 0 <= firstcol && firstcol <= lastcol && lastcol < lpi->linear_program->num_variables() );

   SCIPerrorMessage("SCIPlpiGetColNames() has not been implemented yet.\n");

   return SCIP_LPERROR;
}

/** gets row names */
SCIP_RETCODE SCIPlpiGetRowNames(
   SCIP_LPI*             lpi,                /**< LP interface structure */
   int                   firstrow,           /**< first row to get name from LP */
   int                   lastrow,            /**< last row to get name from LP */
   char**                rownames,           /**< pointers to row names (of size at least lastrow-firstrow+1) or NULL if namestoragesize is zero */
   char*                 namestorage,        /**< storage for row names or NULL if namestoragesize is zero */
   int                   namestoragesize,    /**< size of namestorage (if 0, -storageleft returns the storage needed) */
   int*                  storageleft         /**< amount of storage left (if < 0 the namestorage was not big enough) or NULL if namestoragesize is zero */
   )
{
   assert( lpi != NULL );
   assert( lpi->linear_program != NULL );
   assert( rownames != NULL || namestoragesize == 0 );
   assert( namestorage != NULL || namestoragesize == 0 );
   assert( namestoragesize >= 0 );
   assert( storageleft != NULL );
   assert( 0 <= firstrow && firstrow <= lastrow && lastrow < lpi->linear_program->num_constraints() );

   SCIPerrorMessage("SCIPlpiGetRowNames() has not been implemented yet.\n");

   return SCIP_LPERROR;
}

/** gets objective coefficients from LP problem object */
SCIP_RETCODE SCIPlpiGetObj(
   SCIP_LPI*             lpi,                /**< LP interface structure */
   int                   firstcol,           /**< first column to get objective coefficient for */
   int                   lastcol,            /**< last column to get objective coefficient for */
   SCIP_Real*            vals                /**< array to store objective coefficients */
   )
{
   assert( lpi != NULL );
   assert( lpi->linear_program != NULL );
   assert( firstcol <= lastcol );
   assert( vals != NULL );

   SCIPdebugMessage("getting objective values %d to %d\n", firstcol, lastcol);

   int index = 0;
   for (ColIndex col(firstcol); col <= ColIndex(lastcol); ++col)
   {
      vals[index] = lpi->linear_program->objective_coefficients()[col];
      ++index;
   }

   return SCIP_OKAY;
}

/** gets current bounds from LP problem object */
SCIP_RETCODE SCIPlpiGetBounds(
   SCIP_LPI*             lpi,                /**< LP interface structure */
   int                   firstcol,           /**< first column to get bounds for */
   int                   lastcol,            /**< last column to get bounds for */
   SCIP_Real*            lbs,                /**< array to store lower bound values, or NULL */
   SCIP_Real*            ubs                 /**< array to store upper bound values, or NULL */
   )
{
   assert( lpi != NULL );
   assert( lpi->linear_program != NULL );
   assert( firstcol <= lastcol );

   SCIPdebugMessage("getting bounds %d to %d\n", firstcol, lastcol);

   int index = 0;
   for (ColIndex col(firstcol); col <= ColIndex(lastcol); ++col)
   {
      if (lbs != NULL)
         lbs[index] = lpi->linear_program->variable_lower_bounds()[col];

      if (ubs != NULL)
         ubs[index] = lpi->linear_program->variable_upper_bounds()[col];

      ++index;
   }

   return SCIP_OKAY;
}

/** gets current row sides from LP problem object */
SCIP_RETCODE SCIPlpiGetSides(
   SCIP_LPI*             lpi,                /**< LP interface structure */
   int                   firstrow,           /**< first row to get sides for */
   int                   lastrow,            /**< last row to get sides for */
   SCIP_Real*            lhss,               /**< array to store left hand side values, or NULL */
   SCIP_Real*            rhss                /**< array to store right hand side values, or NULL */
   )
{
   assert( lpi != NULL );
   assert( lpi->linear_program != NULL );
   assert( firstrow <= lastrow );

   SCIPdebugMessage("getting row sides %d to %d\n", firstrow, lastrow);

   int index = 0;
   for (RowIndex row(firstrow); row <= RowIndex(lastrow); ++row)
   {
      if (lhss != NULL)
         lhss[index] = lpi->linear_program->constraint_lower_bounds()[row];

      if (rhss != NULL)
         rhss[index] = lpi->linear_program->constraint_upper_bounds()[row];

      ++index;
   }

   return SCIP_OKAY;
}

/** gets a single coefficient */
SCIP_RETCODE SCIPlpiGetCoef(
   SCIP_LPI*             lpi,                /**< LP interface structure */
   int                   row,                /**< row number of coefficient */
   int                   col,                /**< column number of coefficient */
   SCIP_Real*            val                 /**< pointer to store the value of the coefficient */
   )
{
   assert( lpi != NULL );
   assert( lpi->linear_program != NULL );
   assert( val != NULL );

   /* quite slow method: possibly needs linear time if matrix is not sorted */
   const SparseMatrix& matrix = lpi->linear_program->GetSparseMatrix();
   *val = matrix.LookUpValue(RowIndex(row), ColIndex(col));

   return SCIP_OKAY;
}

/**@} */




/*
 * Solving Methods
 */

/**@name Solving Methods */
/**@{ */

/** update scaled linear program */
static
void updateScaledLP(
   SCIP_LPI*             lpi                 /**< LP interface structure */
   )
{
  if ( ! lpi->lp_modified_since_last_solve )
     return;

  lpi->scaled_lp->PopulateFromLinearProgram(*lpi->linear_program);
  lpi->scaled_lp->AddSlackVariablesWhereNecessary(false);

  /* @todo: Avoid doing a copy if there is no scaling. */
  /* @todo: Avoid rescaling if not much changed. */
  if ( lpi->parameters->use_scaling() )
     lpi->scaler->Scale(lpi->scaled_lp);
  else
     lpi->scaler->Clear();
}

/** common function between the two LPI Solve() functions */
static
SCIP_RETCODE SolveInternal(
   SCIP_LPI*             lpi                 /**< LP interface structure */
   )
{
   assert( lpi != NULL );
   assert( lpi->solver != NULL );
   assert( lpi->parameters != NULL );

   updateScaledLP(lpi);

   lpi->solver->SetParameters(*(lpi->parameters));
   lpi->lp_time_limit_was_reached = false;

   std::unique_ptr<TimeLimit> time_limit = TimeLimit::FromParameters(*lpi->parameters);

   /* possibly ignore warm start information for next solve */
   if ( lpi->from_scratch )
      lpi->solver->ClearStateForNextSolve();

   if ( ! lpi->solver->Solve(*(lpi->scaled_lp), time_limit.get()).ok() )
   {
      return SCIP_LPERROR;
   }
   lpi->lp_time_limit_was_reached = time_limit->LimitReached();

   SCIPdebugMessage("status=%s  obj=%f  iter=%ld.\n", GetProblemStatusString(lpi->solver->GetProblemStatus()).c_str(),
      lpi->solver->GetObjectiveValue(), lpi->solver->GetNumberOfIterations());

   const ProblemStatus status = lpi->solver->GetProblemStatus();
   if ( (status == ProblemStatus::PRIMAL_FEASIBLE || status == ProblemStatus::OPTIMAL) && lpi->parameters->use_scaling() )
   {
      const ColIndex num_cols = lpi->linear_program->num_variables();

      /* get unscaled solution */
      DenseRow unscaledsol(num_cols);
      for (ColIndex col = ColIndex(0); col < num_cols; ++col)
         unscaledsol[col] = lpi->scaler->UnscaleVariableValue(col, lpi->solver->GetVariableValue(col));

      /* if the solution is not feasible w.r.t. absolute tolerances, try to fix it in the unscaled problem */
      const double feastol = lpi->parameters->primal_feasibility_tolerance();
      if ( ! lpi->linear_program->SolutionIsLPFeasible(unscaledsol, feastol) )
      {
         SCIPdebugMessage("Solution not feasible w.r.t. absolute tolerance %g -> reoptimize.\n", feastol);

         /* Re-solve without scaling to try to fix the infeasibility. */
         lpi->parameters->set_use_scaling(false);
         lpi->lp_modified_since_last_solve = true;
         SolveInternal(lpi);
         lpi->parameters->set_use_scaling(true);
      }
   }

   lpi->lp_modified_since_last_solve = false;

   return SCIP_OKAY;
}

/** calls primal simplex to solve the LP */
SCIP_RETCODE SCIPlpiSolvePrimal(
   SCIP_LPI*             lpi                 /**< LP interface structure */
   )
{
   assert( lpi != NULL );
   assert( lpi->solver != NULL );
   assert( lpi->linear_program != NULL );
   assert( lpi->parameters != NULL );

   SCIPdebugMessage("SCIPlpiSolvePrimal: %d rows, %d cols.\n", lpi->linear_program->num_constraints().value(), lpi->linear_program->num_variables().value());
   lpi->parameters->set_use_dual_simplex(false);
   return SolveInternal(lpi);
}

/** calls dual simplex to solve the LP */
SCIP_RETCODE SCIPlpiSolveDual(
   SCIP_LPI*             lpi                 /**< LP interface structure */
   )
{
   assert( lpi != NULL );
   assert( lpi->solver != NULL );
   assert( lpi->linear_program != NULL );
   assert( lpi->parameters != NULL );

   SCIPdebugMessage("SCIPlpiSolveDual: %d rows, %d cols.\n", lpi->linear_program->num_constraints().value(), lpi->linear_program->num_variables().value());
   lpi->parameters->set_use_dual_simplex(true);
   return SolveInternal(lpi);
}

/** calls barrier or interior point algorithm to solve the LP with crossover to simplex basis */
SCIP_RETCODE SCIPlpiSolveBarrier(
   SCIP_LPI*             lpi,                /**< LP interface structure */
   SCIP_Bool             crossover           /**< perform crossover */
   )
{
   assert( lpi != NULL );
   assert( lpi->solver != NULL );
   assert( lpi->linear_program != NULL );
   assert( lpi->parameters != NULL );

   SCIPerrorMessage("SCIPlpiSolveBarrier - Not supported.\n");

  return SCIP_LPERROR;
}

/** start strong branching */
SCIP_RETCODE SCIPlpiStartStrongbranch(
   SCIP_LPI*             lpi                 /**< LP interface structure */
   )
{  /*lint --e{715}*/
   assert( lpi != NULL );
   assert( lpi->linear_program != NULL );
   assert( lpi->solver != NULL );

   updateScaledLP(lpi);

   /* @todo Save state and do all the branching from there. */
   return SCIP_OKAY;
}

/** end strong branching */
SCIP_RETCODE SCIPlpiEndStrongbranch(
   SCIP_LPI*             lpi                 /**< LP interface structure */
   )
{  /*lint --e{715}*/
   assert( lpi != NULL );
   assert( lpi->linear_program != NULL );
   assert( lpi->solver != NULL );

   /* @todo Restore the saved state. */
   return SCIP_OKAY;
}


/** determine whether the dual bound is valid */
static
bool IsDualBoundValid(ProblemStatus status)
{
   return status == ProblemStatus::OPTIMAL ||
      status == ProblemStatus::DUAL_FEASIBLE ||
      status == ProblemStatus::DUAL_UNBOUNDED;
}

/** performs strong branching iterations on one @b fractional candidate */
SCIP_RETCODE SCIPlpiStrongbranchFrac(
   SCIP_LPI*             lpi,                /**< LP interface structure */
   int                   col_index,          /**< column to apply strong branching on */
   SCIP_Real             psol,               /**< fractional current primal solution value of column */
   int                   itlim,              /**< iteration limit for strong branchings */
   SCIP_Real*            down,               /**< stores dual bound after branching column down */
   SCIP_Real*            up,                 /**< stores dual bound after branching column up */
   SCIP_Bool*            downvalid,          /**< stores whether the returned down value is a valid dual bound;
                                              *   otherwise, it can only be used as an estimate value */
   SCIP_Bool*            upvalid,            /**< stores whether the returned up value is a valid dual bound;
                                              *   otherwise, it can only be used as an estimate value */
   int*                  iter                /**< stores total number of strong branching iterations, or -1; may be NULL */
   )
{
   assert( lpi != NULL );
   assert( lpi->scaled_lp != NULL );
   assert( down != NULL );
   assert( up != NULL );
   assert( downvalid != NULL );
   assert( upvalid != NULL );

   SCIPdebugMessage("calling strongbranching on fractional variable %d (%d iterations)\n", col_index, itlim);

   /* We work on the scaled problem. */
   const ColIndex col(col_index);
   const Fractional lb = lpi->scaled_lp->variable_lower_bounds()[col];
   const Fractional ub = lpi->scaled_lp->variable_upper_bounds()[col];
   const double value = psol * lpi->scaler->VariableScalingFactor(col);

   /* Configure solver. */

   /* @todo Use the iteration limit once glop supports incrementality. */
   int num_iterations = 0;
   lpi->parameters->set_use_dual_simplex(true);
   lpi->solver->SetParameters(*(lpi->parameters));

   /* Down branch. */
   const Fractional eps = lpi->parameters->primal_feasibility_tolerance();
   lpi->scaled_lp->SetVariableBounds(col, lb, EPSCEIL(value - 1.0, eps));
   std::unique_ptr<TimeLimit> time_limit = TimeLimit::FromParameters(*lpi->parameters);

   if ( lpi->solver->Solve(*(lpi->scaled_lp), time_limit.get()).ok() )
   {
      num_iterations += (int) lpi->solver->GetNumberOfIterations();
      *down = lpi->solver->GetObjectiveValue();
      *downvalid = IsDualBoundValid(lpi->solver->GetProblemStatus()) ? TRUE : FALSE;

      SCIPdebugMessage("down: itlim=%d col=%d [%f,%f] obj=%f status=%d iter=%ld.\n", itlim, col_index, lb, EPSCEIL(value - 1.0, eps),
         lpi->solver->GetObjectiveValue(), (int) lpi->solver->GetProblemStatus(), lpi->solver->GetNumberOfIterations());
   }
   else
   {
      SCIPerrorMessage("error during solve");
      *down = 0.0;
      *downvalid = FALSE;
   }

   /* Up branch. */
   lpi->scaled_lp->SetVariableBounds(col, EPSFLOOR(value + 1.0, eps), ub);

   if ( lpi->solver->Solve(*(lpi->scaled_lp), time_limit.get()).ok() )
   {
      num_iterations += (int) lpi->solver->GetNumberOfIterations();
      *up = lpi->solver->GetObjectiveValue();
      *upvalid = IsDualBoundValid(lpi->solver->GetProblemStatus()) ? TRUE : FALSE;

      SCIPdebugMessage("up: itlim=%d col=%d [%f,%f] obj=%f status=%d iter=%ld.\n", itlim, col_index, EPSFLOOR(value + 1.0, eps), ub,
         lpi->solver->GetObjectiveValue(), (int) lpi->solver->GetProblemStatus(), lpi->solver->GetNumberOfIterations());
   }
   else
   {
      SCIPerrorMessage("error during solve");
      *up = 0.0;
      *upvalid = FALSE;
   }

   /*  Restore bound. */
   lpi->scaled_lp->SetVariableBounds(col, lb, ub);
   if ( iter != NULL )
      *iter = num_iterations;

   return SCIP_OKAY;
}

/** performs strong branching iterations on given @b fractional candidates */
SCIP_RETCODE SCIPlpiStrongbranchesFrac(
   SCIP_LPI*             lpi,                /**< LP interface structure */
   int*                  cols,               /**< columns to apply strong branching on */
   int                   ncols,              /**< number of columns */
   SCIP_Real*            psols,              /**< fractional current primal solution values of columns */
   int                   itlim,              /**< iteration limit for strong branchings */
   SCIP_Real*            down,               /**< stores dual bounds after branching columns down */
   SCIP_Real*            up,                 /**< stores dual bounds after branching columns up */
   SCIP_Bool*            downvalid,          /**< stores whether the returned down values are valid dual bounds;
                                              *   otherwise, they can only be used as an estimate values */
   SCIP_Bool*            upvalid,            /**< stores whether the returned up values are a valid dual bounds;
                                              *   otherwise, they can only be used as an estimate values */
   int*                  iter                /**< stores total number of strong branching iterations, or -1; may be NULL */
   )
{
   assert( lpi != NULL );
   assert( lpi->linear_program != NULL );
   assert( cols != NULL );
   assert( psols != NULL );
   assert( down != NULL) ;
   assert( up != NULL );
   assert( downvalid != NULL );
   assert( upvalid != NULL );

   SCIPerrorMessage("SCIPlpiStrongbranchesFrac - not implemented.\n");

   return SCIP_LPERROR;
}

/** performs strong branching iterations on one candidate with @b integral value */
SCIP_RETCODE SCIPlpiStrongbranchInt(
   SCIP_LPI*             lpi,                /**< LP interface structure */
   int                   col,                /**< column to apply strong branching on */
   SCIP_Real             psol,               /**< current integral primal solution value of column */
   int                   itlim,              /**< iteration limit for strong branchings */
   SCIP_Real*            down,               /**< stores dual bound after branching column down */
   SCIP_Real*            up,                 /**< stores dual bound after branching column up */
   SCIP_Bool*            downvalid,          /**< stores whether the returned down value is a valid dual bound;
                                              *   otherwise, it can only be used as an estimate value */
   SCIP_Bool*            upvalid,            /**< stores whether the returned up value is a valid dual bound;
                                              *   otherwise, it can only be used as an estimate value */
   int*                  iter                /**< stores total number of strong branching iterations, or -1; may be NULL */
   )
{
   assert( lpi != NULL );
   assert( lpi->linear_program != NULL );
   assert( down != NULL );
   assert( up != NULL );
   assert( downvalid != NULL );
   assert( upvalid != NULL );

   SCIPerrorMessage("SCIPlpiStrongbranchInt - not implemented.\n");

   return SCIP_LPERROR;
}

/** performs strong branching iterations on given candidates with @b integral values */
SCIP_RETCODE SCIPlpiStrongbranchesInt(
   SCIP_LPI*             lpi,                /**< LP interface structure */
   int*                  cols,               /**< columns to apply strong branching on */
   int                   ncols,              /**< number of columns */
   SCIP_Real*            psols,              /**< current integral primal solution values of columns */
   int                   itlim,              /**< iteration limit for strong branchings */
   SCIP_Real*            down,               /**< stores dual bounds after branching columns down */
   SCIP_Real*            up,                 /**< stores dual bounds after branching columns up */
   SCIP_Bool*            downvalid,          /**< stores whether the returned down values are valid dual bounds;
                                              *   otherwise, they can only be used as an estimate values */
   SCIP_Bool*            upvalid,            /**< stores whether the returned up values are a valid dual bounds;
                                              *   otherwise, they can only be used as an estimate values */
   int*                  iter                /**< stores total number of strong branching iterations, or -1; may be NULL */
   )
{
   assert( lpi != NULL );
   assert( lpi->linear_program != NULL );
   assert( cols != NULL );
   assert( psols != NULL );
   assert( down != NULL) ;
   assert( up != NULL );
   assert( downvalid != NULL );
   assert( upvalid != NULL );

   SCIPerrorMessage("SCIPlpiStrongbranchesInt - not implemented.\n");

   return SCIP_LPERROR;
}
/**@} */




/*
 * Solution Information Methods
 */

/**@name Solution Information Methods */
/**@{ */

/** returns whether a solve method was called after the last modification of the LP */
SCIP_Bool SCIPlpiWasSolved(
   SCIP_LPI*             lpi                 /**< LP interface structure */
   )
{
   assert( lpi != NULL );

   /* @todo Track this to avoid uneeded resolving. */
   return ( ! lpi->lp_modified_since_last_solve );
}

/** gets information about primal and dual feasibility of the current LP solution
 *
 *  The feasibility information is with respect to the last solving call and it is only relevant if SCIPlpiWasSolved()
 *  returns true. If the LP is changed, this information might be invalidated.
 *
 *  Note that @a primalfeasible and @dualfeasible should only return true if the solver has proved the respective LP to
 *  be feasible. Thus, the return values should be equal to the values of SCIPlpiIsPrimalFeasible() and
 *  SCIPlpiIsDualFeasible(), respectively. Note that if feasibility cannot be proved, they should return false (even if
 *  the problem might actually be feasible).
 */
SCIP_RETCODE SCIPlpiGetSolFeasibility(
   SCIP_LPI*             lpi,                /**< LP interface structure */
   SCIP_Bool*            primalfeasible,     /**< pointer to store primal feasibility status */
   SCIP_Bool*            dualfeasible        /**< pointer to store dual feasibility status */
   )
{
   assert( lpi != NULL );
   assert( lpi->solver != NULL );
   assert( primalfeasible != NULL );
   assert( dualfeasible != NULL );

   SCIPdebugMessage("getting solution feasibility\n");

   const ProblemStatus status = lpi->solver->GetProblemStatus();

   *primalfeasible = (status == ProblemStatus::OPTIMAL || status == ProblemStatus::PRIMAL_FEASIBLE);
   *dualfeasible = (status == ProblemStatus::OPTIMAL || status == ProblemStatus::DUAL_FEASIBLE);

   return SCIP_OKAY;
}

/** returns TRUE iff LP is proven to have a primal unbounded ray (but not necessary a primal feasible point);
 *  this does not necessarily mean, that the solver knows and can return the primal ray
 */
SCIP_Bool SCIPlpiExistsPrimalRay(
   SCIP_LPI*             lpi                 /**< LP interface structure */
   )
{
   assert( lpi != NULL );
   assert( lpi->solver != NULL );

   return lpi->solver->GetProblemStatus() == ProblemStatus::PRIMAL_UNBOUNDED;
}

/** returns TRUE iff LP is proven to have a primal unbounded ray (but not necessary a primal feasible point),
 *  and the solver knows and can return the primal ray
 */
SCIP_Bool SCIPlpiHasPrimalRay(
   SCIP_LPI*             lpi                 /**< LP interface structure */
   )
{
   assert( lpi != NULL );
   assert( lpi->solver != NULL );

   return lpi->solver->GetProblemStatus() == ProblemStatus::PRIMAL_UNBOUNDED;
}

/** returns TRUE iff LP is proven to be primal unbounded */
SCIP_Bool SCIPlpiIsPrimalUnbounded(
   SCIP_LPI*             lpi                 /**< LP interface structure */
   )
{
   assert( lpi != NULL );
   assert( lpi->solver != NULL );

   return lpi->solver->GetProblemStatus() == ProblemStatus::PRIMAL_UNBOUNDED;
}

/** returns TRUE iff LP is proven to be primal infeasible */
SCIP_Bool SCIPlpiIsPrimalInfeasible(
   SCIP_LPI*             lpi                 /**< LP interface structure */
   )
{
   assert( lpi != NULL );
   assert( lpi->solver != NULL );

   const ProblemStatus status = lpi->solver->GetProblemStatus();

   return status == ProblemStatus::DUAL_UNBOUNDED || status == ProblemStatus::PRIMAL_INFEASIBLE;
}

/** returns TRUE iff LP is proven to be primal feasible */
SCIP_Bool SCIPlpiIsPrimalFeasible(
   SCIP_LPI*             lpi                 /**< LP interface structure */
   )
{
   assert( lpi != NULL );
   assert( lpi->solver != NULL );

   const ProblemStatus status = lpi->solver->GetProblemStatus();

   return status == ProblemStatus::PRIMAL_FEASIBLE || status == ProblemStatus::OPTIMAL;
}

/** returns TRUE iff LP is proven to have a dual unbounded ray (but not necessary a dual feasible point);
 *  this does not necessarily mean, that the solver knows and can return the dual ray
 */
SCIP_Bool SCIPlpiExistsDualRay(
   SCIP_LPI*             lpi                 /**< LP interface structure */
   )
{
   assert( lpi != NULL );
   assert( lpi->solver != NULL );

   const ProblemStatus status = lpi->solver->GetProblemStatus();

   return status == ProblemStatus::DUAL_UNBOUNDED;
}

/** returns TRUE iff LP is proven to have a dual unbounded ray (but not necessary a dual feasible point),
 *  and the solver knows and can return the dual ray
 */
SCIP_Bool SCIPlpiHasDualRay(
   SCIP_LPI*             lpi                 /**< LP interface structure */
   )
{
   assert( lpi != NULL );
   assert( lpi->solver != NULL );

   const ProblemStatus status = lpi->solver->GetProblemStatus();

   return status == ProblemStatus::DUAL_UNBOUNDED;
}

/** returns TRUE iff LP is proven to be dual unbounded */
SCIP_Bool SCIPlpiIsDualUnbounded(
   SCIP_LPI*             lpi                 /**< LP interface structure */
   )
{
   assert( lpi != NULL );
   assert( lpi->solver != NULL );

   const ProblemStatus status = lpi->solver->GetProblemStatus();
   return status == ProblemStatus::DUAL_UNBOUNDED;
}

/** returns TRUE iff LP is proven to be dual infeasible */
SCIP_Bool SCIPlpiIsDualInfeasible(
   SCIP_LPI*             lpi                 /**< LP interface structure */
   )
{
   assert( lpi != NULL );
   assert( lpi->solver != NULL );

   const ProblemStatus status = lpi->solver->GetProblemStatus();
   return status == ProblemStatus::PRIMAL_UNBOUNDED || status == ProblemStatus::DUAL_INFEASIBLE;
}

/** returns TRUE iff LP is proven to be dual feasible */
SCIP_Bool SCIPlpiIsDualFeasible(
   SCIP_LPI*             lpi                 /**< LP interface structure */
   )
{
   assert( lpi != NULL );
   assert( lpi->solver != NULL );

   const ProblemStatus status = lpi->solver->GetProblemStatus();

   return status == ProblemStatus::DUAL_FEASIBLE || status == ProblemStatus::OPTIMAL;
}

/** returns TRUE iff LP was solved to optimality */
SCIP_Bool SCIPlpiIsOptimal(
   SCIP_LPI*             lpi                 /**< LP interface structure */
   )
{
   assert( lpi != NULL );
   assert( lpi->solver != NULL );

   return lpi->solver->GetProblemStatus() == ProblemStatus::OPTIMAL;
}

/** returns TRUE iff current LP solution is stable
 *
 *  This function should return true if the solution is reliable, i.e., feasible and optimal (or proven
 *  infeasible/unbounded) with respect to the original problem. The optimality status might be with respect to a scaled
 *  version of the problem, but the solution might not be feasible to the unscaled original problem; in this case,
 *  SCIPlpiIsStable() should return false.
 */
SCIP_Bool SCIPlpiIsStable(
   SCIP_LPI*             lpi                 /**< LP interface structure */
   )
{
   assert( lpi != NULL );
   assert( lpi->solver != NULL );

   /* For correctness, we need to report "unstable" if Glop was not able to prove optimality because of numerical
    * issues. Currently Glop still reports primal/dual feasible if at the end, one status is within the tolerance but not
    * the other. */
   const ProblemStatus status = lpi->solver->GetProblemStatus();
   if ( (status == ProblemStatus::PRIMAL_FEASIBLE || status == ProblemStatus::DUAL_FEASIBLE) &&
      ! SCIPlpiIsObjlimExc(lpi) && ! SCIPlpiIsIterlimExc(lpi) && ! SCIPlpiIsTimelimExc(lpi))
   {
      SCIPdebugMessage("OPTIMAL not reached and no limit: unstable.\n");
      return FALSE;
   }

   if ( status == ProblemStatus::ABNORMAL || status == ProblemStatus::INVALID_PROBLEM || status == ProblemStatus::IMPRECISE )
      return FALSE;

   /* If we have a regular basis and the condition limit is set, we compute (an upper bound on) the condition number of
    * the basis; everything above the specified threshold is then counted as instable. */
   if ( lpi->checkcondition && (SCIPlpiIsOptimal(lpi) || SCIPlpiIsObjlimExc(lpi)) )
   {
      SCIP_RETCODE retcode;
      SCIP_Real kappa;

      retcode = SCIPlpiGetRealSolQuality(lpi, SCIP_LPSOLQUALITY_ESTIMCONDITION, &kappa);
      if ( retcode != SCIP_OKAY )
         SCIPABORT();
      assert( kappa != SCIP_INVALID ); /*lint !e777*/

      if ( kappa > lpi->conditionlimit )
         return FALSE;
   }

   return TRUE;
}

/** returns TRUE iff the objective limit was reached */
SCIP_Bool SCIPlpiIsObjlimExc(
   SCIP_LPI*             lpi                 /**< LP interface structure */
   )
{
   assert( lpi != NULL );
   assert( lpi->solver != NULL );

   return lpi->solver->objective_limit_reached();
}

/** returns TRUE iff the iteration limit was reached */
SCIP_Bool SCIPlpiIsIterlimExc(
   SCIP_LPI*             lpi                 /**< LP interface structure */
   )
{
   assert( lpi != NULL );
   assert( lpi->solver != NULL );

   int maxiter = (int) lpi->parameters->max_number_of_iterations();
   return maxiter >= 0 && lpi->solver->GetNumberOfIterations() >= maxiter;
}

/** returns TRUE iff the time limit was reached */
SCIP_Bool SCIPlpiIsTimelimExc(
   SCIP_LPI*             lpi                 /**< LP interface structure */
   )
{
   assert( lpi != NULL );
   assert( lpi->solver != NULL );

   return lpi->lp_time_limit_was_reached;
}

/** returns the internal solution status of the solver */
int SCIPlpiGetInternalStatus(
   SCIP_LPI*             lpi                 /**< LP interface structure */
   )
{
   assert( lpi != NULL );
   assert( lpi->solver != NULL );

   return static_cast<int>(lpi->solver->GetProblemStatus());
}

/** tries to reset the internal status of the LP solver in order to ignore an instability of the last solving call */
SCIP_RETCODE SCIPlpiIgnoreInstability(
   SCIP_LPI*             lpi,                /**< LP interface structure */
   SCIP_Bool*            success             /**< pointer to store, whether the instability could be ignored */
   )
{
   assert( lpi != NULL );
   assert( lpi->solver != NULL );
   assert( success != NULL );

   *success = FALSE;

   return SCIP_OKAY;
}

/** gets objective value of solution */
SCIP_RETCODE SCIPlpiGetObjval(
   SCIP_LPI*             lpi,                /**< LP interface structure */
   SCIP_Real*            objval              /**< stores the objective value */
   )
{
   assert( lpi != NULL );
   assert( lpi->solver != NULL );
   assert( objval != NULL );

   *objval = lpi->solver->GetObjectiveValue();

   return SCIP_OKAY;
}

/** gets primal and dual solution vectors for feasible LPs
 *
 *  Before calling this function, the caller must ensure that the LP has been solved to optimality, i.e., that
 *  SCIPlpiIsOptimal() returns true.
 */
SCIP_RETCODE SCIPlpiGetSol(
   SCIP_LPI*             lpi,                /**< LP interface structure */
   SCIP_Real*            objval,             /**< stores the objective value, may be NULL if not needed */
   SCIP_Real*            primsol,            /**< primal solution vector, may be NULL if not needed */
   SCIP_Real*            dualsol,            /**< dual solution vector, may be NULL if not needed */
   SCIP_Real*            activity,           /**< row activity vector, may be NULL if not needed */
   SCIP_Real*            redcost             /**< reduced cost vector, may be NULL if not needed */
   )
{
   assert( lpi != NULL );
   assert( lpi->solver != NULL );

   SCIPdebugMessage("SCIPlpiGetSol\n");
   if ( objval != NULL )
      *objval = lpi->solver->GetObjectiveValue();

   const ColIndex num_cols = lpi->linear_program->num_variables();
   for (ColIndex col(0); col < num_cols; ++col)
   {
      int i = col.value();

      if ( primsol != NULL )
         primsol[i] = lpi->scaler->UnscaleVariableValue(col, lpi->solver->GetVariableValue(col));

      if ( redcost != NULL )
         redcost[i] = lpi->scaler->UnscaleReducedCost(col, lpi->solver->GetReducedCost(col));
   }

   const RowIndex num_rows = lpi->linear_program->num_constraints();
   for (RowIndex row(0); row < num_rows; ++row)
   {
      int j = row.value();

      if ( dualsol != NULL )
         dualsol[j] = lpi->scaler->UnscaleDualValue(row, lpi->solver->GetDualValue(row));

      if ( activity != NULL )
         activity[j] = lpi->scaler->UnscaleConstraintActivity(row, lpi->solver->GetConstraintActivity(row));
   }

   return SCIP_OKAY;
}

/** gets primal ray for unbounded LPs */
SCIP_RETCODE SCIPlpiGetPrimalRay(
   SCIP_LPI*             lpi,                /**< LP interface structure */
   SCIP_Real*            ray                 /**< primal ray */
   )
{
   assert( lpi != NULL );
   assert( lpi->solver != NULL );
   assert( ray != NULL );

   SCIPdebugMessage("SCIPlpiGetPrimalRay\n");

   const ColIndex num_cols = lpi->linear_program->num_variables();
   const DenseRow& primal_ray = lpi->solver->GetPrimalRay();
   for (ColIndex col(0); col < num_cols; ++col)
      ray[col.value()] = lpi->scaler->UnscaleVariableValue(col, primal_ray[col]);

   return SCIP_OKAY;
}

/** gets dual Farkas proof for infeasibility */
SCIP_RETCODE SCIPlpiGetDualfarkas(
   SCIP_LPI*             lpi,                /**< LP interface structure */
   SCIP_Real*            dualfarkas          /**< dual Farkas row multipliers */
   )
{
   assert( lpi != NULL );
   assert( lpi->solver != NULL );
   assert( dualfarkas != NULL );

   SCIPdebugMessage("SCIPlpiGetDualfarkas\n");

   const RowIndex num_rows = lpi->linear_program->num_constraints();
   const DenseColumn& dual_ray = lpi->solver->GetDualRay();
   for (RowIndex row(0); row < num_rows; ++row)
      dualfarkas[row.value()] = -lpi->scaler->UnscaleDualValue(row, dual_ray[row]);  /* reverse sign */

   return SCIP_OKAY;
}

/** gets the number of LP iterations of the last solve call */
SCIP_RETCODE SCIPlpiGetIterations(
   SCIP_LPI*             lpi,                /**< LP interface structure */
   int*                  iterations          /**< pointer to store the number of iterations of the last solve call */
   )
{
   assert( lpi != NULL );
   assert( lpi->solver != NULL );
   assert( iterations != NULL );

   *iterations = (int) lpi->solver->GetNumberOfIterations();

   return SCIP_OKAY;
}

/** gets information about the quality of an LP solution
 *
 *  Such information is usually only available, if also a (maybe not optimal) solution is available.
 *  The LPI should return SCIP_INVALID for @p quality, if the requested quantity is not available.
 */
SCIP_RETCODE SCIPlpiGetRealSolQuality(
   SCIP_LPI*             lpi,                /**< LP interface structure */
   SCIP_LPSOLQUALITY     qualityindicator,   /**< indicates which quality should be returned */
   SCIP_Real*            quality             /**< pointer to store quality number */
   )
{
   assert( lpi != NULL );
   assert( lpi->solver != NULL );
   assert( quality != NULL );

   SCIPdebugMessage("Requesting solution quality: quality %d\n", qualityindicator);

   switch ( qualityindicator )
   {
   case SCIP_LPSOLQUALITY_ESTIMCONDITION:
      *quality = lpi->solver->GetBasisFactorization().ComputeInfinityNormConditionNumber();
      break;

   case SCIP_LPSOLQUALITY_EXACTCONDITION:
      *quality = lpi->solver->GetBasisFactorization().ComputeInfinityNormConditionNumberUpperBound();
      break;

   default:
      SCIPerrorMessage("Solution quality %d unknown.\n", qualityindicator);
      return SCIP_INVALIDDATA;
   }

   return SCIP_OKAY;
}

/**@} */




/*
 * LP Basis Methods
 */

/**@name LP Basis Methods */
/**@{ */

/** convert Glop variable basis status to SCIP status */
static
SCIP_BASESTAT ConvertGlopVariableStatus(
   VariableStatus        status,             /**< variable status */
   Fractional            rc                  /**< reduced cost of variable */
   )
{
   switch ( status )
   {
   case VariableStatus::BASIC:
      return SCIP_BASESTAT_BASIC;
   case VariableStatus::AT_UPPER_BOUND:
      return SCIP_BASESTAT_UPPER;
   case VariableStatus::AT_LOWER_BOUND:
      return SCIP_BASESTAT_LOWER;
   case VariableStatus::FREE:
      return SCIP_BASESTAT_ZERO;
   case VariableStatus::FIXED_VALUE:
      return rc > 0.0 ? SCIP_BASESTAT_LOWER : SCIP_BASESTAT_UPPER;
   default:
      SCIPerrorMessage("invalid Glop basis status.\n");
      abort();
   }
}

/** convert Glop constraint basis status to SCIP status */
static
SCIP_BASESTAT ConvertGlopConstraintStatus(
   ConstraintStatus      status,             /**< constraint status */
   Fractional            dual                /**< dual variable value */
   )
{
   switch ( status )
   {
   case ConstraintStatus::BASIC:
      return SCIP_BASESTAT_BASIC;
   case ConstraintStatus::AT_UPPER_BOUND:
      return SCIP_BASESTAT_UPPER;
   case ConstraintStatus::AT_LOWER_BOUND:
      return SCIP_BASESTAT_LOWER;
   case ConstraintStatus::FREE:
      return SCIP_BASESTAT_ZERO;
   case ConstraintStatus::FIXED_VALUE:
      return dual > 0.0 ? SCIP_BASESTAT_LOWER : SCIP_BASESTAT_UPPER;
   default:
      SCIPerrorMessage("invalid Glop basis status.\n");
      abort();
   }
}

/** Convert SCIP variable status to Glop status */
static
VariableStatus ConvertSCIPVariableStatus(
   int                   status              /**< SCIP variable status */
   )
{
   switch ( status )
   {
   case SCIP_BASESTAT_BASIC:
      return VariableStatus::BASIC;
   case SCIP_BASESTAT_UPPER:
      return VariableStatus::AT_UPPER_BOUND;
   case SCIP_BASESTAT_LOWER:
      return VariableStatus::AT_LOWER_BOUND;
   case SCIP_BASESTAT_ZERO:
      return VariableStatus::FREE;
   default:
      SCIPerrorMessage("invalid SCIP basis status.\n");
      abort();
   }
}

/** Convert a SCIP constraint status to its corresponding Glop slack VariableStatus.
 *
 *  Note that we swap the upper/lower bounds.
 */
static
VariableStatus ConvertSCIPConstraintStatusToSlackStatus(
   int                   status              /**< SCIP constraint status */
   )
{
   switch ( status )
   {
   case SCIP_BASESTAT_BASIC:
      return VariableStatus::BASIC;
   case SCIP_BASESTAT_UPPER:
      return VariableStatus::AT_LOWER_BOUND;
   case SCIP_BASESTAT_LOWER:
      return VariableStatus::AT_UPPER_BOUND;
   case SCIP_BASESTAT_ZERO:
      return VariableStatus::FREE;
   default:
      SCIPerrorMessage("invalid SCIP basis status.\n");
      abort();
   }
}


/** gets current basis status for columns and rows; arrays must be large enough to store the basis status */
SCIP_RETCODE SCIPlpiGetBase(
   SCIP_LPI*             lpi,                /**< LP interface structure */
   int*                  cstat,              /**< array to store column basis status, or NULL */
   int*                  rstat               /**< array to store row basis status, or NULL */
   )
{
   SCIPdebugMessage("SCIPlpiGetBase\n");

   assert( lpi->solver->GetProblemStatus() ==  ProblemStatus::OPTIMAL );

   if ( cstat != NULL )
   {
      const ColIndex num_cols = lpi->linear_program->num_variables();
      for (ColIndex col(0); col < num_cols; ++col)
      {
         int i = col.value();
         cstat[i] = (int) ConvertGlopVariableStatus(lpi->solver->GetVariableStatus(col), lpi->solver->GetReducedCost(col));
      }
   }

   if ( rstat != NULL )
   {
      const RowIndex num_rows = lpi->linear_program->num_constraints();
      for (RowIndex row(0); row < num_rows; ++row)
      {
         int i = row.value();
         rstat[i] = (int) ConvertGlopConstraintStatus(lpi->solver->GetConstraintStatus(row), lpi->solver->GetDualValue(row));
      }
   }

   return SCIP_OKAY;
}

/** sets current basis status for columns and rows */
SCIP_RETCODE SCIPlpiSetBase(
   SCIP_LPI*             lpi,                /**< LP interface structure */
   const int*            cstat,              /**< array with column basis status */
   const int*            rstat               /**< array with row basis status */
   )
{
   assert( lpi != NULL );
   assert( lpi->linear_program != NULL );

   const ColIndex num_cols = lpi->linear_program->num_variables();
   const RowIndex num_rows = lpi->linear_program->num_constraints();

   assert( cstat != NULL || num_cols == 0 );
   assert( rstat != NULL || num_rows == 0 );

   SCIPdebugMessage("SCIPlpiSetBase\n");

   BasisState state;
   state.statuses.reserve(ColIndex(num_cols.value() + num_rows.value()));

   for (ColIndex col(0); col < num_cols; ++col)
      state.statuses[col] = ConvertSCIPVariableStatus(cstat[col.value()]);

   for (RowIndex row(0); row < num_rows; ++row)
      state.statuses[num_cols + RowToColIndex(row)] = ConvertSCIPConstraintStatusToSlackStatus(cstat[row.value()]);

   lpi->solver->LoadStateForNextSolve(state);

   return SCIP_OKAY;
}

/** returns the indices of the basic columns and rows; basic column n gives value n, basic row m gives value -1-m */
SCIP_RETCODE SCIPlpiGetBasisInd(
   SCIP_LPI*             lpi,                /**< LP interface structure */
   int*                  bind                /**< pointer to store basis indices ready to keep number of rows entries */
   )
{
   assert( lpi != NULL );
   assert( lpi->linear_program != NULL );
   assert( bind != NULL );

   SCIPdebugMessage("SCIPlpiGetBasisInd\n");

   /* the order is important! */
   const ColIndex num_cols = lpi->linear_program->num_variables();
   const RowIndex num_rows = lpi->linear_program->num_constraints();
   for (RowIndex row(0); row < num_rows; ++row)
   {
      const ColIndex col = lpi->solver->GetBasis(row);
      if (col < num_cols)
         bind[row.value()] = col.value();
      else
      {
         assert( col < num_cols.value() + num_rows.value() );
         bind[row.value()] = -1 - (col - num_cols).value();
      }
   }

   return SCIP_OKAY;
}

/** get row of inverse basis matrix B^-1
 *
 *  @note The LP interface defines slack variables to have coefficient +1. This means that if, internally, the LP solver
 *        uses a -1 coefficient, then rows associated with slacks variables whose coefficient is -1, should be negated;
 *        see also the explanation in lpi.h.
 */
SCIP_RETCODE SCIPlpiGetBInvRow(
   SCIP_LPI*             lpi,                /**< LP interface structure */
   int                   r,                  /**< row number */
   SCIP_Real*            coef,               /**< pointer to store the coefficients of the row */
   int*                  inds,               /**< array to store the non-zero indices, or NULL */
   int*                  ninds               /**< pointer to store the number of non-zero indices, or NULL
                                              *   (-1: if we do not store sparsity information) */
   )
{
   assert( lpi != NULL );
   assert( lpi->linear_program != NULL );
   assert( coef != NULL );

   ScatteredRow solution;
   lpi->solver->GetBasisFactorization().LeftSolveForUnitRow(ColIndex(r), &solution);
   lpi->scaler->UnscaleUnitRowLeftSolve(lpi->solver->GetBasis(RowIndex(r)), &solution);

   const ColIndex size = solution.values.size();
   assert( size.value() == lpi->linear_program->num_constraints() );

   /* if we want a sparse vector and sparsity information is available */
   if ( ninds != NULL && inds != NULL && ! solution.non_zeros.empty() )
   {
      *ninds = 0;
      ScatteredRowIterator end = solution.end();
      for (ScatteredRowIterator iter = solution.begin(); iter != end; ++iter)
      {
         int idx = (*iter).column().value();
         assert( 0 <= idx && idx < lpi->linear_program->num_constraints() );
         coef[idx] = (*iter).coefficient();
         inds[(*ninds)++] = idx;
      }
      return SCIP_OKAY;
   }

   /* dense version */
   for (ColIndex col(0); col < size; ++col)
      coef[col.value()] = solution[col];

   if ( ninds != NULL )
      *ninds = -1;

   return SCIP_OKAY;
}

/** get column of inverse basis matrix B^-1
 *
 *  @note The LP interface defines slack variables to have coefficient +1. This means that if, internally, the LP solver
 *        uses a -1 coefficient, then rows associated with slacks variables whose coefficient is -1, should be negated;
 *        see also the explanation in lpi.h.
 */
SCIP_RETCODE SCIPlpiGetBInvCol(
   SCIP_LPI*             lpi,                /**< LP interface structure */
   int                   c,                  /**< column number of B^-1; this is NOT the number of the column in the LP;
                                              *   you have to call SCIPlpiGetBasisInd() to get the array which links the
                                              *   B^-1 column numbers to the row and column numbers of the LP!
                                              *   c must be between 0 and nrows-1, since the basis has the size
                                              *   nrows * nrows */
   SCIP_Real*            coef,               /**< pointer to store the coefficients of the column */
   int*                  inds,               /**< array to store the non-zero indices, or NULL */
   int*                  ninds               /**< pointer to store the number of non-zero indices, or NULL
                                              *   (-1: if we do not store sparsity information) */
   )
{
   assert( lpi != NULL );
   assert( lpi->linear_program != NULL );
   assert( coef != NULL );

   /* we need to loop through the rows to extract the values for column c */
   const ColIndex col(c);
   const RowIndex num_rows = lpi->linear_program->num_constraints();

   /* if we want a sparse vector */
   if ( ninds != NULL && inds != NULL )
   {
      const SCIP_Real eps = 1e-06;

      *ninds = 0;
      for (int row = 0; row < num_rows; ++row)
      {
         ScatteredRow solution;
         lpi->solver->GetBasisFactorization().LeftSolveForUnitRow(ColIndex(row), &solution);
         lpi->scaler->UnscaleUnitRowLeftSolve(lpi->solver->GetBasis(RowIndex(row)), &solution);

         SCIP_Real val = solution[col];
         if ( fabs(val) >= eps )
         {
            coef[row] = val;
            inds[(*ninds)++] = row;
         }
      }
      return SCIP_OKAY;
   }

   /* dense version */
   for (int row = 0; row < num_rows; ++row)
   {
      ScatteredRow solution;
      lpi->solver->GetBasisFactorization().LeftSolveForUnitRow(ColIndex(row), &solution);
      lpi->scaler->UnscaleUnitRowLeftSolve(lpi->solver->GetBasis(RowIndex(row)), &solution);
      coef[row] = solution[col];
   }

   if ( ninds != NULL )
      *ninds = -1;

   return SCIP_OKAY;
}

/** get row of inverse basis matrix times constraint matrix B^-1 * A
 *
 *  @note The LP interface defines slack variables to have coefficient +1. This means that if, internally, the LP solver
 *        uses a -1 coefficient, then rows associated with slacks variables whose coefficient is -1, should be negated;
 *        see also the explanation in lpi.h.
 */
SCIP_RETCODE SCIPlpiGetBInvARow(
   SCIP_LPI*             lpi,                /**< LP interface structure */
   int                   r,                  /**< row number */
   const SCIP_Real*      binvrow,            /**< row in (A_B)^-1 from prior call to SCIPlpiGetBInvRow(), or NULL */
   SCIP_Real*            coef,               /**< vector to return coefficients of the row */
   int*                  inds,               /**< array to store the non-zero indices, or NULL */
   int*                  ninds               /**< pointer to store the number of non-zero indices, or NULL
                                              *   (-1: if we do not store sparsity information) */
   )
{
   assert( lpi != NULL );
   assert( lpi->linear_program != NULL );
   assert( coef != NULL );

   /* get row of basis inverse, loop through columns and muliply with matrix */
   ScatteredRow solution;
   lpi->solver->GetBasisFactorization().LeftSolveForUnitRow(ColIndex(r), &solution);
   lpi->scaler->UnscaleUnitRowLeftSolve(lpi->solver->GetBasis(RowIndex(r)), &solution);
<<<<<<< HEAD

=======
>>>>>>> 7cc827bd
   const ColIndex num_cols = lpi->linear_program->num_variables();

   /* if we want a sparse vector */
   if ( ninds != NULL && inds != NULL )
   {
      const SCIP_Real eps = 1e-06;

      *ninds = 0;
      for (ColIndex col(0); col < num_cols; ++col)
      {
         SCIP_Real val = operations_research::glop::ScalarProduct(solution.values, lpi->linear_program->GetSparseColumn(col));
         if ( fabs(val) >= eps )
         {
            coef[col.value()] = val;
            inds[(*ninds)++] = col.value();
         }
      }
      return SCIP_OKAY;
   }

   /* dense version */
   for (ColIndex col(0); col < num_cols; ++col)
      coef[col.value()] = operations_research::glop::ScalarProduct(solution.values, lpi->linear_program->GetSparseColumn(col));

   if ( ninds != NULL )
      *ninds = -1;

   return SCIP_OKAY;
}

/** get column of inverse basis matrix times constraint matrix B^-1 * A
 *
 *  @note The LP interface defines slack variables to have coefficient +1. This means that if, internally, the LP solver
 *        uses a -1 coefficient, then rows associated with slacks variables whose coefficient is -1, should be negated;
 *        see also the explanation in lpi.h.
 */
SCIP_RETCODE SCIPlpiGetBInvACol(
   SCIP_LPI*             lpi,                /**< LP interface structure */
   int                   c,                  /**< column number */
   SCIP_Real*            coef,               /**< vector to return coefficients of the column */
   int*                  inds,               /**< array to store the non-zero indices, or NULL */
   int*                  ninds               /**< pointer to store the number of non-zero indices, or NULL
                                              *   (-1: if we do not store sparsity information) */
   )
{
   assert( lpi != NULL );
   assert( lpi->linear_program != NULL );
   assert( coef != NULL );

   ScatteredColumn solution;
   lpi->solver->GetBasisFactorization().RightSolveForProblemColumn(ColIndex(c), &solution);
   lpi->scaler->UnscaleColumnRightSolve(lpi->solver->GetBasisVector(), ColIndex(c), &solution);

   const RowIndex num_rows = solution.values.size();

   /* if we want a sparse vector and sparsity information is available */
   if ( ninds != NULL && inds != NULL && ! solution.non_zeros.empty() )
   {
      *ninds = 0;
      ScatteredColumnIterator end = solution.end();
      for (ScatteredColumnIterator iter = solution.begin(); iter != end; ++iter)
      {
         int idx = (*iter).row().value();
         assert( 0 <= idx && idx < num_rows );
         coef[idx] = (*iter).coefficient();
         inds[(*ninds)++] = idx;
      }
      return SCIP_OKAY;
   }

   /* dense version */
   for (RowIndex row(0); row < num_rows; ++row)
      coef[row.value()] = solution[row];

   if ( ninds != NULL )
      *ninds = -1;

   return SCIP_OKAY;
}

/**@} */




/*
 * LP State Methods
 */

/**@name LP State Methods */
/**@{ */

/* SCIP_LPiState stores basis information and is implemented by the glop BasisState class.
 * However, because in type_lpi.h there is
 *   typedef struct SCIP_LPiState SCIP_LPISTATE;
 * We cannot just use a typedef here and SCIP_LPiState needs to be a struct.
 */
struct SCIP_LPiState : BasisState {};

/** stores LPi state (like basis information) into lpistate object */
SCIP_RETCODE SCIPlpiGetState(
   SCIP_LPI*             lpi,                /**< LP interface structure */
   BMS_BLKMEM*           blkmem,             /**< block memory */
   SCIP_LPISTATE**       lpistate            /**< pointer to LPi state information (like basis information) */
   )
{
   assert( lpi != NULL );
   assert( lpi->solver != NULL );
   assert( lpistate != NULL );

   *lpistate = static_cast<SCIP_LPISTATE*>(new BasisState(lpi->solver->GetState()));

   return SCIP_OKAY;
}

/** loads LPi state (like basis information) into solver; note that the LP might have been extended with additional
 *  columns and rows since the state was stored with SCIPlpiGetState()
 */
SCIP_RETCODE SCIPlpiSetState(
   SCIP_LPI*             lpi,                /**< LP interface structure */
   BMS_BLKMEM*           blkmem,             /**< block memory */
   const SCIP_LPISTATE*  lpistate            /**< LPi state information (like basis information), or NULL */
   )
{
   assert( lpi != NULL );
   assert( lpi->solver != NULL );
   assert( lpistate != NULL );

   lpi->solver->LoadStateForNextSolve(*lpistate);

   return SCIP_OKAY;
}

/** clears current LPi state (like basis information) of the solver */
SCIP_RETCODE SCIPlpiClearState(
   SCIP_LPI*             lpi                 /**< LP interface structure */
   )
{
   assert( lpi != NULL );
   assert( lpi->solver != NULL );

   lpi->solver->ClearStateForNextSolve();

   return SCIP_OKAY;
}

/** frees LPi state information */
SCIP_RETCODE SCIPlpiFreeState(
   SCIP_LPI*             lpi,                /**< LP interface structure */
   BMS_BLKMEM*           blkmem,             /**< block memory */
   SCIP_LPISTATE**       lpistate            /**< pointer to LPi state information (like basis information) */
   )
{
   assert( lpi != NULL );
   assert( lpi->solver != NULL );
   assert( lpistate != NULL );

   delete *lpistate;
   *lpistate = NULL;

   return SCIP_OKAY;
}

/** checks, whether the given LP state contains simplex basis information */
SCIP_Bool SCIPlpiHasStateBasis(
   SCIP_LPI*             lpi,                /**< LP interface structure */
   SCIP_LPISTATE*        lpistate            /**< LP state information (like basis information), or NULL */
   )
{
   assert( lpi != NULL );
   assert( lpi->solver != NULL );

   return lpistate != NULL;
}

/** reads LP state (like basis information from a file */
SCIP_RETCODE SCIPlpiReadState(
   SCIP_LPI*             lpi,                /**< LP interface structure */
   const char*           fname               /**< file name */
   )
{
   assert( lpi != NULL );
   assert( lpi->solver != NULL );

   SCIPerrorMessage("SCIPlpiReadState - not implemented.\n");

   return SCIP_NOTIMPLEMENTED;
}

/** writes LPi state (i.e. basis information) to a file */
SCIP_RETCODE SCIPlpiWriteState(
   SCIP_LPI*             lpi,                /**< LP interface structure */
   const char*           fname               /**< file name */
   )
{
   assert( lpi != NULL );
   assert( lpi->solver != NULL );

   SCIPerrorMessage("SCIPlpiWriteState - not implemented.\n");

   return SCIP_NOTIMPLEMENTED;
}

/**@} */




/*
 * LP Pricing Norms Methods
 */

/**@name LP Pricing Norms Methods */
/**@{ */

/* SCIP_LPiNorms stores norm information so they are not recomputed from one state to the next. */
/* @todo Implement this. */
struct SCIP_LPiNorms {};

/** stores LPi pricing norms information
 *
 *  @todo store primal norms as well?
 */
SCIP_RETCODE SCIPlpiGetNorms(
   SCIP_LPI*             lpi,                /**< LP interface structure */
   BMS_BLKMEM*           blkmem,             /**< block memory */
   SCIP_LPINORMS**       lpinorms            /**< pointer to LPi pricing norms information */
   )
{
   assert( lpi != NULL );
   assert( blkmem != NULL );
   assert( lpi->solver != NULL );
   assert( lpinorms != NULL );

   return SCIP_OKAY;
}

/** loads LPi pricing norms into solver; note that the LP might have been extended with additional
 *  columns and rows since the state was stored with SCIPlpiGetNorms()
 */
SCIP_RETCODE SCIPlpiSetNorms(
   SCIP_LPI*             lpi,                /**< LP interface structure */
   BMS_BLKMEM*           blkmem,             /**< block memory */
   const SCIP_LPINORMS*  lpinorms            /**< LPi pricing norms information, or NULL */
   )
{
   assert( lpi != NULL );
   assert( blkmem != NULL );
   assert( lpi->solver != NULL );
   assert( lpinorms != NULL );

   return SCIP_OKAY;
}

/** frees pricing norms information */
SCIP_RETCODE SCIPlpiFreeNorms(
   SCIP_LPI*             lpi,                /**< LP interface structure */
   BMS_BLKMEM*           blkmem,             /**< block memory */
   SCIP_LPINORMS**       lpinorms            /**< pointer to LPi pricing norms information, or NULL */
   )
{
   assert( lpi != NULL );
   assert( blkmem != NULL );
   assert( lpi->solver != NULL );
   assert( lpinorms != NULL );

   return SCIP_OKAY;
}

/**@} */




/*
 * Parameter Methods
 */

/**@name Parameter Methods */
/**@{ */

/** gets integer parameter of LP */
SCIP_RETCODE SCIPlpiGetIntpar(
   SCIP_LPI*             lpi,                /**< LP interface structure */
   SCIP_LPPARAM          type,               /**< parameter number */
   int*                  ival                /**< buffer to store the parameter value */
   )
{
   assert( lpi != NULL );
   assert( lpi->parameters != NULL );

   /* Not (yet) supported by Glop: SCIP_LPPAR_FASTMIP, SCIP_LPPAR_THREADS, SCIP_LPPAR_TIMING, SCIP_LPPAR_POLISHING, SCIP_LPPAR_REFACTOR */
   switch ( type )
   {
   case SCIP_LPPAR_FROMSCRATCH:
      *ival = (int) lpi->from_scratch;
      SCIPdebugMessage("SCIPlpiGetIntpar: SCIP_LPPAR_FROMSCRATCH = %d.\n", *ival);
      break;
   case SCIP_LPPAR_LPINFO:
      *ival = (int) lpi->lp_info;
      SCIPdebugMessage("SCIPlpiGetIntpar: SCIP_LPPAR_LPINFO = %d.\n", *ival);
      break;
   case SCIP_LPPAR_LPITLIM:
      *ival = (int) lpi->parameters->max_number_of_iterations();
      SCIPdebugMessage("SCIPlpiGetIntpar: SCIP_LPPAR_LPITLIM = %d.\n", *ival);
      break;
   case SCIP_LPPAR_PRESOLVING:
      *ival = lpi->parameters->use_preprocessing();
      SCIPdebugMessage("SCIPlpiGetIntpar: SCIP_LPPAR_PRESOLVING = %d.\n", *ival);
      break;
   case SCIP_LPPAR_PRICING:
      *ival = lpi->pricing;
      SCIPdebugMessage("SCIPlpiGetIntpar: SCIP_LPPAR_PRICING = %d.\n", *ival);
      break;
#if 0
   case SCIP_LPPAR_SCALING:
      *ival = lpi->parameters->use_scaling();
      SCIPdebugMessage("SCIPlpiGetIntpar: SCIP_LPPAR_SCALING = %d.\n", *ival);
      break;
#endif
   case SCIP_LPPAR_RANDOMSEED:
      *ival = (int) lpi->parameters->random_seed();
      SCIPdebugMessage("SCIPlpiGetIntpar: SCIP_LPPAR_RANDOMSEED = %d.\n", *ival);
      break;
   default:
      return SCIP_PARAMETERUNKNOWN;
   }

   return SCIP_OKAY;
}

/** sets integer parameter of LP */
SCIP_RETCODE SCIPlpiSetIntpar(
   SCIP_LPI*             lpi,                /**< LP interface structure */
   SCIP_LPPARAM          type,               /**< parameter number */
   int                   ival                /**< parameter value */
   )
{
   assert( lpi != NULL );
   assert( lpi->parameters != NULL );

   switch ( type )
   {
   case SCIP_LPPAR_FROMSCRATCH:
      SCIPdebugMessage("SCIPlpiSetIntpar: SCIP_LPPAR_FROMSCRATCH -> %d.\n", ival);
      lpi->from_scratch = (bool) ival;
      break;
   case SCIP_LPPAR_LPINFO:
      SCIPdebugMessage("SCIPlpiSetIntpar: SCIP_LPPAR_LPINFO -> %d.\n", ival);
      if ( ival == 0 )
      {
         (void) google::SetVLOGLevel("*", google::GLOG_INFO);
         lpi->lp_info = false;
      }
      else
      {
         (void) google::SetVLOGLevel("*", google::GLOG_FATAL);
         lpi->lp_info = true;
      }
      break;
   case SCIP_LPPAR_LPITLIM:
      SCIPdebugMessage("SCIPlpiSetIntpar: SCIP_LPPAR_LPITLIM -> %d.\n", ival);
      lpi->parameters->set_max_number_of_iterations(ival);
      break;
   case SCIP_LPPAR_PRESOLVING:
      SCIPdebugMessage("SCIPlpiSetIntpar: SCIP_LPPAR_PRESOLVING -> %d.\n", ival);
      lpi->parameters->set_use_preprocessing(ival);
      break;
   case SCIP_LPPAR_PRICING:
      SCIPdebugMessage("SCIPlpiSetIntpar: SCIP_LPPAR_PRICING -> %d.\n", ival);
      lpi->pricing = (SCIP_Pricing)ival;
      switch ( lpi->pricing )
      {
      case SCIP_PRICING_LPIDEFAULT:
      case SCIP_PRICING_AUTO:
      case SCIP_PRICING_PARTIAL:
      case SCIP_PRICING_STEEP:
      case SCIP_PRICING_STEEPQSTART:
         lpi->parameters->set_feasibility_rule(operations_research::glop::GlopParameters_PricingRule_STEEPEST_EDGE);
         break;
      case SCIP_PRICING_FULL:
         /* Dantzig does not really fit, but use it anyway */
         lpi->parameters->set_feasibility_rule(operations_research::glop::GlopParameters_PricingRule_DANTZIG);
         break;
      case SCIP_PRICING_DEVEX:
         lpi->parameters->set_feasibility_rule(operations_research::glop::GlopParameters_PricingRule_DEVEX);
         break;
      default:
         return SCIP_PARAMETERUNKNOWN;
      }
      break;
#if 0
   case SCIP_LPPAR_SCALING:
      SCIPdebugMessage("SCIPlpiSetIntpar: SCIP_LPPAR_SCALING -> %d.\n", ival);
      lpi->parameters->set_use_scaling(ival);
      break;
#endif
   case SCIP_LPPAR_RANDOMSEED:
      SCIPdebugMessage("SCIPlpiSetIntpar: SCIP_LPPAR_RANDOMSEED -> %d.\n", ival);
      assert( ival >= 0 );
      lpi->parameters->set_random_seed(ival);
      break;
   default:
      return SCIP_PARAMETERUNKNOWN;
   }

   return SCIP_OKAY;
}

/** gets floating point parameter of LP */
SCIP_RETCODE SCIPlpiGetRealpar(
   SCIP_LPI*             lpi,                /**< LP interface structure */
   SCIP_LPPARAM          type,               /**< parameter number */
   SCIP_Real*            dval                /**< buffer to store the parameter value */
   )
{
   assert( lpi != NULL );
   assert( lpi->parameters != NULL );

   /* Not (yet) supported by Glop: SCIP_LPPAR_ROWREPSWITCH, SCIP_LPPAR_BARRIERCONVTOL */
   switch ( type )
   {
   case SCIP_LPPAR_FEASTOL:
      *dval = lpi->parameters->primal_feasibility_tolerance();
      SCIPdebugMessage("SCIPlpiGetRealpar: SCIP_LPPAR_FEASTOL = %g.\n", *dval);
      break;
   case SCIP_LPPAR_DUALFEASTOL:
      *dval = lpi->parameters->dual_feasibility_tolerance();
      SCIPdebugMessage("SCIPlpiGetRealpar: SCIP_LPPAR_DUALFEASTOL = %g.\n", *dval);
      break;
   case SCIP_LPPAR_OBJLIM:
      if (lpi->linear_program->IsMaximizationProblem())
         *dval = lpi->parameters->objective_lower_limit();
      else
         *dval = lpi->parameters->objective_upper_limit();
      SCIPdebugMessage("SCIPlpiGetRealpar: SCIP_LPPAR_OBJLIM = %f.\n", *dval);
      break;
   case SCIP_LPPAR_LPTILIM:
      *dval = lpi->parameters->max_time_in_seconds();
      SCIPdebugMessage("SCIPlpiGetRealpar: SCIP_LPPAR_LPTILIM = %f.\n", *dval);
      break;
   case SCIP_LPPAR_CONDITIONLIMIT:
      *dval = lpi->conditionlimit;
      break;
#if 0
   /* currently do not apply Markowitz parameter, since the default value does not seem suitable for Glop */
   case SCIP_LPPAR_MARKOWITZ:
      *dval = lpi->parameters->markowitz_singularity_threshold();
      SCIPdebugMessage("SCIPlpiGetRealpar: SCIP_LPPAR_MARKOWITZ = %f.\n", *dval);
      break;
#endif
   default:
      return SCIP_PARAMETERUNKNOWN;
   }

   return SCIP_OKAY;
}

/** sets floating point parameter of LP */
SCIP_RETCODE SCIPlpiSetRealpar(
   SCIP_LPI*             lpi,                /**< LP interface structure */
   SCIP_LPPARAM          type,               /**< parameter number */
   SCIP_Real             dval                /**< parameter value */
   )
{
   assert( lpi != NULL );
   assert( lpi->parameters != NULL );

   switch( type )
   {
   case SCIP_LPPAR_FEASTOL:
      SCIPdebugMessage("SCIPlpiSetRealpar: SCIP_LPPAR_FEASTOL -> %g.\n", dval);
      lpi->parameters->set_primal_feasibility_tolerance(dval);
      break;
   case SCIP_LPPAR_DUALFEASTOL:
      SCIPdebugMessage("SCIPlpiSetRealpar: SCIP_LPPAR_DUALFEASTOL -> %g.\n", dval);
      lpi->parameters->set_dual_feasibility_tolerance(dval);
      break;
   case SCIP_LPPAR_OBJLIM:
      SCIPdebugMessage("SCIPlpiSetRealpar: SCIP_LPPAR_OBJLIM -> %f.\n", dval);
      if (lpi->linear_program->IsMaximizationProblem())
         lpi->parameters->set_objective_lower_limit(dval);
      else
         lpi->parameters->set_objective_upper_limit(dval);
      break;
   case SCIP_LPPAR_LPTILIM:
      SCIPdebugMessage("SCIPlpiSetRealpar: SCIP_LPPAR_LPTILIM -> %f.\n", dval);
      lpi->parameters->set_max_time_in_seconds(dval);
      break;
   case SCIP_LPPAR_CONDITIONLIMIT:
      lpi->conditionlimit = dval;
      lpi->checkcondition = (dval >= 0.0);
      break;
#if 0
   /* currently do not apply Markowitz parameter, since the default value does not seem suitable for Glop */
   case SCIP_LPPAR_MARKOWITZ:
      SCIPdebugMessage("SCIPlpiSetRealpar: SCIP_LPPAR_MARKOWITZ -> %f.\n", dval);
      lpi->parameters->set_markowitz_singularity_threshold(dval);
      break;
#endif
   default:
      return SCIP_PARAMETERUNKNOWN;
   }

   return SCIP_OKAY;
}

/**@} */




/*
 * Numerical Methods
 */

/**@name Numerical Methods */
/**@{ */

/** returns value treated as infinity in the LP solver */
SCIP_Real SCIPlpiInfinity(
   SCIP_LPI*             lpi                 /**< LP interface structure */
   )
{
   assert( lpi != NULL );
   return std::numeric_limits<SCIP_Real>::infinity();
}

/** checks if given value is treated as infinity in the LP solver */
SCIP_Bool SCIPlpiIsInfinity(
   SCIP_LPI*             lpi,                /**< LP interface structure */
   SCIP_Real             val                 /**< value to be checked for infinity */
   )
{
   assert( lpi != NULL );

   return val == std::numeric_limits<SCIP_Real>::infinity();
}

/**@} */




/*
 * File Interface Methods
 */

/**@name File Interface Methods */
/**@{ */

/** reads LP from a file */
SCIP_RETCODE SCIPlpiReadLP(
   SCIP_LPI*             lpi,                /**< LP interface structure */
   const char*           fname               /**< file name */
   )
{
   assert( lpi != NULL );
   assert( lpi->linear_program != NULL );
   assert( fname != NULL );

   const std::string filespec(fname);
   MPModelProto proto;
   if ( ! ReadFileToProto(filespec, &proto) )
   {
      SCIPerrorMessage("Could not read <%s>\n", fname);
      return SCIP_READERROR;
   }
   lpi->linear_program->Clear();
   MPModelProtoToLinearProgram(proto, lpi->linear_program);

   return SCIP_OKAY;
}

/** writes LP to a file */
SCIP_RETCODE SCIPlpiWriteLP(
   SCIP_LPI*             lpi,                /**< LP interface structure */
   const char*           fname               /**< file name */
   )
{
   assert( lpi != NULL );
   assert( lpi->linear_program != NULL );
   assert( fname != NULL );

   MPModelProto proto;
   LinearProgramToMPModelProto(*lpi->linear_program, &proto);
   const std::string filespec(fname);
   if ( ! WriteProtoToFile(filespec, proto, operations_research::ProtoWriteFormat::kProtoText, true) )
   {
      SCIPerrorMessage("Could not write <%s>\n", fname);
      return SCIP_READERROR;
   }

   return SCIP_OKAY;
}

/**@} */<|MERGE_RESOLUTION|>--- conflicted
+++ resolved
@@ -2344,10 +2344,7 @@
    ScatteredRow solution;
    lpi->solver->GetBasisFactorization().LeftSolveForUnitRow(ColIndex(r), &solution);
    lpi->scaler->UnscaleUnitRowLeftSolve(lpi->solver->GetBasis(RowIndex(r)), &solution);
-<<<<<<< HEAD
-
-=======
->>>>>>> 7cc827bd
+
    const ColIndex num_cols = lpi->linear_program->num_variables();
 
    /* if we want a sparse vector */
