--- conflicted
+++ resolved
@@ -2652,9 +2652,6 @@
    return SCIP_OKAY;
 }
 
-<<<<<<< HEAD
-/** get row of inverse basis matrix B^-1 */
-=======
 /** get dense row of inverse basis matrix B^-1
  *
  *  @note The LP interface defines slack variables to have coefficient +1. This means that if, internally, the LP solver
@@ -2663,7 +2660,6 @@
  *
  *  @todo check that the result is in terms of the LP interface definition
  */
->>>>>>> 8d7bb899
 SCIP_RETCODE SCIPlpiGetBInvRow(
    SCIP_LPI*             lpi,                /**< LP interface structure */
    int                   row,                /**< row number */
@@ -2692,9 +2688,6 @@
    return SCIP_OKAY;
 }
 
-<<<<<<< HEAD
-/** get column of inverse basis matrix B^-1 */
-=======
 /** get dense column of inverse basis matrix B^-1
  *
  *  @note The LP interface defines slack variables to have coefficient +1. This means that if, internally, the LP solver
@@ -2703,7 +2696,6 @@
  *
  *  @todo check that the result is in terms of the LP interface definition
  */
->>>>>>> 8d7bb899
 SCIP_RETCODE SCIPlpiGetBInvCol(
    SCIP_LPI*             lpi,                /**< LP interface structure */
    int                   c,                  /**< column number of B^-1; this is NOT the number of the column in the LP;
@@ -2736,9 +2728,6 @@
    return SCIP_OKAY;
 }
 
-<<<<<<< HEAD
-/** get row of inverse basis matrix times constraint matrix B^-1 * A */
-=======
 /** get dense row of inverse basis matrix times constraint matrix B^-1 * A
  *
  *  @note The LP interface defines slack variables to have coefficient +1. This means that if, internally, the LP solver
@@ -2747,7 +2736,6 @@
  *
  *  @todo check that the result is in terms of the LP interface definition
  */
->>>>>>> 8d7bb899
 SCIP_RETCODE SCIPlpiGetBInvARow(
    SCIP_LPI*             lpi,                /**< LP interface structure */
    int                   r,                  /**< row number */
@@ -2815,9 +2803,6 @@
    return SCIP_OKAY;
 }
 
-<<<<<<< HEAD
-/** get column of inverse basis matrix times constraint matrix B^-1 * A */
-=======
 /** get dense column of inverse basis matrix times constraint matrix B^-1 * A
  *
  *  @note The LP interface defines slack variables to have coefficient +1. This means that if, internally, the LP solver
@@ -2826,7 +2811,6 @@
  *
  *  @todo check that the result is in terms of the LP interface definition
  */
->>>>>>> 8d7bb899
 SCIP_RETCODE SCIPlpiGetBInvACol(
    SCIP_LPI*             lpi,                /**< LP interface structure */
    int                   c,                  /**< column number */
