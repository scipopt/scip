--- conflicted
+++ resolved
@@ -1645,10 +1645,6 @@
    return (void*) lpi->spx;
 }
 
-<<<<<<< HEAD
-#if (SOPLEX_VERSION > 221 || (SOPLEX_VERSION == 221 && SOPLEX_SUBVERSION >= 3))
-=======
->>>>>>> 49ffff5d
 /** pass integrality information about variables to the solver */
 SCIP_RETCODE SCIPlpiSetIntegralityInformation(
    SCIP_LPI*             lpi,                /**< pointer to an LP interface structure */
@@ -1656,14 +1652,6 @@
    int*                  intInfo             /**< integrality array (0: continuous, 1: integer) */
    )
 {
-<<<<<<< HEAD
-   assert(ncols == lpi->spx->nCols());
-   lpi->spx->setIntegralityInformation(ncols, intInfo);
-
-   return SCIP_OKAY;
-}
-#endif
-=======
 #if (SOPLEX_VERSION > 221 || (SOPLEX_VERSION == 221 && SOPLEX_SUBVERSION >= 3))
    assert(ncols == lpi->spx->nCols() || (ncols == 0 && intInfo == NULL));
    lpi->spx->setIntegralityInformation(ncols, intInfo);
@@ -1673,7 +1661,6 @@
    return SCIP_LPERROR;
 #endif
 }
->>>>>>> 49ffff5d
 
 /**@} */
 
@@ -5161,11 +5148,7 @@
       lpi->spx->setTiming((Timer::TYPE) ival);
       break;
 #endif
-<<<<<<< HEAD
-#if SOPLEX_VERSION >= 220 || (SOPLEX_VERSION == 220 && SOPLEX_SUBVERSION >= 3)
-=======
 #if SOPLEX_VERSION > 221 || (SOPLEX_VERSION == 220 && SOPLEX_SUBVERSION >= 2)
->>>>>>> 49ffff5d
    case SCIP_LPPAR_RANDOMSEED:
       lpi->spx->random.setSeed((unsigned int) ival);
       break;
