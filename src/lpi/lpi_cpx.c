/* * * * * * * * * * * * * * * * * * * * * * * * * * * * * * * * * * * * * * */
/*                                                                           */
/*                  This file is part of the program and library             */
/*         SCIP --- Solving Constraint Integer Programs                      */
/*                                                                           */
/*    Copyright (C) 2002-2016 Konrad-Zuse-Zentrum                            */
/*                            fuer Informationstechnik Berlin                */
/*                                                                           */
/*  SCIP is distributed under the terms of the ZIB Academic License.         */
/*                                                                           */
/*  You should have received a copy of the ZIB Academic License              */
/*  along with SCIP; see the file COPYING. If not email to scip@zib.de.      */
/*                                                                           */
/* * * * * * * * * * * * * * * * * * * * * * * * * * * * * * * * * * * * * * */

/**@file   lpi_cpx.c
 * @ingroup LPIS
 * @brief  LP interface for CPLEX >= 8.0
 * @author Tobias Achterberg
 * @author Timo Berthold
 * @author Stefan Heinz
 * @author Gerald Gamrath
 * @author Ambros Gleixner
 * @author Marc Pfetsch
 * @author Stefan Vigerske
 * @author Michael Winkler
 * @author Kati Wolter
 * @author Felipe Serrano
 */

/*--+----1----+----2----+----3----+----4----+----5----+----6----+----7----+----8----+----9----+----0----+----1----+----2*/

#include <assert.h>

#include "cplex.h"
#ifndef CPX_SUBVERSION
#define CPX_SUBVERSION 0
#endif
#include "scip/bitencode.h"
#include "lpi/lpi.h"
#include "scip/pub_message.h"



#define CHECK_ZERO(messagehdlr, x) { int _restat_;                      \
      if( (_restat_ = (x)) != 0 )                                       \
      {                                                                 \
         SCIPmessagePrintWarning((messagehdlr), "LP Error: CPLEX returned %d\n", _restat_); \
         return SCIP_LPERROR;                                           \
      }                                                                 \
   }

/* this macro is only called in functions returning SCIP_Bool; thus, we return FALSE if there is an error in optimized mode */
#define ABORT_ZERO(x) { /*lint --e{527}*/ int _restat_;                 \
      if( (_restat_ = (x)) != 0 )                                       \
      {                                                                 \
         SCIPerrorMessage("LP Error: CPLEX returned %d\n", _restat_);   \
         SCIPABORT();                                                   \
         return FALSE;                                                  \
      }                                                                 \
   }

#define CPX_INT_MAX      2100000000          /* CPLEX doesn't accept larger values in integer parameters */

/* At several places we need to guarantee to have a factorization of an optimal basis and call the simplex to produce
 * it. In a numerical perfect world, this should need no iterations. However, due to numerical inaccuracies after
 * refactorization, it might be necessary to do a few extra pivot steps. */
#define CPX_REFACTORMAXITERS     50          /* maximal number of iterations allowed for producing a refactorization of the basis */

/* CPLEX seems to ignore bounds with absolute value less than 1e-10. There is no interface define for this constant yet,
 * so we define it here. */
#define CPX_MAGICZEROCONSTANT    1e-10

typedef SCIP_DUALPACKET COLPACKET;           /* each column needs two bits of information (basic/on_lower/on_upper) */
#define COLS_PER_PACKET SCIP_DUALPACKETSIZE
typedef SCIP_DUALPACKET ROWPACKET;           /* each row needs two bit of information (basic/on_lower/on_upper) */
#define ROWS_PER_PACKET SCIP_DUALPACKETSIZE

/* CPLEX parameter lists which can be changed */
#if (CPX_VERSION < 12060100)
#define NUMINTPARAM  11
#else
#define NUMINTPARAM  10
#endif
static const int intparam[NUMINTPARAM] =
{
   CPX_PARAM_ADVIND,
   CPX_PARAM_ITLIM,
#if (CPX_VERSION < 12060100)
   CPX_PARAM_FASTMIP,
#endif
   CPX_PARAM_SCAIND,
   CPX_PARAM_PREIND,
   CPX_PARAM_PPRIIND,
   CPX_PARAM_DPRIIND,
   CPX_PARAM_SIMDISPLAY,
   CPX_PARAM_SCRIND,
   CPX_PARAM_THREADS,
   CPX_PARAM_RANDOMSEED
};

#define NUMDBLPARAM  7
static const int dblparam[NUMDBLPARAM] =
{
   CPX_PARAM_EPRHS,
   CPX_PARAM_EPOPT,
   CPX_PARAM_BAREPCOMP,
   CPX_PARAM_OBJLLIM,
   CPX_PARAM_OBJULIM,
   CPX_PARAM_TILIM,
   CPX_PARAM_EPMRK
};

static const double dblparammin[NUMDBLPARAM] =
{
   +1e-09, /*CPX_PARAM_EPRHS*/
   +1e-09, /*CPX_PARAM_EPOPT*/
   +1e-12, /*CPX_PARAM_BAREPCOMP*/
   -1e+99, /*CPX_PARAM_OBJLLIM*/
   -1e+99, /*CPX_PARAM_OBJULIM*/
   -1e+99, /*CPX_PARAM_TILIM*/
   0.0001  /*CPX_PARAM_EPMRK*/
};

/** CPLEX parameter settings */
struct SCIP_CPXParam
{
   int                   intparval[NUMINTPARAM]; /**< integer parameter values */
   double                dblparval[NUMDBLPARAM]; /**< double parameter values */
};
typedef struct SCIP_CPXParam SCIP_CPXPARAM;

/** LP interface */
struct SCIP_LPi
{
   CPXENVptr             cpxenv;             /**< CPLEX environment */
   SCIP_CPXPARAM         defparam;           /**< default CPLEX parameters */
   SCIP_CPXPARAM         curparam;           /**< current CPLEX parameters in the environment */
   CPXLPptr              cpxlp;              /**< CPLEX LP pointer */
   int                   solstat;            /**< solution status of last optimization call */
   SCIP_CPXPARAM         cpxparam;           /**< current parameter values for this LP */
   char*                 larray;             /**< array with 'L' entries for changing lower bounds */
   char*                 uarray;             /**< array with 'U' entries for changing upper bounds */
   char*                 senarray;           /**< array for storing row senses */
   SCIP_Real*            rhsarray;           /**< array for storing rhs values */
   SCIP_Real*            rngarray;           /**< array for storing range values */
   SCIP_Real*            valarray;           /**< array for storing coefficient values */
   int*                  rngindarray;        /**< array for storing row indices with range values */
   int*                  cstat;              /**< array for storing column basis status */
   int*                  rstat;              /**< array for storing row basis status */
   int*                  indarray;           /**< array for storing coefficient indices */
   int                   boundchgsize;       /**< size of larray and uarray */
   int                   sidechgsize;        /**< size of senarray, rngarray, and rngindarray */
   int                   valsize;            /**< size of valarray and indarray */
   int                   cstatsize;          /**< size of cstat array */
   int                   rstatsize;          /**< size of rstat array */
   int                   iterations;         /**< number of iterations used in the last solving call */
   SCIP_PRICING          pricing;            /**< SCIP pricing setting  */
   SCIP_Bool             solisbasic;         /**< is current LP solution a basic solution? */
   SCIP_Bool             instabilityignored; /**< was the instability of the last LP ignored? */
   SCIP_Bool             fromscratch;        /**< shall solves be performed with CPX_PARAM_ADVIND turned off? */
   SCIP_Bool             clearstate;         /**< shall next solve be performed with CPX_PARAM_ADVIND turned off? */
   SCIP_Real             feastol;            /**< feasibility tolerance for integrality */
   SCIP_Real             conditionlimit;     /**< maximum condition number of LP basis counted as stable (-1.0: no limit) */
   SCIP_Bool             checkcondition;     /**< should condition number of LP basis be checked for stability? */
#if (CPX_VERSION <= 1100)
   SCIP_Bool             rngfound;           /**< was ranged row found; scaling is disabled, because there is a bug
                                              *   in the scaling algorithm for ranged rows in CPLEX up to version 11.0 */
#endif
#if (CPX_VERSION == 1100 || (CPX_VERSION == 1220 && (CPX_SUBVERSION == 0 || CPX_SUBVERSION == 2)))
   int                   pseudonthreads;     /**< number of threads that SCIP set for the LP solver, but due to CPLEX bug,
                                              *   we set the thread count to 1. In order to fulfill assert in lp.c,
                                              *   we have to return the value set by SCIP and not the real thread count */
#endif
   SCIP_MESSAGEHDLR*     messagehdlr;        /**< messagehdlr handler to printing messages, or NULL */
};

/** LPi state stores basis information */
struct SCIP_LPiState
{
   int                   ncols;              /**< number of LP columns */
   int                   nrows;              /**< number of LP rows */
   COLPACKET*            packcstat;          /**< column basis status in compressed form */
   ROWPACKET*            packrstat;          /**< row basis status in compressed form */
};

/** LPi norms stores pricing norms */
struct SCIP_LPiNorms
{
   int                   normlen;            /**< number of rows for which dual norm is stored */
   double*               norm;               /**< dual norms */
   int*                  head;               /**< row/column indices corresponding to norms */
};


/*
 * dynamic memory arrays
 */

/** resizes larray and uarray to have at least num entries */
static
SCIP_RETCODE ensureBoundchgMem(
   SCIP_LPI*             lpi,                /**< LP interface structure */
   int                   num                 /**< minimal number of entries in array */
   )
{
   assert(lpi != NULL);

   if( num > lpi->boundchgsize )
   {
      int newsize;
      int i;

      newsize = MAX(2*lpi->boundchgsize, num);
      SCIP_ALLOC( BMSreallocMemoryArray(&lpi->larray, newsize) );
      SCIP_ALLOC( BMSreallocMemoryArray(&lpi->uarray, newsize) );
      for( i = lpi->boundchgsize; i < newsize; ++i )
      {
         lpi->larray[i] = 'L';
         lpi->uarray[i] = 'U';
      }
      lpi->boundchgsize = newsize;
   }
   assert(num <= lpi->boundchgsize);

   return SCIP_OKAY;
}

/** resizes senarray, rngarray, and rngindarray to have at least num entries */
static
SCIP_RETCODE ensureSidechgMem(
   SCIP_LPI*             lpi,                /**< LP interface structure */
   int                   num                 /**< minimal number of entries in array */
   )
{
   assert(lpi != NULL);

   if( num > lpi->sidechgsize )
   {
      int newsize;

      newsize = MAX(2*lpi->sidechgsize, num);
      SCIP_ALLOC( BMSreallocMemoryArray(&lpi->senarray, newsize) );
      SCIP_ALLOC( BMSreallocMemoryArray(&lpi->rhsarray, newsize) );
      SCIP_ALLOC( BMSreallocMemoryArray(&lpi->rngarray, newsize) );
      SCIP_ALLOC( BMSreallocMemoryArray(&lpi->rngindarray, newsize) );
      lpi->sidechgsize = newsize;
   }
   assert(num <= lpi->sidechgsize);

   return SCIP_OKAY;
}

/** resizes valarray and indarray to have at least num entries */
static
SCIP_RETCODE ensureValMem(
   SCIP_LPI*             lpi,                /**< LP interface structure */
   int                   num                 /**< minimal number of entries in array */
   )
{
   assert(lpi != NULL);

   if( num > lpi->valsize )
   {
      int newsize;

      newsize = MAX(2*lpi->valsize, num);
      SCIP_ALLOC( BMSreallocMemoryArray(&lpi->valarray, newsize) );
      SCIP_ALLOC( BMSreallocMemoryArray(&lpi->indarray, newsize) );
      lpi->valsize = newsize;
   }
   assert(num <= lpi->valsize);

   return SCIP_OKAY;
}

/** resizes cstat array to have at least num entries */
static
SCIP_RETCODE ensureCstatMem(
   SCIP_LPI*             lpi,                /**< LP interface structure */
   int                   num                 /**< minimal number of entries in array */
   )
{
   assert(lpi != NULL);

   if( num > lpi->cstatsize )
   {
      int newsize;

      newsize = MAX(2*lpi->cstatsize, num);
      SCIP_ALLOC( BMSreallocMemoryArray(&lpi->cstat, newsize) );
      lpi->cstatsize = newsize;
   }
   assert(num <= lpi->cstatsize);

   return SCIP_OKAY;
}

/** resizes rstat array to have at least num entries */
static
SCIP_RETCODE ensureRstatMem(
   SCIP_LPI*             lpi,                /**< LP interface structure */
   int                   num                 /**< minimal number of entries in array */
   )
{
   assert(lpi != NULL);

   if( num > lpi->rstatsize )
   {
      int newsize;

      newsize = MAX(2*lpi->rstatsize, num);
      SCIP_ALLOC( BMSreallocMemoryArray(&lpi->rstat, newsize) );
      lpi->rstatsize = newsize;
   }
   assert(num <= lpi->rstatsize);

   return SCIP_OKAY;
}

/** stores current basis in internal arrays of LPI data structure */
static
SCIP_RETCODE getBase(
   SCIP_LPI*             lpi                 /**< LP interface structure */
   )
{
   int ncols;
   int nrows;

   assert(lpi != NULL);
   assert(lpi->cpxenv != NULL);

   SCIPdebugMessage("getBase()\n");

   ncols = CPXgetnumcols(lpi->cpxenv, lpi->cpxlp);
   nrows = CPXgetnumrows(lpi->cpxenv, lpi->cpxlp);

   /* allocate enough memory for storing uncompressed basis information */
   SCIP_CALL( ensureCstatMem(lpi, ncols) );
   SCIP_CALL( ensureRstatMem(lpi, nrows) );

   /* get unpacked basis information from CPLEX */
   CHECK_ZERO( lpi->messagehdlr, CPXgetbase(lpi->cpxenv, lpi->cpxlp, lpi->cstat, lpi->rstat) );

   return SCIP_OKAY;
}

/** loads basis stored in internal arrays of LPI data structure into CPLEX */
static
SCIP_RETCODE setBase(
   SCIP_LPI*             lpi                 /**< LP interface structure */
   )
{
   assert(lpi != NULL);
   assert(lpi->cpxenv != NULL);

   SCIPdebugMessage("setBase()\n");

   /* load basis information into CPLEX */
   CHECK_ZERO( lpi->messagehdlr, CPXcopybase(lpi->cpxenv, lpi->cpxlp, lpi->cstat, lpi->rstat) );

   /* because the basis status values are equally defined in SCIP and CPLEX, they don't need to be transformed */
   assert((int)SCIP_BASESTAT_LOWER == CPX_AT_LOWER);
   assert((int)SCIP_BASESTAT_BASIC == CPX_BASIC);
   assert((int)SCIP_BASESTAT_UPPER == CPX_AT_UPPER);
   assert((int)SCIP_BASESTAT_ZERO == CPX_FREE_SUPER);

   return SCIP_OKAY;
}




/*
 * LPi state methods
 */

/** returns the number of packets needed to store column packet information */
static
int colpacketNum(
   int                   ncols               /**< number of columns to store */
   )
{
   return (ncols+(int)COLS_PER_PACKET-1)/(int)COLS_PER_PACKET;
}

/** returns the number of packets needed to store row packet information */
static
int rowpacketNum(
   int                   nrows               /**< number of rows to store */
   )
{
   return (nrows+(int)ROWS_PER_PACKET-1)/(int)ROWS_PER_PACKET;
}

/** store row and column basis status in a packed LPi state object */
static
void lpistatePack(
   SCIP_LPISTATE*        lpistate,           /**< pointer to LPi state data */
   const int*            cstat,              /**< basis status of columns in unpacked format */
   const int*            rstat               /**< basis status of rows in unpacked format */
   )
{
   assert(lpistate != NULL);
   assert(lpistate->packcstat != NULL);
   assert(lpistate->packrstat != NULL);

   SCIPencodeDualBit(cstat, lpistate->packcstat, lpistate->ncols);
   SCIPencodeDualBit(rstat, lpistate->packrstat, lpistate->nrows);
}

/** unpacks row and column basis status from a packed LPi state object */
static
void lpistateUnpack(
   const SCIP_LPISTATE*  lpistate,           /**< pointer to LPi state data */
   int*                  cstat,              /**< buffer for storing basis status of columns in unpacked format */
   int*                  rstat               /**< buffer for storing basis status of rows in unpacked format */
   )
{
   assert(lpistate != NULL);
   assert(lpistate->packcstat != NULL);
   assert(lpistate->packrstat != NULL);

   SCIPdecodeDualBit(lpistate->packcstat, cstat, lpistate->ncols);
   SCIPdecodeDualBit(lpistate->packrstat, rstat, lpistate->nrows);
}

/** creates LPi state information object */
static
SCIP_RETCODE lpistateCreate(
   SCIP_LPISTATE**       lpistate,           /**< pointer to LPi state */
   BMS_BLKMEM*           blkmem,             /**< block memory */
   int                   ncols,              /**< number of columns to store */
   int                   nrows               /**< number of rows to store */
   )
{
   assert(lpistate != NULL);
   assert(blkmem != NULL);
   assert(ncols >= 0);
   assert(nrows >= 0);

   SCIP_ALLOC( BMSallocBlockMemory(blkmem, lpistate) );
   SCIP_ALLOC( BMSallocBlockMemoryArray(blkmem, &(*lpistate)->packcstat, colpacketNum(ncols)) );
   SCIP_ALLOC( BMSallocBlockMemoryArray(blkmem, &(*lpistate)->packrstat, rowpacketNum(nrows)) );

   return SCIP_OKAY;
}

/** frees LPi state information */
static
void lpistateFree(
   SCIP_LPISTATE**       lpistate,           /**< pointer to LPi state information (like basis information) */
   BMS_BLKMEM*           blkmem              /**< block memory */
   )
{
   assert(blkmem != NULL);
   assert(lpistate != NULL);
   assert(*lpistate != NULL);

   BMSfreeBlockMemoryArray(blkmem, &(*lpistate)->packcstat, colpacketNum((*lpistate)->ncols));
   BMSfreeBlockMemoryArray(blkmem, &(*lpistate)->packrstat, rowpacketNum((*lpistate)->nrows));
   BMSfreeBlockMemory(blkmem, lpistate);
}



/*
 * local methods
 */

/** gets all CPLEX parameters used in LPI */
static
SCIP_RETCODE getParameterValues(
   SCIP_LPI*             lpi,                /**< LP interface structure */
   SCIP_CPXPARAM*        cpxparam            /**< current parameter values for this LP */
   )
{
   int i;

   assert(lpi != NULL);
   assert(cpxparam != NULL);

   SCIPdebugMessage("getParameterValues()\n");

   for( i = 0; i < NUMINTPARAM; ++i )
   {
      CHECK_ZERO( lpi->messagehdlr, CPXgetintparam(lpi->cpxenv, intparam[i], &(cpxparam->intparval[i])) );
   }
   for( i = 0; i < NUMDBLPARAM; ++i )
   {
      CHECK_ZERO( lpi->messagehdlr, CPXgetdblparam(lpi->cpxenv, dblparam[i], &(cpxparam->dblparval[i])) );
   }

   return SCIP_OKAY;
}

/** in debug mode, checks validity of CPLEX parameters */
static
SCIP_RETCODE checkParameterValues(
   SCIP_LPI*const        lpi                 /**< LP interface structure */
   )
{
#ifndef NDEBUG
   SCIP_CPXPARAM par;
   int i;

   assert(lpi != NULL);
   assert(lpi->cpxenv != NULL);

   SCIP_CALL( getParameterValues(lpi, &par) );
   for( i = 0; i < NUMINTPARAM; ++i )
      assert(lpi->curparam.intparval[i] == par.intparval[i]
         || (lpi->curparam.intparval[i] == CPX_INT_MAX && par.intparval[i] >= CPX_INT_MAX));
   for( i = 0; i < NUMDBLPARAM; ++i )
      assert(MAX(lpi->curparam.dblparval[i], dblparammin[i]) == par.dblparval[i]); /*lint !e777*/
#endif

   return SCIP_OKAY;
}

/** sets all CPLEX parameters used in LPI */
static
SCIP_RETCODE setParameterValues(
   SCIP_LPI*const        lpi,                /**< LP interface structure */
   SCIP_CPXPARAM*const   cpxparam            /**< current parameter values for this LP */
   )
{
   int i;

   assert(lpi != NULL);
   assert(lpi->cpxenv != NULL);
   assert(cpxparam != NULL);

   SCIPdebugMessage("setParameterValues()\n");

   for( i = 0; i < NUMINTPARAM; ++i )
   {
      if( lpi->curparam.intparval[i] != cpxparam->intparval[i] )
      {
         SCIPdebugMessage("setting CPLEX int parameter %d from %d to %d\n",
            intparam[i], lpi->curparam.intparval[i], cpxparam->intparval[i]);
         lpi->curparam.intparval[i] = cpxparam->intparval[i];
         CHECK_ZERO( lpi->messagehdlr, CPXsetintparam(lpi->cpxenv, intparam[i], lpi->curparam.intparval[i]) );
      }
   }
   for( i = 0; i < NUMDBLPARAM; ++i )
   {
      if( lpi->curparam.dblparval[i] != cpxparam->dblparval[i] ) /*lint !e777*/
      {
         SCIPdebugMessage("setting CPLEX dbl parameter %d from %g to %g\n",
            dblparam[i], lpi->curparam.dblparval[i], MAX(cpxparam->dblparval[i], dblparammin[i]));
         lpi->curparam.dblparval[i] = MAX(cpxparam->dblparval[i], dblparammin[i]);
         CHECK_ZERO( lpi->messagehdlr, CPXsetdblparam(lpi->cpxenv, dblparam[i], lpi->curparam.dblparval[i]) );
      }
   }

   SCIP_CALL( checkParameterValues(lpi) );

   return SCIP_OKAY;
}

/** copies CPLEX parameters from source to dest */
static
void copyParameterValues(
   SCIP_CPXPARAM*        dest,               /**< CPLEX parameters to copy to */
   SCIP_CPXPARAM*const   source              /**< CPLEX parameters which will be copied */
   )
{
   int i;

   for( i = 0; i < NUMINTPARAM; ++i )
      dest->intparval[i] = source->intparval[i];
   for( i = 0; i < NUMDBLPARAM; ++i )
      dest->dblparval[i] = source->dblparval[i];
}

/** gets a single integer parameter value */
static
int getIntParam(
   SCIP_LPI*             lpi,                /**< LP interface structure */
   int const             param               /**< parameter to get value for */
   )
{
   int i;

   assert(lpi != NULL);

   for( i = 0; i < NUMINTPARAM; ++i )
   {
      if( intparam[i] == param )
         return lpi->cpxparam.intparval[i];
   }

   SCIPerrorMessage("unknown CPLEX integer parameter\n");
   SCIPABORT();
   return 0; /*lint !e527*/
}

/** gets a single double parameter value */
static
double getDblParam(
   SCIP_LPI*             lpi,                /**< LP interface structure */
   int const             param               /**< parameter to get value for */
   )
{
   SCIP_Real val;
   int i;

   assert(lpi != NULL);

   for( i = 0; i < NUMDBLPARAM; ++i )
   {
      if( dblparam[i] == param )
      {
         val = lpi->cpxparam.dblparval[i];
         if( val >= CPX_INFBOUND )
            return CPX_INFBOUND;
         else if( val <= -CPX_INFBOUND )
            return -CPX_INFBOUND;
         else
            return val;
      }
   }

   SCIPerrorMessage("unknown CPLEX double parameter\n");
   SCIPABORT();
   return 0.0; /*lint !e527*/
}

/** sets a single integer parameter value */
static
void setIntParam(
   SCIP_LPI*             lpi,                /**< LP interface structure */
   int const             param,              /**< parameter to set value */
   int const             parval              /**< new value for parameter */
   )
{
   int i;

   assert(lpi != NULL);

   for( i = 0; i < NUMINTPARAM; ++i )
   {
      if( intparam[i] == param )
      {
         lpi->cpxparam.intparval[i] = parval;
         return;
      }
   }

   SCIPerrorMessage("unknown CPLEX integer parameter\n");
   SCIPABORT();
}

/** sets a single double parameter value */
static
void setDblParam(
   SCIP_LPI*             lpi,                /**< LP interface structure */
   int const             param,              /**< parameter to set value */
   double                parval              /**< new value for parameter */
   )
{
   int i;

   assert(lpi != NULL);

   if( parval >= CPX_INFBOUND )
      parval = 1e+75;
   else if( parval <= -CPX_INFBOUND )
      parval = -1e+75;

   for( i = 0; i < NUMDBLPARAM; ++i )
   {
      if( dblparam[i] == param )
      {
         lpi->cpxparam.dblparval[i] = parval;
         return;
      }
   }

   SCIPerrorMessage("unknown CPLEX double parameter\n");
   SCIPABORT();
}

/** marks the current LP to be unsolved */
static
void invalidateSolution(
   SCIP_LPI* const       lpi                 /**< LP interface structure */
   )
{
   assert(lpi != NULL);
   lpi->solstat = -1;
   lpi->instabilityignored = FALSE;
}

/** converts SCIP's objective sense into CPLEX's objective sense */
static
int cpxObjsen(
   SCIP_OBJSEN const     objsen              /**< objective sense */
   )
{
   switch( objsen )
   {
   case SCIP_OBJSEN_MAXIMIZE:
      return CPX_MAX;
   case SCIP_OBJSEN_MINIMIZE:
      return CPX_MIN;
   default:
      SCIPerrorMessage("invalid objective sense\n");
      SCIPABORT();
      return 0; /*lint !e527*/
   }
}

/** converts SCIP's lhs/rhs pairs into CPLEX's sen/rhs/rng */
static
void convertSides(
   SCIP_LPI*             lpi,                /**< LP interface structure */
   int                   nrows,              /**< number of rows */
   const SCIP_Real*      lhs,                /**< left hand side vector */
   const SCIP_Real*      rhs,                /**< right hand side vector */
   int                   indoffset,          /**< index of first row in LP */
   int*                  rngcount            /**< pointer to store the number of range rows */
   )
{
   int i;

   assert(lpi != NULL);
   assert(nrows >= 0);
   assert(lhs != NULL);
   assert(rhs != NULL);
   assert(rngcount != NULL);

   /* convert lhs/rhs into sen/rhs/rng */
   *rngcount = 0;
   for( i = 0; i < nrows; ++i )
   {
      assert(lhs[i] <= rhs[i]);
      if( lhs[i] == rhs[i] ) /*lint !e777*/
      {
         assert(-CPX_INFBOUND < rhs[i] && rhs[i] < CPX_INFBOUND);
         lpi->senarray[i] = 'E';
         lpi->rhsarray[i] = rhs[i];
      }
      else if( lhs[i] <= -CPX_INFBOUND )
      {
         assert(-CPX_INFBOUND < rhs[i] && rhs[i] < CPX_INFBOUND);
         lpi->senarray[i] = 'L';
         lpi->rhsarray[i] = rhs[i];
      }
      else if( rhs[i] >= CPX_INFBOUND )
      {
         assert(-CPX_INFBOUND < lhs[i] && lhs[i] < CPX_INFBOUND);
         lpi->senarray[i] = 'G';
         lpi->rhsarray[i] = lhs[i];
      }
      else
      {
         /* CPLEX defines a ranged row to be within rhs and rhs+rng.
          * -> To keep SCIP's meaning of the rhs value, we would like to use negative range values: rng := lhs - rhs,
          *    but there seems to be a bug in CPLEX's presolve with negative range values:
          *    the ranged row
          *              0 <= -x <= 100000 with x >= 0 (rhs=0, rng=-100000)
          *    would lead to the CPLEX row
          *              -x -Rg = 100000
          *                  Rg = 0
          *    instead of the correct presolving implication  Rg = -100000.
          * -> Because of this bug, we have to use an additional rhsarray[] for the converted right hand sides and
          *    use rhsarray[i] = lhs[i] and rngarray[i] = rhs[i] - lhs[i] for ranged rows to keep the range values
          *    non-negative.
          */
         lpi->senarray[i] = 'R';
         lpi->rhsarray[i] = lhs[i];
         lpi->rngarray[*rngcount] = rhs[i] - lhs[i];
         lpi->rngindarray[*rngcount] = i + indoffset;
         (*rngcount)++;
      }
   }
}

/** converts CPLEX's sen/rhs/rng triplets into SCIP's lhs/rhs pairs */
static
void reconvertBothSides(
   SCIP_LPI*             lpi,                /**< LP interface structure */
   int                   nrows,              /**< number of rows */
   SCIP_Real*            lhs,                /**< buffer to store the left hand side vector */
   SCIP_Real*            rhs                 /**< buffer to store the right hand side vector */
   )
{
   int i;

   assert(lpi != NULL);
   assert(nrows >= 0);
   assert(lhs != NULL);
   assert(rhs != NULL);

   for( i = 0; i < nrows; ++i )
   {
      switch( lpi->senarray[i] )
      {
      case 'E':
         lhs[i] = lpi->rhsarray[i];
         rhs[i] = lpi->rhsarray[i];
         break;

      case 'L':
         lhs[i] = -CPX_INFBOUND;
         rhs[i] = lpi->rhsarray[i];
         break;

      case 'G':
         lhs[i] = lpi->rhsarray[i];
         rhs[i] = CPX_INFBOUND;
         break;

      case 'R':
         assert(lpi->rngarray[i] != 0.0);
         if( lpi->rngarray[i] > 0.0 )
         {
            lhs[i] = lpi->rhsarray[i];
            rhs[i] = lpi->rhsarray[i] + lpi->rngarray[i];
         }
         else
         {
            lhs[i] = lpi->rhsarray[i] + lpi->rngarray[i];
            rhs[i] = lpi->rhsarray[i];
         }
         break;

      default:
         SCIPerrorMessage("invalid row sense\n");
         SCIPABORT();
      }
      assert(lhs[i] <= rhs[i]);
   }
}

/** converts CPLEX's sen/rhs/rng triplets into SCIP's lhs/rhs pairs, only storing the left hand side */
static
void reconvertLhs(
   SCIP_LPI*             lpi,                /**< LP interface structure */
   int                   nrows,              /**< number of rows */
   SCIP_Real*            lhs                 /**< buffer to store the left hand side vector */
   )
{
   int i;

   assert(lpi != NULL);
   assert(nrows >= 0);
   assert(lhs != NULL);

   for( i = 0; i < nrows; ++i )
   {
      switch( lpi->senarray[i] )
      {
      case 'E':
         assert(lpi->rngarray[i] == 0.0);
         lhs[i] = lpi->rhsarray[i];
         break;

      case 'L':
         assert(lpi->rngarray[i] == 0.0);
         lhs[i] = -CPX_INFBOUND;
         break;

      case 'G':
         assert(lpi->rngarray[i] == 0.0);
         lhs[i] = lpi->rhsarray[i];
         break;

      case 'R':
         assert(lpi->rngarray[i] != 0.0);
         if( lpi->rngarray[i] > 0.0 )
            lhs[i] = lpi->rhsarray[i];
         else
            lhs[i] = lpi->rhsarray[i] + lpi->rngarray[i];
         break;

      default:
         SCIPerrorMessage("invalid row sense\n");
         SCIPABORT();
      }
   }
}

/** converts CPLEX's sen/rhs/rng triplets into SCIP's lhs/rhs pairs, only storing the right hand side */
static
void reconvertRhs(
   SCIP_LPI*             lpi,                /**< LP interface structure */
   int                   nrows,              /**< number of rows */
   SCIP_Real*            rhs                 /**< buffer to store the right hand side vector */
   )
{
   int i;

   assert(lpi != NULL);
   assert(nrows >= 0);
   assert(rhs != NULL);

   for( i = 0; i < nrows; ++i )
   {
      switch( lpi->senarray[i] )
      {
      case 'E':
         assert(lpi->rngarray[i] == 0.0);
         rhs[i] = lpi->rhsarray[i];
         break;

      case 'L':
         assert(lpi->rngarray[i] == 0.0);
         rhs[i] = lpi->rhsarray[i];
         break;

      case 'G':
         assert(lpi->rngarray[i] == 0.0);
         rhs[i] = CPX_INFBOUND;
         break;

      case 'R':
         assert(lpi->rngarray[i] != 0.0);
         if( lpi->rngarray[i] > 0.0 )
            rhs[i] = lpi->rhsarray[i] + lpi->rngarray[i];
         else
            rhs[i] = lpi->rhsarray[i];
         break;

      default:
         SCIPerrorMessage("invalid row sense\n");
         SCIPABORT();
      }
   }
}

/** converts CPLEX's sen/rhs/rng triplets into SCIP's lhs/rhs pairs */
static
void reconvertSides(
   SCIP_LPI*             lpi,                /**< LP interface structure */
   int                   nrows,              /**< number of rows */
   SCIP_Real*            lhs,                /**< buffer to store the left hand side vector, or NULL */
   SCIP_Real*            rhs                 /**< buffer to store the right hand side vector, or NULL */
   )
{
   if( lhs != NULL && rhs != NULL )
      reconvertBothSides(lpi, nrows, lhs, rhs);
   else if( lhs != NULL )
      reconvertLhs(lpi, nrows, lhs);
   else if( rhs != NULL )
      reconvertRhs(lpi, nrows, rhs);
}


/** after restoring the old lp data in CPLEX we need to resolve the lp to be able to retrieve correct information */
static
SCIP_RETCODE restoreLPData(
   SCIP_LPI*             lpi                 /**< LP interface structure */
   )
{
   assert(lpi != NULL);

   /* modifying the LP, restoring the old LP, and loading the old basis is not enough for CPLEX to be able to return the
    * basis -> we have to resolve the LP;
    *
    * this may happen after manual strong branching on an integral variable, or after conflict analysis on a strong
    * branching conflict created a constraint that is not able to modify the LP but trigger the additional call of the
    * separators, in particular, the Gomory separator
    *
    * In a numerical perfect world, CPX_REFACTORMAXITERS below should be zero. However, due to numerical inaccuracies
    * after refactorization, it might be necessary to do a few extra pivot steps.
    */
   CHECK_ZERO( lpi->messagehdlr, CPXdualopt(lpi->cpxenv, lpi->cpxlp) );
#ifndef NDEBUG
   if ( CPXgetphase1cnt(lpi->cpxenv, lpi->cpxlp) > CPX_REFACTORMAXITERS )
      SCIPmessagePrintWarning(lpi->messagehdlr, "CPLEX needed %d phase 1 iterations to restore optimal basis.\n", CPXgetphase1cnt(lpi->cpxenv, lpi->cpxlp));
   if ( CPXgetitcnt(lpi->cpxenv, lpi->cpxlp) > CPX_REFACTORMAXITERS )
      SCIPmessagePrintWarning(lpi->messagehdlr, "CPLEX needed %d iterations to restore optimal basis.\n", CPXgetitcnt(lpi->cpxenv, lpi->cpxlp));
#endif

   return SCIP_OKAY;
}


/*
 * LP Interface Methods
 */


/*
 * Miscellaneous Methods
 */

static char cpxname[100];

/**@name Miscellaneous Methods */
/**@{ */

/** gets name and version of LP solver */
const char* SCIPlpiGetSolverName(
   void
   )
{
#ifdef CPX_VERSION_VERSION
   sprintf(cpxname, "CPLEX %d.%d.%d.%d", CPX_VERSION_VERSION, CPX_VERSION_RELEASE, CPX_VERSION_MODIFICATION, CPX_VERSION_FIX);
#else
   sprintf(cpxname, "CPLEX %d.%d.%d.%d", CPX_VERSION/100, (CPX_VERSION%100)/10, CPX_VERSION%10, CPX_SUBVERSION);
#endif
   return cpxname;
}

/** gets description of LP solver (developer, webpage, ...) */
const char* SCIPlpiGetSolverDesc(
   void
   )
{
   return "Linear Programming Solver developed by IBM (www.cplex.com)";
}

/** gets pointer for LP solver - use only with great care
 *
 *  Here we return the pointer to the LP environment.
 */
void* SCIPlpiGetSolverPointer(
   SCIP_LPI*             lpi                 /**< pointer to an LP interface structure */
   )
{
   return (void*) lpi->cpxlp;
}
/**@} */




/*
 * LPI Creation and Destruction Methods
 */

/**@name LPI Creation and Destruction Methods */
/**@{ */

/** creates an LP problem object */
SCIP_RETCODE SCIPlpiCreate(
   SCIP_LPI**            lpi,                /**< pointer to an LP interface structure */
   SCIP_MESSAGEHDLR*     messagehdlr,        /**< message handler to use for printing messages, or NULL */
   const char*           name,               /**< problem name */
   SCIP_OBJSEN           objsen              /**< objective sense */
   )
{
   int restat;

   assert(sizeof(SCIP_Real) == sizeof(double)); /* CPLEX only works with doubles as floating points */
   assert(sizeof(SCIP_Bool) == sizeof(int));    /* CPLEX only works with ints as bools */
   assert(lpi != NULL);

   SCIPdebugMessage("SCIPlpiCreate()\n");

   SCIP_ALLOC( BMSallocMemory(lpi) );

   /* create environment */
   (*lpi)->cpxenv = CPXopenCPLEX(&restat);
   CHECK_ZERO( messagehdlr, restat );

#if (CPX_VERSION == 1100 || (CPX_VERSION == 1220 && (CPX_SUBVERSION == 0 || CPX_SUBVERSION == 2)))
   /* manually set number of threads to 1 to avoid huge system load due to CPLEX bug (version 1100) or segmentation fault (version 1220) */
   CHECK_ZERO( messagehdlr, CPXsetintparam((*lpi)->cpxenv, CPX_PARAM_THREADS, 1) );
#endif

#if 0 /* turning presolve off seems to be faster than turning it off on demand (if presolve detects infeasibility) */
      /* turn presolve off, s.t. for an infeasible problem, a ray is always available */
   CHECK_ZERO( messagehdlr, CPXsetintparam((*lpi)->cpxenv, CPX_PARAM_PREIND, CPX_OFF) );
#endif

   /* get default parameter values */
   SCIP_CALL( getParameterValues((*lpi), &((*lpi)->defparam)) );
   copyParameterValues(&((*lpi)->curparam), &((*lpi)->defparam));

   /* create LP */
   (*lpi)->larray = NULL;
   (*lpi)->uarray = NULL;
   (*lpi)->senarray = NULL;
   (*lpi)->rhsarray = NULL;
   (*lpi)->rngarray = NULL;
   (*lpi)->valarray = NULL;
   (*lpi)->rngindarray = NULL;
   (*lpi)->cstat = NULL;
   (*lpi)->rstat = NULL;
   (*lpi)->indarray = NULL;
   (*lpi)->boundchgsize = 0;
   (*lpi)->sidechgsize = 0;
   (*lpi)->valsize = 0;
   (*lpi)->cstatsize = 0;
   (*lpi)->rstatsize = 0;
   (*lpi)->iterations = 0;
   (*lpi)->pricing = SCIP_PRICING_LPIDEFAULT;
   (*lpi)->solisbasic = FALSE;
   (*lpi)->cpxlp = CPXcreateprob((*lpi)->cpxenv, &restat, name);
   (*lpi)->instabilityignored = FALSE;
   (*lpi)->fromscratch = FALSE;
   (*lpi)->clearstate = FALSE;
   (*lpi)->feastol = 1e-06;
   (*lpi)->conditionlimit = -1.0;
   (*lpi)->checkcondition = FALSE;
#if (CPX_VERSION <= 1100)
   (*lpi)->rngfound = FALSE;
#endif
   (*lpi)->messagehdlr = messagehdlr;

   CHECK_ZERO( messagehdlr, restat );
   invalidateSolution(*lpi);
   copyParameterValues(&((*lpi)->cpxparam), &((*lpi)->defparam));

   /* set objective sense */
   SCIP_CALL( SCIPlpiChgObjsen(*lpi, objsen) );

   /* set default pricing */
   SCIP_CALL( SCIPlpiSetIntpar(*lpi, SCIP_LPPAR_PRICING, (int)(*lpi)->pricing) );

   return SCIP_OKAY;
}

/** deletes an LP problem object */
SCIP_RETCODE SCIPlpiFree(
   SCIP_LPI**            lpi                 /**< pointer to an LP interface structure */
   )
{
   assert(lpi != NULL);
   assert(*lpi != NULL);
   assert((*lpi)->cpxenv != NULL);

   SCIPdebugMessage("SCIPlpiFree()\n");

   /* free LP */
   CHECK_ZERO( (*lpi)->messagehdlr, CPXfreeprob((*lpi)->cpxenv, &((*lpi)->cpxlp)) );

   /* free memory */
   BMSfreeMemoryArrayNull(&(*lpi)->larray);
   BMSfreeMemoryArrayNull(&(*lpi)->uarray);
   BMSfreeMemoryArrayNull(&(*lpi)->senarray);
   BMSfreeMemoryArrayNull(&(*lpi)->rhsarray);
   BMSfreeMemoryArrayNull(&(*lpi)->rngarray);
   BMSfreeMemoryArrayNull(&(*lpi)->valarray);
   BMSfreeMemoryArrayNull(&(*lpi)->rngindarray);
   BMSfreeMemoryArrayNull(&(*lpi)->cstat);
   BMSfreeMemoryArrayNull(&(*lpi)->rstat);
   BMSfreeMemoryArrayNull(&(*lpi)->indarray);

   /* free environment */
   CHECK_ZERO( (*lpi)->messagehdlr, CPXcloseCPLEX(&((*lpi)->cpxenv)) );

   BMSfreeMemory(lpi);

   return SCIP_OKAY;
}

/**@} */




/*
 * Modification Methods
 */

/**@name Modification Methods */
/**@{ */

/** copies LP data with column matrix into LP solver */
SCIP_RETCODE SCIPlpiLoadColLP(
   SCIP_LPI*             lpi,                /**< LP interface structure */
   SCIP_OBJSEN           objsen,             /**< objective sense */
   int                   ncols,              /**< number of columns */
   const SCIP_Real*      obj,                /**< objective function values of columns */
   const SCIP_Real*      lb,                 /**< lower bounds of columns */
   const SCIP_Real*      ub,                 /**< upper bounds of columns */
   char**                colnames,           /**< column names, or NULL */
   int                   nrows,              /**< number of rows */
   const SCIP_Real*      lhs,                /**< left hand sides of rows */
   const SCIP_Real*      rhs,                /**< right hand sides of rows */
   char**                rownames,           /**< row names, or NULL */
   int                   nnonz,              /**< number of nonzero elements in the constraint matrix */
   const int*            beg,                /**< start index of each column in ind- and val-array */
   const int*            ind,                /**< row indices of constraint matrix entries */
   const SCIP_Real*      val                 /**< values of constraint matrix entries */
   )
{
   int* cnt;
   int rngcount;
   int c;

   assert(lpi != NULL);
   assert(lpi->cpxlp != NULL);
   assert(lpi->cpxenv != NULL);

   SCIPdebugMessage("loading LP in column format into CPLEX: %d cols, %d rows\n", ncols, nrows);

   invalidateSolution(lpi);

   SCIP_CALL( ensureSidechgMem(lpi, nrows) );

   /* convert lhs/rhs into sen/rhs/range tuples */
   convertSides(lpi, nrows, lhs, rhs, 0, &rngcount);

   /* calculate column lengths */
   SCIP_ALLOC( BMSallocMemoryArray(&cnt, ncols) );
   for( c = 0; c < ncols-1; ++c )
   {
      cnt[c] = beg[c+1] - beg[c];
      assert(cnt[c] >= 0);
   }
   cnt[ncols-1] = nnonz - beg[ncols-1];
   assert(cnt[ncols-1] >= 0);

   /* copy data into CPLEX */
   CHECK_ZERO( lpi->messagehdlr, CPXcopylpwnames(lpi->cpxenv, lpi->cpxlp, ncols, nrows, cpxObjsen(objsen), obj,
         lpi->rhsarray, lpi->senarray, beg, cnt, ind, val, lb, ub, lpi->rngarray, colnames, rownames) );

   /* free temporary memory */
   BMSfreeMemoryArray(&cnt);

   assert(CPXgetnumcols(lpi->cpxenv, lpi->cpxlp) == ncols);
   assert(CPXgetnumrows(lpi->cpxenv, lpi->cpxlp) == nrows);
   assert(CPXgetnumnz(lpi->cpxenv, lpi->cpxlp) == nnonz);

   return SCIP_OKAY;
}

/** adds columns to the LP */
SCIP_RETCODE SCIPlpiAddCols(
   SCIP_LPI*             lpi,                /**< LP interface structure */
   int                   ncols,              /**< number of columns to be added */
   const SCIP_Real*      obj,                /**< objective function values of new columns */
   const SCIP_Real*      lb,                 /**< lower bounds of new columns */
   const SCIP_Real*      ub,                 /**< upper bounds of new columns */
   char**                colnames,           /**< column names, or NULL */
   int                   nnonz,              /**< number of nonzero elements to be added to the constraint matrix */
   const int*            beg,                /**< start index of each column in ind- and val-array, or NULL if nnonz == 0 */
   const int*            ind,                /**< row indices of constraint matrix entries, or NULL if nnonz == 0 */
   const SCIP_Real*      val                 /**< values of constraint matrix entries, or NULL if nnonz == 0 */
   )
{
   assert(lpi != NULL);
   assert(lpi->cpxlp != NULL);
   assert(lpi->cpxenv != NULL);

   SCIPdebugMessage("adding %d columns with %d nonzeros to CPLEX\n", ncols, nnonz);

   invalidateSolution(lpi);

   if( nnonz > 0 )
   {
#ifndef NDEBUG
      /* perform check that no new rows are added - this is forbidden, see the CPLEX documentation */
      int nrows;
      int j;

      nrows = CPXgetnumrows(lpi->cpxenv, lpi->cpxlp);
      for (j = 0; j < nnonz; ++j)
         assert( 0 <= ind[j] && ind[j] < nrows );
#endif

      CHECK_ZERO( lpi->messagehdlr, CPXaddcols(lpi->cpxenv, lpi->cpxlp, ncols, nnonz, obj, beg, ind, val, lb, ub, colnames) );
   }
   else
   {
      CHECK_ZERO( lpi->messagehdlr, CPXnewcols(lpi->cpxenv, lpi->cpxlp, ncols, obj, lb, ub, NULL, colnames) );
   }

   return SCIP_OKAY;
}

/** deletes all columns in the given range from LP */
SCIP_RETCODE SCIPlpiDelCols(
   SCIP_LPI*             lpi,                /**< LP interface structure */
   int                   firstcol,           /**< first column to be deleted */
   int                   lastcol             /**< last column to be deleted */
   )
{
   assert(lpi != NULL);
   assert(lpi->cpxlp != NULL);
   assert(lpi->cpxenv != NULL);
   assert(0 <= firstcol && firstcol <= lastcol && lastcol < CPXgetnumcols(lpi->cpxenv, lpi->cpxlp));

   SCIPdebugMessage("deleting %d columns from CPLEX\n", lastcol - firstcol + 1);

   invalidateSolution(lpi);

   CHECK_ZERO( lpi->messagehdlr, CPXdelcols(lpi->cpxenv, lpi->cpxlp, firstcol, lastcol) );

   return SCIP_OKAY;
}

/** deletes columns from SCIP_LP; the new position of a column must not be greater that its old position */
SCIP_RETCODE SCIPlpiDelColset(
   SCIP_LPI*             lpi,                /**< LP interface structure */
   int*                  dstat               /**< deletion status of columns
                                              *   input:  1 if column should be deleted, 0 if not
                                              *   output: new position of column, -1 if column was deleted */
   )
{
   assert(lpi != NULL);
   assert(lpi->cpxlp != NULL);
   assert(lpi->cpxenv != NULL);

   SCIPdebugMessage("deleting a column set from CPLEX\n");

   invalidateSolution(lpi);

   CHECK_ZERO( lpi->messagehdlr, CPXdelsetcols(lpi->cpxenv, lpi->cpxlp, dstat) );

   return SCIP_OKAY;
}

/** adds rows to the LP */
SCIP_RETCODE SCIPlpiAddRows(
   SCIP_LPI*             lpi,                /**< LP interface structure */
   int                   nrows,              /**< number of rows to be added */
   const SCIP_Real*      lhs,                /**< left hand sides of new rows */
   const SCIP_Real*      rhs,                /**< right hand sides of new rows */
   char**                rownames,           /**< row names, or NULL */
   int                   nnonz,              /**< number of nonzero elements to be added to the constraint matrix */
   const int*            beg,                /**< start index of each row in ind- and val-array, or NULL if nnonz == 0 */
   const int*            ind,                /**< column indices of constraint matrix entries, or NULL if nnonz == 0 */
   const SCIP_Real*      val                 /**< values of constraint matrix entries, or NULL if nnonz == 0 */
   )
{
   int rngcount;

   assert(lpi != NULL);
   assert(lpi->cpxlp != NULL);
   assert(lpi->cpxenv != NULL);

   SCIPdebugMessage("adding %d rows with %d nonzeros to CPLEX\n", nrows, nnonz);

   invalidateSolution(lpi);

   SCIP_CALL( ensureSidechgMem(lpi, nrows) );

   /* convert lhs/rhs into sen/rhs/range tuples */
   convertSides(lpi, nrows, lhs, rhs, CPXgetnumrows(lpi->cpxenv, lpi->cpxlp), &rngcount);

   /* add rows to LP */
   if( nnonz > 0 )
   {
#ifndef NDEBUG
      /* perform check that no new columns are added - this is likely to be a mistake */
      int ncols;
      int j;

      ncols = CPXgetnumcols(lpi->cpxenv, lpi->cpxlp);
      for (j = 0; j < nnonz; ++j)
         assert( 0 <= ind[j] && ind[j] < ncols );
#endif
      CHECK_ZERO( lpi->messagehdlr, CPXaddrows(lpi->cpxenv, lpi->cpxlp, 0, nrows, nnonz, lpi->rhsarray, lpi->senarray, beg, ind, val, NULL,
            rownames) );
   }
   else
   {
      CHECK_ZERO( lpi->messagehdlr, CPXnewrows(lpi->cpxenv, lpi->cpxlp, nrows, lpi->rhsarray, lpi->senarray, NULL, rownames) );
   }
   if( rngcount > 0 )
   {
#if (CPX_VERSION <= 1100)
      if( lpi->rngfound == FALSE )
      {
         SCIP_CALL( SCIPlpiSetIntpar(lpi, SCIP_LPPAR_SCALING, FALSE) );
         lpi->rngfound = TRUE;
      }
#endif
      CHECK_ZERO( lpi->messagehdlr, CPXchgrngval(lpi->cpxenv, lpi->cpxlp, rngcount, lpi->rngindarray, lpi->rngarray) );
   }

   return SCIP_OKAY;
}

/** deletes all rows in the given range from LP */
SCIP_RETCODE SCIPlpiDelRows(
   SCIP_LPI*             lpi,                /**< LP interface structure */
   int                   firstrow,           /**< first row to be deleted */
   int                   lastrow             /**< last row to be deleted */
   )
{
   assert(lpi != NULL);
   assert(lpi->cpxlp != NULL);
   assert(lpi->cpxenv != NULL);
   assert(0 <= firstrow && firstrow <= lastrow && lastrow < CPXgetnumrows(lpi->cpxenv, lpi->cpxlp));

   SCIPdebugMessage("deleting %d rows from CPLEX\n", lastrow - firstrow + 1);

   invalidateSolution(lpi);

   CHECK_ZERO( lpi->messagehdlr, CPXdelrows(lpi->cpxenv, lpi->cpxlp, firstrow, lastrow) );

   return SCIP_OKAY;
}

/** deletes rows from SCIP_LP; the new position of a row must not be greater that its old position */
SCIP_RETCODE SCIPlpiDelRowset(
   SCIP_LPI*             lpi,                /**< LP interface structure */
   int*                  dstat               /**< deletion status of rows
                                              *   input:  1 if row should be deleted, 0 if not
                                              *   output: new position of row, -1 if row was deleted */
   )
{
   assert(lpi != NULL);
   assert(lpi->cpxlp != NULL);
   assert(lpi->cpxenv != NULL);

   SCIPdebugMessage("deleting a row set from CPLEX\n");

   invalidateSolution(lpi);

   CHECK_ZERO( lpi->messagehdlr, CPXdelsetrows(lpi->cpxenv, lpi->cpxlp, dstat) );

   return SCIP_OKAY;
}

/** clears the whole LP */
SCIP_RETCODE SCIPlpiClear(
   SCIP_LPI*             lpi                 /**< LP interface structure */
   )
{
   int ncols;
   int nrows;

   assert(lpi != NULL);
   assert(lpi->cpxlp != NULL);
   assert(lpi->cpxenv != NULL);

   SCIPdebugMessage("clearing CPLEX LP\n");

   invalidateSolution(lpi);

   ncols = CPXgetnumcols(lpi->cpxenv, lpi->cpxlp);
   nrows = CPXgetnumrows(lpi->cpxenv, lpi->cpxlp);
   if( ncols >= 1 )
   {
      CHECK_ZERO( lpi->messagehdlr, CPXdelcols(lpi->cpxenv, lpi->cpxlp, 0, ncols-1) );
   }
   if( nrows >= 1 )
   {
      CHECK_ZERO( lpi->messagehdlr, CPXdelrows(lpi->cpxenv, lpi->cpxlp, 0, nrows-1) );
   }

   return SCIP_OKAY;
}

/** changes lower and upper bounds of columns */
SCIP_RETCODE SCIPlpiChgBounds(
   SCIP_LPI*             lpi,                /**< LP interface structure */
   int                   ncols,              /**< number of columns to change bounds for */
   const int*            ind,                /**< column indices */
   const SCIP_Real*      lb,                 /**< values for the new lower bounds */
   const SCIP_Real*      ub                  /**< values for the new upper bounds */
   )
{
   int i;

   assert(lpi != NULL);
   assert(lpi->cpxlp != NULL);
   assert(lpi->cpxenv != NULL);
   assert(ncols == 0 || (ind != NULL && lb != NULL && ub != NULL));

   SCIPdebugMessage("changing %d bounds in CPLEX\n", ncols);

   for( i = 0; i < ncols; ++i )
   {
      SCIPdebugPrintf("  col %d: [%g,%g]\n", ind[i], lb[i], ub[i]);

      if ( SCIPlpiIsInfinity(lpi, lb[i]) )
      {
         SCIPerrorMessage("LP Error: fixing lower bound for variable %d to infinity.\n", ind[i]);
         return SCIP_LPERROR;
      }
      if ( SCIPlpiIsInfinity(lpi, -ub[i]) )
      {
         SCIPerrorMessage("LP Error: fixing upper bound for variable %d to -infinity.\n", ind[i]);
         return SCIP_LPERROR;
      }
   }

   invalidateSolution(lpi);

   SCIP_CALL( ensureBoundchgMem(lpi, ncols) );

   CHECK_ZERO( lpi->messagehdlr, CPXchgbds(lpi->cpxenv, lpi->cpxlp, ncols, ind, lpi->larray, (SCIP_Real*)lb) );
   CHECK_ZERO( lpi->messagehdlr, CPXchgbds(lpi->cpxenv, lpi->cpxlp, ncols, ind, lpi->uarray, (SCIP_Real*)ub) );

#ifndef NDEBUG
   {
      for( i = 0; i < ncols; ++i )
      {
         SCIP_Real cpxlb;
         SCIP_Real cpxub;

         CHECK_ZERO( lpi->messagehdlr, CPXgetlb(lpi->cpxenv, lpi->cpxlp, &cpxlb, ind[i], ind[i]) );
         CHECK_ZERO( lpi->messagehdlr, CPXgetub(lpi->cpxenv, lpi->cpxlp, &cpxub, ind[i], ind[i]) );

         /* Note that CPLEX seems to set bounds below 1e-10 in absolute value to 0.*/
         assert( EPSZ(cpxlb, CPX_MAGICZEROCONSTANT) || cpxlb == lb[i] );  /*lint !e777*/
         assert( EPSZ(cpxub, CPX_MAGICZEROCONSTANT) || cpxub == ub[i] );  /*lint !e777*/
      }
   }
#endif

   return SCIP_OKAY;
}

/** changes left and right hand sides of rows */
SCIP_RETCODE SCIPlpiChgSides(
   SCIP_LPI*             lpi,                /**< LP interface structure */
   int                   nrows,              /**< number of rows to change sides for */
   const int*            ind,                /**< row indices */
   const SCIP_Real*      lhs,                /**< new values for left hand sides */
   const SCIP_Real*      rhs                 /**< new values for right hand sides */
   )
{
   int rngcount;
   int i;

   assert(lpi != NULL);
   assert(lpi->cpxlp != NULL);
   assert(lpi->cpxenv != NULL);

   SCIPdebugMessage("changing %d sides in CPLEX\n", nrows);

   invalidateSolution(lpi);

   SCIP_CALL( ensureSidechgMem(lpi, nrows) );

   /* convert lhs/rhs into sen/rhs/range tuples */
   convertSides(lpi, nrows, lhs, rhs, 0, &rngcount);

   /* change row sides */
   CHECK_ZERO( lpi->messagehdlr, CPXchgsense(lpi->cpxenv, lpi->cpxlp, nrows, ind, lpi->senarray) );
   CHECK_ZERO( lpi->messagehdlr, CPXchgrhs(lpi->cpxenv, lpi->cpxlp, nrows, ind, lpi->rhsarray) );
   if( rngcount > 0 )
   {
      /* adjust the range count indices to the correct row indices */
      for( i = 0; i < rngcount; ++i )
      {
         assert(0 <= lpi->rngindarray[i] && lpi->rngindarray[i] < nrows);
         assert(lpi->senarray[lpi->rngindarray[i]] == 'R');
         lpi->rngindarray[i] = ind[lpi->rngindarray[i]];
      }

      /* change the range values in CPLEX */
      CHECK_ZERO( lpi->messagehdlr, CPXchgrngval(lpi->cpxenv, lpi->cpxlp, rngcount, lpi->rngindarray, lpi->rngarray) );
   }

   return SCIP_OKAY;
}

/** changes a single coefficient */
SCIP_RETCODE SCIPlpiChgCoef(
   SCIP_LPI*             lpi,                /**< LP interface structure */
   int                   row,                /**< row number of coefficient to change */
   int                   col,                /**< column number of coefficient to change */
   SCIP_Real             newval              /**< new value of coefficient */
   )
{
   assert(lpi != NULL);
   assert(lpi->cpxlp != NULL);
   assert(lpi->cpxenv != NULL);

   SCIPdebugMessage("changing coefficient row %d, column %d in CPLEX to %g\n", row, col, newval);

   invalidateSolution(lpi);

   CHECK_ZERO( lpi->messagehdlr, CPXchgcoef(lpi->cpxenv, lpi->cpxlp, row, col, newval) );

   return SCIP_OKAY;
}

/** changes the objective sense */
SCIP_RETCODE SCIPlpiChgObjsen(
   SCIP_LPI*             lpi,                /**< LP interface structure */
   SCIP_OBJSEN           objsen              /**< new objective sense */
   )
{
   assert(lpi != NULL);
   assert(lpi->cpxlp != NULL);
   assert(lpi->cpxenv != NULL);

   SCIPdebugMessage("changing objective sense in CPLEX to %d\n", objsen);

   invalidateSolution(lpi);

#if (CPX_VERSION >= 12050000)
   CHECK_ZERO( lpi->messagehdlr, CPXchgobjsen(lpi->cpxenv, lpi->cpxlp, cpxObjsen(objsen)) );
#else
   CPXchgobjsen(lpi->cpxenv, lpi->cpxlp, cpxObjsen(objsen));
#endif

   return SCIP_OKAY;
}

/** changes objective values of columns in the LP */
SCIP_RETCODE SCIPlpiChgObj(
   SCIP_LPI*             lpi,                /**< LP interface structure */
   int                   ncols,              /**< number of columns to change objective value for */
   int*                  ind,                /**< column indices to change objective value for */
   SCIP_Real*            obj                 /**< new objective values for columns */
   )
{
   assert(lpi != NULL);
   assert(lpi->cpxlp != NULL);
   assert(lpi->cpxenv != NULL);

   SCIPdebugMessage("changing %d objective values in CPLEX\n", ncols);

   CHECK_ZERO( lpi->messagehdlr, CPXchgobj(lpi->cpxenv, lpi->cpxlp, ncols, ind, obj) );

   return SCIP_OKAY;
}

/** multiplies a row with a non-zero scalar; for negative scalars, the row's sense is switched accordingly */
SCIP_RETCODE SCIPlpiScaleRow(
   SCIP_LPI*             lpi,                /**< LP interface structure */
   int                   row,                /**< row number to scale */
   SCIP_Real             scaleval            /**< scaling multiplier */
   )
{
   SCIP_Real lhs;
   SCIP_Real rhs;
   int nnonz;
   int beg;
   int i;

   assert(lpi != NULL);
   assert(lpi->cpxlp != NULL);
   assert(lpi->cpxenv != NULL);
   assert(scaleval != 0.0);

   SCIPdebugMessage("scaling row %d with factor %g in CPLEX\n", row, scaleval);

   invalidateSolution(lpi);

   SCIP_CALL( ensureValMem(lpi, CPXgetnumcols(lpi->cpxenv, lpi->cpxlp)) );

   /* get the row */
   SCIP_CALL( SCIPlpiGetRows(lpi, row, row, &lhs, &rhs, &nnonz, &beg, lpi->indarray, lpi->valarray) );

   /* scale row coefficients */
   for( i = 0; i < nnonz; ++i )
   {
      SCIP_CALL( SCIPlpiChgCoef(lpi, row, lpi->indarray[i], lpi->valarray[i] * scaleval) );
   }

   /* scale row sides */
   if( lhs > -CPX_INFBOUND )
      lhs *= scaleval;
   else if( scaleval < 0.0 )
      lhs = CPX_INFBOUND;
   if( rhs < CPX_INFBOUND )
      rhs *= scaleval;
   else if( scaleval < 0.0 )
      rhs = -CPX_INFBOUND;
   if( scaleval > 0.0 )
   {
      SCIP_CALL( SCIPlpiChgSides(lpi, 1, &row, &lhs, &rhs) );
   }
   else
   {
      SCIP_CALL( SCIPlpiChgSides(lpi, 1, &row, &rhs, &lhs) );
   }

   return SCIP_OKAY;
}

/** multiplies a column with a non-zero scalar; the objective value is multiplied with the scalar, and the bounds
 *  are divided by the scalar; for negative scalars, the column's bounds are switched
 */
SCIP_RETCODE SCIPlpiScaleCol(
   SCIP_LPI*             lpi,                /**< LP interface structure */
   int                   col,                /**< column number to scale */
   SCIP_Real             scaleval            /**< scaling multiplier */
   )
{
   SCIP_Real lb;
   SCIP_Real ub;
   SCIP_Real obj;
   int nnonz;
   int beg;
   int i;

   assert(lpi != NULL);
   assert(lpi->cpxlp != NULL);
   assert(lpi->cpxenv != NULL);
   assert(scaleval != 0.0);

   SCIPdebugMessage("scaling column %d with factor %g in CPLEX\n", col, scaleval);

   invalidateSolution(lpi);

   SCIP_CALL( ensureValMem(lpi, CPXgetnumrows(lpi->cpxenv, lpi->cpxlp)) );

   /* get the column */
   SCIP_CALL( SCIPlpiGetCols(lpi, col, col, &lb, &ub, &nnonz, &beg, lpi->indarray, lpi->valarray) );

   /* get objective coefficient */
   SCIP_CALL( SCIPlpiGetObj(lpi, col, col, &obj) );

   /* scale column coefficients */
   for( i = 0; i < nnonz; ++i )
   {
      SCIP_CALL( SCIPlpiChgCoef(lpi, lpi->indarray[i], col, lpi->valarray[i] * scaleval) );
   }

   /* scale objective value */
   obj *= scaleval;
   SCIP_CALL( SCIPlpiChgObj(lpi, 1, &col, &obj) );

   /* scale column bounds */
   if( lb > -CPX_INFBOUND )
      lb /= scaleval;
   else if( scaleval < 0.0 )
      lb = CPX_INFBOUND;
   if( ub < CPX_INFBOUND )
      ub /= scaleval;
   else if( scaleval < 0.0 )
      ub = -CPX_INFBOUND;
   if( scaleval > 0.0 )
   {
      SCIP_CALL( SCIPlpiChgBounds(lpi, 1, &col, &lb, &ub) );
   }
   else
   {
      SCIP_CALL( SCIPlpiChgBounds(lpi, 1, &col, &ub, &lb) );
   }

   return SCIP_OKAY;
}

/**@} */




/*
 * Data Accessing Methods
 */

/**@name Data Accessing Methods */
/**@{ */

/** gets the number of rows in the LP */
SCIP_RETCODE SCIPlpiGetNRows(
   SCIP_LPI*             lpi,                /**< LP interface structure */
   int*                  nrows               /**< pointer to store the number of rows */
   )
{
   assert(lpi != NULL);
   assert(lpi->cpxenv != NULL);
   assert(nrows != NULL);

   SCIPdebugMessage("getting number of rows\n");

   *nrows = CPXgetnumrows(lpi->cpxenv, lpi->cpxlp);

   return SCIP_OKAY;
}

/** gets the number of columns in the LP */
SCIP_RETCODE SCIPlpiGetNCols(
   SCIP_LPI*             lpi,                /**< LP interface structure */
   int*                  ncols               /**< pointer to store the number of cols */
   )
{
   assert(lpi != NULL);
   assert(lpi->cpxenv != NULL);
   assert(ncols != NULL);

   SCIPdebugMessage("getting number of columns\n");

   *ncols = CPXgetnumcols(lpi->cpxenv, lpi->cpxlp);

   return SCIP_OKAY;
}

/** gets the number of nonzero elements in the LP constraint matrix */
SCIP_RETCODE SCIPlpiGetNNonz(
   SCIP_LPI*             lpi,                /**< LP interface structure */
   int*                  nnonz               /**< pointer to store the number of nonzeros */
   )
{
   assert(lpi != NULL);
   assert(lpi->cpxenv != NULL);
   assert(nnonz != NULL);

   SCIPdebugMessage("getting number of non-zeros\n");

   *nnonz = CPXgetnumnz(lpi->cpxenv, lpi->cpxlp);

   return SCIP_OKAY;
}

/** gets columns from LP problem object; the arrays have to be large enough to store all values
 *  Either both, lb and ub, have to be NULL, or both have to be non-NULL,
 *  either nnonz, beg, ind, and val have to be NULL, or all of them have to be non-NULL.
 */
SCIP_RETCODE SCIPlpiGetCols(
   SCIP_LPI*             lpi,                /**< LP interface structure */
   int                   firstcol,           /**< first column to get from LP */
   int                   lastcol,            /**< last column to get from LP */
   SCIP_Real*            lb,                 /**< buffer to store the lower bound vector, or NULL */
   SCIP_Real*            ub,                 /**< buffer to store the upper bound vector, or NULL */
   int*                  nnonz,              /**< pointer to store the number of nonzero elements returned, or NULL */
   int*                  beg,                /**< buffer to store start index of each column in ind- and val-array, or NULL */
   int*                  ind,                /**< buffer to store column indices of constraint matrix entries, or NULL */
   SCIP_Real*            val                 /**< buffer to store values of constraint matrix entries, or NULL */
   )
{
   assert(lpi != NULL);
   assert(lpi->cpxlp != NULL);
   assert(lpi->cpxenv != NULL);
   assert(0 <= firstcol && firstcol <= lastcol && lastcol < CPXgetnumcols(lpi->cpxenv, lpi->cpxlp));

   SCIPdebugMessage("getting columns %d to %d\n", firstcol, lastcol);

   if( lb != NULL )
   {
      assert(ub != NULL);

      CHECK_ZERO( lpi->messagehdlr, CPXgetlb(lpi->cpxenv, lpi->cpxlp, lb, firstcol, lastcol) );
      CHECK_ZERO( lpi->messagehdlr, CPXgetub(lpi->cpxenv, lpi->cpxlp, ub, firstcol, lastcol) );
   }
   else
      assert(ub == NULL);

   if( nnonz != NULL )
   {
      int surplus;

      assert(beg != NULL);
      assert(ind != NULL);
      assert(val != NULL);

      /* get matrix entries */
      CHECK_ZERO( lpi->messagehdlr, CPXgetcols(lpi->cpxenv, lpi->cpxlp, nnonz, beg, ind, val,
            CPXgetnumnz(lpi->cpxenv, lpi->cpxlp), &surplus, firstcol, lastcol) );
      assert(surplus >= 0);
   }
   else
   {
      assert(beg == NULL);
      assert(ind == NULL);
      assert(val == NULL);
   }

   return SCIP_OKAY;
}

/** gets rows from LP problem object; the arrays have to be large enough to store all values.
 *  Either both, lhs and rhs, have to be NULL, or both have to be non-NULL,
 *  either nnonz, beg, ind, and val have to be NULL, or all of them have to be non-NULL.
 */
SCIP_RETCODE SCIPlpiGetRows(
   SCIP_LPI*             lpi,                /**< LP interface structure */
   int                   firstrow,           /**< first row to get from LP */
   int                   lastrow,            /**< last row to get from LP */
   SCIP_Real*            lhs,                /**< buffer to store left hand side vector, or NULL */
   SCIP_Real*            rhs,                /**< buffer to store right hand side vector, or NULL */
   int*                  nnonz,              /**< pointer to store the number of nonzero elements returned, or NULL */
   int*                  beg,                /**< buffer to store start index of each row in ind- and val-array, or NULL */
   int*                  ind,                /**< buffer to store row indices of constraint matrix entries, or NULL */
   SCIP_Real*            val                 /**< buffer to store values of constraint matrix entries, or NULL */
   )
{
#if (CPX_VERSION < 12070000)
   int retcode;
#endif

   assert(lpi != NULL);
   assert(lpi->cpxlp != NULL);
   assert(lpi->cpxenv != NULL);
   assert(0 <= firstrow && firstrow <= lastrow && lastrow < CPXgetnumrows(lpi->cpxenv, lpi->cpxlp));

   SCIPdebugMessage("getting rows %d to %d\n", firstrow, lastrow);

   if( lhs != NULL || rhs != NULL )
   {
      /* get row sense, rhs, and ranges */
      SCIP_CALL( ensureSidechgMem(lpi, lastrow - firstrow + 1) );
      CHECK_ZERO( lpi->messagehdlr, CPXgetsense(lpi->cpxenv, lpi->cpxlp, lpi->senarray, firstrow, lastrow) );
      CHECK_ZERO( lpi->messagehdlr, CPXgetrhs(lpi->cpxenv, lpi->cpxlp, lpi->rhsarray, firstrow, lastrow) );
<<<<<<< HEAD

#if (CPX_VERSION < 12070000)
=======
#if CPX_VERSION < 12070000
>>>>>>> b4511daa
      retcode = CPXgetrngval(lpi->cpxenv, lpi->cpxlp, lpi->rngarray, firstrow, lastrow);
      if( retcode != CPXERR_NO_RNGVAL ) /* ignore "No range values" error */
      {
         CHECK_ZERO( lpi->messagehdlr, retcode );
      }
      else
         BMSclearMemoryArray(lpi->rngarray, lastrow-firstrow+1);
#else
      CHECK_ZERO( lpi->messagehdlr, CPXgetrngval(lpi->cpxenv, lpi->cpxlp, lpi->rngarray, firstrow, lastrow) );
#endif

      /* convert sen/rhs/range into lhs/rhs tuples */
      reconvertSides(lpi, lastrow - firstrow + 1, lhs, rhs);
   }

   if( nnonz != NULL )
   {
      int surplus;

      assert(beg != NULL);
      assert(ind != NULL);
      assert(val != NULL);

      /* get matrix entries */
      CHECK_ZERO( lpi->messagehdlr, CPXgetrows(lpi->cpxenv, lpi->cpxlp, nnonz, beg, ind, val,
            CPXgetnumnz(lpi->cpxenv, lpi->cpxlp), &surplus, firstrow, lastrow) );
      assert(surplus >= 0);
   }
   else
   {
      assert(beg == NULL);
      assert(ind == NULL);
      assert(val == NULL);
   }

   return SCIP_OKAY;
}

/** gets column names */
SCIP_RETCODE SCIPlpiGetColNames(
   SCIP_LPI*             lpi,                /**< LP interface structure */
   int                   firstcol,           /**< first column to get name from LP */
   int                   lastcol,            /**< last column to get name from LP */
   char**                colnames,           /**< pointers to column names (of size at least lastcol-firstcol+1) */
   char*                 namestorage,        /**< storage for col names */
   int                   namestoragesize,    /**< size of namestorage (if 0, storageleft returns the storage needed) */
   int*                  storageleft         /**< amount of storage left (if < 0 the namestorage was not big enough) */
   )
{
   int retcode;

   assert(lpi != NULL);
   assert(lpi->cpxlp != NULL);
   assert(lpi->cpxenv != NULL);
   assert(colnames != NULL || namestoragesize == 0);
   assert(namestorage != NULL || namestoragesize == 0);
   assert(namestoragesize >= 0);
   assert(storageleft != NULL);
   assert(0 <= firstcol && firstcol <= lastcol && lastcol < CPXgetnumcols(lpi->cpxenv, lpi->cpxlp));

   SCIPdebugMessage("getting column names %d to %d\n", firstcol, lastcol);

   retcode =  CPXgetcolname(lpi->cpxenv, lpi->cpxlp, colnames, namestorage, namestoragesize, storageleft, firstcol, lastcol);
   assert( namestoragesize != 0 || retcode == CPXERR_NEGATIVE_SURPLUS );
   if( namestoragesize != 0 )
   {
      CHECK_ZERO( lpi->messagehdlr, retcode );
   }

   return SCIP_OKAY;
}

/** gets row names */
SCIP_RETCODE SCIPlpiGetRowNames(
   SCIP_LPI*             lpi,                /**< LP interface structure */
   int                   firstrow,           /**< first row to get name from LP */
   int                   lastrow,            /**< last row to get name from LP */
   char**                rownames,           /**< pointers to row names (of size at least lastrow-firstrow+1) */
   char*                 namestorage,        /**< storage for row names */
   int                   namestoragesize,    /**< size of namestorage (if 0, -storageleft returns the storage needed) */
   int*                  storageleft         /**< amount of storage left (if < 0 the namestorage was not big enough) */
   )
{
   int retcode;

   assert(lpi != NULL);
   assert(lpi->cpxlp != NULL);
   assert(lpi->cpxenv != NULL);
   assert(rownames != NULL || namestoragesize == 0);
   assert(namestorage != NULL || namestoragesize == 0);
   assert(namestoragesize >= 0);
   assert(storageleft != NULL);
   assert(0 <= firstrow && firstrow <= lastrow && lastrow < CPXgetnumrows(lpi->cpxenv, lpi->cpxlp));

   SCIPdebugMessage("getting row names %d to %d\n", firstrow, lastrow);

   retcode = CPXgetrowname(lpi->cpxenv, lpi->cpxlp, rownames, namestorage, namestoragesize, storageleft, firstrow, lastrow);
   assert( namestoragesize != 0 || retcode == CPXERR_NEGATIVE_SURPLUS );
   if( namestoragesize != 0 )
   {
      CHECK_ZERO( lpi->messagehdlr, retcode );
   }

   return SCIP_OKAY;
}

/** gets objective sense of the LP */
SCIP_RETCODE SCIPlpiGetObjsen(
   SCIP_LPI*             lpi,                /**< LP interface structure */
   SCIP_OBJSEN*          objsen              /**< pointer to store objective sense */
   )
{
   assert(lpi != NULL);
   assert(objsen != NULL);
   assert(CPXgetobjsen(lpi->cpxenv, lpi->cpxlp) == CPX_MIN || CPXgetobjsen(lpi->cpxenv, lpi->cpxlp) == CPX_MAX);

   SCIPdebugMessage("getting objective sense\n");

   *objsen = (CPXgetobjsen(lpi->cpxenv, lpi->cpxlp) == CPX_MIN) ? SCIP_OBJSEN_MINIMIZE : SCIP_OBJSEN_MAXIMIZE;

   return SCIP_OKAY;
}

/** gets objective coefficients from LP problem object */
SCIP_RETCODE SCIPlpiGetObj(
   SCIP_LPI*             lpi,                /**< LP interface structure */
   int                   firstcol,           /**< first column to get objective coefficient for */
   int                   lastcol,            /**< last column to get objective coefficient for */
   SCIP_Real*            vals                /**< array to store objective coefficients */
   )
{
   assert(lpi != NULL);
   assert(lpi->cpxlp != NULL);
   assert(lpi->cpxenv != NULL);
   assert(firstcol <= lastcol);
   assert(vals != NULL);

   SCIPdebugMessage("getting objective values %d to %d\n", firstcol, lastcol);

   CHECK_ZERO( lpi->messagehdlr, CPXgetobj(lpi->cpxenv, lpi->cpxlp, vals, firstcol, lastcol) );

   return SCIP_OKAY;
}

/** gets current bounds from LP problem object */
SCIP_RETCODE SCIPlpiGetBounds(
   SCIP_LPI*             lpi,                /**< LP interface structure */
   int                   firstcol,           /**< first column to get bounds for */
   int                   lastcol,            /**< last column to get bounds for */
   SCIP_Real*            lbs,                /**< array to store lower bound values, or NULL */
   SCIP_Real*            ubs                 /**< array to store upper bound values, or NULL */
   )
{
   assert(lpi != NULL);
   assert(lpi->cpxlp != NULL);
   assert(lpi->cpxenv != NULL);
   assert(firstcol <= lastcol);

   SCIPdebugMessage("getting bounds %d to %d\n", firstcol, lastcol);

   if( lbs != NULL )
   {
      CHECK_ZERO( lpi->messagehdlr, CPXgetlb(lpi->cpxenv, lpi->cpxlp, lbs, firstcol, lastcol) );
   }

   if( ubs != NULL )
   {
      CHECK_ZERO( lpi->messagehdlr, CPXgetub(lpi->cpxenv, lpi->cpxlp, ubs, firstcol, lastcol) );
   }

   return SCIP_OKAY;
}

/** gets current row sides from LP problem object */
SCIP_RETCODE SCIPlpiGetSides(
   SCIP_LPI*             lpi,                /**< LP interface structure */
   int                   firstrow,           /**< first row to get sides for */
   int                   lastrow,            /**< last row to get sides for */
   SCIP_Real*            lhss,               /**< array to store left hand side values, or NULL */
   SCIP_Real*            rhss                /**< array to store right hand side values, or NULL */
   )
{
#if (CPX_VERSION < 12070000)
   int retval;
#endif

   assert(lpi != NULL);
   assert(lpi->cpxlp != NULL);
   assert(lpi->cpxenv != NULL);
   assert(firstrow <= lastrow);

   SCIPdebugMessage("getting row sides %d to %d\n", firstrow, lastrow);

   /* get row sense, rhs, and ranges */
   SCIP_CALL( ensureSidechgMem(lpi, lastrow - firstrow + 1) );
   CHECK_ZERO( lpi->messagehdlr, CPXgetsense(lpi->cpxenv, lpi->cpxlp, lpi->senarray, firstrow, lastrow) );
   CHECK_ZERO( lpi->messagehdlr, CPXgetrhs(lpi->cpxenv, lpi->cpxlp, lpi->rhsarray, firstrow, lastrow) );
<<<<<<< HEAD

#if (CPX_VERSION < 12070000)
=======
#if CPX_VERSION < 12070000
>>>>>>> b4511daa
   retval = CPXgetrngval(lpi->cpxenv, lpi->cpxlp, lpi->rngarray, firstrow, lastrow);
   if( retval != CPXERR_NO_RNGVAL ) /* ignore "No range values" error */
   {
      CHECK_ZERO( lpi->messagehdlr, retval );
   }
   else
      BMSclearMemoryArray(lpi->rngarray, lastrow-firstrow+1);
#else
   CHECK_ZERO( lpi->messagehdlr, CPXgetrngval(lpi->cpxenv, lpi->cpxlp, lpi->rngarray, firstrow, lastrow) );
#endif

   /* convert sen/rhs/range into lhs/rhs tuples */
   reconvertSides(lpi, lastrow - firstrow + 1, lhss, rhss);

   return SCIP_OKAY;
}

/** gets a single coefficient */
SCIP_RETCODE SCIPlpiGetCoef(
   SCIP_LPI*             lpi,                /**< LP interface structure */
   int                   row,                /**< row number of coefficient */
   int                   col,                /**< column number of coefficient */
   SCIP_Real*            val                 /**< pointer to store the value of the coefficient */
   )
{
   assert(lpi != NULL);
   assert(lpi->cpxlp != NULL);
   assert(lpi->cpxenv != NULL);

   SCIPdebugMessage("getting coefficient of row %d col %d\n", row, col);

   CHECK_ZERO( lpi->messagehdlr, CPXgetcoef(lpi->cpxenv, lpi->cpxlp, row, col, val) );

   return SCIP_OKAY;
}

/**@} */




/*
 * Solving Methods
 */

/**@name Solving Methods */
/**@{ */

/** calls primal simplex to solve the LP */
SCIP_RETCODE SCIPlpiSolvePrimal(
   SCIP_LPI*             lpi                 /**< LP interface structure */
   )
{
   int retval;
   int primalfeasible;
   int dualfeasible;
   int solntype;

   assert(lpi != NULL);
   assert(lpi->cpxlp != NULL);
   assert(lpi->cpxenv != NULL);

   SCIPdebugMessage("calling CPLEX primal simplex: %d cols, %d rows\n",
      CPXgetnumcols(lpi->cpxenv, lpi->cpxlp), CPXgetnumrows(lpi->cpxenv, lpi->cpxlp));

   invalidateSolution(lpi);

   setIntParam(lpi, CPX_PARAM_ADVIND, lpi->fromscratch || lpi->clearstate ? CPX_OFF : CPX_ON);
   lpi->clearstate = FALSE;

   SCIP_CALL( setParameterValues(lpi, &(lpi->cpxparam)) );

   SCIPdebugMessage("calling CPXprimopt()\n");
   retval = CPXprimopt(lpi->cpxenv, lpi->cpxlp);
   lpi->iterations = CPXgetphase1cnt(lpi->cpxenv, lpi->cpxlp) + CPXgetitcnt(lpi->cpxenv, lpi->cpxlp);
   switch( retval  )
   {
   case 0:
      break;
   case CPXERR_NO_MEMORY:
      return SCIP_NOMEMORY;
   default:
      return SCIP_LPERROR;
   }

   lpi->solstat = CPXgetstat(lpi->cpxenv, lpi->cpxlp);
   lpi->instabilityignored = FALSE;
   CHECK_ZERO( lpi->messagehdlr, CPXsolninfo(lpi->cpxenv, lpi->cpxlp, NULL, NULL, &primalfeasible, &dualfeasible) );
   SCIPdebugMessage(" -> CPLEX returned solstat=%d, pfeas=%d, dfeas=%d (%d iterations)\n",
      lpi->solstat, primalfeasible, dualfeasible, lpi->iterations);

   if( lpi->solstat == CPX_STAT_INForUNBD
      || (lpi->solstat == CPX_STAT_INFEASIBLE && !dualfeasible)
      || (lpi->solstat == CPX_STAT_UNBOUNDED && !primalfeasible) )
   {
      if( getIntParam(lpi, CPX_PARAM_PREIND) == CPX_ON )
      {
         /* maybe the preprocessor solved the problem; but we need a solution, so solve again without preprocessing */
         SCIPdebugMessage("presolver may have solved the problem -> calling CPLEX primal simplex again without presolve\n");

         /* switch off preprocessing */
         setIntParam(lpi, CPX_PARAM_PREIND, CPX_OFF);
         SCIP_CALL( setParameterValues(lpi, &(lpi->cpxparam)) );

         retval = CPXprimopt(lpi->cpxenv, lpi->cpxlp);
         switch( retval  )
         {
         case 0:
            break;
         case CPXERR_NO_MEMORY:
            return SCIP_NOMEMORY;
         default:
            return SCIP_LPERROR;
         }

         lpi->iterations += CPXgetphase1cnt(lpi->cpxenv, lpi->cpxlp) + CPXgetitcnt(lpi->cpxenv, lpi->cpxlp);
         lpi->solstat = CPXgetstat(lpi->cpxenv, lpi->cpxlp);
         lpi->instabilityignored = FALSE;
         SCIPdebugMessage(" -> CPLEX returned solstat=%d (%d iterations)\n", lpi->solstat, lpi->iterations);

         /* switch on preprocessing again */
         setIntParam(lpi, CPX_PARAM_PREIND, CPX_ON);
      }

      if( lpi->solstat == CPX_STAT_INForUNBD )
      {
         /* preprocessing was not the problem; issue a warning message and treat LP as infeasible */
         SCIPerrorMessage("CPLEX primal simplex returned CPX_STAT_INForUNBD after presolving was turned off\n");
      }
   }

   /* check whether the solution is basic: if Cplex, e.g., hits a time limit in data setup, this might not be the case,
    * also for some pathological cases of infeasibility, e.g., contradictory bounds
    */
   if( lpi->solstat == CPX_STAT_OPTIMAL )
   {
#ifdef NDEBUG
      lpi->solisbasic = TRUE;
#else
      CHECK_ZERO( lpi->messagehdlr, CPXsolninfo(lpi->cpxenv, lpi->cpxlp, NULL, &solntype, NULL, NULL) );
      lpi->solisbasic = (solntype == CPX_BASIC_SOLN);
      assert(lpi->solisbasic);
#endif
   }
   else
   {
      CHECK_ZERO( lpi->messagehdlr, CPXsolninfo(lpi->cpxenv, lpi->cpxlp, NULL, &solntype, NULL, NULL) );
      lpi->solisbasic = (solntype == CPX_BASIC_SOLN);
   }

   return SCIP_OKAY;
}

/** calls dual simplex to solve the LP */
SCIP_RETCODE SCIPlpiSolveDual(
   SCIP_LPI*             lpi                 /**< LP interface structure */
   )
{
   int retval;
   int primalfeasible;
   int dualfeasible;
   int solntype;

   assert(lpi != NULL);
   assert(lpi->cpxlp != NULL);
   assert(lpi->cpxenv != NULL);

   SCIPdebugMessage("calling CPLEX dual simplex: %d cols, %d rows\n",
      CPXgetnumcols(lpi->cpxenv, lpi->cpxlp), CPXgetnumrows(lpi->cpxenv, lpi->cpxlp));

   invalidateSolution(lpi);

   setIntParam(lpi, CPX_PARAM_ADVIND, lpi->fromscratch || lpi->clearstate ? CPX_OFF : CPX_ON);
   lpi->clearstate = FALSE;

   SCIP_CALL( setParameterValues(lpi, &(lpi->cpxparam)) );

   SCIPdebugMessage("calling CPXdualopt()\n");
   retval = CPXdualopt(lpi->cpxenv, lpi->cpxlp);
   lpi->iterations = CPXgetphase1cnt(lpi->cpxenv, lpi->cpxlp) + CPXgetitcnt(lpi->cpxenv, lpi->cpxlp);
   switch( retval  )
   {
   case 0:
      break;
   case CPXERR_NO_MEMORY:
      return SCIP_NOMEMORY;
   default:
      return SCIP_LPERROR;
   }

   CHECK_ZERO( lpi->messagehdlr, CPXsolninfo(lpi->cpxenv, lpi->cpxlp, NULL, &solntype, NULL, NULL) );

   lpi->solstat = CPXgetstat(lpi->cpxenv, lpi->cpxlp);
   lpi->instabilityignored = FALSE;
   CHECK_ZERO( lpi->messagehdlr, CPXsolninfo(lpi->cpxenv, lpi->cpxlp, NULL, NULL, &primalfeasible, &dualfeasible) );
   SCIPdebugMessage(" -> CPLEX returned solstat=%d, pfeas=%d, dfeas=%d (%d iterations)\n",
      lpi->solstat, primalfeasible, dualfeasible, lpi->iterations);

   if( lpi->solstat == CPX_STAT_INForUNBD
      || (lpi->solstat == CPX_STAT_INFEASIBLE && !dualfeasible)
      || (lpi->solstat == CPX_STAT_UNBOUNDED && !primalfeasible) )
   {
      if( getIntParam(lpi, CPX_PARAM_PREIND) == CPX_ON )
      {
         /* maybe the preprocessor solved the problem; but we need a solution, so solve again without preprocessing */
         SCIPdebugMessage("presolver may have solved the problem -> calling CPLEX dual simplex again without presolve\n");

         /* switch off preprocessing */
         setIntParam(lpi, CPX_PARAM_PREIND, CPX_OFF);
         SCIP_CALL( setParameterValues(lpi, &(lpi->cpxparam)) );

         retval = CPXdualopt(lpi->cpxenv, lpi->cpxlp);
         switch( retval  )
         {
         case 0:
            break;
         case CPXERR_NO_MEMORY:
            return SCIP_NOMEMORY;
         default:
            return SCIP_LPERROR;
         }

         lpi->iterations += CPXgetphase1cnt(lpi->cpxenv, lpi->cpxlp) + CPXgetitcnt(lpi->cpxenv, lpi->cpxlp);
         lpi->solstat = CPXgetstat(lpi->cpxenv, lpi->cpxlp);
         lpi->instabilityignored = FALSE;
         CHECK_ZERO( lpi->messagehdlr, CPXsolninfo(lpi->cpxenv, lpi->cpxlp, NULL, NULL, &primalfeasible, &dualfeasible) );
         SCIPdebugMessage(" -> CPLEX returned solstat=%d (%d iterations)\n", lpi->solstat, lpi->iterations);

         /* switch on preprocessing again */
         setIntParam(lpi, CPX_PARAM_PREIND, CPX_ON);
      }

      if( lpi->solstat == CPX_STAT_INForUNBD )
      {
         /* preprocessing was not the problem; issue a warning message and treat LP as infeasible */
         SCIPerrorMessage("CPLEX dual simplex returned CPX_STAT_INForUNBD after presolving was turned off\n");
      }
   }

   /* check whether the solution is basic: if Cplex, e.g., hits a time limit in data setup, this might not be the case,
    * also for some pathological cases of infeasibility, e.g., contradictory bounds
    */
   if( lpi->solstat == CPX_STAT_OPTIMAL )
   {
#ifdef NDEBUG
      lpi->solisbasic = TRUE;
#else
      CHECK_ZERO( lpi->messagehdlr, CPXsolninfo(lpi->cpxenv, lpi->cpxlp, NULL, &solntype, NULL, NULL) );
      lpi->solisbasic = (solntype == CPX_BASIC_SOLN);
      assert(lpi->solisbasic);
#endif
   }
   else
   {
      CHECK_ZERO( lpi->messagehdlr, CPXsolninfo(lpi->cpxenv, lpi->cpxlp, NULL, &solntype, NULL, NULL) );
      lpi->solisbasic = (solntype == CPX_BASIC_SOLN);
   }

#if 0
   /* this fixes the strange behavior of CPLEX, that in case of the objective limit exceedance, it returns the
    * solution for the basis preceeding the one with exceeding objective limit
    * (using this "wrong" dual solution can cause column generation algorithms to fail to find an improving column)
    */
   if( SCIPlpiIsObjlimExc(lpi) )
   {
      SCIP_Real objval;
      SCIP_Real llim;
      SCIP_Real ulim;
      SCIP_Real eps;

      /* check, if the dual solution returned by CPLEX really exceeds the objective limit;
       * CPLEX usually returns the basis one iteration before the one that exceeds the limit
       */
      SCIP_CALL( SCIPlpiGetObjval(lpi, &objval) );
      llim = getDblParam(lpi, CPX_PARAM_OBJLLIM);
      ulim = getDblParam(lpi, CPX_PARAM_OBJULIM);
      eps = getDblParam(lpi, CPX_PARAM_EPOPT);
      if( objval >= llim - eps && objval <= ulim + eps )
      {
         int itlim;
         int advind;

         /* perform one additional simplex iteration without objective limit */
         SCIPdebugMessage("dual solution %g does not exceed objective limit [%g,%g] (%d iterations) -> calling CPLEX dual simplex again for one iteration\n",
            objval, llim, ulim, lpi->iterations);
         itlim = getIntParam(lpi, CPX_PARAM_ITLIM);
         setIntParam(lpi, CPX_PARAM_ITLIM, 1);
         advind = getIntParam(lpi, CPX_PARAM_ADVIND);
         setIntParam(lpi, CPX_PARAM_ADVIND, CPX_ON);
         setDblParam(lpi, CPX_PARAM_OBJLLIM, -CPX_INFBOUND);
         setDblParam(lpi, CPX_PARAM_OBJULIM, CPX_INFBOUND);
         SCIP_CALL( setParameterValues(lpi, &(lpi->cpxparam)) );
         CHECK_ZERO( lpi->messagehdlr, CPXsetintparam(lpi->cpxenv, CPX_PARAM_FINALFACTOR, FALSE) );

         retval = CPXdualopt(lpi->cpxenv, lpi->cpxlp);
         switch( retval  )
         {
         case 0:
            break;
         case CPXERR_NO_MEMORY:
            return SCIP_NOMEMORY;
         default:
            return SCIP_LPERROR;
         }

         lpi->iterations += CPXgetphase1cnt(lpi->cpxenv, lpi->cpxlp) + CPXgetitcnt(lpi->cpxenv, lpi->cpxlp);

         /* reset the iteration limit and objective bounds */
         setIntParam(lpi, CPX_PARAM_ITLIM, itlim);
         setIntParam(lpi, CPX_PARAM_ADVIND, advind);
         setDblParam(lpi, CPX_PARAM_OBJLLIM, llim);
         setDblParam(lpi, CPX_PARAM_OBJULIM, ulim);
         SCIP_CALL( setParameterValues(lpi, &(lpi->cpxparam)) );
         CHECK_ZERO( lpi->messagehdlr, CPXsetintparam(lpi->cpxenv, CPX_PARAM_FINALFACTOR, TRUE) );

         /* resolve LP again in order to restore the status of exceeded objective limit */
         retval = CPXdualopt(lpi->cpxenv, lpi->cpxlp);
         switch( retval  )
         {
         case 0:
            break;
         case CPXERR_NO_MEMORY:
            return SCIP_NOMEMORY;
         default:
            return SCIP_LPERROR;
         }

         lpi->iterations += CPXgetphase1cnt(lpi->cpxenv, lpi->cpxlp) + CPXgetitcnt(lpi->cpxenv, lpi->cpxlp);
         lpi->solstat = CPXgetstat(lpi->cpxenv, lpi->cpxlp);
         lpi->instabilityignored = FALSE;
         SCIPdebugMessage(" -> CPLEX returned solstat=%d (%d iterations)\n", lpi->solstat, lpi->iterations);
      }
   }
#endif

   return SCIP_OKAY;
}

/** calls barrier or interior point algorithm to solve the LP with crossover to simplex basis */
SCIP_RETCODE SCIPlpiSolveBarrier(
   SCIP_LPI*             lpi,                /**< LP interface structure */
   SCIP_Bool             crossover           /**< perform crossover */
   )
{
   int solntype;
   int retval;

   assert(lpi != NULL);
   assert(lpi->cpxlp != NULL);
   assert(lpi->cpxenv != NULL);

   SCIPdebugMessage("calling CPLEX barrier: %d cols, %d rows\n",
      CPXgetnumcols(lpi->cpxenv, lpi->cpxlp), CPXgetnumrows(lpi->cpxenv, lpi->cpxlp));

   invalidateSolution(lpi);

   setIntParam(lpi, CPX_PARAM_ADVIND, lpi->fromscratch || lpi->clearstate ? CPX_OFF : CPX_ON);
   lpi->clearstate = FALSE;

   SCIP_CALL( setParameterValues(lpi, &(lpi->cpxparam)) );

   SCIPdebugMessage("calling CPXhybaropt()\n");
   retval = CPXhybbaropt(lpi->cpxenv, lpi->cpxlp, crossover ? 0 : CPX_ALG_NONE);
   lpi->iterations = CPXgetbaritcnt(lpi->cpxenv, lpi->cpxlp);
   switch( retval  )
   {
   case 0:
      break;
   case CPXERR_NO_MEMORY:
      return SCIP_NOMEMORY;
   default:
      return SCIP_LPERROR;
   }

   CHECK_ZERO( lpi->messagehdlr, CPXsolninfo(lpi->cpxenv, lpi->cpxlp, NULL, &solntype, NULL, NULL) );

   lpi->solisbasic = (solntype == CPX_BASIC_SOLN);
   lpi->solstat = CPXgetstat(lpi->cpxenv, lpi->cpxlp);
   lpi->instabilityignored = FALSE;
   SCIPdebugMessage(" -> CPLEX returned solstat=%d (%d iterations)\n", lpi->solstat, lpi->iterations);

   if( lpi->solstat == CPX_STAT_INForUNBD )
   {
      /* maybe the preprocessor solved the problem; but we need a solution, so solve again without preprocessing */
      SCIPdebugMessage("CPLEX returned INForUNBD -> calling CPLEX barrier again without presolve\n");

      /* switch off preprocessing */
      setIntParam(lpi, CPX_PARAM_PREIND, CPX_OFF);
      SCIP_CALL( setParameterValues(lpi, &(lpi->cpxparam)) );

      retval = CPXhybbaropt(lpi->cpxenv, lpi->cpxlp, crossover ? 0 : CPX_ALG_NONE);
      switch( retval  )
      {
      case 0:
         break;
      case CPXERR_NO_MEMORY:
         return SCIP_NOMEMORY;
      default:
         return SCIP_LPERROR;
      }

      CHECK_ZERO( lpi->messagehdlr, CPXsolninfo(lpi->cpxenv, lpi->cpxlp, NULL, &solntype, NULL, NULL) );

      lpi->solisbasic = (solntype == CPX_BASIC_SOLN);
      lpi->iterations += CPXgetbaritcnt(lpi->cpxenv, lpi->cpxlp);
      lpi->solstat = CPXgetstat(lpi->cpxenv, lpi->cpxlp);
      lpi->instabilityignored = FALSE;
      SCIPdebugMessage(" -> CPLEX returned solstat=%d\n", lpi->solstat);

      if( lpi->solstat == CPX_STAT_INForUNBD )
      {
         /* preprocessing was not the problem; issue a warning message and treat LP as infeasible */
         SCIPerrorMessage("CPLEX barrier returned CPX_STAT_INForUNBD after presolving was turned off\n");
      }

      setIntParam(lpi, CPX_PARAM_PREIND, CPX_ON);
   }

   return SCIP_OKAY;
}

/** manually performs strong branching on one integral variable */
static
SCIP_RETCODE lpiStrongbranchIntegral(
   SCIP_LPI*             lpi,                /**< LP interface structure */
   int                   col,                /**< column to apply strong branching on */
   SCIP_Real             psol,               /**< current integral primal solution value of column */
   int                   itlim,              /**< iteration limit for strong branchings */
   SCIP_Real*            down,               /**< stores dual bound after branching column down */
   SCIP_Real*            up,                 /**< stores dual bound after branching column up */
   SCIP_Bool*            downvalid,          /**< stores whether the returned down value is a valid dual bound;
                                              *   otherwise, it can only be used as an estimate value */
   SCIP_Bool*            upvalid,            /**< stores whether the returned up value is a valid dual bound;
                                              *   otherwise, it can only be used as an estimate value */
   int*                  iter                /**< stores total number of strong branching iterations, or -1; may be NULL */
   )
{
   const char lbound = 'L';
   const char ubound = 'U';
   SCIP_Real oldlb;
   SCIP_Real oldub;
   SCIP_Real newlb;
   SCIP_Real newub;
   int objsen;
   int olditlim;
   int it;

   SCIPdebugMessage(" -> strong branching on integral variable %d\n", col);

   assert( EPSISINT(psol, lpi->feastol) );

   objsen = CPXgetobjsen(lpi->cpxenv, lpi->cpxlp);

   /* results of CPLEX are valid in any case */
   *downvalid = TRUE;
   *upvalid = TRUE;

   /* save current LP basis and bounds*/
   SCIP_CALL( getBase(lpi) );
   CHECK_ZERO( lpi->messagehdlr, CPXgetlb(lpi->cpxenv, lpi->cpxlp, &oldlb, col, col) );
   CHECK_ZERO( lpi->messagehdlr, CPXgetub(lpi->cpxenv, lpi->cpxlp, &oldub, col, col) );

   /* save old iteration limit and set iteration limit to strong branching limit */
   if( itlim > CPX_INT_MAX )
      itlim = CPX_INT_MAX;
   olditlim = getIntParam(lpi, CPX_PARAM_ITLIM);
   setIntParam(lpi, CPX_PARAM_ITLIM, itlim);

   /* down branch */
   newub = EPSCEIL(psol-1.0, lpi->feastol);
   if( newub >= oldlb - 0.5 )
   {
      CHECK_ZERO( lpi->messagehdlr, CPXchgbds(lpi->cpxenv, lpi->cpxlp, 1, &col, &ubound, &newub) );
      SCIP_CALL( SCIPlpiSolveDual(lpi) );
      if( SCIPlpiIsPrimalInfeasible(lpi) || SCIPlpiIsObjlimExc(lpi) )
         *down = objsen == CPX_MIN ? getDblParam(lpi, CPX_PARAM_OBJULIM) : getDblParam(lpi, CPX_PARAM_OBJLLIM);
      else if( SCIPlpiIsOptimal(lpi) || SCIPlpiIsIterlimExc(lpi) )
      {
         SCIP_CALL( SCIPlpiGetObjval(lpi, down) );
      }
      else
         *down = objsen == CPX_MIN ? getDblParam(lpi, CPX_PARAM_OBJLLIM) : getDblParam(lpi, CPX_PARAM_OBJULIM);
      if( iter != NULL )
      {
         SCIP_CALL( SCIPlpiGetIterations(lpi, &it) );
         *iter += it;
      }
      SCIPdebugMessage(" -> down (x%d <= %g): %g\n", col, newub, *down);

      CHECK_ZERO( lpi->messagehdlr, CPXchgbds(lpi->cpxenv, lpi->cpxlp, 1, &col, &ubound, &oldub) );
      SCIP_CALL( setBase(lpi) );
   }
   else
      *down = objsen == CPX_MIN ? getDblParam(lpi, CPX_PARAM_OBJULIM) : getDblParam(lpi, CPX_PARAM_OBJLLIM);

   /* up branch */
   newlb = EPSFLOOR(psol+1.0, lpi->feastol);
   if( newlb <= oldub + 0.5 )
   {
      CHECK_ZERO( lpi->messagehdlr, CPXchgbds(lpi->cpxenv, lpi->cpxlp, 1, &col, &lbound, &newlb) );
      SCIP_CALL( SCIPlpiSolveDual(lpi) );
      if( SCIPlpiIsPrimalInfeasible(lpi) || SCIPlpiIsObjlimExc(lpi) )
         *up = objsen == CPX_MIN ? getDblParam(lpi, CPX_PARAM_OBJULIM) : getDblParam(lpi, CPX_PARAM_OBJLLIM);
      else if( SCIPlpiIsOptimal(lpi) || SCIPlpiIsIterlimExc(lpi) )
      {
         SCIP_CALL( SCIPlpiGetObjval(lpi, up) );
      }
      else
         *up = objsen == CPX_MIN ? getDblParam(lpi, CPX_PARAM_OBJLLIM) : getDblParam(lpi, CPX_PARAM_OBJULIM);
      if( iter != NULL )
      {
         SCIP_CALL( SCIPlpiGetIterations(lpi, &it) );
         *iter += it;
      }
      SCIPdebugMessage(" -> up  (x%d >= %g): %g\n", col, newlb, *up);

      CHECK_ZERO( lpi->messagehdlr, CPXchgbds(lpi->cpxenv, lpi->cpxlp, 1, &col, &lbound, &oldlb) );
      SCIP_CALL( setBase(lpi) );
   }
   else
      *up = objsen == CPX_MIN ? getDblParam(lpi, CPX_PARAM_OBJLLIM) : getDblParam(lpi, CPX_PARAM_OBJULIM);

   /* reset iteration limit */
   setIntParam(lpi, CPX_PARAM_ITLIM, olditlim);

   return SCIP_OKAY;
}

/** start strong branching */
SCIP_RETCODE SCIPlpiStartStrongbranch(
   SCIP_LPI*             lpi                 /**< LP interface structure */
   )
{  /*lint --e{715}*/
   /* no work necessary */
   return SCIP_OKAY;
}

/** end strong branching */
SCIP_RETCODE SCIPlpiEndStrongbranch(
   SCIP_LPI*             lpi                 /**< LP interface structure */
   )
{  /*lint --e{715}*/
   /* no work necessary */
   return SCIP_OKAY;
}

/** performs strong branching iterations on one @b fractional candidate */
SCIP_RETCODE SCIPlpiStrongbranchFrac(
   SCIP_LPI*             lpi,                /**< LP interface structure */
   int                   col,                /**< column to apply strong branching on */
   SCIP_Real             psol,               /**< fractional current primal solution value of column */
   int                   itlim,              /**< iteration limit for strong branchings */
   SCIP_Real*            down,               /**< stores dual bound after branching column down */
   SCIP_Real*            up,                 /**< stores dual bound after branching column up */
   SCIP_Bool*            downvalid,          /**< stores whether the returned down value is a valid dual bound;
                                              *   otherwise, it can only be used as an estimate value */
   SCIP_Bool*            upvalid,            /**< stores whether the returned up value is a valid dual bound;
                                              *   otherwise, it can only be used as an estimate value */
   int*                  iter                /**< stores total number of strong branching iterations, or -1; may be NULL */
   )
{
   int retval;

   assert(lpi != NULL);
   assert(lpi->cpxlp != NULL);
   assert(lpi->cpxenv != NULL);
   assert(down != NULL);
   assert(up != NULL);
   assert(downvalid != NULL);
   assert(upvalid != NULL);

   SCIPdebugMessage("calling CPLEX strongbranching on fractional variable %d (%d iterations)\n", col, itlim);

   assert( !EPSISINT(psol, lpi->feastol) );

   /* results of CPLEX are valid in any case */
   *downvalid = TRUE;
   *upvalid = TRUE;

   setIntParam(lpi, CPX_PARAM_ADVIND, lpi->fromscratch || lpi->clearstate ? CPX_OFF : CPX_ON);
   lpi->clearstate = FALSE;

   SCIP_CALL( setParameterValues(lpi, &(lpi->cpxparam)) );

   retval = CPXstrongbranch(lpi->cpxenv, lpi->cpxlp, &col, 1, down, up, itlim);
   if( retval == CPXERR_NEED_OPT_SOLN )
   {
      SCIPdebugMessage(" -> no optimal solution available\n");
      return SCIP_LPERROR;
   }
   else if( retval == CPXERR_TILIM_STRONGBRANCH )
   {
      SCIPdebugMessage(" -> time limit exceeded during strong branching\n");
      return SCIP_LPERROR;
   }
   else if( retval == CPXERR_SINGULAR )
   {
      SCIPdebugMessage(" -> numerical troubles (basis singular)\n");
      return SCIP_LPERROR;
   }
   CHECK_ZERO( lpi->messagehdlr, retval );
   SCIPdebugMessage(" -> down: %g, up:%g\n", *down, *up);

   /* CPLEX is not able to return the iteration counts in strong branching */
   if( iter != NULL )
      *iter = -1;

   return SCIP_OKAY;
}

/** performs strong branching iterations on given @b fractional candidates */
SCIP_RETCODE SCIPlpiStrongbranchesFrac(
   SCIP_LPI*             lpi,                /**< LP interface structure */
   int*                  cols,               /**< columns to apply strong branching on */
   int                   ncols,              /**< number of columns */
   SCIP_Real*            psols,              /**< fractional current primal solution values of columns */
   int                   itlim,              /**< iteration limit for strong branchings */
   SCIP_Real*            down,               /**< stores dual bounds after branching columns down */
   SCIP_Real*            up,                 /**< stores dual bounds after branching columns up */
   SCIP_Bool*            downvalid,          /**< stores whether the returned down values are valid dual bounds;
                                              *   otherwise, they can only be used as an estimate values */
   SCIP_Bool*            upvalid,            /**< stores whether the returned up values are a valid dual bounds;
                                              *   otherwise, they can only be used as an estimate values */
   int*                  iter                /**< stores total number of strong branching iterations, or -1; may be NULL */
   )
{
   int retval;
   int j;

   assert(lpi != NULL);
   assert(lpi->cpxlp != NULL);
   assert(lpi->cpxenv != NULL);
   assert(cols != NULL);
   assert(psols != NULL);
   assert(down != NULL);
   assert(up != NULL);
   assert(downvalid != NULL);
   assert(upvalid != NULL);

   SCIPdebugMessage("calling CPLEX strongbranching on %d fractional variables (%d iterations)\n", ncols, itlim);

   setIntParam(lpi, CPX_PARAM_ADVIND, lpi->fromscratch || lpi->clearstate ? CPX_OFF : CPX_ON);
   lpi->clearstate = FALSE;

   SCIP_CALL( setParameterValues(lpi, &(lpi->cpxparam)) );

   /* initialize */
   for( j = 0; j < ncols; ++j )
   {
      /* results of CPLEX are valid in any case */
      *downvalid = TRUE;
      *upvalid = TRUE;

      assert( !EPSISINT(psols[j], lpi->feastol) );
   }

   retval = CPXstrongbranch(lpi->cpxenv, lpi->cpxlp, cols, ncols, down, up, itlim);
   if( retval == CPXERR_NEED_OPT_SOLN )
   {
      SCIPdebugMessage(" -> no optimal solution available\n");
      return SCIP_LPERROR;
   }
   else if( retval == CPXERR_TILIM_STRONGBRANCH )
   {
      SCIPdebugMessage(" -> time limit exceeded during strong branching\n");
      return SCIP_LPERROR;
   }
   CHECK_ZERO( lpi->messagehdlr, retval );

   /* CPLEX is not able to return the iteration counts in strong branching */
   if( iter != NULL )
      *iter = -1;

   return SCIP_OKAY;
}

/** performs strong branching iterations on one candidate with @b integral value */
SCIP_RETCODE SCIPlpiStrongbranchInt(
   SCIP_LPI*             lpi,                /**< LP interface structure */
   int                   col,                /**< column to apply strong branching on */
   SCIP_Real             psol,               /**< current integral primal solution value of column */
   int                   itlim,              /**< iteration limit for strong branchings */
   SCIP_Real*            down,               /**< stores dual bound after branching column down */
   SCIP_Real*            up,                 /**< stores dual bound after branching column up */
   SCIP_Bool*            downvalid,          /**< stores whether the returned down value is a valid dual bound;
                                              *   otherwise, it can only be used as an estimate value */
   SCIP_Bool*            upvalid,            /**< stores whether the returned up value is a valid dual bound;
                                              *   otherwise, it can only be used as an estimate value */
   int*                  iter                /**< stores total number of strong branching iterations, or -1; may be NULL */
   )
{
   assert(lpi != NULL);
   assert(lpi->cpxlp != NULL);
   assert(down != NULL);
   assert(up != NULL);
   assert(downvalid != NULL);
   assert(upvalid != NULL);

   SCIPdebugMessage("calling CPLEX strongbranching on variable %d with integral value (%d iterations)\n", col, itlim);

   assert( EPSISINT(psol, lpi->feastol) );

   if( iter != NULL )
      *iter = 0;

   SCIP_CALL( lpiStrongbranchIntegral(lpi, col, psol, itlim, down, up, downvalid, upvalid, iter) );

   return SCIP_OKAY;
}

/** performs strong branching iterations on given candidates with @b integral values */
SCIP_RETCODE SCIPlpiStrongbranchesInt(
   SCIP_LPI*             lpi,                /**< LP interface structure */
   int*                  cols,               /**< columns to apply strong branching on */
   int                   ncols,              /**< number of columns */
   SCIP_Real*            psols,              /**< current integral primal solution values of columns */
   int                   itlim,              /**< iteration limit for strong branchings */
   SCIP_Real*            down,               /**< stores dual bounds after branching columns down */
   SCIP_Real*            up,                 /**< stores dual bounds after branching columns up */
   SCIP_Bool*            downvalid,          /**< stores whether the returned down values are valid dual bounds;
                                              *   otherwise, they can only be used as an estimate values */
   SCIP_Bool*            upvalid,            /**< stores whether the returned up values are a valid dual bounds;
                                              *   otherwise, they can only be used as an estimate values */
   int*                  iter                /**< stores total number of strong branching iterations, or -1; may be NULL */
   )
{
   int j;

   assert(lpi != NULL);
   assert(lpi->cpxlp != NULL);
   assert(cols != NULL);
   assert(psols != NULL);
   assert(down != NULL);
   assert(up != NULL);
   assert(downvalid != NULL);
   assert(upvalid != NULL);

   SCIPdebugMessage("calling CPLEX strongbranching on %d variables with integer values (%d iterations)\n", ncols, itlim);

   if( iter != NULL )
      *iter = 0;

   /* initialize */
   for( j = 0; j < ncols; ++j )
   {
      assert( EPSISINT(psols[j], lpi->feastol) );
      SCIP_CALL( lpiStrongbranchIntegral(lpi, cols[j], psols[j], itlim, &(down[j]), &(up[j]), &(downvalid[j]), &(upvalid[j]), iter) );
   }

   return SCIP_OKAY;
}
/**@} */




/*
 * Solution Information Methods
 */

/**@name Solution Information Methods */
/**@{ */

/** returns whether a solve method was called after the last modification of the LP */
SCIP_Bool SCIPlpiWasSolved(
   SCIP_LPI*             lpi                 /**< LP interface structure */
   )
{
   assert(lpi != NULL);

   return (lpi->solstat != -1);
}

/** gets information about primal and dual feasibility of the current LP solution */
SCIP_RETCODE SCIPlpiGetSolFeasibility(
   SCIP_LPI*             lpi,                /**< LP interface structure */
   SCIP_Bool*            primalfeasible,     /**< stores primal feasibility status */
   SCIP_Bool*            dualfeasible        /**< stores dual feasibility status */
   )
{
   int pfeas;
   int dfeas;

   assert(lpi != NULL);
   assert(lpi->cpxlp != NULL);
   assert(lpi->cpxenv != NULL);
   assert(primalfeasible != NULL);
   assert(dualfeasible != NULL);

   SCIPdebugMessage("getting solution feasibility\n");

   CHECK_ZERO( lpi->messagehdlr, CPXsolninfo(lpi->cpxenv, lpi->cpxlp, NULL, NULL, &pfeas, &dfeas) );
   *primalfeasible = (SCIP_Bool)pfeas;
   *dualfeasible = (SCIP_Bool)dfeas;

   return SCIP_OKAY;
}

/** returns TRUE iff LP is proven to have a primal unbounded ray (but not necessary a primal feasible point);
 *  this does not necessarily mean, that the solver knows and can return the primal ray
 */
SCIP_Bool SCIPlpiExistsPrimalRay(
   SCIP_LPI*             lpi                 /**< LP interface structure */
   )
{
   assert(lpi != NULL);
   assert(lpi->cpxlp != NULL);
   assert(lpi->solstat >= 0);

   return (lpi->solstat == CPX_STAT_UNBOUNDED || lpi->solstat == CPX_STAT_OPTIMAL_FACE_UNBOUNDED);
}

/** returns TRUE iff LP is proven to have a primal unbounded ray (but not necessary a primal feasible point),
 *  and the solver knows and can return the primal ray
 */
SCIP_Bool SCIPlpiHasPrimalRay(
   SCIP_LPI*             lpi                 /**< LP interface structure */
   )
{
   assert(lpi != NULL);
   assert(lpi->cpxlp != NULL);
   assert(lpi->cpxenv != NULL);
   assert(lpi->solstat >= 0);

   return (lpi->solstat == CPX_STAT_UNBOUNDED && CPXgetmethod(lpi->cpxenv, lpi->cpxlp) == CPX_ALG_PRIMAL);
}

/** returns TRUE iff LP is proven to be primal unbounded */
SCIP_Bool SCIPlpiIsPrimalUnbounded(
   SCIP_LPI*             lpi                 /**< LP interface structure */
   )
{
   int primalfeasible;

   assert(lpi != NULL);
   assert(lpi->cpxlp != NULL);
   assert(lpi->cpxenv != NULL);
   assert(lpi->solstat >= 0);

   SCIPdebugMessage("checking for primal unboundedness\n");

   ABORT_ZERO( CPXsolninfo(lpi->cpxenv, lpi->cpxlp, NULL, NULL, &primalfeasible, NULL) );

   /* If the solution status of CPLEX is CPX_STAT_UNBOUNDED, it only means, there is an unbounded ray,
    * but not necessarily a feasible primal solution. If primalfeasible == FALSE, we cannot conclude,
    * that the problem is unbounded
    */
   return ((primalfeasible && (lpi->solstat == CPX_STAT_UNBOUNDED || lpi->solstat == CPX_STAT_INForUNBD))
      || lpi->solstat == CPX_STAT_OPTIMAL_FACE_UNBOUNDED);
}

/** returns TRUE iff LP is proven to be primal infeasible */
SCIP_Bool SCIPlpiIsPrimalInfeasible(
   SCIP_LPI*             lpi                 /**< LP interface structure */
   )
{
   int dualfeasible;

   assert(lpi != NULL);
   assert(lpi->cpxlp != NULL);
   assert(lpi->cpxenv != NULL);
   assert(lpi->solstat >= 0);

   SCIPdebugMessage("checking for primal infeasibility\n");

   ABORT_ZERO( CPXsolninfo(lpi->cpxenv, lpi->cpxlp, NULL, NULL, NULL, &dualfeasible) );

   return (lpi->solstat == CPX_STAT_INFEASIBLE || (lpi->solstat == CPX_STAT_INForUNBD && dualfeasible));
}

/** returns TRUE iff LP is proven to be primal feasible */
SCIP_Bool SCIPlpiIsPrimalFeasible(
   SCIP_LPI*             lpi                 /**< LP interface structure */
   )
{
   int primalfeasible;

   assert(lpi != NULL);
   assert(lpi->cpxlp != NULL);
   assert(lpi->cpxenv != NULL);
   assert(lpi->solstat >= 0);

   SCIPdebugMessage("checking for primal feasibility\n");

   ABORT_ZERO( CPXsolninfo(lpi->cpxenv, lpi->cpxlp, NULL, NULL, &primalfeasible, NULL) );

   return (SCIP_Bool)primalfeasible;
}

/** returns TRUE iff LP is proven to have a dual unbounded ray (but not necessary a dual feasible point);
 *  this does not necessarily mean, that the solver knows and can return the dual ray
 */
SCIP_Bool SCIPlpiExistsDualRay(
   SCIP_LPI*             lpi                 /**< LP interface structure */
   )
{
   assert(lpi != NULL);
   assert(lpi->solstat >= 0);

   return (lpi->solstat == CPX_STAT_INFEASIBLE);
}

/** returns TRUE iff LP is proven to have a dual unbounded ray (but not necessary a dual feasible point),
 *  and the solver knows and can return the dual ray
 */
SCIP_Bool SCIPlpiHasDualRay(
   SCIP_LPI*             lpi                 /**< LP interface structure */
   )
{
   assert(lpi != NULL);
   assert(lpi->cpxlp != NULL);
   assert(lpi->cpxenv != NULL);
   assert(lpi->solstat >= 0);

   return (lpi->solstat == CPX_STAT_INFEASIBLE && CPXgetmethod(lpi->cpxenv, lpi->cpxlp) == CPX_ALG_DUAL);
}

/** returns TRUE iff LP is proven to be dual unbounded */
SCIP_Bool SCIPlpiIsDualUnbounded(
   SCIP_LPI*             lpi                 /**< LP interface structure */
   )
{
   int dualfeasible;

   assert(lpi != NULL);
   assert(lpi->cpxlp != NULL);
   assert(lpi->cpxenv != NULL);
   assert(lpi->solstat >= 0);

   SCIPdebugMessage("checking for dual unboundedness\n");

   ABORT_ZERO( CPXsolninfo(lpi->cpxenv, lpi->cpxlp, NULL, NULL, NULL, &dualfeasible) );

   return (dualfeasible && (lpi->solstat == CPX_STAT_INFEASIBLE || lpi->solstat == CPX_STAT_INForUNBD));
}

/** returns TRUE iff LP is proven to be dual infeasible */
SCIP_Bool SCIPlpiIsDualInfeasible(
   SCIP_LPI*             lpi                 /**< LP interface structure */
   )
{
   int primalfeasible;

   assert(lpi != NULL);
   assert(lpi->cpxlp != NULL);
   assert(lpi->cpxenv != NULL);
   assert(lpi->solstat >= 0);

   SCIPdebugMessage("checking for dual infeasibility\n");

   ABORT_ZERO( CPXsolninfo(lpi->cpxenv, lpi->cpxlp, NULL, NULL, &primalfeasible, NULL) );

   return (lpi->solstat == CPX_STAT_UNBOUNDED
      || lpi->solstat == CPX_STAT_OPTIMAL_FACE_UNBOUNDED
      || (lpi->solstat == CPX_STAT_INForUNBD && primalfeasible));
}

/** returns TRUE iff LP is proven to be dual feasible */
SCIP_Bool SCIPlpiIsDualFeasible(
   SCIP_LPI*             lpi                 /**< LP interface structure */
   )
{
   int dualfeasible;

   assert(lpi != NULL);
   assert(lpi->cpxlp != NULL);
   assert(lpi->cpxenv != NULL);
   assert(lpi->solstat >= 0);

   SCIPdebugMessage("checking for dual feasibility\n");

   ABORT_ZERO( CPXsolninfo(lpi->cpxenv, lpi->cpxlp, NULL, NULL, NULL, &dualfeasible) );

   return (SCIP_Bool)dualfeasible;
}

/** returns TRUE iff LP was solved to optimality */
SCIP_Bool SCIPlpiIsOptimal(
   SCIP_LPI*             lpi                 /**< LP interface structure */
   )
{
   assert(lpi != NULL);
   assert(lpi->solstat >= 0);

   return (lpi->solstat == CPX_STAT_OPTIMAL);
}

/** returns TRUE iff current LP basis is stable */
SCIP_Bool SCIPlpiIsStable(
   SCIP_LPI*             lpi                 /**< LP interface structure */
   )
{
   assert(lpi != NULL);
   assert(lpi->cpxlp != NULL);
   assert(lpi->cpxenv != NULL);
   assert(lpi->solstat >= 0);

   SCIPdebugMessage("checking for stability: CPLEX solstat = %d\n", lpi->solstat);

   /* If the solution status of CPLEX is CPX_STAT_UNBOUNDED, it only means, there is an unbounded ray,
    * but not necessarily a feasible primal solution. If primalfeasible == FALSE, we interpret this
    * result as instability, s.t. the problem is resolved from scratch
    */
   if( lpi->solstat == CPX_STAT_UNBOUNDED )
   {
      int primalfeasible;

      ABORT_ZERO( CPXsolninfo(lpi->cpxenv, lpi->cpxlp, NULL, NULL, &primalfeasible, NULL) );

      if( !primalfeasible )
         return FALSE;
   }

   /* If the condition number of the basis should be checked, everything above the specified threshold is counted
    * as instable.
    */
   if( lpi->checkcondition && (SCIPlpiIsOptimal(lpi) || SCIPlpiIsObjlimExc(lpi)) )
   {
      SCIP_Real kappa;
      SCIP_RETCODE retcode;

      retcode = SCIPlpiGetRealSolQuality(lpi, SCIP_LPSOLQUALITY_ESTIMCONDITION, &kappa);
      if ( retcode != SCIP_OKAY )
      {
         SCIPABORT();
         return FALSE; /*lint !e527*/
      }

      /* if the kappa could not be computed (e.g., because we do not have a basis), we cannot check the condition */
      if( kappa != SCIP_INVALID || kappa > lpi->conditionlimit ) /*lint !e777*/
         return FALSE;
   }

   return (lpi->solstat != CPX_STAT_NUM_BEST && lpi->solstat != CPX_STAT_OPTIMAL_INFEAS);
}

/** returns TRUE iff the objective limit was reached */
SCIP_Bool SCIPlpiIsObjlimExc(
   SCIP_LPI*             lpi                 /**< LP interface structure */
   )
{
   assert(lpi != NULL);
   assert(lpi->solstat >= 0);

   return (lpi->solstat == CPX_STAT_ABORT_OBJ_LIM
      || lpi->solstat == CPX_STAT_ABORT_DUAL_OBJ_LIM
      || lpi->solstat == CPX_STAT_ABORT_PRIM_OBJ_LIM);
}

/** returns TRUE iff the iteration limit was reached */
SCIP_Bool SCIPlpiIsIterlimExc(
   SCIP_LPI*             lpi                 /**< LP interface structure */
   )
{
   assert(lpi != NULL);
   assert(lpi->solstat >= 0);

   return (lpi->solstat == CPX_STAT_ABORT_IT_LIM);
}

/** returns TRUE iff the time limit was reached */
SCIP_Bool SCIPlpiIsTimelimExc(
   SCIP_LPI*             lpi                 /**< LP interface structure */
   )
{
   assert(lpi != NULL);
   assert(lpi->solstat >= 0);

   return (lpi->solstat == CPX_STAT_ABORT_TIME_LIM);
}

/** returns the internal solution status of the solver */
int SCIPlpiGetInternalStatus(
   SCIP_LPI*             lpi                 /**< LP interface structure */
   )
{
   assert(lpi != NULL);
   assert(lpi->cpxlp != NULL);

   return lpi->solstat;
}

/** tries to reset the internal status of the LP solver in order to ignore an instability of the last solving call */
SCIP_RETCODE SCIPlpiIgnoreInstability(
   SCIP_LPI*             lpi,                /**< LP interface structure */
   SCIP_Bool*            success             /**< pointer to store, whether the instability could be ignored */
   )
{
   assert(lpi != NULL);
   assert(lpi->cpxlp != NULL);
   assert(success != NULL);
   assert(lpi->solstat == CPX_STAT_UNBOUNDED
      || lpi->solstat == CPX_STAT_NUM_BEST
      || lpi->solstat == CPX_STAT_OPTIMAL_INFEAS);

   /* replace instable status with optimal status */
   if( lpi->solstat == CPX_STAT_NUM_BEST || lpi->solstat == CPX_STAT_OPTIMAL_INFEAS )
      lpi->solstat = CPX_STAT_OPTIMAL;

   *success = TRUE;
   lpi->instabilityignored = TRUE;

   return SCIP_OKAY;
}

/** gets objective value of solution */
SCIP_RETCODE SCIPlpiGetObjval(
   SCIP_LPI*             lpi,                /**< LP interface structure */
   SCIP_Real*            objval              /**< stores the objective value */
   )
{
   int retcode;

   assert(lpi != NULL);
   assert(lpi->cpxlp != NULL);
   assert(lpi->cpxenv != NULL);

   SCIPdebugMessage("getting solution's objective value\n");

   retcode = CPXgetobjval(lpi->cpxenv, lpi->cpxlp, objval);

   /* if CPLEX has no solution, e.g., because of a reached time limit, we return -infinity */
   if( retcode == CPXERR_NO_SOLN )
   {
      *objval = -SCIPlpiInfinity(lpi);
   }
   else
   {
      CHECK_ZERO( lpi->messagehdlr, retcode );
   }

   return SCIP_OKAY;
}

/** gets primal and dual solution vectors */
SCIP_RETCODE SCIPlpiGetSol(
   SCIP_LPI*             lpi,                /**< LP interface structure */
   SCIP_Real*            objval,             /**< stores the objective value, may be NULL if not needed */
   SCIP_Real*            primsol,            /**< primal solution vector, may be NULL if not needed */
   SCIP_Real*            dualsol,            /**< dual solution vector, may be NULL if not needed */
   SCIP_Real*            activity,           /**< row activity vector, may be NULL if not needed */
   SCIP_Real*            redcost             /**< reduced cost vector, may be NULL if not needed */
   )
{
   int dummy;

   assert(lpi != NULL);
   assert(lpi->cpxlp != NULL);
   assert(lpi->cpxenv != NULL);
   assert(lpi->solstat >= 0);

   SCIPdebugMessage("getting solution\n");

   CHECK_ZERO( lpi->messagehdlr, CPXsolution(lpi->cpxenv, lpi->cpxlp, &dummy, objval, primsol, dualsol, NULL, redcost) );
   assert(dummy == lpi->solstat || lpi->instabilityignored);

   if( activity != NULL )
   {
      CHECK_ZERO( lpi->messagehdlr, CPXgetax(lpi->cpxenv, lpi->cpxlp, activity, 0, CPXgetnumrows(lpi->cpxenv, lpi->cpxlp)-1) );
   }

   return SCIP_OKAY;
}

/** gets primal ray for unbounded LPs */
SCIP_RETCODE SCIPlpiGetPrimalRay(
   SCIP_LPI*             lpi,                /**< LP interface structure */
   SCIP_Real*            ray                 /**< primal ray */
   )
{
   assert(lpi != NULL);
   assert(lpi->cpxlp != NULL);
   assert(lpi->cpxenv != NULL);
   assert(lpi->solstat >= 0);

   SCIPdebugMessage("calling CPLEX get primal ray: %d cols, %d rows\n",
      CPXgetnumcols(lpi->cpxenv, lpi->cpxlp), CPXgetnumrows(lpi->cpxenv, lpi->cpxlp));

   CHECK_ZERO( lpi->messagehdlr, CPXgetray(lpi->cpxenv, lpi->cpxlp, ray) );

   return SCIP_OKAY;
}

/** gets dual Farkas proof for infeasibility */
SCIP_RETCODE SCIPlpiGetDualfarkas(
   SCIP_LPI*             lpi,                /**< LP interface structure */
   SCIP_Real*            dualfarkas          /**< dual Farkas row multipliers */
   )
{
   assert(lpi != NULL);
   assert(lpi->cpxlp != NULL);
   assert(lpi->cpxenv != NULL);
   assert(lpi->solstat >= 0);
   assert(dualfarkas != NULL);

   SCIPdebugMessage("calling CPLEX dual Farkas: %d cols, %d rows\n",
      CPXgetnumcols(lpi->cpxenv, lpi->cpxlp), CPXgetnumrows(lpi->cpxenv, lpi->cpxlp));

   CHECK_ZERO( lpi->messagehdlr, CPXdualfarkas(lpi->cpxenv, lpi->cpxlp, dualfarkas, NULL) );

   return SCIP_OKAY;
}

/** gets the number of LP iterations of the last solve call */
SCIP_RETCODE SCIPlpiGetIterations(
   SCIP_LPI*             lpi,                /**< LP interface structure */
   int*                  iterations          /**< pointer to store the number of iterations of the last solve call */
   )
{
   assert(lpi != NULL);
   assert(iterations != NULL);

   *iterations = lpi->iterations;

   return SCIP_OKAY;
}

/** gets information about the quality of an LP solution
 *
 *  Such information is usually only available, if also a (maybe not optimal) solution is available.
 *  The LPI should return SCIP_INVALID for @p quality, if the requested quantity is not available.
 */
SCIP_RETCODE SCIPlpiGetRealSolQuality(
   SCIP_LPI*             lpi,                /**< LP interface structure */
   SCIP_LPSOLQUALITY     qualityindicator,   /**< indicates which quality should be returned */
   SCIP_Real*            quality             /**< pointer to store quality number */
   )
{
   int solntype;
   int what;

   assert(lpi != NULL);
   assert(quality != NULL);

   *quality = SCIP_INVALID;

   SCIPdebugMessage("requesting solution quality from CPLEX: quality %d\n", qualityindicator);

   switch( qualityindicator )
   {
   case SCIP_LPSOLQUALITY_ESTIMCONDITION:
      what = CPX_KAPPA;
      break;

   case SCIP_LPSOLQUALITY_EXACTCONDITION:
      what = CPX_EXACT_KAPPA;
      break;

   default:
      SCIPerrorMessage("Solution quality %d unknown.\n", qualityindicator);
      return SCIP_INVALIDDATA;
   }

   CHECK_ZERO( lpi->messagehdlr, CPXsolninfo(lpi->cpxenv, lpi->cpxlp, NULL, &solntype, NULL, NULL) );

   if( solntype == CPX_BASIC_SOLN )
   {
      CHECK_ZERO( lpi->messagehdlr, CPXgetdblquality(lpi->cpxenv, lpi->cpxlp, quality, what) );
   }

   return SCIP_OKAY;
}

/**@} */




/*
 * LP Basis Methods
 */

/**@name LP Basis Methods */
/**@{ */

/** gets current basis status for columns and rows; arrays must be large enough to store the basis status */
SCIP_RETCODE SCIPlpiGetBase(
   SCIP_LPI*             lpi,                /**< LP interface structure */
   int*                  cstat,              /**< array to store column basis status, or NULL */
   int*                  rstat               /**< array to store row basis status, or NULL */
   )
{
   int i;
   int nrows;
   char sense;

   assert(lpi != NULL);
   assert(lpi->cpxlp != NULL);
   assert(lpi->cpxenv != NULL);

   SCIPdebugMessage("saving CPLEX basis into %p/%p\n", (void *) cstat, (void *) rstat);

   CHECK_ZERO( lpi->messagehdlr, CPXgetbase(lpi->cpxenv, lpi->cpxlp, cstat, rstat) );

   /* correct rstat values for "<=" constraints: Here CPX_AT_LOWER bound means that the slack is 0, i.e., the upper bound is tight */
   nrows = CPXgetnumrows(lpi->cpxenv, lpi->cpxlp);
   for (i = 0; i < nrows; ++i)
   {
      if ( rstat[i] == CPX_AT_LOWER )
      {
         CHECK_ZERO( lpi->messagehdlr, CPXgetsense(lpi->cpxenv, lpi->cpxlp, &sense, i, i) );
         if ( sense == 'L' )
            rstat[i] = (int) SCIP_BASESTAT_UPPER;
      }
   }

   /* because the basis status values are equally defined in SCIP and CPLEX, they don't need to be transformed */
   assert((int)SCIP_BASESTAT_LOWER == CPX_AT_LOWER);
   assert((int)SCIP_BASESTAT_BASIC == CPX_BASIC);
   assert((int)SCIP_BASESTAT_UPPER == CPX_AT_UPPER);
   assert((int)SCIP_BASESTAT_ZERO == CPX_FREE_SUPER);

   return SCIP_OKAY;
}

/** sets current basis status for columns and rows */
SCIP_RETCODE SCIPlpiSetBase(
   SCIP_LPI*             lpi,                /**< LP interface structure */
   int*                  cstat,              /**< array with column basis status */
   int*                  rstat               /**< array with row basis status */
   )
{
   int i;
   int nrows;
   char sense;

   assert(lpi != NULL);
   assert(lpi->cpxlp != NULL);
   assert(lpi->cpxenv != NULL);
   assert(cstat != NULL);
   assert(rstat != NULL);

   SCIPdebugMessage("loading basis %p/%p into CPLEX\n", (void *) cstat, (void *) rstat);

   invalidateSolution(lpi);

   /* because the basis status values are equally defined in SCIP and CPLEX, they don't need to be transformed */
   assert((int)SCIP_BASESTAT_LOWER == CPX_AT_LOWER);
   assert((int)SCIP_BASESTAT_BASIC == CPX_BASIC);
   assert((int)SCIP_BASESTAT_UPPER == CPX_AT_UPPER);
   assert((int)SCIP_BASESTAT_ZERO == CPX_FREE_SUPER);

   /* correct rstat values for ">=" constraints: Here CPX_AT_LOWER bound means that the slack is 0, i.e., the upper bound is tight */
   nrows = CPXgetnumrows(lpi->cpxenv, lpi->cpxlp);
   for (i = 0; i < nrows; ++i)
   {
      if ( rstat[i] == (int) SCIP_BASESTAT_UPPER )
      {
         CHECK_ZERO( lpi->messagehdlr, CPXgetsense(lpi->cpxenv, lpi->cpxlp, &sense, i, i) );
         if ( sense == 'L' )
            rstat[i] = CPX_AT_LOWER;
      }
   }

   CHECK_ZERO( lpi->messagehdlr, CPXcopybase(lpi->cpxenv, lpi->cpxlp, cstat, rstat) );

   return SCIP_OKAY;
}

/** returns the indices of the basic columns and rows; basic column n gives value n, basic row m gives value -1-m */
SCIP_RETCODE SCIPlpiGetBasisInd(
   SCIP_LPI*             lpi,                /**< LP interface structure */
   int*                  bind                /**< pointer to store basis indices ready to keep number of rows entries */
   )
{
   int retval;

   assert(lpi != NULL);
   assert(lpi->cpxlp != NULL);
   assert(lpi->cpxenv != NULL);

   SCIPdebugMessage("getting basis information\n");

   /* this might be turned off if the user as called SCIPlpiClearState() or set SCIP_LPPAR_FROMSCRATCH to TRUE */
   setIntParam(lpi, CPX_PARAM_ADVIND, CPX_ON);
   SCIP_CALL( setParameterValues(lpi, &(lpi->cpxparam)) );

   retval = CPXgetbhead(lpi->cpxenv, lpi->cpxlp, bind, NULL);
   if( retval == CPXERR_NO_SOLN || retval == CPXERR_NO_LU_FACTOR || retval == CPXERR_NO_BASIC_SOLN || retval == CPXERR_NO_BASIS )
   {
      SCIP_CALL_QUIET( restoreLPData(lpi) );
      retval = CPXgetbhead(lpi->cpxenv, lpi->cpxlp, bind, NULL);
   }
   CHECK_ZERO( lpi->messagehdlr, retval );

   return SCIP_OKAY;
}

/** get dense row of inverse basis matrix B^-1
 *
 *  @note The LP interface defines slack variables to have coefficient +1. This means that if, internally, the LP solver
 *        uses a -1 coefficient, then rows associated with slacks variables whose coefficient is -1, should be negated;
 *        see also the explanation in lpi.h.
 */
SCIP_RETCODE SCIPlpiGetBInvRow(
   SCIP_LPI*             lpi,                /**< LP interface structure */
   int                   r,                  /**< row number */
   SCIP_Real*            coef,               /**< pointer to store the coefficients of the row */
   int*                  inds,               /**< array to store the non-zero indices */
   int*                  ninds               /**< pointer to store the number of non-zero indices
                                               *  (-1: if we do not store sparsity informations) */
   )
{  /*lint --e{715}*/
   int retval;
   int nrows;

   assert(lpi != NULL);
   assert(lpi->cpxlp != NULL);
   assert(lpi->cpxenv != NULL);

   SCIPdebugMessage("getting binv-row %d\n", r);

   /* can only return dense result */
   if ( ninds != NULL )
      *ninds = -1;

   /* this might be turned off if the user as called SCIPlpiClearState() or set SCIP_LPPAR_FROMSCRATCH to TRUE */
   setIntParam(lpi, CPX_PARAM_ADVIND, CPX_ON);
   SCIP_CALL( setParameterValues(lpi, &(lpi->cpxparam)) );

   retval = CPXbinvrow(lpi->cpxenv, lpi->cpxlp, r, coef);
   if( retval == CPXERR_NO_SOLN || retval == CPXERR_NO_LU_FACTOR || retval == CPXERR_NO_BASIC_SOLN || retval == CPXERR_NO_BASIS )
   {
      SCIP_CALL_QUIET( restoreLPData(lpi) );
      retval = CPXbinvrow(lpi->cpxenv, lpi->cpxlp, r, coef);
   }
   CHECK_ZERO( lpi->messagehdlr, retval );

   /* the LPi expects slack variables with coefficient +1; CPLEX adds slack variables with a coefficient -1 for 'G'
    * constraints, so we have to change the sign of the corresponding rows
    */
   nrows = CPXgetnumrows(lpi->cpxenv, lpi->cpxlp);
   SCIP_CALL( ensureValMem(lpi, nrows) );
   CHECK_ZERO( lpi->messagehdlr, CPXgetbhead(lpi->cpxenv, lpi->cpxlp, lpi->indarray, NULL) );

   if( lpi->indarray[r] < 0 )
   {
      int basicrow;
      char rowsense;

      basicrow = -lpi->indarray[r] - 1;
      assert(basicrow >= 0);
      assert(basicrow < nrows);

      CHECK_ZERO( lpi->messagehdlr, CPXgetsense(lpi->cpxenv, lpi->cpxlp, &rowsense, basicrow, basicrow) );

      /* slacks for 'G' and 'R' rows are added with -1 in CPLEX */
      if( rowsense == 'G' || rowsense == 'R' )
      {
         int i;

         for( i = 0; i < nrows; i++ )
            coef[i] *= -1.0;
      }
   }

   return SCIP_OKAY;
}

/** get dense column of inverse basis matrix B^-1
 *
 *  @note The LP interface defines slack variables to have coefficient +1. This means that if, internally, the LP solver
 *        uses a -1 coefficient, then rows associated with slacks variables whose coefficient is -1, should be negated;
 *        see also the explanation in lpi.h.
 */
SCIP_RETCODE SCIPlpiGetBInvCol(
   SCIP_LPI*             lpi,                /**< LP interface structure */
   int                   c,                  /**< column number of B^-1; this is NOT the number of the column in the LP;
                                              *   you have to call SCIPlpiGetBasisInd() to get the array which links the
                                              *   B^-1 column numbers to the row and column numbers of the LP!
                                              *   c must be between 0 and nrows-1, since the basis has the size
                                              *   nrows * nrows */
   SCIP_Real*            coef,               /**< pointer to store the coefficients of the column */
   int*                  inds,               /**< array to store the non-zero indices */
   int*                  ninds               /**< pointer to store the number of non-zero indices
                                               *  (-1: if we do not store sparsity informations) */
   )
{  /*lint --e{715}*/
   int retval;
   int nrows;
   int r;

   assert(lpi != NULL);
   assert(lpi->cpxlp != NULL);
   assert(lpi->cpxenv != NULL);

   SCIPdebugMessage("getting binv-col %d\n", c);

   /* can only return dense result */
   if ( ninds != NULL )
      *ninds = -1;

   /* this might be turned off if the user as called SCIPlpiClearState() or set SCIP_LPPAR_FROMSCRATCH to TRUE */
   setIntParam(lpi, CPX_PARAM_ADVIND, CPX_ON);
   SCIP_CALL( setParameterValues(lpi, &(lpi->cpxparam)) );

   retval = CPXbinvcol(lpi->cpxenv, lpi->cpxlp, c, coef);
   if( retval == CPXERR_NO_SOLN || retval == CPXERR_NO_LU_FACTOR || retval == CPXERR_NO_BASIC_SOLN || retval == CPXERR_NO_BASIS )
   {
      SCIP_CALL_QUIET( restoreLPData(lpi) );
      retval = CPXbinvcol(lpi->cpxenv, lpi->cpxlp, c, coef);
   }
   CHECK_ZERO( lpi->messagehdlr, retval );

   /* the LPi expects slack variables with coefficient +1; CPLEX adds slack variables with a coefficient -1 for 'G'
    * constraints, so we have to change the sign of the corresponding rows
    */
   nrows = CPXgetnumrows(lpi->cpxenv, lpi->cpxlp);
   SCIP_CALL( ensureValMem(lpi, nrows) );
   CHECK_ZERO( lpi->messagehdlr, CPXgetbhead(lpi->cpxenv, lpi->cpxlp, lpi->indarray, NULL) );
   SCIP_CALL( ensureSidechgMem(lpi, nrows) );
   CHECK_ZERO( lpi->messagehdlr, CPXgetsense(lpi->cpxenv, lpi->cpxlp, lpi->senarray, 0, nrows - 1) );

   for( r = 0; r < nrows; r++ )
   {
      if( lpi->indarray[r] < 0 )
      {
         int basicrow;

         basicrow = -lpi->indarray[r] - 1;
         assert(basicrow >= 0);
         assert(basicrow < nrows);

         /* slacks for 'G' and 'R' rows are added with -1 in CPLEX */
         if( basicrow >= 0 && basicrow < nrows && (lpi->senarray[basicrow] == 'G' || lpi->senarray[basicrow] == 'R') )
            coef[r] *= -1.0;
      }
   }

   return SCIP_OKAY;
}

/** get dense row of inverse basis matrix times constraint matrix B^-1 * A
 *
 *  @note The LP interface defines slack variables to have coefficient +1. This means that if, internally, the LP solver
 *        uses a -1 coefficient, then rows associated with slacks variables whose coefficient is -1, should be negated;
 *        see also the explanation in lpi.h.
 */
SCIP_RETCODE SCIPlpiGetBInvARow(
   SCIP_LPI*             lpi,                /**< LP interface structure */
   int                   r,                  /**< row number */
   const SCIP_Real*      binvrow,            /**< row in (A_B)^-1 from prior call to SCIPlpiGetBInvRow(), or NULL */
   SCIP_Real*            coef,               /**< vector to return coefficients */
   int*                  inds,               /**< array to store the non-zero indices */
   int*                  ninds               /**< pointer to store the number of non-zero indices
                                              *  (-1: if we do not store sparsity informations) */
   )
{  /*lint --e{715}*/
   int retval;
   int nrows;

   assert(lpi != NULL);
   assert(lpi->cpxlp != NULL);
   assert(lpi->cpxenv != NULL);

   SCIPdebugMessage("getting binva-row %d\n", r);

   /* can only return dense result */
   if ( ninds != NULL )
      *ninds = -1;

   /* this might be turned off if the user as called SCIPlpiClearState() or set SCIP_LPPAR_FROMSCRATCH to TRUE */
   setIntParam(lpi, CPX_PARAM_ADVIND, CPX_ON);
   SCIP_CALL( setParameterValues(lpi, &(lpi->cpxparam)) );

   retval = CPXbinvarow(lpi->cpxenv, lpi->cpxlp, r, coef);
   if( retval == CPXERR_NO_SOLN || retval == CPXERR_NO_LU_FACTOR || retval == CPXERR_NO_BASIC_SOLN || retval == CPXERR_NO_BASIS )
   {
      SCIP_CALL_QUIET( restoreLPData(lpi) );
      retval = CPXbinvarow(lpi->cpxenv, lpi->cpxlp, r, coef);
   }
   CHECK_ZERO( lpi->messagehdlr, retval );

   /* the LPi expects slack variables with coefficient +1; CPLEX adds slack variables with a coefficient -1 for 'G'
    * constraints, so we have to change the sign of the corresponding rows
    */
   nrows = CPXgetnumrows(lpi->cpxenv, lpi->cpxlp);
   SCIP_CALL( ensureValMem(lpi, nrows) );
   CHECK_ZERO( lpi->messagehdlr, CPXgetbhead(lpi->cpxenv, lpi->cpxlp, lpi->indarray, NULL) );

   if( lpi->indarray[r] < 0 )
   {
      int basicrow;
      char rowsense;

      basicrow = -lpi->indarray[r] - 1;
      assert(basicrow >= 0);
      assert(basicrow < nrows);

      CHECK_ZERO( lpi->messagehdlr, CPXgetsense(lpi->cpxenv, lpi->cpxlp, &rowsense, basicrow, basicrow) );

      /* slacks for 'G' and 'R' rows are added with -1 in CPLEX */
      if( rowsense == 'G' || rowsense == 'R' )
      {
         int i;

         for( i = 0; i < nrows; i++ )
            coef[i] *= -1.0;
      }
   }

   return SCIP_OKAY;
}

/** get dense column of inverse basis matrix times constraint matrix B^-1 * A
 *
 *  @note The LP interface defines slack variables to have coefficient +1. This means that if, internally, the LP solver
 *        uses a -1 coefficient, then rows associated with slacks variables whose coefficient is -1, should be negated;
 *        see also the explanation in lpi.h.
 */
SCIP_RETCODE SCIPlpiGetBInvACol(
   SCIP_LPI*             lpi,                /**< LP interface structure */
   int                   c,                  /**< column number */
   SCIP_Real*            coef,               /**< vector to return coefficients */
   int*                  inds,               /**< array to store the non-zero indices */
   int*                  ninds               /**< pointer to store the number of non-zero indices
                                               *  (-1: if we do not store sparsity informations) */
   )
{  /*lint --e{715}*/
   int retval;
   int nrows;
   int r;

   assert(lpi != NULL);
   assert(lpi->cpxenv != NULL);
   assert(lpi->cpxlp != NULL);

   SCIPdebugMessage("getting binva-col %d\n", c);

   /* can only return dense result */
   if ( ninds != NULL )
      *ninds = -1;

   /* this might be turned off if the user as called SCIPlpiClearState() or set SCIP_LPPAR_FROMSCRATCH to TRUE */
   setIntParam(lpi, CPX_PARAM_ADVIND, CPX_ON);
   SCIP_CALL( setParameterValues(lpi, &(lpi->cpxparam)) );

   retval = CPXbinvacol(lpi->cpxenv, lpi->cpxlp, c, coef);
   if( retval == CPXERR_NO_SOLN || retval == CPXERR_NO_LU_FACTOR || retval == CPXERR_NO_BASIC_SOLN || retval == CPXERR_NO_BASIS )
   {
      SCIP_CALL_QUIET( restoreLPData(lpi) );
      retval = CPXbinvacol(lpi->cpxenv, lpi->cpxlp, c, coef);
   }
   CHECK_ZERO( lpi->messagehdlr, retval );

   /* the LPi expects slack variables with coefficient +1; CPLEX adds slack variables with a coefficient -1 for 'G'
    * constraints, so we have to change the sign of the corresponding rows
    */
   nrows = CPXgetnumrows(lpi->cpxenv, lpi->cpxlp);
   SCIP_CALL( ensureValMem(lpi, nrows) );
   CHECK_ZERO( lpi->messagehdlr, CPXgetbhead(lpi->cpxenv, lpi->cpxlp, lpi->indarray, NULL) );
   SCIP_CALL( ensureSidechgMem(lpi, nrows) );
   CHECK_ZERO( lpi->messagehdlr, CPXgetsense(lpi->cpxenv, lpi->cpxlp, lpi->senarray, 0, nrows - 1) );

   for( r = 0; r < nrows; r++ )
   {
      if( lpi->indarray[r] < 0 )
      {
         int basicrow;

         basicrow = -lpi->indarray[r] - 1;
         assert(basicrow >= 0);
         assert(basicrow < nrows);

         /* slacks for 'G' and 'R' rows are added with -1 in CPLEX */
         if( basicrow >= 0 && basicrow < nrows && (lpi->senarray[basicrow] == 'G' || lpi->senarray[basicrow] == 'R') )
            coef[r] *= -1.0;
      }
   }

   return SCIP_OKAY;
}

/**@} */




/*
 * LP State Methods
 */

/**@name LP State Methods */
/**@{ */

/** stores LPi state (like basis information) into lpistate object */
SCIP_RETCODE SCIPlpiGetState(
   SCIP_LPI*             lpi,                /**< LP interface structure */
   BMS_BLKMEM*           blkmem,             /**< block memory */
   SCIP_LPISTATE**       lpistate            /**< pointer to LPi state information (like basis information) */
   )
{
   int ncols;
   int nrows;

   assert(blkmem != NULL);
   assert(lpi != NULL);
   assert(lpi->cpxlp != NULL);
   assert(lpi->cpxenv != NULL);
   assert(lpistate != NULL);

   /* if there is no basis information available (e.g. after barrier without crossover), or no state can be saved; if
    * SCIPlpiClearState() has been called, do not return the state
    */
   if( !lpi->solisbasic || lpi->clearstate )
   {
      *lpistate = NULL;
      return SCIP_OKAY;
   }

   ncols = CPXgetnumcols(lpi->cpxenv, lpi->cpxlp);
   nrows = CPXgetnumrows(lpi->cpxenv, lpi->cpxlp);
   assert(ncols >= 0);
   assert(nrows >= 0);

   /* allocate lpistate data */
   SCIP_CALL( lpistateCreate(lpistate, blkmem, ncols, nrows) );

   SCIPdebugMessage("storing CPLEX LPI state in %p (%d cols, %d rows)\n", (void *) *lpistate, ncols, nrows);

   /* get unpacked basis information from CPLEX */
   SCIP_CALL( getBase(lpi) );

   /* pack LPi state data */
   (*lpistate)->ncols = ncols;
   (*lpistate)->nrows = nrows;
   lpistatePack(*lpistate, lpi->cstat, lpi->rstat);

   return SCIP_OKAY;
}

/** loads LPi state (like basis information) into solver; note that the LP might have been extended with additional
 *  columns and rows since the state was stored with SCIPlpiGetState()
 */
SCIP_RETCODE SCIPlpiSetState(
   SCIP_LPI*             lpi,                /**< LP interface structure */
   BMS_BLKMEM*           blkmem,             /**< block memory */
   SCIP_LPISTATE*        lpistate            /**< LPi state information (like basis information) */
   )
{
   int lpncols;
   int lpnrows;
   int i;

   assert(blkmem != NULL);
   assert(lpi != NULL);
   assert(lpi->cpxlp != NULL);
   assert(lpi->cpxenv != NULL);

   /* if there was no basis information available, the LPI state was not stored */
   if( lpistate == NULL )
      return SCIP_OKAY;

   lpncols = CPXgetnumcols(lpi->cpxenv, lpi->cpxlp);
   lpnrows = CPXgetnumrows(lpi->cpxenv, lpi->cpxlp);
   assert(lpistate->ncols <= lpncols);
   assert(lpistate->nrows <= lpnrows);

   SCIPdebugMessage("loading LPI state %p (%d cols, %d rows) into CPLEX LP with %d cols and %d rows\n",
      (void *) lpistate, lpistate->ncols, lpistate->nrows, lpncols, lpnrows);

   if( lpistate->ncols == 0 || lpistate->nrows == 0 )
      return SCIP_OKAY;

   /* allocate enough memory for storing uncompressed basis information */
   SCIP_CALL( ensureCstatMem(lpi, lpncols) );
   SCIP_CALL( ensureRstatMem(lpi, lpnrows) );

   /* unpack LPi state data */
   lpistateUnpack(lpistate, lpi->cstat, lpi->rstat);

   /* extend the basis to the current LP beyond the previously existing columns */
   for( i = lpistate->ncols; i < lpncols; ++i )
   {
      SCIP_Real bnd;
      CHECK_ZERO( lpi->messagehdlr, CPXgetlb(lpi->cpxenv, lpi->cpxlp, &bnd, i, i) );
      if ( SCIPlpiIsInfinity(lpi, REALABS(bnd)) )
      {
         /* if lower bound is +/- infinity -> try upper bound */
         CHECK_ZERO( lpi->messagehdlr, CPXgetub(lpi->cpxenv, lpi->cpxlp, &bnd, i, i) );
         if ( SCIPlpiIsInfinity(lpi, REALABS(bnd)) )
            lpi->cstat[i] = (int) SCIP_BASESTAT_ZERO;  /* variable is free -> super basic */
         else
            lpi->cstat[i] = (int) SCIP_BASESTAT_UPPER; /* use finite upper bound */
      }
      else
         lpi->cstat[i] = (int) SCIP_BASESTAT_LOWER;    /* use finite lower bound */
   }
   for( i = lpistate->nrows; i < lpnrows; ++i )
      lpi->rstat[i] = (int) SCIP_BASESTAT_BASIC;

   /* load basis information into CPLEX */
   SCIP_CALL( setBase(lpi) );

   return SCIP_OKAY;
}

/** clears current LPi state (like basis information) of the solver */
SCIP_RETCODE SCIPlpiClearState(
   SCIP_LPI*             lpi                 /**< LP interface structure */
   )
{
   assert(lpi != NULL);

   /* set CPX_PARAM_ADVIND to CPX_OFF for the next solve */
   lpi->clearstate = TRUE;

   return SCIP_OKAY;
}

/** frees LPi state information */
SCIP_RETCODE SCIPlpiFreeState(
   SCIP_LPI*             lpi,                /**< LP interface structure */
   BMS_BLKMEM*           blkmem,             /**< block memory */
   SCIP_LPISTATE**       lpistate            /**< pointer to LPi state information (like basis information) */
   )
{
   assert(lpi != NULL);
   assert(lpistate != NULL);

   if( *lpistate != NULL )
   {
      lpistateFree(lpistate, blkmem);
   }

   return SCIP_OKAY;
}

/** checks, whether the given LP state contains simplex basis information */
SCIP_Bool SCIPlpiHasStateBasis(
   SCIP_LPI*             lpi,                /**< LP interface structure */
   SCIP_LPISTATE*        lpistate            /**< LP state information (like basis information) */
   )
{  /*lint --e{715}*/
   return (lpistate != NULL);
}

/** reads LP state (like basis information from a file */
SCIP_RETCODE SCIPlpiReadState(
   SCIP_LPI*             lpi,                /**< LP interface structure */
   const char*           fname               /**< file name */
   )
{
   assert(lpi != NULL);
   assert(lpi->cpxlp != NULL);
   assert(lpi->cpxenv != NULL);

   SCIPdebugMessage("reading LP state from file <%s>\n", fname);

   CHECK_ZERO( lpi->messagehdlr, CPXreadcopybase(lpi->cpxenv, lpi->cpxlp, fname) );

   return SCIP_OKAY;
}

/** writes LP state (like basis information) to a file */
SCIP_RETCODE SCIPlpiWriteState(
   SCIP_LPI*             lpi,                /**< LP interface structure */
   const char*           fname               /**< file name */
   )
{
   assert(lpi != NULL);
   assert(lpi->cpxlp != NULL);
   assert(lpi->cpxenv != NULL);

   SCIPdebugMessage("writing LP state to file <%s>\n", fname);

   CHECK_ZERO( lpi->messagehdlr, CPXmbasewrite(lpi->cpxenv, lpi->cpxlp, fname) );

   return SCIP_OKAY;
}

/**@} */




/*
 * LP Pricing Norms Methods
 */

/**@name LP Pricing Norms Methods */
/**@{ */

/** stores LPi pricing norms information
 *
 *  @todo store primal norms as well?
 */
SCIP_RETCODE SCIPlpiGetNorms(
   SCIP_LPI*             lpi,                /**< LP interface structure */
   BMS_BLKMEM*           blkmem,             /**< block memory */
   SCIP_LPINORMS**       lpinorms            /**< pointer to LPi pricing norms information */
   )
{
   int nrows;
   int retval;

   assert(blkmem != NULL);
   assert(lpi != NULL);
   assert(lpi->cpxlp != NULL);
   assert(lpi->cpxenv != NULL);
   assert(lpi->messagehdlr != NULL);
   assert(lpinorms != NULL);

   /* if there is no basis information available (e.g. after barrier without crossover), norms cannot be saved; if
    * SCIPlpiClearState() has been called, do not return the state
    */
   if( !lpi->solisbasic || lpi->clearstate )
   {
      *lpinorms = NULL;
      return SCIP_OKAY;
   }

   nrows = CPXgetnumrows(lpi->cpxenv, lpi->cpxlp);
   assert(nrows >= 0);

   /* allocate lpinorms data */
   SCIP_ALLOC( BMSallocBlockMemory(blkmem, lpinorms) );
   SCIP_ALLOC( BMSallocBlockMemoryArray(blkmem, &(*lpinorms)->norm, nrows) );
   SCIP_ALLOC( BMSallocBlockMemoryArray(blkmem, &(*lpinorms)->head, nrows) );
   (*lpinorms)->normlen = 0;

   SCIPdebugMessage("storing CPLEX LPI pricing norms in %p (%d rows)\n", (void *) *lpinorms, nrows);

   /* get dual norms */
   retval = CPXgetdnorms(lpi->cpxenv, lpi->cpxlp, (*lpinorms)->norm, (*lpinorms)->head, &((*lpinorms)->normlen));

   /* if CPLEX used the primal simplex in the last optimization call, we do not have dual norms (error 1264) */
   if( retval == 1264 )
   {
      /* no norms available, free lpinorms data */
      BMSfreeBlockMemoryArray(blkmem, &(*lpinorms)->head, nrows);
      BMSfreeBlockMemoryArray(blkmem, &(*lpinorms)->norm, nrows);
      BMSfreeBlockMemory(blkmem, lpinorms);
      assert(*lpinorms == NULL);
   }
   else
   {
      assert((*lpinorms)->normlen == nrows);
      CHECK_ZERO( lpi->messagehdlr, retval );
   }

   return SCIP_OKAY;
}

/** loads LPi pricing norms into solver; note that the LP might have been extended with additional
 *  columns and rows since the state was stored with SCIPlpiGetNorms()
 */
SCIP_RETCODE SCIPlpiSetNorms(
   SCIP_LPI*             lpi,                /**< LP interface structure */
   BMS_BLKMEM*           blkmem,             /**< block memory */
   SCIP_LPINORMS*        lpinorms            /**< LPi pricing norms information */
   )
{
   int lpnrows;

   assert(blkmem != NULL);
   assert(lpi != NULL);
   assert(lpi->cpxlp != NULL);
   assert(lpi->cpxenv != NULL);

   /* if there was no pricing norms information available, the LPI norms were not stored */
   if( lpinorms == NULL )
      return SCIP_OKAY;

   lpnrows = CPXgetnumrows(lpi->cpxenv, lpi->cpxlp);
   assert(lpinorms->normlen <= lpnrows);

   SCIPdebugMessage("loading LPI simplex norms %p (%d rows) into CPLEX LP with %d rows\n",
      (void *) lpinorms, lpinorms->normlen, lpnrows);

   if( lpinorms->normlen == 0 )
      return SCIP_OKAY;

   /* load pricing norms information into CPLEX */
   CHECK_ZERO( lpi->messagehdlr, CPXcopydnorms(lpi->cpxenv, lpi->cpxlp, lpinorms->norm, lpinorms->head, lpinorms->normlen) );

   return SCIP_OKAY;
}

/** frees pricing norms information */
SCIP_RETCODE SCIPlpiFreeNorms(
   SCIP_LPI*             lpi,                /**< LP interface structure */
   BMS_BLKMEM*           blkmem,             /**< block memory */
   SCIP_LPINORMS**       lpinorms            /**< pointer to LPi pricing norms information */
   )
{
   assert(lpi != NULL);
   assert(lpinorms != NULL);

   BMSfreeBlockMemoryArray(blkmem, &(*lpinorms)->head, (*lpinorms)->normlen);
   BMSfreeBlockMemoryArray(blkmem, &(*lpinorms)->norm, (*lpinorms)->normlen);
   BMSfreeBlockMemory(blkmem, lpinorms);

   return SCIP_OKAY;
}

/**@} */




/*
 * Parameter Methods
 */

/**@name Parameter Methods */
/**@{ */

/** gets integer parameter of LP
 *
 * CPLEX supported FASTMIP in versions up to 12.6.1. FASTMIP fastens the lp solving process but therefor it might happen
 * that there will be a loss in precision (because e.g. the optimal basis will not be factorized again).
 */
SCIP_RETCODE SCIPlpiGetIntpar(
   SCIP_LPI*             lpi,                /**< LP interface structure */
   SCIP_LPPARAM          type,               /**< parameter number */
   int*                  ival                /**< buffer to store the parameter value */
   )
{
   assert(lpi != NULL);
   assert(lpi->cpxlp != NULL);
   assert(ival != NULL);

   SCIPdebugMessage("getting int parameter %d\n", type);

   switch( type )
   {
   case SCIP_LPPAR_FROMSCRATCH:
      *ival = (int) lpi->fromscratch;
      break;
#if (CPX_VERSION < 12060100)
   case SCIP_LPPAR_FASTMIP:
      *ival = getIntParam(lpi, CPX_PARAM_FASTMIP);
      break;
#endif
   case SCIP_LPPAR_SCALING:
#if (CPX_VERSION <= 1100)
      if( lpi->rngfound )
         return SCIP_PARAMETERUNKNOWN;
#endif
      *ival = (getIntParam(lpi, CPX_PARAM_SCAIND) == 0);
      break;
   case SCIP_LPPAR_PRESOLVING:
      *ival = (getIntParam(lpi, CPX_PARAM_PREIND) == CPX_ON);
      break;
   case SCIP_LPPAR_PRICING:
      *ival = (int)lpi->pricing; /* store pricing method in LPI struct */
      break;
#if 0
   case SCIP_LPPAR_PRICING:
      switch( getIntParam(lpi, CPX_PARAM_PPRIIND) )
      {
      case CPX_PPRIIND_FULL:
         *ival = (int)SCIP_PRICING_FULL;
         break;
      case CPX_PPRIIND_PARTIAL:
         *ival = (int)SCIP_PRICING_PARTIAL;
         break;
      case CPX_PPRIIND_STEEP:
         *ival = (int)SCIP_PRICING_STEEP;
         break;
      case CPX_PPRIIND_STEEPQSTART:
         *ival = (int)SCIP_PRICING_STEEPQSTART;
         break;
#if (CPX_VERSION >= 900)
      case CPX_PPRIIND_DEVEX:
         *ival = (int)SCIP_PRICING_DEVEX;
         break;
#endif
      default:
         *ival = (int)SCIP_PRICING_AUTO;
         break;
      }
      break;
#endif
   case SCIP_LPPAR_LPINFO:
      *ival = (getIntParam(lpi, CPX_PARAM_SCRIND) == CPX_ON);
      break;
   case SCIP_LPPAR_LPITLIM:
      *ival = getIntParam(lpi, CPX_PARAM_ITLIM);
#if (CPX_VERSION <= 1230)
      if( *ival >= CPX_INT_MAX )
         *ival = INT_MAX;
#endif
      break;
   case SCIP_LPPAR_THREADS:
#if (CPX_VERSION == 1100 || (CPX_VERSION == 1220 && (CPX_SUBVERSION == 0 || CPX_SUBVERSION == 2)))
      /* Due to CPLEX bug, we always set the thread count to 1. In order to fulfill an assert in lp.c, we have to
       * return the value set by SCIP and not the real thread count */
      *ival = lpi->pseudonthreads;
      assert(getIntParam(lpi, CPX_PARAM_THREADS) == 1);
#else
      *ival = getIntParam(lpi, CPX_PARAM_THREADS);
#endif
      break;
   default:
      return SCIP_PARAMETERUNKNOWN;
   }  /*lint !e788*/

   return SCIP_OKAY;
}

/** sets integer parameter of LP */
SCIP_RETCODE SCIPlpiSetIntpar(
   SCIP_LPI*             lpi,                /**< LP interface structure */
   SCIP_LPPARAM          type,               /**< parameter number */
   int                   ival                /**< parameter value */
   )
{
   assert(lpi != NULL);
   assert(lpi->cpxlp != NULL);

   SCIPdebugMessage("setting int parameter %d to %d\n", type, ival);

   switch( type )
   {
   case SCIP_LPPAR_FROMSCRATCH:
      assert(ival == TRUE || ival == FALSE);
      lpi->fromscratch = (SCIP_Bool) ival;
      break;
#if (CPX_VERSION < 12060100)
   case SCIP_LPPAR_FASTMIP:
      assert(0 <= ival && ival <= 1);
      setIntParam(lpi, CPX_PARAM_FASTMIP, ival);
      break;
#endif
   case SCIP_LPPAR_SCALING:
      assert(ival == TRUE || ival == FALSE);
#if (CPX_VERSION <= 1100)
      if( lpi->rngfound )
         return SCIP_PARAMETERUNKNOWN;
#endif
      setIntParam(lpi, CPX_PARAM_SCAIND, ival == TRUE ? 0 : -1);
      break;
   case SCIP_LPPAR_PRESOLVING:
      assert(ival == TRUE || ival == FALSE);
      setIntParam(lpi, CPX_PARAM_PREIND, ival == TRUE ? CPX_ON : CPX_OFF);
      break;
   case SCIP_LPPAR_PRICING:
      lpi->pricing = (SCIP_PRICING)ival;
      switch( (SCIP_PRICING)ival )
      {
      case SCIP_PRICING_AUTO:
         setIntParam(lpi, CPX_PARAM_PPRIIND, CPX_PPRIIND_AUTO);
         setIntParam(lpi, CPX_PARAM_DPRIIND, CPX_DPRIIND_AUTO);
         break;
      case SCIP_PRICING_FULL:
         setIntParam(lpi, CPX_PARAM_PPRIIND, CPX_PPRIIND_FULL);
         setIntParam(lpi, CPX_PARAM_DPRIIND, CPX_DPRIIND_FULL);
         break;
      case SCIP_PRICING_PARTIAL:
         setIntParam(lpi, CPX_PARAM_PPRIIND, CPX_PPRIIND_PARTIAL);
         setIntParam(lpi, CPX_PARAM_DPRIIND, CPX_DPRIIND_AUTO);
         break;
      case SCIP_PRICING_LPIDEFAULT:
      case SCIP_PRICING_STEEP:
         setIntParam(lpi, CPX_PARAM_PPRIIND, CPX_PPRIIND_STEEP);
         setIntParam(lpi, CPX_PARAM_DPRIIND, CPX_DPRIIND_STEEP);
         break;
      case SCIP_PRICING_STEEPQSTART:
         setIntParam(lpi, CPX_PARAM_PPRIIND, CPX_PPRIIND_STEEPQSTART);
         setIntParam(lpi, CPX_PARAM_DPRIIND, CPX_DPRIIND_STEEPQSTART);
         break;
#if (CPX_VERSION >= 900)
      case SCIP_PRICING_DEVEX:
         setIntParam(lpi, CPX_PARAM_PPRIIND, CPX_PPRIIND_DEVEX);
         setIntParam(lpi, CPX_PARAM_DPRIIND, CPX_DPRIIND_DEVEX);
         break;
#endif
      default:
         return SCIP_LPERROR;
      }
      break;
   case SCIP_LPPAR_LPINFO:
      assert(ival == TRUE || ival == FALSE);
      if( ival )
         setIntParam(lpi, CPX_PARAM_SCRIND, CPX_ON);
      else
         setIntParam(lpi, CPX_PARAM_SCRIND, CPX_OFF);
      break;
   case SCIP_LPPAR_LPITLIM:
#if (CPX_VERSION <= 1230)
      ival = MIN(ival, CPX_INT_MAX);
#endif
      setIntParam(lpi, CPX_PARAM_ITLIM, ival);
      break;
   case SCIP_LPPAR_THREADS:
#if (CPX_VERSION == 1100 || (CPX_VERSION == 1220 && (CPX_SUBVERSION == 0 || CPX_SUBVERSION == 2)))
      /* Due to CPLEX bug, we always set the thread count to 1. In order to fulfill an assert in lp.c, we have to
       * store the value set by SCIP and return it later instead of the real thread count */
      lpi->pseudonthreads = ival;
      ival = 1;
#else
      ival = MIN(ival, CPX_INT_MAX);
#endif
      setIntParam(lpi, CPX_PARAM_THREADS, ival);
      break;
   case SCIP_LPPAR_RANDOMSEED:
      setIntParam(lpi, CPX_PARAM_RANDOMSEED, ival % CPX_INT_MAX);
      break;
   default:
      return SCIP_PARAMETERUNKNOWN;
   }  /*lint !e788*/

   return SCIP_OKAY;
}

/** gets floating point parameter of LP */
SCIP_RETCODE SCIPlpiGetRealpar(
   SCIP_LPI*             lpi,                /**< LP interface structure */
   SCIP_LPPARAM          type,               /**< parameter number */
   SCIP_Real*            dval                /**< buffer to store the parameter value */
   )
{
   assert(lpi != NULL);
   assert(lpi->cpxlp != NULL);
   assert(dval != NULL);

   SCIPdebugMessage("getting real parameter %d\n", type);

   switch( type )
   {
   case SCIP_LPPAR_FEASTOL:
      *dval = getDblParam(lpi, CPX_PARAM_EPRHS);
      break;
   case SCIP_LPPAR_DUALFEASTOL:
      *dval = getDblParam(lpi, CPX_PARAM_EPOPT);
      break;
   case SCIP_LPPAR_BARRIERCONVTOL:
      *dval = getDblParam(lpi, CPX_PARAM_BAREPCOMP);
      break;
   case SCIP_LPPAR_LOBJLIM:
      *dval = getDblParam(lpi, CPX_PARAM_OBJLLIM);
      break;
   case SCIP_LPPAR_UOBJLIM:
      *dval = getDblParam(lpi, CPX_PARAM_OBJULIM);
      break;
   case SCIP_LPPAR_LPTILIM:
      *dval = getDblParam(lpi, CPX_PARAM_TILIM);
      break;
   case SCIP_LPPAR_MARKOWITZ:
      *dval = getDblParam(lpi, CPX_PARAM_EPMRK);
      break;
   case SCIP_LPPAR_CONDITIONLIMIT:
      *dval = lpi->conditionlimit;
      break;
   default:
      return SCIP_PARAMETERUNKNOWN;
   }  /*lint !e788*/

   return SCIP_OKAY;
}

/** sets floating point parameter of LP */
SCIP_RETCODE SCIPlpiSetRealpar(
   SCIP_LPI*             lpi,                /**< LP interface structure */
   SCIP_LPPARAM          type,               /**< parameter number */
   SCIP_Real             dval                /**< parameter value */
   )
{
   assert(lpi != NULL);
   assert(lpi->cpxlp != NULL);

   SCIPdebugMessage("setting real parameter %d to %.15g\n", type, dval);

   switch( type )
   {
   case SCIP_LPPAR_FEASTOL:
      setDblParam(lpi, CPX_PARAM_EPRHS, dval);
      lpi->feastol = dval;
      break;
   case SCIP_LPPAR_DUALFEASTOL:
      setDblParam(lpi, CPX_PARAM_EPOPT, dval);
      break;
   case SCIP_LPPAR_BARRIERCONVTOL:
      setDblParam(lpi, CPX_PARAM_BAREPCOMP, dval);
      break;
   case SCIP_LPPAR_LOBJLIM:
      setDblParam(lpi, CPX_PARAM_OBJLLIM, dval);
      break;
   case SCIP_LPPAR_UOBJLIM:
      setDblParam(lpi, CPX_PARAM_OBJULIM, dval);
      break;
   case SCIP_LPPAR_LPTILIM:
      setDblParam(lpi, CPX_PARAM_TILIM, dval);
      break;
   case SCIP_LPPAR_MARKOWITZ:
      setDblParam(lpi, CPX_PARAM_EPMRK, dval);
      break;
   case SCIP_LPPAR_CONDITIONLIMIT:
      lpi->conditionlimit = dval;
      lpi->checkcondition = (dval >= 0);
      break;
   default:
      return SCIP_PARAMETERUNKNOWN;
   }  /*lint !e788*/

   return SCIP_OKAY;
}

/**@} */




/*
 * Numerical Methods
 */

/**@name Numerical Methods */
/**@{ */

/** returns value treated as infinity in the LP solver */
SCIP_Real SCIPlpiInfinity(
   SCIP_LPI*             lpi                 /**< LP interface structure */
   )
{  /*lint --e{715}*/
   return CPX_INFBOUND;
}

/** checks if given value is treated as infinity in the LP solver */
SCIP_Bool SCIPlpiIsInfinity(
   SCIP_LPI*             lpi,                /**< LP interface structure */
   SCIP_Real             val                 /**< value to be checked for infinity */
   )
{  /*lint --e{715}*/
   return (val >= CPX_INFBOUND);
}

/**@} */




/*
 * File Interface Methods
 */

/**@name File Interface Methods */
/**@{ */

/** reads LP from a file */
SCIP_RETCODE SCIPlpiReadLP(
   SCIP_LPI*             lpi,                /**< LP interface structure */
   const char*           fname               /**< file name */
   )
{
   int restat;

   assert(lpi != NULL);
   assert(lpi->cpxlp != NULL);
   assert(lpi->cpxenv != NULL);

   SCIPdebugMessage("reading LP from file <%s>\n", fname);

   restat = CPXreadcopyprob(lpi->cpxenv, lpi->cpxlp, fname, NULL);
   if( restat != 0 )
   {
      SCIPerrorMessage("LP Error: CPLEX returned %d\n", restat);
      return SCIP_READERROR;
   }

   return SCIP_OKAY;
}

/** writes LP to a file */
SCIP_RETCODE SCIPlpiWriteLP(
   SCIP_LPI*             lpi,                /**< LP interface structure */
   const char*           fname               /**< file name */
   )
{
   int restat;

   assert(lpi != NULL);
   assert(lpi->cpxlp != NULL);
   assert(lpi->cpxenv != NULL);

   SCIPdebugMessage("writing LP to file <%s>\n", fname);

   restat = CPXwriteprob(lpi->cpxenv, lpi->cpxlp, fname, NULL);
   if( restat != 0 )
   {
      SCIPerrorMessage("LP Error: CPLEX returned %d\n", restat);
      return SCIP_READERROR;
   }

   return SCIP_OKAY;
}

/**@} */<|MERGE_RESOLUTION|>--- conflicted
+++ resolved
@@ -1881,12 +1881,7 @@
       SCIP_CALL( ensureSidechgMem(lpi, lastrow - firstrow + 1) );
       CHECK_ZERO( lpi->messagehdlr, CPXgetsense(lpi->cpxenv, lpi->cpxlp, lpi->senarray, firstrow, lastrow) );
       CHECK_ZERO( lpi->messagehdlr, CPXgetrhs(lpi->cpxenv, lpi->cpxlp, lpi->rhsarray, firstrow, lastrow) );
-<<<<<<< HEAD
-
-#if (CPX_VERSION < 12070000)
-=======
 #if CPX_VERSION < 12070000
->>>>>>> b4511daa
       retcode = CPXgetrngval(lpi->cpxenv, lpi->cpxlp, lpi->rngarray, firstrow, lastrow);
       if( retcode != CPXERR_NO_RNGVAL ) /* ignore "No range values" error */
       {
@@ -2084,12 +2079,7 @@
    SCIP_CALL( ensureSidechgMem(lpi, lastrow - firstrow + 1) );
    CHECK_ZERO( lpi->messagehdlr, CPXgetsense(lpi->cpxenv, lpi->cpxlp, lpi->senarray, firstrow, lastrow) );
    CHECK_ZERO( lpi->messagehdlr, CPXgetrhs(lpi->cpxenv, lpi->cpxlp, lpi->rhsarray, firstrow, lastrow) );
-<<<<<<< HEAD
-
-#if (CPX_VERSION < 12070000)
-=======
 #if CPX_VERSION < 12070000
->>>>>>> b4511daa
    retval = CPXgetrngval(lpi->cpxenv, lpi->cpxlp, lpi->rngarray, firstrow, lastrow);
    if( retval != CPXERR_NO_RNGVAL ) /* ignore "No range values" error */
    {
