--- conflicted
+++ resolved
@@ -351,174 +351,6 @@
    return SCIP_OKAY;
 }
 
-/**
- * assign the variables in scip according to the found clusterassignment
- */
-static
-SCIP_RETCODE assignVars(
-   SCIP*                 scip,               /**< SCIP data structure */
-   SCIP_SOL*             sol,                /**< The SCIP solution */
-   SCIP_Real**           clustering,         /**< The matrix with the clusterassignment */
-   int                   nbins,              /**< The number of bins */
-   int                   ncluster,           /**< The number of cluster */
-   SCIP_Real**           qmatrix             /**< The irreversibility matrix */
-)
-{
-   int i,j;
-   int c;
-   int c2;
-   SCIP_Real epsI;
-   SCIP_Real q1;
-   SCIP_Real q2;
-   SCIP_VAR** vars;
-   SCIP_VAR* var;
-   SCIP_VAR* resultant;
-   SCIP_VAR* targetvar;
-   SCIP_VAR** indvars;
-   SCIP_VAR** absvars;
-   SCIP_VAR*** binvars;
-   SCIP_VAR*****  edgevars;
-
-   assert(nbins > 0 && ncluster > 0);
-
-   indvars = SCIPspaGetIndvars(scip);
-   absvars = SCIPspaGetAbsvars(scip);
-   binvars = SCIPspaGetBinvars(scip);
-   targetvar = SCIPspaGetTargetvar(scip);
-   edgevars = SCIPspaGetEdgevars(scip);
-
-   epsI = getIrrevBound(scip, qmatrix, ncluster);
-   for ( c = 0; c < ncluster; ++c )
-   {
-      int isempty = 1;
-      for( j = 0; j < nbins; ++j )
-      {
-         if( clustering[j][c] > 0 )
-            isempty = 0;
-      }
-      /* set indicatorvar whether cluster is nonempty */
-
-      if( indvars[c] != NULL && !isempty && SCIPisEQ(scip, SCIPvarGetUbGlobal(indvars[c]), 1.0) && SCIPvarGetStatus(indvars[c]) != SCIP_VARSTATUS_MULTAGGR )
-         SCIP_CALL( SCIPsetSolVal(scip, sol, indvars[c], 1.0) );
-      else if( indvars[c] != NULL && SCIPisZero(scip, SCIPvarGetLbGlobal(indvars[c])) && SCIPvarGetStatus(indvars[c]) != SCIP_VARSTATUS_MULTAGGR )
-         SCIP_CALL( SCIPsetSolVal(scip, sol, indvars[c], 0.0) );
-
-      /* set values of binary variables */
-      for ( i = 0; i < nbins; ++i )
-      {
-         if( NULL != binvars[i][c] )
-         {
-            if( SCIPvarIsTransformed(binvars[i][c]) )
-               var = binvars[i][c];
-            else
-               var = SCIPvarGetTransVar(binvars[i][c] );
-            /* check if the clusterassignment ist feasible for the variable bounds. If not do not assign the variable */
-            if( var != NULL && SCIPisLE(scip, SCIPvarGetLbGlobal(var), clustering[i][c]) && SCIPisGE(scip, SCIPvarGetUbGlobal(var), clustering[i][c]) && SCIPvarGetStatus(var) != SCIP_VARSTATUS_MULTAGGR )
-               SCIP_CALL( SCIPsetSolVal( scip, sol, var, clustering[i][c]) );
-            assert( SCIPisIntegral(scip, clustering[i][c]) );
-         }
-      }
-
-      /* set the value for the edgevariables */
-      for( i = 0; i < nbins; ++i )
-      {
-         for( j = 0; j < nbins; ++j )
-         {
-            if( j == i )
-               continue;
-            if( j < i )
-            {
-               if( NULL == edgevars[i][j][c][c] )
-                  continue;
-               if( SCIPvarIsTransformed(edgevars[i][j][c][c]) )
-                  var = edgevars[i][j][c][c];
-               else
-                  var = SCIPvarGetTransVar(edgevars[i][j][c][c]);
-               if( var != NULL && SCIPisGE(scip, SCIPvarGetUbGlobal(var), clustering[j][c] * clustering[i][c]) && SCIPisLE(scip, SCIPvarGetLbGlobal(var), clustering[j][c] * clustering[i][c]) && SCIPvarGetStatus(var) != SCIP_VARSTATUS_MULTAGGR )
-                  SCIP_CALL( SCIPsetSolVal( scip, sol, var, clustering[j][c] * clustering[i][c]  ) );
-            }
-            for( c2 = 0; c2 < c; ++c2 )
-            {
-               if( NULL == edgevars[i][j][c][c2] )
-                  continue;
-               if( SCIPvarIsTransformed(edgevars[i][j][c][c2]) )
-                  var = edgevars[i][j][c][c2];
-               else
-                  var = SCIPvarGetTransVar(edgevars[i][j][c][c]);
-               if( var != NULL && SCIPisGE(scip, SCIPvarGetUbGlobal(var), clustering[j][c2] * clustering[i][c]) && SCIPisLE(scip, SCIPvarGetLbGlobal(var), clustering[j][c2] * clustering[i][c]) && SCIPvarGetStatus(var) != SCIP_VARSTATUS_MULTAGGR )
-                  SCIP_CALL( SCIPsetSolVal( scip, sol, edgevars[i][j][c][c2], clustering[j][c2] * clustering[i][c] ) );
-            }
-         }
-      }
-
-      /* set variables of absolute value and q-variables */
-      for ( i = 0; i <= c; ++i )
-      {
-         q1 = qmatrix[c][i];
-         q2 = qmatrix[i][c];
-         /* set the absolute-value vars. Always check if the found values are feasible for the bounds of the variables */
-         if( absvars[i +ncluster * c] == NULL || absvars[c + ncluster * i] == NULL || SCIPvarGetStatus(absvars[i + ncluster * c]) == SCIP_VARSTATUS_MULTAGGR || SCIPvarGetStatus(absvars[c + ncluster * i]) == SCIP_VARSTATUS_MULTAGGR )
-            continue;
-         if( SCIPisGT(scip, q1, q2) )
-         {
-            if( SCIPisEQ(scip, SCIPvarGetUbGlobal(absvars[i + ncluster * c]), 1.0) )
-               SCIP_CALL( SCIPsetSolVal(scip, sol, absvars[i + ncluster * c], 1.0) );
-            if( SCIPisZero(scip, SCIPvarGetLbGlobal(absvars[c + ncluster * i])) )
-               SCIP_CALL( SCIPsetSolVal(scip, sol, absvars[c + ncluster * i], 0.0) );
-         }
-         else if( SCIPisGT(scip, q2, q1) )
-         {
-            if( SCIPisEQ(scip, SCIPvarGetUbGlobal(absvars[c + ncluster * i]), 1.0) )
-               SCIP_CALL( SCIPsetSolVal(scip, sol, absvars[c + ncluster * i], 1.0) );
-            if( SCIPisZero(scip, SCIPvarGetLbGlobal(absvars[i + ncluster * c])) )
-               SCIP_CALL( SCIPsetSolVal(scip, sol, absvars[i + ncluster * c], 0.0) );
-         }
-         else
-         {
-            SCIP_CALL( SCIPsetSolVal(scip, sol, absvars[c + ncluster * i], SCIPvarGetLbGlobal(absvars[c + ncluster * i]) ) );
-            SCIP_CALL( SCIPsetSolVal(scip, sol, absvars[i + ncluster * c], SCIPvarGetLbGlobal(absvars[i + ncluster * c]) ) );
-         }
-      }
-   }
-   /* set the value of the target-function variable */
-   if( SCIPisGT(scip, epsI, SCIPvarGetLbGlobal(targetvar)) && SCIPisLT(scip, epsI, SCIPvarGetUbGlobal(targetvar)) && SCIPvarGetStatus(targetvar) != SCIP_VARSTATUS_MULTAGGR )
-      SCIP_CALL( SCIPsetSolVal( scip, sol, targetvar, epsI) );
-
-   /* set the and variables that scip introduces in presoving */
-   {
-      int nconshdlrs = SCIPgetNConshdlrs(scip);
-      SCIP_CONSHDLR** conshdlrs = SCIPgetConshdlrs(scip);
-      for( i = 0; i < nconshdlrs ; ++i )
-      {
-         if ( 0 == strcmp( SCIPconshdlrGetName( conshdlrs[i] ) , "and" ) )
-         {
-            SCIP_CONS** cons = SCIPconshdlrGetConss(conshdlrs[i]);
-            int ncons = SCIPconshdlrGetNConss(conshdlrs[i]);
-            /* for each constraint, assign the value of the resultant */
-            for( j = 0; j < ncons; ++j )
-            {
-               int k;
-               int nvars = SCIPgetNVarsAnd(scip, cons[j]);
-               SCIP_Real temp = 1.0;
-
-               vars = SCIPgetVarsAnd(scip, cons[j]);
-               resultant = SCIPgetResultantAnd(scip, cons[j]);
-               assert( resultant != NULL );
-               for( k = 0; k < nvars; ++k )
-               {
-                  temp = temp * SCIPgetSolVal(scip, sol, vars[k]);
-                  assert(SCIPisIntegral(scip, temp));
-               }
-               if( SCIPvarGetStatus(resultant) != SCIP_VARSTATUS_MULTAGGR )
-                  SCIP_CALL( SCIPsetSolVal(scip, sol, resultant, temp) );
-            }
-         }
-      }
-   }
-
-   return SCIP_OKAY;
-}
-
 #ifndef NDEBUG
 /** checks if the assignment is finished, i.e. all columns have exactly one 1 and rest 0 values */
 static
@@ -634,7 +466,6 @@
    SCIP_VAR** vars;
    SCIP_VAR*** varmatrix;                     /* SCIP variables                */
    SCIP_VAR***** edgevars;
-   SCIP_VAR* targetvar;
    SCIP_Real** solclustering;                 /* the working cluster-assignment. We start with the one given by the solution */
    SCIP_Bool** binfixed;
    SCIP_Real** cmatrix;
@@ -678,26 +509,19 @@
    if( SCIPgetNNodes(scip) > 1 )
       SCIPheurSetTimingmask(heur, HEUR_TIMING);
 
-<<<<<<< HEAD
-   /* create the working solution*/
-
-
-
-=======
->>>>>>> ebd25126
    /* get problem variables */
    nbins = SCIPspaGetNrBins(scip);
    ncluster = SCIPspaGetNrCluster(scip);
    varmatrix = SCIPspaGetBinvars(scip);
    edgevars = SCIPspaGetEdgevars(scip);
    cmatrix = SCIPspaGetCmatrix(scip);
-   targetvar = SCIPspaGetTargetvar(scip);
 
    /* we do not want to run the heurtistic if there is no 'flow' between the clusters.
     * in case of a (ideally) full reversible problem there cannot be a better solution, in the other case, i.e., the
     * problem has irreversible parts, it seems the heuristic will not find solutions respecting the coherence conditions
     */
-   if( SCIPisZero(scip, SCIPgetSolOrigObj(scip, worksol)) )
+   objective = SCIPgetSolOrigObj(scip, bestsol);
+   if( SCIPisZero(scip, objective) )
       return SCIP_OKAY;
 
    /* create the working solution */
@@ -887,7 +711,6 @@
                      SCIP_CALL( updateSolAssignment(scip, worksol, solclustering, nbins, ncluster, qmatrix, bin, k, l) );
                      SCIP_CALL( updateSolAuxiliary(scip, worksol, solclustering, nbins, ncluster, qmatrix) );
 
-
                      assert(isPartition(solclustering, nbins, ncluster));
 
                      epsI = getIrrevBound(scip, qmatrix, ncluster);
@@ -990,8 +813,6 @@
                   SCIP_CALL( updateSolAssignment(scip, worksol, solclustering, nbins, ncluster, qmatrix, bin2, l, k) );
                   SCIP_CALL( updateSolAuxiliary(scip, worksol, solclustering, nbins, ncluster, qmatrix) );
 
-
-                  /*                  assignVars(scip, worksol, solclustering, nbins, ncluster, qmatrix);*/
                   assert(isPartition(solclustering, nbins, ncluster));
                   epsI = getIrrevBound(scip, qmatrix, ncluster);
                   if( !SCIPisEQ(scip, neweps, epsI) )
