--- conflicted
+++ resolved
@@ -49,6 +49,7 @@
 
 
 /** compute starting points among marked (w.r.t. g->mark) vertices for constructive heuristics */
+SCIP_EXPORT
 void SCIPStpHeurTMCompStarts(
    GRAPH*                graph,              /**< graph data structure */
    int*                  starts,             /**< starting points array */
@@ -56,11 +57,13 @@
    );
 
 /** creates the TM primal heuristic and includes it in SCIP */
+SCIP_EXPORT
 SCIP_RETCODE SCIPStpIncludeHeurTM(
    SCIP*                 scip                /**< SCIP data structure */
    );
 
 /** execute shortest paths heuristic to obtain a Steiner tree */
+SCIP_EXPORT
 SCIP_RETCODE SCIPStpHeurTMRun(
    SCIP*                 scip,               /**< SCIP data structure */
    enum PCMW_TmMode      pcmw_tmmode,        /**< mode for PC/MW */
@@ -78,6 +81,7 @@
    );
 
 /** run shortest path heuristic, but bias edge costs towards best current LP solution */
+SCIP_EXPORT
 SCIP_RETCODE SCIPStpHeurTMRunLP(
    SCIP*                 scip,               /**< SCIP data structure */
    GRAPH*                graph,              /**< graph data structure */
@@ -87,29 +91,8 @@
    SCIP_Bool*            success             /**< pointer to store whether a solution could be found */
    );
 
-<<<<<<< HEAD
-=======
-/** prune a Steiner tree in such a way that all leaves are terminals */
-SCIP_RETCODE SCIPStpHeurTMPrune(
-   SCIP*                 scip,               /**< SCIP data structure */
-   const GRAPH*          g,                  /**< graph structure */
-   const SCIP_Real*      cost,               /**< edge costs */
-   int                   layer,              /**< layer, @note: should be set to 0 */
-   int*                  result,             /**< ST edges */
-   STP_Bool*             connected           /**< ST nodes */
-   );
-
-/** prune the (rooted) prize collecting Steiner tree in such a way that all leaves are terminals */
-SCIP_RETCODE SCIPStpHeurTMPrunePc(
-   SCIP*                 scip,               /**< SCIP data structure */
-   const GRAPH*          g,                  /**< graph structure */
-   const SCIP_Real*      cost,               /**< edge costs */
-   int*                  result,             /**< ST edges */
-   STP_Bool*             connected           /**< ST nodes */
-   );
->>>>>>> 929c17e7
-
 /** build (rooted) prize collecting Steiner tree in such a way that all leaves are positive-weight vertices */
+SCIP_EXPORT
 SCIP_RETCODE SCIPStpHeurTMBuildTreePcMw(
    SCIP*                 scip,               /**< SCIP data structure */
    const GRAPH*          g,                  /**< graph structure */
@@ -120,12 +103,8 @@
    );
 
 /** build Steiner tree in such a way that all leaves are terminals */
-<<<<<<< HEAD
 SCIP_EXPORT
 void SCIPStpHeurTMBuildTree(
-=======
-SCIP_RETCODE SCIPStpHeurTMBuildTree(
->>>>>>> 929c17e7
    SCIP*                 scip,               /**< SCIP data structure */
    GRAPH*                g,                  /**< graph structure */
    PATH*                 mst,                /**< path data structure array */
@@ -135,6 +114,7 @@
    );
 
 /** prune a degree constrained Steiner tree in such a way that all leaves are terminals */
+SCIP_EXPORT
 SCIP_RETCODE SCIPStpHeurTMBuildTreeDc(
    SCIP*                 scip,               /**< SCIP data structure */
    const GRAPH*          g,                  /**< graph structure */
