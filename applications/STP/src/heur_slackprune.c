/* * * * * * * * * * * * * * * * * * * * * * * * * * * * * * * * * * * * * * */
/*                                                                           */
/*                  This file is part of the program and library             */
/*         SCIP --- Solving Constraint Integer Programs                      */
/*                                                                           */
/*    Copyright (C) 2002-2021 Konrad-Zuse-Zentrum                            */
/*                            fuer Informationstechnik Berlin                */
/*                                                                           */
/*  SCIP is distributed under the terms of the ZIB Academic License.         */
/*                                                                           */
/*  You should have received a copy of the ZIB Academic License              */
/*  along with SCIP; see the file COPYING. If not visit scipopt.org.         */
/*                                                                           */
/* * * * * * * * * * * * * * * * * * * * * * * * * * * * * * * * * * * * * * */

/**@file   heur_slackprune.c
 * @brief  dual-ascent and reduction based primal heuristic for Steiner problems
 * @author Daniel Rehfeldt
 *
 * This file implements a dual-ascent and reduction based heuristic for Steiner problems. It is based on an approach
 * described in T. Polzin's "Algorithms for the Steiner problem in networks".
 *
 * A list of all interface methods can be found in heur_slackprune.h
 *
 */

/*---+----1----+----2----+----3----+----4----+----5----+----6----+----7----+----8----+----9----+----0----+----1----+----2*/
//#define SCIP_DEBUG
#include <assert.h>
#include <string.h>
#include <stdio.h>
#include "scip/scip.h"
#include "scip/scipdefplugins.h"
#include "scip/cons_linear.h"
#include "heur_slackprune.h"
#include "heur_ascendprune.h"
#include "heur_local.h"
#include "heur_prune.h"
#include "graph.h"
#include "reduce.h"
#include "heur_tm.h"
#include "solstp.h"
#include "cons_stp.h"
#include "scip/pub_misc.h"
#include "probdata_stp.h"
#include "prop_stp.h"

#define HEUR_NAME             "slackprune"
#define HEUR_DESC             "Reduction based heuristic for Steiner problems"
#define HEUR_DISPCHAR         'S'
#define HEUR_PRIORITY         1
#define HEUR_FREQ             1
#define HEUR_FREQOFS          0
#define HEUR_MAXDEPTH         -1
#define HEUR_TIMING           (SCIP_HEURTIMING_DURINGLPLOOP | SCIP_HEURTIMING_AFTERLPLOOP | SCIP_HEURTIMING_AFTERNODE)
#define HEUR_USESSUBSCIP      FALSE           /**< does the heuristic use a secondary SCIP instance?                                 */

#define DEFAULT_SLACKPRUNE_MAXFREQ   FALSE       /**< executions of the heuristic at maximum frequency?                             */
#define SLACKPRUNE_MINREDELIMS       2           /**< minimum number of eliminations for reduction package when called by slack-and-prune heuristic */
#define SLACKPRUNE_MAXREDROUNDS      10          /**< maximum number of reduction rounds in slack-prune heuristic */
#define SLACKPRUNE_MINSTALLPROPORTION   0.2      /**< minimum proportion of arcs to be fixed before restarting slack-prune heuristic */
#define SLACKPRUNE_MAXSTALLPROPORTION   0.5       /**< maximum proportion of arcs to be fixed before restarting slack-prune heuristic */
#define SLACKPRUNE_HARDREDRATIO  0.97

#define MAXNTERMINALS   1000
#define MAXNEDGES      20000
#define MAXNEDGES_SPG  10000

#define SLACK_MAXTOTNEDGES 5000

/*
 * Data structures
 */

/** primal heuristic data */
struct SCIP_HeurData
{
   int                   lastnfixededges;    /**< number of fixed edges before the previous run                     */
   int                   bestsolindex;       /**< best solution during the previous run                             */
   int                   nfailures;          /**< number of failures since last successful call                     */
   int                   nexecuted;          /**< number of executions                     */
   SCIP_Bool             maxfreq;            /**< should the heuristic be called at maximum frequency?              */
};

/*
 * Local methods
 */

/* get reduction bound */
static
int getRedBound(
   int nrounds,
   int nedges
   )
{
   if( nrounds == 0)
      return (MAX(nedges / 2000, SLACKPRUNE_MINREDELIMS));
   if( nrounds == 1)
      return (MAX(nedges / 1000, SLACKPRUNE_MINREDELIMS));
   return(MAX(nedges / 500, SLACKPRUNE_MINREDELIMS));
}


static
void setMinMaxElims(
   SCIP*                 scip,
   int*                  minnelims,
   int*                  lminnelims,
   int                   annodes,
   int                   anedges,
   int                   anterms,
   int                   nround,
   int                   maxnrounds
   )
{
   int min;
   int totminnelims;
   SCIP_Real factor;

   assert(scip != NULL);
   assert(minnelims != NULL);
   assert(lminnelims != NULL);
   assert(annodes > 0);
   assert(nround >= 0);
   assert(maxnrounds >= 1);

   anedges = anedges / 2;

   totminnelims = MAX(SLACKPRUNE_MINREDELIMS, (anedges / 25));

   min = (int) (anedges * 0.15);
   min -= (int) (((double) min * anterms) / (annodes));
   min = MAX(min, 1);

   factor = (double) anedges / min;
   factor = ((double) nround / (2.5 * maxnrounds)) * factor;
#if 1
   if( SCIPisGT(scip, factor, 1.0) )
   {
      SCIP_Real tmp = min * factor;
      min = (int) tmp;
   }
#endif
   min = MAX(totminnelims, min);

   min = MIN(min, (anedges - 1));
   min = MAX(min, 1);

   *lminnelims = min / 2;
   *lminnelims = MAX(*lminnelims, 1);

   *minnelims = min;

}


/** can the problem class be used? */
static inline
SCIP_Bool probtypeIsValidForSlackPrune(
   const GRAPH*          graph               /**< graph data structure */
)
{
   const int probtype = graph->stp_type;
   return (graph_typeIsSpgLike(graph) || probtype == STP_RMWCSP || probtype == STP_RPCSPG);
}


/** should we abort early? */
static inline
SCIP_Bool abortSlackPruneEarly(
   SCIP*                 scip,               /**< SCIP data structure */
   const GRAPH*          graph,              /**< graph data structure */
   SCIP_HEURDATA*        heurdata
)
{
	const int nedges = graph->edges;
	SCIP_Bool beAggressive;
	SCIP_Real redratio;

	assert(nedges > 0);
	assert(SCIPprobdataGetNorgEdges(scip) >= nedges);

	if( !probtypeIsValidForSlackPrune(graph) )
	   return TRUE;

	redratio = (SCIP_Real) nedges / (SCIP_Real) SCIPprobdataGetNorgEdges(scip);
	beAggressive = (redratio > SLACKPRUNE_HARDREDRATIO);

	if( !beAggressive && heurdata->nexecuted >= 3 )
	   return TRUE;

	if( !beAggressive && heurdata->nfailures >= 1 )
	   return TRUE;

	if( heurdata->nexecuted >= 1 && SCIPgetNSols(scip) <= 5 )
	   return TRUE;

	if( (graph->edges > MAXNEDGES) && (graph->terms > MAXNTERMINALS) )
	   return TRUE;

	if( graph_typeIsSpgLike(graph) && !beAggressive
       && (graph->edges > MAXNEDGES_SPG) && (graph->terms > MAXNTERMINALS) )
	   return TRUE;

	if( heurdata->bestsolindex == SCIPsolGetIndex(SCIPgetBestSol(scip)) )
	   return TRUE;

	/* after first call? Then only execute once enough edges have been fixed */
	if( !beAggressive && heurdata->nexecuted >= 1 )
	{
	   const SCIP_Real stallproportion = SLACKPRUNE_MINSTALLPROPORTION;

	   if( (SCIPStpNfixedEdges(scip) - heurdata->lastnfixededges) < (int) (stallproportion * nedges) )
	      return TRUE;
	}

   return FALSE;
}


/** does exact reductions */
static
SCIP_RETCODE reduceExact(
   SCIP*                 scip,               /**< SCIP data structure */
   GRAPH*                prunegraph,         /**< graph data structure */
   int                   reductbound,
   SCIP_Bool             fullreduce,         /**< use full reduction techniques? */
   int*                  soledge,            /**< solution edges (in/out) */
   int*                  solnode,            /**< array of nodes of current solution that is not to be destroyed (in/out) */
   SCIP_Real*            offset
   )
{
   PATH* vnoi;
   PATH* path;
   SCIP_Real* nodearrreal;
   int* heap;
   int* state;
   int* vbase;
   int* nodearrint;
   int* edgearrint;
   int* nodearrint2;
   STP_Bool* nodearrchar;
   const int nnodes = graph_get_nNodes(prunegraph);
   const int nedges = graph_get_nEdges(prunegraph);

   SCIP_CALL( SCIPallocBufferArray(scip, &nodearrchar, nnodes + 1) );
   SCIP_CALL( SCIPallocBufferArray(scip, &heap, nnodes + 1) );
   SCIP_CALL( SCIPallocBufferArray(scip, &state, 4 * nnodes) );
   SCIP_CALL( SCIPallocBufferArray(scip, &nodearrreal, nnodes) );
   SCIP_CALL( SCIPallocBufferArray(scip, &vbase, 4 * nnodes) );
   SCIP_CALL( SCIPallocBufferArray(scip, &nodearrint, nnodes + 1) );
   SCIP_CALL( SCIPallocBufferArray(scip, &edgearrint, nedges) );
   SCIP_CALL( SCIPallocBufferArray(scip, &nodearrint2, nnodes + 1) );
   SCIP_CALL( SCIPallocBufferArray(scip, &vnoi, 4 * nnodes) );
   SCIP_CALL( SCIPallocBufferArray(scip, &path, nnodes + 1) );

   if( graph_pc_isPc(prunegraph) )
   {
      SCIP_CALL( redLoopPc(scip, NULL, prunegraph, vnoi, path, nodearrreal, heap, state,
            vbase, nodearrint, edgearrint, nodearrint2, solnode, nodearrchar, offset,
            FALSE, FALSE, FALSE, reductbound, FALSE, TRUE) );
   }
   else if( graph_pc_isMw(prunegraph) )
   {
      SCIP_CALL( redLoopMw(scip, prunegraph, vnoi, nodearrreal, state,
            vbase, nodearrint, solnode, nodearrchar, offset,
            FALSE, FALSE, FALSE, reductbound, FALSE) );
   }
   else
   {
      RPARAMS parameters = { .dualascent = FALSE, .boundreduce = FALSE, .nodereplacing = TRUE, .reductbound_min = SLACKPRUNE_MINREDELIMS,
                                                    .reductbound = reductbound, .userec = FALSE, .fullreduce = fullreduce };
      BIDECPARAMS decparameters = { .depth = 0, .maxdepth = 2, .newLevelStarted = FALSE };
      REDSOL* redsol;
      REDBASE redbase = { .redparameters = &parameters, .bidecompparams = &decparameters,
                          .solnode = NULL, .redsol = NULL,
                          .vnoi = vnoi, .path = path, .heap = heap,
                          .nodearrreal = nodearrreal,
                          .state = state, .vbase = vbase, .nodearrint = nodearrint,
                          .edgearrint = edgearrint, .nodearrint2 = nodearrint2, .nodearrchar = nodearrchar };

      SCIP_CALL( reduce_solInit(scip, prunegraph, TRUE, &(redbase.redsol)) );
      redsol = redbase.redsol;

      SCIP_CALL( reduce_solAddNodesol(prunegraph, solnode, redsol) );
      SCIP_CALL( redLoopStp(scip, prunegraph, &redbase) );

      reduce_solGetNodesol(prunegraph, redsol, solnode);

      *offset = reduce_solGetOffset(redsol);
      reduce_solFree(scip, &(redsol));
   }

   SCIPfreeBufferArray(scip, &path);
   SCIPfreeBufferArray(scip, &vnoi);
   SCIPfreeBufferArray(scip, &nodearrint2);
   SCIPfreeBufferArray(scip, &edgearrint);
   SCIPfreeBufferArray(scip, &nodearrint);
   SCIPfreeBufferArray(scip, &vbase);
   SCIPfreeBufferArray(scip, &nodearrreal);
   SCIPfreeBufferArray(scip, &state);
   SCIPfreeBufferArray(scip, &heap);
   SCIPfreeBufferArray(scip, &nodearrchar);

   return SCIP_OKAY;
}

/*
 * Callback methods of primal heuristic
 */

#if 0
/** for debug purposes only */
static
SCIP_RETCODE printGraph(
   SCIP* scip,
   const GRAPH*          graph,              /**< Graph to be printed */
   const char           filename,           /**< Name of the output file */
   int*                  result
   )
{
   char label[SCIP_MAXSTRLEN];
   FILE* file;
   int e;
   int n;
   int m;
   STP_Bool* stnodes;
   SCIP_CALL( SCIPallocBufferArray(scip, &stnodes, graph->knots ) );

   assert(graph != NULL);
   file = fopen((filename != NULL) ? filename : "graphX.gml", "w");

   for( e = 0; e < graph->knots; e++ )
   {
      stnodes[e] = FALSE;
   }
   for( e = 0; e < graph->edges; e++ )
   {
      if( result[e] == CONNECT )
      {
         stnodes[graph->tail[e]] = TRUE;
         stnodes[graph->head[e]] = TRUE;
      }
   }

   /* write GML format opening, undirected */
   SCIPgmlWriteOpening(file, FALSE);

   /* write all nodes, discriminate between root, terminals and the other nodes */
   e = 0;
   m = 0;
   for( n = 0; n < graph->knots; ++n )
   {
      if( stnodes[n] )
      {
         if( n == graph->source )
         {
            (void)SCIPsnprintf(label, SCIP_MAXSTRLEN, "(%d) Root", n);
            SCIPgmlWriteNode(file, (unsigned int)n, label, "rectangle", "#666666", NULL);
            m = 1;
         }
         else if( graph->term[n] == 0 )
         {
            (void)SCIPsnprintf(label, SCIP_MAXSTRLEN, "(%d) Terminal %d", n, e + 1);
            SCIPgmlWriteNode(file, (unsigned int)n, label, "circle", "#ff0000", NULL);
            e += 1;
         }
         else
         {
            (void)SCIPsnprintf(label, SCIP_MAXSTRLEN, "(%d) Node %d", n, n + 1 - e - m);
            SCIPgmlWriteNode(file, (unsigned int)n, label, "circle", "#336699", NULL);
         }
      }
   }

   /* write all edges (undirected) */
   for( e = 0; e < graph->edges; e ++ )
   {
      if( result[e] == CONNECT )
      {
         (void)SCIPsnprintf(label, SCIP_MAXSTRLEN, "%8.2f", graph->cost[e]);

         SCIPgmlWriteEdge(file, (unsigned int)graph->tail[e], (unsigned int)graph->head[e], label, "#ff0000");
      }
   }
   SCIPfreeBufferArray(scip, &stnodes);
   /* write GML format closing */
   SCIPgmlWriteClosing(file);

   return SCIP_OKAY;
}
#endif

/** copy method for primal heuristic plugins (called when SCIP copies plugins) */
static
SCIP_DECL_HEURCOPY(heurCopySlackPrune)
{  /*lint --e{715}*/
   assert(scip != NULL);
   assert(heur != NULL);
   assert(strcmp(SCIPheurGetName(heur), HEUR_NAME) == 0);

   /* call inclusion method of primal heuristic */
   SCIP_CALL( SCIPStpIncludeHeurSlackPrune(scip) );

   return SCIP_OKAY;
}

/** destructor of primal heuristic to free user data (called when SCIP is exiting) */
static
SCIP_DECL_HEURFREE(heurFreeSlackPrune)
{  /*lint --e{715}*/
   SCIP_HEURDATA* heurdata;

   assert(heur != NULL);
   assert(scip != NULL);

   /* get heuristic data */
   heurdata = SCIPheurGetData(heur);
   assert(heurdata != NULL);

   /* free heuristic data */
   SCIPfreeMemory(scip, &heurdata);
   SCIPheurSetData(heur, NULL);

   return SCIP_OKAY;
}


/** initialization method of primal heuristic (called after problem was transformed) */

static
SCIP_DECL_HEURINIT(heurInitSlackPrune)
{  /*lint --e{715}*/


   return SCIP_OKAY;
}


/** solving process initialization method of primal heuristic (called when branch and bound process is about to begin) */
static
SCIP_DECL_HEURINITSOL(heurInitsolSlackPrune)
{  /*lint --e{715}*/
   SCIP_HEURDATA* heurdata;

   assert(heur != NULL);
   assert(scip != NULL);

   /* get heuristic's data */
   heurdata = SCIPheurGetData(heur);

   assert(heurdata != NULL);

   /* initialize data */
   heurdata->nexecuted = 0;
   heurdata->nfailures = 0;
   heurdata->bestsolindex = -1;

   /* NOTE: postpones slack-prune */
   heurdata->lastnfixededges = 0;

   return SCIP_OKAY;
}


/** solving process deinitialization method of primal heuristic (called before branch and bound process data is freed) */
static
SCIP_DECL_HEUREXITSOL(heurExitsolSlackPrune)
{  /*lint --e{715}*/


   return SCIP_OKAY;
}


/** execution method of primal heuristic */
static
SCIP_DECL_HEUREXEC(heurExecSlackPrune)
{  /*lint --e{715}*/
   SCIP_HEURDATA* heurdata;
   SCIP_PROBDATA* probdata;
   SCIP_VAR** vars;
   SCIP_SOL* bestsol;
   GRAPH* graph;
   SCIP_Real* xval;
   SCIP_Bool success;
   int e;
   int nvars;
   int nedges;
   int* soledge;

   assert(heur != NULL);
   assert(scip != NULL);
   assert(result != NULL);
   assert(strcmp(SCIPheurGetName(heur), HEUR_NAME) == 0);

   heurdata = SCIPheurGetData(heur);
   probdata = SCIPgetProbData(scip);
   graph = SCIPprobdataGetGraph(probdata);

   assert(heurdata && graph);

   *result = SCIP_DIDNOTRUN;

   if( abortSlackPruneEarly(scip, graph, heurdata) )
	  return SCIP_OKAY;

   bestsol = SCIPgetBestSol(scip);
   if( bestsol == NULL )
      return SCIP_OKAY;

   xval = SCIPprobdataGetXval(scip, bestsol);
   if( xval == NULL )
      return SCIP_OKAY;

   *result = SCIP_DIDNOTFIND;
   heurdata->nexecuted++;
   heurdata->lastnfixededges = SCIPStpNfixedEdges(scip);

   vars = SCIPprobdataGetVars(scip);
   nvars = SCIPprobdataGetNVars(scip);
   nedges = graph->edges;

   assert(vars != NULL);
   assert(nvars == nedges);

   /* allocate array to store primal solution */
   SCIP_CALL( SCIPallocBufferArray(scip, &soledge, nedges) );

   for( e = 0; e < nedges; e++ )
   {
      if( SCIPisEQ(scip, xval[e], 1.0) )
         soledge[e] = CONNECT;
      else
         soledge[e] = UNKNOWN;
   }

   /* execute actual slackprune heuristic */
   SCIP_CALL( SCIPStpHeurSlackPruneRun(scip, vars, graph, soledge, &success, FALSE, FALSE) );

   /* solution found by slackprune heuristic? */
   if( success )
   {
      SCIP_Real pobj;
      SCIP_Real* nval;

      pobj = 0.0;

      /* allocate memory to store solution */
      SCIP_CALL( SCIPallocBufferArray(scip, &nval, nvars) );

      for( e = 0; e < nedges; e++ )
      {
         if( soledge[e] == CONNECT )
         {
            nval[e] = 1.0;
            pobj += graph->cost[e];
         }
         else
         {
            nval[e] = 0.0;
         }
      }

      SCIPdebugMessage("SP final solution: best: old %f, new %f \n",  SCIPgetSolOrigObj(scip, bestsol), pobj + SCIPprobdataGetOffset(scip));

      /* try to add new solution to pool */
      SCIP_CALL( SCIPprobdataAddNewSol(scip, nval, heur, &success) );

      /* has solution been added? */
      if( success )
      {
         SCIPdebugMessage("better solution added by SLACKPRUNE %f \n", pobj + SCIPprobdataGetOffset(scip));
         *result = SCIP_FOUNDSOL;

         assert(solstp_isValid(scip, graph, soledge));

         /* is the solution NOT the new incumbent? */
         if( SCIPisLE(scip, SCIPgetSolOrigObj(scip, bestsol) - SCIPprobdataGetOffset(scip), pobj) )
         {
             success = FALSE;
         }
      }

      /* free memory */
      SCIPfreeBufferArray(scip, &nval);
   }
   else
   {
      SCIPdebugMessage("slack-prune: solution not valid \n");
   }

   /* solution could not be found, added or is not best? */
   if( !success )
   {
      heurdata->nfailures++;
   }

   /* store index of incumbent solution */
   heurdata->bestsolindex = SCIPsolGetIndex(SCIPgetBestSol(scip));

   /* free memory */
   SCIPfreeBufferArray(scip, &soledge);
   SCIPdebugMessage("leaving slack and prune heuristic \n");

   return SCIP_OKAY;
}


/*
 * primal heuristic specific interface methods
 */

/** execute slack-and-prune heuristic on given graph */
SCIP_RETCODE SCIPStpHeurSlackPruneRun(
   SCIP*                 scip,               /**< SCIP data structure */
   SCIP_VAR**            vars,               /**< problem variables or NULL */
   GRAPH*                g,                  /**< graph data structure */
   int*                  soledge,            /**< array to 1. provide and 2. return primal solution */
   SCIP_Bool*            success,            /**< feasible solution found? */
   SCIP_Bool             initialreduce,      /**< try to reduce graph initially? */
   SCIP_Bool             fullreduce          /**< use full reduction techniques? */
   )
{
   GRAPH*    prunegraph;
   SCIP_Real    ubnew;
   SCIP_Real    ubbest;
   SCIP_Real    offsetnew;
   SCIP_Real    globalobj;
   int     i;
   int     k;
   int     e;
   const int nnodes = graph_get_nNodes(g);
   const int nedges = graph_get_nEdges(g);
   int     anterms;
   int     anedges;
   int     annodes;
   int     probtype;
   int     minnelims;
   int     lminnelims;
   int     reductbound;
   int*     solnode;
   int*     globalsoledge;
   const SCIP_Bool isPcMw = graph_pc_isPcMw(g);

   assert(scip != NULL);
   assert(soledge != NULL);
   assert(solstp_isValid(scip, g, soledge));

   probtype = g->stp_type;
   *success = FALSE;

   SCIP_CALL( SCIPallocBufferArray(scip, &solnode, nnodes) );
   SCIP_CALL( SCIPallocBufferArray(scip, &globalsoledge, nedges) );
   BMScopyMemoryArray(globalsoledge, soledge, nedges);

   /* mark solution vertices */
   for( k = 0; k < nnodes; k++ )
      solnode[k] = UNKNOWN;

   for( e = 0; e < nedges; e++ )
   {
      if( soledge[e] == CONNECT )
      {
         solnode[g->tail[e]] = CONNECT;
         solnode[g->head[e]] = CONNECT;
      }
   }

   ubbest = solstp_getObjBounded(g, soledge, 0.0, nedges);
   globalobj = ubbest;
   offsetnew = 0.0;    /* set offset (within new graph) to 0.0 */

   if( probtype == STP_RSMT || probtype == STP_OARSMT || probtype == STP_GSTP )
      g->stp_type = STP_SPG;

   SCIP_CALL( graph_copy(scip, g, &prunegraph) );
   SCIP_CALL( graph_initHistory(scip, prunegraph) );
   if( graph_pc_isPcMw(prunegraph) )
      prunegraph->norgmodelknots = prunegraph->knots;
   SCIP_CALL( graph_path_init(scip, prunegraph) );

   reductbound = getRedBound(0, nedges);

   /* variables given? */
   if( vars != NULL )
   {
      int nfixededges = 0;

      /* delete fixed edges from the new graph */
      for( e = 0; e < nedges; e += 2 )
      {
         /* both e and its anti-parallel edge fixed to zero? */
         if( SCIPvarGetUbLocal(vars[e]) < 0.5 && SCIPvarGetUbLocal(vars[e + 1]) < 0.5
            && soledge[e] != CONNECT && soledge[e + 1] != CONNECT )
         {
            if( isPcMw && graph_pc_edgeIsExtended(g, e) )
               continue;
            graph_edge_del(scip, prunegraph, e, TRUE);
            nfixededges++;
         }
      }

      SCIPdebugMessage("fixed edges in slack and prune: %d \n", nfixededges);

      if( nfixededges > reductbound && initialreduce )
      {
         graph_get_nVET(prunegraph, &annodes, &anedges, &anterms);
         reductbound = getRedBound(0, anedges);
      }
   }

   /* perform initial reductions? */
   if( initialreduce )
   {
      SCIP_CALL( reduceExact(scip, prunegraph, reductbound, fullreduce, soledge, solnode, &offsetnew) );
   }

   /* get number of remaining vertices, edges and terminals */
   graph_get_nVET(prunegraph, &annodes, &anedges, &anterms);

   /* main reduction loop */
   for( i = 0; i < SLACKPRUNE_MAXREDROUNDS && anterms > 2; i++ )
   {
      SCIP_Bool solIsImproved;
      SCIP_Bool solIsRebuilt;
      int danelims;
      SCIP_Bool solgiven;

      SCIPdebugMessage("starting round %d \n", i);

      /* update reduction bounds */
      setMinMaxElims(scip, &minnelims, &lminnelims, annodes, anedges, anterms, i + 1, SLACKPRUNE_MAXREDROUNDS);

      solgiven = ((i == 0) && !initialreduce);

      /*  perform heuristic reductions */
      SCIP_CALL( reduce_daSlackPrune(scip, prunegraph, minnelims, solgiven, soledge, solnode, &danelims, &ubnew, &solIsImproved, &solIsRebuilt) );

      /* delete all vertices not reachable from the root */
      SCIP_CALL( reduce_unconnected(scip, prunegraph) );

      assert(graph_valid(scip, prunegraph));

      graph_get_nVET(prunegraph, &annodes, &anedges, &anterms);

      if( anterms <= 2 )
         break;

      SCIPdebugMessage("minelims %d really reduced: %d \n", minnelims, danelims);

      /* not enough reductions possible? */
      if( danelims < lminnelims )
      {
         SCIPdebugMessage("too few elims in DA, break %d < %d\n\n", danelims, lminnelims);
         i = SLACKPRUNE_MAXREDROUNDS;
      }

      /* solution found by ascend and prune? */
      if( solIsImproved )
      {
         assert(solstp_isValid(scip, prunegraph, soledge));
         SCIP_CALL( SCIPStpHeurLocalRun(scip, prunegraph, soledge) );

         SCIP_CALL( SCIPStpHeurPruneUpdateSols(scip, g, prunegraph, solnode, soledge,
               globalsoledge, &globalobj, TRUE, success) );
      }
      else if( solIsRebuilt )
      {
         assert(solstp_isValid(scip, prunegraph, soledge));
         SCIP_CALL( SCIPStpHeurPruneUpdateSols(scip, g, prunegraph, solnode, soledge,
               globalsoledge, &globalobj, FALSE, success) );
      }

      if( solIsImproved || solIsRebuilt )
      {
         const SCIP_Real obj = solstp_getObj(prunegraph, soledge, offsetnew);
         SCIPdebugMessage("old solution: %f new solution %f \n\n", ubbest + SCIPprobdataGetOffset(scip), obj + SCIPprobdataGetOffset(scip));

         if( SCIPisLE(scip, obj, ubbest) )
            ubbest = obj;
      }
      graph_get_nVET(prunegraph, &annodes, &anedges, &anterms);
      reductbound = getRedBound(i, anedges);

      SCIP_CALL( reduceExact(scip, prunegraph, reductbound, fullreduce, soledge, solnode, &offsetnew) );

      graph_get_nVET(prunegraph, &annodes, &anedges, &anterms);
   } /* reduction loop */

   /* NOTE: might still help, even though heuristic was already called */
   SCIP_CALL(SCIPStpHeurLocalRun(scip, g, globalsoledge));

   graph_path_exit(scip, prunegraph);

   *success = solstp_isValid(scip, g, globalsoledge);
   BMScopyMemoryArray(soledge, globalsoledge, nedges);

   assert(*success);

   graph_free(scip, &prunegraph, TRUE);
   SCIPfreeBufferArray(scip, &globalsoledge);
   SCIPfreeBufferArray(scip, &solnode);

<<<<<<< HEAD
   if( probtype == STP_RSMT || probtype == STP_OARSMT || probtype == STP_GSTP )
      g->stp_type = probtype;
=======
   return SCIP_OKAY;
}


/** execute slack-and-prune heuristic on given graph */
SCIP_RETCODE SCIPStpHeurSlackPruneRunPcMw(
   SCIP*                 scip,               /**< SCIP data structure */
   SCIP_VAR**            vars,               /**< problem variables or NULL */
   GRAPH*                g,                  /**< graph data structure */
   int*                  soledge,            /**< array to 1. provide and 2. return primal solution */
   SCIP_Bool*            success             /**< feasible solution found? */
   )
{
   GRAPH*    prunegraph;
   PATH*    vnoi;
   PATH*    path;
   GNODE** gnodearr;
   SCIP_Real    ubbest;
   SCIP_Real    offsetnew;
   SCIP_Real*    cost;
   SCIP_Real*    costrev;
   SCIP_Real*    nodearrreal;
   int     i;
   int     k;
   int     e;
   int     nterms;
   int     nnodes;
   int     nedges;
   int     anterms;
   int     anedges;
   int     annodes;
   int     minnelims;
   int     lminnelims;
   int     reductbound;
   int     nprunenodes;
   int     npruneedges;
   int*     state;
   int*     vbase;
   int*     solnode;
   int*     edgearrint;
   int*     nodearrint;
   int*     nodearrint2;
   int*     nodearrint3;
   STP_Bool*     nodearrchar;

   assert(g != NULL);
   assert(scip != NULL);
   assert(soledge != NULL);
   assert(graph_sol_valid(scip, g, soledge));

   nterms = g->terms;
   nedges = g->edges;
   nnodes = g->knots;

   /* allocate memory */
   SCIP_CALL( SCIPallocBufferArray(scip, &solnode, nnodes) );
   SCIP_CALL( SCIPallocBufferArray(scip, &cost, nedges) );
   SCIP_CALL( SCIPallocBufferArray(scip, &costrev, nedges) );

   /* mark solution vertices */
   for( k = 0; k < nnodes; k++ )
      solnode[k] = UNKNOWN;

   ubbest = 0.0;

   /* set solution array and get solution value (with respect to current, possibly reduced, graph) */
   for( e = 0; e < nedges; e++ )
   {
      if( soledge[e] == CONNECT )
      {
         ubbest += g->cost[e];
         solnode[g->tail[e]] = CONNECT;
         solnode[g->head[e]] = CONNECT;
      }
   }

   /* set offset (within new graph) to 0.0 */
   offsetnew = 0.0;

   /* allocate memory for reduction methods */
   SCIP_CALL( SCIPallocBufferArray(scip, &gnodearr, nterms - 1) );
   for( i = 0; i < nterms - 1; i++ )
   {
      SCIP_CALL( SCIPallocBuffer(scip, &gnodearr[i]) ); /*lint !e866*/
   }

   SCIP_CALL( SCIPallocBufferArray(scip, &nodearrreal, nnodes + 1) );
   SCIP_CALL( SCIPallocBufferArray(scip, &nodearrint, nnodes + 1) );
   SCIP_CALL( SCIPallocBufferArray(scip, &nodearrint2, nnodes) );
   SCIP_CALL( SCIPallocBufferArray(scip, &nodearrint3, nnodes) );
   SCIP_CALL( SCIPallocBufferArray(scip, &nodearrchar, nnodes + 1) );
   SCIP_CALL( SCIPallocBufferArray(scip, &state, 3 * nnodes) );
   SCIP_CALL( SCIPallocBufferArray(scip, &vbase, 3 * nnodes) );
   SCIP_CALL( SCIPallocBufferArray(scip, &vnoi, 3 * nnodes) );
   SCIP_CALL( SCIPallocBufferArray(scip, &path, nnodes) );

   /* copy the graph */
   SCIP_CALL( graph_copy(scip, g, &prunegraph) );

   /* set ancestors of the new graph */
   SCIP_CALL( graph_init_history(scip, prunegraph) );

   edgearrint = soledge;

   /* variables given? */
   if( vars != NULL )
   {
      /* delete fixed edges from the new graph */
      for( e = 0; e < nedges; e += 2 )
      {
         /* both e and its anti-parallel edge fixed to zero? */
         if( SCIPvarGetUbLocal(vars[e]) < 0.5 && SCIPvarGetUbLocal(vars[e + 1]) < 0.5
            && soledge[e] != CONNECT && soledge[e + 1] != CONNECT && !Is_term(g->term[g->tail[e]]) && !Is_term(g->term[g->head[e]]) )
         {
            graph_edge_del(scip, prunegraph, e, TRUE);
         }
      }
   }

   SCIP_CALL( graph_path_init(scip, prunegraph) );

   npruneedges = prunegraph->edges;
   nprunenodes = prunegraph->knots;
   prunegraph->norgmodeledges = npruneedges;
   prunegraph->norgmodelknots = nprunenodes;

   /* get number of remaining vertices, edges and terminals */
   graph_get_NVET(prunegraph, &annodes, &anedges, &anterms);

   /* main reduction loop */
   for( i = 0; i < SLACKPRUNE_MAXREDROUNDS && anterms > 3; i++ )
   {
      SCIP_Real obj;
      SCIP_Bool apsuccess;
      int danelims;

      /* update reduction bounds */
      setMinMaxElims(scip, &minnelims, &lminnelims, annodes, anedges, anterms, i + 1, SLACKPRUNE_MAXREDROUNDS);

#if BREAKONERROR
      if( minnelims > (anedges / 2) )
      {
         printf("too many elim %d \n", minnelims);
         return SCIP_ERROR;
      }
#endif

      /*  perform heuristic reductions */
      SCIP_CALL( reduce_daSlackPruneMw(scip, prunegraph, vnoi, gnodearr, cost, costrev, nodearrreal, vbase, nodearrint,
            edgearrint, nodearrint2, solnode, nodearrchar, &danelims, minnelims, ((i == 0))) );

      updateSolNodeArray(prunegraph, edgearrint, solnode, nprunenodes, npruneedges);

      /* calculate objective value of solution */
      obj = graph_sol_getObj(prunegraph->cost, edgearrint, offsetnew, npruneedges);

      ubbest = obj;

      /* delete all vertices not reachable from the root */
      SCIP_CALL( level0(scip, prunegraph) );

      assert(graph_valid(prunegraph));

      /* get number of remaining vertices, edges and terminals */
      graph_get_NVET(prunegraph, &annodes, &anedges, &anterms);

      /* update reduction bounds */
      setMinMaxElims(scip, &minnelims, &lminnelims, annodes, anedges, anterms, i + 1, SLACKPRUNE_MAXREDROUNDS);

      if( anterms <= 3 )
      {
         SCIPdebugMessage("graph vanished in SLACKPRUNE \n\n");
         break;
      }

      SCIPdebugMessage("SP: minelimsx %d really reduced: %d \n", minnelims, danelims);

      /* not enough reductions possible? */
      if( danelims < lminnelims )
      {
         SCIPdebugMessage("too little elims in DA OUT !! %d < %d\n\n", danelims, lminnelims);
         i = SLACKPRUNE_MAXREDROUNDS;
      }

      /* compute new guiding solution */
      SCIP_CALL( SCIPStpHeurAscendPruneRun(scip, NULL, prunegraph, cost, edgearrint, vbase, -1, nodearrchar, &apsuccess, FALSE) );

      /* solution found by ascend and prune? */
      if( apsuccess )
      {
         /* calculate objective value of solution */
         obj = graph_sol_getObj(prunegraph->cost, edgearrint, offsetnew, npruneedges);

         SCIPdebugMessage(" old solution: %f AP solution %f \n", ubbest + SCIPprobdataGetOffset(scip), obj + SCIPprobdataGetOffset(scip));
         SCIPdebugMessage("offsetnew %f \n", offsetnew);

         /* obj <= incumbent objective value? */
         if( SCIPisLT(scip, obj, ubbest) )
            updateSolNodeArray(prunegraph, edgearrint, solnode, nprunenodes, npruneedges);
      }

      /* get number of remaining edges */
      graph_get_NVET(prunegraph, &annodes, &anedges, &anterms);

      reductbound = getRedBound(i, anedges);

      /* reduction loop */
      SCIP_CALL( redLoopMw(scip, prunegraph, vnoi, path, NULL, NULL, NULL, NULL, state,
            vbase, nodearrint, NULL, nodearrint2, nodearrint3, solnode, nodearrchar, &offsetnew, FALSE, FALSE, FALSE, reductbound, TRUE) );

      assert(graph_valid(prunegraph));

#if BREAKONERROR
      if( !graph_valid(prunegraph) )
      {
         printf("SP: not valid2 %d \n", 0);
         return SCIP_ERROR;
      }
#endif

      /* get number of remaining edges */
      graph_get_NVET(prunegraph, &annodes, &anedges, &anterms);
   } /* reduction loop */

   /* if graph not vanished, compute solution */
   if( prunegraph->grad[prunegraph->source] > 0 )
   {
      IDX** ancestors = prunegraph->ancestors;
      SCIP_Real objorg;
      SCIP_Real objprune;

      /* build solution on solnode nodes */

      for( e = 0; e < nedges; e++ )
         soledge[e] = UNKNOWN;

      for( k = 0; k < nnodes; k++ )
         nodearrchar[k] = (solnode[k] == CONNECT);

      SCIP_CALL( SCIPStpHeurTMPrunePc(scip, prunegraph, prunegraph->cost, soledge, nodearrchar) );

      for( k = 0; k < nnodes; k++ )
         nodearrchar[k] = FALSE;

      for( e = 0; e < nedges; e++ )
         if( soledge[e] == CONNECT )
            graph_sol_setNodeList(g, nodearrchar, ancestors[e]);

      /* calculate objective value of solution */
      objorg = graph_sol_getObj(prunegraph->cost, soledge, offsetnew, nedges);

      /* compute new solution on heuristically reduced graph */

#ifdef SCIP_DEBUG
      graph_get_NVET(prunegraph, &annodes, &anedges, &anterms);
      printf("final SP anedges: %d anterms: %d \n", anedges, anterms);
#endif

      SCIP_CALL( SCIPStpHeurPruneRun(scip, NULL, prunegraph, soledge, success, FALSE, TRUE) );

      if( !(*success) )
      {
#if BREAKONERROR
         printf("Xfailed to build tree\n");
         return SCIP_ERROR;
#endif
         goto TERMINATE;
      }

      /* calculate objective value of solution */
      objprune = graph_sol_getObj(prunegraph->cost, soledge, offsetnew, nedges);

      if( SCIPisLT(scip, objprune, objorg) )
      {
         /* mark vertices of solution found by prune heuristic */

         for( k = 0; k < nnodes; k++ )
            nodearrchar[k] = FALSE;

         for( e = 0; e < nedges; e++ )
            if( soledge[e] == CONNECT )
               graph_sol_setNodeList(g, nodearrchar, ancestors[e]);

      }
   }
   else
   {
      for( k = 0; k < nnodes; k++ )
         nodearrchar[k] = FALSE;
   }

   /* retransform edges fixed during graph reduction */
   graph_sol_setNodeList(g, nodearrchar, prunegraph->fixedges);

   SCIP_CALL( graph_sol_markPcancestors(scip, prunegraph->pcancestors, prunegraph->orgtail, prunegraph->orghead, nnodes,
         nodearrchar, NULL, NULL, NULL, NULL) );

   for( e = 0; e < nedges; e++ )
      soledge[e] = UNKNOWN;

   SCIP_CALL( SCIPStpHeurTMPrunePc(scip, g, g->cost, soledge, nodearrchar) );
   *success = graph_sol_valid(scip, g, soledge);

 TERMINATE:

   /* free memory */
   graph_path_exit(scip, prunegraph);
   graph_free(scip, &prunegraph, TRUE);

   SCIPfreeBufferArray(scip, &path);
   SCIPfreeBufferArray(scip, &vnoi);
   SCIPfreeBufferArray(scip, &vbase);
   SCIPfreeBufferArray(scip, &state);
   SCIPfreeBufferArray(scip, &nodearrchar);
   SCIPfreeBufferArray(scip, &nodearrint3);
   SCIPfreeBufferArray(scip, &nodearrint2);
   SCIPfreeBufferArray(scip, &nodearrint);
   SCIPfreeBufferArray(scip, &nodearrreal);

   for( i = nterms - 2; i >= 0; i-- )
      SCIPfreeBuffer(scip, &gnodearr[i]);
   SCIPfreeBufferArray(scip, &gnodearr);

   SCIPfreeBufferArray(scip, &costrev);
   SCIPfreeBufferArray(scip, &cost);
   SCIPfreeBufferArray(scip, &solnode);
>>>>>>> 929c17e7

   return SCIP_OKAY;
}


/** creates the slackprune primal heuristic and includes it in SCIP */
SCIP_RETCODE SCIPStpIncludeHeurSlackPrune(
   SCIP*                 scip                /**< SCIP data structure */
   )
{
   SCIP_HEURDATA* heurdata;
   SCIP_HEUR* heur;

   /* create slackprune primal heuristic data */
   SCIP_CALL( SCIPallocMemory(scip, &heurdata) );

   /* include primal heuristic */
   SCIP_CALL( SCIPincludeHeurBasic(scip, &heur,
         HEUR_NAME, HEUR_DESC, HEUR_DISPCHAR, HEUR_PRIORITY, HEUR_FREQ, HEUR_FREQOFS,
         HEUR_MAXDEPTH, HEUR_TIMING, HEUR_USESSUBSCIP, heurExecSlackPrune, heurdata) );

   assert(heur != NULL);

   /* set non fundamental callbacks via setter functions */
   SCIP_CALL( SCIPsetHeurCopy(scip, heur, heurCopySlackPrune) );
   SCIP_CALL( SCIPsetHeurFree(scip, heur, heurFreeSlackPrune) );
   SCIP_CALL( SCIPsetHeurInit(scip, heur, heurInitSlackPrune) );
   SCIP_CALL( SCIPsetHeurInitsol(scip, heur, heurInitsolSlackPrune) );
   SCIP_CALL( SCIPsetHeurExitsol(scip, heur, heurExitsolSlackPrune) );

   /* add slackprune primal heuristic parameters */
   SCIP_CALL( SCIPaddBoolParam(scip, "heuristics/"HEUR_NAME"/maxfreq",
         "should the heuristic be executed at maximum frequeny?",
         &heurdata->maxfreq, FALSE, DEFAULT_SLACKPRUNE_MAXFREQ, NULL, NULL) );


   return SCIP_OKAY;
}<|MERGE_RESOLUTION|>--- conflicted
+++ resolved
@@ -802,337 +802,8 @@
    SCIPfreeBufferArray(scip, &globalsoledge);
    SCIPfreeBufferArray(scip, &solnode);
 
-<<<<<<< HEAD
    if( probtype == STP_RSMT || probtype == STP_OARSMT || probtype == STP_GSTP )
       g->stp_type = probtype;
-=======
-   return SCIP_OKAY;
-}
-
-
-/** execute slack-and-prune heuristic on given graph */
-SCIP_RETCODE SCIPStpHeurSlackPruneRunPcMw(
-   SCIP*                 scip,               /**< SCIP data structure */
-   SCIP_VAR**            vars,               /**< problem variables or NULL */
-   GRAPH*                g,                  /**< graph data structure */
-   int*                  soledge,            /**< array to 1. provide and 2. return primal solution */
-   SCIP_Bool*            success             /**< feasible solution found? */
-   )
-{
-   GRAPH*    prunegraph;
-   PATH*    vnoi;
-   PATH*    path;
-   GNODE** gnodearr;
-   SCIP_Real    ubbest;
-   SCIP_Real    offsetnew;
-   SCIP_Real*    cost;
-   SCIP_Real*    costrev;
-   SCIP_Real*    nodearrreal;
-   int     i;
-   int     k;
-   int     e;
-   int     nterms;
-   int     nnodes;
-   int     nedges;
-   int     anterms;
-   int     anedges;
-   int     annodes;
-   int     minnelims;
-   int     lminnelims;
-   int     reductbound;
-   int     nprunenodes;
-   int     npruneedges;
-   int*     state;
-   int*     vbase;
-   int*     solnode;
-   int*     edgearrint;
-   int*     nodearrint;
-   int*     nodearrint2;
-   int*     nodearrint3;
-   STP_Bool*     nodearrchar;
-
-   assert(g != NULL);
-   assert(scip != NULL);
-   assert(soledge != NULL);
-   assert(graph_sol_valid(scip, g, soledge));
-
-   nterms = g->terms;
-   nedges = g->edges;
-   nnodes = g->knots;
-
-   /* allocate memory */
-   SCIP_CALL( SCIPallocBufferArray(scip, &solnode, nnodes) );
-   SCIP_CALL( SCIPallocBufferArray(scip, &cost, nedges) );
-   SCIP_CALL( SCIPallocBufferArray(scip, &costrev, nedges) );
-
-   /* mark solution vertices */
-   for( k = 0; k < nnodes; k++ )
-      solnode[k] = UNKNOWN;
-
-   ubbest = 0.0;
-
-   /* set solution array and get solution value (with respect to current, possibly reduced, graph) */
-   for( e = 0; e < nedges; e++ )
-   {
-      if( soledge[e] == CONNECT )
-      {
-         ubbest += g->cost[e];
-         solnode[g->tail[e]] = CONNECT;
-         solnode[g->head[e]] = CONNECT;
-      }
-   }
-
-   /* set offset (within new graph) to 0.0 */
-   offsetnew = 0.0;
-
-   /* allocate memory for reduction methods */
-   SCIP_CALL( SCIPallocBufferArray(scip, &gnodearr, nterms - 1) );
-   for( i = 0; i < nterms - 1; i++ )
-   {
-      SCIP_CALL( SCIPallocBuffer(scip, &gnodearr[i]) ); /*lint !e866*/
-   }
-
-   SCIP_CALL( SCIPallocBufferArray(scip, &nodearrreal, nnodes + 1) );
-   SCIP_CALL( SCIPallocBufferArray(scip, &nodearrint, nnodes + 1) );
-   SCIP_CALL( SCIPallocBufferArray(scip, &nodearrint2, nnodes) );
-   SCIP_CALL( SCIPallocBufferArray(scip, &nodearrint3, nnodes) );
-   SCIP_CALL( SCIPallocBufferArray(scip, &nodearrchar, nnodes + 1) );
-   SCIP_CALL( SCIPallocBufferArray(scip, &state, 3 * nnodes) );
-   SCIP_CALL( SCIPallocBufferArray(scip, &vbase, 3 * nnodes) );
-   SCIP_CALL( SCIPallocBufferArray(scip, &vnoi, 3 * nnodes) );
-   SCIP_CALL( SCIPallocBufferArray(scip, &path, nnodes) );
-
-   /* copy the graph */
-   SCIP_CALL( graph_copy(scip, g, &prunegraph) );
-
-   /* set ancestors of the new graph */
-   SCIP_CALL( graph_init_history(scip, prunegraph) );
-
-   edgearrint = soledge;
-
-   /* variables given? */
-   if( vars != NULL )
-   {
-      /* delete fixed edges from the new graph */
-      for( e = 0; e < nedges; e += 2 )
-      {
-         /* both e and its anti-parallel edge fixed to zero? */
-         if( SCIPvarGetUbLocal(vars[e]) < 0.5 && SCIPvarGetUbLocal(vars[e + 1]) < 0.5
-            && soledge[e] != CONNECT && soledge[e + 1] != CONNECT && !Is_term(g->term[g->tail[e]]) && !Is_term(g->term[g->head[e]]) )
-         {
-            graph_edge_del(scip, prunegraph, e, TRUE);
-         }
-      }
-   }
-
-   SCIP_CALL( graph_path_init(scip, prunegraph) );
-
-   npruneedges = prunegraph->edges;
-   nprunenodes = prunegraph->knots;
-   prunegraph->norgmodeledges = npruneedges;
-   prunegraph->norgmodelknots = nprunenodes;
-
-   /* get number of remaining vertices, edges and terminals */
-   graph_get_NVET(prunegraph, &annodes, &anedges, &anterms);
-
-   /* main reduction loop */
-   for( i = 0; i < SLACKPRUNE_MAXREDROUNDS && anterms > 3; i++ )
-   {
-      SCIP_Real obj;
-      SCIP_Bool apsuccess;
-      int danelims;
-
-      /* update reduction bounds */
-      setMinMaxElims(scip, &minnelims, &lminnelims, annodes, anedges, anterms, i + 1, SLACKPRUNE_MAXREDROUNDS);
-
-#if BREAKONERROR
-      if( minnelims > (anedges / 2) )
-      {
-         printf("too many elim %d \n", minnelims);
-         return SCIP_ERROR;
-      }
-#endif
-
-      /*  perform heuristic reductions */
-      SCIP_CALL( reduce_daSlackPruneMw(scip, prunegraph, vnoi, gnodearr, cost, costrev, nodearrreal, vbase, nodearrint,
-            edgearrint, nodearrint2, solnode, nodearrchar, &danelims, minnelims, ((i == 0))) );
-
-      updateSolNodeArray(prunegraph, edgearrint, solnode, nprunenodes, npruneedges);
-
-      /* calculate objective value of solution */
-      obj = graph_sol_getObj(prunegraph->cost, edgearrint, offsetnew, npruneedges);
-
-      ubbest = obj;
-
-      /* delete all vertices not reachable from the root */
-      SCIP_CALL( level0(scip, prunegraph) );
-
-      assert(graph_valid(prunegraph));
-
-      /* get number of remaining vertices, edges and terminals */
-      graph_get_NVET(prunegraph, &annodes, &anedges, &anterms);
-
-      /* update reduction bounds */
-      setMinMaxElims(scip, &minnelims, &lminnelims, annodes, anedges, anterms, i + 1, SLACKPRUNE_MAXREDROUNDS);
-
-      if( anterms <= 3 )
-      {
-         SCIPdebugMessage("graph vanished in SLACKPRUNE \n\n");
-         break;
-      }
-
-      SCIPdebugMessage("SP: minelimsx %d really reduced: %d \n", minnelims, danelims);
-
-      /* not enough reductions possible? */
-      if( danelims < lminnelims )
-      {
-         SCIPdebugMessage("too little elims in DA OUT !! %d < %d\n\n", danelims, lminnelims);
-         i = SLACKPRUNE_MAXREDROUNDS;
-      }
-
-      /* compute new guiding solution */
-      SCIP_CALL( SCIPStpHeurAscendPruneRun(scip, NULL, prunegraph, cost, edgearrint, vbase, -1, nodearrchar, &apsuccess, FALSE) );
-
-      /* solution found by ascend and prune? */
-      if( apsuccess )
-      {
-         /* calculate objective value of solution */
-         obj = graph_sol_getObj(prunegraph->cost, edgearrint, offsetnew, npruneedges);
-
-         SCIPdebugMessage(" old solution: %f AP solution %f \n", ubbest + SCIPprobdataGetOffset(scip), obj + SCIPprobdataGetOffset(scip));
-         SCIPdebugMessage("offsetnew %f \n", offsetnew);
-
-         /* obj <= incumbent objective value? */
-         if( SCIPisLT(scip, obj, ubbest) )
-            updateSolNodeArray(prunegraph, edgearrint, solnode, nprunenodes, npruneedges);
-      }
-
-      /* get number of remaining edges */
-      graph_get_NVET(prunegraph, &annodes, &anedges, &anterms);
-
-      reductbound = getRedBound(i, anedges);
-
-      /* reduction loop */
-      SCIP_CALL( redLoopMw(scip, prunegraph, vnoi, path, NULL, NULL, NULL, NULL, state,
-            vbase, nodearrint, NULL, nodearrint2, nodearrint3, solnode, nodearrchar, &offsetnew, FALSE, FALSE, FALSE, reductbound, TRUE) );
-
-      assert(graph_valid(prunegraph));
-
-#if BREAKONERROR
-      if( !graph_valid(prunegraph) )
-      {
-         printf("SP: not valid2 %d \n", 0);
-         return SCIP_ERROR;
-      }
-#endif
-
-      /* get number of remaining edges */
-      graph_get_NVET(prunegraph, &annodes, &anedges, &anterms);
-   } /* reduction loop */
-
-   /* if graph not vanished, compute solution */
-   if( prunegraph->grad[prunegraph->source] > 0 )
-   {
-      IDX** ancestors = prunegraph->ancestors;
-      SCIP_Real objorg;
-      SCIP_Real objprune;
-
-      /* build solution on solnode nodes */
-
-      for( e = 0; e < nedges; e++ )
-         soledge[e] = UNKNOWN;
-
-      for( k = 0; k < nnodes; k++ )
-         nodearrchar[k] = (solnode[k] == CONNECT);
-
-      SCIP_CALL( SCIPStpHeurTMPrunePc(scip, prunegraph, prunegraph->cost, soledge, nodearrchar) );
-
-      for( k = 0; k < nnodes; k++ )
-         nodearrchar[k] = FALSE;
-
-      for( e = 0; e < nedges; e++ )
-         if( soledge[e] == CONNECT )
-            graph_sol_setNodeList(g, nodearrchar, ancestors[e]);
-
-      /* calculate objective value of solution */
-      objorg = graph_sol_getObj(prunegraph->cost, soledge, offsetnew, nedges);
-
-      /* compute new solution on heuristically reduced graph */
-
-#ifdef SCIP_DEBUG
-      graph_get_NVET(prunegraph, &annodes, &anedges, &anterms);
-      printf("final SP anedges: %d anterms: %d \n", anedges, anterms);
-#endif
-
-      SCIP_CALL( SCIPStpHeurPruneRun(scip, NULL, prunegraph, soledge, success, FALSE, TRUE) );
-
-      if( !(*success) )
-      {
-#if BREAKONERROR
-         printf("Xfailed to build tree\n");
-         return SCIP_ERROR;
-#endif
-         goto TERMINATE;
-      }
-
-      /* calculate objective value of solution */
-      objprune = graph_sol_getObj(prunegraph->cost, soledge, offsetnew, nedges);
-
-      if( SCIPisLT(scip, objprune, objorg) )
-      {
-         /* mark vertices of solution found by prune heuristic */
-
-         for( k = 0; k < nnodes; k++ )
-            nodearrchar[k] = FALSE;
-
-         for( e = 0; e < nedges; e++ )
-            if( soledge[e] == CONNECT )
-               graph_sol_setNodeList(g, nodearrchar, ancestors[e]);
-
-      }
-   }
-   else
-   {
-      for( k = 0; k < nnodes; k++ )
-         nodearrchar[k] = FALSE;
-   }
-
-   /* retransform edges fixed during graph reduction */
-   graph_sol_setNodeList(g, nodearrchar, prunegraph->fixedges);
-
-   SCIP_CALL( graph_sol_markPcancestors(scip, prunegraph->pcancestors, prunegraph->orgtail, prunegraph->orghead, nnodes,
-         nodearrchar, NULL, NULL, NULL, NULL) );
-
-   for( e = 0; e < nedges; e++ )
-      soledge[e] = UNKNOWN;
-
-   SCIP_CALL( SCIPStpHeurTMPrunePc(scip, g, g->cost, soledge, nodearrchar) );
-   *success = graph_sol_valid(scip, g, soledge);
-
- TERMINATE:
-
-   /* free memory */
-   graph_path_exit(scip, prunegraph);
-   graph_free(scip, &prunegraph, TRUE);
-
-   SCIPfreeBufferArray(scip, &path);
-   SCIPfreeBufferArray(scip, &vnoi);
-   SCIPfreeBufferArray(scip, &vbase);
-   SCIPfreeBufferArray(scip, &state);
-   SCIPfreeBufferArray(scip, &nodearrchar);
-   SCIPfreeBufferArray(scip, &nodearrint3);
-   SCIPfreeBufferArray(scip, &nodearrint2);
-   SCIPfreeBufferArray(scip, &nodearrint);
-   SCIPfreeBufferArray(scip, &nodearrreal);
-
-   for( i = nterms - 2; i >= 0; i-- )
-      SCIPfreeBuffer(scip, &gnodearr[i]);
-   SCIPfreeBufferArray(scip, &gnodearr);
-
-   SCIPfreeBufferArray(scip, &costrev);
-   SCIPfreeBufferArray(scip, &cost);
-   SCIPfreeBufferArray(scip, &solnode);
->>>>>>> 929c17e7
 
    return SCIP_OKAY;
 }
