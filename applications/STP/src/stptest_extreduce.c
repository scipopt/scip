--- conflicted
+++ resolved
@@ -75,7 +75,6 @@
    return SCIP_OKAY;
 }
 
-<<<<<<< HEAD
 
 /** base method for extended edge reduction tests */
 static
@@ -108,8 +107,6 @@
 }
 
 
-=======
->>>>>>> 1e7f86e2
 /** frees, etc. */
 static
 void extTearDown(
@@ -118,11 +115,7 @@
    REDCOST*              redcostdata         /**< reduced cost data */
    )
 {
-<<<<<<< HEAD
    reduce_redcostdataFreeMembers(scip, redcostdata);
-=======
-   reduce_redcostdataTearDown(scip, redcostdata);
->>>>>>> 1e7f86e2
 
    graph_path_exit(scip, graph);
    graph_free(scip, &graph, TRUE);
@@ -406,19 +399,12 @@
    SCIP_Real cutoff = 100.0;
    int edge;
    SCIP_Bool deletable;
-<<<<<<< HEAD
    REDCOST redcostdata;
 
    assert(variant == 1 || variant == 2);
 
    SCIP_CALL( reduce_redcostdataInit(scip, nnodes, nedges, cutoff, root, &redcostdata) );
 
-=======
-   REDCOST redcostdata = reduce_redcostdataBuild(scip, nnodes, nedges, cutoff, root);
-
-   assert(variant == 1 || variant == 2);
-
->>>>>>> 1e7f86e2
    SCIP_CALL( graph_init(scip, &graph, nnodes, nedges, 1) );
 
    graph_knot_add(graph, 0);
@@ -466,11 +452,7 @@
 
    if( variant == 1 )
    {
-<<<<<<< HEAD
       SCIP_CALL(extCheckArc(scip, graph, &redcostdata, edgedeleted, edge, -1, nnodes, &deletable, TRUE));
-=======
-      SCIP_CALL(extArc(scip, graph, &redcostdata, edgedeleted, edge, -1, nnodes, &deletable, TRUE));
->>>>>>> 1e7f86e2
       assert(deletable);
    }
    else
@@ -511,20 +493,13 @@
    SCIP_Real cutoff = 100.0;
    int edge;
    SCIP_Bool deletable;
-<<<<<<< HEAD
    REDCOST redcostdata;
-=======
-   REDCOST redcostdata = reduce_redcostdataBuild(scip, nnodes, nedges, cutoff, root);
->>>>>>> 1e7f86e2
 
    assert(scip);
    assert(variant == 1 || variant == 2 || variant == 3);
 
-<<<<<<< HEAD
    SCIP_CALL( reduce_redcostdataInit(scip, nnodes, nedges, cutoff, root, &redcostdata) );
 
-=======
->>>>>>> 1e7f86e2
    SCIP_CALL( graph_init(scip, &graph, nnodes, nedges, 1) );
 
    graph_knot_add(graph, 0);
@@ -566,11 +541,8 @@
 
    if( variant == 1 )
    {
-<<<<<<< HEAD
       SCIP_CALL(extCheckArc(scip, graph, &redcostdata, edgedeleted, edge, -1, nnodes, &deletable, TRUE));
-=======
-      SCIP_CALL(extArc(scip, graph, &redcostdata, edgedeleted, edge, -1, nnodes, &deletable, TRUE));
->>>>>>> 1e7f86e2
+
       assert(deletable);
    }
    else if( variant == 2 )
@@ -622,21 +594,14 @@
    SCIP_Real cutoff = 7.0;
    int edge;
    SCIP_Bool deletable;
-<<<<<<< HEAD
    REDCOST redcostdata;
-=======
-   REDCOST redcostdata = reduce_redcostdataBuild(scip, nnodes, nedges, cutoff, root);
->>>>>>> 1e7f86e2
 
    assert(scip);
 
    SCIP_CALL( reduce_redcostdataInit(scip, nnodes, nedges, cutoff, root, &redcostdata) );
 
-<<<<<<< HEAD
    SCIP_CALL( graph_init(scip, &graph, nnodes, nedges, 1) );
 
-=======
->>>>>>> 1e7f86e2
    /* build graph */
    graph_knot_add(graph, 0);
 
@@ -755,21 +720,14 @@
    SCIP_Real cutoff = 100.0;
    int edge;
    SCIP_Bool deletable;
-<<<<<<< HEAD
    REDCOST redcostdata;
-=======
-   REDCOST redcostdata = reduce_redcostdataBuild(scip, nnodes, nedges, cutoff, root);
->>>>>>> 1e7f86e2
 
    assert(scip);
 
    SCIP_CALL( reduce_redcostdataInit(scip, nnodes, nedges, cutoff, root, &redcostdata) );
 
-<<<<<<< HEAD
    SCIP_CALL( graph_init(scip, &graph, nnodes, nedges, 1) );
 
-=======
->>>>>>> 1e7f86e2
    graph_knot_add(graph, 0);
 
    /* also add dummy nodes to avoid full stack */
@@ -815,11 +773,7 @@
          }
       }
 
-<<<<<<< HEAD
       SCIP_CALL(extCheckArc(scip, graph, &redcostdata, edgedeleted, edge, -1, nnodes, &deletable, FALSE));
-=======
-      SCIP_CALL(extArc(scip, graph, &redcostdata, edgedeleted, edge, -1, nnodes, &deletable, FALSE));
->>>>>>> 1e7f86e2
 
       STPTEST_ASSERT_MSG(deletable, "edge was not deleted \n");
    }
@@ -844,13 +798,11 @@
    SCIP_Real cutoff = 0.0;
    int edge;
    SCIP_Bool deletable;
-<<<<<<< HEAD
    REDCOST redcostdata;
 
+   assert(scip);
+
    SCIP_CALL( reduce_redcostdataInit(scip, nnodes, nedges, cutoff, root, &redcostdata) );
-=======
-   REDCOST redcostdata = reduce_redcostdataBuild(scip, nnodes, nedges, cutoff, root);
->>>>>>> 1e7f86e2
 
    SCIP_CALL( graph_init(scip, &graph, nnodes, nedges, 1) );
 
@@ -882,11 +834,7 @@
 
    edge = 0;
 
-<<<<<<< HEAD
    SCIP_CALL(extCheckArc(scip, graph, &redcostdata, edgedeleted, edge, -1, nnodes, &deletable, FALSE));
-=======
-   SCIP_CALL(extArc(scip, graph, &redcostdata, edgedeleted, edge, -1, nnodes, &deletable, FALSE));
->>>>>>> 1e7f86e2
 
    STPTEST_ASSERT_MSG(deletable, "edge was not deleted \n");
 
@@ -905,22 +853,16 @@
    const int nedges = 16;
    const int root = 0;
    SCIP_Real cutoff = 100.0;
-<<<<<<< HEAD
    REDCOST redcostdata;
-=======
-   REDCOST redcostdata = reduce_redcostdataBuild(scip, nnodes, nedges, cutoff, root);
->>>>>>> 1e7f86e2
+
    STP_Bool* edgedeleted = NULL;
    int testedge = 0;
    SCIP_Bool deletable;
 
    assert(scip);
 
-<<<<<<< HEAD
    SCIP_CALL( reduce_redcostdataInit(scip, nnodes, nedges, cutoff, root, &redcostdata) );
 
-=======
->>>>>>> 1e7f86e2
    SCIP_CALL( graph_init(scip, &graph, nnodes, nedges, 1) );
 
    /* build tree*/
@@ -950,11 +892,7 @@
    SCIP_CALL( graph_init_history(scip, graph) );
    SCIP_CALL( graph_path_init(scip, graph) );
 
-<<<<<<< HEAD
    SCIP_CALL(extCheckEdge(scip, graph, &redcostdata, edgedeleted, testedge, &deletable, FALSE));
-=======
-   SCIP_CALL(extArc(scip, graph, &redcostdata, edgedeleted, testedge, -1, nnodes, &deletable, FALSE));
->>>>>>> 1e7f86e2
 
  //  STPTEST_ASSERT_MSG(deletable, "edge was not deleted \n");
 
