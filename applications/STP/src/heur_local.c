--- conflicted
+++ resolved
@@ -1444,17 +1444,10 @@
                edgecost = vnoi[graph->tail[newedge]].dist + graph->cost[newedge] + vnoi[graph->head[newedge]].dist;
                if( SCIPisLT(scip, edgecost, kpathcost) )
                {
-<<<<<<< HEAD
-                  node = SCIPunionfindFind(&uf, vbase[graph->head[newedge]]);
+                  node = SCIPSTPunionfindFind(&uf, vbase[graph->head[newedge]]);
 
                   SCIPdebugMessage( "ADDING NEW KEY PATH (%f )\n", edgecost - kpathcost );
 
-=======
-                  node = SCIPSTPunionfindFind(&uf, vbase[graph->head[newedge]]);
-#ifdef printDebug
-                  printf( "ADDING NEW KEY PATH (%f )\n", edgecost - kpathcost );
-#endif
->>>>>>> 991eafad
                   localmoves++;
 
                   /* remove old keypath */
