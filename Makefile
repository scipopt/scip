#* * * * * * * * * * * * * * * * * * * * * * * * * * * * * * * * * * * * * * *
#*                                                                           *
#*                  This file is part of the program and library             *
#*         SCIP --- Solving Constraint Integer Programs                      *
#*                                                                           *
#*    Copyright (C) 2002-2015 Konrad-Zuse-Zentrum                            *
#*                            fuer Informationstechnik Berlin                *
#*                                                                           *
#*  SCIP is distributed under the terms of the ZIB Academic Licence.         *
#*                                                                           *
#*  You should have received a copy of the ZIB Academic License              *
#*  along with SCIP; see the file COPYING. If not email to scip@zib.de.      *
#*                                                                           *
#* * * * * * * * * * * * * * * * * * * * * * * * * * * * * * * * * * * * * * *

#@file    Makefile
#@brief   SCIP Makefile
#@author  Thorsten Koch
#@author  Tobias Achterberg
#@author  Marc Pfetsch
#@author  Timo Berthold

#-----------------------------------------------------------------------------
# paths variables
#-----------------------------------------------------------------------------

# define to be able to locate library files
ifeq ($(OSTYPE),mingw)
SCIPDIR		=	./
else
SCIPDIR		=	$(realpath .)
endif

INSTALLDIR	=

#-----------------------------------------------------------------------------
# load default settings and detect host architecture
#-----------------------------------------------------------------------------
include $(SCIPDIR)/make/make.project


#-----------------------------------------------------------------------------
# default settings
#-----------------------------------------------------------------------------

VERSION		=	3.1.1.1
SCIPGITHASH	=
SOFTLINKS	=
MAKESOFTLINKS	=	true
TOUCHLINKS	=	false

#-----------------------------------------------------------------------------
# LP Solver Interface
#-----------------------------------------------------------------------------

LPILIBSHORTNAME	=	lpi$(LPS)
LPILIBNAME	=	$(LPILIBSHORTNAME)-$(VERSION)
LPILIBOBJ	=
LPSOPTIONS	=
LPIINSTMSG	=

LPSCHECKDEP	:=	$(SRCDIR)/depend.lpscheck
LPSCHECKSRC	:=	$(shell cat $(LPSCHECKDEP))

LPSOPTIONS	+=	cpx
ifeq ($(LPS),cpx)
FLAGS		+=	-I$(LIBDIR)/cpxinc
LPILIBOBJ	=	lpi/lpi_cpx.o scip/bitencode.o blockmemshell/memory.o scip/message.o
LPILIBSRC  	=	$(addprefix $(SRCDIR)/,$(LPILIBOBJ:.o=.c))
SOFTLINKS	+=	$(LIBDIR)/cpxinc
SOFTLINKS	+=	$(LIBDIR)/libcplex.$(OSTYPE).$(ARCH).$(COMP).$(STATICLIBEXT)
SOFTLINKS	+=	$(LIBDIR)/libcplex.$(OSTYPE).$(ARCH).$(COMP).$(SHAREDLIBEXT)
LPIINSTMSG	=	"  -> \"cpxinc\" is the path to the CPLEX \"include\" directory, e.g., \"<CPLEX-path>/include/ilcplex\".\n"
LPIINSTMSG	+=	" -> \"libcplex.*\" is the path to the CPLEX library, e.g., \"<CPLEX-path>/lib/x86_rhel4.0_3.4/static_pic/libcplex.a\""
endif

LPSOPTIONS	+=	xprs
ifeq ($(LPS),xprs)
FLAGS		+=	-I$(LIBDIR)/xprsinc
LPILIBOBJ	=	lpi/lpi_xprs.o scip/bitencode.o blockmemshell/memory.o scip/message.o
LPILIBSRC  	=	$(addprefix $(SRCDIR)/,$(LPILIBOBJ:.o=.c))
SOFTLINKS	+=	$(LIBDIR)/xprsinc
SOFTLINKS	+=	$(LIBDIR)/libxpress.$(OSTYPE).$(ARCH).$(COMP).$(STATICLIBEXT)
SOFTLINKS	+=	$(LIBDIR)/libxpress.$(OSTYPE).$(ARCH).$(COMP).$(SHAREDLIBEXT)
LPIINSTMSG	=	"  -> \"xprsinc\" is the path to the XPRESS \"include\" directory, e.g., \"<XPRESS-path>/include\".\n"
LPIINSTMSG	+=	" -> \"libpress.*\" is the path to the XPRESS library, e.g., \"<XPRESS-path>/lib/libxpress.a\""
endif

LPSOPTIONS	+=	msk
ifeq ($(LPS),msk)
FLAGS		+=	-I$(LIBDIR)/mskinc
LPILIBOBJ	=	lpi/lpi_msk.o scip/bitencode.o blockmemshell/memory.o scip/message.o
LPILIBSRC  	=	$(addprefix $(SRCDIR)/,$(LPILIBOBJ:.o=.c))
SOFTLINKS	+=	$(LIBDIR)/mskinc
SOFTLINKS	+=	$(LIBDIR)/libmosek.$(OSTYPE).$(ARCH).$(COMP).$(STATICLIBEXT)
SOFTLINKS	+=	$(LIBDIR)/libmosek.$(OSTYPE).$(ARCH).$(COMP).$(SHAREDLIBEXT)
SOFTLINKS	+=	$(LIBDIR)/libiomp5.$(OSTYPE).$(ARCH).$(COMP).$(STATICLIBEXT)
SOFTLINKS	+=	$(LIBDIR)/libiomp5.$(OSTYPE).$(ARCH).$(COMP).$(SHAREDLIBEXT)
LPIINSTMSG	=	"  -> \"mskinc\" is the path to the Mosek \"include\" directory, e.g., \"<Mosek-path>/include\".\n"
LPIINSTMSG	+=	" -> \"libmosek.*\" is the path to the Mosek library, e.g., \"<Mosek-path>/lib/libmosek.a\".\n"
LPIINSTMSG	+=	" -> \"libiomp5.*\" is the path to the libiomp5, e.g., \"<Mosek-path>/lib/libiomp5.a\""
endif

LPSOPTIONS	+=	spx
ifeq ($(LPS),spx)
LINKER		=	CPP
FLAGS		+=	-I$(LIBDIR)/spxinc
ifeq ($(SPX_LEGACY),true)
CFLAGS		+= -DSOPLEX_LEGACY
CXXFLAGS		+= -DSOPLEX_LEGACY
endif
LPILIBOBJ	=	lpi/lpi_spx.o scip/bitencode.o blockmemshell/memory.o scip/message.o
LPILIBSRC	=	$(SRCDIR)/lpi/lpi_spx.cpp $(SRCDIR)/scip/bitencode.c $(SRCDIR)/blockmemshell/memory.c $(SRCDIR)/scip/message.c
SOFTLINKS	+=	$(LIBDIR)/spxinc
SOFTLINKS	+=	$(LIBDIR)/libsoplex.$(OSTYPE).$(ARCH).$(COMP).$(LPSOPT).$(STATICLIBEXT)
SOFTLINKS	+=	$(LIBDIR)/libsoplex.$(OSTYPE).$(ARCH).$(COMP).$(LPSOPT).$(SHAREDLIBEXT)
LPIINSTMSG	=	"  -> \"spxinc\" is the path to the SoPlex \"src\" directory, e.g., \"../../soplex/src\".\n"
LPIINSTMSG	+=	" -> \"libsoplex.*\" is the path to the SoPlex library, e.g., \"../../soplex/lib/libsoplex.$(OSTYPE).$(ARCH).$(COMP).$(LPSOPT).$(STATICLIBEXT)\""
ifeq ($(LPSCHECK),true)
FLAGS		+=	-DWITH_LPSCHECK -I$(LIBDIR)/cpxinc
SOFTLINKS	+=	$(LIBDIR)/cpxinc
SOFTLINKS	+=	$(LIBDIR)/libcplex.$(OSTYPE).$(ARCH).$(COMP).$(STATICLIBEXT)
SOFTLINKS	+=	$(LIBDIR)/libcplex.$(OSTYPE).$(ARCH).$(COMP).$(SHAREDLIBEXT)
LPIINSTMSG	+=	"  -> \"cpxinc\" is the path to the CPLEX \"include\" directory, e.g., \"<CPLEX-path>/include/ilcplex\".\n"
LPIINSTMSG	+=	" -> \"libcplex.*\" is the path to the CPLEX library, e.g., \"<CPLEX-path>/lib/x86_rhel4.0_3.4/static_pic/libcplex.a\""
endif
endif

LPSOPTIONS	+=	spx2
ifeq ($(LPS),spx2)
LINKER		=	CPP
FLAGS		+=	-I$(LIBDIR)/spxinc
LPILIBOBJ	=	lpi/lpi_spx2.o scip/bitencode.o blockmemshell/memory.o scip/message.o
LPILIBSRC	=	$(SRCDIR)/lpi/lpi_spx2.cpp $(SRCDIR)/scip/bitencode.c $(SRCDIR)/blockmemshell/memory.c $(SRCDIR)/scip/message.c
SOFTLINKS	+=	$(LIBDIR)/spxinc
SOFTLINKS	+=	$(LIBDIR)/libsoplex.$(OSTYPE).$(ARCH).$(COMP).$(LPSOPT).$(STATICLIBEXT)
SOFTLINKS	+=	$(LIBDIR)/libsoplex.$(OSTYPE).$(ARCH).$(COMP).$(LPSOPT).$(SHAREDLIBEXT)
LPIINSTMSG	=	"  -> \"spxinc\" is the path to the SoPlex \"src\" directory, e.g., \"../../soplex/src\".\n"
LPIINSTMSG	+=	" -> \"libsoplex.*\" is the path to the SoPlex library, e.g., \"../../soplex/lib/libsoplex.linux.x86.gnu.opt.a\""
ifeq ($(LPSCHECK),true)
FLAGS		+=	-DWITH_LPSCHECK -I$(LIBDIR)/cpxinc
SOFTLINKS	+=	$(LIBDIR)/cpxinc
SOFTLINKS	+=	$(LIBDIR)/libcplex.$(OSTYPE).$(ARCH).$(COMP).$(STATICLIBEXT)
SOFTLINKS	+=	$(LIBDIR)/libcplex.$(OSTYPE).$(ARCH).$(COMP).$(SHAREDLIBEXT)
LPIINSTMSG	+=	"  -> \"cpxinc\" is the path to the CPLEX \"include\" directory, e.g., \"<CPLEX-path>/include/ilcplex\".\n"
LPIINSTMSG	+=	" -> \"libcplex.*\" is the path to the CPLEX library, e.g., \"<CPLEX-path>/lib/x86_rhel4.0_3.4/static_pic/libcplex.a\""
endif
endif

LPSOPTIONS	+=	clp
ifeq ($(LPS),clp)
LINKER		=	CPP
FLAGS		+=	-I$(LIBDIR)/clp.$(OSTYPE).$(ARCH).$(COMP).$(LPSOPT)/include/coin
LPILIBOBJ	=	lpi/lpi_clp.o scip/bitencode.o blockmemshell/memory.o scip/message.o
LPILIBSRC	=	$(SRCDIR)/lpi/lpi_clp.cpp $(SRCDIR)/scip/bitencode.c $(SRCDIR)/blockmemshell/memory.c $(SRCDIR)/scip/message.c
SOFTLINKS	+=	$(LIBDIR)/clp.$(OSTYPE).$(ARCH).$(COMP).$(LPSOPT)
LPIINSTMSG	=	"  -> \"clp.$(OSTYPE).$(ARCH).$(COMP).$(LPSOPT)\" is the path to the Clp installation directory, i.e., \"<Clp-path>/include/coin/ClpModel.hpp\" should exist.\n"
endif

LPSOPTIONS	+=	qso
ifeq ($(LPS),qso)
FLAGS         	+=      -I$(LIBDIR)/qsinc
LPILIBOBJ     	= 	lpi/lpi_qso.o scip/bitencode.o blockmemshell/memory.o scip/message.o
LPILIBSRC     	=       $(addprefix $(SRCDIR)/,$(LPILIBOBJ:.o=.c))
SOFTLINKS     	+=      $(LIBDIR)/qsinc
SOFTLINKS     	+=      $(LIBDIR)/libqsopt.$(OSTYPE).$(ARCH).$(COMP).$(STATICLIBEXT)
LPIINSTMSG	=	"  -> \"qsinc\" is the path to the QSopt \"include\" directory, e.g., \"<QSopt-path>\".\n"
LPIINSTMSG	+=	" -> \"libqsopt.*\" is the path to the QSopt library, e.g., \"<QSopt-path>/libqsopt.a\""
endif

LPSOPTIONS	+=	grb
ifeq ($(LPS),grb)
FLAGS		+=	-I$(LIBDIR)/grbinc
LPILIBOBJ	=	lpi/lpi_grb.o blockmemshell/memory.o scip/message.o
LPILIBSRC  	=	$(addprefix $(SRCDIR)/,$(LPILIBOBJ:.o=.c))
SOFTLINKS	+=	$(LIBDIR)/grbinc
SOFTLINKS	+=	$(LIBDIR)/libgurobi.$(OSTYPE).$(ARCH).$(COMP).$(STATICLIBEXT)
SOFTLINKS	+=	$(LIBDIR)/libgurobi.$(OSTYPE).$(ARCH).$(COMP).$(SHAREDLIBEXT)
LPIINSTMSG	=	"  -> \"grbinc\" is the path to the Gurobi \"include\" directory, e.g., \"<Gurobi-path>/include\".\n"
LPIINSTMSG	+=	" -> \"libgurobi.*\" is the path to the Gurobi library, e.g., \"<Gurobi-path>/lib/libgurobi.so\""
endif

LPSOPTIONS	+=	none
ifeq ($(LPS),none)
LPILIBOBJ	=	lpi/lpi_none.o blockmemshell/memory.o scip/message.o
LPILIBSRC  	=	$(addprefix $(SRCDIR)/,$(LPILIBOBJ:.o=.c))
endif

LPILIB		=	$(LPILIBNAME).$(BASE)
LPILIBFILE	=	$(LIBDIR)/lib$(LPILIB).$(LIBEXT)
LPILIBOBJFILES	=	$(addprefix $(LIBOBJDIR)/,$(LPILIBOBJ))
LPILIBDEP	=	$(SRCDIR)/depend.lpilib.$(LPS).$(OPT)
LPILIBLINK	=	$(LIBDIR)/lib$(LPILIBSHORTNAME).$(BASE).$(LIBEXT)
LPILIBSHORTLINK = 	$(LIBDIR)/lib$(LPILIBSHORTNAME).$(LIBEXT)
ALLSRC		+=	$(LPILIBSRC)


#-----------------------------------------------------------------------------
# NLP Solver Interfaces and expression interpreter
#-----------------------------------------------------------------------------

NLPILIBCOBJ	= nlpi/nlpi.o \
		  nlpi/nlpioracle.o \
		  nlpi/expr.o

NLPILIBCXXOBJ	= nlpi/intervalarithext.o

NLPILIBSCIPOBJ	= blockmemshell/memory.o \
		  scip/misc.o \
		  scip/intervalarith.o \
		  scip/interrupt.o \
		  scip/message.o

ifeq ($(EXPRINT),none)
NLPILIBCOBJ += 	nlpi/exprinterpret_none.o
endif
ifeq ($(EXPRINT),cppad)
NLPILIBCXXOBJ += nlpi/exprinterpret_cppad.o
endif

ifeq ($(IPOPT),true)
NLPILIBSHORTNAME = $(NLPILIBSHORTNAME).ipopt
NLPILIBCXXOBJ	+= nlpi/nlpi_ipopt.o
else
NLPILIBCOBJ	+= nlpi/nlpi_ipopt_dummy.o
endif

NLPILIBSHORTNAME = nlpi$(NLPILIBSHORTNAMECPPAD)$(NLPILIBSHORTNAMEIPOPT)
NLPILIBNAME	=	$(NLPILIBSHORTNAME)-$(VERSION)
NLPILIB		=	$(NLPILIBNAME).$(BASE)
NLPILIBFILE	=	$(LIBDIR)/lib$(NLPILIB).$(LIBEXT)
NLPILIBOBJFILES =	$(addprefix $(LIBOBJDIR)/,$(NLPILIBCOBJ)) $(addprefix $(LIBOBJDIR)/,$(NLPILIBCXXOBJ))
NLPILIBSCIPOBJFILES =	$(addprefix $(LIBOBJDIR)/,$(NLPILIBSCIPOBJ))
NLPILIBSRC	=	$(addprefix $(SRCDIR)/,$(NLPILIBCOBJ:.o=.c)) $(addprefix $(SRCDIR)/,$(NLPILIBCXXOBJ:.o=.cpp))
NLPILIBDEP	=	$(SRCDIR)/depend.nlpilib$(NLPILIBSHORTNAMECPPAD)$(NLPILIBSHORTNAMEIPOPT).$(OPT)
NLPILIBLINK	=	$(LIBDIR)/lib$(NLPILIBSHORTNAME).$(BASE).$(LIBEXT)
NLPILIBSHORTLINK	=	$(LIBDIR)/lib$(NLPILIBSHORTNAME).$(LIBEXT)
ALLSRC		+=	$(NLPILIBSRC)

#-----------------------------------------------------------------------------
# External Libraries
#-----------------------------------------------------------------------------

ZLIBDEP		:=	$(SRCDIR)/depend.zlib
ZLIBSRC		:=	$(shell cat $(ZLIBDEP))

GMPDEP		:=	$(SRCDIR)/depend.gmp
GMPSRC		:=	$(shell cat $(GMPDEP))

READLINEDEP	:=	$(SRCDIR)/depend.readline
READLINESRC	:=	$(shell cat $(READLINEDEP))

ZIMPLDEP	:=	$(SRCDIR)/depend.zimpl
ZIMPLSRC	:=	$(shell cat $(ZIMPLDEP))

GAMSDEP		:=	$(SRCDIR)/depend.gams
GAMSSRC		:=	$(shell cat $(GAMSDEP))

PARASCIPDEP	:=	$(SRCDIR)/depend.parascip
PARASCIPSRC	:=	$(shell cat $(PARASCIPDEP))

ifeq ($(ZIMPL),true)
ifeq ($(GMP),false)
$(error ZIMPL requires the GMP to be linked. Use either ZIMPL=false or GMP=true)
endif
FLAGS		+=	-DWITH_ZIMPL -I$(LIBDIR)/zimplinc $(ZIMPL_FLAGS)
DIRECTORIES	+=	$(LIBDIR)/zimplinc
SOFTLINKS	+=	$(LIBDIR)/zimplinc/zimpl
SOFTLINKS	+=	$(LIBDIR)/libzimpl.$(OSTYPE).$(ARCH).$(COMP).$(ZIMPLOPT).$(STATICLIBEXT)
SOFTLINKS	+=	$(LIBDIR)/libzimpl.$(OSTYPE).$(ARCH).$(COMP).$(ZIMPLOPT).$(SHAREDLIBEXT)
LPIINSTMSG	+=	"\n  -> \"zimplinc\" is a directory containing the path to the ZIMPL \"src\" directory, e.g., \"../../../zimpl/src\".\n"
LPIINSTMSG	+=	" -> \"libzimpl.*\" is the path to the ZIMPL library, e.g., \"../../zimpl/lib/libzimpl.$(OSTYPE).$(ARCH).$(COMP).$(ZIMPLOPT).$(STATICLIBEXT)\""
endif

ifeq ($(IPOPT),true)
SOFTLINKS	+=	$(LIBDIR)/ipopt.$(OSTYPE).$(ARCH).$(COMP).$(IPOPTOPT)
LPIINSTMSG	+=	"\n  -> \"ipopt.$(OSTYPE).$(ARCH).$(COMP).$(IPOPTOPT)\" is a directory containing the ipopt installation, i.e., \"ipopt.$(OSTYPE).$(ARCH).$(COMP).$(IPOPTOPT)/include/coin/IpIpoptApplication.hpp\", \"ipopt.$(OSTYPE).$(ARCH).$(COMP).$(IPOPTOPT)/lib/libipopt*\", ... should exist.\n"
endif

ifeq ($(GAMS),true)
GAMSDIR		=	$(LIBDIR)/gams.$(OSTYPE).$(ARCH).$(COMP)
FLAGS		+=	-DWITH_GAMS=\"$(abspath $(GAMSDIR))\"
FLAGS		+=	-I$(SCIPDIR)/interfaces/gams/src -I$(GAMSDIR)/apifiles/C/api
SOFTLINKS	+=	$(GAMSDIR)
LPIINSTMSG	+=	"\n  -> \"$(GAMSDIR)\" is the path to the GAMS system directory"
endif

#-----------------------------------------------------------------------------
# SCIP Library
#-----------------------------------------------------------------------------

SCIPLIBSHORTNAME=	scip
SCIPLIBNAME	=	$(SCIPLIBSHORTNAME)-$(VERSION)
SCIPPLUGINLIBOBJ=       scip/branch_allfullstrong.o \
			scip/branch_cloud.o \
			scip/branch_distribution.o \
			scip/branch_fullstrong.o \
			scip/branch_inference.o \
			scip/branch_leastinf.o \
			scip/branch_mostinf.o \
			scip/branch_multaggr.o \
			scip/branch_pscost.o \
			scip/branch_random.o \
			scip/branch_relpscost.o \
			scip/cons_abspower.o \
			scip/cons_and.o \
			scip/cons_bivariate.o \
			scip/cons_bounddisjunction.o \
			scip/cons_conjunction.o \
			scip/cons_countsols.o \
			scip/cons_cumulative.o \
			scip/cons_disjunction.o \
			scip/cons_indicator.o \
			scip/cons_integral.o \
			scip/cons_knapsack.o \
			scip/cons_linear.o \
			scip/cons_linking.o \
			scip/cons_logicor.o \
			scip/cons_nonlinear.o \
			scip/cons_or.o \
			scip/cons_orbitope.o \
			scip/cons_pseudoboolean.o \
			scip/cons_quadratic.o \
			scip/cons_setppc.o \
			scip/cons_soc.o \
			scip/cons_sos1.o \
			scip/cons_sos2.o \
			scip/cons_superindicator.o \
			scip/cons_varbound.o \
			scip/cons_xor.o \
			scip/dialog_default.o \
			scip/event_softtimelimit.o \
			scip/disp_default.o \
			scip/heur_actconsdiving.o \
			scip/heur_bound.o \
			scip/heur_clique.o \
			scip/heur_coefdiving.o \
			scip/heur_crossover.o \
			scip/heur_dins.o \
			scip/heur_distributiondiving.o \
			scip/heur_dualval.o \
			scip/heur_feaspump.o \
			scip/heur_fixandinfer.o \
			scip/heur_fracdiving.o \
			scip/heur_guideddiving.o \
			scip/heur_indicator.o \
			scip/heur_intdiving.o \
			scip/heur_intshifting.o \
			scip/heur_linesearchdiving.o \
			scip/heur_localbranching.o \
			scip/heur_mutation.o \
			scip/heur_nlpdiving.o \
			scip/heur_objpscostdiving.o \
			scip/heur_octane.o \
			scip/heur_oneopt.o \
			scip/heur_proximity.o \
			scip/heur_pscostdiving.o \
			scip/heur_randrounding.o \
			scip/heur_rens.o \
			scip/heur_rins.o \
			scip/heur_rootsoldiving.o \
			scip/heur_rounding.o \
			scip/heur_shiftandpropagate.o \
			scip/heur_shifting.o \
			scip/heur_simplerounding.o \
			scip/heur_subnlp.o \
			scip/heur_trivial.o \
			scip/heur_trysol.o \
			scip/heur_twoopt.o \
			scip/heur_undercover.o \
			scip/heur_vbounds.o \
			scip/heur_veclendiving.o \
			scip/heur_zeroobj.o \
			scip/heur_zirounding.o \
			scip/message_default.o \
			scip/nodesel_bfs.o \
			scip/nodesel_breadthfirst.o \
			scip/nodesel_dfs.o \
			scip/nodesel_estimate.o \
			scip/nodesel_hybridestim.o \
			scip/nodesel_restartdfs.o \
			scip/nodesel_uct.o \
			scip/presol_boundshift.o \
			scip/presol_components.o \
			scip/presol_convertinttobin.o \
			scip/presol_domcol.o\
<<<<<<< HEAD
			scip/presol_dualinfer.o \
=======
			scip/presol_implfree.o\
			scip/presol_dualagg.o\
			scip/presol_dualinfer.o\
>>>>>>> 3d5692ce
			scip/presol_gateextraction.o \
			scip/presol_implics.o \
			scip/presol_inttobinary.o \
			scip/presol_redvub.o \
			scip/presol_trivial.o \
			scip/presol_tworowbnd.o \
			scip/presol_stuffing.o \
			scip/prop_dualfix.o \
			scip/prop_genvbounds.o \
			scip/prop_obbt.o \
			scip/prop_probing.o \
			scip/prop_pseudoobj.o \
			scip/prop_redcost.o \
			scip/prop_rootredcost.o \
			scip/prop_vbounds.o \
			scip/reader_bnd.o \
			scip/reader_ccg.o \
			scip/reader_cip.o \
			scip/reader_cnf.o \
			scip/reader_fix.o \
			scip/reader_fzn.o \
			scip/reader_gms.o \
			scip/reader_lp.o \
			scip/reader_mps.o \
			scip/reader_opb.o \
			scip/reader_osil.o \
			scip/reader_pip.o \
			scip/reader_pbm.o \
			scip/reader_ppm.o \
			scip/reader_rlp.o \
			scip/reader_sol.o \
			scip/reader_wbo.o \
			scip/reader_zpl.o \
			scip/sepa_cgmip.o \
			scip/sepa_clique.o \
			scip/sepa_closecuts.o \
			scip/sepa_cmir.o \
			scip/sepa_disjunctive.o \
			scip/sepa_eccuts.o \
			scip/sepa_flowcover.o \
			scip/sepa_gomory.o \
			scip/sepa_impliedbounds.o \
			scip/sepa_intobj.o \
			scip/sepa_mcf.o \
			scip/sepa_oddcycle.o \
			scip/sepa_rapidlearning.o \
			scip/sepa_strongcg.o \
			scip/sepa_zerohalf.o

SCIPLIBOBJ	=	scip/branch.o \
			scip/clock.o \
			scip/conflict.o \
			scip/cons.o \
			scip/cutpool.o \
			scip/debug.o \
			scip/dialog.o \
			scip/disp.o \
			scip/dive.o \
			scip/event.o \
			scip/fileio.o \
			scip/heur.o \
			scip/history.o \
			scip/implics.o \
			scip/interrupt.o \
			scip/intervalarith.o \
			scip/lp.o \
			scip/matrix.o \
			scip/mem.o \
			scip/misc.o \
			scip/nlp.o \
			scip/nodesel.o \
			scip/paramset.o \
			scip/presol.o \
			scip/presolve.o \
			scip/pricestore.o \
			scip/pricer.o \
			scip/primal.o \
			scip/prob.o \
			scip/prop.o \
			scip/reader.o \
			scip/relax.o \
			scip/retcode.o \
			scip/scip.o \
			scip/scipdefplugins.o \
			scip/scipgithash.o \
			scip/scipshell.o \
			scip/sepa.o \
			scip/sepastore.o \
			scip/set.o \
			scip/sol.o \
			scip/solve.o \
			scip/stat.o \
			scip/tree.o \
			scip/var.o \
			scip/visual.o \
			tclique/tclique_branch.o \
			tclique/tclique_coloring.o \
			tclique/tclique_graph.o \
			dijkstra/dijkstra.o \
			xml/xmlparse.o

SCIPLIB		=	$(SCIPLIBNAME).$(BASE)
SCIPLIBFILE	=	$(LIBDIR)/lib$(SCIPLIB).$(LIBEXT)
SCIPLIBOBJFILES	=	$(addprefix $(LIBOBJDIR)/,$(SCIPPLUGINLIBOBJ))
SCIPLIBOBJFILES	+=	$(addprefix $(LIBOBJDIR)/,$(SCIPLIBOBJ))
SCIPLIBSRC	=	$(addprefix $(SRCDIR)/,$(SCIPPLUGINLIBOBJ:.o=.c))
SCIPLIBSRC	+=	$(addprefix $(SRCDIR)/,$(SCIPLIBOBJ:.o=.c))
SCIPPLUGININCSRC=	$(addprefix $(SRCDIR)/,$(SCIPPLUGINLIBOBJ:.o=.h))
SCIPLIBDEP	=	$(SRCDIR)/depend.sciplib.$(OPT)
SCIPLIBLINK	=	$(LIBDIR)/lib$(SCIPLIBSHORTNAME).$(BASE).$(LIBEXT)
SCIPLIBSHORTLINK = 	$(LIBDIR)/lib$(SCIPLIBSHORTNAME).$(LIBEXT)

ifeq ($(GAMS),true)
SCIPLIBOBJFILES += $(addprefix $(LIBOBJDIR)/scip/,gmomcc.o gevmcc.o reader_gmo.o)
endif

ALLSRC		+=	$(SCIPLIBSRC)

SCIPGITHASHFILE	= 	$(SRCDIR)/scip/githash.c

#-----------------------------------------------------------------------------
# Objective SCIP Library
#-----------------------------------------------------------------------------

OBJSCIPLIBSHORTNAME=	objscip
OBJSCIPLIBNAME	=	$(OBJSCIPLIBSHORTNAME)-$(VERSION)
OBJSCIPLIBOBJ	=	objscip/objbranchrule.o \
			objscip/objconshdlr.o \
			objscip/objdialog.o \
			objscip/objdisp.o \
			objscip/objeventhdlr.o \
			objscip/objheur.o \
			objscip/objmessagehdlr.o \
			objscip/objnodesel.o \
			objscip/objpresol.o \
			objscip/objpricer.o \
			objscip/objprobdata.o \
			objscip/objprop.o \
			objscip/objreader.o \
			objscip/objrelax.o \
			objscip/objsepa.o \
			objscip/objvardata.o

OBJSCIPLIB	=	$(OBJSCIPLIBNAME).$(BASE)
OBJSCIPLIBFILE	=	$(LIBDIR)/lib$(OBJSCIPLIB).$(LIBEXT)
OBJSCIPLIBOBJFILES=	$(addprefix $(LIBOBJDIR)/,$(OBJSCIPLIBOBJ))
OBJSCIPLIBSRC	=	$(addprefix $(SRCDIR)/,$(OBJSCIPLIBOBJ:.o=.cpp))
OBJSCIPINCSRC	=	$(addprefix $(SRCDIR)/,$(OBJSCIPLIBOBJ:.o=.h))
OBJSCIPLIBDEP	=	$(SRCDIR)/depend.objsciplib.$(OPT)
OBJSCIPLIBLINK	=	$(LIBDIR)/lib$(OBJSCIPLIBSHORTNAME).$(BASE).$(LIBEXT)
OBJSCIPLIBSHORTLINK=	$(LIBDIR)/lib$(OBJSCIPLIBSHORTNAME).$(LIBEXT)
ALLSRC		+=	$(OBJSCIPLIBSRC)


#-----------------------------------------------------------------------------
# Main Program
#-----------------------------------------------------------------------------

MAINSHORTNAME	=	scip
MAINNAME	=	$(MAINSHORTNAME)-$(VERSION)

ifeq ($(LINKER),C)
MAINOBJ		=	cmain.o
MAINSRC		=	$(addprefix $(SRCDIR)/,$(MAINOBJ:.o=.c))
MAINDEP		=	$(SRCDIR)/depend.cmain.$(OPT)
endif
ifeq ($(LINKER),CPP)
MAINOBJ		=	cppmain.o
MAINSRC		=	$(addprefix $(SRCDIR)/,$(MAINOBJ:.o=.cpp))
MAINDEP		=	$(SRCDIR)/depend.cppmain.$(OPT)
endif

MAINFILE	=	$(BINDIR)/$(MAINNAME).$(BASE).$(LPS)$(EXEEXTENSION)
MAINOBJFILES	=	$(addprefix $(BINOBJDIR)/,$(MAINOBJ))
MAINLINK	=	$(BINDIR)/$(MAINSHORTNAME).$(BASE).$(LPS)$(EXEEXTENSION)
MAINSHORTLINK	=	$(BINDIR)/$(MAINSHORTNAME)$(EXEEXTENSION)
ALLSRC		+=	$(MAINSRC)

LINKSMARKERFILE	=	$(LIBDIR)/linkscreated.$(LPS)-$(LPSOPT).$(OSTYPE).$(ARCH).$(COMP)$(LINKLIBSUFFIX).$(ZIMPL)-$(ZIMPLOPT).$(IPOPT)-$(IPOPTOPT).$(GAMS)
LASTSETTINGS	=	$(OBJDIR)/make.lastsettings

#-----------------------------------------------------------------------------
# Rules
#-----------------------------------------------------------------------------

ifeq ($(VERBOSE),false)
.SILENT:	$(MAINFILE) $(SCIPLIBFILE) $(OBJSCIPLIBFILE) $(LPILIBFILE) $(NLPILIBFILE) \
		$(LPILIBLINK) $(LPILIBSHORTLINK) $(SCIPLIBLINK) $(SCIPLIBSHORTLINK) \
		$(OBJSCIPLIBLINK) $(OBJSCIPLIBSHORTLINK) $(NLPILIBLINK) $(NLPILIBSHORTLINK) \
		$(MAINLINK) $(MAINSHORTLINK) \
		$(LPILIBOBJFILES) $(NLPILIBOBJFILES) $(SCIPLIBOBJFILES) $(OBJSCIPLIBOBJFILES) $(MAINOBJFILES)
MAKE		+= -s
endif

.PHONY: all
all:		libs
		@$(MAKE) $(MAINFILE) $(MAINLINK) $(MAINSHORTLINK)

.PHONY: libs
libs:     	makesciplibfile
		@$(MAKE) $(OBJSCIPLIBFILE) $(LPILIBFILE) $(NLPILIBFILE) \
		$(LPILIBLINK) $(LPILIBSHORTLINK) $(NLPILIBLINK) $(NLPILIBSHORTLINK) \
		$(SCIPLIBLINK) $(SCIPLIBSHORTLINK) $(OBJSCIPLIBLINK) $(OBJSCIPLIBSHORTLINK)

.PHONY: preprocess
preprocess:     checkdefines
		@$(SHELL) -ec 'if test ! -e $(LINKSMARKERFILE) ; \
			then \
				echo "-> generating necessary links" ; \
				$(MAKE) -j1 $(LINKSMARKERFILE) ; \
			fi'
		@$(MAKE) touchexternal

.PHONY: lint
lint:		$(SCIPLIBSRC) $(OBJSCIPLIBSRC) $(LPILIBSRC) $(NLPILIBSRC) $(MAINSRC)
		-rm -f lint.out

		@$(SHELL) -ec 'if test -e lint/co-gcc.mak ; \
			then \
				echo "-> generating gcc-include-path lint-file" ; \
				cd lint; $(MAKE) -f co-gcc.mak ; \
			else \
				echo "-> lint Makefile not found"; \
			fi'
ifeq ($(FILES),)
		$(SHELL) -ec 'for i in $^; \
			do \
			echo $$i; \
			$(LINT) lint/main-gcc.lnt +os\(lint.out\) -u -zero \
			$(FLAGS) -I/usr/include -UNDEBUG -UWITH_READLINE -UROUNDING_FE -D_BSD_SOURCE $$i; \
			done'
else
		$(SHELL) -ec  'for i in $(FILES); \
			do \
			echo $$i; \
			$(LINT) lint/main-gcc.lnt +os\(lint.out\) -u -zero \
			$(FLAGS) -I/usr/include -UNDEBUG -UWITH_READLINE -UROUNDING_FE -D_BSD_SOURCE $$i; \
			done'
endif

.PHONY: splint
splint:		$(SCIPLIBSRC) $(LPILIBSRC)
		-rm -f splint.out
ifeq ($(FILES),)
		$(SHELL) -c '$(SPLINT) -I$(SRCDIR) -I/usr/include/linux $(FLAGS) $(SPLINTFLAGS) $(filter %.c %.h,$^) >> splint.out;'
else
		$(SHELL) -c '$(SPLINT) -I$(SRCDIR) -I/usr/include/linux $(FLAGS) $(SPLINTFLAGS) $(filter %.c %.h,$(FILES)) >> splint.out;'
endif

.PHONY: doc
doc:
		cd doc; $(DOXY) $(MAINSHORTNAME).dxy ; $(DOXY) $(MAINSHORTNAME)devel.dxy

.PHONY: docpreview
docpreview:
# generates preview for a list of files
ifneq ($(FILES),)
		echo "generating doxygen preview for $(FILES)"
		cd doc; ( cat $(MAINSHORTNAME).dxy && echo 'FILE_PATTERNS = $(FILES)' ) | $(DOXY) -
else
		echo "please specify file(s) for which preview should be created"
endif
.PHONY: check
check:		test

.PHONY: test
test:
		cd check; \
		$(SHELL) ./check.sh $(TEST) $(MAINFILE) $(SETTINGS) $(notdir $(MAINFILE)) $(TIME) $(NODES) $(MEM) $(THREADS) $(FEASTOL) $(DISPFREQ) $(CONTINUE) $(LOCK) $(VERSION) $(LPS) $(VALGRIND) $(CLIENTTMPDIR) $(OPTCOMMAND) $(SETCUTOFF) $(MAXJOBS);

.PHONY: testcount
testcount:
		cd check; \
		$(SHELL) ./check_count.sh $(TEST) $(MAINFILE) $(SETTINGS) $(notdir $(MAINFILE)).$(HOSTNAME) $(TIME) $(NODES) $(MEM) $(FEASTOL) $(DISPFREQ) $(CONTINUE) $(LOCK) $(VERSION) $(LPS);

.PHONY: testcplex
testcplex:
		cd check; \
		$(SHELL) ./check_cplex.sh $(TEST) $(CPLEX) $(SETTINGS) $(OSTYPE).$(ARCH).$(HOSTNAME) $(TIME) $(NODES) $(MEM) $(THREADS) $(FEASTOL) $(DISPFREQ) $(CONTINUE);

.PHONY: testxpress
testxpress:
		cd check; \
		$(SHELL) ./check_xpress.sh $(TEST) $(XPRESS) $(SETTINGS) $(OSTYPE).$(ARCH).$(HOSTNAME) $(TIME) $(NODES) $(MEM) $(THREADS) $(FEASTOL) $(DISPFREQ) $(CONTINUE);

.PHONY: testmosek
testmosek:
		cd check; \
		$(SHELL) ./check_mosek.sh $(TEST) $(MOSEK) $(SETTINGS) $(OSTYPE).$(ARCH).$(HOSTNAME) $(TIME) $(NODES) $(MEM) $(THREADS) $(FEASTOL) $(DISPFREQ) $(CONTINUE);

.PHONY: testcbc
testcbc:
		cd check; \
		$(SHELL) ./check_cbc.sh $(TEST) $(CBC) $(SETTINGS) $(OSTYPE).$(ARCH).$(HOSTNAME) $(TIME) $(NODES) $(MEM) $(THREADS) $(FEASTOL) $(CONTINUE);

.PHONY: testcbcparallel
testcbcparallel:
		cd check; \
                $(SHELL) ./check_cbc.sh $(TEST) $(CBCPARALLEL) $(SETTINGS) $(OSTYPE).$(ARCH).$(HOSTNAME) $(TIME) $(NODES) $(MEM) $(THREADS) $(FEASTOL) $(CONTINUE);

.PHONY: testgurobi
testgurobi:
		cd check; \
		$(SHELL) ./check_gurobi.sh $(TEST) $(GUROBI) $(SETTINGS) $(OSTYPE).$(ARCH).$(HOSTNAME) $(TIME) $(NODES) $(MEM) $(THREADS) $(FEASTOL) $(DISPFREQ) $(CONTINUE);

.PHONY: testglpk
testglpk:
		cd check; \
		$(SHELL) ./check_glpk.sh $(TEST) $(GLPK) $(SETTINGS) $(OSTYPE).$(ARCH).$(HOSTNAME) $(TIME) $(NODES) $(MEM) $(THREADS) $(FEASTOL) $(DISPFREQ) $(CONTINUE);

.PHONY: testsymphony
testsymphony:
		cd check; \
		$(SHELL) ./check_symphony.sh $(TEST) $(SYMPHONY) $(SETTINGS) $(OSTYPE).$(ARCH).$(HOSTNAME) $(TIME) $(NODES) $(MEM) $(THREADS) $(FEASTOL) $(DISPFREQ) $(CONTINUE);

.PHONY: testblis
testblis:
		cd check; \
		$(SHELL) ./check_blis.sh $(TEST) $(BLIS) $(SETTINGS) $(OSTYPE).$(ARCH).$(HOSTNAME) $(TIME) $(NODES) $(MEM) $(THREADS) $(FEASTOL) $(DISPFREQ) $(CONTINUE);

.PHONY: tags
tags:
		rm -f TAGS; ctags -e -R -h ".c.cpp.h" --exclude=".*" src/; sed 's!\#undef .*!!g' TAGS > tags; mv tags TAGS

# include target to detect the current git hash
-include make/local/make.detectgithash

# this empty target is needed for the SCIP release versions
githash::      # do not remove the double-colon

# include local targets
-include make/local/make.targets

# include install/uninstall targets
-include make/make.install

# the testgams target need to come after make/local/make.targets has been included (if any), because the latter may assign a value to CLIENTTMPDIR
# if calling with GAMS=true, assume user wants the GAMS system that is linked in lib/gams.*
# if calling with GAMS=false (default), assume user has a GAMS system in the path (keeping original default behavior)
ifeq ($(GAMS),true)
	TESTGAMS = $(abspath $(GAMSDIR))/gams
else
ifeq ($(GAMS),false)
	TESTGAMS = gams
else
	TESTGAMS = $(GAMS)
endif
endif
.PHONY: testgams
testgams:
		cd check; \
		$(SHELL) ./check_gamscluster.sh $(TEST) $(TESTGAMS) "$(GAMSSOLVER)" $(SETTINGS) $(OSTYPE).$(ARCH) $(TIME) $(NODES) $(MEM) "$(GAP)" $(THREADS) $(CONTINUE) "$(CONVERTSCIP)" local dummy dummy "$(CLIENTTMPDIR)" 1 true $(SETCUTOFF);

$(LPILIBLINK):	$(LPILIBFILE)
		@rm -f $@
		cd $(dir $@) && $(LN_s) $(notdir $(LPILIBFILE)) $(notdir $@)

# the short link targets should be phony such that they are always updated and point to the files with last make options, even if nothing needed to be rebuilt
.PHONY: $(LPILIBSHORTLINK)
$(LPILIBSHORTLINK):	$(LPILIBFILE)
		@rm -f $@
		cd $(dir $@) && $(LN_s) $(notdir $(LPILIBFILE)) $(notdir $@)

$(NLPILIBLINK):	$(NLPILIBFILE)
		@rm -f $@
		cd $(dir $@) && $(LN_s) $(notdir $(NLPILIBFILE)) $(notdir $@)

# the short link targets should be phony such that they are always updated and point to the files with last make options, even if nothing needed to be rebuilt
.PHONY: $(NLPILIBSHORTLINK)
$(NLPILIBSHORTLINK):	$(NLPILIBFILE)
		@rm -f $@
		cd $(dir $@) && $(LN_s) $(notdir $(NLPILIBFILE)) $(notdir $@)

$(SCIPLIBLINK):	$(SCIPLIBFILE)
		@rm -f $@
		cd $(dir $@) && $(LN_s) $(notdir $(SCIPLIBFILE)) $(notdir $@)

# the short link targets should be phony such that they are always updated and point to the files with last make options, even if nothing needed to be rebuilt
.PHONY: $(SCIPLIBSHORTLINK)
$(SCIPLIBSHORTLINK):	$(SCIPLIBFILE)
		@rm -f $@
		cd $(dir $@) && $(LN_s) $(notdir $(SCIPLIBFILE)) $(notdir $@)

$(OBJSCIPLIBLINK):	$(OBJSCIPLIBFILE)
		@rm -f $@
		cd $(dir $@) && $(LN_s) $(notdir $(OBJSCIPLIBFILE)) $(notdir $@)

# the short link targets should be phony such that they are always updated and point to the files with last make options, even if nothing needed to be rebuilt
.PHONY: $(OBJSCIPLIBSHORTLINK)
$(OBJSCIPLIBSHORTLINK):	$(OBJSCIPLIBFILE)
		@rm -f $@
		cd $(dir $@) && $(LN_s) $(notdir $(OBJSCIPLIBFILE)) $(notdir $@)

# the short link targets should be phony such that they are always updated and point to the files with last make options, even if nothing needed to be rebuilt
.PHONY: $(MAINSHORTLINK)
$(MAINLINK) $(MAINSHORTLINK):	$(MAINFILE)
		@rm -f $@
		cd $(dir $@) && $(LN_s) $(notdir $(MAINFILE)) $(notdir $@)

$(OBJDIR):
		@-mkdir -p $(OBJDIR)

$(BINOBJDIR):	| $(OBJDIR)
		@-mkdir -p $(BINOBJDIR)

$(LIBOBJDIR):	| $(OBJDIR)
		@-mkdir -p $(LIBOBJDIR)

$(LIBOBJSUBDIRS):	| $(LIBOBJDIR)
		@-mkdir -p $(LIBOBJSUBDIRS)

$(LIBDIR):
		@-mkdir -p $(LIBDIR)

$(BINDIR):
		@-mkdir -p $(BINDIR)

.PHONY: clean
clean:          cleanlib cleanbin | $(LIBOBJSUBDIRS) $(LIBOBJDIR) $(BINOBJDIR) $(OBJDIR)
ifneq ($(LIBOBJDIR),)
		@-(cd $(LIBOBJDIR) && rm -f */*.o)
		@-rmdir $(LIBOBJSUBDIRS)
		@-rmdir $(LIBOBJDIR)
endif
ifneq ($(BINOBJDIR),)
		@-rm -f $(BINOBJDIR)/*.o && rmdir $(BINOBJDIR)
endif
ifneq ($(OBJDIR),)
		@-rm -f $(LASTSETTINGS)
		@-rmdir $(OBJDIR)
endif

.PHONY: cleanlib
cleanlib:       | $(LIBDIR)
		@echo "-> remove library $(SCIPLIBFILE)"
		@-rm -f $(SCIPLIBFILE) $(SCIPLIBLINK) $(SCIPLIBSHORTLINK)
		@echo "-> remove library $(OBJSCIPLIBFILE)"
		@-rm -f $(OBJSCIPLIBFILE) $(OBJSCIPLIBLINK) $(OBJSCIPLIBSHORTLINK)
		@echo "-> remove library $(LPILIBFILE)"
		@-rm -f $(LPILIBFILE) $(LPILIBLINK) $(LPILIBSHORTLINK)
		@echo "-> remove library $(NLPILIBFILE)"
		@-rm -f $(NLPILIBFILE) $(NLPILIBLINK) $(NLPILIBSHORTLINK)

.PHONY: cleanbin
cleanbin:       | $(BINDIR)
		@echo "-> remove binary $(MAINFILE)"
		@-rm -f $(MAINFILE) $(MAINLINK) $(MAINSHORTLINK)

.PHONY: lpidepend
lpidepend:
ifeq ($(LINKER),C)
		$(SHELL) -ec '$(DCC) $(FLAGS) $(DFLAGS) $(LPILIBSRC) \
		| sed '\''s|^\([0-9A-Za-z\_]\{1,\}\)\.o *: *$(SRCDIR)/\([0-9A-Za-z_/]*\).c|$$\(LIBOBJDIR\)/\2.o: $(SRCDIR)/\2.c|g'\'' \
		| sed '\''s|$(LIBDIR)/cpxinc/cpxconst.h||g'\'' \
		>$(LPILIBDEP)'
endif
ifeq ($(LINKER),CPP)
		$(SHELL) -ec '$(DCXX) $(FLAGS) $(DFLAGS) $(LPILIBSRC) \
		| sed '\''s|^\([0-9A-Za-z\_]\{1,\}\)\.o *: *$(SRCDIR)/\([0-9A-Za-z_/]*\).c|$$\(LIBOBJDIR\)/\2.o: $(SRCDIR)/\2.c|g'\'' \
		| sed '\''s|$(LIBDIR)/clp[^ ]*||g'\'' \
		| sed '\''s|$(LIBDIR)/cpxinc/cpxconst.h||g'\'' \
		| sed '\''s|$(LIBDIR)/spxinc[^ ]*||g'\'' \
		>$(LPILIBDEP)'
endif
		@#we explicitely add all lpi's here, since the content of depend.lpscheck should be independent of the currently selected LPI, but contain all LPI's that use the WITH_LPSCHECK define
		@echo `grep -l "WITH_LPSCHECK" $(SCIPLIBSRC) $(OBJSCIPLIBSRC) $(MAINSRC) $(NLPILIBSRC) src/lpi/lpi*.{c,cpp}` >$(LPSCHECKDEP)

.PHONY: nlpidepend
nlpidepend:
ifeq ($(LINKER),C)
		$(SHELL) -ec '$(DCC) $(FLAGS) $(DFLAGS) $(NLPILIBSRC) \
		| sed '\''s|^\([0-9A-Za-z\_]\{1,\}\)\.o *: *$(SRCDIR)/\([0-9A-Za-z_/]*\).c|$$\(LIBOBJDIR\)/\2.o: $(SRCDIR)/\2.c|g'\'' \
		>$(NLPILIBDEP)'
endif
ifeq ($(LINKER),CPP)
		$(SHELL) -ec '$(DCXX) $(FLAGS) $(DFLAGS) $(NLPILIBSRC) \
		| sed '\''s|^\([0-9A-Za-z\_]\{1,\}\)\.o *: *$(SRCDIR)/\([0-9A-Za-z_/]*\).c|$$\(LIBOBJDIR\)/\2.o: $(SRCDIR)/\2.c|g'\'' \
		| sed '\''s|$(LIBDIR)/ipopt[^ ]*||g'\'' \
		>$(NLPILIBDEP)'
endif

.PHONY: maindepend
maindepend:
ifeq ($(LINKER),C)
		$(SHELL) -ec '$(DCC) $(FLAGS) $(DFLAGS) $(MAINSRC) \
		| sed '\''s|^\([0-9A-Za-z\_]\{1,\}\)\.o *: *$(SRCDIR)/\([0-9A-Za-z_/]*\).c|$$\(BINOBJDIR\)/\2.o: $(SRCDIR)/\2.c|g'\'' \
		>$(MAINDEP)'
endif
ifeq ($(LINKER),CPP)
		$(SHELL) -ec '$(DCXX) $(FLAGS) $(DFLAGS) $(MAINSRC) \
		| sed '\''s|^\([0-9A-Za-z\_]\{1,\}\)\.o *: *$(SRCDIR)/\([0-9A-Za-z_/]*\).c|$$\(BINOBJDIR\)/\2.o: $(SRCDIR)/\2.c|g'\'' \
		>$(MAINDEP)'
endif

.PHONY: scipdepend
scipdepend:
		$(SHELL) -ec '$(DCC) $(FLAGS) $(DFLAGS) $(SCIPLIBSRC) \
		| sed '\''s|^\([0-9A-Za-z\_]\{1,\}\)\.o *: *$(SRCDIR)/\([0-9A-Za-z_/]*\).c|$$\(LIBOBJDIR\)/\2.o: $(SRCDIR)/\2.c|g'\'' \
		>$(SCIPLIBDEP)'
		$(SHELL) -ec '$(DCXX) $(FLAGS) $(DFLAGS) $(OBJSCIPLIBSRC) \
		| sed '\''s|^\([0-9A-Za-z\_]\{1,\}\)\.o *: *$(SRCDIR)/\([0-9A-Za-z_/]*\).c|$$\(LIBOBJDIR\)/\2.o: $(SRCDIR)/\2.c|g'\'' \
		>$(OBJSCIPLIBDEP)'
		@echo `grep -l "WITH_ZLIB" $(ALLSRC)` >$(ZLIBDEP)
		@echo `grep -l "WITH_GMP" $(ALLSRC)` >$(GMPDEP)
		@echo `grep -l "WITH_READLINE" $(ALLSRC)` >$(READLINEDEP)
		@echo `grep -l "WITH_ZIMPL" $(ALLSRC)` >$(ZIMPLDEP)
		@echo `grep -l "WITH_GAMS" $(ALLSRC)` >$(GAMSDEP)
		@echo `grep -l "NPARASCIP" $(ALLSRC)` >$(PARASCIPDEP)

depend:		scipdepend lpidepend nlpidepend maindepend

-include	$(MAINDEP)
-include	$(SCIPLIBDEP)
-include	$(OBJSCIPLIBDEP)
-include	$(LPILIBDEP)
-include	$(NLPILIBDEP)

$(MAINFILE):	$(SCIPLIBOBJFILES) $(LPILIBOBJFILES) $(NLPILIBOBJFILES) $(MAINOBJFILES) | $(BINDIR) $(BINOBJDIR) $(LIBOBJSUBDIRS)
		@echo "-> linking $@"
ifeq ($(LINKER),C)
		-$(LINKCC) $(MAINOBJFILES) \
		$(LINKCC_L)$(LIBDIR) $(SCIPLIBOBJFILES) $(LPILIBOBJFILES) $(NLPILIBOBJFILES) \
		$(OFLAGS) $(LPSLDFLAGS) $(LDFLAGS) $(LINKCC_o)$@ \
		|| ($(MAKE) errorhints && false)
endif
ifeq ($(LINKER),CPP)
		-$(LINKCXX) $(MAINOBJFILES) \
		$(LINKCXX_L)$(LIBDIR) $(SCIPLIBOBJFILES) $(LPILIBOBJFILES) $(NLPILIBOBJFILES) \
		$(OFLAGS) $(LPSLDFLAGS) $(LDFLAGS) $(LINKCXX_o)$@ \
		|| ($(MAKE) errorhints && false)
endif

.PHONY: makesciplibfile
makesciplibfile: preprocess
		@$(MAKE) $(SCIPLIBFILE)

$(SCIPLIBFILE):	$(SCIPLIBOBJFILES) | $(LIBDIR) $(LIBOBJSUBDIRS)
		@echo "-> generating library $@"
		-rm -f $@
		$(LIBBUILD) $(LIBBUILDFLAGS) $(LIBBUILD_o)$@ $(SCIPLIBOBJFILES)
ifneq ($(RANLIB),)
		$(RANLIB) $@
endif

$(OBJSCIPLIBFILE):	$(OBJSCIPLIBOBJFILES) | $(LIBOBJSUBDIRS) $(LIBDIR)
		@echo "-> generating library $@"
		-rm -f $@
		$(LIBBUILD) $(LIBBUILDFLAGS) $(LIBBUILD_o)$@ $(OBJSCIPLIBOBJFILES)
ifneq ($(RANLIB),)
		$(RANLIB) $@
endif

$(LPILIBFILE):	$(LPILIBOBJFILES) | $(LIBOBJSUBDIRS) $(LIBDIR)
		@echo "-> generating library $@"
		-rm -f $@
		$(LIBBUILD) $(LIBBUILDFLAGS) $(LIBBUILD_o)$@ $(LPILIBOBJFILES)
ifneq ($(RANLIB),)
		$(RANLIB) $@
endif

$(NLPILIBFILE):	$(NLPILIBOBJFILES) $(NLPILIBSCIPOBJFILES) | $(LIBOBJSUBDIRS) $(LIBDIR)
		@echo "-> generating library $@"
		-rm -f $@
		$(LIBBUILD) $(LIBBUILDFLAGS) $(LIBBUILD_o)$@ $(NLPILIBOBJFILES) $(NLPILIBSCIPOBJFILES)
ifneq ($(RANLIB),)
		$(RANLIB) $@
endif

$(BINOBJDIR)/%.o:	$(SRCDIR)/%.c | $(BINOBJDIR)
		@echo "-> compiling $@"
		$(CC) $(FLAGS) $(OFLAGS) $(BINOFLAGS) $(CFLAGS) $(CC_c)$< $(CC_o)$@

$(BINOBJDIR)/%.o:	$(SRCDIR)/%.cpp | $(BINOBJDIR)
		@echo "-> compiling $@"
		$(CXX) $(FLAGS) $(OFLAGS) $(BINOFLAGS) $(CXXFLAGS) $(CXX_c)$< $(CXX_o)$@

$(LIBOBJDIR)/%.o:	$(SRCDIR)/%.c | $(LIBOBJDIR) $(LIBOBJSUBDIRS)
		@echo "-> compiling $@"
		$(CC) $(FLAGS) $(OFLAGS) $(LIBOFLAGS) $(CFLAGS) $(CC_c)$< $(CC_o)$@

$(LIBOBJDIR)/%.o:	$(SRCDIR)/%.cpp | $(LIBOBJDIR) $(LIBOBJSUBDIRS)
		@echo "-> compiling $@"
		$(CXX) $(FLAGS) $(OFLAGS) $(LIBOFLAGS) $(CXXFLAGS) $(CXX_c)$< $(CXX_o)$@

ifeq ($(GAMS),true)
$(LIBOBJDIR)/scip/%.o:	$(GAMSDIR)/apifiles/C/api/%.c | $(LIBOBJDIR)
		@echo "-> compiling $@"
		$(CC) $(FLAGS) $(OFLAGS) $(LIBOFLAGS) $(CFLAGS) $(CC_c)$< $(CC_o)$@
$(LIBOBJDIR)/scip/%.o:	$(SRCDIR)/../interfaces/gams/src/%.c | $(LIBOBJDIR)
		@echo "-> compiling $@"
		$(CC) $(FLAGS) $(OFLAGS) $(LIBOFLAGS) $(CFLAGS) $(CC_c)$< $(CC_o)$@
endif

-include $(LASTSETTINGS)

.PHONY: touchexternal
touchexternal:	$(ZLIBDEP) $(GMPDEP) $(READLINEDEP) $(ZIMPLDEP) $(GAMSDEP) $(LPSCHECKDEP) $(PARASCIPDEP) | $(LIBOBJDIR)
ifeq ($(TOUCHLINKS),true)
		@-touch $(ZLIBSRC)
		@-touch $(GMPSRC)
		@-touch $(READLINESRC)
		@-touch $(ZIMPLSRC)
		@-touch $(GAMSSRC)
		@-touch $(LPSCHECKSRC)
		@-touch $(LPILIBSRC)
		@-touch $(NLPILIBSRC)
endif
ifneq ($(SCIPGITHASH),$(LAST_SCIPGITHASH))
		@$(MAKE) githash
endif
		@$(SHELL) -ec 'if test ! -e $(SCIPGITHASHFILE) ; \
			then \
				echo "-> generating $(SCIPGITHASHFILE)" ; \
				$(MAKE) githash ; \
			fi'
ifneq ($(ZLIB),$(LAST_ZLIB))
		@-touch $(ZLIBSRC)
endif
ifneq ($(GMP),$(LAST_GMP))
		@-touch $(GMPSRC)
endif
ifneq ($(READLINE),$(LAST_READLINE))
		@-touch $(READLINESRC)
endif
ifneq ($(ZIMPL),$(LAST_ZIMPL))
		@-touch $(ZIMPLSRC)
endif
ifneq ($(GAMS),$(LAST_GAMS))
		@-touch $(GAMSSRC)
endif
ifneq ($(LPSCHECK),$(LAST_LPSCHECK))
		@-touch $(LPSCHECKSRC)
endif
ifneq ($(PARASCIP),$(LAST_PARASCIP))
		@-touch $(PARASCIPSRC)
endif
ifneq ($(SHARED),$(LAST_SHARED))
		@-touch $(ALLSRC)
endif
ifneq ($(USRFLAGS),$(LAST_USRFLAGS))
		@-touch $(ALLSRC)
endif
ifneq ($(USROFLAGS),$(LAST_USROFLAGS))
		@-touch $(ALLSRC)
endif
ifneq ($(USRCFLAGS),$(LAST_USRCFLAGS))
		@-touch $(ALLSRC)
endif
ifneq ($(USRCXXFLAGS),$(LAST_USRCXXFLAGS))
		@-touch $(ALLSRC)
endif
ifneq ($(USRLDFLAGS),$(LAST_USRLDFLAGS))
		@-touch -c $(SCIPLIBOBJFILES) $(LPILIBOBJFILES) $(NLPILIBOBJFILES) $(MAINOBJFILES)
endif
ifneq ($(USRARFLAGS),$(LAST_USRARFLAGS))
		@-touch -c $(SCIPLIBOBJFILES) $(OBJSCIPLIBOBJFILES) $(LPILIBOBJFILES) $(NLPILIBOBJFILES) $(NLPILIBSCIPOBJFILES)
endif
ifneq ($(NOBLKMEM),$(LAST_NOBLKMEM))
		@-touch -c $(ALLSRC)
endif
ifneq ($(NOBUFMEM),$(LAST_NOBUFMEM))
		@-touch -c $(ALLSRC)
endif
ifneq ($(NOBLKBUFMEM),$(LAST_NOBLKBUFMEM))
		@-touch -c $(ALLSRC)
endif
		@-rm -f $(LASTSETTINGS)
		@echo "LAST_SCIPGITHASH=$(SCIPGITHASH)" >> $(LASTSETTINGS)
		@echo "LAST_ZLIB=$(ZLIB)" >> $(LASTSETTINGS)
		@echo "LAST_GMP=$(GMP)" >> $(LASTSETTINGS)
		@echo "LAST_READLINE=$(READLINE)" >> $(LASTSETTINGS)
		@echo "LAST_ZIMPL=$(ZIMPL)" >> $(LASTSETTINGS)
		@echo "LAST_GAMS=$(GAMS)" >> $(LASTSETTINGS)
		@echo "LAST_PARASCIP=$(PARASCIP)" >> $(LASTSETTINGS)
		@echo "LAST_LPSCHECK=$(LPSCHECK)" >> $(LASTSETTINGS)
		@echo "LAST_SHARED=$(SHARED)" >> $(LASTSETTINGS)
		@echo "LAST_USRFLAGS=$(USRFLAGS)" >> $(LASTSETTINGS)
		@echo "LAST_USROFLAGS=$(USROFLAGS)" >> $(LASTSETTINGS)
		@echo "LAST_USRCFLAGS=$(USRCFLAGS)" >> $(LASTSETTINGS)
		@echo "LAST_USRCXXFLAGS=$(USRCXXFLAGS)" >> $(LASTSETTINGS)
		@echo "LAST_USRLDFLAGS=$(USRLDFLAGS)" >> $(LASTSETTINGS)
		@echo "LAST_USRARFLAGS=$(USRARFLAGS)" >> $(LASTSETTINGS)
		@echo "LAST_USRDFLAGS=$(USRDFLAGS)" >> $(LASTSETTINGS)
		@echo "LAST_NOBLKMEM=$(NOBLKMEM)" >> $(LASTSETTINGS)
		@echo "LAST_NOBUFMEM=$(NOBUFMEM)" >> $(LASTSETTINGS)
		@echo "LAST_NOBLKBUFMEM=$(NOBLKBUFMEM)" >> $(LASTSETTINGS)

$(LINKSMARKERFILE):
		@$(MAKE) links

.PHONY: links
links:		| $(LIBDIR) $(DIRECTORIES) echosoftlinks $(SOFTLINKS)
		@rm -f $(LINKSMARKERFILE)
		@echo "this is only a marker" > $(LINKSMARKERFILE)

.PHONY: echosoftlinks
echosoftlinks:
		@echo
		@echo "- Current settings: LPS=$(LPS) OSTYPE=$(OSTYPE) ARCH=$(ARCH) COMP=$(COMP) SUFFIX=$(LINKLIBSUFFIX) ZIMPL=$(ZIMPL) ZIMPLOPT=$(ZIMPLOPT) IPOPT=$(IPOPT) IPOPTOPT=$(IPOPTOPT) EXPRINT=$(EXPRINT) GAMS=$(GAMS)"
		@echo
		@echo "* SCIP needs some softlinks to external programs, in particular, LP-solvers."
		@echo "* Please insert the paths to the corresponding directories/libraries below."
		@echo "* The links will be installed in the 'lib' directory."
		@echo "* For more information and if you experience problems see the INSTALL file."
		@echo
		@echo -e $(LPIINSTMSG)

$(DIRECTORIES):
		@echo
		@echo "- creating directory \"$@\""
		@-mkdir -p $@



.PHONY: $(SOFTLINKS)
$(SOFTLINKS):
ifeq ($(MAKESOFTLINKS), true)
		@$(SHELL) -ec 'if test ! -e $@ ; \
			then \
				DIRNAME=`dirname $@` ; \
				BASENAMEA=`basename $@ .$(STATICLIBEXT)` ; \
				BASENAMESO=`basename $@ .$(SHAREDLIBEXT)` ; \
				echo ; \
				echo "- preparing missing soft-link \"$@\":" ; \
				if test -e $$DIRNAME/$$BASENAMEA.$(SHAREDLIBEXT) ; \
				then \
					echo "* this soft-link is not necessarily needed since \"$$DIRNAME/$$BASENAMEA.$(SHAREDLIBEXT)\" already exists - press return to skip" ; \
				fi ; \
				if test -e $$DIRNAME/$$BASENAMESO.$(STATICLIBEXT) ; \
				then \
					echo "* this soft-link is not necessarily needed since \"$$DIRNAME/$$BASENAMESO.$(STATICLIBEXT)\" already exists - press return to skip" ; \
				fi ; \
				echo "> Enter soft-link target file or directory for \"$@\" (return if not needed): " ; \
				echo -n "> " ; \
				cd $$DIRNAME ; \
				eval $(READ) TARGET ; \
				cd $(SCIPDIR) ; \
				if test "$$TARGET" != "" ; \
				then \
					echo "-> creating softlink \"$@\" -> \"$$TARGET\"" ; \
					rm -f $@ ; \
					$(LN_s) $$TARGET $@ ; \
				else \
					echo "* skipped creation of softlink \"$@\". Call \"make links\" if needed later." ; \
				fi ; \
				echo ; \
			fi'
endif

.PHONY: checkdefines
checkdefines:
ifeq ($(LPILIBOBJ),)
		$(error invalid LP solver selected: LPS=$(LPS). Possible options are: $(LPSOPTIONS))
endif
ifneq ($(GMP),true)
ifneq ($(GMP),false)
		$(error invalid GMP flag selected: GMP=$(GMP). Possible options are: true false)
endif
endif
ifneq ($(ZIMPL),true)
ifneq ($(ZIMPL),false)
		$(error invalid ZIMPL flag selected: ZIMPL=$(ZIMPL). Possible options are: true false auto)
endif
endif
ifneq ($(GAMS),true)
ifneq ($(GAMS),false)
		$(error invalid GAMS flag selected: GAMS=$(GAMS). Possible options are: true false)
endif
endif
ifneq ($(IPOPT),true)
ifneq ($(IPOPT),false)
		$(error invalid IPOPT flag selected: IPOPT=$(IPOPT). Possible options are: true false)
endif
endif
ifneq ($(READLINE),true)
ifneq ($(READLINE),false)
		$(error invalid READLINE flag selected: READLINE=$(READLINE). Possible options are: true false)
endif
endif
ifneq ($(ZLIB),true)
ifneq ($(ZLIB),false)
		$(error invalid ZLIB flag selected: ZLIB=$(ZLIB). Possible options are: true false)
endif
endif
ifneq ($(PARASCIP),true)
ifneq ($(PARASCIP),false)
		$(error invalid PARASCIP flag selected: PARASCIP=$(PARASCIP). Possible options are: true false)
endif
endif

.PHONY: errorhints
errorhints:
ifeq ($(READLINE),true)
		@echo "build failed with READLINE=true: if readline is not available, try building with READLINE=false"
endif
ifeq ($(ZLIB),true)
		@echo "build failed with ZLIB=true: if ZLIB is not available, try building with ZLIB=false"
endif
ifeq ($(GMP),true)
		@echo "build failed with GMP=true: if GMP is not available, try building with GMP=false (note that this will deactivate Zimpl support)"
endif
ifeq ($(GMP),false)
ifeq ($(LPS),spx)
		@echo "build failed with GMP=false and LPS=spx: use GMP=true or make sure that SoPlex is also built without GMP support (make GMP=false)"
endif
ifeq ($(LPS),spx2)
		@echo "build failed with GMP=false and LPS=spx2: use GMP=true or make sure that SoPlex is also built without GMP support (make GMP=false)"
endif
endif

# --- EOF ---------------------------------------------------------------------
# DO NOT DELETE<|MERGE_RESOLUTION|>--- conflicted
+++ resolved
@@ -384,14 +384,10 @@
 			scip/presol_components.o \
 			scip/presol_convertinttobin.o \
 			scip/presol_domcol.o\
-<<<<<<< HEAD
-			scip/presol_dualinfer.o \
-=======
-			scip/presol_implfree.o\
 			scip/presol_dualagg.o\
 			scip/presol_dualinfer.o\
->>>>>>> 3d5692ce
 			scip/presol_gateextraction.o \
+			scip/presol_implfree.o\
 			scip/presol_implics.o \
 			scip/presol_inttobinary.o \
 			scip/presol_redvub.o \
