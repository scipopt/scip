--- conflicted
+++ resolved
@@ -45,11 +45,8 @@
 ifeq ($(OPENSOURCE),false)
 	override EXPRINT	=	none
 	override GMP		=	false
+	override BOOST		=	false
 	override MPFR		=	false
-<<<<<<< HEAD
-	override BOOST		=	false
-=======
->>>>>>> 3174e6df
 	override READLINE	=	false
 	override ZLIB		=	false
 	override ZIMPL		=	false
@@ -89,11 +86,9 @@
 		DEBUGSOL=$(DEBUGSOL)\\n\
 		EXPRINT=$(EXPRINT)\\n\
 		GMP=$(GMP)\\n\
+		BOOST=$(BOOST)\\n\
 		MPFR=$(MPFR)\\n\
-<<<<<<< HEAD
 		EXACTSOLVE=$(EXACTSOLVE)\\n\
-=======
->>>>>>> 3174e6df
 		IPOPTOPT=$(IPOPTOPT)\\n\
 		LAPACK=$(LAPACK)\\n\
 		LPSCHECK=$(LPSCHECK)\\n\
@@ -316,7 +311,7 @@
 LPSEXACTOPTIONS	+=	spx
 ifeq ($(LPSEXACT),spx)
 ifeq ($(EXACTSOLVE),false)
-$(error Building with SoPlex as exact LP solver requires GMP, MPFR, and Boost to be available. Use either LPSEXACT=none or all of GMP,MPFR,BOOST=true.)
+$(error Building with SoPlex as exact LP solver requires GMP, MPFR, and Boost to be available. Use either LPSEXACT=none or all of GMP,BOOST,MPFR=true.)
 endif
 LINKER		=	CPP
 FLAGS		+=	-I$(LIBDIR)/include/spxinc
@@ -537,13 +532,12 @@
 #-----------------------------------------------------------------------------
 
 ifeq ($(PAPILO),true)
-<<<<<<< HEAD
 ifeq ($(BOOST),false)
 $(error PaPILO requires Boost to be available. Use either PAPILO=false or BOOST=true.)
 endif
-FLAGS        +=    -DPAPILO_NO_CMAKE_CONFIG -I$(LIBDIR)/include/tbb/include -I$(LIBDIR)/include/papilo/external -I$(LIBDIR)/include/papilo/src
+FLAGS        +=    -DPAPILO_NO_CMAKE_CONFIG -I$(LIBDIR)/include/papilo -I$(LIBDIR)/include/papilo/src # the last include is for backwards compatibility or if users link to the PaPILO repo
 SOFTLINKS    +=    $(LIBDIR)/include/papilo
-LPIINSTMSG    +=    "\n  -> \"papilo\" is the path to the PaPILO directory\n"
+LPIINSTMSG    +=    "\n  -> \"papilo\" is the path to the PaPILO source directory, i.e., \"<papilo>/papilo/Config.hpp\" should exist.\n"
 endif
 
 #-----------------------------------------------------------------------------
@@ -564,13 +558,6 @@
 $(error Exact solving mode requires an exact LP solver to be linked. Use either EXACTSOLVE=false or LPSEXACT=spx.)
 endif
 LIBOBJSUBDIRS	+=	$(LIBOBJDIR)/rectlu
-=======
-FLAGS        +=    -DPAPILO_NO_CMAKE_CONFIG -I$(LIBDIR)/include/papilo -I$(LIBDIR)/include/papilo/src # the last include is for backwards compatibility or if users link to the PaPILO repo
-SOFTLINKS    +=    $(LIBDIR)/include/papilo
-LPIINSTMSG    +=    "\n  -> \"papilo\" is the path to the PaPILO source directory, i.e., \"<papilo>/papilo/Config.hpp\" should exist.\n"
-SOFTLINKS    +=    $(LIBDIR)/include/boost
-LPIINSTMSG    +=    "\n  -> \"boost\" is the path to the boost include folder\n"
->>>>>>> 3174e6df
 endif
 
 #-----------------------------------------------------------------------------
@@ -1918,10 +1905,12 @@
 		@echo "build failed with GMP=false and LPS=spx2: use GMP=true or make sure that SoPlex is also built without GMP support (make GMP=false)"
 endif
 endif
-<<<<<<< HEAD
+ifeq ($(BOOST),true)
+		@echo "build failed with BOOST=true: if BOOST is not available, try building with BOOST=false (note that this will deactivate exact solving support)"
+endif
 ifeq ($(MPFR),true)
 		@echo "build failed with MPFR=true: if MPFR is not available, try building with MPFR=false (note that this will deactivate exact solving support)"
-=======
+endif
 ifeq ($(MPFR),false)
 ifeq ($(LPS),spx2)
 		@echo "build failed with MPFR=false and LPS=spx2: use MPFR=true or make sure that SoPlex is also built without MPFR support (make MPFR=false)"
@@ -1935,12 +1924,13 @@
 		@echo "WARNING: built with READLINE=false: interactive shell misses tab completion, history capability, and in-line editing"
 endif
 ifeq ($(GMP),false)
-		@echo "WARNING: built with GMP=false: ZIMPL support and solution counting feature is not available"
-else
+		@echo "WARNING: built with GMP=false: ZIMPL support and solution counting feature are not available"
+endif
 ifeq ($(ZLIB),false)
 		@echo "WARNING: built with ZLIB=false: support for reading gzipped files is not available"
 endif
->>>>>>> 3174e6df
+ifeq ($(EXACTSOLVE),false)
+		@echo "WARNING: exact solving mode not available (build with GMP=true BOOST=true MPFR=true LPSEXACT=spx to enable it)"
 endif
 
 .PHONY: help
@@ -1977,9 +1967,9 @@
 		@echo "  - LPSOPT=<dbg|opt>: Use debug or optimized (default) mode for LP-solver (SoPlex and Clp only)."
 		@echo "  - READLINE=<true|false>: Turns support via the readline library on (default) or off."
 		@echo "  - GMP=<true|false>: Turns GMP on (default) or off."
-		@echo "  - MPFR=<true|false>: Turns MPFR on (default) or off."
 		@echo "  - BOOST=<true|false>: Turns Boost on or off (default)."
-		@echo "  - EXACTSOLVE=<true|false>: Turns exact solving modeon or off (default is auto)."
+		@echo "  - MPFR=<true|false|auto>: Turns MPFR on (required for exact solving mode and if SoPlex is built with MPFR; must be installed on the system), off, or to the same value as BOOST (default)."
+		@echo "  - EXACTSOLVE=<true|false|auto>: Turns exact solving mode on, off, or turns it on if all necessary dependencies are available (default)."
 		@echo "  - IPOPT=<true|false>: Turns support of IPOPT on or off (default)."
 		@echo "  - LAPACK=<true|false>: Link with Lapack (must be installed on the system)."
 		@echo "  - EXPRINT=<cppad|none>: Use CppAD as expressions interpreter (default) or no expressions interpreter."
@@ -1987,7 +1977,6 @@
 		@echo "  - SYM=<none|bliss|nauty|sbliss|snauty|dejavu>: To choose type of symmetry handling."
 		@echo "  - PARASCIP=<true|false>: Build for ParaSCIP (deprecated, use THREADSAFE)."
 		@echo "  - THREADSAFE=<true|false>: Build thread safe."
-		@echo "  - MPFR=<true|false>: Link with MPFR (required if SoPlex is built with MPFR; must be installed on the system; default: false)."
 		@echo "  - NOBLKMEM=<true|false>: Turn off block memory or on (default)."
 		@echo "  - NOBUFMEM=<true|false>>: Turn off buffer memory or on (default)."
 		@echo "  - NOBLKBUFMEM=<true|false>: Turn usage of internal memory functions off or on (default)."
