--- conflicted
+++ resolved
@@ -573,11 +573,6 @@
 			scip/presol_dualfix.o \
 			scip/presol_implics.o \
 			scip/presol_inttobinary.o \
-<<<<<<< HEAD
-			scip/presol_probing.o \
-			scip/presol_pseudoobj.o \
-=======
->>>>>>> e2b95d6f
 			scip/presol_trivial.o \
 			scip/prop_probing.o \
 			scip/prop_pseudoobj.o \
