--- conflicted
+++ resolved
@@ -574,12 +574,7 @@
 			scip/presol_components.o \
 			scip/presol_convertinttobin.o \
 			scip/presol_domcol.o\
-<<<<<<< HEAD
 			scip/presol_dualinfer.o \
-			scip/presol_dualfix.o \
-=======
-			scip/presol_dualinfer.o\
->>>>>>> ef6adc39
 			scip/presol_gateextraction.o \
 			scip/presol_implics.o \
 			scip/presol_inttobinary.o \
