#* * * * * * * * * * * * * * * * * * * * * * * * * * * * * * * * * * * * * * *
#*                                                                           *
#*                  This file is part of the program and library             *
#*         SCIP --- Solving Constraint Integer Programs                      *
#*                                                                           *
#*    Copyright (C) 2002-2018 Konrad-Zuse-Zentrum                            *
#*                            fuer Informationstechnik Berlin                *
#*                                                                           *
#*  SCIP is distributed under the terms of the ZIB Academic License.         *
#*                                                                           *
#*  You should have received a copy of the ZIB Academic License              *
#*  along with SCIP; see the file COPYING. If not email to scip@zib.de.      *
#*                                                                           *
#* * * * * * * * * * * * * * * * * * * * * * * * * * * * * * * * * * * * * * *

#@file    Makefile
#@brief   SCIP Makefile
#@author  Thorsten Koch
#@author  Tobias Achterberg
#@author  Marc Pfetsch
#@author  Timo Berthold

#-----------------------------------------------------------------------------
# paths variables
#-----------------------------------------------------------------------------

SCIPDIR		=	./

INSTALLDIR	=

#-----------------------------------------------------------------------------
# include make.project file
#-----------------------------------------------------------------------------

# do not use other open source projects; needs to be set before including make.project
ifeq ($(OPENSOURCE),false)
	override EXPRINT	=	none
	override GMP		=	false
	override READLINE	=	false
	override ZLIB		=	false
	override ZIMPL		=	false
	override IPOPT		=	false
endif

# mark that this is a SCIP internal makefile
SCIPINTERNAL	=	true

# use PARASCIP=true if compiled with TPI not equal to none
ifeq ($(TPI),omp)
	override PARASCIP        =       true
endif
ifeq ($(TPI),tny)
        override PARASCIP        =       true
endif


# load default settings and detect host architecture
include $(SCIPDIR)/make/make.project

#-----------------------------------------------------------------------------
# default settings
#-----------------------------------------------------------------------------

VERSION		=	$(SCIP_VERSION)
SCIPGITHASH	=
SOFTLINKS	=
MAKESOFTLINKS	=	true
TOUCHLINKS	=	false

#-----------------------------------------------------------------------------
# define build flags
#-----------------------------------------------------------------------------
BUILDFLAGS =	" ARCH=$(ARCH)\\n\
		COMP=$(COMP)\\n\
		DEBUGSOL=$(DEBUGSOL)\\n\
		EXPRINT=$(EXPRINT)\\n\
		GAMS=$(GAMS)\\n\
		SYM=$(SYM)\\n\
		GMP=$(GMP)\\n\
		IPOPT=$(IPOPT)\\n\
		IPOPTOPT=$(IPOPTOPT)\\n\
		WORHP=$(WORHP)\\n\
		WORHPOPT=$(WORHPOPT)\\n\
		LPS=$(LPS)\\n\
		LPSCHECK=$(LPSCHECK)\\n\
		LPSOPT=$(LPSOPT)\\n\
		NOBLKBUFMEM=$(NOBLKBUFMEM)\\n\
		NOBLKMEM=$(NOBLKMEM)\\n\
		NOBUFMEM=$(NOBUFMEM)\\n\
		OPT=$(OPT)\\n\
		OSTYPE=$(OSTYPE)\\n\
		PARASCIP=$(PARASCIP)\\n\
		READLINE=$(READLINE)\\n\
		SANITIZE=$(SANITIZE)\\n\
		SHARED=$(SHARED)\\n\
		USRARFLAGS=$(USRARFLAGS)\\n\
		USRCFLAGS=$(USRCFLAGS)\\n\
		USRCXXFLAGS=$(USRCXXFLAGS)\\n\
		USRDFLAGS=$(USRDFLAGS)\\n\
		USRFLAGS=$(USRFLAGS)\\n\
		USRLDFLAGS=$(USRLDFLAGS)\\n\
		USROFLAGS=$(USROFLAGS)\\n\
		VERSION=$(VERSION)\\n\
		ZIMPL=$(ZIMPL)\\n\
		ZIMPLOPT=$(ZIMPLOPT)\\n\
		ZLIB=$(ZLIB)"

#-----------------------------------------------------------------------------
# LP Solver Interface
#-----------------------------------------------------------------------------

LPILIBSHORTNAME	=	lpi$(LPS)
LPILIBNAME	=	$(LPILIBSHORTNAME)-$(VERSION)
LPILIBOBJ	=
LPSOPTIONS	=
LPIINSTMSG	=

LPSCHECKDEP	:=	$(SRCDIR)/depend.lpscheck
LPSCHECKSRC	:=	$(shell cat $(LPSCHECKDEP))

LPSOPTIONS	+=	cpx
ifeq ($(LPS),cpx)
FLAGS		+=	-I$(LIBDIR)/include/cpxinc
LPILIBOBJ	=	lpi/lpi_cpx.o scip/bitencode.o blockmemshell/memory.o scip/rbtree.o scip/message.o
LPILIBSRC  	=	$(addprefix $(SRCDIR)/,$(LPILIBOBJ:.o=.c))
SOFTLINKS	+=	$(LIBDIR)/include/cpxinc
ifeq ($(SHARED),true)
SOFTLINKS	+=	$(LIBDIR)/shared/libcplex.$(OSTYPE).$(ARCH).$(COMP).$(SHAREDLIBEXT)
else
SOFTLINKS	+=	$(LIBDIR)/static/libcplex.$(OSTYPE).$(ARCH).$(COMP).$(STATICLIBEXT)
endif
LPIINSTMSG	=	"  -> \"cpxinc\" is the path to the CPLEX \"include\" directory, e.g., \"<CPLEX-path>/include/ilcplex\".\n"
LPIINSTMSG	+=	" -> \"libcplex.*.a\" is the path to the CPLEX library, e.g., \"<CPLEX-path>/lib/x86-64_linux/static_pic/libcplex.a\"\n"
LPIINSTMSG	+=	" -> \"libcplex.*.so\" is the path to the CPLEX library, e.g., \"<CPLEX-path>/bin/x86-64_linux/libcplex1263.so\""
endif

# XPRESS is only available as shared library
LPSOPTIONS	+=	xprs
ifeq ($(LPS),xprs)
FLAGS		+=	-I$(LIBDIR)/include/xprsinc
LPILIBOBJ	=	lpi/lpi_xprs.o scip/bitencode.o blockmemshell/memory.o scip/rbtree.o scip/message.o
LPILIBSRC  	=	$(addprefix $(SRCDIR)/,$(LPILIBOBJ:.o=.c))
SOFTLINKS	+=	$(LIBDIR)/include/xprsinc
SOFTLINKS	+=	$(LIBDIR)/shared/libxpress.$(OSTYPE).$(ARCH).$(COMP).$(SHAREDLIBEXT)
LPIINSTMSG	=	"  -> \"xprsinc\" is the path to the XPRESS \"include\" directory, e.g., \"<XPRESS-path>/include\".\n"
LPIINSTMSG	+=	" -> \"libxpress.*\" is the path to the XPRESS library, e.g., \"<XPRESS-path>/lib/libxprs.so\""
endif

# mosek only supports shared libraries
LPSOPTIONS	+=	msk
ifeq ($(LPS),msk)
FLAGS		+=	-I$(LIBDIR)/include/mskinc
LPILIBOBJ	=	lpi/lpi_msk.o scip/bitencode.o blockmemshell/memory.o scip/rbtree.o scip/message.o
LPILIBSRC  	=	$(addprefix $(SRCDIR)/,$(LPILIBOBJ:.o=.c))
SOFTLINKS	+=	$(LIBDIR)/include/mskinc
SOFTLINKS	+=	$(LIBDIR)/shared/libmosek.$(OSTYPE).$(ARCH).$(COMP).$(SHAREDLIBEXT)
SOFTLINKS	+=	$(LIBDIR)/shared/libiomp5.$(OSTYPE).$(ARCH).$(COMP).$(SHAREDLIBEXT)
LPIINSTMSG	=	"  -> \"mskinc\" is the path to the Mosek \"include\" directory, e.g., \"<Mosek-path>/tools/platform/linux64x86/h\".\n"
LPIINSTMSG	+=	" -> \"libmosek.*\" is the path to the Mosek library, e.g., \"<Mosek-path>/tools/platform/linux64x86/bin/libmosek64.so\".\n"
LPIINSTMSG	+=	" -> \"libiomp5.*\" is the path to the libiomp5, e.g., \"<Mosek-path>/tools/platform/linux64x86/bin/libiomp5.so\""
endif

LPSOPTIONS	+=	spx1
ifeq ($(LPS),spx1)
LINKER		=	CPP
FLAGS		+=	-I$(LIBDIR)/include/spxinc
ifeq ($(SPX_LEGACY),true)
CFLAGS		+= 	-DSOPLEX_LEGACY
CXXFLAGS	+= 	-DSOPLEX_LEGACY
endif
LPILIBOBJ	=	lpi/lpi_spx1.o scip/bitencode.o blockmemshell/memory.o scip/rbtree.o scip/message.o
LPILIBSRC	=	$(SRCDIR)/lpi/lpi_spx1.cpp $(SRCDIR)/scip/bitencode.c $(SRCDIR)/blockmemshell/memory.c $(SRCDIR)/scip/message.c
SOFTLINKS	+=	$(LIBDIR)/include/spxinc
ifeq ($(SHARED),true)
SOFTLINKS	+=	$(LIBDIR)/shared/libsoplex.$(OSTYPE).$(ARCH).$(COMP).$(LPSOPT).$(SHAREDLIBEXT)
else
SOFTLINKS	+=	$(LIBDIR)/static/libsoplex.$(OSTYPE).$(ARCH).$(COMP).$(LPSOPT).$(STATICLIBEXT)
endif
LPIINSTMSG	=	"  -> \"spxinc\" is the path to the SoPlex \"src\" directory, e.g., \"<SoPlex-path>/src\".\n"
LPIINSTMSG	+=	" -> \"libsoplex.*\" is the path to the SoPlex library, e.g., \"<SoPlex-path>/lib/libsoplex.$(OSTYPE).$(ARCH).$(COMP).$(LPSOPT).$(STATICLIBEXT)\""
ifeq ($(LPSCHECK),true)
FLAGS		+=	-DWITH_LPSCHECK -I$(LIBDIR)/include/cpxinc
SOFTLINKS	+=	$(LIBDIR)/include/cpxinc
ifeq ($(SHARED),true)
SOFTLINKS	+=	$(LIBDIR)/shared/libcplex.$(OSTYPE).$(ARCH).$(COMP).$(SHAREDLIBEXT)
else
SOFTLINKS	+=	$(LIBDIR)/static/libcplex.$(OSTYPE).$(ARCH).$(COMP).$(STATICLIBEXT)
endif
LPIINSTMSG	+=	"  -> \"cpxinc\" is the path to the CPLEX \"include\" directory, e.g., \"<CPLEX-path>/include/ilcplex\".\n"
LPIINSTMSG	+=	" -> \"libcplex.*.a\" is the path to the CPLEX library, e.g., \"<CPLEX-path>/lib/x86-64_linux/static_pic/libcplex.a\"\n"
LPIINSTMSG	+=	" -> \"libcplex.*.so\" is the path to the CPLEX library, e.g., \"<CPLEX-path>/bin/x86-64_linux/libcplex1263.so\""
endif
endif

LPSOPTIONS	+=	spx ( = spx2)
ifeq ($(LPS),spx2)
LINKER		=	CPP
FLAGS		+=	-I$(LIBDIR)/include/spxinc
LPILIBOBJ	=	lpi/lpi_spx2.o scip/bitencode.o blockmemshell/memory.o scip/rbtree.o scip/message.o
LPILIBSRC	=	$(SRCDIR)/lpi/lpi_spx2.cpp $(SRCDIR)/scip/bitencode.c $(SRCDIR)/blockmemshell/memory.c $(SRCDIR)/scip/message.c
SOFTLINKS	+=	$(LIBDIR)/include/spxinc
ifeq ($(SHARED),true)
SOFTLINKS	+=	$(LIBDIR)/shared/libsoplex.$(OSTYPE).$(ARCH).$(COMP).$(LPSOPT).$(SHAREDLIBEXT)
else
SOFTLINKS	+=	$(LIBDIR)/static/libsoplex.$(OSTYPE).$(ARCH).$(COMP).$(LPSOPT).$(STATICLIBEXT)
endif
LPIINSTMSG	=	"  -> \"spxinc\" is the path to the SoPlex \"src\" directory, e.g., \"<SoPlex-path>/src\".\n"
LPIINSTMSG	+=	" -> \"libsoplex.*\" is the path to the SoPlex library, e.g., \"<SoPlex-path>/lib/libsoplex.linux.x86.gnu.opt.a\""
ifeq ($(LPSCHECK),true)
FLAGS		+=	-DWITH_LPSCHECK -I$(LIBDIR)/include/cpxinc
SOFTLINKS	+=	$(LIBDIR)/include/cpxinc
ifeq ($(SHARED),true)
SOFTLINKS	+=	$(LIBDIR)/shared/libcplex.$(OSTYPE).$(ARCH).$(COMP).$(SHAREDLIBEXT)
else
SOFTLINKS	+=	$(LIBDIR)/static/libcplex.$(OSTYPE).$(ARCH).$(COMP).$(STATICLIBEXT)
endif
LPIINSTMSG	+=	"  -> \"cpxinc\" is the path to the CPLEX \"include\" directory, e.g., \"<CPLEX-path>/include/ilcplex\".\n"
LPIINSTMSG	+=	" -> \"libcplex.*.a\" is the path to the CPLEX library, e.g., \"<CPLEX-path>/lib/x86_rhel4.0_3.4/static_pic/libcplex.a\"\n"
LPIINSTMSG	+=	" -> \"libcplex.*.so\" is the path to the CPLEX library, e.g., \"<CPLEX-path>/bin/x86-64_linux/libcplex1263.so\""
endif
endif

ifeq ($(DEBUGSOL),true)
FLAGS		+=	-DWITH_DEBUG_SOLUTION
endif

LPSOPTIONS	+=	clp
ifeq ($(LPS),clp)
LINKER		=	CPP
FLAGS		+=	-I$(LIBDIR)/$(LIBTYPE)/clp.$(OSTYPE).$(ARCH).$(COMP).$(LPSOPT)/include/coin
LPILIBOBJ	=	lpi/lpi_clp.o scip/bitencode.o blockmemshell/memory.o scip/rbtree.o scip/message.o
LPILIBSRC	=	$(SRCDIR)/lpi/lpi_clp.cpp $(SRCDIR)/scip/bitencode.c $(SRCDIR)/blockmemshell/memory.c $(SRCDIR)/scip/message.c
SOFTLINKS	+=	$(LIBDIR)/$(LIBTYPE)/clp.$(OSTYPE).$(ARCH).$(COMP).$(LPSOPT)
LPIINSTMSG	=	"  -> \"clp.$(OSTYPE).$(ARCH).$(COMP).$(LPSOPT)\" is the path to the Clp installation directory, i.e., \"<Clp-path>/include/coin/ClpModel.hpp\" should exist.\n"
endif

LPSOPTIONS	+=	qso
ifeq ($(LPS),qso)
FLAGS         	+=      -I$(LIBDIR)/include/qsinc
LPILIBOBJ     	= 	lpi/lpi_qso.o scip/bitencode.o blockmemshell/memory.o scip/rbtree.o scip/message.o
LPILIBSRC     	=       $(addprefix $(SRCDIR)/,$(LPILIBOBJ:.o=.c))
SOFTLINKS     	+=      $(LIBDIR)/include/qsinc
SOFTLINKS     	+=      $(LIBDIR)/static/libqsopt.$(OSTYPE).$(ARCH).$(COMP).$(STATICLIBEXT)
LPIINSTMSG	=	"  -> \"qsinc\" is the path to the QSopt \"include\" directory, e.g., \"<QSopt-path>\".\n"
LPIINSTMSG	+=	" -> \"libqsopt.*\" is the path to the QSopt library, e.g., \"<QSopt-path>/libqsopt.a\""
endif

# Gurobi only supports shared libraries
LPSOPTIONS	+=	grb
ifeq ($(LPS),grb)
FLAGS		+=	-I$(LIBDIR)/include/grbinc
LPILIBOBJ	=	lpi/lpi_grb.o blockmemshell/memory.o scip/rbtree.o scip/message.o
LPILIBSRC  	=	$(addprefix $(SRCDIR)/,$(LPILIBOBJ:.o=.c))
SOFTLINKS	+=	$(LIBDIR)/include/grbinc
SOFTLINKS	+=	$(LIBDIR)/shared/libgurobi.$(OSTYPE).$(ARCH).$(COMP).$(SHAREDLIBEXT)
LPIINSTMSG	=	"  -> \"grbinc\" is the path to the Gurobi \"include\" directory, e.g., \"<Gurobi-path>/include\".\n"
LPIINSTMSG	+=	" -> \"libgurobi.*\" is the path to the Gurobi library, e.g., \"<Gurobi-path>/lib/libgurobi.so\""
endif

LPSOPTIONS	+=	none
ifeq ($(LPS),none)
LPILIBOBJ	=	lpi/lpi_none.o blockmemshell/memory.o scip/rbtree.o scip/message.o
LPILIBSRC  	=	$(addprefix $(SRCDIR)/,$(LPILIBOBJ:.o=.c))
endif

LPILIB		=	$(LPILIBNAME).$(BASE)
LPILIBFILE	=	$(LIBDIR)/$(LIBTYPE)/lib$(LPILIB).$(LIBEXT)
LPILIBOBJFILES	=	$(addprefix $(LIBOBJDIR)/,$(LPILIBOBJ))
LPILIBDEP	=	$(SRCDIR)/depend.lpilib.$(LPS).$(OPT)
LPILIBLINK	=	$(LIBDIR)/$(LIBTYPE)/lib$(LPILIBSHORTNAME).$(BASE).$(LIBEXT)
LPILIBSHORTLINK = 	$(LIBDIR)/$(LIBTYPE)/lib$(LPILIBSHORTNAME).$(LIBEXT)
ALLSRC		+=	$(LPILIBSRC)

ifeq ($(SHARED),true)
LPILIBEXTLIBS	=	$(LIBBUILD_L)$(LIBDIR)/$(LIBTYPE) $(LPSLDFLAGS) $(LINKRPATH)$(realpath $(LIBDIR)/$(LIBTYPE))
endif

#-----------------------------------------------------------------------------
# Parallel Interface
#-----------------------------------------------------------------------------

TPILIBSHORTNAME	=	tpi$(TPI)
TPILIBNAME	=	$(TPILIBSHORTNAME)-$(VERSION)
TPILIBOBJ	=

TPIOPTIONS	+=	none
ifeq ($(TPI),none)
TPILIBOBJ	=	tpi/tpi_none.o
FLAGS		+=	-DTPI_NONE
endif

TPIOPTIONS	+=	omp
ifeq ($(TPI),omp)
TPILIBOBJ	=	tpi/tpi_openmp.o
FLAGS		+=	-DTPI_OMP
endif

TPIOPTIONS	+=	tny
ifeq ($(TPI),tny)
TPILIBOBJ	=	tpi/tpi_tnycthrd.o \
			tinycthread/tinycthread.o
FLAGS		+=	-DTPI_TNYC
endif

TPILIBSRC  	=	$(addprefix $(SRCDIR)/,$(TPILIBOBJ:.o=.c))
TPILIB		=	$(TPILIBNAME).$(BASE)
TPILIBFILE	=	$(LIBDIR)/$(LIBTYPE)/lib$(TPILIB).$(LIBEXT)
TPILIBOBJFILES	=	$(addprefix $(LIBOBJDIR)/,$(TPILIBOBJ))
TPILIBDEP	=	$(SRCDIR)/depend.tpilib.$(TPI).$(OPT)
TPILIBLINK	=	$(LIBDIR)/$(LIBTYPE)/lib$(TPILIBSHORTNAME).$(BASE).$(LIBEXT)
TPILIBSHORTLINK = 	$(LIBDIR)/$(LIBTYPE)/lib$(TPILIBSHORTNAME).$(LIBEXT)
ALLSRC		+=	$(TPILIBSRC)

#-----------------------------------------------------------------------------
# Symmetry Interface
#-----------------------------------------------------------------------------

SYMOPTIONS	+=	none
ifeq ($(SYM),none)
SYMOBJ		=	symmetry/compute_symmetry_none.o
SYMOBJFILES	=	$(addprefix $(LIBOBJDIR)/,$(SYMOBJ))
SYMSRC  	=	$(addprefix $(SRCDIR)/,$(SYMOBJ:.o=.cpp))
ALLSRC		+=	$(SYMSRC)
endif

SYMOPTIONS	+=	bliss
ifeq ($(SYM),bliss)
FLAGS		+=	-I$(LIBDIR)/include/
SYMOBJ		=	symmetry/compute_symmetry_bliss.o
SYMOBJFILES	=	$(addprefix $(LIBOBJDIR)/,$(SYMOBJ))
SYMSRC  	=	$(addprefix $(SRCDIR)/,$(SYMOBJ:.o=.cpp))
ALLSRC		+=	$(SYMSRC)
SOFTLINKS	+=	$(LIBDIR)/include/bliss
ifeq ($(SHARED),true)
SOFTLINKS	+=	$(LIBDIR)/shared/libbliss.$(OSTYPE).$(ARCH).$(COMP).$(SHAREDLIBEXT)
else
SOFTLINKS	+=	$(LIBDIR)/static/libbliss.$(OSTYPE).$(ARCH).$(COMP).$(STATICLIBEXT)
endif
LPIINSTMSG	+=	"\n  -> \"blissinc\" is the path to the BLISS directory, e.g., \"<BLISS-path>\".\n"
LPIINSTMSG	+=	" -> \"libbliss.*.a\" is the path to the BLISS library, e.g., \"<BLISS-path>/libbliss.a\"\n"
LPIINSTMSG	+=	" -> \"libbliss.*.so\" is the path to the BLISS library, e.g., \"<BLISS-path>/libbliss.so\""
endif

#-----------------------------------------------------------------------------
# NLP Solver Interfaces and expression interpreter
#-----------------------------------------------------------------------------

NLPILIBCOBJ	= 	nlpi/nlpi.o \
			nlpi/nlpi_all.o \
			nlpi/nlpioracle.o \
			nlpi/expr.o

NLPILIBCXXOBJ	= 	nlpi/intervalarithext.o

NLPILIBSCIPOBJ	= 	blockmemshell/memory.o \
			scip/misc.o \
			scip/intervalarith.o \
			scip/interrupt.o \
			scip/message.o \
			scip/rbtree.o

ifeq ($(EXPRINT),none)
NLPILIBCOBJ 	+=	nlpi/exprinterpret_none.o
endif
ifeq ($(EXPRINT),cppad)
NLPILIBCXXOBJ 	+= 	nlpi/exprinterpret_cppad.o
endif

ifeq ($(IPOPT),true)
NLPILIBCXXOBJ	+= 	nlpi/nlpi_ipopt.o
else
NLPILIBCOBJ	+= 	nlpi/nlpi_ipopt_dummy.o
endif

ifeq ($(FILTERSQP),true)
NLPILIBCOBJ	+= nlpi/nlpi_filtersqp.o
else
NLPILIBCOBJ	+= nlpi/nlpi_filtersqp_dummy.o
endif

ifeq ($(WORHP),true)
NLPILIBCOBJ	+= 	nlpi/nlpi_worhp.o
else
NLPILIBCOBJ	+= 	nlpi/nlpi_worhp_dummy.o
endif

NLPILIBSHORTNAME = nlpi$(NLPILIBSHORTNAMECPPAD)$(NLPILIBSHORTNAMEIPOPT)$(NLPILIBSHORTNAMEFILTERSQP)

NLPILIBNAME	=	$(NLPILIBSHORTNAME)-$(VERSION)
NLPILIB		=	$(NLPILIBNAME).$(BASE)
NLPILIBFILE	=	$(LIBDIR)/$(LIBTYPE)/lib$(NLPILIB).$(LIBEXT)
NLPILIBOBJFILES =	$(addprefix $(LIBOBJDIR)/,$(NLPILIBCOBJ)) $(addprefix $(LIBOBJDIR)/,$(NLPILIBCXXOBJ))
NLPILIBSCIPOBJFILES =	$(addprefix $(LIBOBJDIR)/,$(NLPILIBSCIPOBJ))
NLPILIBSRC	=	$(addprefix $(SRCDIR)/,$(NLPILIBCOBJ:.o=.c)) $(addprefix $(SRCDIR)/,$(NLPILIBCXXOBJ:.o=.cpp))
NLPILIBDEP	=	$(SRCDIR)/depend.nlpilib$(NLPILIBSHORTNAMECPPAD)$(NLPILIBSHORTNAMEIPOPT)$(NLPILIBSHORTNAMEFILTERSQP).$(OPT)
NLPILIBLINK	=	$(LIBDIR)/$(LIBTYPE)/lib$(NLPILIBSHORTNAME).$(BASE).$(LIBEXT)
NLPILIBSHORTLINK	=	$(LIBDIR)/$(LIBTYPE)/lib$(NLPILIBSHORTNAME).$(LIBEXT)
ALLSRC		+=	$(NLPILIBSRC)

ifeq ($(SHARED),true)
NLPILIBEXTLIBS	=	$(LIBBUILD_L)$(LIBDIR)/$(LIBTYPE) $(IPOPTLIBS) $(FILTERSQPLIBS) \
			$(LINKRPATH)$(realpath $(LIBDIR)/$(LIBTYPE)/ipopt.$(OSTYPE).$(ARCH).$(COMP).$(IPOPTOPT)/lib) \
			$(LINKRPATH)$(realpath $(LIBDIR)/$(LIBTYPE)/worhp.$(OSTYPE).$(ARCH).$(COMP).$(WORHPOPT)/lib)
endif


#-----------------------------------------------------------------------------
# External Libraries
#-----------------------------------------------------------------------------

ZLIBDEP		:=	$(SRCDIR)/depend.zlib
ZLIBSRC		:=	$(shell cat $(ZLIBDEP))

GMPDEP		:=	$(SRCDIR)/depend.gmp
GMPSRC		:=	$(shell cat $(GMPDEP))

READLINEDEP	:=	$(SRCDIR)/depend.readline
READLINESRC	:=	$(shell cat $(READLINEDEP))

ZIMPLDEP	:=	$(SRCDIR)/depend.zimpl
ZIMPLSRC	:=	$(shell cat $(ZIMPLDEP))

GAMSDEP		:=	$(SRCDIR)/depend.gams
GAMSSRC		:=	$(shell cat $(GAMSDEP))

PARASCIPDEP	:=	$(SRCDIR)/depend.parascip
PARASCIPSRC	:=	$(shell cat $(PARASCIPDEP))

ifeq ($(ZIMPL),true)
ifeq ($(GMP),false)
$(error ZIMPL requires the GMP to be linked. Use either ZIMPL=false or GMP=true.)
endif
FLAGS		+=	-DWITH_ZIMPL -I$(LIBDIR)/include/zimplinc $(ZIMPL_FLAGS)
DIRECTORIES	+=	$(LIBDIR)/include/zimplinc
SOFTLINKS	+=	$(LIBDIR)/include/zimplinc/zimpl
SOFTLINKS	+=	$(LIBDIR)/$(LIBTYPE)/libzimpl.$(OSTYPE).$(ARCH).$(COMP).$(ZIMPLOPT).$(STATICLIBEXT)
LPIINSTMSG	+=	"\n  -> \"zimplinc\" is a directory containing the path to the ZIMPL \"src\" directory, e.g., \"<ZIMPL-path>/src\".\n"
LPIINSTMSG	+=	" -> \"libzimpl.*\" is the path to the ZIMPL library, e.g., \"<ZIMPL-path>/lib/libzimpl.$(OSTYPE).$(ARCH).$(COMP).$(ZIMPLOPT).$(STATICLIBEXT)\""
endif

ifeq ($(GMP),true)
ifeq ($(COMP),msvc)
SOFTLINKS	+=	$(LIBDIR)/mpir.$(ARCH)
SOFTLINKS	+=	$(LIBDIR)/$(LIBTYPE)/libmpir.$(ARCH).$(OPT).lib
SOFTLINKS	+=	$(LIBDIR)/$(LIBTYPE)/libpcre.$(ARCH).$(OPT).lib
LPIINSTMSG	+=	"\n  -> \"mpir.$(ARCH)\" is a directory containing the mpir installation, i.e., \"mpir.$(ARCH)/gmp.h\" should exist.\n"
LPIINSTMSG	+=	" -> \"libmpir.*\" is the path to the MPIR library\n"
LPIINSTMSG	+=	" -> \"libpcre.*\" is the path to the PCRE library"
endif
endif

ifeq ($(IPOPT),true)
SOFTLINKS	+=	$(LIBDIR)/$(LIBTYPE)/ipopt.$(OSTYPE).$(ARCH).$(COMP).$(IPOPTOPT)
LPIINSTMSG	+=	"\n  -> \"ipopt.$(OSTYPE).$(ARCH).$(COMP).$(IPOPTOPT)\" is a directory containing the ipopt installation, i.e., \"ipopt.$(OSTYPE).$(ARCH).$(COMP).$(IPOPTOPT)/include/coin/IpIpoptApplication.hpp\", \"ipopt.$(OSTYPE).$(ARCH).$(COMP).$(IPOPTOPT)/lib/libipopt*\", ... should exist.\n"
endif

ifeq ($(FILTERSQP),true)
SOFTLINKS	+=	$(LIBDIR)/$(LIBTYPE)/libfiltersqp.$(OSTYPE).$(ARCH).$(COMP).$(STATICLIBEXT)
#SOFTLINKS	+=	$(LIBDIR)/$(LIBTYPE)/libfiltersqp.$(OSTYPE).$(ARCH).$(COMP).$(SHAREDLIBEXT)
SOFTLINKS	+=	$(LIBDIR)/$(LIBTYPE)/libbqpd.$(OSTYPE).$(ARCH).$(COMP).$(STATICLIBEXT)
#SOFTLINKS	+=	$(LIBDIR)/$(LIBTYPE)/libbqpd.$(OSTYPE).$(ARCH).$(COMP).$(SHAREDLIBEXT)
LPIINSTMSG	+=	" -> \"libfiltersqp.$(OSTYPE).$(ARCH).$(COMP).*\" is the path to the filterSQP library.\n"
LPIINSTMSG	+=	" -> \"libbqpd.$(OSTYPE).$(ARCH).$(COMP).*\" is the path to the BQPD library.\n"
endif

# WORHP provides only shared libraries
ifeq ($(WORHP),true)
SOFTLINKS	+=	$(LIBDIR)/$(LIBTYPE)/worhp.$(OSTYPE).$(ARCH).$(COMP).$(WORHPOPT)
LPIINSTMSG	+=	"\n  -> \"worhp.$(OSTYPE).$(ARCH).$(COMP).$(WORHPOPT)\" is a directory containing the WORHP installation, i.e., \"worhp.$(OSTYPE).$(ARCH).$(COMP).$(WORHPOPT)/include/worhp/worhp.h\" should exist.\n"
endif

ifeq ($(GAMS),true)
GAMSDIR		=	$(LIBDIR)/gams.$(OSTYPE).$(ARCH).$(COMP)
FLAGS		+=	-DWITH_GAMS=\"$(abspath $(GAMSDIR))\"
FLAGS		+=	-I$(SCIPDIR)/interfaces/gams/src -I$(GAMSDIR)/apifiles/C/api
SOFTLINKS	+=	$(GAMSDIR)
LPIINSTMSG	+=	"\n  -> \"$(GAMSDIR)\" is the path to the GAMS system directory"
endif

ifeq ($(SHARED),true)
SCIPLIBEXTLIBS	=	$(LIBBUILD_L)$(LIBDIR)/$(LIBTYPE)
ifeq ($(ZLIB),true)
SCIPLIBEXTLIBS	+=	$(ZLIB_LDFLAGS)
endif
ifeq ($(GMP),true)
SCIPLIBEXTLIBS	+=	$(GMP_LDFLAGS)
endif
ifeq ($(READLINE_LDFLAGS),true)
SCIPLIBEXTLIBS	+=	$(READLINE_LDFLAGS)
endif
SCIPLIBEXTLIBS	+=	$(ZIMPLLIB) $(LINKRPATH)$(realpath $(LIBDIR)/$(LIBTYPE))
endif


#-----------------------------------------------------------------------------
# SCIP Library
#-----------------------------------------------------------------------------

SCIPLIBSHORTNAME=	scip
SCIPLIBNAME	=	$(SCIPLIBSHORTNAME)-$(VERSION)
SCIPPLUGINLIBOBJ=       scip/branch_allfullstrong.o \
			scip/branch_cloud.o \
			scip/branch_distribution.o \
			scip/branch_fullstrong.o \
			scip/branch_inference.o \
			scip/branch_leastinf.o \
			scip/branch_mostinf.o \
			scip/branch_multaggr.o \
			scip/branch_nodereopt.o \
			scip/branch_pscost.o \
			scip/branch_random.o \
			scip/branch_relpscost.o \
			scip/cons_abspower.o \
			scip/compr_largestrepr.o \
			scip/compr_weakcompr.o \
			scip/concsolver_scip.o \
			scip/cons_and.o \
			scip/cons_bivariate.o \
			scip/cons_bounddisjunction.o \
			scip/cons_cardinality.o \
			scip/cons_conjunction.o \
			scip/cons_countsols.o \
			scip/cons_cumulative.o \
			scip/cons_disjunction.o \
			scip/cons_indicator.o \
			scip/cons_integral.o \
			scip/cons_knapsack.o \
			scip/cons_linear.o \
			scip/cons_linking.o \
			scip/cons_logicor.o \
			scip/cons_nonlinear.o \
			scip/cons_or.o \
			scip/cons_orbisack.o \
			scip/cons_orbitope.o \
			scip/cons_pseudoboolean.o \
			scip/cons_quadratic.o \
			scip/cons_setppc.o \
			scip/cons_soc.o \
			scip/cons_sos1.o \
			scip/cons_sos2.o \
			scip/cons_superindicator.o \
			scip/cons_symresack.o \
			scip/cons_varbound.o \
			scip/cons_xor.o \
			scip/cons_components.o \
			scip/dialog_default.o \
			scip/event_softtimelimit.o \
			scip/disp_default.o \
			scip/event_solvingphase.o \
			scip/prop_sync.o \
			scip/event_globalbnd.o \
			scip/heur_sync.o \
			scip/heur_actconsdiving.o \
<<<<<<< HEAD
			scip/heur_allinonediving.o \
=======
			scip/heur_bound.o \
>>>>>>> 4d98524e
			scip/heur_clique.o \
			scip/heur_coefdiving.o \
			scip/heur_completesol.o \
			scip/heur_crossover.o \
			scip/heur_dins.o \
			scip/heur_distributiondiving.o \
			scip/heur_dualval.o \
			scip/heur_feaspump.o \
			scip/heur_fixandinfer.o \
			scip/heur_fracdiving.o \
			scip/heur_gins.o \
			scip/heur_guideddiving.o \
			scip/heur_indicator.o \
			scip/heur_intdiving.o \
			scip/heur_intshifting.o \
			scip/heur_linesearchdiving.o \
			scip/heur_localbranching.o \
			scip/heur_lpface.o \
			scip/heur_alns.o \
			scip/heur_locks.o \
			scip/heur_mutation.o \
			scip/heur_multistart.o \
			scip/heur_mpec.o \
			scip/heur_nlpdiving.o \
			scip/heur_objpscostdiving.o \
			scip/heur_octane.o \
			scip/heur_ofins.o \
			scip/heur_oneopt.o \
			scip/heur_proximity.o \
			scip/heur_pscostdiving.o \
			scip/heur_reoptsols.o \
			scip/heur_repair.o \
			scip/heur_randrounding.o \
			scip/heur_rens.o \
			scip/heur_rins.o \
			scip/heur_rootsoldiving.o \
			scip/heur_rounding.o \
			scip/heur_shiftandpropagate.o \
			scip/heur_shifting.o \
			scip/heur_simplerounding.o \
			scip/heur_subnlp.o \
			scip/heur_trivial.o \
			scip/heur_trivialnegation.o \
			scip/heur_trysol.o \
			scip/heur_twoopt.o \
			scip/heur_undercover.o \
			scip/heur_vbounds.o \
			scip/heur_veclendiving.o \
			scip/heur_zeroobj.o \
			scip/heur_zirounding.o \
			scip/message_default.o \
			scip/nodesel_bfs.o \
			scip/nodesel_breadthfirst.o \
			scip/nodesel_dfs.o \
			scip/nodesel_estimate.o \
			scip/nodesel_hybridestim.o \
			scip/nodesel_restartdfs.o \
			scip/nodesel_uct.o \
			scip/presol_boundshift.o \
			scip/presol_convertinttobin.o \
			scip/presol_domcol.o\
			scip/presol_dualagg.o\
			scip/presol_dualcomp.o\
			scip/presol_dualinfer.o\
			scip/presol_gateextraction.o \
			scip/presol_implfree.o\
			scip/presol_implics.o \
			scip/presol_inttobinary.o \
			scip/presol_qpkktref.o \
			scip/presol_redvub.o \
			scip/presol_symbreak.o \
			scip/presol_trivial.o \
			scip/presol_tworowbnd.o \
			scip/presol_sparsify.o \
			scip/presol_stuffing.o \
			scip/presol_symmetry.o \
			scip/prop_dualfix.o \
			scip/prop_genvbounds.o \
			scip/prop_nlobbt.o \
			scip/prop_obbt.o \
			scip/prop_orbitalfixing.o \
			scip/prop_probing.o \
			scip/prop_pseudoobj.o \
			scip/prop_redcost.o \
			scip/prop_rootredcost.o \
			scip/prop_vbounds.o \
			scip/reader_bnd.o \
			scip/reader_ccg.o \
			scip/reader_cip.o \
			scip/reader_cnf.o \
			scip/reader_diff.o \
			scip/reader_fix.o \
			scip/reader_fzn.o \
			scip/reader_gms.o \
			scip/reader_lp.o \
			scip/reader_mps.o \
			scip/reader_mst.o \
			scip/reader_opb.o \
			scip/reader_osil.o \
			scip/reader_pip.o \
			scip/reader_pbm.o \
			scip/reader_ppm.o \
			scip/reader_rlp.o \
			scip/reader_sol.o \
			scip/reader_wbo.o \
			scip/reader_zpl.o \
			scip/sepa_cgmip.o \
			scip/sepa_clique.o \
			scip/sepa_closecuts.o \
			scip/sepa_aggregation.o \
			scip/sepa_convexproj.o \
			scip/sepa_disjunctive.o \
			scip/sepa_eccuts.o \
			scip/sepa_gauge.o \
			scip/sepa_gomory.o \
			scip/sepa_impliedbounds.o \
			scip/sepa_intobj.o \
			scip/sepa_mcf.o \
			scip/sepa_oddcycle.o \
			scip/sepa_rapidlearning.o \
			scip/sepa_strongcg.o \
			scip/sepa_zerohalf.o \
			scip/table_default.o \

SCIPLIBOBJ	=	scip/boundstore.o \
			scip/branch.o \
			scip/bandit.o \
			scip/bandit_epsgreedy.o \
			scip/bandit_exp3.o \
			scip/bandit_ucb.o \
			scip/clock.o \
			scip/concsolver.o \
			scip/concurrent.o \
			scip/conflict.o \
			scip/conflictstore.o \
			scip/cons.o \
			scip/cutpool.o \
			scip/cuts.o \
			scip/debug.o \
			scip/dialog.o \
			scip/disp.o \
			scip/event.o \
			scip/fileio.o \
			scip/heur.o \
			scip/heuristics.o \
			scip/compr.o \
			scip/history.o \
			scip/implics.o \
			scip/interrupt.o \
			scip/intervalarith.o \
			scip/lp.o \
			scip/matrix.o \
			scip/mem.o \
			scip/misc.o \
			scip/nlp.o \
			scip/nodesel.o \
			scip/paramset.o \
			scip/presol.o \
			scip/presolve.o \
			scip/pricestore.o \
			scip/pricer.o \
			scip/primal.o \
			scip/prob.o \
			scip/prop.o \
			scip/reader.o \
			scip/relax.o \
			scip/reopt.o \
			scip/retcode.o \
			scip/scip.o \
			scip/scip_bandit.o \
			scip/scipbuildflags.o \
			scip/scipcoreplugins.o \
			scip/scipdefplugins.o \
			scip/scipgithash.o \
			scip/scipshell.o \
			scip/sepa.o \
			scip/sepastore.o \
			scip/set.o \
			scip/sol.o \
			scip/solve.o \
			scip/stat.o \
			scip/syncstore.o \
			scip/table.o \
			scip/tree.o \
			scip/var.o \
			scip/visual.o \
			tclique/tclique_branch.o \
			tclique/tclique_coloring.o \
			tclique/tclique_graph.o \
			dijkstra/dijkstra.o \
			xml/xmlparse.o

SCIPLIB		=	$(SCIPLIBNAME).$(BASE)
SCIPLIBFILE	=	$(LIBDIR)/$(LIBTYPE)/lib$(SCIPLIB).$(LIBEXT)
SCIPLIBOBJFILES	=	$(addprefix $(LIBOBJDIR)/,$(SCIPPLUGINLIBOBJ))
SCIPLIBOBJFILES	+=	$(addprefix $(LIBOBJDIR)/,$(SCIPLIBOBJ))
SCIPLIBSRC	=	$(addprefix $(SRCDIR)/,$(SCIPPLUGINLIBOBJ:.o=.c))
SCIPLIBSRC	+=	$(addprefix $(SRCDIR)/,$(SCIPLIBOBJ:.o=.c))
SCIPPLUGININCSRC=	$(addprefix $(SRCDIR)/,$(SCIPPLUGINLIBOBJ:.o=.h))
SCIPLIBDEP	=	$(SRCDIR)/depend.sciplib.$(OPT)
SCIPLIBLINK	=	$(LIBDIR)/$(LIBTYPE)/lib$(SCIPLIBSHORTNAME).$(BASE).$(LIBEXT)
SCIPLIBSHORTLINK = 	$(LIBDIR)/$(LIBTYPE)/lib$(SCIPLIBSHORTNAME).$(LIBEXT)

# define library that contains everything
SCIPLIBSOLVERSHORTNAME=	scipsolver
SCIPLIBSOLVERNAME =	$(SCIPLIBSOLVERSHORTNAME)-$(VERSION)
SCIPLIBSOLVER	=	$(SCIPLIBSOLVERNAME).$(BASE).$(LPS)
SCIPLIBSOLVERFILE =	$(LIBDIR)/$(LIBTYPE)/lib$(SCIPLIBSOLVER).$(LIBEXT)
SCIPLIBSOLVERLINK =	$(LIBDIR)/$(LIBTYPE)/lib$(SCIPLIBSOLVERSHORTNAME).$(BASE).$(LPS).$(LIBEXT)
SCIPLIBSOLVERSHORTLINK =$(LIBDIR)/$(LIBTYPE)/lib$(SCIPLIBSOLVERSHORTNAME).$(LIBEXT)

ifeq ($(GAMS),true)
SCIPLIBOBJFILES += 	$(addprefix $(LIBOBJDIR)/scip/,gmomcc.o gevmcc.o reader_gmo.o)
endif

ALLSRC		+=	$(SCIPLIBSRC)

SCIPGITHASHFILE	= 	$(SRCDIR)/scip/githash.c
SCIPBUILDFLAGSFILE = 	$(SRCDIR)/scip/buildflags.c

#-----------------------------------------------------------------------------
# Objective SCIP Library
#-----------------------------------------------------------------------------

OBJSCIPLIBSHORTNAME=	objscip
OBJSCIPLIBNAME	=	$(OBJSCIPLIBSHORTNAME)-$(VERSION)
OBJSCIPLIBOBJ	=	objscip/objbranchrule.o \
			objscip/objconshdlr.o \
			objscip/objdialog.o \
			objscip/objdisp.o \
			objscip/objeventhdlr.o \
			objscip/objheur.o \
			objscip/objmessagehdlr.o \
			objscip/objnodesel.o \
			objscip/objpresol.o \
			objscip/objpricer.o \
			objscip/objprobdata.o \
			objscip/objprop.o \
			objscip/objreader.o \
			objscip/objrelax.o \
			objscip/objsepa.o \
			objscip/objtable.o \
			objscip/objvardata.o

OBJSCIPLIB	=	$(OBJSCIPLIBNAME).$(BASE)
OBJSCIPLIBFILE	=	$(LIBDIR)/$(LIBTYPE)/lib$(OBJSCIPLIB).$(LIBEXT)
OBJSCIPLIBOBJFILES=	$(addprefix $(LIBOBJDIR)/,$(OBJSCIPLIBOBJ))
OBJSCIPLIBSRC	=	$(addprefix $(SRCDIR)/,$(OBJSCIPLIBOBJ:.o=.cpp))
OBJSCIPINCSRC	=	$(addprefix $(SRCDIR)/,$(OBJSCIPLIBOBJ:.o=.h))
OBJSCIPLIBDEP	=	$(SRCDIR)/depend.objsciplib.$(OPT)
OBJSCIPLIBLINK	=	$(LIBDIR)/$(LIBTYPE)/lib$(OBJSCIPLIBSHORTNAME).$(BASE).$(LIBEXT)
OBJSCIPLIBSHORTLINK=	$(LIBDIR)/$(LIBTYPE)/lib$(OBJSCIPLIBSHORTNAME).$(LIBEXT)
ALLSRC		+=	$(OBJSCIPLIBSRC)


#-----------------------------------------------------------------------------
# Main Program
#-----------------------------------------------------------------------------

MAINSHORTNAME	=	scip
MAINNAME	=	$(MAINSHORTNAME)-$(VERSION)

MAINOBJ		=	main.o
MAINSRC		=	$(addprefix $(SRCDIR)/,$(MAINOBJ:.o=.c))
MAINDEP		=	$(SRCDIR)/depend.main.$(OPT)

MAINFILE	=	$(BINDIR)/$(MAINNAME).$(BASE).$(LPS).$(TPI)$(EXEEXTENSION)
MAINOBJFILES	=	$(addprefix $(BINOBJDIR)/,$(MAINOBJ))
MAINLINK	=	$(BINDIR)/$(MAINSHORTNAME).$(BASE).$(LPS).$(TPI)$(EXEEXTENSION)
MAINSHORTLINK	=	$(BINDIR)/$(MAINSHORTNAME)$(EXEEXTENSION)
ALLSRC		+=	$(MAINSRC)

ifeq ($(SHARED),true)
WINLIBFILENAME	=	lib$(MAINNAME).$(BASE).$(LPS).dll
else
WINLIBFILENAME	=	lib$(MAINNAME).$(BASE).$(LPS).lib
endif

LINKSMARKERFILE	=	$(LIBDIR)/$(LIBTYPE)/linkscreated.$(LPS)-$(LPSOPT).$(OSTYPE).$(ARCH).$(COMP)$(LINKLIBSUFFIX).$(ZIMPL)-$(ZIMPLOPT).$(IPOPT)-$(IPOPTOPT).$(FILTERSQP).$(GAMS).$(SYM)
LASTSETTINGS	=	$(OBJDIR)/make.lastsettings

#-----------------------------------------------------------------------------
# Rules
#-----------------------------------------------------------------------------

ifeq ($(VERBOSE),false)
.SILENT:	$(MAINFILE) $(SCIPLIBFILE) $(OBJSCIPLIBFILE) $(LPILIBFILE) $(TPILIBFILE) $(NLPILIBFILE) \
		$(LPILIBLINK) $(LPILIBSHORTLINK) $(TPILIBLINK) $(TPILIBSHORTLINK) $(SCIPLIBLINK) $(SCIPLIBSHORTLINK) \
		$(OBJSCIPLIBLINK) $(OBJSCIPLIBSHORTLINK) $(NLPILIBLINK) $(NLPILIBSHORTLINK) \
		$(MAINLINK) $(MAINSHORTLINK) \
		$(LPILIBOBJFILES) $(TPILIBOBJFILES) $(NLPILIBOBJFILES) $(SCIPLIBOBJFILES) $(OBJSCIPLIBOBJFILES) $(MAINOBJFILES) $(SYMOBJFILES) \
		$(SCIPLIBSOLVERFILE) $(SCIPLIBSOLVERLINK) $(SCIPLIBSOLVERSHORTLINK)
MAKE		+= -s
endif

.PHONY: all
all:		libs
		@$(MAKE) $(MAINFILE) $(MAINLINK) $(MAINSHORTLINK)

.PHONY: libs
libs:		libscip libobjscip liblpi libtpi libnlpi
ifeq ($(SHARED),true)
		@$(MAKE) libscipsolver
endif

.PHONY: preprocess
preprocess:     checkdefines
		@$(SHELL) -ec 'if test ! -e $(LINKSMARKERFILE) ; \
			then \
				echo "-> generating necessary links" ; \
				$(MAKE) -j1 $(LINKSMARKERFILE) ; \
			fi'
		@$(MAKE) touchexternal

.PHONY: lint
lint:		$(SCIPLIBSRC) $(OBJSCIPLIBSRC) $(LPILIBSRC) $(TPILIBSRC) $(NLPILIBSRC) $(MAINSRC) $(SYMSRC)
		-rm -f lint.out

		@$(SHELL) -ec 'if test -e lint/co-gcc.mak ; \
			then \
				echo "-> generating gcc-include-path lint-file" ; \
				cd lint; $(MAKE) -f co-gcc.mak ; \
			else \
				echo "-> lint Makefile not found"; \
			fi'
ifeq ($(FILES),)
		$(SHELL) -ec 'for i in $^; \
			do \
				echo $$i; \
				$(LINT) lint/main-gcc.lnt +os\(lint.out\) -u -zero \
				$(USRFLAGS) $(FLAGS) -I/usr/include -UNDEBUG -UWITH_READLINE -UROUNDING_FE -D_BSD_SOURCE $$i; \
			done'
else
		$(SHELL) -ec  'for i in $(FILES); \
			do \
				echo $$i; \
				$(LINT) lint/main-gcc.lnt +os\(lint.out\) -u -zero \
				$(USRFLAGS) $(FLAGS) -I/usr/include -UNDEBUG -UWITH_READLINE -UROUNDING_FE -D_BSD_SOURCE $$i; \
			done'
endif

.PHONY: splint
splint:		$(SCIPLIBSRC) $(OBJSCIPLIBSRC) $(LPILIBSRC) $(TPILIBSRC) $(NLPILIBSRC) $(MAINSRC) $(SYMSRC)
		-rm -f splint.out
ifeq ($(FILES),)
		$(SHELL) -c '$(SPLINT) -I$(SRCDIR) -I/usr/include/linux $(FLAGS) $(SPLINTFLAGS) $(filter %.c %.h,$^) >> splint.out;'
else
		$(SHELL) -c '$(SPLINT) -I$(SRCDIR) -I/usr/include/linux $(FLAGS) $(SPLINTFLAGS) $(filter %.c %.h,$(FILES)) >> splint.out;'
endif

.PHONY: doc
doc:
		cd doc; $(SHELL) builddoc.sh;

.PHONY: docpreview
docpreview:
# generates preview for a list of files
ifneq ($(FILES),)
		echo "generating doxygen preview for $(FILES)"
		cd doc; ( cat $(MAINSHORTNAME).dxy && echo 'FILE_PATTERNS = $(FILES)' ) | $(DOXY) -
else
		echo "please specify file(s) for which preview should be created"
endif
.PHONY: check
check:		test

.PHONY: test
test:
		cd check; \
		$(SHELL) ./check.sh $(TEST) $(EXECUTABLE) $(SETTINGS) $(BINID) $(OUTPUTDIR) $(TIME) $(NODES) $(MEM) $(THREADS) $(FEASTOL) $(DISPFREQ) \
		$(CONTINUE) $(LOCK) $(VERSION) $(LPS) $(DEBUGTOOL) $(CLIENTTMPDIR) $(REOPT) $(OPTCOMMAND) $(SETCUTOFF) $(MAXJOBS) $(VISUALIZE) $(PERMUTE) \
                $(SEEDS) $(GLBSEEDSHIFT);

.PHONY: testcount
testcount:
		cd check; \
		$(SHELL) ./check_count.sh $(TEST) $(MAINFILE) $(SETTINGS) $(notdir $(MAINFILE)).$(HOSTNAME) $(TIME) $(NODES) $(MEM) $(FEASTOL) \
		$(DISPFREQ) $(CONTINUE) $(LOCK) $(VERSION) $(LPS);

.PHONY: tags
tags:
		rm -f TAGS; ctags -e -R -h ".c.cpp.h" --exclude=".*" src/; sed -i 's!\#undef .*!!g' TAGS

# include target to detect the current git hash
-include make/local/make.detectgithash

# this empty target is needed for the SCIP release versions
githash::      # do not remove the double-colon

# include local targets
-include make/local/make.targets

# include install/uninstall targets
-include make/make.install

# the testgams target need to come after make/local/make.targets has been included (if any), because the latter may assign a value to CLIENTTMPDIR
# if calling with GAMS=true, assume user wants the GAMS system that is linked in lib/gams.*
# if calling with GAMS=false (default), assume user has a GAMS system in the path (keeping original default behavior)
ifeq ($(GAMS),true)
	TESTGAMS = $(abspath $(GAMSDIR))/gams
else
ifeq ($(GAMS),false)
	TESTGAMS = gams
else
	TESTGAMS = $(GAMS)
endif
endif
.PHONY: testgams
testgams:
		cd check; \
		$(SHELL) ./check_gamscluster.sh $(TEST) $(TESTGAMS) "$(GAMSSOLVER)" $(SETTINGS) $(OSTYPE).$(ARCH) $(TIME) $(NODES) $(MEM) "$(GAP)" \
		$(THREADS) $(CONTINUE) "$(CONVERTSCIP)" local dummy dummy "$(CLIENTTMPDIR)" 1 true $(SETCUTOFF);

$(LPILIBLINK):	$(LPILIBFILE)
		@rm -f $@
		cd $(dir $@) && $(LN_s) $(notdir $(LPILIBFILE)) $(notdir $@)

# the short link targets should be phony such that they are always updated and point to the files with last make options, even if nothing needed to be rebuilt
.PHONY: $(LPILIBSHORTLINK)
$(LPILIBSHORTLINK):	$(LPILIBFILE)
		@rm -f $@
		cd $(dir $@) && $(LN_s) $(notdir $(LPILIBFILE)) $(notdir $@)

$(TPILIBLINK):	$(TPILIBFILE)
		@rm -f $@
		cd $(dir $@) && $(LN_s) $(notdir $(TPILIBFILE)) $(notdir $@)

# the short link targets should be phony such that they are always updated and point to the files with last make options, even if nothing needed to be rebuilt
.PHONY: $(TPILIBSHORTLINK)
$(TPILIBSHORTLINK):	$(TPILIBFILE)
		@rm -f $@
		cd $(dir $@) && $(LN_s) $(notdir $(TPILIBFILE)) $(notdir $@)

$(NLPILIBLINK):	$(NLPILIBFILE)
		@rm -f $@
		cd $(dir $@) && $(LN_s) $(notdir $(NLPILIBFILE)) $(notdir $@)

# the short link targets should be phony such that they are always updated and point to the files with last make options, even if nothing needed to be rebuilt
.PHONY: $(NLPILIBSHORTLINK)
$(NLPILIBSHORTLINK):	$(NLPILIBFILE)
		@rm -f $@
		cd $(dir $@) && $(LN_s) $(notdir $(NLPILIBFILE)) $(notdir $@)

$(SCIPLIBLINK):	$(SCIPLIBFILE)
		@rm -f $@
		cd $(dir $@) && $(LN_s) $(notdir $(SCIPLIBFILE)) $(notdir $@)

# the short link targets should be phony such that they are always updated and point to the files with last make options, even if nothing needed to be rebuilt
.PHONY: $(SCIPLIBSHORTLINK)
$(SCIPLIBSHORTLINK):	$(SCIPLIBFILE)
		@rm -f $@
		cd $(dir $@) && $(LN_s) $(notdir $(SCIPLIBFILE)) $(notdir $@)

$(OBJSCIPLIBLINK):	$(OBJSCIPLIBFILE)
		@rm -f $@
		cd $(dir $@) && $(LN_s) $(notdir $(OBJSCIPLIBFILE)) $(notdir $@)

# the short link targets should be phony such that they are always updated and point to the files with last make options, even if nothing needed to be rebuilt
.PHONY: $(OBJSCIPLIBSHORTLINK)
$(OBJSCIPLIBSHORTLINK):	$(OBJSCIPLIBFILE)
		@rm -f $@
		cd $(dir $@) && $(LN_s) $(notdir $(OBJSCIPLIBFILE)) $(notdir $@)

$(SCIPLIBSOLVERLINK): $(SCIPLIBSOLVERFILE)
		@rm -f $@
		cd $(dir $@) && $(LN_s) $(notdir $(SCIPLIBSOLVERFILE)) $(notdir $@)

# the short link targets should be phony such that they are always updated and point to the files with last make options, even if nothing needed to be rebuilt
.PHONY: $(SCIPLIBSOLVERSHORTLINK)
$(SCIPLIBSOLVERSHORTLINK): $(SCIPLIBSOLVERFILE)
		@rm -f $@
		cd $(dir $@) && $(LN_s) $(notdir $(SCIPLIBSOLVERFILE)) $(notdir $@)

# the short link targets should be phony such that they are always updated and point to the files with last make options, even if nothing needed to be rebuilt
.PHONY: $(MAINSHORTLINK)
$(MAINLINK) $(MAINSHORTLINK):	$(MAINFILE)
		@rm -f $@
		cd $(dir $@) && $(LN_s) $(notdir $(MAINFILE)) $(notdir $@)

$(OBJDIR):
		@-mkdir -p $(OBJDIR)

$(BINOBJDIR):	| $(OBJDIR)
		@-mkdir -p $(BINOBJDIR)

$(LIBOBJDIR):	| $(OBJDIR)
		@-mkdir -p $(LIBOBJDIR)

$(LIBOBJSUBDIRS):	| $(LIBOBJDIR)
		@-mkdir -p $(LIBOBJSUBDIRS)

$(LIBDIR):
		@-mkdir -p $(LIBDIR)

$(LIBDIR)/static: $(LIBDIR)
		@-mkdir -p $(LIBDIR)/static

$(LIBDIR)/shared: $(LIBDIR)
		@-mkdir -p $(LIBDIR)/shared

$(LIBDIR)/include: $(LIBDIR)
		@-mkdir -p $(LIBDIR)/include

$(BINDIR):
		@-mkdir -p $(BINDIR)

.PHONY: clean
clean:          cleanlibs cleanbin | $(LIBOBJSUBDIRS) $(LIBOBJDIR) $(BINOBJDIR) $(OBJDIR)
ifneq ($(LIBOBJDIR),)
		@-(cd $(LIBOBJDIR) && rm -f */*.o)
		@-rmdir $(LIBOBJSUBDIRS)
		@-rmdir $(LIBOBJDIR)
endif
ifneq ($(BINOBJDIR),)
		@-rm -f $(BINOBJDIR)/*.o && rmdir $(BINOBJDIR)
endif
ifneq ($(OBJDIR),)
		@-rm -f $(LASTSETTINGS)
		@-rmdir $(OBJDIR)
endif

.PHONY: cleanlibs
cleanlibs:      | $(LIBDIR)/$(LIBTYPE)
		@echo "-> remove library $(SCIPLIBFILE)"
		@-rm -f $(SCIPLIBFILE) $(SCIPLIBLINK) $(SCIPLIBSHORTLINK)
		@echo "-> remove library $(OBJSCIPLIBFILE)"
		@-rm -f $(OBJSCIPLIBFILE) $(OBJSCIPLIBLINK) $(OBJSCIPLIBSHORTLINK)
		@echo "-> remove library $(LPILIBFILE)"
		@-rm -f $(LPILIBFILE) $(LPILIBLINK) $(LPILIBSHORTLINK)
		@echo "-> remove library $(TPILIBFILE)"
		@-rm -f $(TPILIBFILE) $(TPILIBLINK) $(TPILIBSHORTLINK)
		@echo "-> remove library $(NLPILIBFILE)"
		@-rm -f $(NLPILIBFILE) $(NLPILIBLINK) $(NLPILIBSHORTLINK)
		@echo "-> remove library $(SCIPLIBSOLVERFILE)"
		@-rm -f $(SCIPLIBSOLVERFILE) $(SCIPLIBSOLVERLINK) $(SCIPLIBSOLVERSHORTLINK)

.PHONY: cleanbin
cleanbin:       | $(BINDIR)
		@echo "-> remove binary $(MAINFILE)"
		@-rm -f $(MAINFILE) $(MAINLINK) $(MAINSHORTLINK)

.PHONY: lpidepend
lpidepend:
ifeq ($(LINKER),C)
		$(SHELL) -ec '$(DCC) $(FLAGS) $(DFLAGS) $(LPILIBSRC) \
		| sed '\''s|^\([0-9A-Za-z\_]\{1,\}\)\.o *: *$(SRCDIR)/\([0-9A-Za-z_/]*\).c|$$\(LIBOBJDIR\)/\2.o: $(SRCDIR)/\2.c|g'\'' \
		| sed '\''s|$(LIBDIR)/include/cpxinc/cpxconst.h||g'\'' \
		>$(LPILIBDEP)'
endif
ifeq ($(LINKER),CPP)
		$(SHELL) -ec '$(DCXX) $(FLAGS) $(DFLAGS) $(LPILIBSRC) \
		| sed '\''s|^\([0-9A-Za-z\_]\{1,\}\)\.o *: *$(SRCDIR)/\([0-9A-Za-z_/]*\).c|$$\(LIBOBJDIR\)/\2.o: $(SRCDIR)/\2.c|g'\'' \
		| sed '\''s|$(LIBDIR)/clp[^ ]*||g'\'' \
		| sed '\''s|$(LIBDIR)/include/cpxinc/cpxconst.h||g'\'' \
		| sed '\''s|$(LIBDIR)/include/spxinc[^ ]*||g'\'' \
		>$(LPILIBDEP)'
endif
# We explicitely add all lpi's here, since the content of depend.lpscheck should be independent of the currently selected LPI,
# but contain all LPI's that use the WITH_LPSCHECK define.
		@echo `grep -l "WITH_LPSCHECK" $(SCIPLIBSRC) $(OBJSCIPLIBSRC) $(MAINSRC) $(NLPILIBSRC) src/lpi/lpi*.{c,cpp}` >$(LPSCHECKDEP)

.PHONY: tpidepend
tpidepend:
ifeq ($(LINKER),C)
		$(SHELL) -ec '$(DCC) $(FLAGS) $(DFLAGS) $(TPILIBSRC) \
		| sed '\''s|^\([0-9A-Za-z\_]\{1,\}\)\.o *: *$(SRCDIR)/\([0-9A-Za-z_/]*\).c|$$\(LIBOBJDIR\)/\2.o: $(SRCDIR)/\2.c|g'\'' \
		>$(TPILIBDEP)'
endif
ifeq ($(LINKER),CPP)
		$(SHELL) -ec '$(DCXX) $(FLAGS) $(DFLAGS) $(TPILIBSRC) \
		| sed '\''s|^\([0-9A-Za-z\_]\{1,\}\)\.o *: *$(SRCDIR)/\([0-9A-Za-z_/]*\).c|$$\(LIBOBJDIR\)/\2.o: $(SRCDIR)/\2.c|g'\'' \
		>$(TPILIBDEP)'
endif

.PHONY: nlpidepend
nlpidepend:
ifeq ($(LINKER),C)
		$(SHELL) -ec '$(DCC) $(FLAGS) $(DFLAGS) $(NLPILIBSRC) \
		| sed '\''s|^\([0-9A-Za-z\_]\{1,\}\)\.o *: *$(SRCDIR)/\([0-9A-Za-z_/]*\).c|$$\(LIBOBJDIR\)/\2.o: $(SRCDIR)/\2.c|g'\'' \
		>$(NLPILIBDEP)'
endif
ifeq ($(LINKER),CPP)
		$(SHELL) -ec '$(DCXX) $(FLAGS) $(DFLAGS) $(NLPILIBSRC) \
		| sed '\''s|^\([0-9A-Za-z\_]\{1,\}\)\.o *: *$(SRCDIR)/\([0-9A-Za-z_/]*\).c|$$\(LIBOBJDIR\)/\2.o: $(SRCDIR)/\2.c|g'\'' \
		| sed -e '\''s|$(LIBDIR)/shared/ipopt[^ ]*||g'\'' -e '\''s|$(LIBDIR)/static/ipopt[^ ]*||g'\'' \
		>$(NLPILIBDEP)'
endif

.PHONY: maindepend
maindepend:
		$(SHELL) -ec '$(DCC) $(FLAGS) $(DFLAGS) $(MAINSRC) \
		| sed '\''s|^\([0-9A-Za-z\_]\{1,\}\)\.o *: *$(SRCDIR)/\([0-9A-Za-z_/]*\).c|$$\(BINOBJDIR\)/\2.o: $(SRCDIR)/\2.c|g'\'' \
		>$(MAINDEP)'

.PHONY: objscipdepend
objscipdepend:
		$(SHELL) -ec '$(DCXX) $(FLAGS) $(DFLAGS) $(OBJSCIPLIBSRC) \
		| sed '\''s|^\([0-9A-Za-z\_]\{1,\}\)\.o *: *$(SRCDIR)/\([0-9A-Za-z_/]*\).c|$$\(LIBOBJDIR\)/\2.o: $(SRCDIR)/\2.c|g'\'' \
		>$(OBJSCIPLIBDEP)'

.PHONY: scipdepend
scipdepend:
		$(SHELL) -ec '$(DCC) $(FLAGS) $(DFLAGS) $(SCIPLIBSRC) $(SYMSRC) \
		| sed '\''s|^\([0-9A-Za-z\_]\{1,\}\)\.o *: *$(SRCDIR)/\([0-9A-Za-z_/]*\).c|$$\(LIBOBJDIR\)/\2.o: $(SRCDIR)/\2.c|g'\'' \
		>$(SCIPLIBDEP)'
		@echo `grep -l "WITH_ZLIB" $(ALLSRC)` >$(ZLIBDEP)
		@echo `grep -l "WITH_GMP" $(ALLSRC)` >$(GMPDEP)
		@echo `grep -l "WITH_READLINE" $(ALLSRC)` >$(READLINEDEP)
		@echo `grep -l "WITH_ZIMPL" $(ALLSRC)` >$(ZIMPLDEP)
		@echo `grep -l "WITH_GAMS" $(ALLSRC)` >$(GAMSDEP)
		@echo `grep -l "NPARASCIP" $(ALLSRC)` >$(PARASCIPDEP)

depend:		scipdepend lpidepend tpidepend nlpidepend maindepend objscipdepend

-include	$(MAINDEP)
-include	$(SCIPLIBDEP)
-include	$(OBJSCIPLIBDEP)
-include	$(LPILIBDEP)
-include	$(TPILIBDEP)
-include	$(NLPILIBDEP)

# make binary
$(MAINFILE):	$(MAINOBJFILES) $(SCIPLIBFILE) $(OBJSCIPLIBFILE) $(LPILIBFILE) $(TPILIBFILE) $(NLPILIBFILE) | $(BINDIR) $(BINOBJDIR) $(LIBOBJSUBDIRS)
		@echo "-> linking $@"
ifeq ($(LINKER),C)
		-$(LINKCC) $(MAINOBJFILES) $(LINKCCSCIPALL) $(LINKCC_o)$@ \
		|| ($(MAKE) errorhints && false)
endif
ifeq ($(LINKER),CPP)
		-$(LINKCXX) $(MAINOBJFILES) $(LINKCCSCIPALL) $(LINKCXX_o)$@ \
		|| ($(MAKE) errorhints && false)
endif

.PHONY: libscip
libscip:	preprocess
		@$(MAKE) $(SCIPLIBFILE) $(SCIPLIBLINK) $(SCIPLIBSHORTLINK)

$(SCIPLIBFILE):	$(SCIPLIBOBJFILES) $(SYMOBJFILES) | $(LIBDIR)/$(LIBTYPE) $(LIBOBJSUBDIRS)
		@echo "-> generating library $@"
		-rm -f $@
		$(LIBBUILD) $(LIBBUILDFLAGS) $(LIBBUILD_o)$@ $(SCIPLIBOBJFILES) $(SYMOBJFILES) $(SCIPLIBEXTLIBS)
ifneq ($(RANLIB),)
		$(RANLIB) $@
endif

.PHONY: libobjscip
libobjscip:	preprocess
		@$(MAKE) $(OBJSCIPLIBFILE) $(OBJSCIPLIBLINK) $(OBJSCIPLIBSHORTLINK)

$(OBJSCIPLIBFILE):	$(OBJSCIPLIBOBJFILES) | $(LIBOBJSUBDIRS) $(LIBDIR)/$(LIBTYPE)
		@echo "-> generating library $@"
		-rm -f $@
		$(LIBBUILD) $(LIBBUILDFLAGS) $(LIBBUILD_o)$@ $(OBJSCIPLIBOBJFILES)
ifneq ($(RANLIB),)
		$(RANLIB) $@
endif

.PHONY: liblpi
liblpi:		preprocess
		@$(MAKE) $(LPILIBFILE) $(LPILIBLINK) $(LPILIBSHORTLINK)

$(LPILIBFILE):	$(LPILIBOBJFILES) | $(LIBOBJSUBDIRS) $(LIBDIR)/$(LIBTYPE)
		@echo "-> generating library $@"
		-rm -f $@
		$(LIBBUILD) $(LIBBUILDFLAGS) $(LIBBUILD_o)$@ $(LPILIBOBJFILES) $(LPILIBEXTLIBS)
ifneq ($(RANLIB),)
		$(RANLIB) $@
endif

.PHONY: libnlpi
libnlpi:	preprocess
		@$(MAKE) $(NLPILIBFILE) $(NLPILIBLINK) $(NLPILIBSHORTLINK)

$(NLPILIBFILE):	$(NLPILIBOBJFILES) $(NLPILIBSCIPOBJFILES) | $(LIBOBJSUBDIRS) $(LIBDIR)/$(LIBTYPE)
		@echo "-> generating library $@"
		-rm -f $@
		$(LIBBUILD) $(LIBBUILDFLAGS) $(LIBBUILD_o)$@ $(NLPILIBOBJFILES) $(NLPILIBSCIPOBJFILES) $(NLPILIBEXTLIBS)
ifneq ($(RANLIB),)
		$(RANLIB) $@
endif

.PHONY: libtpi
libtpi:		preprocess
		@$(MAKE) $(TPILIBFILE) $(TPILIBLINK) $(TPILIBSHORTLINK)

$(TPILIBFILE):	$(TPILIBOBJFILES) | $(LIBOBJSUBDIRS) $(LIBDIR)/$(LIBTYPE)
		@echo "-> generating library $@"
		-rm -f $@
		$(LIBBUILD) $(LIBBUILDFLAGS) $(LIBBUILD_o)$@ $(TPILIBOBJFILES)
ifneq ($(RANLIB),)
		$(RANLIB) $@
endif

.PHONY: libscipsolver
libscipsolver:	preprocess
		@$(MAKE) $(SCIPLIBSOLVERFILE) $(SCIPLIBSOLVERLINK) $(SCIPLIBSOLVERSHORTLINK)

$(SCIPLIBSOLVERFILE): $(SCIPLIBOBJFILES) $(NLPILIBOBJFILES) $(LPILIBOBJFILES) $(TPILIBOBJFILES) $(SYMOBJFILES) $(OBJSCIPLIBOBJFILES) | $(LIBDIR)/$(LIBTYPE) $(LIBOBJSUBDIRS)
		@echo "-> generating library $@"
		-rm -f $@
ifeq ($(SHARED),false)
		$(LIBBUILD) $(LIBBUILDFLAGS) $(LIBBUILD_o)$@ $(SCIPLIBOBJFILES) $(NLPILIBOBJFILES) $(LPILIBOBJFILES) $(TPILIBOBJFILES) $(SYMOBJFILES) $(OBJSCIPLIBOBJFILES)
ifneq ($(RANLIB),)
		$(RANLIB) $@
endif
else
		$(LIBBUILD) $(LIBBUILDFLAGS) $(LIBBUILD_o)$@ $(SCIPLIBOBJFILES) $(NLPILIBOBJFILES) $(LPILIBOBJFILES) $(LPILIBEXTLIBS) $(NLPILIBEXTLIBS) $(TPILIBOBJFILES) $(SYMOBJFILES) $(OBJSCIPLIBOBJFILES) $(SCIPLIBEXTLIBS) \
		$(LPSLDFLAGS) $(LDFLAGS) $(LINKRPATH)$(SCIPREALPATH)/$(LIBDIR)/shared
endif

$(BINOBJDIR)/%.o:	$(SRCDIR)/%.c | $(BINOBJDIR)
		@echo "-> compiling $@"
		$(CC) $(FLAGS) $(OFLAGS) $(BINOFLAGS) $(CFLAGS) $(TPICFLAGS) $(CC_c)$< $(CC_o)$@

$(BINOBJDIR)/%.o:	$(SRCDIR)/%.cpp | $(BINOBJDIR)
		@echo "-> compiling $@"
		$(CXX) $(FLAGS) $(OFLAGS) $(BINOFLAGS) $(CXXFLAGS) $(TPICFLAGS) $(CXX_c)$< $(CXX_o)$@

$(LIBOBJDIR)/%.o:	$(SRCDIR)/%.c | $(LIBOBJDIR) $(LIBOBJSUBDIRS)
		@echo "-> compiling $@"
		$(CC) $(FLAGS) $(OFLAGS) $(LIBOFLAGS) $(CFLAGS) $(TPICFLAGS) $(CC_c)$< $(CC_o)$@

$(LIBOBJDIR)/%.o:	$(SRCDIR)/%.cpp | $(LIBOBJDIR) $(LIBOBJSUBDIRS)
		@echo "-> compiling $@"
		$(CXX) $(FLAGS) $(OFLAGS) $(LIBOFLAGS) $(CXXFLAGS) $(TPICFLAGS) $(CXX_c)$< $(CXX_o)$@

ifeq ($(GAMS),true)
$(LIBOBJDIR)/scip/%.o:	$(GAMSDIR)/apifiles/C/api/%.c | $(LIBOBJDIR)
		@echo "-> compiling $@"
		$(CC) $(FLAGS) $(OFLAGS) $(LIBOFLAGS) $(CFLAGS) $(CC_c)$< $(CC_o)$@
$(LIBOBJDIR)/scip/%.o:	$(SRCDIR)/../interfaces/gams/src/%.c | $(LIBOBJDIR)
		@echo "-> compiling $@"
		$(CC) $(FLAGS) $(OFLAGS) $(LIBOFLAGS) $(CFLAGS) $(CC_c)$< $(CC_o)$@
endif

-include $(LASTSETTINGS)

.PHONY: windowslib
windowslib: $(SCIPLIBOBJFILES) $(MAINOBJFILES) $(LPILIBOBJFILES) $(NLPILIBOBJFILES) $(OBJSCIPLIBOBJFILES) $(TPILIBOBJFILES) | $(LIBOBJSUBDIRS) $(LIBDIR)/$(LIBTYPE)
		@echo "-> generating Windows library $@"
ifeq ($(SHARED),true)
		$(LINKCC) $(LIBBUILDFLAGS) $(LINKCC_L)$(LIBDIR)/$(LIBTYPE) $(LIBBUILD_o)$(LIBDIR)/$(LIBTYPE)/$(WINLIBFILENAME) \
			$(SCIPLIBOBJFILES) $(OBJSCIPLIBOBJFILES) $(NLPILIBOBJFILES) $(LPILIBOBJFILES) $(TPILIBOBJFILES) \
			$(LPSLDFLAGS) $(LDFLAGS)
else
		$(LIBBUILD) $(LIBBUILDFLAGS) $(LINKCC_L)$(LIBDIR)/$(LIBTYPE) $(LIBBUILD_o)$(LIBDIR)/$(LIBTYPE)/$(WINLIBFILENAME) \
			$(SCIPLIBOBJFILES) $(OBJSCIPLIBOBJFILES) $(NLPILIBOBJFILES) $(LPILIBOBJFILES) $(TPILIBOBJFILES) \
			$(LPSLDFLAGS) $(LDFLAGS)
endif

.PHONY: touchexternal
touchexternal:	$(ZLIBDEP) $(GMPDEP) $(READLINEDEP) $(ZIMPLDEP) $(GAMSDEP) $(LPSCHECKDEP) $(PARASCIPDEP) | $(LIBOBJDIR)
ifeq ($(TOUCHLINKS),true)
		@-touch $(ZLIBSRC)
		@-touch $(GMPSRC)
		@-touch $(READLINESRC)
		@-touch $(ZIMPLSRC)
		@-touch $(GAMSSRC)
		@-touch $(LPSCHECKSRC)
		@-touch $(LPILIBSRC)
		@-touch $(NLPILIBSRC)
endif
ifneq ($(SCIPGITHASH),$(LAST_SCIPGITHASH))
		@$(MAKE) githash
endif
		@$(SHELL) -ec 'if test ! -e $(SCIPGITHASHFILE) ; \
			then \
				echo "-> generating $(SCIPGITHASHFILE)" ; \
				$(MAKE) githash ; \
			fi'
ifneq ($(subst \\n,\n,$(BUILDFLAGS)),$(LAST_BUILDFLAGS))
		@echo "#define SCIP_BUILDFLAGS \"$(BUILDFLAGS)\"" > $(SCIPBUILDFLAGSFILE)
endif
ifneq ($(ZLIB),$(LAST_ZLIB))
		@-touch $(ZLIBSRC)
endif
ifneq ($(GMP),$(LAST_GMP))
		@-touch $(GMPSRC)
endif
ifneq ($(READLINE),$(LAST_READLINE))
		@-touch $(READLINESRC)
endif
ifneq ($(ZIMPL),$(LAST_ZIMPL))
		@-touch $(ZIMPLSRC)
endif
ifneq ($(IPOPT),$(LAST_IPOPT))
		@-touch $(NLPILIBSRC)
endif
ifneq ($(WORHP),$(LAST_WORHP))
		@-touch $(NLPILIBSRC)
endif
ifneq ($(GAMS),$(LAST_GAMS))
		@-touch $(GAMSSRC)
endif
ifneq ($(SYM),$(LAST_SYM))
		@-touch $(SYMSRC)
endif
ifneq ($(LPSCHECK),$(LAST_LPSCHECK))
		@-touch $(LPSCHECKSRC)
endif
ifneq ($(PARASCIP),$(LAST_PARASCIP))
		@-touch $(PARASCIPSRC)
endif
ifneq ($(USRFLAGS),$(LAST_USRFLAGS))
		@-touch $(ALLSRC)
endif
ifneq ($(USROFLAGS),$(LAST_USROFLAGS))
		@-touch $(ALLSRC)
endif
ifneq ($(USRCFLAGS),$(LAST_USRCFLAGS))
		@-touch $(ALLSRC)
endif
ifneq ($(USRCXXFLAGS),$(LAST_USRCXXFLAGS))
		@-touch $(ALLSRC)
endif
ifneq ($(USRLDFLAGS),$(LAST_USRLDFLAGS))
		@-touch -c $(SCIPLIBOBJFILES) $(LPILIBOBJFILES) $(TPILIBOBJFILES) $(NLPILIBOBJFILES) $(TPILIBOBJFILES) $(MAINOBJFILES)
endif
ifneq ($(USRARFLAGS),$(LAST_USRARFLAGS))
		@-touch -c $(SCIPLIBOBJFILES) $(OBJSCIPLIBOBJFILES) $(LPILIBOBJFILES) $(NLPILIBOBJFILES) $(TPILIBOBJFILES) $(NLPILIBSCIPOBJFILES)
endif
ifneq ($(NOBLKMEM),$(LAST_NOBLKMEM))
		@-touch -c $(ALLSRC)
endif
ifneq ($(NOBUFMEM),$(LAST_NOBUFMEM))
		@-touch -c $(ALLSRC)
endif
ifneq ($(NOBLKBUFMEM),$(LAST_NOBLKBUFMEM))
		@-touch -c $(ALLSRC)
endif
ifneq ($(SANITIZE),$(LAST_SANITIZE))
		@-touch -c $(ALLSRC)
endif
ifneq ($(TPI),$(LAST_TPI))
		@-touch -c $(ALLSRC)
endif
ifneq ($(DEBUGSOL),$(LAST_DEBUGSOL))
		@-touch -c $(ALLSRC)
endif
		@-rm -f $(LASTSETTINGS)
		@echo "LAST_BUILDFLAGS=\"$(BUILDFLAGS)\"" >> $(LASTSETTINGS)
		@echo "LAST_SCIPGITHASH=$(SCIPGITHASH)" >> $(LASTSETTINGS)
		@echo "LAST_ZLIB=$(ZLIB)" >> $(LASTSETTINGS)
		@echo "LAST_GMP=$(GMP)" >> $(LASTSETTINGS)
		@echo "LAST_READLINE=$(READLINE)" >> $(LASTSETTINGS)
		@echo "LAST_ZIMPL=$(ZIMPL)" >> $(LASTSETTINGS)
		@echo "LAST_IPOPT=$(IPOPT)" >> $(LASTSETTINGS)
		@echo "LAST_WORHP=$(WORHP)" >> $(LASTSETTINGS)
		@echo "LAST_GAMS=$(GAMS)" >> $(LASTSETTINGS)
		@echo "LAST_SYM=$(SYM)" >> $(LASTSETTINGS)
		@echo "LAST_PARASCIP=$(PARASCIP)" >> $(LASTSETTINGS)
		@echo "LAST_LPSCHECK=$(LPSCHECK)" >> $(LASTSETTINGS)
		@echo "LAST_USRFLAGS=$(USRFLAGS)" >> $(LASTSETTINGS)
		@echo "LAST_USROFLAGS=$(USROFLAGS)" >> $(LASTSETTINGS)
		@echo "LAST_USRCFLAGS=$(USRCFLAGS)" >> $(LASTSETTINGS)
		@echo "LAST_USRCXXFLAGS=$(USRCXXFLAGS)" >> $(LASTSETTINGS)
		@echo "LAST_USRLDFLAGS=$(USRLDFLAGS)" >> $(LASTSETTINGS)
		@echo "LAST_USRARFLAGS=$(USRARFLAGS)" >> $(LASTSETTINGS)
		@echo "LAST_USRDFLAGS=$(USRDFLAGS)" >> $(LASTSETTINGS)
		@echo "LAST_NOBLKMEM=$(NOBLKMEM)" >> $(LASTSETTINGS)
		@echo "LAST_NOBUFMEM=$(NOBUFMEM)" >> $(LASTSETTINGS)
		@echo "LAST_NOBLKBUFMEM=$(NOBLKBUFMEM)" >> $(LASTSETTINGS)
		@echo "LAST_SANITIZE=$(SANITIZE)" >> $(LASTSETTINGS)
		@echo "LAST_TPI=$(TPI)" >> $(LASTSETTINGS)
		@echo "LAST_DEBUGSOL=$(DEBUGSOL)" >> $(LASTSETTINGS)

$(LINKSMARKERFILE):
		@$(MAKE) links

.PHONY: links
links:		| $(LIBDIR)/static $(LIBDIR)/shared $(LIBDIR)/include $(DIRECTORIES) echosoftlinks $(SOFTLINKS)
		@rm -f $(LINKSMARKERFILE)
		@echo "this is only a marker" > $(LINKSMARKERFILE)

.PHONY: echosoftlinks
echosoftlinks:
		@echo
		@echo "- Current settings: LPS=$(LPS) OSTYPE=$(OSTYPE) ARCH=$(ARCH) COMP=$(COMP) SHARED=$(SHARED) SUFFIX=$(LINKLIBSUFFIX) ZIMPL=$(ZIMPL) ZIMPLOPT=$(ZIMPLOPT) IPOPT=$(IPOPT) IPOPTOPT=$(IPOPTOPT) WORHP=$(WORHP) WORHPOPT=$(WORHPOPT) FILTERSQP=$(FILTERSQP) EXPRINT=$(EXPRINT) GAMS=$(GAMS) SYM=$(SYM)"
		@echo
		@echo "* SCIP needs some softlinks to external programs, in particular, LP-solvers."
		@echo "* Please insert the paths to the corresponding directories/libraries below."
		@echo "* The links will be installed in the 'lib/include' and 'lib/$(LIBTYPE)' directories."
		@echo "* For more information and if you experience problems see the INSTALL file."
		@echo
		@echo -e $(LPIINSTMSG)

$(DIRECTORIES):
		@echo
		@echo "- creating directory \"$@\""
		@-mkdir -p $@


# Create softlinks for external libraries. The user can enter the
# filename and the link is created in the corresponding directories
# (lib/include, lib/shared, lib/static).
#
# We also test whether older links in lib/ still exist. In later
# releases this feature can be removed.
.PHONY: $(SOFTLINKS)
$(SOFTLINKS):
ifeq ($(MAKESOFTLINKS), true)
		@$(SHELL) -ec 'if test ! -e $@ ; \
			then \
				DIRNAME=`dirname $@` ; \
				echo ; \
				echo "> Enter soft-link target file or directory for \"$@\" (return if not needed): " ; \
				echo -n "> " ; \
				cd $$DIRNAME ; \
				eval $(READ) TARGET ; \
				cd $(SCIPREALPATH) ; \
				if test "$$TARGET" != "" ; \
				then \
					echo "-> creating softlink \"$@\" -> \"$$TARGET\"" ; \
					rm -f $@ ; \
					$(LN_s) $$TARGET $@ ; \
				else \
					echo "* skipped creation of softlink \"$@\". Call \"make links\" if needed later." ; \
				fi ; \
				FILENAME=$@ ; \
				FNAME=$${FILENAME#lib/static} ; \
				FNAME=$${FNAME#lib/include} ; \
				FNAME="lib"$$FNAME ; \
				if test -e $$FNAME ; \
				then \
					echo ; \
					echo "The link "$$FNAME" still exists. Consider removing it." ; \
				fi ; \
				echo ; \
			fi'
endif

.PHONY: checkdefines
checkdefines:
ifeq ($(LPILIBOBJ),)
		$(error invalid LP solver selected: LPS=$(LPS). Possible options are: $(LPSOPTIONS))
endif
ifneq ($(TPI),none)
ifneq ($(TPI),omp)
ifneq ($(TPI),tny)
		$(error invalid TPI flag selected: TPI=$(TPI). Possible options are: $(TPIOPTIONS))
endif
endif
endif
ifneq ($(GMP),true)
ifneq ($(GMP),false)
		$(error invalid GMP flag selected: GMP=$(GMP). Possible options are: true false)
endif
endif
ifneq ($(ZIMPL),true)
ifneq ($(ZIMPL),false)
		$(error invalid ZIMPL flag selected: ZIMPL=$(ZIMPL). Possible options are: true false auto)
endif
endif
ifneq ($(GAMS),true)
ifneq ($(GAMS),false)
		$(error invalid GAMS flag selected: GAMS=$(GAMS). Possible options are: true false)
endif
endif
ifneq ($(IPOPT),true)
ifneq ($(IPOPT),false)
		$(error invalid IPOPT flag selected: IPOPT=$(IPOPT). Possible options are: true false)
endif
endif
ifneq ($(FILTERSQP),true)
ifneq ($(FILTERSQP),false)
		$(error invalid FILTERSQP flag selected: FILTERSQP=$(FILTERSQP). Possible options are: true false)
endif
endif
ifneq ($(WORHP),true)
ifneq ($(WORHP),false)
		$(error invalid WORHP flag selected: IPOPT=$(IPOPT). Possible options are: true false)
endif
endif
ifneq ($(READLINE),true)
ifneq ($(READLINE),false)
		$(error invalid READLINE flag selected: READLINE=$(READLINE). Possible options are: true false)
endif
endif
ifneq ($(ZLIB),true)
ifneq ($(ZLIB),false)
		$(error invalid ZLIB flag selected: ZLIB=$(ZLIB). Possible options are: true false)
endif
endif
ifneq ($(PARASCIP),true)
ifneq ($(PARASCIP),false)
		$(error invalid PARASCIP flag selected: PARASCIP=$(PARASCIP). Possible options are: true false)
endif
endif
ifeq ($(SHARED),true)
ifeq ($(COMP),msvc)
		$(error invalid flags selected: SHARED=$(SHARED) and COMP=$(COMP). Please use 'make dll' to generate a dynamic library with MSVC)
endif
endif

.PHONY: errorhints
errorhints:
ifeq ($(READLINE),true)
		@echo "build failed with READLINE=true: if readline is not available, try building with READLINE=false"
endif
ifeq ($(ZLIB),true)
		@echo "build failed with ZLIB=true: if ZLIB is not available, try building with ZLIB=false"
endif
ifeq ($(GMP),true)
		@echo "build failed with GMP=true: if GMP is not available, try building with GMP=false (note that this will deactivate Zimpl support)"
endif
ifeq ($(GMP),false)
ifeq ($(LPS),spx1)
		@echo "build failed with GMP=false and LPS=spx1: use GMP=true or make sure that SoPlex is also built without GMP support (make GMP=false)"
endif
ifeq ($(LPS),spx2)
		@echo "build failed with GMP=false and LPS=spx2: use GMP=true or make sure that SoPlex is also built without GMP support (make GMP=false)"
endif
endif

.PHONY: help
help:
		@echo "Use the SCIP makefile system."
		@echo
		@echo "  The main options for the SCIP makefile system are as follows:"
		@echo
		@echo "  General options:"
		@echo "  - OPT={dbg|opt}: Use debug or optimized (default) mode, respectively."
		@echo "  - LPS={clp|cpx|grb|msk|qso|spx|xprs|none}: Determine LP-solver."
		@echo "      clp: COIN-OR Clp LP-solver"
		@echo "      cpx: CPLEX LP-solver"
		@echo "      grb: Gurobi LP-solver (interface is in beta stage)"
		@echo "      msk: Mosek LP-solver"
		@echo "      qso: QSopt LP-solver"
		@echo "      spx: old SoPlex LP-solver (for versions < 2)"
		@echo "      spx2: new SoPlex LP-solver (default) (from version 2)"
		@echo "      xprs: XPress LP-solver"
		@echo "      none: no LP-solver"
		@echo "  - COMP={clang|gnu|intel}: Determine compiler."
		@echo "  - SHARED={true|false}: Build shared libraries or not (default)."
		@echo
		@echo "  More detailed options:"
		@echo "  - ZIMPL=<true|false>: Turn ZIMPL support on (default) or off."
		@echo "  - ZIMPLOPT=<dbg|opt>: Use debug or optimized (default) mode for ZIMPL."
		@echo "  - LPSOPT=<dbg|opt>: Use debug or optimized (default) mode for LP-solver (SoPlex and Clp only)."
		@echo "  - READLINE=<true|false>: Turns support via the readline library on (default) or off."
		@echo "  - IPOPT=<true|false>: Turns support of IPOPT on or off (default)."
		@echo "  - EXPRINT=<cppad|none>: Use CppAD as expressions interpreter (default) or no expressions interpreter."
		@echo "  - GAMS=<true|false>: To enable or disable (default) reading functionality in GAMS reader (needs GAMS)."
		@echo "  - SYM=<none|bliss>: To choose type of symmetry handling."
		@echo "  - NOBLKMEM=<true|false>: Turn off block memory or on (default)."
		@echo "  - NOBUFMEM=<true|false>>: Turn off buffer memory or on (default)."
		@echo "  - NOBLKBUFMEM=<true|false>: Turn usage of internal memory functions off or on (default)."
		@echo "  - VERBOSE=<true|false>: Turn on verbose messages of makefile or off (default)."
		@echo
		@echo "  Main targets:"
		@echo "  - all (default): Build SCIP libaries and binary."
		@echo "  - libscipsolver: Build standalone SCIP library."
		@echo "  - libscip: Build library for the main part of SCIP."
		@echo "  - libobjscip: Build library for the C++-interface of SCIP."
		@echo "  - liblpi: Build library for the LP interface in SCIP."
		@echo "  - libnlpi: Build library for the NLP interface in SCIP."
		@echo "  - libtpi: Build library for the parallel task interface in SCIP."
		@echo "  - links: Reconfigures the links in the \"lib\" directory."
		@echo "  - doc: Creates documentation in the \"doc\" directory."
		@echo "  - libs: Create all SCIP libaries."
		@echo "  - lint: Run lint on all SCIP files. (Need flexelint.)"
		@echo "  - splint: Run splint on all C SCIP files. (Need splint.)"
		@echo "  - clean: Removes all object files."
		@echo "  - cleanlibs: Remove all SCIP libraries."
		@echo "  - depend: Creates dependencies files. This is only needed if you add files to SCIP."
		@echo "  - tags: Creates TAGS file that can be used in (x)emacs."
		@echo "  - check or test: Runs the check/test script, see the online documentation."

# --- EOF ---------------------------------------------------------------------
# DO NOT DELETE<|MERGE_RESOLUTION|>--- conflicted
+++ resolved
@@ -551,11 +551,8 @@
 			scip/event_globalbnd.o \
 			scip/heur_sync.o \
 			scip/heur_actconsdiving.o \
-<<<<<<< HEAD
 			scip/heur_allinonediving.o \
-=======
 			scip/heur_bound.o \
->>>>>>> 4d98524e
 			scip/heur_clique.o \
 			scip/heur_coefdiving.o \
 			scip/heur_completesol.o \
