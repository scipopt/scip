--- conflicted
+++ resolved
@@ -75,12 +75,8 @@
 option(PAPILO "should papilo library be linked" ON)
 option(ZIMPL "should zimpl be linked" ON)
 option(AMPL "should ampl interface be compiled" ON)
-<<<<<<< HEAD
-option(IPOPT "should ipopt be linked" OFF)
-=======
 option(IPOPT "should ipopt be linked" ON)
 option(LAPACK "should lapack be linked" OFF)
->>>>>>> 158a15dd
 option(WORHP "should worhp be linked" OFF)
 # for backward compability
 option(PARASCIP "should scip be compiled thread safe (deprecated, use THREADSAFE)" OFF)
@@ -111,10 +107,6 @@
 set(LPSEXACT spxexact CACHE STRING "options for LP solver")  #create the variable
 set_property(CACHE LPS PROPERTY STRINGS spx cpx grb xprs clp glop msk qso none )  #define list of values GUI will offer for the variable
 
-<<<<<<< HEAD
-set(SYM none CACHE STRING "options for symmetry computation")  #create the variable
-set_property(CACHE SYM PROPERTY STRINGS bliss none )  #define list of values GUI will offer for the variable
-=======
 set(SYM sbliss CACHE STRING "options for symmetry computation")  #create the variable
 set_property(CACHE SYM PROPERTY STRINGS bliss sbliss nauty snauty none )  #define list of values GUI will offer for the variable
 
@@ -291,7 +283,6 @@
     add_compile_options(${ADD_C_AND_CXX_FLAGS})
     add_compile_options("$<$<COMPILE_LANGUAGE:C>:${ADD_C_FLAGS}>$<$<COMPILE_LANGUAGE:CXX>:${ADD_CXX_FLAGS}>")
 endif()
->>>>>>> 158a15dd
 
 set(CMAKE_CXX_FLAGS_DEBUG "${CMAKE_CXX_FLAGS_DEBUG} -O0 -ggdb3 ")
 set(CMAKE_C_FLAGS_DEBUG "${CMAKE_C_FLAGS_DEBUG} -O0 -ggdb3 ")
@@ -414,7 +405,6 @@
 
 set(WITH_SCIPDEF on)
 
-<<<<<<< HEAD
 #Multiprecision
 if(EXACTSOLVE)
     message(STATUS "Building SCIP with support for exact solving mode.")
@@ -467,8 +457,6 @@
 set(CMAKE_C_VISIBILITY_PRESET hidden)
 set(CMAKE_VISIBILITY_INLINES_HIDDEN 1)
 
-=======
->>>>>>> 158a15dd
 # ZLIB
 if(ZLIB OR AUTOBUILD)
     message(STATUS "Finding ZLIB")
@@ -687,35 +675,6 @@
     message(STATUS "Support QSO: OFF")
 endif()
 
-<<<<<<< HEAD
-#search the selected symmetry computation program
-message(STATUS "Finding symmetry computation program \"${SYM}\"")
-if(SYM STREQUAL "bliss")
-    message(STATUS "Finding BLISS")
-    find_package(BLISS)
-    if(BLISS_FOUND)
-        message(STATUS "Finding BLISS - found")
-        include_directories(${BLISS_INCLUDE_DIRS})
-        set(sym symmetry/compute_symmetry_bliss.cpp)
-        set(SYM_LIBRARIES ${BLISS_LIBRARIES})
-        set(SYM_PIC_LIBRARIES ${BLISS_LIBRARIES})
-        if(BLISS_DEFINITIONS STREQUAL "")
-            add_compile_options("$<$<COMPILE_LANGUAGE:CXX>:${BLISS_DEFINITIONS}>")
-        endif()
-    else()
-        message(STATUS "Finding BLISS - not found")
-        set(sym symmetry/compute_symmetry_none.cpp)
-    endif()
-elseif(SYM STREQUAL "none")
-    message(STATUS "Support SYM: OFF")
-    set(sym symmetry/compute_symmetry_none.cpp)
-else()
-    message(FATAL_ERROR "option SYM has wrong value")
-endif()
-
-
-=======
->>>>>>> 158a15dd
 #
 # enable coverage support
 #
@@ -748,16 +707,12 @@
 # ZIMPL headers need to be copied to have the "zimpl/*.h" prefix
 if(ZIMPL OR AUTOBUILD)
     message(STATUS "Finding ZIMPL")
-<<<<<<< HEAD
-    find_package(ZIMPL 3.5.0 CONFIG REQUIRED)
-=======
     find_package(ZIMPL 3.5.0 CONFIG HINTS ${ZIMPL_DIR})
     if((NOT ZIMPL_FOUND) AND (NOT AUTOBUILD))
         message(FATAL_ERROR "ZIMPL not found, try specifying ZIMPL_DIR. ${AUTOBUILD_MSG}")
     endif()
 endif()
 if(ZIMPL_FOUND)
->>>>>>> 158a15dd
     message(STATUS "Finding ZIMPL - found")
     set(SCIP_WITH_ZIMPL ON)
     include_directories(${ZIMPL_INCLUDE_DIRS})
