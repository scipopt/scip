--- conflicted
+++ resolved
@@ -6,20 +6,12 @@
 set(SOPLEX_NEEDED "@SOPLEX_FOUND@")
 
 if(ZIMPL_NEEDED)
-<<<<<<< HEAD
-   set(ZIMPL_DIR "@ZIMPL_DIR@")
-=======
    set(ZIMPL_DIR "@CONF_ZIMPL_DIR@")
->>>>>>> 74ca42f9
    find_package(ZIMPL QUIET CONFIG)
 endif()
 
 if(SOPLEX_NEEDED)
-<<<<<<< HEAD
-   set(SOPLEX_DIR "@SOPLEX_DIR@")
-=======
    set(SOPLEX_DIR "@CONF_SOPLEX_DIR@")
->>>>>>> 74ca42f9
    find_package(SOPLEX QUIET CONFIG)
 endif()
 
