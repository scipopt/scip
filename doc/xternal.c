--- conflicted
+++ resolved
@@ -129,11 +129,7 @@
  * @subsection AUTHORS SCIP Authors
  * - <a class="el" href="http://scip.zib.de/#developers">Developers</a>
  *
-<<<<<<< HEAD
- * @version  3.2.0.1
-=======
  * @version  3.2.1.2
->>>>>>> 1c8bc575
  *
  * \image html scippy.png
  *
