#* * * * * * * * * * * * * * * * * * * * * * * * * * * * * * * * * * * * * * *
#*                                                                           *
#*                  This file is part of the program and library             *
#*         SCIP --- Solving Constraint Integer Programs                      *
#*                                                                           *
#*  Copyright (c) 2002-2025 Zuse Institute Berlin (ZIB)                      *
#*                                                                           *
#*  Licensed under the Apache License, Version 2.0 (the "License");          *
#*  you may not use this file except in compliance with the License.         *
#*  You may obtain a copy of the License at                                  *
#*                                                                           *
#*      http://www.apache.org/licenses/LICENSE-2.0                           *
#*                                                                           *
#*  Unless required by applicable law or agreed to in writing, software      *
#*  distributed under the License is distributed on an "AS IS" BASIS,        *
#*  WITHOUT WARRANTIES OR CONDITIONS OF ANY KIND, either express or implied. *
#*  See the License for the specific language governing permissions and      *
#*  limitations under the License.                                           *
#*                                                                           *
#*  You should have received a copy of the Apache-2.0 license                *
#*  along with SCIP; see the file LICENSE. If not visit scipopt.org.         *
#*                                                                           *
#* * * * * * * * * * * * * * * * * * * * * * * * * * * * * * * * * * * * * * *

#@file    tests/CMakeLists.txt
#@brief   CMake lists file for including unit tests
#@author  Gregor Hendel

include(CTest)

#
# this directory contains unit tests for certain units of SCIP
#
# the build file generation recursively scans all src-directories for
# C-files and creates an executable that respects the given directory
# structure (relative to ./src/) in the build directory under tests/.
# The executable is dynamically linked to (and automatically depends on)
# the generated SCIP library.
#
# Finally, a test is added for every executable.
#

#
# define the C99 standard for older compilers (gcc < 5.0)
#
set(CMAKE_C_STANDARD 99)
set(CMAKE_C_STANDARD_REQUIRED on)

#
# unit tests depend on the presence of the Criterion framework
#
if( CRITERION_FOUND )

    #
    # glob recurse into the src/ subdirectory and collect all C-files
    #
    file(GLOB_RECURSE TEST_SRCS RELATIVE ${CMAKE_CURRENT_SOURCE_DIR}/src
        ${CMAKE_CURRENT_SOURCE_DIR}/src/*.c)

    #
    # besides Criterion, we also include the current source directory for test specific implementations,
    # and the source directory of the parent SCIP directory to be able to include C-sources of SCIP
    # into our unittests
    #
    include_directories(${CRITERION_INCLUDE_DIRS} ${CMAKE_CURRENT_SOURCE_DIR} ${CMAKE_CURRENT_SOURCE_DIR}/../src)
<<<<<<< HEAD
    if(TEST_EXACTSOLVE)
        include_directories(${GMP_INCLUDE_DIRS})
    endif()
=======

    if(SANITIZE)
        find_package(Sanitizers)
    endif(SANITIZE)

>>>>>>> 2dc29d9b
    #
    # Prepare unit test executable for every source file
    #
    foreach(testSrc ${TEST_SRCS})
        #
        # extract the filename without an extension and directory (NAME_WE)
        # and extract the directory name (DIRECTORY) in dedicated variables.
        #
        get_filename_component(testName ${testSrc} NAME_WE)
        get_filename_component(dir ${testSrc} DIRECTORY)

        # intel compiler segfaults on cons_nonlinear, so skip these tests when compiler is intel
        if((CMAKE_CXX_COMPILER_ID MATCHES "Intel") AND (${dir} STREQUAL "cons/nonlinear"))
            continue()
        endif()


        #
        # replace forward slashes by hyphens
        #
        string(REPLACE "/" "-" dirhyphen ${dir})
        set(testName "unittest-${dirhyphen}-${testName}")

        #
        # add compile target
        #
        add_executable(${testName} src/${testSrc})

        #
        # link the executable against both criterion and the SCIP library target
        #
        target_link_libraries(${testName} ${CRITERION_LIBRARIES} libscip m)
        if(TEST_EXACTSOLVE) # TODO: Check why libscip does not pull in GMP automatically. There should be a CMake way.
            target_link_libraries(${testName} gmp)
        endif()

        if(SANITIZE)
            add_sanitizers(${testName})
        endif(SANITIZE)

        #
        # use the directory name (relative to src/) to build the executable
        #
        set_target_properties(${testName} PROPERTIES
            RESOURCE_LOCK libscip
            RUNTIME_OUTPUT_DIRECTORY ${dir})
        #
        # add the newly created executable to the dependencies of the unittest target
        #
        add_dependencies(unittests ${testName})

        #
        # add a test to build this unit test
        #
        add_test(NAME ${testName}-build
                COMMAND ${CMAKE_COMMAND} --build ${CMAKE_BINARY_DIR} --target ${testName}
                )

        #
        # avoid that several build jobs try to concurrently build the SCIP library
        # note that this ressource lock name is not the actual libscip target
        #
        set_tests_properties(${testName}-build
                            PROPERTIES
                                RESOURCE_LOCK libscip
                            )

        #
        # Finally, add the executable as a test to the test framework
        #
        if( COVERAGE )
            set( ADDITIONAL_FLAGS "--no-early-exit" )
        else()
            set( ADDITIONAL_FLAGS "" )
        endif()

        if(NOT ((${testName} STREQUAL "unittest-cons-nonlinear-vertexpolyhedral") AND (${LPS} STREQUAL "xprs")))
        add_test(NAME ${testName}
            COMMAND $<TARGET_FILE:${testName}> ${ADDITIONAL_FLAGS}
            WORKING_DIRECTORY ${CMAKE_CURRENT_SOURCE_DIR}
            )
        set_tests_properties(${testName}
                            PROPERTIES
                                DEPENDS ${testName}-build
                                RESOURCE_LOCK libscip
                            )
        endif()  # LP Error: Xpress returned 120, #3724 (LPS=xprs, unittest-cons-nonlinear-vertexpolyhedral)
    endforeach(testSrc)
endif()<|MERGE_RESOLUTION|>--- conflicted
+++ resolved
@@ -63,17 +63,15 @@
     # into our unittests
     #
     include_directories(${CRITERION_INCLUDE_DIRS} ${CMAKE_CURRENT_SOURCE_DIR} ${CMAKE_CURRENT_SOURCE_DIR}/../src)
-<<<<<<< HEAD
-    if(TEST_EXACTSOLVE)
-        include_directories(${GMP_INCLUDE_DIRS})
-    endif()
-=======
 
     if(SANITIZE)
         find_package(Sanitizers)
     endif(SANITIZE)
 
->>>>>>> 2dc29d9b
+    if(TEST_EXACTSOLVE)
+        include_directories(${GMP_INCLUDE_DIRS})
+    endif()
+
     #
     # Prepare unit test executable for every source file
     #
