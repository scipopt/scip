--- conflicted
+++ resolved
@@ -1041,10 +1041,7 @@
    propdata.componentblocked = &componentblocked;
    propdata.computedsymmetry = TRUE;
    propdata.permvars = permvars;
-<<<<<<< HEAD
-=======
    propdata.preferlessrows = TRUE;
->>>>>>> 6283bf4e
 
    SCIP_CALL( SCIPallocBufferArray(scip, &usedperms, 6) );
 
