--- conflicted
+++ resolved
@@ -219,11 +219,7 @@
    /* expr exp(x^2 y) is quadratic */
    quad = nlhdlrexprdata->quadexprterms[1];
    cr_assert_not_null(quad.expr);
-<<<<<<< HEAD
-   cr_expect_eq(expexpr, quad.expr, "Expecting expr %p in quad term, got %p\n", (void*)expexpr, (void*)quad.expr);
-=======
    cr_expect_eq(expexpr, quad.expr);
->>>>>>> fa78af27
    cr_expect_eq(0.0, quad.lincoef, "Expecting lincoef %g in quad term, got %g\n", 0.0, quad.lincoef);
    cr_expect_eq(1.0, quad.sqrcoef, "Expecting sqrcoef %g in quad term, got %g\n", 0.0, quad.sqrcoef);
    cr_expect_not_null(SCIPgetConsExprExprLinearizationVar(quad.expr), "exp expr should have auxiliary variable!\n");
