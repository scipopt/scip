--- conflicted
+++ resolved
@@ -222,20 +222,18 @@
 tags:
 		rm -f TAGS; ctags -e src/*.c src/*.h $(SCIPDIR)/src/scip/*.c $(SCIPDIR)/src/scip/*.h;
 
-<<<<<<< HEAD
 .PHONY: depend
 depend:		$(SCIPDIR)
 		@- rm -f $(UNITTESTSDEP)
 		$(foreach src, $(UNITTESTSSRC), \
-			$(SHELL) -ec '$(DCC)  $(FLAGS) $(src) \
+			$(SHELL) -ec '$(DCC) $(FLAGS) $(src) \
 			$(DFLAGS) $(call src2obj, $(src))' >> $(UNITTESTSDEP);)
 
 
 
 -include	$(UNITTESTSDEP)
 
-=======
->>>>>>> 2d68618f
+
 $(BINDIR)/%$(BASESUFFIX): $(OBJDIR)/%.o $(SCIPLIBFILE) $(LPILIBFILE) $(NLPILIBFILE) $(TPILIBFILE)
 		@echo "-> linking $@"
 		$(LINKCXX) $< $(LINKCXXSCIPALL) \
