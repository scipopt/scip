/* * * * * * * * * * * * * * * * * * * * * * * * * * * * * * * * * * * * * * */
/*                                                                           */
/*                  This file is part of the program and library             */
/*         SCIP --- Solving Constraint Integer Programs                      */
/*                                                                           */
/*    Copyright (C) 2002-2019 Konrad-Zuse-Zentrum                            */
/*                            fuer Informationstechnik Berlin                */
/*                                                                           */
/*  SCIP is distributed under the terms of the ZIB Academic License.         */
/*                                                                           */
/*  You should have received a copy of the ZIB Academic License.             */
/*  along with SCIP; see the file COPYING. If not visit scip.zib.de.         */
/*                                                                           */
/* * * * * * * * * * * * * * * * * * * * * * * * * * * * * * * * * * * * * * */

/**@file   ConshdlrSubtour.cpp
 * @brief  Subtour elimination constraint handler for TSP problems, written in C++
 * @author Timo Berthold
 */

/*---+----1----+----2----+----3----+----4----+----5----+----6----+----7----+----8----+----9----+----0----+----1----+----2*/

#include <cassert>
#include <string>
#include <iostream>
#include "ConshdlrSubtour.h"
#include "GomoryHuTree.h"

#include "objscip/objscip.h"

#include "scip/cons_linear.h"

#include "GomoryHuTree.h"

using namespace tsp;
using namespace scip;
using namespace std;

/** data structure for subtour elimination constraints */
struct SCIP_ConsData
{
   GRAPH* graph;
};


/** checks whether proposed solution contains a subtour
 *
 *  We assume that the solution is binary.
 */
static
SCIP_Bool findSubtour(
   SCIP*                 scip,               /**< SCIP data structure */
   GRAPH*                graph,              /**< underlying graph */
   SCIP_SOL*             sol                 /**< proposed solution */
   )
{
   GRAPHNODE* node;
   GRAPHNODE* startnode;
   GRAPHEDGE* edge;
   GRAPHEDGE* nextedge;
   GRAPHEDGE* lastedge = NULL;
   int tourlength = 0;

   assert(scip != NULL);
   assert(graph != NULL);

   if( graph->nnodes <= 1 )
      return FALSE;

   startnode = &graph->nodes[0];
   node = startnode;

   /* follow the (sub?)tour until you come back to the startnode */
   do
   {
      edge = node->first_edge;
      nextedge = NULL;

      /* look for an outgoing edge to proceed */
      while( edge != NULL )
      {
         /* if a new edge with value 1 is found, we proceed */
         if( edge->back != lastedge && SCIPgetSolVal(scip, sol, edge->var) > 0.5 )
         {
            ++tourlength;

            /* if we found a subtour without the starting node, e.g. 0 - 1 - 2 - 3 - 1 - 2 - ...;
             * this can only happen, if the degree constraints are violated; */
            if( nextedge != NULL || tourlength > graph->nnodes )
               return TRUE;

            nextedge = edge;

            /* only use the first edge for the start node */
            if( node == startnode )
               break;
         }

         edge = edge->next;
      }

      /* no outgoing edge found in the solution: the degree constraints must be violated; abort! */
      if( nextedge == NULL )
         return TRUE;

      node = nextedge->adjac;
      lastedge = nextedge;
   }
   while( node != startnode );

   assert(tourlength <= graph->nnodes);

   return ( graph->nnodes != tourlength );
}


/** separates subtour elemination cuts */
static
SCIP_RETCODE sepaSubtour(
   SCIP*                 scip,               /**< SCIP data structure */
   SCIP_CONSHDLR*        conshdlr,           /**< the constraint handler itself */
   SCIP_CONS**           conss,              /**< array of constraints to process */
   int                   nconss,             /**< number of constraints to process */
   int                   nusefulconss,       /**< number of useful (non-obsolete) constraints to process */
   SCIP_SOL*             sol,                /**< primal solution that should be separated */
   SCIP_RESULT*          result              /**< pointer to store the result of the separation call */
   )
{  /*lint --e{715}*/
   assert(result != NULL);

   *result = SCIP_DIDNOTFIND;

   for(int c = 0; c < nusefulconss && *result != SCIP_CUTOFF; ++c)
   {
      // get all required structures
      SCIP_CONSDATA* consdata;
      GRAPH* graph;

      consdata = SCIPconsGetData(conss[c]);
      assert(consdata != NULL);

      graph = consdata->graph;
      assert(graph != NULL);

      // store the suggested, but infeasible solution into the capacity of the edges
      for(int i = 0; i < graph->nedges; i++)
      {
         double cap = SCIPgetSolVal(scip, sol, graph->edges[i].var);
         graph->edges[i].rcap = cap;
         graph->edges[i].cap = cap;
         graph->edges[i].back->rcap = cap;
         graph->edges[i].back->cap = cap;
      }

      SCIP_Bool** cuts = NULL;
      int ncuts;

      SCIP_CALL( SCIPallocBufferArray(scip, &cuts, graph->nnodes) );
      for(int i = 0; i < graph->nnodes; i++)
      {
         SCIP_CALL( SCIPallocBufferArray(scip, &cuts[i], graph->nnodes) ); /*lint !e866*/
      }

      // try to find cuts
      if( ghc_tree(graph, cuts, &ncuts, SCIPfeastol(scip)) )
      {
         // create a new cutting plane for every suitable arc (representing a cut with value < 2) of the Gomory Hu Tree
         for(int i = 0; i < ncuts && *result != SCIP_CUTOFF; ++i)
         {
<<<<<<< HEAD
            SCIP_ROW* row; 
            SCIP_CALL( SCIPcreateEmptyRowConshdlr(scip, &row, conshdlr, "sepa_con", 2.0, SCIPinfinity(scip), FALSE, FALSE, TRUE) );
=======
            SCIP_ROW* row;

            SCIP_CALL( SCIPcreateEmptyRowCons(scip, &row, conshdlr, "subtour", 2.0, SCIPinfinity(scip), FALSE, FALSE, TRUE) );
>>>>>>> 23953d41

            SCIP_CALL( SCIPcacheRowExtensions(scip, row) );

            for(int j = 0; j < graph->nnodes; j++)
            {
               // in gmincut the graph has been partitioned into two parts, represented by bools
               if( cuts[i][j] )
               {
                  GRAPHEDGE* edge = graph->nodes[j].first_edge;

                  // take every edge with nodes in different parts into account
                  while( edge != NULL )
                  {
                     if( ! cuts[i][edge->adjac->id] )
                     {
                        SCIP_CALL( SCIPaddVarToRow(scip, row, edge->var, 1.0) );
                     }
                     edge = edge->next;
                  }
               }
            }

            SCIP_CALL( SCIPflushRowExtensions(scip, row) );

            // add cut
            if( SCIPisCutEfficacious(scip, sol, row) )
            {
               SCIP_Bool infeasible;
               SCIP_CALL( SCIPaddRow(scip, row, FALSE, &infeasible) );
               if ( infeasible )
                  *result = SCIP_CUTOFF;
               else
                  *result = SCIP_SEPARATED;
            }
            SCIP_CALL( SCIPreleaseRow(scip, &row) );
         }
      }

      for(int i = graph->nnodes - 1; i >= 0; i--)
         SCIPfreeBufferArray(scip, &cuts[i]);
      SCIPfreeBufferArray(scip, &cuts);
   }

   return SCIP_OKAY;
}


/** frees specific constraint data */
SCIP_DECL_CONSDELETE(ConshdlrSubtour::scip_delete)
{  /*lint --e{715}*/
   assert(consdata != NULL);

   release_graph(&(*consdata)->graph);
   SCIPfreeBlockMemory(scip, consdata);

   return SCIP_OKAY;
}


/** transforms constraint data into data belonging to the transformed problem */
SCIP_DECL_CONSTRANS(ConshdlrSubtour::scip_trans)
{
   SCIP_CONSDATA* sourcedata;
   SCIP_CONSDATA* targetdata = NULL;

   sourcedata = SCIPconsGetData(sourcecons);
   assert( sourcedata != NULL );

   SCIP_CALL( SCIPallocBlockMemory(scip, &targetdata) );
   targetdata->graph = sourcedata->graph;
   capture_graph(targetdata->graph);

   /* create target constraint */
   SCIP_CALL( SCIPcreateCons(scip, targetcons, SCIPconsGetName(sourcecons), conshdlr, targetdata,
         SCIPconsIsInitial(sourcecons), SCIPconsIsSeparated(sourcecons), SCIPconsIsEnforced(sourcecons),
         SCIPconsIsChecked(sourcecons), SCIPconsIsPropagated(sourcecons),  SCIPconsIsLocal(sourcecons),
         SCIPconsIsModifiable(sourcecons), SCIPconsIsDynamic(sourcecons), SCIPconsIsRemovable(sourcecons),
         SCIPconsIsStickingAtNode(sourcecons)) );

   return SCIP_OKAY;
}


/** separation method of constraint handler for LP solution
 *
 *  Separates all constraints of the constraint handler. The method is called in the LP solution loop,
 *  which means that a valid LP solution exists.
 *
 *  The first nusefulconss constraints are the ones, that are identified to likely be violated. The separation
 *  method should process only the useful constraints in most runs, and only occasionally the remaining
 *  nconss - nusefulconss constraints.
 *
 *  possible return values for *result (if more than one applies, the first in the list should be used):
 *  - SCIP_CUTOFF     : the node is infeasible in the variable's bounds and can be cut off
 *  - SCIP_CONSADDED  : an additional constraint was generated
 *  - SCIP_REDUCEDDOM : a variable's domain was reduced
 *  - SCIP_SEPARATED  : a cutting plane was generated
 *  - SCIP_DIDNOTFIND : the separator searched, but did not find domain reductions, cutting planes, or cut constraints
 *  - SCIP_DIDNOTRUN  : the separator was skipped
 *  - SCIP_DELAYED    : the separator was skipped, but should be called again
 */
SCIP_DECL_CONSSEPALP(ConshdlrSubtour::scip_sepalp)
{
   SCIP_CALL( sepaSubtour(scip, conshdlr, conss, nconss, nusefulconss, NULL, result) );

   return SCIP_OKAY;
}


/** separation method of constraint handler for arbitrary primal solution
 *
 *  Separates all constraints of the constraint handler. The method is called outside the LP solution loop (e.g., by
 *  a relaxator or a primal heuristic), which means that there is no valid LP solution.
 *  Instead, the method should produce cuts that separate the given solution.
 *
 *  The first nusefulconss constraints are the ones, that are identified to likely be violated. The separation
 *  method should process only the useful constraints in most runs, and only occasionally the remaining
 *  nconss - nusefulconss constraints.
 *
 *  possible return values for *result (if more than one applies, the first in the list should be used):
 *  - SCIP_CUTOFF     : the node is infeasible in the variable's bounds and can be cut off
 *  - SCIP_CONSADDED  : an additional constraint was generated
 *  - SCIP_REDUCEDDOM : a variable's domain was reduced
 *  - SCIP_SEPARATED  : a cutting plane was generated
 *  - SCIP_DIDNOTFIND : the separator searched, but did not find domain reductions, cutting planes, or cut constraints
 *  - SCIP_DIDNOTRUN  : the separator was skipped
 *  - SCIP_DELAYED    : the separator was skipped, but should be called again
 */
SCIP_DECL_CONSSEPASOL(ConshdlrSubtour::scip_sepasol)
{
   SCIP_CALL( sepaSubtour(scip, conshdlr, conss, nconss, nusefulconss, sol, result) );

   return SCIP_OKAY;
}


/** constraint enforcing method of constraint handler for LP solutions
 *
 *  The method is called at the end of the node processing loop for a node where the LP was solved.
 *  The LP solution has to be checked for feasibility. If possible, an infeasibility should be resolved by
 *  branching, reducing a variable's domain to exclude the solution or separating the solution with a valid
 *  cutting plane.
 *
 *  The enforcing methods of the active constraint handlers are called in decreasing order of their enforcing
 *  priorities until the first constraint handler returned with the value SCIP_CUTOFF, SCIP_SEPARATED,
 *  SCIP_REDUCEDDOM, SCIP_CONSADDED, or SCIP_BRANCHED.
 *  The integrality constraint handler has an enforcing priority of zero. A constraint handler which can
 *  (or wants) to enforce its constraints only for integral solutions should have a negative enforcing priority
 *  (e.g. the alldiff-constraint can only operate on integral solutions).
 *  A constraint handler which wants to incorporate its own branching strategy even on non-integral
 *  solutions must have an enforcing priority greater than zero (e.g. the SOS-constraint incorporates
 *  SOS-branching on non-integral solutions).
 *
 *  The first nusefulconss constraints are the ones, that are identified to likely be violated. The enforcing
 *  method should process the useful constraints first. The other nconss - nusefulconss constraints should only
 *  be enforced, if no violation was found in the useful constraints.
 *
 *  possible return values for *result (if more than one applies, the first in the list should be used):
 *  - SCIP_CUTOFF     : the node is infeasible in the variable's bounds and can be cut off
 *  - SCIP_CONSADDED  : an additional constraint was generated
 *  - SCIP_REDUCEDDOM : a variable's domain was reduced
 *  - SCIP_SEPARATED  : a cutting plane was generated
 *  - SCIP_BRANCHED   : no changes were made to the problem, but a branching was applied to resolve an infeasibility
 *  - SCIP_INFEASIBLE : at least one constraint is infeasible, but it was not resolved
 *  - SCIP_FEASIBLE   : all constraints of the handler are feasible
 */
SCIP_DECL_CONSENFOLP(ConshdlrSubtour::scip_enfolp)
{  /*lint --e{715}*/
   assert(result != NULL);

   *result = SCIP_FEASIBLE;

   for( int i = 0; i < nconss; ++i )
   {
      SCIP_CONSDATA* consdata;
      GRAPH* graph;
      SCIP_Bool found;

      assert(conss != NULL);
      assert(conss[i] != NULL);
      consdata = SCIPconsGetData(conss[i]);
      assert(consdata != NULL);
      graph = consdata->graph;
      assert(graph != NULL);

      found = findSubtour(scip, graph, NULL);

      // if a subtour was found, we generate a cut constraint saying that there must be at least two outgoing edges
      if( found )
         *result = SCIP_INFEASIBLE;
   }

   return SCIP_OKAY;
}

/** constraint enforcing method of constraint handler for pseudo solutions
 *
 *  The method is called at the end of the node processing loop for a node where the LP was not solved.
 *  The pseudo solution has to be checked for feasibility. If possible, an infeasibility should be resolved by
 *  branching, reducing a variable's domain to exclude the solution or adding an additional constraint.
 *  Separation is not possible, since the LP is not processed at the current node. All LP informations like
 *  LP solution, slack values, or reduced costs are invalid and must not be accessed.
 *
 *  Like in the enforcing method for LP solutions, the enforcing methods of the active constraint handlers are
 *  called in decreasing order of their enforcing priorities until the first constraint handler returned with
 *  the value SCIP_CUTOFF, SCIP_REDUCEDDOM, SCIP_CONSADDED, SCIP_BRANCHED, or SCIP_SOLVELP.
 *
 *  The first nusefulconss constraints are the ones, that are identified to likely be violated. The enforcing
 *  method should process the useful constraints first. The other nconss - nusefulconss constraints should only
 *  be enforced, if no violation was found in the useful constraints.
 *
 *  If the pseudo solution's objective value is lower than the lower bound of the node, it cannot be feasible
 *  and the enforcing method may skip it's check and set *result to SCIP_DIDNOTRUN. However, it can also process
 *  its constraints and return any other possible result code.
 *
 *  possible return values for *result (if more than one applies, the first in the list should be used):
 *  - SCIP_CUTOFF     : the node is infeasible in the variable's bounds and can be cut off
 *  - SCIP_CONSADDED  : an additional constraint was generated
 *  - SCIP_REDUCEDDOM : a variable's domain was reduced
 *  - SCIP_BRANCHED   : no changes were made to the problem, but a branching was applied to resolve an infeasibility
 *  - SCIP_SOLVELP    : at least one constraint is infeasible, and this can only be resolved by solving the SCIP_LP
 *  - SCIP_INFEASIBLE : at least one constraint is infeasible, but it was not resolved
 *  - SCIP_FEASIBLE   : all constraints of the handler are feasible
 *  - SCIP_DIDNOTRUN  : the enforcement was skipped (only possible, if objinfeasible is true)
 */
SCIP_DECL_CONSENFOPS(ConshdlrSubtour::scip_enfops)
{  /*lint --e{715}*/
   assert(result != NULL);

   *result = SCIP_FEASIBLE;

   for( int i = 0; i < nconss; ++i )
   {
      SCIP_CONSDATA* consdata;
      GRAPH* graph;
      SCIP_Bool found;

      assert(conss != NULL);
      assert(conss[i] != NULL);
      consdata = SCIPconsGetData(conss[i]);
      assert(consdata != NULL);
      graph = consdata->graph;
      assert(graph != NULL);

      // if a subtour is found, the solution must be infeasible
      found = findSubtour(scip, graph, NULL);
      if( found )
         *result = SCIP_INFEASIBLE;
   }

   return SCIP_OKAY;
}

/** feasibility check method of constraint handler for primal solutions
 *
 *  The given solution has to be checked for feasibility.
 *
 *  The check methods of the active constraint handlers are called in decreasing order of their check
 *  priorities until the first constraint handler returned with the result SCIP_INFEASIBLE.
 *  The integrality constraint handler has a check priority of zero. A constraint handler which can
 *  (or wants) to check its constraints only for integral solutions should have a negative check priority
 *  (e.g. the alldiff-constraint can only operate on integral solutions).
 *  A constraint handler which wants to check feasibility even on non-integral solutions must have a
 *  check priority greater than zero (e.g. if the check is much faster than testing all variables for
 *  integrality).
 *
 *  In some cases, integrality conditions or rows of the current LP don't have to be checked, because their
 *  feasibility is already checked or implicitly given. In these cases, 'checkintegrality' or
 *  'checklprows' is FALSE.
 *
 *  possible return values for *result:
 *  - SCIP_INFEASIBLE : at least one constraint of the handler is infeasible
 *  - SCIP_FEASIBLE   : all constraints of the handler are feasible
 */
SCIP_DECL_CONSCHECK(ConshdlrSubtour::scip_check)
{  /*lint --e{715}*/
   assert(result != NULL);
   *result = SCIP_FEASIBLE;

   for( int i = 0; i < nconss; ++i )
   {
      SCIP_CONSDATA* consdata;
      GRAPH* graph;
      SCIP_Bool found;

      assert(conss != NULL);
      assert(conss[i] != NULL);
      consdata = SCIPconsGetData(conss[i]);
      assert(consdata != NULL);
      graph = consdata->graph;
      assert(graph != NULL);

      // if a subtour is found, the solution must be infeasible
      found = findSubtour(scip, graph, sol);      
      if( found )
      {
         *result = SCIP_INFEASIBLE;
         if( printreason )
         {
            SCIP_CALL( SCIPprintCons(scip, conss[i], NULL) );
            SCIPinfoMessage(scip, NULL, "violation: graph has a subtour\n");
         }
      }
   }

   return SCIP_OKAY;
}

/** domain propagation method of constraint handler
 *
 *  The first nusefulconss constraints are the ones, that are identified to likely be violated. The propagation
 *  method should process only the useful constraints in most runs, and only occasionally the remaining
 *  nconss - nusefulconss constraints.
 *
 *  possible return values for *result:
 *  - SCIP_CUTOFF     : the node is infeasible in the variable's bounds and can be cut off
 *  - SCIP_REDUCEDDOM : at least one domain reduction was found
 *  - SCIP_DIDNOTFIND : the propagator searched, but did not find any domain reductions
 *  - SCIP_DIDNOTRUN  : the propagator was skipped
 *  - SCIP_DELAYED    : the propagator was skipped, but should be called again
 */
SCIP_DECL_CONSPROP(ConshdlrSubtour::scip_prop)
{  /*lint --e{715}*/
   assert(result != NULL);

   *result = SCIP_DIDNOTRUN;
   return SCIP_OKAY;
}

/** variable rounding lock method of constraint handler
 *
 *  This method is called, after a constraint is added or removed from the transformed problem.
 *  It should update the rounding locks of all associated variables with calls to SCIPaddVarLocksType(),
 *  depending on the way, the variable is involved in the constraint:
 *  - If the constraint may get violated by decreasing the value of a variable, it should call
 *    SCIPaddVarLocksType(scip, var, SCIP_LOCKTYPE_MODEL, nlockspos, nlocksneg), saying that rounding down is
 *    potentially rendering the (positive) constraint infeasible and rounding up is potentially rendering the
 *    negation of the constraint infeasible.
 *  - If the constraint may get violated by increasing the value of a variable, it should call
 *    SCIPaddVarLocksType(scip, var, SCIP_LOCKTYPE_MODEL, nlocksneg, nlockspos), saying that rounding up is
 *    potentially rendering the constraint's negation infeasible and rounding up is potentially rendering the
 *    constraint itself infeasible.
 *  - If the constraint may get violated by changing the variable in any direction, it should call
 *    SCIPaddVarLocksType(scip, var, SCIP_LOCKTYPE_MODEL, nlockspos + nlocksneg, nlockspos + nlocksneg).
 *
 *  Consider the linear constraint "3x -5y +2z <= 7" as an example. The variable rounding lock method of the
 *  linear constraint handler should call SCIPaddVarLocksType(scip, x, SCIP_LOCKTYPE_MODEL, nlocksneg, nlockspos),
 *  SCIPaddVarLocksType(scip, y, SCIP_LOCKTYPE_MODEL, nlockspos, nlocksneg) and
 *  SCIPaddVarLocksType(scip, z, SCIP_LOCKTYPE_MODEL, nlocksneg, nlockspos) to tell SCIP,
 *  that rounding up of x and z and rounding down of y can destroy the feasibility of the constraint, while rounding
 *  down of x and z and rounding up of y can destroy the feasibility of the constraint's negation "3x -5y +2z > 7".
 *  A linear constraint "2 <= 3x -5y +2z <= 7" should call
 *  SCIPaddVarLocksType(scip, ..., SCIP_LOCKTYPE_MODEL, nlockspos + nlocksneg, nlockspos + nlocksneg) on all variables,
 *  since rounding in both directions of each variable can destroy both the feasibility of the constraint and it's negation
 *  "3x -5y +2z < 2  or  3x -5y +2z > 7".
 *
 *  If the constraint itself contains other constraints as sub constraints (e.g. the "or" constraint concatenation
 *  "c(x) or d(x)"), the rounding lock methods of these constraints should be called in a proper way.
 *  - If the constraint may get violated by the violation of the sub constraint c, it should call
 *    SCIPaddConsLocks(scip, c, nlockspos, nlocksneg), saying that infeasibility of c may lead to infeasibility of
 *    the (positive) constraint, and infeasibility of c's negation (i.e. feasibility of c) may lead to infeasibility
 *    of the constraint's negation (i.e. feasibility of the constraint).
 *  - If the constraint may get violated by the feasibility of the sub constraint c, it should call
 *    SCIPaddConsLocks(scip, c, nlocksneg, nlockspos), saying that infeasibility of c may lead to infeasibility of
 *    the constraint's negation (i.e. feasibility of the constraint), and infeasibility of c's negation (i.e. feasibility
 *    of c) may lead to infeasibility of the (positive) constraint.
 *  - If the constraint may get violated by any change in the feasibility of the sub constraint c, it should call
 *    SCIPaddConsLocks(scip, c, nlockspos + nlocksneg, nlockspos + nlocksneg).
 *
 *  Consider the or concatenation "c(x) or d(x)". The variable rounding lock method of the or constraint handler
 *  should call SCIPaddConsLocks(scip, c, nlockspos, nlocksneg) and SCIPaddConsLocks(scip, d, nlockspos, nlocksneg)
 *  to tell SCIP, that infeasibility of c and d can lead to infeasibility of "c(x) or d(x)".
 *
 *  As a second example, consider the equivalence constraint "y <-> c(x)" with variable y and constraint c. The
 *  constraint demands, that y == 1 if and only if c(x) is satisfied. The variable lock method of the corresponding
 *  constraint handler should call SCIPaddVarLocksType(scip, y, SCIP_LOCKTYPE_MODEL, nlockspos + nlocksneg, nlockspos + nlocksneg) and
 *  SCIPaddConsLocks(scip, c, nlockspos + nlocksneg, nlockspos + nlocksneg), because any modification to the
 *  value of y or to the feasibility of c can alter the feasibility of the equivalence constraint.
 */
SCIP_DECL_CONSLOCK(ConshdlrSubtour::scip_lock)
{  /*lint --e{715}*/
   SCIP_CONSDATA* consdata;
   GRAPH* g;

   consdata = SCIPconsGetData(cons);
   assert(consdata != NULL);

   g = consdata->graph;
   assert(g != NULL);

   for( int i = 0; i < g->nedges; ++i )
   {
      SCIP_CALL( SCIPaddVarLocksType(scip, g->edges[i].var, SCIP_LOCKTYPE_MODEL, nlocksneg, nlockspos) );
   }

   return SCIP_OKAY;
}

/** variable deletion method of constraint handler
 *
 *  This method should iterate over all constraints of the constraint handler and delete all variables
 *  that were marked for deletion by SCIPdelVar().
 *
 *  input:
 *  - scip            : SCIP main data structure
 *  - conshdlr        : the constraint handler itself
 *  - conss           : array of constraints in transformed problem
 *  - nconss          : number of constraints in transformed problem
 */
SCIP_DECL_CONSDELVARS(ConshdlrSubtour::scip_delvars)
{  /*lint --e{715}*/
   return SCIP_OKAY;
}


/** constraint display method of constraint handler
 *
 *  The constraint handler should store a representation of the constraint into the given text file.
 */
SCIP_DECL_CONSPRINT(ConshdlrSubtour::scip_print)
{  /*lint --e{715}*/
   SCIP_CONSDATA* consdata;
   GRAPH* g;

   consdata = SCIPconsGetData(cons);
   assert(consdata != NULL);

   g = consdata->graph;
   assert(g != NULL);

   SCIPinfoMessage(scip, file, "subtour of Graph G with %d nodes and %d edges\n", g->nnodes, g->nedges);

   return SCIP_OKAY;
}

/** clone method which will be used to copy a objective plugin */
SCIP_DECL_CONSHDLRCLONE(ObjProbCloneable* ConshdlrSubtour::clone) /*lint !e665*/
{
   assert(valid != NULL);
   *valid = true;
   return new ConshdlrSubtour(scip);
}

/** constraint copying method of constraint handler
 *
 *  The constraint handler can provide a copy method, which copies a constraint from one SCIP data structure into a other
 *  SCIP data structure.
 */
SCIP_DECL_CONSCOPY(ConshdlrSubtour::scip_copy)
{  /*lint --e{715}*/
   SCIP_CONSHDLR* conshdlr;
   SCIP_CONSDATA* consdata = NULL;

   assert(valid != NULL);

   /* find the subtour constraint handler */
   conshdlr = SCIPfindConshdlr(scip, "subtour");
   if( conshdlr == NULL )
   {
      SCIPerrorMessage("subtour constraint handler not found\n");
      return SCIP_PLUGINNOTFOUND;
   }

   /* create constraint data */
   SCIP_CALL( SCIPallocBlockMemory( scip, &consdata) );
   ProbDataTSP* probdatatsp;
   probdatatsp = dynamic_cast<ProbDataTSP*>(SCIPgetObjProbData(scip));
   assert( probdatatsp != NULL );

   GRAPH * graph = probdatatsp->getGraph();
   consdata->graph = graph;
   capture_graph( consdata->graph );

   /* create constraint */
   SCIP_CALL( SCIPcreateCons(scip, cons, (name == NULL) ? SCIPconsGetName(sourcecons) : name,
         conshdlr, consdata, initial, separate, enforce, check,
         propagate, local, modifiable, dynamic, removable, FALSE) );

   *valid = true;

   return SCIP_OKAY;
}

/** creates and captures a TSP subtour constraint */
SCIP_RETCODE tsp::SCIPcreateConsSubtour(
   SCIP*                 scip,               /**< SCIP data structure */
   SCIP_CONS**           cons,               /**< pointer to hold the created constraint */
   const char*           name,               /**< name of constraint */
   GRAPH*                graph,              /**< the underlying graph */
   SCIP_Bool             initial,            /**< should the LP relaxation of constraint be in the initial LP? */
   SCIP_Bool             separate,           /**< should the constraint be separated during LP processing? */
   SCIP_Bool             enforce,            /**< should the constraint be enforced during node processing? */
   SCIP_Bool             check,              /**< should the constraint be checked for feasibility? */
   SCIP_Bool             propagate,          /**< should the constraint be propagated during node processing? */
   SCIP_Bool             local,              /**< is constraint only valid locally? */
   SCIP_Bool             modifiable,         /**< is constraint modifiable (subject to column generation)? */
   SCIP_Bool             dynamic,            /**< is constraint dynamic? */
   SCIP_Bool             removable           /**< should the constraint be removed from the LP due to aging or cleanup? */
   )
{
   SCIP_CONSHDLR* conshdlr;
   SCIP_CONSDATA* consdata;

   /* find the subtour constraint handler */
   conshdlr = SCIPfindConshdlr(scip, "subtour");
   if( conshdlr == NULL )
   {
      SCIPerrorMessage("subtour constraint handler not found\n");
      return SCIP_PLUGINNOTFOUND;
   }

   /* create constraint data */
   SCIP_CALL( SCIPallocBlockMemory(scip, &consdata) ); /*lint !e530*/
   consdata->graph = graph;
   capture_graph(consdata->graph);

   /* create constraint */
   SCIP_CALL( SCIPcreateCons(scip, cons, name, conshdlr, consdata, initial, separate, enforce, check, propagate,
         local, modifiable, dynamic, removable, FALSE) );

   return SCIP_OKAY;
}<|MERGE_RESOLUTION|>--- conflicted
+++ resolved
@@ -167,14 +167,8 @@
          // create a new cutting plane for every suitable arc (representing a cut with value < 2) of the Gomory Hu Tree
          for(int i = 0; i < ncuts && *result != SCIP_CUTOFF; ++i)
          {
-<<<<<<< HEAD
             SCIP_ROW* row; 
-            SCIP_CALL( SCIPcreateEmptyRowConshdlr(scip, &row, conshdlr, "sepa_con", 2.0, SCIPinfinity(scip), FALSE, FALSE, TRUE) );
-=======
-            SCIP_ROW* row;
-
-            SCIP_CALL( SCIPcreateEmptyRowCons(scip, &row, conshdlr, "subtour", 2.0, SCIPinfinity(scip), FALSE, FALSE, TRUE) );
->>>>>>> 23953d41
+            SCIP_CALL( SCIPcreateEmptyRowConshdlr(scip, &row, conshdlr, "subtour", 2.0, SCIPinfinity(scip), FALSE, FALSE, TRUE) );
 
             SCIP_CALL( SCIPcacheRowExtensions(scip, row) );
 
