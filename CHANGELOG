@page RN70 Release notes for SCIP 7.0

@section RN700 SCIP 7.0.0
*************************

Features
--------

- Using the parameter "propagating/orbitalfixing/recomputerestart" one can now decide to recompute symmetries after a
  restart or not. Previously one could just turn off symmetry computation after a restart.
- extended relaxators statistics in solve statistics about information on number of cutoffs, improved bounds, etc.

- extends SMPS file reader for the stochastic information, the sto files, to read a lower bound for the discrete
  scenarios. The lower bound is used when creating the auxiliary variables for Benders' decomposition.

- extended Benders framework to solve NLPs and generate optimality and feasibility cuts from their solution
  when the subproblem is convex nonlinear.

- extended Benders framework to create copies of Benders decompositions that can be used in a multithreading environment

- additional functionality has been added to enable the transfer of Benders' decomposition cuts between different SCIP
  instances, e.g., when used in UG

- LP rows (SCIP_ROW) can now store pointer to a constraint from which the row originates

- Trust region, a new LNS heuristic, has been added to SCIP as both a standalone primal heuristic heur_trustregion.c
  and as a neighborhood inside of Adaptive Large Neighborhood Search (heur_alns.c). This heuristic is designed to improve the
  heuristic performance of the Benders' decomposition algorithm. It builds upon the successful trust region approaches
  applied to Benders' decomposition.

- Modularity of symmetry handling has been increased. It is now possible to use orbitopes (i.e., polyhedral symmetry
  handling techniques) and orbital fixing on the same instance.

- cut strengthening enabled within the Benders' decomposition framework. This uses a mix of the Improved Magnanti-Wong
  method and Kelly's method. The cut strengthening is enabled by setting the paramemter
  "benders/<bendersname>/cutstrengthenenabled" to TRUE. The parameters "cutstrengthenmult", "noimprovelimit" and
  "corepointperturb" control the behavior of the cut strengthening method. Additionally, the parameter
  "cutstrengthenintpoint" allows the user to specify the solution that is used to initialize the core point. The options
  are the first LP solution, the first integer feasible solution, a relative interior point, a solution vector of all
  ones and a solution vector of all zeros. Also, the core point can be reinitialized after each update to the incumbent
  solution.

- added option to adjust weights of different scores in relpscost (hybrid) branching rule based on degeneracy information
  and skip strong branching for very high degeneracy rates

- GINS heuristic can make use of a user-provided decomposition labels in two ways:
 1. by selecting a block of variables that maximizes the potential, and randomly selecting a start variable for the neighborhood and/or
 2. by selecting an interval of consecutive blocks as neighborhood, until fixing rate is reached. In this case, no variable is randomly selected.

- extend potential parameter of GINS to allow computation based on local LP solution, as well

- new primal heuristic Adaptive Diving, which registers all publicly available dive sets from other diving heuristics.
  At each call, it selects one of the available dive sets based on the user's score type choice (heuristics/adaptivediving/scoretype).
  During the solution process, the heuristics learns online which divesets reach the best score, and executes them more frequently.
  The statistic output for Diving heuristics has been extended to incorporate the statistics of each dive set within Adaptive diving.

- Added new penalty alternating direction method (PADM) primal heuristic that splits the problem into several sub-SCIPs
  according to a user-provided decomposition. The sub-SCIPs are solved on an alternating basis until a feasible solution of
  the original problem is found.

- Symmetry handling constraints (cons_orbisack, cons_orbitope, cons_symresack) now have an additional parameter to encode
  whether they are model constraints, i.e., define the problem, or whether they are only present to handle symmetries.

- The symmetry code has been completely restructured. The presolvers presol_symbreak and presol_symmetry as well as the propagator
  prop_orbitalfixing have been merged into the single propagator prop_symmetry to avoid storing the same information
  multiple times. This propagator is now responsible for adding symmetry handling constraints as well as activating orbital
  fixing. Moreover, the new file symmetry.c contains general functions for symmetry computations like orbit computations.

- Variables can now be marked as "relaxation-only". This flag should be used to introduce new variables that are required
  to define a relaxation, but that are not part of any checked constraints. Essentially, these variables should only be used
  in the current SCIP solve and disregarded after a restart or in SCIP copies. Hence, these variables are not copied by SCIPcopy and
  SCIPgetVarCopy, they are currently not used in conflict constraints, and cuts involving them are not upgraded to linear constraints.
  Relaxation-only variables cannot appear in the objective function.

- The OSiL reader now supports nonlinear expressions of type "signpower".

- Expressions of form abs(x)^p * x in a nonlinear constraint are now sometimes recognized and handled by abspower constraints.

- If polyhedral symmetry handling methods are used (cons_orbisack, cons_orbitope, cons_symresack), it is now possible to
  recompute symmetries if a restart occured.

- upgrade some more quadratic constraints to second-order cone constraints, that is,
  handle linear binary variables as if squared in simple upgrade and
  do not require bounds for variables that have a zero entry in the computed eigenvectors in the non-simple upgrade

- new variable event when changing the variable type

- It is no longer necessary to provide a SCIP pointer for the subproblem in SCIPaddBendersSubproblem if custom solving
  methods are defined. A NULL pointer can be supplied to SCIPaddBendersSubproblem. In this case, no internal Benders'
  cut generation methods can be used.

- Using the parameter "constraints/symresack/checkmonotonicity" one can now decide to upgrade to packing/partitioning
  symresacks even if the underlying permutation is not monotone.

- New branching rule `vanillastrongbranch`, mostly for scientific purpose, with the following features:
  1) no cutoff or domain reduction: only branching;
  2) idempotent (optional): leave SCIP, as much as possible, in the same state before / after the strong branching calls
     - basically, do not update any statistic;
  3) donotbranch (optional): do no perform branching. So that the brancher can be called as an oracle only
     (on which variable would you branch ? But do not branch please);
  4) scoreall (optional): keep scoring variables, even if infeasibility is detected;
  5) collectscores (optional): store the candidate scores from the last call, which can then be retrieved by calling SCIPgetVanillafullstrongData();
  6) integralcands (optional): consider integral candidates for branching,
     i.e., get candidates from SCIPgetPseudoBranchCands() instead of SCIPgetLPBranchCands().

- If a reference value (misc/referencevalue) is given, the primal-reference and reference-dual integrals are calculated automatically and printed within the SCIP statistics.

- Locally valid cuts / rows are now considered for dual proof analysis when `conflict/uselocalrows` is set to TRUE.

- Linking variables in the linking constraint handler (cons_linking.{ch}) can now be integer or continuous. The coefficients of the binary variables are therefore now stored as SCIP_Real.

- To save memory, it is now possible to remove all variables from the internal symmetry data structures that are
  not affected by any symmetry.

- Allow to filter first variables from orbits and transfer pseudo cost information to variables in orbit

- Add integration of external MILP presolve library as a SCIP presolver plugin that runs on MILP problems

- Parallelisation can be used when applying Benders' decomposition. There are two different forms of parallelisation
  available. The first is applying Benders' decomposition within a parallel branch-and-bound. This is achieved through
  the integration with the UG framework. The second is the use of shared memory parallelisation for solving the Benders'
  decomposition subproblems. A priority queue has been added to help with load balancing.

- The Benders' decomposition framework can handle MINLPs. If a convex relaxation of the MINLP exists, then this is
  solved to generate optimality and feasibility cuts. The extensions to the framework are:
  - New generic solving methods to solve convex NLP subproblems.
  - Modification to benderscut_opt and benderscut_feas to enable the generation of cuts from convex NLPs.
  - Addition of benderscut_feasalt to generate feasibility cuts from an alternative subproblem that minimises the
    violation of infeasible problems.
  - Better handling of subproblem solution results

- Adds a feasibility phase to the Benders' decomposition subproblem solving methods. The feasibility phase adds slack
  variables to each of the constraints to ensure feasibility of the subproblem. A large coefficient is given to these
  slack variables in the objective function to penalise constraint violations. The coefficients are progressively
  increased until all slack variables take the value 0.0.

- Improved convexity check for Benders' decomposition subproblems. The constraints of the subproblem are now checked for
  convexity in the initialisation of the Benders' decomposition algorithm. This enables the solving of convex NLPs as
  Benders' decomposition subproblems.

- Benders' decomposition can be applied using decomposition supplied in the DEC format. To apply Benders' decomposition
  the parameters decomposition/benderslabels and decomposition/applybenders must be set to TRUE.

- new event handler event_estim.c/h that approximates search tree completion and estimates tree size
  to (optionally) trigger restarts; many approximations of search tree completion and estimation, including WBE, SSG, and tree profile method
- new display column that reports approx. search tree completion during the search, and an overview in the statistics table

- Orbital Fixing uses a list of variables that have been fixed globally since the computation of symmetries to filter
  symmetries. Previously, some plugins were disabled, which is not necessary anymore.

- A new presolver "dualsparsify" was added. It tries to combine columns (i.e. variables) to cancel nonzero coefficients in the constraint matrix.

- The presolver "tworowbnd" was implemented with better performance. It now also supports bound tightening on convex combinations of two rows.

- To be able to calculate better bounds for the dual variables, the presolver "dualinfer" was extended by the ability to perform convex combinations of continuous columns.

- allow disabling of pricers during solving process

Performance improvements
------------------------

- Extended cut presolving by removing variables that been fixed at their bounds

- Improved branching point selection when branching on externals branching candidates. Instead of using exactly the
  LP solution, a point closer to the middle of the variables domain is chosen.

- Matrix presolvers that do not work on incomplete matrices now skip matrix creation if unsupported constraint types are detected.

- consLockBenders callback implemented to add down locks on the Benders' decomposition auxiliary variables and
  up and down locks per subproblem for all master problem variables. This allows the use of presolving and propagation
  with Benders' decomposition.

- improved performance of orbital fixing in several ways:
  store permutations in transposed form to improve cache efficency;
  reverse order to speed up filtering of permutations;
  handle variables globally fixed to 1 in list;
  use event handler to catch global fixings;
  speed up orbit computations;
  change handling of restarts;
  use only permutations that can contribute to a variable's orbit;

- allow rapid learning at local nodes

- allow to recompute cut without using fractional values for sepa_cgmip

- restrict the number of the clique table nonzeros relative to the number of problem nonzeros, which could be a performance bottleneck.

- variable fixings of LP face heuristic are now computed earlier; subproblem creation is skipped if not enough variables are fixed.

- Improved domcol presolver to not require a complete representation of all constraints in the matrix

- performance improvement of adaptive large neighborhood search heuristic on merely continuous problems. The heuristic
  stops if presolving in the sub-SCIP fixes less than 50 % of the current target fixing rate over all variables
  (including continuous).

- reduce memory usage in symmetry detection by a staggered allocation with decreasing overhead for larger instances

- improved full orbitope propagation using a static implementation or a dynamic reordering of orbitope rows by a global rank function

- improved detection of packing/partitioning orbitopes


Examples and applications
-------------------------

- added methods to set and get hmin and hmax for optcumulative constraints

Interface changes
-----------------

### New and changed callbacks

  - new optional callback `SCIP_DECL_DIVESETAVAILABLE` to check preconditions for this dive set, e.g., if an incumbent solution is available,
    which is passed as new argument to SCIPcreateDiveset(). SCIPcreateDiveset() has another new parameter "ispublic".

- new callback `SCIP_DECL_CONSHDLRCOPY` and `SCIP_DECL_CONSCOPY` in cons_orbisack and cons_symresack

- new `idempotent` argument to SCIPgetVarStrongbranchInt() and SCIPgetVarStrongbranchFrac(),
  so that statistics are not updated during the call. Likewise, new `updatecol` and `updatestat` arguments to SCIPcolGetStrongbranch().

- callback `SCIP_DECL_CONSHDLRENFOLP` can now also return SCIP_SOLVELP as *result, which indicates to the SCIP core that the LP relaxation
  should be solved again because the primal feasibility tolerance of the LP has been tightened (using SCIPsetLPFeastol())

- extension of SCIP_PQUEUE by a new callback SCIP_DECL_PQUEUEELEMCHGPOS to catch swaps as well as functionality to delete arbitrary elements from the priority queue.

### Deleted and changed API methods

- LPI:
  + now for all lp interfaces consistent requirements on SCIP_LPPAR:
    LPITLIM and BARRIERCONVTOL positive or zero; FEASTOL, DUALFEASTOL, LPTILIM strictly positive
  + now projecting SCIP_LPPAR values on feasible values for each lp interface
  + add interface to Glop
- Symmetry:
  + removed method SCIPseparateCoversOrbisack() in cons_orbisack.h since the orbitope constraint
    handler has its own implementation of this routine with advanced features now
  + renamed SCIPgetGeneratorsSymmetry() to SCIPgetSymmetry() and removed two arguments
  + extended method SCIPgetSymmetry(): It is possible to access both the original and
    transposed permutations matrix as well as the (independent symmetry) components of a permutation group now.
  + arguments of functions SCIPcreateConsOrbisack(), SCIPcreateConsBasicOrbisack(), SCIPcreateConsOrbitope(),
    SCIPcreateConsBasicOrbitope(), SCIPcreateConsSymresack(), SCIPcreateConsBasicSymresack(), and SCIPcreateSymbreakCons() extended
    by "ismodelcons" to encode whether the constraints are model constraints or not
  + the function SCIPgetSymmetry() no longer accepts the parameter recompute, but has parameter permvarmap as new input
  + removed SCIPgetPermvarsObjSymmetry(), SCIPsetSymmetryComponentblocked(), SCIPgetSymmetryComponentblocked(),
    SCIPgetSyminfoGloballyFixedVars(), SCIPcomputeGroupOrbitsSymbreak, SCIPincludePresolSymmetry(),SCIPincludePresolSymbreak(),
	and SCIPincludePropOrbitalfixing()
  + add function SCIPcomputeOrbitsComponentsSym() to compute orbits without filtering permutations and indices of orbits for each variable
- SCIPallowObjProp() and SCIPallowDualReds() are deprecated and replaced by SCIPallowWeakDualReds() and SCIPallowStrongDualReds(), respectively
- Benders' decomposition
  + changed SCIPstoreBenderscutCut() in scip_benders.c to SCIPstoreBendersCut(). Where this function used to take a
    SCIP_BENDERSCUT pointer, it now accepts a SCIP_BENDERS pointer.
  + the functions SCIPsolveBendersSubproblem() no longer accepts the parameter type. The type is not a necessary
    argument for the subproblem solving method.
  + arguments of functions SCIPbendersSolveSubproblemLP(), SCIPbendersSolveSubproblemCIP(), and SCIPbendersOnlyCheckConvexRelax() changed
  - removed SCIPbenderscutGetNAddedCuts() and SCIPbenderscutGetAddedCutData()

- new argument "onlyifcomplete" in SCIPmatrixCreate() to skip matrix creation right after detecting unsupported constraint types
  and new arguments to count statistics when doing a clean-up of inactive variables in the constraints before building the matrix

- new argument "threadsafe" in SCIPcopy(), SCIPcopyConsCompression(), SCIPcopyOrig(), SCIPcopyOrigConsCompression and
  SCIPcopyBenders(). This argument must only be set to TRUE if the source and target SCIP instances are to be solved in
  parallel. Setting this argument to TRUE has a performance cost.

- new argument "append" in SCIPsetModifiedDefaultSettingsIpopt()
- functions SCIPclearRelaxSolVals(), SCIPsetRelaxSolVal(), SCIPsetRelaxSolVals(), SCIPsetRelaxSolValsSol(), and SCIPmarkRelaxSolValid()
  receive an additional argument "relax" to store the relaxation handler as creator of the relaxation solution.

- LP:
  - SCIProwGetOriginCons() now returns a SCIP_CONS* instead of a SCIP_CONSHDLR*, use SCIProwGetOriginConshdlr() for the previous behavior
  - SCIPcreateRowCons() and SCIPcreateEmptyRowCons() now expect a SCIP_CONS* instead of a SCIP_CONSHDLR*,
    use SCIPcreateRowConshdlr() and SCIPcreateEmptyRowConshdlr(), respectively, for the previous behavior
  - deprecated SCIPlpfeastol() and SCIPchgLpfeastol(), use SCIPgetLPFeastol() and SCIPsetLPFeastol()

- new parameter "divecontext" for every method that queries statistics for a diveset. The context can be used to distinguish between the dive set
  as single (standalone) heuristic or within Adaptive Diving.
- new parameters "divecontext" and "iterlim" to SCIPperformGenericDivingAlgorithm() to control in which context (single,adaptive) statistics are updated.

- SCIPcopyVars, SCIPcopy, SCIPcopyConsCompression, and SCIPgetVarCopy do not copy variables that are marked as relaxation-only,
  thus it cannot be assumed anymore that each active variable from the master SCIP also has a counterpart in the copy.
  SCIPcopy, SCIPcopyConsCompression, and SCIPcopyConss can now return *valid=TRUE if some non-checked and non-enforced constraints were not copied, e.g.,
  because they involved relaxation-only variables. Thus, a copy is already regarded as valid if all checked or enforced constraints were copied successfully.

- linking constraint handler:
  - changed type of vals argument from int *to SCIP_Real* in SCIPcreateConsLinking() and SCIPcreateConsBasicLinking()
  - SCIPgetIntvarLinking() has been renamed to SCIPgetLinkvarLinking().
  - changed return value of SCIPgetValsLinking() from int* to SCIP_Real*.
  - new method SCIPgetBinvarsDataLinking().

- SCIPbendersCheckSubproblemOptimality() now returns a boolean indicating whether the subproblem is optimal or not.
  Previously this result was returned through a parameter. The change was required to facilitate the integration with
  the UG framework.

- deleted SCIPcombineTwoInt(), SCIPcombineThreeInt(), SCIPcombineFourInt(); use the appropriate SCIPhashTwo(), ..., SCIPhashSeven() method instead

- SCIPsetupBendersSubproblem takes a parameter of the enforcement type.

- SCIPcreateNlpiProb takes a hashmap to store the map between the nlrows and the index in the nlrow array.

### New API functions

- SCIPallowWeakDualReds() and SCIPallowStrongDualReds() replace the deprecated SCIPallowObjProp() and SCIPallowDualReds(), respectively
- methods have been added to facilitate the transfer of Benders' decomposition cuts between solvers in UG. These include
  SCIPapplyBendersStoredCuts(), SCIPbendersGetNStoredCuts(), SCIPbendersGetStoredCutData() and
  SCIPbendersGetStoredCutOrigData().
- added SCIPisConvexAbspower()
- new functions SCIPsolGetType(), SCIPsolGetRelax(), SCIPsolSetRelax(), SCIPsolSetLPRelaxation(), SCIPsolSetStrongbranch(),
  SCIPsolSetPseudo to set or query the new type attribute of a primal solution. The type attribute gives information
  about the origin of the solution, ie, whether it was created by a relaxation handler,
  by the LP relaxation, by strong branching, by the current pseudo solution, or by a primal heuristic.
  The meaning of the argument 'heur' in all creation methods for primal solutions such as SCIPcreateSol() stays unchanged.
- added SCIProwGetOriginConshdlr(), SCIPcreateRowConshdlr(), SCIPcreateEmptyRowConshdlr()
- new API functions SCIPsetCommonSubscipParams(), SCIPtranslateSubSol(), and SCIPtranslateSubSols() shared by several Large Neighborhood Search heuristics.
- new API function SCIPgetLPDegeneracy() to get two measures for the degeneracy of the current LP
- new API functions SCIPdivesetIsAvailable() to check preconditions of a dive set and SCIPdivesetIsPublic() to check if the dive set can be used
  by other primal heuristics.
- new API functions SCIPcomputeOrbitsSym(), SCIPcomputeOrbitsFilterSym(), SCIPgetPropertiesPerm(), SCIPdetermineBinvarAffectedSym(),
  SCIPdetermineNVarsAffectedSym(), SCIPcomputeComponentsSym(), and SCIPextendSubOrbitope(), SCIPgenerateOrbitopeVarsMatrix() for symmetry computations
- new API functions SCIPvarIsRelaxationOnly() and SCIPvarMarkRelaxationOnly() to query and set, resp., whether a variable is marked as relaxation-only
- new API functions SCIPconshdlrGetNUpdateConss() and SCIPconshdlrGetUpdateConss(), for expert users only
- new API function SCIPgetNConflictDualproofsApplied()
- new API functions SCIPeventGetOldtype() and SCIPeventGetNewtype() for the new event when changing the variable type
- new API function SCIPisConvexConsQuadratic() to check whether a quadratic constraint is convex when a given set of variables would be fixed
- new API functions SCIPgetLPFeastol(), SCIPsetLPFeastol(), and SCIPresetLPFeastol() to get, set, and reset (to the default), respectively, the primal
  feasibility tolerance for the LP relaxation
- new API functions SCIPcleanupConss{Linear,Varbound,Setppc,Logicor,Knapsack}() to clean up inactive variables from those types of linear constraints
- new API function SCIPsetBendersSubproblemComp() used to add a custom comparison method for ordering the Benders'
  decomposition subproblem solves. The comparison method is used to help with load balancing.
- new API function SCIPgetRowObjParallelism to get the objective parallelism of a row
- new API function SCIPcolGetAge to get the age of a column
- added SCIPhashThree(), SCIPhashFive(), SCIPhashSix(), and SCIPhashSeven() that complement SCIPhashTwo(), SCIPhashFour() to combine 32bit integers to
  a 32bit hash value
- new API function SCIPgenerateAndApplyBendersOptCut is used to generate a Benders' optimality cut using the dual
  solutions. This function can be supplied vectors for the primal and dual solution for generating an optimality cut.
  This avoids the need for a SCIP instance to solve the Benders' decomposition subproblem and generating cuts.
- new API function SCIPconsAddCoef used for adding a coefficient to a linear-type constraint.
- new API functions SCIPconsNonlinearGetRhs, SCIPconsNonlinearGetLhs and SCIPconsNonlinearAddLinearCoef for getting the
  RHS and LHS from a nonlinear-type constraint and adding a linear coefficient to the constraint.
- new API function SCIPbendersSolSlackVarsActive for checking whether any slack variables from the feasibility phase are
  active in the subproblem solution.
- new API functions SCIPbendersSetSubproblemType and SCIPbendersGetSubproblemType sets and gets the subproblem type.
  This is either:
  - Convex constraints with continuous variables
  - Convex constraints with discrete variables
  - Non-convex constraints with continuous variables
  - Non-convex constraints with discrete variables
- new API functions SCIPbendersSetSubproblemIsNonlinear() and SCIPbendersSubproblemIsNonlinear() for setting and
  identifying whether the Benders' decomposition subproblems contain nonlinear constraints. Similarly, the functions
  SCIPbendersSetMasterIsNonlinear() and SCIPbendersMasterIsNonlinear() sets and identifies whether the Benders'
  decomposition master problem contains nonlinear constraints.
- new API function SCIPapplyBendersDecomposition for applying Benders' decomposition given a decomposition in the DEC
  format
- new API function SCIPwasNodeLastBranchParent to query if a node has been the parent of the most recent branching in the tree
- new API functions SCIPtreemodelInit(), SCIPtreemodelFree(), SCIPtreemodelIsEnabled(), SCIPtreemodelSelectCandidate() related to the new
  treemodel way of comparing branching candidates. These functions are only currently used for reliability pscost branching, but they can be used
  in other parts of the code.
- New function SCIPcalcChildEstimateIncrease() to compute the increase in the child estimation

### Event system

- new event type SCIP_EVENTTYPE_NODEDELETE to react on nodes that are about to be deleted from the tree

### Command line interface

### Interfaces to external software

### Changed parameters

- renamed parameter "propagating/orbitalfixing/enableafterrestart" to ".../recomputerestart"
- Parameter "misc/allowdualreds" is now called "misc/allowstrongdualreds"
- Parameter "misc/allowobjprop" is now called "misc/allowweakdualreds"
- changed default values of propagation (new value: 1, old value: 5) and separation frequency (new value: -1, old value: 5) in cons_orbitope.c
- all primal heuristics that use sub-SCIPs are disabled within the heuristics fast emphasis setting
- deleted parameter heuristics/localbranching/useuct, use heuristics/useuctsubscip instead
- changed default value of "presolving/symbreak/detectorbitopes" (new value: TRUE, old value: FALSE)
- extended range of "misc/usesymmetry" (new range: [0,3], old range: [0,2])
- deleted parameter "constraints/orbisack/checkalwaysfeas"
- deleted parameter "constraints/orbitope/checkalwaysfeas"
- deleted parameter "constraints/symresack/checkalwaysfeas"
- deleted parameter "presolving/symmetry/maxgenerators"
- deleted parameter "presolving/symmetry/checksymmetries"
- deleted parameter "presolving/symmetry/displaynorbitvars"
- deleted parameter "presolving/symbreak/conssaddlp"
- deleted parameter "presolving/symbreak/addsymresacks"
- deleted parameter "presolving/symbreak/computeorbits"
- deleted parameter "presolving/symbreak/detectorbitopes"
- deleted parameter "presolving/symbreak/addconsstiming"
- deleted parameter "propagating/orbitalfixing/symcomptiming"
- deleted parameter "propagating/orbitalfixing/performpresolving"
- deleted parameter "propagating/orbitalfixing/recomputerestart"
- changed default value of "heur/coefdiving/freq" (old: 10, new: -1)
- changed default value of "heur/conflictdiving/freq" (old: -1, new: 10)
- changed default value of "heur/conflictdiving/lockweight" (old: 1.0, new: 0.75)
- replaced parameter "numerics/lpfeastol" by "numerics/lpfeastolfactor" to specify which factor should be applied to the SCIP feasibility
  tolerance to initialize the primal feasibility tolerance of the LP solver
- enabling aggressive presolving now activates all available presolving plugins,
  and decreases the presolving/restartfac parameter correctly with respect to default.
- change default value of heuristics/rins/nodesquot to 0.3 (was 0.1), to compensate
  the removal of a hard coded factor of 3.0 in the code without affecting the default behavior
  of the RINS heuristic.

### New parameters

- the possibility to define the Benders' decomposition auxiliary variables as implicit integer is provided. This
  behavior is controlled with an additional parameter in the Benders' decomposition framework.
- added parameter benders/<bendersname>/cutcheck to enable the generation of Benders' decomposition cuts during solution
  checking.
- constraints/orbitope/usedynamicprop: the possibility to propagate orbitope constraints by reordering the rows based on the
  branching strategy is provided (only possible for non-model constraints)

- new parameters heuristics/shiftandpropagate/minfixingratelp and heuristics/locks/minfixingratelp to stop the
  heuristics after propagating integer fixings if no sufficient fixing of the all variables (including continuous)
  could be achieved. These parameters help to avoid solving LP's that are comparable in hardness to the main root LP.

- Added parameters branching/midpull and branching/midpullreldomtrig to control by how much to move
  the branching point for an external branching candidate closer to the middle of the candidates domain. The
  default of 0.75 and 0.5, respectively, uses a point that is 75*alpha% closer to the middle of the domain, where
  alpha is the relative width of the candidates domain (width of local domain divided by width of global domain),
  if the latter is below 0.5, and alpha=1.0 otherwise. That is, with the default settings, a branching point is
  chosen closer to the middle of the candidates domain if the variables local domain is still similar to its
  global domain, but is chosen closer to the LP solution if the local domain is much smaller than the global
  domain.

- Added parameter lp/minmarkowitz to set the Markowitz stability threshold (range 0.0001 to 0.9999).
  High values sacrifice performance for stability.

- Added parameters benders/<bendersname>/lnsmaxcalls and benders/<bendersname>/lnsmaxcallsroot to the Benders'
  decomposition core. These parameters limit the number of Benders' decomposition subproblem checks, for the full
  branch-and-bound tree and root node respective, when solving the auxiliary problem of LNS hueristics. These
  parameters only have effect if the lnscheck parameter is set to TRUE.

- Added parameter cons/linear/maxmultaggrquot to limit the maximum coefficient dynamism of an equation on which
  multiaggregation is performed. This replaces a compiler define of the same name.
  Default value is 1000, smaller values make multiaggregations numerically more stable.
- new global parameter heuristics/useuctsubscip that affects all LNS heuristics using common sub-SCIP parameters

- new parameter branching/relpscost/degeneracyaware to switch degeneracy-aware hybrid branching

- new parameter separation/rapidlearning/checkexec to check whether rapid learning is allowed to run locally
- new parameters separation/rapidlearning/check{degeneracy,dualbound,leaves,nsols,obj} to enable checking the respective feature for local rapid learning
- new parameter separation/rapidlearning/maxcalls to limit the number of rapid learning executions
- new parameter separation/rapidlearning/nwaitingnodes to set the number of waiting nodes before the dual bound is checked
- new parameter separation/rapidlearning/mindegeneracy to set the minimal threshold of degenerate basic-variables
- new parameters separation/rapidlearning/minvarconsratio to set the minimal ratio of unfixed variables in relation to basis size

- new parameters to control the Benders' decomposition two-phase method.
  - constraints/benderslp/depthfreq: after the maxdepth is reached, then the two-phase method will only be called at
    nodes at a depth divisible by depthfreq.
  - constraints/benderslp/stalllimit: after the maxdepth is reached, if there has been no improvement in the dual bound
    for stalllimit number of nodes, then the two-phase method is executed for the next fractional LP solution that is
    encountered.
  - constraints/benderslp/iterlimit: after the root node, only iterlimit fractional LP solutions are used at each node
    to generate Benders' decomposition cuts.

- new parameters for symmetry handling
  - new parameter "propagating/symmetry/maxgenerators"
  - new parameter "propagating/symmetry/checksymmetries"
  - new parameter "propagating/symmetry/displaynorbitvars"
  - new parameter "propagating/symmetry/conssaddlp"
  - new parameter "propagating/symmetry/addsymresacks"
  - new parameter "propagating/symmetry/detectorbitopes"
  - new parameter "propagating/symmetry/addconsstiming"
  - new parameter "propagating/symmetry/ofsymcomptiming"
  - new parameter "propagating/symmetry/performpresolving"
  - new parameter "propagating/symmetry/recomputerestart"
  - new parameter "constraints/symresack/checkmonotonicity"
  - new parameter "propagating/symmetry/compresssymmetries"
  - new parameter "propagating/symmetry/compressthreshold"

- new parameter for enabling shared memory parallelisation for solving Benders' decomposition subproblems. The parameter
  benders/<bendersname>/numthreads sets the number of threads used for parallel subproblem solving.

- new parameters to control enhancements for solving MINLPs by Benders' decomposition
  - benders/<bendersname>/execfeasphase: enables the feasibility phase for solving the Benders' decomposition
    subproblems
  - benders/<bendersname>/slackvarcoef: the initial coefficient of the slack variable for the feasibility phase
  - benders/<bendersname>/checkconsconvexity: should the constraints be checked for convexity. This can be set to FALSE
    if you are certain that the NLP subproblem is convex.

- new parameter presolving/clqtablefac (default value 2.0) as limit on number of entries in clique table relative to number of problem nonzeros

- new parameter conflict/uselocalrows (default: TRUE) to incorporate locally valid cuts / rows for dual proof analysis

- new return code SCIP_NOTIMPLEMENTED for functions, e.g., in the LPI that have not been implemented (yet)

- new parameter separating/cgmip/genprimalsols that allows to generate initial primal solutions from Gomory cuts

- new parameter branching/relpscost/filtercandssym to allow filtering from orbits

- new parameter branching/relpscost/transsympscost to transfer pseudo cost information to orbit

- new parameters for tree size estimation and restarts:
    - estimation/restarts/restartpolicy (default value n)
    - estimation/method (default value c)
    - estimation/restarts/restartlimit (default value 1)
    - estimation/restarts/minnodes (default value 1000)
    - estimation/restarts/countonlyleaves (default value FALSE)
    - estimation/restarts/restartfactor (default value 2)
    - estimation/coefmonoprog (default value 0.3667)
    - estimation/coefmonossg (default value 0.6333)
    - estimation/restarts/hitcounterlim (default value 50)
    - estimation/reportfreq (default value -1)
    - estimation/regforestfilename (default value "-")
    - estimation/completiontype (default value a)
    - estimation/treeprofile/enabled (default value FALSE)
    - estimation/treeprofile/minnodesperdepth (default value 20)
    - estimation/useleafts (default value TRUE)
    - estimation/ssg/nmaxsubtrees (default value -1)
    - estimation/ssg/nminnodeslastsplit (default value 0)

- new parameter constraints/linear/extractcliques to turn clique extraction off

- new emphasis setting emphasis/numerics to increase numerical stability of (mostly) presolving operations such as (multi-)aggregations at the cost of performance.

- new parameters for treemodel:
  - new parameter branching/treemodel/enable to enable the treemodel in reliability pscost branching and possible
    future parts of the code where it could be used.
  - new parameter branching/treemodel/highrule to specify which branching rule to use when treemodel thinks the node
    is high in the tree.
  - new parameter branching/treemodel/lowrule to specify which branching rule to use when treemodel thinks the node
    is low in the tree.
  - new parameter branching/treemodel/height to specify at which (estimated) height a node is high or low in the tree.
  - new parameter branching/treemodel/filterhigh to specify whether to filter dominated candidates in nodes which are
    high in the tree.
  - new parameter branching/treemodel/filterlow to specify whether to filter dominated candidates in nodes which are
    low in the tree.
  - new parameter branching/treemodel/maxfpiter to specify the maximum number of fixed-point iterations to use when
    computing the ratio of a variable using the fixed-point method.
  - new parameter branching/treemodel/maxsvtsheight to specify the maximum height to compute the SVTS score exactly 
    before approximating it using the ratio.
  - new parameter branching/treemodel/fallbackinf defines the fallback strategy to use when the tree size estimates
    obtained by SVTS are infinite.
  - new parameter branching/treemodel/fallbacknoprim defines the fallback strategy to use when no primal bound is known
    and thus SVTS would not be able to compute a tree size (it would be infinite).
  - new parameter branching/treemodel/smallpscost defines the value under which pscosts are considered too small to be 
    the deciding factor for branching, in which case it may be better not to use the treemodel.

### Data structures

- small changes in constants of hash functions
- added fast 2-universal hash functions for two to seven 32bit elements with 32bit output
- extended SCIPpqueueCreate() by additional callback argument SCIP_DECL_PQUEUEELEMCHGPOS to catch position changes
- new methods SCIPpqueueDelPos() to delete elements at a specific position in the priority queue and SCIPpqueueFind() to
  find a specific position. It is recommended to track position changes using the new callback SCIP_DECL_PQUEUEELEMCHGPOS.
  In contrast, using SCIPpqueueFind() can be slow because it needs to compare the element it searches for
  with each slot in the queue.

### Build system

- The default value for DFLAGS in the non-cmake buildsystem has changed from -MM to -MMD. This will break the
  generation of depend.* files if that was done by a compiler call that relied on -MM. The new preferred way
  to handle compilation dependencies is to additionally use $(DFLAGS) when compiling the object files (.o) and
  to include the generated .d files in the Makefile, see also "Build system / Makefile" below.

Deleted files
-------------

Unit tests
----------
 - new unit test for treemodel.

Testing
-------

Build system
------------

### Cmake

### Makefile

- Removed static object compilation dependency files (depend.*). If using a GCC compatible compiler, then dependency
  files are now dynamically created and updated during build. The new dependency files (*.d) reside next to each object
  file (.o) in the corresponding obj subdirectory.
- added support for building against Ipopt >= 3.13

Fixed bugs
----------

- fix and improve memory handling in symmetry computation
- fix shown number of applied conflicts in solving statistics
- fix wrongly skipping strong branching call and using old information if LP was solved with 0 iterations
- fix minor bug in cut score calculation
- fixed several bugs related to rounding locks of variables not being updated correctly
- small fix in cons_varbound.c to skip changing bounds of multi-aggregated variables in separation callback
- fixed issue in SCIPtightenVar* and SCIPinferVar* that occurs for small bound changes
- fixed rejecting minimal boundchange that changed sign of variable, even though SCIPisLb/UbBetter approved it
- fixed issue in generateCutNonConvex() which is triggered when adding quadratic constraints during the solving process
- fixed bug in freeing the reoptimization data if no problem exists
- fixed bug in SCIPreoptReleaseData() when freeing all stored constraints
- fixed bug when freeing the transformed problem via interactive shell if reoptimization is enabled
- fixed two issues related to (near-)redundant logicor constraints in presolving
- fixed counting of aggregations in XOR constraint handler
- fixed handling of unbounded solutions
- fixed update of LP size information when an LP error occured during probing
- handle special case of variable bound constraints during aggregating variables
- tighten sides of linear constraints before trying to upgrade them to more specialized constraints (knapsack, logic-or etc.) when calling SCIPupgradeConsLinear()
- fixed an issue in repair heuristic in the case of loose (noncolumn) variables
- allow user to correctly set heuristics/alns/(un)fixtol
- fixed an issue in heur_completesol which is triggered during bound widening of unbounded continuous variables
- fixed bug in cons_indicator if addopposite is true
- fixed bug in sepa_disjunctive: treat case that conflictgraph is empty
- added safety check in conversion to rational number to avoid overflow
- fixed bug in interval evaluation with power-operator in certain situations
- fixed behavior of SCIPmatrixCreate() regarding memory management and column generation
- SCIPmatrixCreate() returns complete=FALSE when locks do not add up
- fixed bug in sepa_oddcylce when variables are fixed
- fixed numerical issues related to tighter constraint sides in varbound constraint handler
- fixed update of watchedvars in logicor constraint handler in case of a restart during the tree
<<<<<<< HEAD
- handle special case of redundant implications
=======
- fixed treatment of multi-aggregated variables in logicor constraint handler
>>>>>>> 3d360db2

Miscellaneous
-------------

- modified display column for memory usage ("mem"), which reports the memory usage most of the time, but shows the creator name
  (heuristic, relaxation handler, LP relaxation, strong branching, pseudo solution) of every new incumbent solution. Together with this change,
  heuristic display characters have been unified to represent the type of the heuristic
  (diving, Large neighborhood search, propagation, etc.), see also type_heur.h.
- added assert that ensures that the locks of a variable have been decreased to 0 when it is freed
- added more output for completing a partial solution
- checks in debug mode that clean buffer memory is really clean when being freed are now disabled by default
- don't compute symmetries if reoptimization is enabled
- prefer integral values when fixing an almost-fixed continuous variable in the trivial presolver

Known bugs
----------

@page RN60 Release notes for SCIP 6.0

@section RN602 SCIP 6.0.2
*************************

Features
--------

- The abspower constraint handler now passes more accurate convexity
  information to the NLP relaxation.

Examples and applications
-------------------------

- added parsing functionality for optcumulative constraints in CIP format

Interface changes
-----------------

### Interfaces to external software

- Updated the Mosek LP solver interface to support Mosek 9.0.

Build system
------------

### Cmake

- new target to 'doc' to build documentation
- ctests now fail if parameter file not found
- add flag STATIC_GMP and improve GMP find module
- remove non-API methods from library (API methods use new macro SCIP_EXPORT)
- increase minimal required CMake version to 3.3
- correct paths and dependency information when installing SCIP

Fixed bugs
----------
- fixed SCIP-Jack presolving bug that could lead to wrong results for Steiner arborescence problems
- fixed wrong unboundedness result in case not all constraints were already in the LP and enforcement was
  skipped because an optimal solution was found
- fixed wrong enforcement of constraints in the disjunction constraint handler
- fixed wrong behavior of concurrent solve ignoring initial solutions
- fixed bug in concurrent solve when problem was already solved in presolving
- aggregate non-artificial integer variable for XOR constraints with two binary variables and delete constraint
- copy the objective offset when copying the original problem
- fixed bug in SCIPlpiGetBInvARow in lpi_cpx using wrong size of resulting vector
- fixed quadratic runtime behavior in sepa_aggregation
- fixed statistics of separators
- improve numerical stability in varbound constraint handler by using double-double arithmetic
- fixed bug in propagation of dual proofs
- fixed bugs that arise for multiaggregated indicator variables by disallowing multiaggregation for them
- improve numerical stability in SCIPcomputeBilinEnvelope* by using double-double arithmetic
- fixed bug related to releasing pending bound changes in tree.c
- set STD FENV_ACCESS pragma to on in code that changes floating-point rounding mode
- disable GCC optimizations in main interval arithmetic code to prevent wrong optimizations
- fixed wrong assert in cons_xor concerning the variable type
- fixed different behavior of SCIPisLbBetter and SCIPisUbBetter between having NDEBUG defined or not
- correctly handle bound disjunctions in symmetry detection
- fixed issue in reliability branching related to the LP error flag not being reset
- fixed treatment of near-infinite bounds in shiftandpropagate's problem transformation
- fixed handling of infinite values in SCIPcomputeHyperplaneThreePoints()
- fixed comparisons of infinite values in heur_intshifting.c and heur_shifting.c
- fixed bug related to updating unprocessed cuts in the cutpool
- fixed bug related to enabling quadratic constraints during `CONSINITLP`
- add missing SCIP_EXPORT for functions used by GCG
- fixed memory leak and wrong initialization for trival cases in cons_symresack.c
- fixed bug with upgrading to packing/partitioning orbitopes
- fixed bug with the status while upgrading in presol_symbreak.c
- fixed wrong stage while clearing the conflict store
- fixed behavior of SCIPfixVar() by setting infeasible pointer to TRUE if fixval lies outside variable domain
- allow tightenVar() in SCIP_STAGE_PROBLEM stage
- fixed bug in cumulative constraint handler when separating the LP solution
- fixed issues with integer overflow in cumulative constraint handler
- fixed bug where the convexity of Benders' decomposition subproblems was checked even when users defined subproblem
  solving methods. Now, as per the documentation, the user must explicitly state whether the subproblem is convex
- fixed wrong indexing in heur_dualval
- fixed issue with basis status in SoPlex LPi

Miscellaneous
-------------

- statistics now output primal/dual bounds if objective limit is reached
- memory check in debug mode is now disabled by default
- message is now provided to the user to inform that automatic Benders' auxiliary variable lower bound computations are
  not activated when user defined subproblem solving methods are present
- corrected documentation of the primalgap in SCIP; describe when it will be infinite

@section RN601 SCIP 6.0.1
*************************

Features
--------

- when using a debug solution every (multi-)aggregation will be checked w.r.t. this solution

Performance improvements
------------------------

- try greedy solution first before solving knapsack exactly using dynamic programming in SCIPsolveKnapsackExactly,
  compute greedy solution by weighted median selection.

Interface changes
-----------------

### Deleted and changed API methods and macros

- The preprocessor macro NO_CONFIG_HEADER now needs to be defined when
  including SCIP header files from a SCIP build or installation that
  has been build via the Makefile-only build system.

- The following preprocessor macros have been renamed:
  WITH_ZLIB to SCIP_WITH_ZLIB, WITH_GMP to SCIP_WITH_GMP, WITH_READLINE
  to SCIP_WITH_READLINE, NO_SIGACTION to SCIP_NO_SIGACTION, NO_STRTOK_R
  to SCIP_NO_STRTOK_R, ROUNDING_FE to SCIP_ROUNDING_FE, ROUNDING_FP to
  SCIP_ROUNDING_FP, ROUNDING_MS to SCIP_ROUNDING_MS. Note, however, that
  the names of macros NO_RAND_R and NO_STRERROR_R have not been changed
  so far.

### New API functions

- SCIPhashmapInsertInt(), SCIPhashmapSetImageInt(), and SCIPhashmapGetImageInt() to use integer values as images in hashmaps

### Command line interface

- warn about coefficients in MPS files with absolute value larger than SCIP's value for infinity

### Changed parameters

- default clock type for timing is now wallclock

Unit tests
----------

- added unit tests for exact knapsack solving and (weighted) median selection algorithms

Build system
------------

### Cmake

- add missing GMP dependency when compiling with SYM=bliss
- add DL library when linking to CPLEX to avoid linker errors
- new config.h header defining the current build configuration, e.g. SCIP_WITH_GMP

Fixed bugs
----------

- fixed handling of weights in cons_sos1 and cons_sos2 (NULL pointer to weights)
- fixed handling of unbounded LPs in SCIP and in several LPIs; added heuristic method to guess solution
- the STO reader is capable of handling scenarios defined using lower case "rhs"
- fixed OPB reader for instances without explicit plus signs
- correct dual solution values for bound constraints
- fixed recognition of variable with only one lock in cons_bivariate, cons_quadratic, and cons_nonlinear
- fixed update of constraint violations in solution repair in cons_bivariate, cons_quadratic, and cons_nonlinear
- print error message and terminate if matrix entries of a column are not consecutive in mps format
- fixed incorrect handling of fixed variables when transfer of cuts from LNS heuristic for Benders' decomposition
- fix returning local infeasible status by Ipopt interface if Ipopt finds problem locally infeasible
- skip attempt to apply fixings in linear constraint handler during solving stage as LP rows cannot change anymore
- fixed bug when reading >= indicator constraints in MPS format
- fix issue with nodes without domain changes if we ran into solution limit in prop_orbitalfixing
- fixed unresolved reference to CppAD's microsoft_timer() function on builds with MS/Intel compilers on Windows
- ignore implications added through SCIPaddVarImplication() that are redundant to global bounds also in the
  special case of an implication between two binary variables; also, use implications instead of cliques in the case
  of a binary implied variable with nonbinary active representative
- fixed bug with aggregated variables that are aggregated in propagation of cons_sos1
- fixed some special cases in SCIPselect/SCIPselectWeighted methods
- relaxed too strict assertion in Zirounding heuristic
- fixed the upgrade routine to XOR constraints: aggregate integer variable if its coefficient has the wrong sign
- fixed handling of nonartificial parity variables when deleting redundant XOR constraints
- earlier deletion of trivial XOR constraints (at most 1 operator left)
- fixed wrong hashmap accesses and added sanity check for the correct hashmap type
- avoid copying of unbounded solutions from sub-SCIPs as those cannot be checked completely
- corrected the output of the first LP value in case of branch-and-price
- fixed possible integer overflow, which led to wrong conclusion of infeasibility, in energetic reasoning of cons_cumulative.c

Miscellaneous
-------------
- do not scale linear constraints to integral coefficients

@section RN600 SCIP 6.0.0
*************************

Features
--------

- new diving heuristic farkasdiving that dives into the direction of the pseudosolution and tries to construct Farkas-proofs
- new diving heuristic conflictdiving that considers locks from conflict constraints
- restructuring of timing of symmetry computation that allows to add symmetry handling components within presolving
- `lp/checkstability` is properly implemented for SoPlex LPI (spx2)
- new branching rule lookahead that evaluates potential child and grandchild nodes to determine a branching decision
- limits on the number of presolving rounds a presolver (maxrounds) or propagator/constraint handler (maxprerounds)
  participates in are now compared to the number of calls of the particular presolving method, not the number of
  presolving rounds in general, anymore
- new miscellaneous methods for constraints that have a one-row linear representation in pub_misc_linear.h
- a Benders' decomposition framework has been added. This framework provides the functionality for a user to solve a
  decomposed problem using Benders' decomposition. The framework includes classical optimality and feasibility cuts,
  integer optimality cuts and no-good cuts.
- add statistic that presents the number of resolves for instable LPs
- new readers for stochastic programming problems in SMPS format (reader_sto.h, reader_smps.h)

Performance improvements
------------------------

- cuts generated from certain quadratic constraints with convex feasible region are now global
- performance improvements for Adaptive Large Neighborhood Search heur_alns.c
  + all neighborhoods now start conservatively from maximum fixing rate
  + new default parameter settings for bandit selection parameters
  + no adjustment of minimum improvement by default
- improved bound tightening for some quadratic equations
- constraint handler checking order for original solutions has been modified to check those with negative check priority
  that don't need constraints after all other constraint handlers and constraints have been checked
- deactivate gauge cuts

Examples and applications
-------------------------

- new example `brachistochrone` in CallableLibrary examples collection; this example implements a discretized model to
  obtain the trajectory associated with the shortest time to go from point A to B for a particle under gravity only
- new example `circlepacking` in CallableLibrary examples collection; this example models two problems about packing
  circles of given radii into a rectangle
- new price-and-branch application for the ringpacking problem
- new stochastic capacitated facility location example demonstrating the use of the Benders' decomposition framework

Interface changes
-----------------

### New and changed callbacks

- added parameter locktype to `SCIP_DECL_CONSLOCK` callback to indicate the type of variable locks

### Deleted and changed API methods

- Symmetry:
  + removed function SCIPgetTimingSymmetry() in presol_symmetry.h since this presolver does not compute symmetries independent
    of other components anymore
  + additional argument `recompute` to SCIPgetGeneratorsSymmetry() to allow recomputation of symmetries

- Random generators:
  + the seed of SCIPinitializeRandomSeed() is now an unsigned int
  + the seed of SCIPsetInitializeRandomSeed() is now an unsigned int and it returns an unsigned int
  + new parameter for SCIPcreateRandom() to specify whether the global random seed shift should be used in the creation of
    the random number generator

- Miscellaneous:
  + additional arguments `preferrecent`, `decayfactor` and `avglim` to SCIPcreateBanditEpsgreedy() to choose between
    weights that are simple averages or higher weights for more recent observations (the previous default).
    The last two parameters are used for a finer control of the exponential decay.
  + functions SCIPintervalSolveUnivariateQuadExpression(), SCIPintervalSolveUnivariateQuadExpressionPositive(), and
    SCIPintervalSolveUnivariateQuadExpressionPositiveAllScalar() now take an additional argument to specify already
    existing bounds on x, providing an entire interval ([-infinity,infinity]) gives previous behavior

### New API functions

- SCIPintervalSolveUnivariateQuadExpressionNegative()
- SCIPvarGetNLocksDownType() and SCIPvarGetNLocksUpType()
- SCIPaddConsLocksType()
- SCIPconsIsLockedTypePos(), SCIPconsIsLockedTypeNeg(), SCIPconsIsLockedType(), SCIPconsGetNLocksTypePos() and SCIPconsGetNLocksTypeNeg()
- SCIPstrncpy(), a safe version of strncpy()

### Changed parameters

- Removed parameters:
  - `heuristics/alns/stallnodefactor` as the stall nodes are now controlled directly by the target node limit within the heuristic
  - `presolving/symmetry/computepresolved` since this presolver does not compute symmetries independent of other components anymore
  - `separating/maxincrounds`

### New parameters

- `lp/checkfarkas` that enables the check of infeasibility proofs from the LP
- `heuristics/alns/unfixtol` to specify tolerance to exceed the target fixing rate before unfixing variables, (default: 0.1)
- `propagating/orbitalfixing/symcomptiming` to change the timining of symmetry computation for orbital fixing
- `lp/alwaysgetduals` ensure that the dual solutions are always computed from the recent LP solve
- `display/relevantstats` indicates whether the small relevant statistics are displayed at the end of solving
- `propagating/orbitalfixing/performpresolving` that enables orbital fixing in presolving
- `presolving/symbreak/addconsstiming` to change the timining of symmetry computation for symmetry handling inequalities
- `propagating/orbitalfixing/enabledafterrestarts` to control whether orbital fixing is enabled after restarts
- `benders/*` new submenu for Benders' decomposition related settings. This includes the settings related to the
  included Benders' decompositions and the general Benders' decomposition settings.
- `benders/<decompname>/benderscuts/*` submenu within each included Benders' decomposition to control the Benders'
  decomposition cuts. The cuts are added to each decomposition separately, so the setting are unique to each
  decomposition.

### Data structures

- new enum `SCIP_LOCKTYPE` to distinguish between variable locks implied by model (check) constraints (`SCIP_LOCKYPE_MODEL`)
  and variable locks implied by conflict constraints (`SCIP_LOCKYPE_CONFLICT`)
- expression interpreter objects are now stored in the block memory

Deleted files
-------------

- removed presolving plugin presol_implfree
- separated scip.c into several smaller implementation files scip_*.c for better code overview; scip.c was removed,
  but the central user header scip.h remains, which contains includes of the separated headers

Fixed bugs
----------

- fixed bug in gcd reductions of cons_linear regarding an outdated flag for variable types
- fixed bug in heur_dualval regarding fixing routine for integer variables
- suppress debug solution warnings during problem creation stage
- fixed check for activated debugging solution in components constraint handler
- fixed potential bug concerning solution linking to LP in SCIPperformGenericDivingAlgorithm()
- fixed reward computation in ALNS on continuous, especially nonlinear, problems
- fixed bug in freeing reoptimization data if problem was solved during presolving
- fixed check of timing in heur_completesol
- fixed wrong propagation in optcumulative constraint handler
- fixed non-deterministic behavior in OBBT propagator
- don't disable LP presolving when using Xpress as LP solver
- fixed possible `NULL` pointer usage in cons_pseudoboolean
- ensured that SCIPgetDualbound() returns global dual bound instead of the dual bound of the remaining search tree
- fixed rare division-by-zero when solving bivariate quadratic interval equation
- use total memory for triggering memory saving mode
- fix parsing of version number in the CMake module for Ipopt
- fixed handling of implicit integer variables when attempting to solve sub-MIP in nlpdiving heuristic
- added workaround for bug when solving certain bivariate quadratic interval equations with unbounded second variable
- fixed bug with releasing slack variable and linear constraint in cons_indicator
- fixed problem when writing MPS file with indicator constraints with corresponding empty linear constraints
- fixed bug in heur_vbound triggered when new variables were added while constructing the LP
- fixed bug with unlinked columns in SCIProwGetLPSolCutoffDistance()

Miscellaneous
-------------

- updated CppAD to version 20180000.0
- remove LEGACY mode, compiler needs to be C++11-compliant

@page RN50 Release notes for SCIP 5.0

@section RN501 SCIP 5.0.1
*************************

Features
--------

- SCIP executable handles the `SIGTERM` signal. If the process receives a `SIGTERM`, SCIP terminates the solution process with a
  new `SCIP_STATUS` code `SCIP_STATUS_TERMINATE` and displays all relevant statistics before exiting.
- add number of conflict constraints found by diving heuristics to statistics
- allow output of lower bounds for visualization
- added symmetry detection for linking constraints

Performance improvements
------------------------

- disable disaggregation of quadratic constraints by changing the default for `constraints/quadratic/maxdisaggrsize` to 1
  (disaggregation can still be very helpful on some instances, but also seems hurtful on others)

- Cuts:
  - increased threshold when to scale up cuts that are generated by nonlinear constraint handlers
  - test additional scaling factors in CMIR cut generation heuristic
  - cleaned up implementation of the cut selection procedure and added new cut quality measure
  - use random tie-breaking in cut selection

Interface changes
-----------------

### New API functions

- new methods SCIPtryTerminate() and SCIPterminated() in scip/interrupt.h for handling of SIGTERM signals.
- new method SCIPselectCuts() to run SCIP's cut selection procedure on a given array of cuts

### Changed parameters

- rename parameter `constraints/orbisack/orbisack/coverseparation` to `constraints/orbisack/coverseparation`

### New parameters

- `visual/displb` that enables output of lower bounds for visualization
- `presolving/symmetry/displaynorbitvars` (whether we display the number of affected variables in the statistics)
- `separating/efficacyfac` to change the weight of the efficacy in cut score calculation
- `separating/dircutoffdistfac` to change the weight of the directed cutoff distance in cut score calculation

### Data structures

- new `SCIP_STATUS` code `SCIP_STATUS_TERMINATE` in scip/interrupt.h for handling of SIGTERM signals.

Unit tests
----------

- expanded unit tests of the lpis
- added check to unit tests that problem is not solved after every change

Fixed bugs
----------

- fixed LP status to unsolved when marking LP to be resolved if objective limit has changed
- copy parameter settings to sub-SCIPs in SCIPcopyLargeNeighborhoodSearch() also when copying only LP rows
- fixed a check for fixed variables in Binpacking example
- generate deprecation warnings when using SCIPaddCut
- fix bug in sepa_gomory if cut is a bound change
- fixed handling of infinite bounds in cons_sos1

- Constraints:
  - fixed bug while scaling linear constraints
  - don't delete conflict constraints that were transformed into model constraints during a restart
  - fixed treatment of variable aggregations in knapsack constraint handler that led to wrong propagations

- LP Interface:
  - fixed LPI status after changing objective in lpi_cpx, lpi_grb, lpi_xprs, lpi_msk
  - fixed and unified asserts in LPIs
  - retrieve interior solution instead of (possibly non-existing) basic solution from mosek after using barrier without crossover in lpi_msk
  - fixed bug with `NULL` pointer handling in LPIs

- Heuristics:
  - fixed wrong cast in LP iteration limit computation in proximity search heuristic
  - fixed check for time limit in heur_nlpdiving
  - improved numerics and fixed stop criterion in zirounding heuristic

@section RN500 SCIP 5.0.0
*************************

Features
--------

- new numerical solution violations get printed when checksol is called
- added analysis of the clique table which identifies possible aggregations via the search for
  strongly connected components and may detect infeasible assignments on the way
- added macros to do computations with a higher precision by using double-double arithmetic
- extended conflict analysis by analyzing dual solutions of boundexceeding LPs
- revised internal debugging mechanism to check against a user given debug solution (debug.h)

- Heuristic:
  - add new heuristic MPEC that solves a MPEC reformulation of a mixed-binary nonlinear problem by regularized NLP reformulations
  - new primal heuristic ALNS that orchestrates eight different LNS heuristics adaptively
    using algorithms for the multi-armed bandit problem
  - three bandit selection algorithms to face sequential decision problems under uncertainty

- Presolving and symmetry:
  - added presol_symmetry.c for computing and storing symmetry information of a MIP
  - added presol_symbreak.c to detect special symmetry structures and to add symmetry handling constraints
  - SCIP can now automatically detect and compute symmetries in MIPs (if a graph automorphism code is linked in)
  - added cons_symresack.c to handle permutation symmetries in a binary programs via inequalities and propagation
  - added cons_orbisack.c to handle special permutation symmetries in a binary programs via inequalities and propagation
  - cons_orbitope.c can now handle full orbitopes as well

- Propagator:
  - added new propagator orbital fixing
  - utilizing linear inequalities to compute stronger linearizations for bilinear terms; the inequalities are computed in
    the OBBT propagator

- Cuts:
  - added API for aggregating rows for generating cuts which uses double-double arithmetic internally
  - added filtering of parallel cuts in the cut pool

- Plugins:
  + added new plugin type `table` for adding user-defined statistics tables
  + new presolving plugin presol_sparsify that tries to cancel nonzero coefficients in linear constraints by adding
    multiples of linear equalities

Performance improvements
------------------------

- use disjoint set to reduce peak memory usage and time to compute of clique table connectedness information
- add and use RESTRICT macro for some pointers
- improved the implementation of SCIPvarGetActiveRepresentatives
- speed-up reverse propagation
- removed bestrelaxsol and directly access relaxation solution instead to decrease overhead when using relaxation handlers
- for fast presolving emphasis, disable use of implications in logicor presolving
- use limit on the total number of nonzeros added to the clique table during the greedyCliqueAlgorithm of cons_knapsack.c
- revised disaggregation of quadratic constraints: the number of created constraints can now be controlled and the
  disaggregated constraints are scaled in order to increase numerical accuracy
- disabled reformulation of products of a binary variable with a linear term that does not solely involve binary variables
- speed up creation of LP in the computation of relative interior points
- improved dual ray analysis
- drop events of disabled linear constraints to reduce event processing effort

- Separation:
  - new implementation of zerohalf separator
  - enabled cutting plane separation in the tree
  - improved cut selection and management
  - improved cut post-processing: apply coefficient tightening, enforce maximal dynamism

- Heuristics:
  - improved selection of rows in CMIR aggregation heuristic
  - generate lifted flowcover cuts in CMIR cut generation heuristic
  - faster implementation of CMIR cut generation heuristic
  - use LP solution polishing during probing and diving mode to activate it during many primal heuristics; remains disabled
    during strong branching and OBBT
  - improved versions of the clique and variable bound pre-root heuristics that are often able to fix many more variables

Interface changes
-----------------

### New and changed callbacks

- New types:
  - added new abstract selection algorithm `SCIP_BANDIT` together with callbacks
  - added new types for symmetry handling

- LP interface:
  - dropped NLP termination status `SCIP_NLPTERMSTAT_UOBJLIM`

- NLP callbacks:
  - added parameter `objval` to `SCIP_DECL_NLPIGETSOLUTION` for returning the optimal objective value (can be set to `NULL`)

- Separation callbacks:
  - added parameter `allowlocal` to `SCIP_DECL_SEPAEXECLP` and `SCIP_DECL_SEPAEXECSOL` to switch generation of locally valid cuts
  - added parameter `dstatssize` to `SCIP_DECL_NLPIDELVARSET` and `SCIP_DECL_NLPIDELCONSSET`

### Deleted and changed API methods

- Branching rules:
  - removed parameter `allowaddcons` from SCIPselectVarPseudoStrongBranching(), SCIPselectVarStrongBranching(), and
    SCIPincludeBranchruleRelpscost()

- Constraint Handlers:
  - generalized SCIPcreateConsOrbitope() and SCIPcreateConsBasicOrbitope() method to three orbitope types (full, partitioning, packing)

- Cutting plane separation methods:
  - changed function signature of SCIPcalcMIR()
  - changed function signature of SCIPcalcStrongCG()
  - new method SCIPaddRow() to replace deprecated SCIPaddCut()
  - removed parameter `scaling` from SCIPgetRowprepViolation()
  - added parameter `allowlocal` to SCIPseparateSol()

- LP interface:
  - replaced LP parameters `SCIP_LPPARAM_LOBJLIM` and `SCIP_LPPARAM_UOBJLIM` by `SCIP_LPPARAM_OBJLIM`

- NLP interface:
  - SCIPnlpStatisticsCreate() and SCIPnlpStatisticsFree() now require a pointer to blockmemory as parameter
  - added parameter `objval` to SCIPnlpiGetSolution() of NLPIs for returning the optimal objective value (can be set to `NULL`)
  - added parameter `varnameslength` to SCIPexprParse()
  - added parameter `dstatssize` to SCIPnlpiDelVarSet() and SCIPnlpiDelConsSet()
  - added modifier const to `exprtree` parameter of SCIPnlpiChgExprtree()

- Primal heuristics:
  - SCIPheurPassIndicator() has a new parameter which allows to pass the objective of the solution

- Relaxator methods:
  - added parameter `includeslp` to SCIPmarkRelaxSolValid(), SCIPsetRelaxSolVals() and SCIPsetRelaxSolValsSol();
  - removed parameter `includeslp` from SCIPrelaxCreate() and SCIPincludeRelax()
  - removed functions SCIPrelaxIncludesLp() and SCIPrelaxSetIncludesLp()
  - replaced method SCIPgetRelaxFeastolFactor() by SCIPrelaxfeastol() and added SCIPchgRelaxfeastol()

- Misc:
  - changed return type of SCIPcliqueGetId() from `int` to `unsigned int`
  - SCIPsolveParallel() is deprecated; use SCIPsolveConcurrent() instead
  - removed SCIPvarGetCliqueComponentIdx(); the connectedness information of the clique table is now stored as a
    `SCIP_DISJOINTSET` member of the clique table and cannot be publicly accessed
  - added parameter `copytables` to SCIPcopyPlugins()
  - SCIPsolveParallel() has been deprecated, use the new method SCIPsolveConcurrent() instead
  - allowed SCIPgetNConss() in stage `SCIP_STAGE_INITSOLVE`

### New API functions

- SCIPaddRow() to replace deprecated SCIPaddCut()
- methods to display linear constraint classification types; use SCIPclassifyConstraintTypesLinear()
  after reading a problem to classify linear constraint types
- public methods SCIPvariableGraphBreadthFirst() and SCIPvariableGraph{Create,Free}() to
  perform breadth-first search on the variable constraint graph used by the GINS and ALNS heuristics
- SCIPsetProbingLPState() to install given LP state and/or norms at the current probing node
- SCIPbranchcandGetLPMaxPrio() and SCIPbranchcandGetExternMaxPrio() to query the maximal branching priority of given
  branching candidates; also added SCIPbranchcandGetNPrioLPCands() to access the number of LP candidates with this priority.
- SCIPupdateSolIntegralityViolation(), SCIPupdateSolBoundViolation(), SCIPupdateSolLPRowViolation(),
  SCIPupdateSolConsViolation() and SCIPupdateSolLPConsViolation() for updating numerical solution violations, as well as
  SCIPactivateSolViolationUpdates() and SCIPdeactivateSolViolationUpdates() for activating/deactivating violation updates globally
- SCIPsetSubscipDepth() to set the depth of SCIP as a copied subproblem during problem stage
- SCIPdivesetGetNSols() to query the number of found solutions from a diveset.
- SCIPnextafter() that wraps different nextafter methods to return the next representable value after a given value
- SCIPlinConsStats{Create,Free,GetTypeCount,GetSum}() and SCIPprintLinConsStats() to work with linear constraint classification through the C API
- SCIPgetRowNumIntCols() that returns the number of integer columns in a row
- SCIPsetSlackVarUb() to control upper bound of slack variable in cons_indicator

- Data structures:
  - methods SCIPrandomCreate() and SCIPrandomFree() are no longer public and should be replaced by SCIPcreateRandom() and
    SCIPfreeRandom(), respectively (the new methods respect the global parameter `randomization/randomseedshift` automatically)
  - methods SCIPdigraphCreate() and SCIPdigraphCopy() are no longer public and should be replaced by SCIPcreateDigraph() and
    SCIPcopyDigraph(), respectively, which receive a \SCIP argument and are more robust towards future interface changes

- Bilinear:
  - SCIPgetAllBilinearTermsQuadratic() to access data of all existing bilinear terms in quadratic constraints
  - SCIPaddBilinearIneqQuadratic() to propose an inequality with two variables that appear in a bilinear term
  - SCIPcomputeBilinEnvelope{1,2}() to compute a linearization of a bilinear term when considering at most two linear inequalities

- Clique:
  - SCIPcliqueGetIndex() which returns the unique identifier for the given clique
  - SCIPgetNCliquesCreated() which returns the number of cliques created so far

- Cutting plane separation methods:
  - SCIPisCutNew() that returns whether a cut is already present in the global cut pool
  - SCIPgetSepaMinEfficacy() to access separating/minefficacy(root)

- Interfaces:
  - interface methods to create and use bandit algorithms implemented as SCIP core plugins
  - interface methods for aggregating rows and computating MIP cuts, see cuts.h
  - interface method SCIPsetRandomSeed() to (re)set a random number generator seed

### Command line interface

- new interactive shell functionality to display linear constraint classification types;
  use `display linclass` after reading a problem to classify linear constraint types
- new command line parameter `-r` to pass a nonnegative integer as random seed.

### Interfaces to external software

- added interface to the NLP solver WORHP
- added interface to the NLP solver FilterSQP
- added interface to graph automorphism algorithms in `src/symmetry/` (initially only to BLISS)
- unify handling of objective limit in LPIs by replacing LPI parameters `SCIP_LPPAR_LOBJLIM` and `SCIP_LPPAR_UOBJLIM` by
  `SCIP_LPPAR_OBJLIM`
- dropped support for MOSEK < 7.0.0.0

### Changed parameters

- changed and removed several parameters for zerohalf separator
- replaced `constraints/quadratic/disaggregate` by `constraints/quadratic/maxdisaggrsize` to bound
  the total number of created constraints when disaggregating a quadratic constraint
- new value 3 for parameter `lp/solutionpolishing` to enable LP polishing only during probing and diving mode
- parameter `conflict/useboundlp` has new values `d` (only dual solution analysis) and `b` (both, conflict and dual solution analysis)

- Heuristics:
  - fixed typo `heuristics/completesol/maxunkownrate` has changed to `heuristics/completesol/maxunknownrate`
  - replaced parameter `heuristics/{clique,vbounds}/minfixingrate` by `heuristics/{clique,vbounds}/minintfixingrate` and
    `heuristics/{clique,vbounds}/minmipfixingrate`, which check the fixing rate before LP solving and after sub-MIP presolve

- Separating:
  - parameter `separating/maxstallrounds` only applies to nodes in the tree (not the root node, anymore); use the new
    parameter `separating/maxstallroundsroot` for the root node
  - moved parameters for flowcover and cmir separators to `separating/aggregation`

- Removed parameters:
  - `constraints/{abspower,bivariate,nonlinear,quadratic,soc}/scaling`
  - `constraints/{abspower,bivariate,quadratic,nonlinear}/mincutefficacysepa`
  - `constraints/{abspower,bivariate,quadratic,nonlinear}/mincutefficacyenfofac`
  - `constraints/soc/minefficacy`
  - `conflict/usemir`
  - `conflict/prefermir`
  - `heuristics/clique/{multiplier,initseed}`
  - `separating/feastolfac`
  - `separating/orthofac`
  - `separating/cgmip/allowlocal` (use parameter passed to separation callback instead)
  - `separating/{gomory,strongcg}/maxweightrange`

### New parameters

- `conflict/prefinfproof` (prefer infeasibility proof to boundexceeding proof)
- `conflict/sepaaltproofs`
- `constraints/indicator/maxsepanonviolated` to stop separation after separation of non violated cuts
- `constraints/orbisack/coverseparation` (whether orbisack cover inequalities should be separated)
- `constraints/orbisack/orbiSeparation` (whether facet defining inequalities for orbisack should be separated)
- `constraints/orbisack/coeffbound` (maximal value of coefficients in orbisack facet inequalities)
- `constraints/orbisack/checkpporbisack` (check whether orbisacks can be strengthened by packing/partitioning constraints)
- `constraints/orbisack/checkalwaysfeas` (whether conscheck returns always `SCIP_FEASIBLE`)
- `constraints/orbitope/checkpporbitope` (check packing/partitioning orbitopes)
- `constraints/orbitope/sepafullorbitope` (separate full orbitopes)
- `constraints/orbitope/checkalwaysfeas` (whether conscheck returns always `SCIP_FEASIBLE`)
- `constraints/quadratic/{usebilinineqbranch,minscorebilinterms,bilinineqmaxseparounds}`
- `constraints/quadratic/disaggrmergemethod` to change the strategy of how to merge independent blocks of quadratic constraints
- `constraints/quadratic/mincurvcollectbilinterms` to change the minimal curvature of constraints
  to be considered when returning bilinear terms to other plugins
- `constraints/quadratic/binreformbinaryonly` to disable reformulation of products of binary and non-binary variables
- `constraints/symresack/ppsymresack` (check whether symresacks can be strengthend by packing/partitining constraints)
- `constraints/symresack/checkalwaysfeas` (whether conscheck returns always `SCIP_FEASIBLE`)
- `expbackoff` to all separators which increases the frequency exponentially over the depth in the tree
- `heuristics/completesol/{beforepresol,maxlpiter,maxcontvars}`
- `heuristics/{clique,vbounds}/maxbacktracks` to limit the number of backtracks in the fix-and-propagate phase
- `heuristics/{clique,vbounds}/uselockfixings` to enable fixing of additional variables based on variable locks
- `heuristics/vbounds/{feasvariant,tightenvariant}` to specify the fixing variants used by the vbounds heuristic
- `lp/refactorinterval` to change the refactorization interval of the LP solver
- `misc/debugsol` to specify a debug solution that should be checked during the solve
- `misc/usesymmetry` to determine whether symmetry handling should be used
- `presolving/symbreak/conssaddlp` (whether symmetry handling inequalities should be added to the LP)
- `presolving/symbreak/addsymresacks` (whether symresacks should be used to handle symmetries)
- `presolving/symbreak/computeorbits` (whether symmetry orbits should be computed)
- `presolving/symbreak/detectorbitopes` (whether it should be checked if some symmetries can be handled by orbitopes)
- `presolving/symmetry/computepresolved` (Whether symmetries are computed after presolving)
- `presolving/symmetry/maxgenerators` (maximal number of generators generated by symmetry detection)
- `presolving/symmetry/checksymmetries` (whether validity of computed symmetries should be verified)
- `propagating/obbt/{itlimitfactorbilin,minnonconvexity,createbilinineqs}`
- `propagating/vbounds/minnewcliques` to specify the minimum number of new cliques to trigger another clique table analysis
- `propagating/vbounds/{maxcliquesmedium,maxcliquesexhaustive}` to limit the number of cliques relative to the
  number of binary variable for performing clique table analysis
- `separating/maxincrounds`
- `separating/maxlocalbounddist`, `separating/maxcoefratio` and `separating/intsupportfac`

### Data structures

- new type `SCIP_Shortbool` (equal to uint8_t) for storing Boolean values in a more compact manner
- new disjoint set data structure `SCIP_DISJOINTSET` to incrementally update connectedness information for a graph on nodes {0,...,n-1}
- new red black tree data structure defined in `src/scip/rbtree.{c,h}`
- new object `SCIP_LINCONSSTATS`, see type_cons.h, to work with linear constraint classification through the C API
- added new type `SCIP_TABLE` together with callbacks to output SCIP statistics

Unit tests
----------

- added several tests for the LP interface
- added tests that cover nonempty linear constraint classification types
- added tests for the double double arithmetic, the new red black tree data structure, the nlpi, obbt, interval arithmetics,
  symmetry computation, objective function changes in probing, computing envelopes of bilinear function, relaxation enforcement

Build system
------------

- added interface to the NLP solver WORHP; set `WORHP=true` in order to link to WORHP
- added interface to the NLP solver FilterSQP; set `FILTERSQP=true` in order to link to FilterSQP

### Cmake

- added support for sanitizers in debug mode and options SANITIZE_ADDRESS, SANITIZE_MEMORY, SANITIZE_UNDEFINED, SANITIZE_THREAD
- added option SYM to specify which graph automorphism package (bliss, none) should be used, if available
- disable non-standard compliant floating point optimizations in combination with intel compilers
- improve Visual Studio compilation
- only accept IPOPT version 3.12.0 or higher
- preserve correct rpath in library (e.g. path to libipopt) when installing

### Makefile

- new flag `DEBUGSOL={true,false}` to enable checks against a user given debug solution
- added flag SYM to specify which graph automorphism package (bliss, none) should be used
- default value for ZIMPL in the Makefile is now `false`

Fixed bugs
----------

- fix wrong statistic display of diving leaf solutions
- fixed order of SCIPcalcCliquePartition() in corner case where no cliques are available
- fix treatment of infinite lower bound in proximity objective cutoff
- fixed minor issue in expression graph simplification

- Separator:
  - fix linear knapsack relaxation during separation if a binary variable does not have a solution value in [0,1].
  - fixed potential ressource leaks in SCIPsolveLinearProb(), expr.c, sepa_eccuts, cons_cumulative.c, cons_nonlinear.c
  - fixed bug in cons_orbitope.c, where wrong terminating index in separation of SCIs was used
  - fixed wrong mapping of permuted basis indices in gomory separator
  - fixed integer objective separator for objective scales < 1

- Presolver:
  - fixed numerical issues in boundshift presolver when aggregating integer variables
  - fixed aggregation of variables in boundshift presolver that contain large variable bounds

- Heuristic:
  - fixed bug in feasibility pump heuristic when switching on the `usefp20` parameter
  - fixed handling of LOOSE variables in locks heuristic
  - fixed creation of conflicts in clique heuristic for incomplete LPs

- Constraints:
  - fixed bug in mps reader. Reader now prints `OBJSENSE` section and tries to generate unique names of constraints
  - fixed upgrade to a varbound constraint if abspower constraint contains a multi-aggregated variable
  - fixed several bugs related to hashing of constraints/rows in cutpool.c and cons_linear.c
  - fixed registration of almost fixed nonlinear variables in abspower constraints

- Propagator:
  - fixed releasing of variables in the genvbounds propagator in case the problem could be solved during presolving of a restart
  - fixed numerical issues in bound widening of variable bound constraint handler and vbound propagator during conflict analysis

@page RN40 Release notes for SCIP 4.0

@section RN401 SCIP 4.0.1
*************************

Features
--------

- added parsing functionality to cardinality constraint handler for CIP format
- allow to relax objective limit in reoptimization in presolved stage
- suppress excessive printing about numerical troubles in LP on default verblevel (high)

Performance improvements
------------------------

- only accept passed improving solutions in heur_indicator
- add and use RESTRICT macro for some pointers
- sorting of parents and children for some expression types is now independent of memory layout

- Constraints:
  - widened a bottleneck in simplifying long signomial sums in a nonlinear constraint
  - unified and extended code that improves numerics of cuts generated by nonlinear constraint handlers

- Separation:
  - stop separation in cons_indicator after maxsepanonviolated many non violated separated cuts
  - improve choice of variable to enter support in separation of cons_indicator

Interface changes
-----------------

### New API functions

- SCIPvalidateSolve() to compare solving result with an external primal and dual reference value
- SCIPisObjChangedProbing() to check whether the objective function has changed during probing mode
- SCIPgetDualSolVal() to get the dual solution value of a constraint
- SCIPisLPPrimalReliable() and SCIPisLPDualReliable() to check whether the current primal / dual LP solution
  were successfully checked for feasibility

### Command line interface

- New option in the interactive shell to validate the solution against an external primal and dual reference value
- added command line option `-o` and command `validatesolve` in interactive shell
  to validate the solution against an external primal and dual reference value.

### Interfaces to external software

- Updated and new interfaces to Mosek 8.1, GAMS and Gurobi
- new LP interface to Glop (Google OR tools); CMake only

### Changed parameters

- renamed parameter `heuristics/completesol/maxunkownrate` to `heuristics/completesol/maxunknownrate`

Testing
-------

- add options to make test target (see Makefile section)

Build system
------------

### Cmake

- New CMake build system alongside the usual Makefile setup

### Makefile

- added make options for specifying EXECUTABLE and OUTPUTDIR variables for the make test target

Fixed bugs
----------

- fixed unintended behavior of interrupt signal handler inside SCIP copies
- fixed uninitialized values in SCIP's digraph data structure after calling SCIPdigraphResize()
- fixed issue related to SCIPcreateFiniteSolCopy() not being able to remove all infinite fixings
- fixed issue in SCIPcopyLimits() w.r.t. soft time limit
- fixed bug in dynamic resizing of hashtables and hashmaps
- added workaround for bug in primal simplex of cplex 12.7.1.0 occuring when attempting to solve LPs without rows without presolving
- fixed bug in binpacking example that might have led to doing the same branching several times
- fixed memory issue in binpacking example
- in GAMS writer, forbid also various parenthesis characters in gams symbol names
- added missing definition of `SCIP_UNUSED` in memory.h if def.h is not included
- treat reopt bugs: Avoid numerical problems with changing objective; fix check for changed objective
- fixed reading issue in mps reader: integer variables fixed to 0 or 1 are treated as binaries now,
  allowing to use them as indicator variables
- afternode heuristics are now called even if the node limit was reached and the solving process will be stopped
  after the current node
- fixed bug when activating probing mode with a non-empty separation storage

- LP interfaces:
  - fixed guard against using old Gurobi versions in lpi_grb.c: Gurobi 7.5 was not permitted
  - fixed wrong handling of unboundedness status in lpi_grb.c
  - fixed wrong handling of row basis status in lpi_grb.c

- Propagator:
  - fixed bug in shift and propagate--variable information with a negation transformation is correctly reset after backtracking
  - fixed bug in genvbounds propagator when applying a restart after the root node

- Constraints:
  - fixed bug in varbound coefficient tightening: if a varbound constraint only contained one variable afterwards,
    it may have been deleted without applying the induced bound, if the change was too small, this is now forced
  - fixed potential wrong locks update after a varbound constraint became redundant in coefficient tightening
  - fixed potentially wrong cleanup of fixed variables in nonlinear constraint handler
  - fixed memory leak in OSiL reader when using SOS constraints

- Solution:
  - improved handling of infinite values in a primal solution in quadratic and nonlinear constraints
  - fixed bug in computing violation and cut for certain nonlinear constraints when LP solution is slightly out of bounds
  - fixed debug solution check that appeared in probing mode when the objective function has changed
  - relaxed a too strong assert concerning solutions close to the objective limit

@section RN400 SCIP 4.0.0
*************************

Features
--------

- Introduced support for partial or infeasible user solutions, which SCIP tries to complete/repair heuristically
- implemented linear time methods for (weighted) median selection for joint arrays of various types
- added adaptive solving behavior of SCIP based on solving phases and heuristic transitions, if enabled via `solvingphases/enabled`
- can now solve relaxations within probing
- in case of multiple relaxators the best solution is saved instead of the last one
- added write callback for reader_bnd
- added possibility to use a reference value for advanced analysis of the tree search. If a finite reference value
  (an objective value in original objective space) is passed via misc/referencevalue, SCIP keeps track of the
  number of nodes exceeding the reference value and the number of early backtracks -- path switches in the tree when
  a child node with lower bound smaller than the reference value was available.
- added reading capabilities for partial solutions with extension *.mst
- new global shift off all random seeds (randomization/randomseedshift) and unification of all existing random seeds
- use new macros SCIPdebugMsg(), SCIPsetDebugMsg(), SCIPstatDebugMsg() at all places where it makes sense
- new random number generator in pub_misc.h
- add check whether variables have been released when freeing SCIP
- a print callback can now be specified for user expressions

- LP Solutions:
  - will now enforce relaxation solution instead of lp or pseudosolution if lowerbound is better and the whole lp is included in the relaxation
  - new feature solution polishing to improve integrality of LP solutions

- Constraints:
  - new constraint handler for cardinality constraints
  - added interval-evaluation of sine and cosine
  - allow to create constraints of constraint handlers that don't need constraints
  - New constraint handlers cardinality and components

- Conflicts:
  - implement a storage for conflicts to have more control over active conflicts
  - Improved conflict analysis through central conflict pool and dual ray analysis for primal infeasible LPs; can now analyze dual
    unbounded rays of primal infeasible LPs

- Presolving:
  - New presolvers that disaggregate SOC constraints and reformulate QP's by adding KKT conditions
  - new presolving step for variables contained in a single quadratic constraint with proper square coefficients
  - add new presolving step to disaggregate second order cone constraints
  - new presolving method presol_qpkktref to add the KKT conditions of a QP
  - implemented and extended stuffing presolving in linear constraint handler
  - new components constraint handler which replaces the components presolver; it searches for independent subproblems
    and solves small ones as sub-SCIPs during presolve, larger ones are solved alternatingly during the main solving process
  - new presolving timing FINAL: presolving methods with this timing are only called once after all other presolvers with timings
    FAST, MEDIUM and EXHAUSTIVE are finished; during this timing only reductions are allowed that are self-contained, e.g.,
    fixing all variables and deleting all constraints of an independent component; note that reductions found in this timing
    do not trigger a new presolving round

- Separation and Cuts:
  - can now separate perspective cuts for indicator constraints
  - add sepa_convexproj, a separator which projects onto convex relaxation and build gradient cuts at the projection
  - add sepa_gauge, a separator which computes an interior point of a convex relaxation and performs a binary search in the segment joining
    the interior point and the point to separate until it finds a point in the boundary of the feasible region where to build a gradient cut
  - changed handling of coupling constraints in cons_indicator; the cuts will not be added to the pool, but are separated by default
  - concurrent solving mode that allows to run multiple SCIP instances, that share solutions and global variable bounds, in parallel
  - Revised pseudo random number generation and introduced central random seed for all plugins

- Heuristics:
  - new Graph induced neighborhood search (GINS) primal heuristic that uses neighborhoods
    based on distances in the variable constraint connectivity graph.
    In addition, the heuristic supports a rolling horizon-like procedure to solve auxiliary problems
    for neighborhoods with increasing distance from the starting neighborhood.
  - new primal heuristic LP face that tries to find an integer solution inside the optimal LP face.
  - new heuristic that tries to complete partial solutions
  - the subnlp heuristic now gives ownership of a found solution to the heuristic that constructed the starting point, if any;
    as a consequence, MIP heuristics may now be shown more frequently for having found a solution when solving MINLPs, even
    though the solutions required an additional NLP solve

- Propagator:
  - add prop_nlobbt, a nonlinear optimization-based bound propagator solving two convex NLP relaxations for each variable
  - nodes can now be postponed; currently, this can only be triggered by BEFORELP propagation callbacks

- Statistic:
  + Extended statistic output displayable via the interactive shell
  + new statistic computed: `Root LP Estimate` that shows the root LP best-estimate with every pseudo-cost update
  + added leaf statistics about LP objective limit|feasible|infeasible leaves to the statistics output and
    to the callable library: SCIPgetNObjlimLeaves(), SCIPgetNFeasibleLeaves(), SCIPgetNInfeasibleLeaves()
  + next to the number of found solution, also the number of new best solutions is now printed for each heuristic
    (and relaxation solutions) in the statistics in the `Primal Heuristic` section.

Performance improvements
------------------------

- Extended the presolving timings by an additional timing FINAL for self-contained reductions
- Randomized tie-breaking in different parts of the code to reduce performance variability
- use connectedness information of the clique table to speed up the clique partitioning algorithm
- knapsack approximation algorithms use linear-time weighted median selection instead of sorting
- improved greedy solution in SCIPsolveKnapsackApproximatelyLT() for the flow cover separation
- reduce performance variability by using random numbers as tie-breaker for external branching candidates

- Heuristics:
  - adjusted most Large Neighborhood Search heuristics such that they collect their variable fixings first in an array,
    and only create and populate a sub-SCIP if enough variables will be fixed.
  - reduce performance variability by using a small perturbation in the undercover heuristic
  - 1-opt heuristic can now be repeatedly executed as long as new incumbents are found

- Constraints:
  - Improved and extended stuffing inside of linear constraint handler
  - Changed handling of coupling constraints in cons_indicator
  - SCIP supports constraint compression for problem copies; constraint compression denotes the immediate
    removal of fixed variables from constraint data at creation time to reduce memory requirements.

- Propagation:
  - rewrote the propagate-and-cut-and-price loop so that successful propagations with DURINGLPLOOP timing, bound changes found by separation,
    and new primal solutions now trigger a new round of node solving, starting with propagation; improved tuning of propagation and heuristic timings
  - tuned propagation methods of several constraint handlers
  - make more use of SCIPmarkConsPropagate() to mark constraints for propagation and improved the internal handling of marked constraints
  - improve propagation of absolute-value expression in the case that the sign of the argument is fixed

Interface changes
-----------------

### New and changed callbacks

- Concurrent SCIP:
  - extended interface to support concurrent solving mode

- Constraint Handlers:
  - new optional callback `CONSENFORELAX` to enforce a relaxation solution, see \ref CONS
  - `CONSINITLP` callback now has a new parameter `infeasible`, which is a pointer to store whether infeasibility
    was detected while building the initial LP relaxation

### Deleted and changed API methods

- setting a parameter to a non-valid value now produces an error message instead of a warning
- bound reader uses angle bracket around variable names
- the parameters of SCIPlpiChgObj(), SCIPlpiSetBase(), SCIPlpiSetState(), SCIPlpiSetNorms() have been declared as const
- SCIPapplyHeurSubNlp() can now return the solution found by the sub-NLP heuristic

- Random:
  - methods SCIPrandomGetInt() substitutes SCIPgetRandomInt() (marked to be deprecated)
  - methods SCIPrandomGetReal() substitutes SCIPgetRandomReal() (marked to be deprecated)
  - methods SCIPrandomPermuteArray() substitutes SCIPpermuteRandomArray() (marked to be deprecated)
  - methods SCIPrandomPermuteIntArray() substitutes SCIPpermuteRandomIntArray() (marked to be deprecated)
  - method SCIPrandomGetSubset() substitutes SCIPgetRandomSubset() (marked to be deprecated)

- Conflict Analysis:
  - added parameters `conftype` and `iscutoffinvolved` to SCIPinitConflictAnalysis()
    that indicate the type of the conflict and whether the current cutoff bound is used or not

- Constraint Handlers:
  - added parameter `infeasible` to SCIPinitlpCons()

- Copying:
  - added parameters `fixedvars`, `fixedvals`, `nfixedvars` to SCIPcopyVars()
  - added parameters `fixedvars`, `fixedvals`, `nfixedvars` to SCIPcopyOrigVars()
  - renamed parameter `success` to `valid` in SCIPgetConsCopy()

- Hashmap and Hashtable:
  - removed function SCIPcalcHashtableSize() since not required anymore for `SCIP_HASHTABLE` and `SCIP_HASHMAP`
  - based on the initial size `SCIP_HASHTABLE` and `SCIP_HASHMAP` choose an appropriate size internally to allow insertion of that
    many elements without resizing
  - `SCIP_MULTIHASH` behaves like the old `SCIP_HASHTABLE` and SCIPcalcMultihashSize() should be used as replacement for
    SCIPcalcHashtableSize()

- Nonlinear Relaxation:
  - added parameter `curvature` to SCIPcreateNlRow()

- Parameters:
  - the following new methods return a bool indicating whether the given value is valid for the parameter instead of printing a warning
    message and returning an error code if the value is invalid
    - renamed method SCIPcheckBoolParam() to SCIPisBoolParamValid()
    - renamed method SCIPcheckLongintParam() to SCIPisLongintParamValid()
    - renamed method SCIPcheckCharParam() to SCIPisCharParamValid()
    - renamed method SCIPcheckStringParam() to SCIPisStringParamValid()
    - renamed method SCIPcheckRealParam() to SCIPisRealParamValid()
  - in param.c/h: the new methods return a bool whether the given value is valid for the parameter instead of printing a warning message
    and returning an error code if the value is invalid
    - rename SCIPparamCheckBool() to SCIPparamIsValidBool()
    - rename SCIPparamCheckString() to SCIPparamIsValidString()
    - rename SCIPparamCheckChar() to SCIPparamIsValidChar()
    - rename SCIPparamCheckLongint() to SCIPparamIsValidLongint()

- Primal Heuristics:
  - added parameter `initialseed` to SCIPcreateDiveset()
  - introduced new type `SCIP_HEURTIMING` for primal heuristic timing masks
  - changed type of parameter `timingmask` from unsigned int to `SCIP_HEURTIMING` in SCIPincludeHeur(), SCIPincludeHeurBasic()

- Relaxators:
  - new parameter `includeslp` for SCIPincludeRelax() and SCIPincludeRelaxBasic()
    to indicate whether relaxation includes all linear rows and can be enforced

- Reoptimization:
  - rename method SCIPgetReopSolsRun() to SCIPgetReoptSolsRun()

- Solutions:
  - added parameter `completely` to SCIPtrySol(), SCIPtrySolFree(), SCIPcheckSol() to check all constraints when
    printing violations

- Variables:
  - removed SCIPvarGetLbAtIndex() and added SCIPgetVarLbAtIndex()
  - removed SCIPvarGetUbAtIndex() and added SCIPgetVarUbAtIndex()
  - removed SCIPVarGetBdAtIndex() and added SCIPgetVarBdAtIndex()
  - removed SCIPvarWasFixedAtIndex() and added SCIPgetVarWasFixedAtIndex()
  - Removed method SCIPvarGetNBinImpls()

### New API functions

- added functions for concurrent solving mode (see concurrent.h, concsolver.h)
- SCIPcreateNlpiProb(), SCIPupdateNlpiProb() and SCIPaddNlpiProbRows() to create and update a nonlinear relaxation
- SCIPgetNObjlimLeaves(), SCIPgetNFeasibleLeaves(), SCIPgetNInfeasibleLeaves() for statistics output
  about LP objective leaves
- SCIPcheckCopyLimits() which can be used to check that enough time and memory is left to run a sub-SCIP after
  subtracting time and memory used by the main-SCIP and SCIPcopyLimits() which copies these limits accordingly and disables
  all other limits (need to be set by the plugin, if needed)
- SCIPcopyLargeNeighborhoodSearch() in heuristics.h that supports compressed copying and two kinds of problem copy: the MIP-relaxation or
  a 1-1 problem copy (by copying the constraints and not the LP relaxation)
- SCIPsolveProbingRelax() to solve a relaxation within probing
- SCIPgetLastStrongbranchingLPSolstat() to query the LP statuses after strong branching on a variable
- SCIPinitializeRandomSeed()
- SCIPswapReals() to swap two real values
- SCIPgetNNZs() to get the number of active non-zeros in the transformed/presolved problem

- Debug Messages:
  - SCIPprintDebugMessage(), SCIPsetPrintDebugMessage(), SCIPstatPrintDebugMessage() that output debug messages and also print the
    subscip depth; the first two output via the message handler; also added macros SCIPdebugMsg(), SCIPsetDebugMsg(), SCIPstatDebugMsg()
  - SCIPdebugMsgPrint()/SCIPsetDebugMsgPrint() that output a message without `[debug]` prefix via the message handler (compare SCIPdebugPrintf())

- Solution:
  - SCIPisDualSolAvailable() to query the dual solution availability
  - SCIPlpiSetIntegralityInformation() to improve SoPlex' solution polishing

- Constraints:
  - library methods SCIPcopyConsCompression(), SCIPcopyOrigConsCompression() that accept an array of variables that are immediately
    fixed in the copy. Alternatively, local instead of global bounds can be used for compression.
  - library methods SCIPenableConsCompression(), SCIPisConsCompressionEnabled(), SCIPcopyConsCompression(), SCIPcopyOrigConsCompression()
  - SCIPgetIntVarXor() to access integer variable of XOR constraints
  - SCIPcreateConsCardinality() to create a cardinality constraint
  - SCIPcreateConsBasicCardinality() to create a basic cardinality constraint
  - SCIPchgCardvalCardinality() to changes cardinality value of cardinality constraint (i.e., right hand side of cardinality constraint)
  - SCIPaddVarCardinality() to add a variable to a cardinality constraint
  - SCIPappendVarCardinality() to append a variable to a cardinality constraint
  - SCIPgetNVarsCardinality() to get the number of variables in a cardinality constraint
  - SCIPgetVarsCardinality() to get the array of variables in a cardinality constraint
  - SCIPgetCardvalCardinality() to get the cardinality value of a cardinality constraint (i.e., right hand side of cardinality constraint)
  - SCIPgetWeightsCardinality() to get the array of weights of a cardinality constraint
  - SCIPgetLinvarMay{Decrease,Increase}Quadratic() to get index of a variable in linear term of quadratic constraint that may be decreased
    without making any other constraint infeasible

- Parameters:
  - add SCIPparamIsValidInt() and SCIPparamIsValidReal() to param.c/h
  - add missing functions SCIPisIntParamValid() and SCIPisRealParamValid() to scip.c/h

### Command line interface

- new command line parameter `-v` to print detailed build options

### Interfaces to external software

- Interfaces for Python and Java are, among others, now available via http://www.github.com/scip-interfaces
- Revised documentation of the SCIP C-API to group methods more comprehensively by topics
- dropped support for Ipopt < 3.11
- Additional I/O-functionalities for debugging and logging in SCIP and in the AMPL interface
- updated CppAD to 20160000
- for users of the ampl interface, the display/logfile option has been added to set the name of a
  file to write the SCIP log to (additionally to stdout)

- LP Interfaces:
  - SCIP uses the lpi_spx2 interface by default
  - Improved Gurobi interface that can handle ranged rows (requires Gurobi >= 7.0.2)
  - the CPLEX LPI now also compiles with CPLEX 12.7.0.0

### Changed parameters

- setting a value for a fixed parameter will no longer return with an error, if the new value equals the one to which the parameter is fixed
- changed value of parameter `separating/clique/cliquedensity` to 0.0 such that the separator always constructs a dense clique table
  which proved to be faster on the benchmarks MMM and stableset.
- parameters `misc/permutationseed`, `misc/permuteconss` and `misc/permutevars` changed to `randomization/permutationseed`,
  `randomization/permuteconss` and `randomization/permutevars`
- parameters `conflict/useinflp` and `conflict/useboundlp` are now of type char (before bool)
- all parameters of the components presolver (starting with `presolving/components/`) are now parameters of the components
  constraint handler (starting with `constraints/components/`)

### New parameters

- class randomization
- `branching/sumadjustweight` to adjust branching scores by adding a sum epsilon in order to keep score differences
  near zero, which are otherwise completely disregarded (they are adjusted to at least sum epsilon)
- `concurrent/* ` and `parallel/* ` for configuring the concurrent solving mode
- `constraints/cardinality/branchbalanced` to decide whether to use a balanced branching scheme in the enforcing of cardinality
  constraints
- `constraints/cardinality/balanceddepth` to set the maximal depth until balanced branching is turned off
- `constraints/cardinality/balancedcutoff` to determine that balanced branching is only used if the branching cut off value
  w.r.t. the current LP solution is greater than a given value
- `constraints/indicator/sepaperspective` to turn on separation of perspective cuts for indicator constraints
- `constraints/indicator/sepapersplocal` to decide whether local cuts can be used for perspective cuts for indicator constraints
- `constraints/quadratic/projectedcuts` to enable convex quadratics to generate gradients cuts at the
  projection of the point onto the region described by the constraint, which is supporting
- `lp/solutionpolishing` to enable LP polishing only at the root LP or always
- `misc/referencevalue` to pass a reference value for further analysis of the tree search, see also in `features`
- `presolving/qpkktref/addkktbinary` to allow the presence of binary variables for the KKT update
- `presolving/qpkktref/updatequadbounded` to add the KKT conditions to QPs only if all variables are bounded
- `presolving/qpkktref/updatequadindef` to add the KKT conditions to QPs only if the quadratic matrix is indefinite
- `randomization/lpseed` to set the initial seed of the LP solver
- `solvingphases/enabled` to activate adaptive behavior during the solution process; several further parameters
  in the solvingphases-section to control how to switch the parameters and whether a restart should be performed between the phases.

### Data structures

- new `SCIP_REGRESSION` data structure in pub_misc.h to incrementally compute a best-fit line through pairs of observations
- add maximum branch-and-bound tree depth constant `SCIP_MAXTREEDEPTH` (replaces SCIPgetDepthLimit() and SCIPtreeGetDepthLimit())
- new files heuristics.c/heuristics.h to collect methods that are frequently used by heuristics
- merged dive.c/pub_dive.h with heuristics.c/heuristics.h, removed dive.c/pub_dive.h
- separated header pub_misc.h from repeated methods for sorting and (weighted) median selection;
  those are also available in separate headers pub_misc_sort.h
  and pub_misc_select.h, but included into pub_misc.h

Unit tests
----------

- New unit testing system built on the Criterion framework

Build system
------------

### Makefile

- All makefiles in `examples/` and `applications/` have been updated.
- `make.project` defines a variable `SCIP_VERSION` containing the SCIP version number
- revise sub-makefiles for MSVC on MinGW
- make shared libraries aware of their dependencies
- sub-makefile for CrayXC systems added

- Places:
  - All objective files are now placed in `obj/static` or `obj/shared`, depending on `SHARED=false` or `SHARED=true`, respectively.
  - All internal and external libraries are placed in `lib/static` and `lib/shared`, the include files are in `lib/include`.
  - The binaries now contain an rpath to the SCIP directory, such that shared libraries are found.

- Linking:
  - link binary to shared libs when compiling with `SHARED=true`
  - External projects (including make.project) can use the makefile variable LINKCXXSCIPALL or LINKCCSCIPALL to link all SCIP libraries.
  - Building with `SHARED=true` automatically generates the combined library libscipsolver.so for easier linking

- Targets:
  - Running `make help` lists all makefile options.
  - `make install` copies now all header files
  - new target `dll` to build Windows dlls with MSVC
  - rename `dll` target to `windowslib`

Fixed bugs
----------

- fixed bug in event system: bound change events of the new focus node must be processed, even if the bound
  is the same as at the last focus node
- avoid numerically unstable (multi-)aggregations
- fixed bug in XML reader concerning comments
- the AMPL interface now writes a solve status (solve_result_num) into the .sol file
- in the cmpres.awk (allcmpres.sh) output, the counts in the time column are now with respect to the
  whole set of processed instances (as with fail and solv), while before it was with respect to the
  set of instances where no solver failed (eval set); thus, now proc = fail + time + solv.
- writing of solutions or parameters to a file now works also with the message handler set to quiet
- ignore lower and upper bound tightenigs beyond +/-infinity during solving
- time limit of SCIP-infinity is converted to LPI-infinity when setting it
- fix LP activity of a row that has been modified

- Propagation:
  - fixed possible segmentation fault in genvbounds propagator
  - fixed bug with sorting of propagators in presolving: the order can be changed by calling probing; thus, there is a copy of the
    propagators, which is sorted by presolving priority
  - added missing capturing and releasing mechanism in genvbounds propagator
  - fix wrong propagation of product expressions

- Constraints:
  - fixed wrong representation of SOC constraints in NLP
  - fixed a few issues within redundant constraint detection of (specialized) linear constraint handlers
  - fixed issue in reader_opb concerning writing of fixed variables contained in no constraints

- Memory:
  - fixed memory bug in `SCIP_DIGRAPH`
  - improved counting of memory consumption by using more block memory and counting all allocated memory
  - fix memory leaks in TSP example
  - return `SCIP_ERROR` when a memory exception is caught in SoPlex (was `SCIP_LPERROR`)
  - fixed memory leak in OSiL reader

- Objective:
  - fixed bug while changing the objective value of an original value after transforming the problem
  - fixed bug with solutions from previous runs not satisfying an objective limit
  - SCIPisObjIntegral() now works correctly in `SCIP_STAGE_PROBLEM`

- Heuristics:
  - fixed two bugs in heur_indicator: use improvesols parameter now and update pointer to indicator constraint handler
  - fix wrong NLP representation of logic-or constraints in the dual value heuristic
  - correct handling of implicit integer variables with fractional solution value in simplerounding heuristic
  - fixed bug in heur_octane with uninitialized ray direction

@page RN32 Release notes for SCIP 3.2

@section RN321 SCIP 3.2.1
*************************

Features
--------

- new `force` parameter in (root)redcost propagator to run the propagator also with active pricers

Performance improvements
------------------------

- do not transfer solutions to original space, if SCIP is being freed
- modified implication graph analysis of SOS1 constraint handler; a new component allows to deduce zero fixings of variables
- made SOS1 constraint handler specific diving selection rule faster for the case that the SOS1 constraints do not overlap
- improved disjunctive cuts by the `monoidal cut strengthening` procedure of Balas and Jeroslow

Examples and applications
-------------------------

- several improvements of SCIP-Jack (STP application): extended presolving for STP variants, STP-specific branching
  rule, dual heuristic to generate initial LP relaxation
  SCIP-Jack is now competitive with problem specific state-of-the-art solvers on several well-known STP variants,
  e.g., the (rooted) prize-collecting Steiner tree problem.
- MultiObjective application renamed to PolySCIP; several improvements: better command line argument processing,
  overhaul of much of the source code, installation via CMake

Interface changes
-----------------

- made debug solution functionality thread safe (see debug.h for further information)

### Deleted and changed API methods

- add SCIPcomputeHyperplaneThreePoints() to compute a hyperplane containing three given 3-dimensional points
- SCIPsolveLinearProb() now uses a 1-dimensional matrix representation

### Command line interface

- added interactive shell command `display finitesolution` to print solution with infinite fixings removed,
  added reference to that method to `display solution` output if there are infinite fixings
- new interactive shell command `write history` to write the command line history (only when compiled with Readline)

### Interfaces to external software

- significantly improved Python interface to support user callbacks as well as linear and quadratic expressions

### New parameters

- `constraints/sos1/branchingrule` to decide whether to use neighborhood, bipartite, or SOS1 branching (this parameter
  replaces the old parameters `constraints/sos1/neighbranch`, `constraints/sos1/bipbranch`, and `constraints/sos1/sos1branch`)
- `constraints/sos1/depthimplanalysis` to limit the number of recursive calls of implication graph analysis
- `constraints/sos1/perfimplanalysis` to perform an implication graph analysis to deduce variable fixings and
  additional SOS1 constraints (this parameter replaces the old parameter `constraints/sos1/updateconflpresol`)
- `misc/transsolorig` for transfering transformed solutions to the original space (default: true)
- `propagating/rootredcost/onlybinary` to propagate root reduced costs of binary variables only

### Data structures

- renamed MIP matrix structure to `SCIP_MATRIX`
- changed the numeric values for `PRESOLTIMING` flags

Build system
------------

### Makefile

- new target `dll` to build Windows dlls with MSVC
- add new compiling flag OPENSOURCE to allow/forbid the usage of third party software

Fixed bugs
----------

- fixed wrong objective sense when copying the original problem
- fixed a bug in merge step of cliques during clean up phase; method did not correctly handle infeasibility in the case of multiple
  variable-negation pairs
- fixed a previously untreated case in the linear cons simplification where coefficients only differ by slightly more than an epsilon
- fixed bug in parsing emphasis parameters which formerly led to completely wrong results
- fixed bug in the computation of the Wilcoxon test
- do not use the relative and absolute gap limit if no primal solution has been found so far
- fixed bug in conflict.c with wrong reset of bounds used
- fixed bug with transferring solutions to new runs (need to recompute objective before checking)
- fixed issue with infinite values when checking cuts for redundancy
- fixed library problems on Windows operating systems

- Variables:
  - fixed wrong check when computing cuts for factorable quadratic functions bound tightening of a single variable
  - fixed wrong handling of loose variables in OBBT
  - fixed freeing of hash for binary variables
  - fixed bug during the computation of branching points for continuous variables which are almost fixed to +/- SCIPinfinity()
  - treated the case of integer variables as intermediate variables in the process of obtaining the active variable for a
    given binary variable

- LP:
  - fixed a bug in dive.c that occurred when lpsolvefreq was set to 1; after a cutoff, the solution values of the
    linked LP solution might have become invalid
  - do not analyse an infeasible LP for conflicts during diving mode when LHS/RHS of rows were changed
  - use LPi infinity when reverting bound changes in conflict analysis

- Heuristics:
  - fixed bug in heur_simplerounding in connection with relaxators
  - fixed bug in feaspump heuristic where last solution candidates were not updated correctly
  - fixed bug with infinite shift values in heur_shifting
  - fixed bug in shiftandpropagate heuristic: the heuristic did not correctly handle intermediate, global bound changes of the selected variable
    after its tentative fixing led to a cutoff.

- Propagator:
  - (root) reduced cost propagators are not run anymore when doing branch-and-price,
    since they may install upper bounds on variables which might interfere with the
    pricing (they may be enabled again by their force parameters)
  - fixed too hard assertion in pseudoobj propagator
  - fixed a bug in shiftandpropagate where column positions after sorting are now correctly linked to their variables after sorting
  - fixed potential memory leak in genvbound propagator

- Presolving:
  - fixed inconsistency in knapsack constraint handler data during presolving
  - fixed some problem with reoptimization when the problems are infeasible or have been solved in presolving
  - fixed endless loop in knapsack constraint handler when continuous variables change their types to binary during presolving
  - squares of binary variables might not have been replaced by the binary variable itself in presolve,
    if the variable was originally general integer and only became binary during presolve (due to bound tightening)
  - fixed bug in dive.c avoiding a check of constraints in the presence of indicator constraints

- Constraints:
  - fixed numerical problems in computation of cuts for bivariate functions in quadratic constraint handler
  - fixed bug in quadratic constraint handler when computing lifted-tangent inequalities
  - fixed bug in nonlinear constraint handler when replacing a violated nonlinear constraint leads to an infinite
  - fixed bug in SOS1 constraint handler with inconsistent data structure after restart
  - fixed wrong handling of negated variables in bound tightening procedure of SOS1 constraint handler
  - fixed bug in simple fixing heuristic of SOS1 constraint handler
  - fixed two bugs in pseudoboolean constraint handler with wrong sorting of and constraints
  - fixed issue: constraints being parallel to objective function (after restart) sometimes led to wrongly stating infeasible
  - fixed bug during coefficient tightening in varbound constraint handler
  - handle cutoffs in cons_indicator detected by infeasible inequalities
  - fixed late change of type of slack variables in cons_indicator, if the bounds are not integral
  - fixed	initsol and exitsol of cons_indicator, if problem has already been solved
  - fixed bug in cons_indicator with changing type of slackvariable

@section RN320 SCIP 3.2.0
*************************

Features
--------

- added reoptimization feature for optimization problems with changed objective function or tighter feasible region
- the original problem can now be permuted directly after reading (if `misc/permutationseed` has value >= 0)
- added methods to compute strongly connected components with Tarjan's Algorithm
- added method to propagate implications of SOS1 variables
- convex quadratic contraints can now generate gradient cuts which are supporting to the feasible region
- SoPlex interface can now (re)store dual steepest edge weights
- extended expression parsing to support power, realpower and signpower operators; started support for user-defined operators
  in expression trees/graphs
- possibility to set a soft time limit which becomes active only after the first primal solution was found
- added matrix module for getting access to the internal mixed inter linear problem matrix
- better handling of large values returned by the LP solver
- added more checks to SCIP{alloc,realloc,duplicate}BufferArray() to handle overflows properly
- new plugin for reoptimizing a sequence of optimization problem that differ in the objective function, e.g., sequences arising from
  column generation
- new plugin `compr` for rearranging the search tree, currently this only works on the reoptimization tree
- moved assertions in comparison methods from scip.c to set.c

- Constraints:
  - we can now upgrade quadratic constraints with one bilinear term to SOC constraints
  - we can also upgrade general quadratic constraints with a single negative eigenvalue to SOC constraints

- Branching:
  - tighter reliability notions introduced for reliability branching, based on pseudo-cost relative errors
    and comparing candidates with the best pseudo-candidate using a 2-sample student-T test. These methods
    are used in disjunction with the existing reliability notion that uses a fixed number as reliability
    threshold for every variable before turning off strong-branching. This means, the classical method
    must be turned off by setting parameters minreliable and maxreliable to 0. The behavior is
    controlled through several parameters.
  - new distribution branching rule to base decisions on row activity (normal) distribution over domain space
  - can now output information for BAK: Branch-and-bound Analysis Kit
  - new score in hybrid reliability pseudocost branching that prefers nonlinear variables when solving MINLPs
  - new branching rule multaggr which allows to branch on general disjunctions defined by fractional multi-aggregated variables
  - new branching rules for SOS1 constraints for branching on a neighborhood or a complete bipartite subgraph of
    the conflict graph. In addition to variable domain fixings, it is sometimes also possible to add complementarity
    constraints to the branching nodes. This results in a nonstatic conflict graph, which may change dynamically
    with every branching node.
  - new branching rule nodereopt to reconstruct the tree after changing the objective function

- Reader:
  - the MPS reader can now read semi-integer variables, they are handled by creating bound disjunction constraints
  - the MPS reader can now handle objective constants given as (the negation of) the RHS of the objective row

- Separation:
  - obbt propagator applies now additional separation and propagation in order to learn stronger and more bound tightenings
  - extended probing mode to allow separation and objective coefficient changes
  - improved separation procedure of SOS1 constraint handler, including bound (clique) cuts and implied bound cuts
  - new disjunctive cut separator for SOS1 constraints
  - new edge-concave cut separator for quadratic constraints

- Presolver:
  - Improved coordination of presolvers. There are three timings for presolvers now, FAST, MEDIUM and EXHAUSTIVE.
    Each presolving callback can specify one or more of these timings in which it will be called later.
    Within a presolving method, the current timing can be checked and the algorithms to be performed selected based on
    the timing. In one presolving round, first all presolving methods with timing FAST are called, sorted by priority.
    If they found enough reductions, a new round is started, otherwise, all presolving methods with timing MEDIUM are
    called. Again, with enough reductions, a new presolving round is started, too few reductions lead to running
    the EXHAUSTIVE presolvers. Similar to the delay concept used before, we are not neccessarily running all EXHAUSTIVE
    presolvers but stop as soon as one of them found enough reductions, starting a new presolving round immediately.
  - new presolving components for SOS1 constraints, including bound tightening and clique extension
  - new presolver tworowbnd for improving variable bounds and detecting redundant constraints added
  - new presolver dualagg for aggregating single up-/downlocked variables by a binary variable added
  - new presolver implfree for aggregating implied free variables added
  - new presolver redvub which can detect redundant variable upper bound constraints added
  - new presolver stuffing for fixing of singleton continuous variables added

- Heuristic:
  - improved clique and variable bound heuristics
  - new heuristic distribution diving that bases its score function on the changes regarding solution density
  - variable histories can be transferred between sub-SCIPs solved by LNS heuristics and the component presolver
    and the main SCIP to reuse this information.
  - new heuristic heur_indicator that tries to make partial solutions with indicator constraints feasible. It also
    tries to improve them (or external solutions) by a one-opt local search.
  - new heuristic (heur_bound) which fixes all integer variables to their lower/upper bounds and solves the remaining LP
  - modified diving heuristics to handle SOS1 constraints
  - new primal heuristic for reoptimization 'ofins': objective function induced neighborhood heuristic
  - new heuristic for reoptimization which constructs solutions based in the changes between the objective function and the optimal
    solution before changing the objective function

- Statistic:
  - extended variable branching statistics in the interactive shell by sample variance of unit gains
  - extended statistic output of interactive shell by more information on diving heuristic behavior

Performance improvements
------------------------

- improved treatment of nonlinearities in hybrid reliability pseudo cost branching
- using sparsity information of the SoPlex LP

- Constraints:
  - improved vartype upgradability from continuous to implicit variables in cons_linear.c, depending on their objective coefficients
  - improved propagation of SOS1 constraint handler using the information from a conflict

- Heuristics:
  - zi rounding heuristic uses buffer data structures, thereby decreasing total memory usage of SCIP
  - adjusted (hard) diving heuristics to solve fewer LPs. LP's are resolved only if a parameter-defined
    percentage of the variable bounds changed through domain propagation or at a predefined frequency.
  - some of the diving heuristics additionally consider indicator variables and SOS1 variables as candidate variables and try to
    make these constraint types feasible before passing a rounded solution to SCIPtrySol()

- Presolving:
  - new presolving/propagation algorithm using the gcd for ranged rows and equations in cons_linear
  - added presolving levels (FAST, MEDIUM and EXHAUSTIVE) to allow better balancing of presolvers

- Separation:
  - improved separation procedure of SOS1 constraint handler
  - improved separation procedure for convex quadratic constraints

Examples and applications
-------------------------

- two new applications for multi-objective optimization (PolySCIP) and the Steiner Tree Problem in Graphs
- new application for solving Steiner tree problems: SCIP-Jack can handle both the classical Steiner tree problem in graphs
  and 10 of its variants

Interface changes
-----------------

### New and changed callbacks

- new callback function `SCIP_DECL_CONSGETDIVEBDCHGS` to provide
  constraint handler method to suggest dive bound changes during the generic diving algorithm, see type_cons.h for details
- new callback `SCIP_DECL_DIVESETGETSCORE` to implement scoring function to guide diving

### Deleted and changed API methods

- avoid potential comparisons of different infinity values by adjusting the LP solution value
- SCIPintervalSign(),  SCIPintervalAbs(), SCIPintervalMax(), SCIPintervalMin(), SCIPexprgraphGetNodePolynomialMonomialCurvature(),
  and SCIPexprgraphTightenNodeBounds() need an infinity value to decide whether an interval is empty or not
- SCIPgetFeasibilityQuadratic() and SCIPgetActivityQuadratic() returns now a `SCIP_RETCODE` and needs an additional `SCIP_Real*` to
  store the result
- methods which support statistical tests in pub_misc.h, SCIPstudentTGetCriticalValue(), SCIPcomputeTwoSampleTTestValue() etc.
- SCIPsolveLinearProb() solves a linear problem of the form Ax=b for a regular square matrix A
- Added parameter `freesubscip` to SCIPapplyProximity()

- Data structures:
  - Renamed method SCIPdigraphGetSuccessorsDatas() to SCIPdigraphGetSuccessorsData()
  - Renamed method SCIPdigraphGetNodeDatas() to SCIPdigraphGetNodeData()
  - Renamed method SCIPdigraphSetNodeDatas() to SCIPdigraphSetNodeData()

- Constraint Handlers:
  - Renamed method SCIPconshdlrGetPropTimingmask() to SCIPconshdlrGetPropTiming()
  - new method SCIPconshdlrSetPropTiming()
  - Removed method SCIPconshdlrIsPresolvingDelayed()
  - Removed method SCIPconshdlrWasPresolvingDelayed()
  - SCIPmakeSOS1sFeasible() based on solution values, fixes variables to zero to turn all SOS1 constraints feasible
  - removed `delay(presol)` parameter from SCIPinclude{Conshdlr,Presol,Prop}() and added `(presol)timing` parameter
  - new parameter `presoltiming` for method SCIPpresolCons()
  - SCIPvarIsSOS1() returns whether some variable is involved in an SOS1 constraint
  - SCIPgetConflictgraphSOS1() gets conflict graph of SOS1 constraints
  - Added parameter `presoltiming` to SCIPpropCumulativeCondition()
  - Removed parameter `delaypos` from SCIPsetConshdlrPresol()
  - Added parameter `presoltiming` to SCIPsetConshdlrPresol()
  - Removed parameter `delaypos` from SCIPincludeConshdlr()
  - Added parameter `presoltiming` to SCIPincludeConshdlr()
  - Added parameter `consgetdivebdchgs` to SCIPincludeConshdlr() to provide a divebdchg-callback for the constraint handler
    to include

- Branching Rules:
  - Added parameter `forcestrongbranch` to SCIPselectVarStrongBranching()
  - Added parameter `executebranching` SCIPexecRelpscostBranching()
  - Added parameters `ndomredsdown` and `ndomredsup` to SCIPgetVarStrongbranchWithPropagation()

- LP and Cutting Planes:
  - Added parameters `inds` and `ninds` to SCIPgetLPBInvRow(), SCIPgetLPBInvCol(), SCIPgetLPBInvARow(), SCIPgetLPBInvACol(), and
    SCIPcalcStrongCG()
  - Added parameters `maxweight`, `weightinds`, `nweightinds`, and `rowlensum` to SCIPcalcMIR()

- Variables:
  - SCIPvarGetNodeSOS1() returns node of SOS1 variable in the conflict graph
  - SCIPnodeGetVarSOS1() returns SOS1 variable associated to some given node in the conflict graph
  - Removed method SCIPvarGetNBinImpls()

- Presolving:
  - Removed parameter `delaypos` from SCIPincludePresolBasic()
  - Added parameter `presoltiming` to SCIPincludePresolBasic()
  - Removed parameter `delaypos` from SCIPincludePresol()
  - Added parameter `presoltiming` to SCIPincludePresol()
  - Removed parameters `presoldelay` and `presoltiming` from SCIPincludePresol()
  - Removed parameters `presoldelay` and `presoltiming` from SCIPsetPropPresol()

- Misc:
  - Added parameter `isequation` to SCIPaddClique()
  - Removed parameter `writeimplications` from SCIPwriteCliqueGraph()
  - Removed method SCIPallocBufferSize()
  - Removed method SCIPduplicateBufferSize()
  - Removed method SCIPreallocBufferSize()
  - Removed method SCIPfreeBufferSize()
  - Removed method callback SCIPdialogExecConflictgraph()

### New API functions

- started support for user-defined operators in expression trees/graphs (see SCIPexprCreateUser()),
  interface will likely change again in future SCIP versions
- new methods for mixed inter linear matrix access (see pub_matrix.h) added
- SCIPcomputeArraysIntersection() to compute the set intersection of two ordered arrays
- SCIPcomputeArraysSetminus() to compute the set difference of two ordered arrays
- SCIPcutGetLPActivityQuot() in pub_cutpool.h to get the potion of LP's where this cut was sharp in an optimal basis.
- SCIPpresolGetTiming(), SCIPpresolSetTiming(), SCIP{conshdlr,prop}GetPresolTiming(), and SCIP{conshdlr,prop}SetPresolTiming()
- SCIPdigraphSetNSuccessors() sets the number of successors of some digraph node to a given value

- Diving:
  - SCIPcreateDiveset() to add a diveset to a heuristic. Heuristics may have multiple divesets under different names
  - SCIPperformGenericDivingAlgorithm() that performs diving with periodic LP resolve according to the diveset argument.

- Constraints:
  - new setter function SCIPsetConshdlrGetDiveBdChgs() in scip.h to set dive bound change callback for this constraint handler
  - SCIPaddDiveBoundChange() to add a diving bound change to the diving bound change storage of SCIP together with the information if this is a
    bound change for the preferred direction or not, to be used by constraint handlers inside the getDiveBdChgs-callback
  - SCIPchgCoefLinear() and SCIPdelCoefLinear() to modify linear constraint during problem creation

- Memory:
  - BMSallocClearBlockMemoryArray()/SCIPallocClearBlockMemoryArray() and
    BMSallocClearBufferMemoryArray(), SCIPallocClearBufferArray() to allocate arrays that are initialized to 0
  - SCIPbuffermem() to get buffer memory;

- Sort:
  - added new sorting functions SCIPsortRealRealRealBoolBoolPtr(), SCIPsortDownRealRealRealBoolBoolPtr()
  - added new sorting functions SCIPsortIntIntIntReal(), SCIPsortDownIntIntIntReal(), SCIPsortRealIntInt(), SCIPsortDownRealIntInt()

- Param:
  - SCIPwriteParam() to write a single parameter to a file
  - SCIPcheckParam{Bool,Char,...}() to check whether a parameter value is within the feasible domain

- Quadratic:
  - SCIPchgLhsQuadratic(), SCIPchgRhsQuadratic(), SCIPchgLinearCoefQuadratic(), SCIPchgSquareCoefQuadratic(),
    and SCIPchgBilinCoefQuadratic() to modify quadratic constraints during problem creation
  - SCIPgetFeasibilityQuadratic() and SCIPgetActivityQuadratic() to get the feasibility and activity of a quadratic constraint in a given solution
  - SCIPaddSquareLinearization(), SCIPaddSquareSecant(), SCIPaddBilinLinearization() and SCIPaddBilinMcCormick()
    in cons_quadratic.h to compute linear under- and overestimation for bilinear and quadratic terms

### Command line interface

- extended variable branching statistics and statistic output in the interactive shell (see Statistic section)
- submenu for setting `vbc` settings renamed to `visual`
- at the end of a command line run the best solution can now be output in the orignal space

### Interfaces to external software

- in the AMPL interface, variable and constraint attributes (flags) can now be set via suffixes, where 0 (unset) stands
  for the default, 1 for TRUE and other values for FALSE; see SCIPcreateVar() and SCIPcreateCons() for their meaning;
  for variables, `initial` and `removable` are recognized;
  for constraints, `initial`, `separate`, `enforce`, `check`, `propagate`, `dynamic` and `removable` are recognized
- the AMPL interface now passes an initial guess, if specified, as a solution (that will be checked for feasibility) to SCIP

### Changed parameters

- rowrepswitch set to 2.0, so row representation is activated if LP has at least 2 times more rows than columns
- one can now set emphasis parameters at the beginning of a settings file; it should start with `emphasis:` and
  the contain the emphasis string, e.g., `emphasis: feasibility` or `emphasis: heuristics off`.

- Renamed parameters:
  - `vbc/filename` to `visual/vbcfilename`
  - `vbc/realtime` to `visual/realtime`
  - `vbc/dispsols` to `visual/dispsols`

### New parameters

- added parameter to switch pseudo cost update in diving heuristics (enabled by default)
- `branching/relpscost/confidencelevel` to set the confidence level to be used by statistical tests
- `branching/relpscost/higherrortol` to define the highest reliability threshold for relative error based reliability
- `branching/relpscost/lowerrortol` to define a lower reliability threshold for relative error based reliability
- `branching/relpscost/nlscoreweight` for weight of nonlinear score when branching on MINLPs
- `branching/relpscost/usedynamicconfidence` to use a dynamic confidence level based on the amount of
  strong-branching simplex-iterations compared to the overall simplex iterations (default is FALSE)
- `branching/relpscost/usehyptestforreliability` to enable strong branching decisions based on a 2-sample student-T test of all prior
  pseudo-cost observations between the best pseudo-candidate and the candidate for which to decide whether strong-branching should be applied
- `branching/relpscost/userelerrorreliability` to enable relative error based reliability
- `branching/relpscost/skipbadinitcands` for skipping strong-branching candidates whose estimated gain
  is significantly worse than the one of the locally best (sb or pseudo) candidate
- `constraints/linear/multaggrremove` to perform multi-aggregations in linear constraint handler only if the constraint can be removed afterwards
- `constraints/linear/rangedrowpropagation` to disabled newly implemented propagtion algorithm for ranged rows and equations
- `constraints/quadratic/advanced/interiorcomputation` to select the way of computing and interior point for gauge cuts
- `constraints/quadratic/gaugecuts` to enable convex quadratics to generate gradients cuts which are supporting
- `constraints/soc/generalsocupgrade` to allow general quadratics to be upgraded to soc
- `constraints/SOS1/addcomps` to add local complementarity constraints to the branching nodes (can be used in combination
  with neighborhood or bipartite branching)
- `constraints/SOS1/addbdsfeas` to define a minimal feasibility value for local bound (clique) inequalities in order to be
  added to the branching node
- `constraints/SOS1/addcompsdepth` to define the maximal depth for adding complementarity constraints
- `constraints/SOS1/addcompsfeas` to define a minimal feasibility value for local complementarity constraints in order to be
  added to the branching node
- `constraints/SOS1/autocutsfromsos1` to automatically switch to separating bound cuts from SOS1 constraints if the SOS1
  constraints do not overlap
- `constraints/SOS1/autosos1branch` to switch to SOS1 branching if the SOS1 constraints do not overlap
- `constraints/SOS1/conflictprop` to define whether to use conflict graph propagation
- `constraints/SOS1/bipbranch` to branch on a complete bipartite subgraph of the conflict graph
- `constraints/SOS1/boundcutsdepth` to define the node depth of separating bound (clique) cuts
- `constraints/SOS1/boundcutsfreq` to define the frequency for separating bound (clique) cuts
- `constraints/SOS1/boundcutsfromgraph` to define whether to separate bound (clique) inequalities from the conflict graph
- `constraints/SOS1/boundcutsfromsos1` to define whether to separate bound (clique) inequalities from SOS1 constraints
- `constraints/SOS1/fixnonzero`: If neighborhood branching is used, then fix the branching variable (if positive in sign)
  to the value of the feasibility tolerance
- `constraints/SOS1/implcutsdepth` to define the node depth of separating implied bound cuts
- `constraints/SOS1/implcutsfreq` to define the frequency for separating implied bound cuts
- `constraints/SOS1/implprop` to define whether to use implication graph propagation
- `constraints/SOS1/maxaddcomps` to define the maximal number of complementarity constraints added per branching node
- `constraints/SOS1/maxboundcuts` to define the maximal number of bound (clique) cuts separated per branching node
- `constraints/SOS1/maxboundcutsroot` to define the maximal number of bound (clique) cuts separated per iteration in the root node
- `constraints/SOS1/maximplcuts` to define the maximal number of implied bound cuts separated per branching node
- `constraints/SOS1/maximplcutsroot` to define the maximal number of implied bound cuts separated per iteration in the root node
- `constraints/SOS1/maxextensions` to define maximal number of extensions that will be computed for each SOS1 constraint in presolving
- `constraints/SOS1/maxsosadjacency` to define that the adjacency matrix of the conflict graph is not created in presolving if
  the number of SOS1 variables is too large
- `constraints/SOS1/maxtightenbds` to define the maximal number of bound tightening rounds per presolving round
- `constraints/SOS1/neighbranch` to branch on a neighborhood of the conflict graph
- `constraints/SOS1/nstrongiter` to define the maximal number LP iterations to perform for each strong branching round
- `constraints/SOS1/nstrongrounds` to define the maximal number of strong branching rounds to perform for each node (only
  available for neighborhood and bipartite branching)
- `constraints/SOS1/sos1branch` to branch on a single SOS1 constraint, i.e., a clique of the conflict graph
- `constraints/SOS1/sosconsprop` to define whether to use SOS1 constraint propagation
- `constraints/SOS1/strthenboundcuts` to define whether to strengthen bound (clique) cuts in case bound variables are available
- `constraints/SOS1/updateconflpresol` to update the conflict graph during the presolving procedure
- `display/allviols` to print all violated constraints of the best solution during checksol in the scip shell
- `heur/indicator/improvesols` that turns on the improvement of external solutions by one-opt
- `heuristics/*diving/lpresolvedomchgquot` to determine the percentage of changed domains since previous LP to trigger
  an LP resolve [default: 0.15] (* stands for eight diving heuristics to support this feature)
- `heuristics/*diving/lpsolvefreq` to determine the frequency for resolving LP's during the execution of
  this heuristic [default: 1, use 0 for a dynamic setting based on the number of domain reductions]
  (* stands for eight diving heuristics to support this feature)
- `heuristics/shiftandpropagate/binlocksfirst` to set if binaries without locks should be preferred in ordering
- `heuristics/shiftandpropagate/maxcutoffquot` to select a maximum percentage of allowed cutoffs before stopping the heuristic (default is 0.0)
- `heuristics/shiftandpropagate/selectbest` to trigger if shiftandpropagate should select the best candidate in every round
  (set to FALSE for static order) (default is FALSE)
- `limits/autororestart` for triggering an automatic restart after this many nodes, or -1 for no auto restart [default is -1]
- `limits/softtime` to set a soft time limit (active only after first primal solution was found)
- `misc/allowobjprop` to allow objective function propagation
- `misc/allowdualreds` to allow dual reductions
- `misc/outputorigsol` to control whether at the end of a command line run the solution should be output in the orignal space
- `numerics/checkfeastolfac` to scale feasibility tolerance when checking the feasibility of best found solution
  after the solving process finished (e.g., checksol in scip shell)
- `separating/cutselrestart` for cut selection during restart copy process (`a`ge, activity `q`uotient) [default is `a`]
- `separating/cutselsubscip` for cut selection for sub SCIPs (`a`ge, activity `q`uotient) [default is `a`]
- `separating/disjunctive/maxconsdelay` to delay separation of disjunctive cuts if number of SOS1 constraints is larger than predefined value
- `separating/disjunctive/maxdepth` to define the node depth of separating disjunctive cuts
- `separating/disjunctive/maxinvcuts` to define the maximal number of disjunctive cuts investigated per iteration in a branching node
- `separating/disjunctive/maxinvcutsroot` to define the maximal number of disjunctive cuts investigated per iteration in the root node
- `separating/disjunctive/maxrank` to define the maximal permissible rank of a disjunctive cut that could not be scaled to integral coefficients
- `separating/disjunctive/maxrankintegral` to define the maximal permissible rank of a disjunctive cut that could be scaled
  to integral coefficients
- `separating/disjunctive/maxrounds` to define the maximal number of separation rounds of disjunctive cuts in a branching node
- `separating/disjunctive/maxweightrange` to define the maximal valid range of simplex tableau row weights

### Data structures

- new enum `SCIP_CONFIDENCE_LEVEL` for different levels of confidence for statistical tests.
- new struct `SCIP_DIVESET` that bundles options for SCIP's diving heuristics; all hard diving heuristics (those
  without `obj` at the beginning) include diveset and implement only the scoring callback.
- rename all file `*_vbc.?` to the more generic `*_visual.?`
- moved buffer memory handling to blockmemory/memory.?;
  remove files type_buffer.h, struct_buffer.h buffer.h buffer.c;
  removed functions SCIP*buffer*() from scip.? and replaced them by macros;
  redesigned buffer interface to be similar to block memory; added checks for strange sizes

Testing
-------

- added scripts and targets for testing with xpress (see Makefile section)

Build system
------------

### Makefile

- new parameter `DELHEADERS` for `uninstall`-target: scip headers are only removed when invoking `make uninstall DELHEADERS=true`
- added scripts check_xpress.awk, check_xpress.sh, evalcheck_xpress.sh and check_cluster_xpress.sh and target
  `testclusterxpress` and `testxpress`

Fixed bugs
----------

- fixed bug in primal.c and tree.c by using SCIPinfinity() as a cutoffbound to delete child nodes
- fixed bug in lp.c which leads to wrong primal and dual feasibility
- fixed wrong handling of infinite activities and primal values in sepastore.c and lp.c
- fixed bug that led to an erroneous warning about the clock type
- fix behavior of `make install` which now sets symbolic links and short links to binaries and libraries
- fix bug which lead to wrong global bound tightenings in prop_genvbounds.c
- fix call to random generator for Windows operating systems in misc.c
- fixed again a bug in backward propagation of linear expressions in expression graph

- NLP:
  - fixed bug in heur_nlpdiving.c: wrong counting of fix variables
  - fix wrong handling of `SCIP_NLPSOLSTAT_LOCALINFEASIBLE` solution status in nlp.c
  - fix characterization of logic or constraints in SCIP's NLP relaxation

- Branching:
  - fixed wrong comparison when executing branching rule for external branching candidates
  - fix spatial branching on implicit integer variables
  - fix wrong comparisons of values larger/less than +/- SCIPinfinity() in branch.c, lp.c and sol.c
  - fixed problem with lpisrelax flag in probing mode when doing branch-and-price

- Constraint Handlers:
  - try to handle fixings of multi-aggregated variable in cons_sos1 presolving and avoid error
  - fixed bug in pseudoboolean constraint handler about negated variables
  - fixed assert in cons_soc.c: now soc with 1 lhs variable are allowed
  - fixed wrong assert in cons_indicator (slack variables might be replaced by active variables that have nonzero objective)
  - fix late creation of auxiliary LP in cons_nonlinear.c, which lead to a segmentation fault with lpi_spx2.cpp
  - fixed bug in cons_abspower.c: do not generate cuts with infinity right-hand-side anymore
  - fixed setting of enforcement flag for constraints created by reformulation in nonlinear constraint handlers
  - fixed bug in cons_indicator with handling local bounds

- Memory:
  - fix potential memory leak in SoPlex LP interfaces when setting invalid basis
  - fix potential memory leak in method SCIPgetConsCopy()
  - fix potential memory leak in method detectRedundantConstraints() of the knapsack constraint handler

- Interval arithmetic:
  - fix handling of infinite intervals in SCIPintervalIsEmpty()
  - fixed bug in intervalarith.c: bivariate quadratic equations may have been solved wrongly if second variable is unbounded

- Quadratic Constraints:
  - fix wrong sorting of bilinear terms in cons_quadratic
  - fix potentially tightening of LB/UB of a variable to +/- infinity in cons_quadratic
  - fixed bug in cons_quadratic.c which leads to an overflow when SCIP allocates memory for a dense matrix
  - fixed bug in cons_quadratic.c: do not generate linearization cuts for disabled constraints
  - fix missing clean phase of bilinear terms with zero coefficient in cons_quadratic.c

@page RN31 Release notes for SCIP 3.1

@section RN311 SCIP 3.1.1
*************************

Features
--------

- use clock average to reduce number of system calls via `timing/rareclockcheck` parameter
- added copy mechanism for conjunction constraints
- added revised lpi_xprs for using XPRESS as LP solver

Performance improvements
------------------------

- improved solving of LPs in OBBT propagator
- improved activity-delta computation and thereby propagation for linear constraints
- improved memory management of proximity heuristic
- disabled statistic timing in all subscips via new parameter `timing/statistictiming`

Interface changes
-----------------

### New and changed callbacks

- rename array arcdatas in digraph to arcdata
- changes in clock type are now transferred to SoPlex
- corrected wrong primal bound in statistics for unbounded problems
- forbid to call SCIPfixVar() in `SCIP_STAGE_PRESOLVED` stage, which is not allowed since it calls SCIPchgVarLb/Ub()

### Deleted and changed API methods

- rename SCIPdigraphGetNodeDatas() to SCIPdigraphGetNodeData();
- rename SCIPdigraphSetNodeDatas() to SCIPdigraphSetNodeData()
- SCIPapplyProximity() has an additional parameter freesubscip, which causes the method to free
  the created subscip automatically at the end.

### New API functions

- SCIPhasPerformedPresolve() to check, e.g., whether LP duals are accessible
- SCIPconvertRealTo[Long]Int() to convert reals that represent integers to [long] ints.
- SCIPisDualfeasEQ() and related to perform checks w.r.t. to the dual feasibility tolerance
- SCIPdeleteSubproblemProximity() to free proximity subproblem manually as external caller

### Command line interface

- added dialog for writing the finite solution (calling SCIPcreateFiniteSolCopy() before writing)

### Interfaces to external software

- AMPL interface now returns dual multipliers if problem is an LP and presolving was turned off

### Changed parameters

- changed default value of parameter `heuristics/proximity/minimprove` to 0.02; previous value was 0.25
- changed default value of parameter `heuristics/proximity/usefinallp` to FALSE

### New parameters

- `timing/rareclockcheck` to call the system time less frequently, based on the current average time interval
  between two calls to SCIPsolveIsStopped(); the default value is FALSE
- `timing/statistictiming` to enable/disable all timers for statistic output of SCIP; the default value is TRUE

### Data structures

- renamed MIP matrix structure to `SCIP_MATRIX`
- changed the numeric values for `PRESOLTIMING` flags

Build system
------------

### Makefile

- added Makefile support for cygwin 64 Bit
- allow to turn off block and buffer memory by the makefile parameters NOBLKMEM, NOBUFMEM, NOBLKBUFMEM;
  also remove the now superfluous makefiles for noblkmem, nobufmem, noblkbufmem

Fixed bugs
----------

- fixed wrong conversion of reals representing negative integer values
- in debug mode, SCIP checks that no NaN's are introduced in SCIPsolSetVal()
- fixed bug 697 (and 699), calling SCIPsolve() after the problem was already solved and SCIPfreeSolve() was called now
  does nothing anymore
- added support for character `#` in variable names in old non-linear CIP format (i.e., names without `<` and `>`)
- fixed bug 702, removed too hard assert when casting too big values into `SCIP_Longint`
- branching for continuous variables with unbounded intervals now takes `branching/clamp` into account
- forbid aggregations with scalar smaller feastol or larger 1/feastol
- fixed bug 683, not recognizing errors/segfaults especially in free stage of SCIP by improving the check scripts
- fixed bug where quieting a message handler also disabled writing to files other than stdout
- fixed bug 708, special case of implications led to a fixing
- fixed bug, variable bounds detected wrong infeasibility
- another bug fix when computing the original variable sum of a given variable in SCIPvarGetOrigvarSum()
- fixed setting solution value of multi-aggregated var in xml-solution case
- fixed bug changing the variable type of an negated variable
- fixed numerical troubles in SCIPcreateFiniteSolCopy()
- fixed bug in SCIPpermuteProb(): if called before transforming the problem, data structures were not initialized yet
- fixed bug in aggregation procedure if two variables were of non-binary type but for one of the variables
  SCIPvarIsBinary() returned true
- treat activities of pseudo solutions as invalid when containing positive and negative infinity contributions
- fixed bug in GMI example: fractionality of slack variable is now computed correctly
- fixed LP interface of CPLEX: functions getBInv* return the correct sign of the coefficients.
- fixed bug in SCIPpermuteProb(), when called in transformed stage and non-active constraints exist

- Dual:
  - use dual feasibility tolerance for comparisons regarding reduced costs
  - fixed bug in prop_dualfixing: don't fix variables to infinite values during solving
  - fixed sign of the dual multipliers returned by AMPL interfaces for maximization

- Objective and Time Limit:
  - fixed wrong output of status when an objective limit was imposed but not reached yet
  - fixed the rare case that branching was performed even though strong branching found global bound changes leading to
    an infeasible/objlimit LP
  - fixed bug that objective limit was not reset correctly during SCIPfreeTransform() for maximization problems
  - fixed bug that hitting the time limit while solving a pure LP and then continuing the solving process lead to
    not solving the LP, but always creating a single child node until maximum depth is reached

- Heuristic:
  - fixed bug leading to an incorrect dual bound when solving probing LPs within a DURINGPRICINGLOOP heuristic
  - fixed bug in proximity heuristic which attempted to enter diving mode even at nodes without a constructed LP
  - fixed wrong pseudo cost updates during diving heuristic execution after backtracking
  - fixed bug in heur_oneopt: avoid bound violations if shift value is negative due to infeasibilities
  - fixed bug that reaching a solution limit by beforenode heuristics lead to disregarding the current node if the
    optimization process was restarted later
  - fixed bug in trysol heuristic not saving the best solution in maximization problems

- Presolve:
  - fixed bug in presolving of abspower constraints that lead to wrong variable locks
  - allow to call SCIPmarkConsPropagate() in INITPRESOLVE stage
  - fixed bug in components presolver with handling of dual fixable variables: unboundedness was not detected,
    better handle components with single variables by dual fixing propagator
  - issues in component solving by presol_components do not lead to stopping the overall process, anymore, the component
    is just disregarded

- Memory:
  - fixed bug with freeing problem: need to reset objective limit
  - fixed memory leaks in case of erroneous parsing of constraints, e.g., non-linear constraints
  - fixed missing memory allocation for node data in digraphs

- Constraints:
  - fixed bug in cons_quadratic which leads to wrong min/max activities
  - removed wrong break in cons_pseudoboolean
  - fixed bug in cons_varbound.c using the wrong constraint side for updating an upper bound
  - fixed bug in presolve of cons_nonlinear: wrong constraint upgrades may have been performed due to outdated bound
    information in expression graph
  - fixed bug in cons_setppc, wrongly aggregating variables if dual-presolving was disabled
  - fixed bug in cons_sos1: locks and events were not initialized if constraint was added to transformed problem
  - fixed bug in cons_setppc with dual presolving disabled
  - corrected copy of disjunction constraints

- Reading:
  - allow to read numbers like `42856.` in lp-format
  - fixed bug(?) in reader_mps: variables are now written in columns section even of they occur in no constraint
    and have an objective coefficient of 0 (otherwise, CPLEX and Gurobi cannot read the file)
  - fixed bug with reading `>=1` indicator constraints in LP-files
  - fixed bug in reader_lp which created two indicator constraints with the same name to trigger an equality
  - fixed bug when reading indicator constraints for linear constraints (equations/ranged rows) from MPS files

@section RN310 SCIP 3.1.0
*************************

Features
--------

- added breadth first search node selection
- new node selection rule UCT which balances exploration and exploitation by considering node visits
- added possibility to not set a cutoff bound in the LP solver (can be enabled by setting `lp/disablecutoff` to TRUE)
- added missing debugging solution check for cliques
- added a data pointer to each node of the `SCIP_DIGRAPH`
- SCIPgetVarCopy() will now copy the original bounds when called for an original variable
- added upgrade of continuous variables to implicit variables for linear equations even if the coefficient is
  not equal to 1
- probing supports implicit binary variables
- added scaling to computation of relative interior point in SCIPcomputeLPRelIntPoint()

- Solution:
  - added two methods to iterate over a sparse solution (`SCIP_SPARSESOLUTION`), see pub_misc.h
  - it is now possible to add an offset for the original problem instance, all original solutions will be initialized with
    this value and updated, when the offset is changed
  - extended and corrected dual feasibility checks for LP solution (controlled by parameter `lp/checkdualfeas`)

- Cuts and Separation:
  - the rank of cuts is now stored and taken into account to improve numerical stability
  - added possibility to separate a cutpool w.r.t. a given solution (instead of LP-solution)

- Branching:
  - new branching rule `cloud branching` that considers several alternative LP optima
  - additional vbc output added: branching information is printed earlier and also for nodes which were cut off
  - added support for strong branching with domain propagation in full strong and reliability pseudo cost branching
  - added strong branching with domain propagation support: in SCIPstartStrongbranch(), support for propagation can
    be enabled (uses the probing mode, some overhead compared to standard strong branching), after that
    SCIPgetVarStrongbranchWithPropagation() can be used to perform strong branching on a variable with previous domain
    propagation; similar to probing, valid bounds for variables are collected
  - strong branching with propagation can be enabled in fullstrong and relpscost branching rule
  - added possibility to store pricing norms of the LP solver (in addition to basis information) to speed up LP solving
    after a backtrack, e.g. in probing or strong branching with domain propagation
  - a pricer can now return that no further pricing should be done but rather early branching, even if it added variables

- LP interface:
  - SoPlex (>= 1.7.0.5) can compute condition number of current basis matrix via LP interface
  - LPI files (lpi*.[h|c]) all moved from src/scip to src/lpi

- Constraints:
  - added propagation method to cons_xor relying on Gaussian elimination, which can also produce feasible solutions
  - added first implication detection in cons_linear
  - cons_indicator can now try to construct feasible solutions from a cover
  - added possibility to forbid upgrading of linear constraints
  - new initial constraints are now added to the LP before solving a probing LP
  - first implementation of parsing for nonlinear constraints in CIP format
  - added upgrade from varbound constraints to set-packing constraints
  - added upgrade from bounddisjunction constraints to set-packing/logicor constraints
  - cumulative constraint handler adds disjunctive constraints (cumulative with capacity 1) for all jobs which cannot
    be processed in parallel
  - added new clique extraction algorithm for linear constraints
  - the slack variables of indicator constraints can now be scaled
  - added redundancy check of sides of ranged row varbound constraint
  - added coefficient tightening for ranged row varbound constraint
  - XOR constraint handler can add two extended formulations (flow/asymmetric, parameter `addflowextended/addextendedform`)
  - added multi-aggregation for binary variables with at most two uplocks and two downlocks, which emerge from set-
    partitioning or set-packing constraints
  - added upgrade from quadratic constraints to set-packing constraints
  - generalized the linking constraint handler

- Reader:
  - can now read and write CIP-files with (multi-)aggregated variables
  - all readers now take the global parameters `reading/dynamic{conss|cols|rows}` and `reading/initialconss` into account
  - added reader_pbm, which writes the constraint-variable incidence matrix in pbm format (possibly scaled to given size)
  - reader_osil can now read SOS1 and SOS2 constraints
  - reader_lp and reader_mps are now able to write and-constraints in form of their (weak/strict) relaxation
  - added reading capability to GAMS reader (if compiling with GAMS=true, requires a GAMS system)
  - added capability of writing SOS1/2 constraints to GAMS reader (introduces extra variables and equations)

- Heuristic:
  - new primal heuristics dual value
  - new LNS heuristic called `proximity`, which solves a problem in which a local branching constraint replaces the
    objective function which in turn is treated as additional constraint
  - new LP-based rounding heuristic (heur_randround) whose randomized rounding is biased towards the LP solution value;
    the heuristic uses the probing mode of SCIP to generate conflict clauses on the fractional variables

- Presolving:
  - added new dual presolving for setppc-constraints
  - changed dualfix presolver to propagator such that dual fixing can also be applied during repropagation of the root node
  - added full-dual presolving step in setppc constraint handler
  - dual solution can now be displayed for pure LPs when no presolving was performed
  - added clique presolving for xor constraints
  - added presolving using pairs of variable bound constraints that use the same variables
  - added more presolving to cons_indicator, checking whether indicator/slack variables are aggregated
  - added presolve.{c,h} which should be used for all preprocessing mechanisms executed from within SCIP, corresponding to
    solve.{c,h} and also for presprocessing methods which can be called from different plugins or from the core to avoid
    code doubling
  - return error if variable should be fixed to infinity after presolving (LP-solvers do not handle this consistently)
  - in verblevel `SCIP_VERBLEVEL_FULL`, the number of non-zeros will be output for the original and presolved model
  - new presolving step for tightening logicor constraints using implication and clique information
  - several new presolving steps for linear and knapsack constraints, using gcd information and many more

- Statistic:
  - added average gap based on primal-dual integral to solution statistics; can be disabled via parameter
    `misc/calcintegral`
  - the statistics now include the value of the first LP solved at the root node (without cuts)
  - added new statistic which distinguishes between internal nodes and leaves which got processed
  - new section `Root Node` in statistics, listing objective value, iterations and solving time for the first LP solved
    at the root node as well as final dual bound of the root node and LP iterations for processing the root node
    (those where listed in the `Solutions` section before, named `Root Dual Bound` and `Root Iterations`)

Performance improvements
------------------------

- allow multiaggregation of binary variables
- shorten conflicts and deriving global boundchanges from conflicts
- apply lowerbound provided by pricers already during pricing loop, stop pricing if the lower bound computed by pricing
  already exceeds the cutoff bound
- improved performance of SCIPcliquelistDel(), SCIPcliquetableAdd(), SCIPcliquetableCleanup()

- LP Solution:
  - strong branching LP solutions are checked for integrality
  - improved LP reoptimization for branch-and-price applications
  - improved numerical stability checks for LP solution
  - faster feasibility check of LP solutions (controlled by parameters `lp/checkprimfeas` and `lp/checkdualfeas`)

- Presolver:
  - improved methods SCIPlpiGetBInv{Row,Col,ACol} for row representation in SoPlex LP interface
  - improved performance of method SCIPsolRetransform() when called during presolving with many aggregations
  - minor presolving performance improvements in cons_logicor.c and cons_knapsack.c
  - dual fixing presolver was turned into a propagator
  - many presolving improvements in constraint handlers
  - improved dual-presolving for setppc constraints in special cases

- Constraints:
  - major improvements in pseudo-boolean constraint handler
  - performance improvement in domain propagation by marking constraints for propagation
  - added more constraint upgrading possibilities
  - improved handling of initial constraints created during solving
  - disabled scaling in feasibility check of nonlinear constraint handlers
  - conflict consisting of exactly two binary variables will be handled as set-packing constraint instead of an logicor
    constraint and the corresponding clique information is globally added
  - fasten repropagation for set-packing and -partitioning constraints
  - improved merging of and-constraints
  - disabled multi-aggregation in linear constraint handler when coefficients differ too much
  - improved multi-aggregation in linear constraint handler when only one variable in the aggregation has infinity
    contribution
  - added upgradability for implicit binary variable cases for linear constraints

Examples and applications
-------------------------

- new textbook Gomory mixed integer cuts example

Interface changes
-----------------

- removed all message length parameters in message.c and for printing error messages (not needed anymore)

### New and changed callbacks

- Domain Propagation:
  - added parameter `nmarkedconss` to SCIP_DECL_CONSPROP() callback which gives the number of constraints marked
    for propagation (these constraints are listed first in the conss array given as parameter).

- Primal Heuristics:
  - Added parameter `nodeinfeasible` to SCIP_DECL_HEUREXEC() callback which states whether the current subproblem was
    already detected to be infeasible. In this case, the current LP solution might not respect local bounds and the
    heuristic must not assume that it does.

- Variable Pricers:
  - Added parameter `stopearly` to callback method SCIP_DECL_PRICERREDCOST(). This boolean pointer should be used by the pricer
    to state whether early branching should be performed, even if new variables were added in the current pricing round.

- Branching Rules:
  - new possible return value `SCIP_DIDNOTFIND` for SCIP_DECL_BRANCHEXECLP(), SCIP_DECL_BRANCHEXECPS(), and
    SCIP_DECL_BRANCHEXECEXT() callbacks to state that the branching rule searched, but did not find a branching.

### Deleted and changed API methods

- SCIPcalcMIR() takes an additional parameter sidetypes to determine which side of the rows to use
  (relevant for ranged rows)
- SCIPvarParseOriginal() and SCIPvarParseTransformed() now return the end of the parsed string
- SCIPgetConsCopy() now always captures the created constraint

- Branching:
  - Added parameter `nfracimplvars` to SCIPgetLPBranchCands()
  - SCIPgetLPBranchCands() can be used to retrieve the number of implicit integer variables with fractional LP solution
    value via an additional pointer; the corresponding implicit integer variables can be accessed together with their
    fractionalities and solution values in the same way as binary and integer variables before; the arrays are sorted such
    that binary and integer variables precede the implicit integer variables; the method SCIPbranchcandGetLPCands()
    has been modified in the same way

- LP and Cutting Planes:
  - Added parameter `sidetypes` to SCIPcalcMIR() to specify the specify row side type to be used.
  - Added parameter `cutrank` to SCIPcalcMIR() and SCIPcalcStrongCG() which stores the rank of the returned cut;
     via SCIProwChgRank() the rank of a cut can be changed (default rank is 0)
  - Added parameter `infeasible` to SCIPaddCut() which is a pointer to store whether the cut is infeasible for the
    local bounds.
  - SCIPgetLPObjval() now returns the LP value of the current (suboptimal) basis if the iteration limit is hit during LP
    solving (instead of -infinity); this value is not necessarily a valid dual bound and must not be used as such, but can
    be used as an objective estimate, e.g., if strong branching is simulated using the probing mode
  - removed parameter `normtype` from function SCIPcomputeLPRelIntPoint()

- Misc:
  - Added parameter `lazyconss` to SCIPwriteMIP() to swith writing removable rows as lazy constraints.
  - Added parameter `enablepropagation` to SCIPstartStrongbranch(), which can be used to enable strong branching
    with domain propagation.
  - SCIPstartStrongbranch() has a new parameter `propagate` to enable or disable propagation support for strong branching
  - New method SCIPgetVarStrongbranchWithPropagation() which performs strong branching with propagation on a variable.
  - Added parameter `endptr` to SCIPparseVar() which stores the final string position after parsing.

### New API functions

- added SCIPdebugCheckConss() to the debugging mechanism and therefore created a `SCIP_SOL` (in original space) in debug.c
- before copying solutions to the original solution candidate storage, infinite solution values can now be removed using SCIPcreateFiniteSolCopy()
- SCIPsortLongPtrRealBool(), SCIPsortLongPtrRealRealBool(), SCIPsortLongPtrRealRealIntBool() and corresponding
  methods for sorting, insertion and deletion
- SCIPstoreSolutionGap() in scip.c, to store the gap when the first and last solution is found
- SCIPwriteCliqueGraph() which allows to write a graph with node weights for fractional variables

- Separation:
  - SCIPconshdlrIncNCutsFound(), SCIPsepaIncNCutsFound() and SCIPsepaIncNCutsFoundAtNode() to increase the number of found cuts
  - SCIPseparateSolCutpool() to separate a cutpool w.r.t. a given solution

- Constraint Handlers:
  - New method SCIPconshdlrGetStrongBranchPropTime() which returns the time used for domain propagation methods
    of the constraint handler during strong branching.
  - New method SCIPconsIsMarkedPropagate() which returns whether a constraint is marked for propagation.
  - New methods SCIPconsAddUpgradeLocks() and SCIPconsGetNUpgradeLocks() to increase or get the number of upgrade
    locks of a constraint.
  - New method SCIPgetNCheckConss() which returns the number of checked constraints.

- Data structures:
  - New methods SCIPsparseSolGetFirstSol() and SCIPsparseSolGetNextSol() to get the first sparse solution
    or iterate over the sparse solutions, respectively.
  - New methods for the `SCIP_QUEUE` data structure in pub_misc.h to handle a (circular) queue, e.g., SCIPqueueCreate(),
    SCIPqueueFree(), SCIPqueueInsert(), SCIPqueueRemove(), SCIPqueueFirst(), SCIPqueueIsEmpty(), SCIPqueueNElems()
  - New method SCIPgmlWriteNodeWeight() to write a node section including weight to a .gml graph file.
  - New methods for hash tables: SCIPhashtableRemoveAll(), SCIPhashtableGetNElements(), SCIPhashtableGetLoad()
  - New methods in pub_misc.h to handle a resource activity, e.g., SCIPactivityCreate(), SCIPactivityFree(),
    SCIPactivityGetVar(), SCIPactivityGetDemand() ...
  - New methods for digraphs: SCIPdigraphResize() to resize the graph and SCIPdigraphSetNodeDatas() and
    SCIPdigraphGetNodeDatas() to set and get the data attached to the nodes.

- Domain Propagation:
  - New method SCIPpropGetStrongBranchPropTime() which returns the time spent by a domain propagator during strong branching.
  - New methods SCIPmarkConsPropagate() and SCIPunmarkConsPropagate() to (un)mark a constraint for propagation.

- LP and Cutting Planes:
  - New methods SCIPchgRowLhsDive() and SCIPchgRowRhsDive() to change left and right hand side of a row during diving.
  - Added parameter `cutoff` to SCIPsolveDiveLP(), SCIPsolveProbingLP(), and SCIPsolveProbingLPWithPricing()
    which is a pointer to store whether the diving/probing LP was infeasible or the objective limit was reached.
  - SCIPgetFirstLP{Dual/Lower}boundRoot() which return the value of the first LP solved at the root node
  - SCIPgetNRootFirstLPIterations() which returns the number of LP iterations for the first LP solved at the root node
  - SCIPlpiGetNorms(), SCIPlpiSetNorms() and SCIPlpiFreeNorms() for getting the LP pricing norms from the LP
    solver, loading them back into the solver and freeing the data
  - New method SCIPgetFirstLPTime() and SCIPgetNRootFirstLPIterations() to return time and iterations for the first LP solve
    and SCIPgetFirstLPDualboundRoot() and SCIPgetFirstLPLowerboundRoot() to return the first root LP dual and lower bound.
  - New method SCIPprintDualSol() which prints the dual solution for a pure LP (works only with preprocessing disabled).
  - New method SCIPisCutApplicable() which returns whether a cut is good enough to be applied.

- Message Handler:
  - the main output routine of message.c (`bufferMessage` now handleMessage) has been rewritten: it now does not need
    a copy of the string to be output anymore, which makes the code much simpler (and also faster); it is passed a
    function pointer to the output function and uses it to directly output the (buffered) messages
  - New generic messagehandler output callback method SCIP_DECL_MESSAGEOUTPUTFUNC().
  - Removed parameter `msglength` from callback method SCIP_DECL_ERRORPRINTING().
  - New method SCIPmessageVPrintError() to print an error message.
  - Removed method SCIPmessagePrintWarningHeader().

- Parameters:
  - New method SCIPparamGetCharAllowedValues() to get the allowed values for a char parameter.
  - New method SCIPgetParam() to get the parameter with a given name.

- Variables:
  - SCIPapplyProbingVar() in prop_probing.h
    without deteriorating its objective value
  - SCIPshrinkDisjunctiveVarSet(), which takes an set of variables with corresponding bounds and boundtypes, and
    tries to derive global boundchanges and also to shorten this set of variables by using cliqe, implication and
    variable bound information
  - SCIPselectVarStrongBranching() to get the variable that fullstrongbranching would select
  - New method SCIPvarGetValuehistory() to get the value-based history of a variable.

- Misc:
  - New method SCIPdoNotMultaggr() which returns whether multi-aggregation was disabled.
  - New method SCIPcreateFiniteSolCopy() to create a copy of a solution with infinite fixings removed.
  - New method SCIPadjustImplicitSolVals() which sets implicit integer variables to an integer value in the given
    solution without deteriorating its objective value.
  - New method SCIPcopyOrig() to copy the original problem. Analoguosly, use SCIPcopyOrigProb(), SCIPcopyOrigVars(),
    and SCIPcopyOrigConss() to copy original problem data, variables, or constraints, respectively.
  - New method SCIPwriteCliqueGraph() to write the clique graph in GML format into a given file
  - New method SCIPaddOrigObjoffset() to add an offset to the objective function.
    in original space and updates all orignal solutions correspondingly
  - New method SCIPcopyImplicationsCliques() to copy implications and cliques to a copied SCIP instance.
  - New method SCIPgetOpenNodesData() which returns all unprocessed nodes.
  - Added parameter `endline` to SCIPprintDisplayLine() to switch printing a newline symbol at the end of the line.
  - New method SCIPgetNLimSolsFound() returning the number of feasible primal solution respecting the objective limit.

### Command line interface

- allow dialog option to write clique graph
- dual solution values can now be obtained in the interactive shell after solving a pure
  LP without presolving

### Interfaces to external software

- new SoPlex 2.0 interface, can be enabled with `LPS=spx2`
- add support for SOS1 and SOS2 constraints to AMPL interface (see `interfaces/check/testset/SOS/sos?a.mod` for example)
- added copy of GAMS interface from COIN-OR/GAMSlinks project; GAMS-reader in SCIP can now read model instances from .gms files
- beta version of a python interface for the scipoptsuite is now available under interfaces/python
- beta version of a Java native interface is now available under `interfaces/jni`

### Changed parameters

- parameter `branching/scorefunction` has new value `q` for for `q`uotient branching score function
- replaced parameter `lp/checkfeas` by two parameters `lp/checkprimfeas` and `lp/checkdualfeas` to decide on primal and dual
  feasibility checks individually
- removed all local parameters `reading/(READER)/dynamic{conss|cols|rows}` and replaced them by global parameters
  `reading/dynamic{conss|cols|rows}`
- changed default value of parameter `numerics/dualfeastol` to 1e-7 for safer dual bounds from LP solver
- new possible values for parameter `heuristics/shiftandpropagate/sortkey` for sorting variables w.r.t. their norm,
  default changed from `u` to `v`, which means sorting downwards by violations

- Constraints:
  - changed type of parameters `constraints/bivariate/scaling`, `constraints/quadratic/scaling`, `constraints/soc/scaling`
    from boolean to character
  - changed default for `constraints/{abspower,bivariate,nonlinear,quadratic,soc}/scaling` to off
  - changed default max coefficient for big-M constraint to be initial from 1e6 to 1e9

- Separation:
  - changed default value of gomory cut separation parameter `separating/gomory/maxrank` from 0 to 3, to take also gomory
    cuts that could not be scaled to integral coefficients, with maximal rank 3 into account
  - remove parameter `separating/closecuts/relintnormtype`

### New parameters

- `branching/checksol` and `branching/heursbsol` to specify whether the strong branching LP solution
  should be checked for feasibility and whether a simple rounding heuristic should be run on this solution
- `branching/firstsbchild` and `branching/forceall` to specify the first child node to be
  investigated during strong branching (`u`p, `d`down, `a`uto) and whether always both children should be solved (only for
  strong branching with domain propagation, per default, the second child is not looked at when the first is infeasible)
- `conflict/fullshortenconflict` to decide whether we want to stop shortening a conflict set, when no
  global bound changes can be found anymore
- `conflict/maxvarsdetectimpliedbounds` to decide whether the a valid conflict of what maximal length
  will be used to derive global bound changes
- `constraints/{linear,knapsack}/detectcutoffbound` and `constraints/{linear,knapsack}/detectlowerbound`
  to enable/disable detection of constraint parallel to the objective function that will add an cutoffbound or an
  lowerbound respectively and these constraints will be prevented from entering the LP
- `constraints/and/upgraderesultant` to upgrade resultants of and constraints from binary to implicit binary variables, default is TRUE
- `constraints/abspower/scaling` and `constraints/nonlinear/scaling`
- `constraints/indicator/scaleslackvar` for scaling of the slack variable in indicator constraints
- `constraints/indicator/trysolfromcover` for trying to construct a feasible solution from a cover
- `constraints/linear/checkrelmaxabs` for checking linear constraints with a side of 0.0 relative to
- `constraints/linear/detectpartialobjective` to enable/disable the detection of sub-equations of the objective function
- `constraints/logicor/strengthen`, should pairwise constraint comparison try to strengthen constraints by removing superflous non-zeros?
- `constraints/xor/addextendedform` to add an extended formulation in XOR-constraints
- `constraints/xor/addflowextended` to add use the extended flow formulation in XOR-constraints
- `heuristics/<heurname>/lplimfac` for LNS heuristics to limit the number of LPs solved in a subproblem
  the maximum absolute value in the activity instead of 1.0
- `heuristics/shiftandpropagate/fixbinlocks` for fixing binary variables with no locks in one direction to the corresponding bound
- `heuristics/shiftandpropagate/collectstats` which decides whether variable statistics are collected
- `heuristics/shiftandpropagate/impliscontinuous` to decide whether implicit integer variables are treated as continuous variables
- `heuristics/shiftandpropagate/preferbinaries` and `heuristics/shiftandpropagate/stopafterfeasible`,
  which decide whether binaries should be shifted first and the shifting should be stopped when no violations are left
- `lp/disablecutoff` to toggle usage of LP cutoff bound (0: enabled, 1: disabled, 2: auto = disabled if pricers are used)
- `misc/calcintegral` (default TRUE) to trigger calculation of primal-dual integral
- `misc/finitesolutionstore` to switch whether infinite fixings should be removed from solutions before
  copying them to the original solution store
- `misc/permuteconss` and `misc/permutevars` to control whether variables and/or constraints should be permuted, if permutationseed != -1
- `presolving/components/feastolfactor` to increase the feasibility tolerance in all sub-SCIPs, when solving a component
- `propagating/obbt/conditionlimit` to discard instable LP bases
- `reading/(READER)/initialconss` that determines whether model constraints are initial
- `reading/cipreader/writefixedvars` for disabling printing of fixed variables in CIP format
- `reading/lpreader/aggrlinearization-ands` and `reading/mpsreader/aggrlinearization-ands` to enable/disable
  the printing of the weak or strict relaxation of and-constraints in LP and MPS format, respectively
- `reading/lpreader/linearize-and-constraints` and `reading/mpsreader/linearize-and-constraints` to
  allow and-constraints to be linearized when printing in LP and MPS format, respectively
- `separating/feastolfac` to allow dynamic decrease of relaxation feasibility tolerance depending on feasibility to applied cuts,
  i.e., allow relaxation solutions to have a primal infeasibility of at most this factor times the infeasibility of applied cuts
- `separating/gomory/sidetypebasis` to decide whether the sides of ranged rows should be determined from the basis status
- `separating/oddcycle/cutthreshold` to run odd cycle separation if not enough cuts have been found
- `separating/zerohalf/delayedcuts` to use the delayed cutpool for the zerohalf separator
- `write/allconss` to enable that all constraints are written
- `write/genericnamesoffset` when writing a generic problem to define an offset on the variable numbering

### Data structures

- New structure to store value-based branching and inference history (see pub_history.h).
- new data structure for (circular) queues (`SCIP_QUEUE`)
- hash tables will now increase dynamically
- Moved LP solver interfaces to subdirectory `src/lpi`.

Testing
-------

- added McNemar tests and Wilcoxon signed rank tests to cmpres.awk evaluation scripts
- added passing MEM option of testgams(cluster) target as workspace option to GAMS jobs
- extended test scripts by statistical tests

Build system
------------

### Makefile

- default flag for ZIMPL is now `auto`, which means that it is built if and only if GMP is available (GMP=true)
- fixed make install for older Mac systems where install command does not have option -t
- dropped support for Ipopt < 3.10

Fixed bugs
----------

- fixed bug when adding (global) clique, implications or variable bound information in solving stage that lead to
  global bound changes which contradict local bounds and therefore need to be stored as pending bound changes
- unlinking a solution now copies solution values smaller than SCIPepsilon() avoiding some feasible solution in the
  transformed problem to be infeasible in the original problem
- fixed bug when flushing the warning buffer when SCIP is closed
- fixed bug when a bound change contradicts a local bound and is stored as pending, but the contradicting local
  bound becomes global afterwards (--> node where pending bound change is valid can be cut off)
- fixed statistics bug: externally given solutions and new solutions found while transforming existing ones
  are now listed in line `other solutions` of primal heuristics statistics
- fixed bug in random generators SCIPgetRandomInt() and SCIPgetRandomReal() for large intervals
- make sure that bound changes of negated original variables are correct

- Branching:
  - fixed bug w.r.t. changing the variable branching priority beyond the problem stage
  - allow again branching on continuous variables with huge bounds

- Separation:
  - fixed bug in sepa_cgmip computeObjWeightSize() w.r.t. equal sized rows
  - fixed wrong bound calculation in sepa_rapidlearning
  - fixed bug in flowcover separator to exclude unconstrained rows in aggregation

- LP and Interfaces:
  - fixed bug that lead to resolving the LP after diving instead of restoring the buffered solution
  - fixed rare bug with conflict analysis and LP/LPI having different states after diving
  - fixed several bugs in lpi_grb
  - fixed wrong strong branching results in lpi_grb.c and an invalid write
  - fixed bug in handling max-function in ampl interface; added support for min-function

- Presolving:
  - fixed bug in prop_dualfix w.r.t. to fixing of variables to infinity after presolving
  - fixed wrong presolving finished status which sometimes occurred when the time limit was hit during presolve
  - fixed bug where a limit on presolving rounds was exceeded by 1
  - fixed minor bugs in presolving in cons_setppc.c and cons_logicor.c
  - fixed minor bug in cons_linear w.r.t. disabled presolving

- Propagators:
  - fixed bug in genvbounds propagator occurring when objective offset or scale changes after a restart
  - fixed bug in genvbounds propagator by replacing non-active variables on right-hand side after presolving

- Readers:
  - fixed memory bug in reader_mps
  - fixed several minor bugs with handling of memory when writing aggregated variables (reader_lp, reader_mps)
  - fixed bug in reader_lp when writing bilinear terms (product sign was missing)
  - fixed bug in reading indicator constraints in mps-format
  - nonlinear readers now create auxiliary objective variables and constraints always as initial and not removable
    in order to avoid unbounded LPs due to loose variables with infinite best bound

- Constraints:
  - fixed several bugs where variables or constraints were not freed correctly
  - do not multi-aggregate variables if the constant would be a huge value in order to avoid numerical troubles
  - fixed bug with infinite multi-aggregation constants
  - fixed output of aggregated variables in indicator constraints in lp and mps-format
  - improved handling of initial constraints: constraints which are initial, but added during the search to an already
    treated node are kept and added to the LP at every node where they are active
  - fixed bug in cons_superindicator concerning names of upgraded constraints
  - fixed bug in cons_indicator with trying to create solution in problem stage
  - fixed bug in cons_orbitope with fixing upper right triangle in non-root nodes

Miscellaneous
-------------

- new SCIP Optimization Suite homepages

@page RN30 Release notes for SCIP 3.0

@section RN302 SCIP 3.0.2
*************************

Features
--------

- reading erroneous CIP files can now output some indication of syntax errors
- can now run splint on core files
- cons_xor now uses the integral variable in propagation
- allowed to switch on/off the solution debugging

Performance improvements
------------------------

- improved SCIPlpiAdd{Cols,Rows}() in SoPlex LPi

Examples and applications
-------------------------

Interface changes
-----------------

### New API functions

- SCIPmarkColNotRemovableLocal() and SCIPmarkRowNotRemovableLocal() to forbid removal of an column/row
  from the LP in the current node
- SCIPmessageVPrintError()

### Command line interface

- can now output the solutions in the solution pool in the interactive shell

### Interfaces to external software

- updated Mosek LP interface to compile with Mosek 7

Fixed bugs
----------

- fixed bugs in solution counting
- fixed fieldtypes in sorting template
- fixed bug concerning the userinterrupt flag, which was not reset
- fixed solution collection when counting solutions
- fixed bug with storing original solutions
- fixed bug with infinite multi-aggregation constants
- fixed bug that removing reverse implication did not reset closestvblpcount
- fixed bug that duplicate solutions stopped copying of solutions to original solution candidate store
- forbid branching on variables with huge bounds; such huge values cannot be enumerated with fixed precision
  floating point arithmetics
- fixed bug that Ipopt's error message was not fully shown due to exiting before the message handler buffer was emptied
- unlinking a solution now copies solution values smaller than SCIPepsilon() avoiding some feasible solution in the
  transformed problem to be infeasible in the original problem
- allow to add columns (rows) with nonzero indices beyond current number of rows (columns) in SoPlex LPi
- updated get.ASL script to cope with broken ftp access to netlib server

- Memory:
  - fixed bugs with freeing C++ object data for problem and variables
  - fixed memory leak in lp.c (probably never occurred so far since array was not used)
  - fixed bug in sepa_zerohalf.c where the maxcuts(root) parameters led to an invalid memory allocation call

- LP:
  - fixed assert in solve.c with branched status and LP reached the objective limit
  - fixed bug in heur_oneopt.c and heur_clique.c which was caused by side-effects when calling SCIPconstructLP(); when
    adding new variables in this method (e.g. adding new variables needed for a relaxation), this changes the variables
    array of SCIP
  - fixed problem that diving did not save status for infeasible LPs
  - fixed bug in SCIPlpComputeRelIntPoint() with wrong iteration limit and with wrong recompution
  - fixed bug that old LP size was not updated for deadend if no LP was solved

- Expressions:
  - fixed issues with ungraceful termination when encountering unsupported expression operands in AMPL interface
  - fixed bug in backward propagation of linear expressions in expression graph

- Propagation:
  - fixed potential performance issue with tree depth always assumed to be zero when propagating in probing mode
  - fixed bug in prop_vbound w.r.t. creation of variables during the search
  - fixed several bugs in propagation of cons_xor: need to take integral variables into account
  - fixed bug in cons_abspower.c handling infinity values in propagation
  - fixed bug in cons_and.c when a constraint was not correctly propagated which led to wrong dual-presolve reductions
  - fixed bug in cons_abspower: wrong infinity check when propagating bounds

- Presolving:
  - fixed bug that the number aggregated variables were not counted in presol_inttobinary.c
  - fixed bug in presol_domcol: locks are now checked to see whether rounding was forbidden for a variable

- Reader:
  - fixed bug in reader_gms.c w.r.t. writing nonlinear expressions with polynomials with constants
  - fixed bugs in parsing bounds from CIP-files, in reader_gms and AMPL interface
  - fixed bug when reading a mps formated file with a missing bound in the bound section

- Constraints:
  - fixed bug in cons_bounddisjunction with satisfied literal of multi-aggregated variable
  - fixed bug in upgrade method of cons_soc
  - fixed issue with negated variables in cons_xor.c
  - fixed several asserts in cons_xor presolving
  - fixed bug in cons_xor.c calling method on null pointer row
  - fixed bug using a too hard comparison on the objective-infeasible-decision in constraint enforcement
  - fixed possible cycling in enforcement of nonlinear constraints due to too early removal of newly added cuts from LP
  - fixed bug wrongly removing constraints locally while counting
  - fixed bugs in cons_bivariate.c when the nonlinear function is not differentiable on the boundary of the domain
  - fixed bug in cons_indicator.c:SCIPmakeIndicatorFeasible() with handling fixed variables
  - fixed bug in cons_integral: check integrality of implicit integer variables when a solution is checked for feasibility
  - fixed bug in Undercover with `pseudo-`quadratic constraints
  - fixed bug with quadratic constraints not being upgraded
  - fixed bug in intervalarith.c: bivariate quad. equations may have been solved wrongly if second variable is unbounded

- Separation:
  - fixed bug in sepa_zerohalf.c not copying the displays to the subscip, but still changing a display parameter there
  - fixed iteration limit determination in sepa_closecuts
  - fixed bug in sepa_closecuts: need to make sure that variable values of separation point satisfy bounds
  - fixed bugs in sepa_oddcylce: number of arcs have to be adjusted, handle implicit binary variables,
    fixed bug in heuristic separation method, fixed asserts
  - fixed wrong bound calculation in sepa_rapidlearning

@section RN301 SCIP 3.0.1
*************************

Features
--------

- added delayed cutpool which only gets separated if the sepastore is empty after a separation round
- sepa_cgmip can now take the objective row into account
- added possibility to run clang compiler
- statistics now include output on number of solutions that respect objective limit

Performance improvements
------------------------

- also copying active tight cuts from the delayed cut pool when calling SCIPcopyCuts()
- sort genvbounds only when root node is finished; apply more often

Examples and applications
-------------------------

Interface changes
-----------------

- when using an objective limit, heuristic characters are not displayed any longer for worse solutions

### Deleted and changed API methods

- fixed spelling in the method name SCIPgmlWriteClosing()

### New API functions

- SCIPgetNLimSolsFound() to get number of solutions that respect the objective limit

Fixed bugs
----------

- fixed issue with applying the effective root depth during the search
- fixed bug concerning usage of dualbound and lowerbound
- fixed bug trying to color probing nodes, which are not added to the vbc output anymore
- fixed bug in sorting template
- fixed bug leading to removing a ranged row parallel to the objective function, although one of the sides was still needed
- fixed a bug correcting the binvarssorted flag in cons_linear.c
- fixed bug in cons_varbound.c not resolving multi-aggregated variables
- relaxed assert in SCIPvarCh{Lb,Ub}{Global,Local} that new bound must be tighter to feastol
- fixed contra-intuitive behavior when using SCIP with objective limits and solution limit at the same time;
  SCIP now only stops when sufficiently many solutions better than the objective limit have been found
- fixed bug when adding binary implications with non-vartype binary variables
- fixed bug adding binary implications on binary variables with type != `SCIP_VARTYPE_BINARY`
- fixed bug concerning different tolerances for reached objective limit in case of pricing with fastmip

- LP:
  - fixed bug which disabled iteration limit in SCIPlpSolveAndEval()
  - ensure consistency of LP bounds during OBBT diving, i.e., that lower <= upper holds exactly
  - set lpsolstat to `SCIP_LPSOLSTAT_NOTSOLVED` in SCIPchg{Lp,Dual}feastol()
  - use tighter dual feasibility tolerance for LPs solved during optimization-based bound tightening
  - fixed bug with unflushed LP arising from global bound changes in strong branching

- Constraints:
  - fixed issue with deleting varbound constraints in case the bound change was not applied
  - fixed bugs in parsing dis-/conjunctive constraints
  - fixed bug with handling of empty logicor and bounddisjunction constraints
  - fixed issue in cumulative constraint and separation
  - fixed bug when sorting knapsack constraints with the same weights
  - fixed bug resulting in trying to delete an upgraded linear constraint a second time in exitpre callback
  - fixed minor bug in conjunctive constraint handler printing wrong constraint
  - fixed bug in disjunctive constraint handler when enforcing a constraint
  - fixed behaviour change of indicator constraint handler when solving another instance after solving one using the
    interactive shell
  - fixed several issues in cumulative constraint handler
  - fixed bug in cumulative constraint handler w.r.t. getting active variables
  - fixed bug in cumulative constraint handler concerning conflict analysis

- LPI and Interfaces:
  - fixed bug in CppAD in connection with abspower constraints
  - fixed bug in CppAD when using signpower functions with expression pointers that do not fit into an unsigned int
  - better handling of generalized (Lagrangian) variable bounds that are not in the LPI
  - fixed wrong basis rstat values in CPLEX LPI
  - fixed bug with LP not being flushed after bound changes on columns that are not in the LPI
  - methods SCIPlpiIs{PrimalFeasible,DualFeasible,DualUnbounded}() in SoPlex LPi now check that the LP is not perturbed,
    which may happen when stopping due to iteration or time limit
  - fixed inconsistencies between methods SCIPlpiIs{PrimalFeasible,DualFeasible,Optimal,...} in SoPlex LPi

- Propagation:
  - fixed bug when adding linear constraints with non active variables in solving process, during propagation this
    resulted in changing the row, which is not possible for unmodifiable constraints/locked rows
  - fixed small issue in pseudo objective propagator w.r.t. propagating the lower bound globally
  - fixed bug in cons_orbitope: in rare cases one cannot repropagate
  - fixed bug of wrong result code in propagation in prop_genvbound.c

- Presolve:
  - fixed bug in copying nonlinear constraints during presolve (resulted
    in wrongly declaring instances as infeasible when using component presolve)
  - fixed bug in copying nonlinear constraints during presolve (nonlinear part was not copied)

- Heuristics:
  - fixed wrong solving status (OPTIMAL) in case an unbounded solution was provided or found by heuristic before presolve
  - fixed bug in heur_subnlp running with tightened tolerances: sumepsilon must be tightened like feastol and epsilon
  - fixed bug in nlp diving heuristic for fractional variables with values slightly outside of their domain

- Numerics:
  - fixed several numeric issues
  - fixed numerical bug in conflict.c relaxing bounds while keeping an infeasibility proof
  - fixed feasibility decision bug when replacing inactive variables by their active counterparts, which might change the
    redundancy status of a bounddisjunction constraint due to numerics
  - fixed numerical bug adding a relaxed bound for conflict analysis in cons_varbound
  - fixed numerical bug in conflict analysis of genvbounds propagator

@section RN300 SCIP 3.0.0
*************************

Features
--------

- SCIPcomputeLPRelIntPoint() with normtype=`s` now uses homogenized LP for computing rel.int. point too and allow to
  set relaxrows = FALSE
- new column showing the pseudo objective value
- digraph structure added to misc.c and pub_misc.h that can be used to handle directed graphs, compute undirected
  components in the graph and sort these components (almost) topologically
- SCIP does now print an info message when the root LP could not be solved or is unbounded
- added counter and clock for SCIPcopy() calls
- correct initialization of steepest edge weights with SoPlex 1.6.0.4
- parameters can now be fixed, which means that their value cannot be changed unless they are unfixed, first;
  the fixing status of a parameter is copied to sub-SCIPs, which allows to ensure that certain parameters
  are also not changed when, e.g., heuristics change emphasis settings or also specific parameters
- automatic transfer of original solutions (e.g., provided by the user, from solution pool, after restart, from heuristic
  adding original solution during solve) to the transformed space (might fail due to, e.g., dual fixings)
- added possibility to use GUBs for lifting knapsack cuts (disabled)
- added pre- and post-conditions in doxygen documentation for all methods of scip.{c,h}
- added zeroobj heuristic that solves a copy of the problem without an objective function and with quite strict limits
  on the number of nodes and LP iterations
- complete reworking of the vbounds propagator: it now takes into account variable bounds, cliques and implications,
  stores bounds of variables which were changed and performs a forward propagation from these bounds, i.e., tries to
  derive new bounds for other variables; during propagation, bound changes are propagated in an (almost) topological order

- Constraints:
  - full version of cumulative constraint handler
  - new constraint handler `superindicator` for indicator constraints with slack constraints of arbitrary type
  - implemented first clique lifting procedure in cons_setppc.c (by default is off)
  - the conjunction and disjunction constraint handlers are now able to parse their CIP output format

- Memory:
  - better handling of memory limits, in particular for large problems
  - estimate memory consumption for sub-SCIP and do not copy them if close to memory limit

- Presolve:
  - time for initpre and exitpre methods is now also measured in presolving time
  - added dual presolving for and-constraints difficult instances (no guarantees)
  - oneopt can now be called before presolving
  - added a presolving step in the disjunctive constraint handler, removing disjunction, where a sub-constraint was
    deleted, which means this sub-constraint is redundant, which again means it is always TRUE or will be enforced by
    another constraint
  - added new presolver convertinttobin, which converts bounded integer variables to their binary representation, e.g.
    for integer variable 0 <= x <= 10 the binary variables y0, y1, y2 and y3 are created, such that
    1 y0 + 2 y1 + 4 y2 + 8 y3 <= 10 and x = 1 y0 + 2 y1 + 4 y2 + 8 y3
  - added new presolver gateextraction, which tries to find and-gates/constraints which are linearized
    e.g. (x + y + z >= 1, x + y <= 1 and x + z <= 1 => x == AND(~y,~z)), in special cases it also detects set-partitioning
    constraints e.g. (x + y + z >= 1, x + y <= 1, x + z <= 1 and y + z <= 1 => x + y + z == 1));
    gate-extractor is also able to detect logicor constraints and set-packing/-partitioning constraints with the same
    variables, to upgrade these both constraints to a set-partitioning constraint
  - added new presolver components, that searches for independent components in the problem structure and solves
    these components as sub-SCIPs when they are small enough (per default <= 20 discrete variables, nodelimit of 10000)
  - added new presolver domcol that looks for dominated columns in a MIP and tries to fix them

- Reader:
  - CNF reader now creates feasibility instances per default, usage of an objective has to be set by a parameter
  - added reader for MI(NL)Ps in OSiL (Optimization Services Instance Language) format

- Statistic:
  - new statistics and new statistic output messages
  - number of presolving calls of plugins is counted and displayed in the statistics,
    can be accessed via SCIPpresolGetNCalls() and SCIP{prop/conshdlr}getNPresolCalls()
  - the statistics shows for a branching rule the number of calls for LP, extern and pseudo candidates
  - new switch `SCIP_STATISTIC` and new macros SCIPstatisticMessage(), SCIPstatisticPrintf() and SCIPstatistic() to output
    statistic and execute code lines which are only needed therefor. Works as `SCIP_DEBUG` and SCIPdebugXyz()
  - added statistics on the number of cuts/rows that have actually been applied to the lp for each constraint handler and separator;
    use SCIPcreate(Empty)RowCons() and SCIPcreate(Empty)RowSepa() to support the statistics.

- NLP:
  - new propagators obbt and genvbounds for MINLP
  - new NLPI parameter `SCIP_NLPPAR_FASTFAIL` to enable convergence checks in NLP solver to stop early on seemingly
  - added nlpdiving heuristic that comprises several diving heuristics using an NLP relaxation

Performance improvements
------------------------

- improved scaling by choosing the smallest scaler
- if first root lp is solved and the optimality is rejected by SCIP, there won't be an unnecessary solving of the lp
  from scratch again
- several performance improvements for Pseudo-Boolean optimization, pseudo objective propagator
- streamlined initlp functions in cons_indicator, cons_sos1, cons_sos2 (add rows only if needed)
- improved time used for adding implications
- speed up in SCIPboolarrayExtend() in misc.c replacing a for loop with BMSmoveMemoryArray() call
- speed up in var.c changing some recursive calls into iterative calls and reducing the number of VARFIX event that are
  thrown for fixation, aggregation or multi-aggregations
- revised reduced cost propagator
- increased performance in SCIPcliqueAddVar(), adding a variable to a clique
- tighten primal and dual feasibility tolerances independently if they are not reached in LP solving

- Probing:
  - if probing reached the end of all variables it will restart the probing cycle correctly
  - improved probing by ordering the variables differently and applying the one-branch before the zero-branch

- Constraints:
  - improved scaling of linear constraints, linear constraints with integral variables will now be scale with
    1e+06/MAX(maximal absolute coefficient, 1.0) instead of 1e+03/MAX(maximal absolute coefficient, 1.0);
    if all coefficients are in absolute value equal they will be scaled by that
  - added clique presolving for and-constraints, which checks if two operands or one operand and the resultant are in a
    clique and then fixes the resultant to 0 and in the former case we can delete the and-constraint too
  - speed up in linear constraint handler replacing aggregated variables
  - when all nonlinearities have been fixed and the number of nonfixed variables is 1 in cons_nonlinear/cons_quadratic/
    cons_bivariate, handle it by a bound change instead of adding a linear constraint

- Separation:
  - automatically turn off separation in sepa_oddcycle if it was too unsuccessful within the last calls
  - use faster Dijkstra variants in sepa_oddcycle
  - improved tcliquegraphAddImplicsVars() in sepa_clique.c to faster add possible variables
  - changed emphasis settings: knapsack disaggregation is now allowed in fast presolving, CG-MIP separator disabled in
    aggressive separation

- Reader:
  - improved lp-, mps-, opb-reading time
  - speed up mps reader asking parameters only once

- Heuristics:
  - added parameters mincoveredrel and mincoveredabs to heur_undercover to only run if problem is sufficiently nonlinear
  - improved intdiving heuristic by activating backtracking to a different fixing value
  - heur_undercover treats indicator constraints as nonlinear and fixes the binary variable for linearization

Examples and applications
-------------------------

- new examples for scheduling and usage of the callable library with nonlinear problems
- the error messages are not handled via the message handler anymore; per default the error message a written to stderr

Interface changes
-----------------

- introduced basic inclusion and creation methods to simplify usage of the SCIP library
- allowed to start diving mode even if LP is not flushed, not solved, or not solved to optimality
- changed the message handler system within SCIP heavily such that it is thread save
- the resolve propagation methods for the constraint handler and propagator getting a new parameter called relaxedbd;
  explaining/resolving this relaxed bound is sufficient
- default integer comparer SCIPsortCompInt() (see pub_misc.h)

- LP interface:
  - SoPlex LPI supports setting of `SCIP_LPPAR_DUALFEASTOL` when using SoPlex version 1.6.0.5 and higher.

- Problem:
  - Forbid problem modifications in `SCIP_STAGE_{INIT,EXIT}PRESOLVE` (see pre-conditions for corresponding methods in scip.h).

- Miscellaneous:
  - New macro SCIPdebugPrintCons() to print constraint only if `SCIP_DEBUG` flag is set.
  - all objscip *.h file now use the default SCIP interface macros (this should avoid errors when changing the interface)

### New and changed callbacks

- Constraint Handler:
  - Added a propagation timing parameter `proptiming` to SCIP_DECL_CONSPROP(), giving the current timing at which
    this method is called (also to the corresponding c++ wrapper classes).
  - New optional callback methods in constraint handlers: `SCIP_DECL_CONSGETVARS` and `SCIP_DECL_CONSGETNVARS`.
    These callbacks, if implemented, should return an array of all variables and the number of all variables used
    by the given constraint, respectively. (This method might, e.g., be called by a presolver)

- NLP Solver Interface:
  - New NLPI callback SCIP_DECL_NLPISETMESSAGEHDLR() to set message handler in NLP solver interfaces.

- Propagator:
  - Added a propagation timing parameter `proptiming` to SCIP_DECL_PROPEXEC(), giving the current timing at which this method is
    called (also to the corresponding c++ wrapper classes).

- Plugin management:
  - added `basic` inclusion methods which have only fundamental data of the plug-ins as arguments; added setter functions
    for all non-fundamental callbacks of the plug-ins; the plug-in types with basic inclusion functions are:
    readers, constraint handlers, conflict handlers, presolvers, propagators, heuristics, separators, relaxation handlers,
    branching rules, node selectors and pricers; these methods should make the usage easier, sparing out optional callbacks and
    parameters: e.g., SCIPincludeConshdlrBasic();
  - To extend the basic functionalities, there are setter method to add
    optional callbacks. For example SCIPsetConshdlrParse(), SCIPsetPropCopy() or SCIPsetHeurInitsol().

- Constraint Handlers:
  - Added basic creation methods for all constraints types, e.g., SCIPcreateConsBasicLinear(); these methods should make the usage easier,
    sparing out optional callbacks and parameters.

### Deleted and changed API methods

- SCIPcomputeCoverUndercover() now has an additional parameter coverbd
- tcliqueMaxClique has an additional parameter to store the number of used branch-and-bound nodes
- the code in `src/dijkstra` and `src/xml` has been changed to (increasingly) conform to the SCIP coding style;
  all function (and variable) names have been changed (do not contain `_` anymore).
- renamed SCIPstairmap*Core() to SCIPstairmap*Stair()

- Conflict Analysis:
  - Added parameter `relaxedbds` to conflict handler callback method SCIP_DECL_CONFLICTEXEC(). This array contains
    bounds which are sufficient to create a valid conflict

- Constraint Handler:
  - Added a parameter `restart` to the SCIP_DECL_CONSEXITSOL() callback method, indicating whether this call was
    triggered by a restart.
  - Added a parameter `relaxedbd` to SCIP_DECL_CONSRESPROP() callback method. If explaining a given bound change
    (index), it is sufficient to explain the reason for reaching the `relaxedbd` value, see above
  - Removed parameters `isunbounded`, `isinfeasible` and `result` from SCIP_DECL_CONSINITPRE() and SCIP_DECL_CONSEXITPRE()
    callback methods. It is not allowed to determine unboundedness or infeasibility in these callbacks, anymore.
  - added a `SCIP_CONS*` parameter to SCIPcreateConsDisjunction() which can represent the linear relaxation of the whole
    disjunction constraint as a conjunction constraint, or `NULL`
  - remove problematic function cons_indicator:SCIPsetSlackVarIndicator()
  - Renamed SCIPgetCountedSparseSolutions() to SCIPgetCountedSparseSols() in cons_countsols.{c,h}.

- Counting:
  - Changed the counting system within SCIP heavily. New method for `SCIP_SPARSESOL` usage, SCIPsparseSolCreate(),
    SCIPsparseSolFree(), SCIPsparseSolGetVars(), SCIPsparseSolGetNVars(), SCIPsparseSolGetLbs(), SCIPsparseSolGetUbs()
    in (pub_)misc.{c,h}.

- Cuts and Separation:
  - removed `targetscip` parameter from SCIPconvertCutsToConss(), now this function can only convert cuts on one instance,
    otherwise use SCIPcopyCuts()
  - added `ncutsadded` parameter to SCIPcopyCuts() to be able to store the number of copied/converted cuts
  - New functions SCIPcreateEmptyRowCons(), SCIPcreateEmptyRowSepa(), SCIPcreateRowCons(), and SCIPcreateRowSepa() that allow
    to set the originating constraint handler or separator of a row respectively; this is, for instance, needed for statistics
    on the number of applied cuts. If rows are created outside a constraint handler or separator use SCIPcreateRowUnspec() and
    SCIPcreateEmptyRowUnspec(). The use of SCIPcreateEmptyRow() and SCIPcreateRow() is deprecated.
  - New functions SCIProwGetOrigintype(), SCIProwGetOriginCons(), and SCIProwGetOriginSepa() to obtain the originator
    that created a row.

- LP:
  - new parameter numerics/lpfeastol for primal feasibility tolerance used in LP solver
  - SCIPcomputeLPRelIntPoint() takes two new arguments giving a time and iteration limit
  - SCIPcolGetStrongbranchLPAge(), SCIPgetVarStrongbranchLPAge(), SCIPgetNLPs(), SCIPgetNPrimalLPs(), SCIPgetNDualLPs(),
    SCIPgetNBarrierLPs(), SCIPgetNResolveLPs(), SCIPgetNPrimalResolveLPs(), SCIPgetNDualResolveLPs(), SCIPgetNNodeLPs(),
    SCIPgetNNodeInitLPs(), SCIPgetNDivingLPs(), SCIPgetNStrongbranchs(), SCIPgetNRootStrongbranchs() now return a longint
    instead of an integer

- Message Handler and Printing:
  - New callback method SCIP_DECL_MESSAGEHDLRFREE() which is called when the message handler is freed.
  - The old callback method SCIP_DECL_MESSAGEERROR() was replaced by the callback method SCIP_DECL_ERRORPRINTING().
  - the follwing methods additionally need the SCIP pointer as parameter to make the output thread save:
    SCIPprintVersion(), SCIPsetMessagehdlr(), SCIPgetMessagehdlr() and SCIPwarningMessage()
  - the error printing method can be replaced using the method SCIPmessageSetErrorPrinting(); the default error message
    printing can be recoverd via SCIPmessageSetErrorPrintingDefault() (see pub_message.h)
  - Changed the message handler system within SCIP heavily such that it is thread-safe. SCIPcreateMessagehdlr() in
    scip.{c,h} was replaced by SCIPmessagehdlrCreate() in pub_message.h/message.c with a changed parameter list;
    see pub_message.h and type_message.h.
  - removed method SCIPcreateMesshdlr(), please use SCIPmessagehdlrCreate() (see pub_message.c)
  - removed method SCIPfreeMesshdlr(), please use SCIPmessagehdlrRelease() (see pub_message.c)
  - Error messages (SCIPerrorMessage()) are not handled via the message handler anymore; per default the error
    message is written to stderr.
  - the following methods need an additional message handler: SCIPdispLongint(), SCIPdispInt(), SCIPdispTime(), all message
    handler methods (see pub_message.h), SCIPhashtablePrintStatistics(), SCIPhashmapPrintStatistics(), SCIPlpiCreate()
  - SCIPprintCons() does not print termination symbol `;\n` anymore; if wanted, use SCIPinfoMessage() to print `;\n` manually
  - remove SCIPcolPrint() and SCIProwPrint(), please use SCIPprintCol() SCIPprintRow() see scip.h
  - method SCIPprintError() does not need the file stream anymore. The error is written via the error message callback.

- Nonlinear expressions, relaxation, and solver interface:
  - Method SCIPexprtreeRemoveFixedVars() is not public anymore.
  - Renamed SCIPmarkNonlinearitiesPresent() to SCIPenableNLP()
  - Renamed SCIPhasNonlinearitiesPresent() to SCIPisNLPEnabled().
  - removed SCIPmarkContinuousNonlinearitiesPresent(),
    renamed SCIPhasContinuousNonlinearitiesPresent() to SCIPhasNLPContinuousNonlinearity() and allow call only during
    initsolve and solve,

- Parameters:
  - Replaced SCIPparamSet*() by SCIPchg*Param()
    + replaced SCIPparamSetBool() by SCIPchgBoolParam()
    + replaced SCIPparamSetInt() by SCIPchgIntParam()
    + replaced SCIPparamSetLongint() by SCIPchgLongintParam()
    + replaced SCIPparamSetReal() by SCIPchgRealParam()
    + replaced SCIPparamSetChar() by SCIPchgCharParam()
    + replaced SCIPparamSetString() by SCIPchgStringParam()

- Presolving:
  - Removed parameters `isunbounded`, `isinfeasible` and `result` from SCIP_DECL_PRESOLINITPRE() and
    SCIP_DECL_PRESOLSEXITPRE(). It is not allowed to determine unboundedness or infeasibility in these callbacks, anymore.

- Propagator:
  - changed parameters of function SCIPpropagateCutoffboundVar() in prop_pseudoobj.{c,h}
  - Added a parameter `restart` to SCIP_DECL_PROPEXITSOL() callback method, indicating whether this call was triggered
    by a restart.
  - Added a parameter `relaxedbd` to SCIP_DECL_PROPRESPROP() callback method. If explaining a given bound change
    (index), it is sufficient to explain the reason for reaching the `relaxedbd` value.
  - Removed parameters `isunbounded`, `isinfeasible` and `result` from SCIP_DECL_PROPINITPRE() and
    SCIP_DECL_PROPEXITPRE() callback methods. It is not allowed to determined unboundedness or infeasibility in
    these callbacks, anymore.

- Sort and Copy:
  - The methods SCIPsortedvecInsert*() have an additional parameter which can be used to receive the position where
    the new element was inserted, if this is not of interest a `NULL` pointer can be given
  - new parameter in SCIPcopyPlugins() to indicate whether the message handler from the source SCIP should be passed to the
    target SCIP (only the pointer is copied and the usage counter of the message handler is increased)
  - New parameter in SCIPcopy() to indicate whether the message handler from the source SCIP
    should be passed to the target SCIP (only the pointer is copied and the usage counter of the message handler is
    increased). In multi theaded enviroment this parameter needs to be set to FALSE.

- Variable usage:
  - rename SCIPvarGetBestBound() to SCIPvarGetBestBoundLocal()
  - rename SCIPvarGetWorstBound() to SCIPvarGetWorstBoundLocal()
  - Method SCIPvarGetProbvarSum() is not public anymore, use SCIPgetProbvarSum() instead.
  - Replaced method SCIPvarGetRootRedcost() by SCIPvarGetBestRootRedcost().

### New API functions

- setup timer to all plugins and therefore SCIP<plugin-type>GetSetupTime() methods in all pub_plugin-type.h to ask
  for this time (, e.g. SCIPeventhdlrGetSetupTime() in pub_event.h)
- new GML(Graph Modeling Language) methods SCIPgmlWriteOpening(), SCIPgmlWriteCosing(), SCIPgmlWriteArc(), SCIPgmlWriteEdge(),
  SCIPgmlWriteNode() that write to a given GML file
- new LPI method SCIPlpiGetObjsen() to query objective sense
- SCIPpermuteIntArray() in pub_misc.h and misc.c for permuting an integer array
- SCIPcalcBinomCoef() in pub_misc.h and misc.c which calculates a binomial coefficient up to 33 over 16
- SCIPheurPassSolAddSol() in heur_trysol.c; solution which are passed via this method are just without any feasibility check
- SCIPgetGlobalPseudoObjval() which returns the global pseudo objective value which is all variables
  set to their best (w.r.t. the objective function) global bound
- SCIPhashGetKeyStandard() which returns the element itself as the key, SCIPhashKeyEqPtr(),
  SCIPhashKeyValPtr() which do the hash-comparison/-conversion on a pointer in pub_misc.h
- SCIPhashtableClear() which removes all elements of a hash table
- SCIPisUpdateUnreliable() to check whether an iteratively updated value should be recomputed from scratch
  (e.g., for activities; uses new parameter `misc/num_recompfac`)
- SCIPisHugeValue() to check whether a value is huge and should be handled separately from other values
  (e.g., in activity computations) and SCIPgetHugeValue() to get the smallest value counting as huge
- SCIPfixParam() and SCIPunfixParam() to fix and unfix a parameter, respectively;
  the fixing status of a parameter can be requested by SCIPparamIsFixed();
- SCIPsetBasePointClosecuts() to set the base point for close cut separation
- SCIPchgCutoffboundDive() to change the cutoffbound in diving mode
- SCIPupdateCutoffbound() which can be used to pass a cutoff bound

- Presolving:
  - SCIPpropIsPresolDelayed() which return if a propagator is delay during presolving
  - Added method SCIPisPresolveFinished() which returns whether the presolving process would be stopped after the
    current presolving round, given no further reductions will be found, can be used to ensure that a presolver is called very late

- Memory:
  - added forgotten implementation of SCIPfreeMemorySize(), SCIPfreeMemorySizeNull() in scip.h and BMSfreeMemorySize(),
    BMSfreeMemorySizeNull() in memory.h
  - SCIPmemccpy() in pub_misc.h and misc.c which copies either a specified number of charcters of a source
    string to a destination string or until it hits a stoping character
  - BMSmoveMemory(), BMSmoveMemoryArray(), BMSmoveMemorySize() and corresponding  BMSmoveMemory_call() in
    memory.{h,c} too move memory elements

- Conflict Analysis:
  - SCIPisConflictAnalysisApplicable() which return FALSE is the conflict will not runs; can be used
    to avoid unnecessary initialization of the conflict analysis
  - SCIPaddConflictRelaxedLb(), SCIPaddConflictRelaxedUb() and SCIPaddConflictRelaxedBd(); these methods
    can be used to give for a bound change which is part of an explanation a relaxed bound; this means the relaxed bound
    is already efficient to be part of a valid explanation
  - SCIPisConflictVarUsed() returns TRUE if the given bound change is already part of the conflict set;
    that is the bound change is redundant;
  - SCIPgetConflictVarLb() and SCIPgetConflictVarUb() returning the lower/upper bound of the given
    variable within the current active conflict set

- Variable usage:
  - SCIPvarsGetProbvar() in pub_var.h and var.c, which returns for a given array of variables the active, fixed
    or multiaggregated representation
  - SCIPgetActiveVars() in scip.{h,c}, which returns for a given array of variables the active counterparts
  - SCIPgetNObjVars() which returns the number of variables which have a non-zero objective coefficient
  - SCIPenableVarHistory() and SCIPdisableVarHistory() which can be used to turn off and on the collection
    of variables statistics which is used for example for branching
  - SCIPbranchVarHole() which branches a variable w.r.t. a given domain hole
  - SCIPvarGetAggregatedObj() which computes for a (not active) variable the corresponding objective value
  - SCIPsolIsOriginal() that returns whether a solution is defined on the original variables
  - SCIPgetVarImplRedcost() which returns the implied reduced costs
  - SCIPvarGetBestRootSol(), SCIPvarGetBestRootRedcost(), SCIPvarGetBestRootLPObjval() which return the best
    combination for a variable w.r.t. root solution value, root LP objective value and root reduced cost
  - SCIPhaveVarsCommonClique() in scip.{h,c}, to check for common clique information on two given variables
  - added basic creation methods SCIPcreateVarBasic() and SCIPcreateProbBasic() and setter functions for
    non-fundamental callbacks of variables and problems.
  - added new methods SCIPvarGetBestBoundGlobal() and SCIPvarGetWorstBoundGlobal().

- Constraint Handler:
  - added public wrapper functions for calling constraint handler callback methods for a single constraint:
    SCIPactiveCons(), SCIPdeactiveCons(), SCIPinitlpCons(), SCIPsepalpCons(), SCIPsepasolCons(), SCIPpropCons(),
    SCIPrespropCons(), SCIPenfopsCons(), SCIPenfolpCons()
  - added basic creation methods for all constraint handlers
  - SCIPchgCapacityKnapsack() which can be used to change the capacity of a knapsack constraint
  - SCIPconsIsAdded() which returns whether a constraint was already to a SCIP instance
  - SCIPconshdlrGetNCutsApplied() in pub_cons.h to get the number of cuts applied to the lp
  - SCIPconshdlrIncNAppliedCuts() in cons.h to increase the number of applied cuts (used by sepastore.c)
  - SCIPchgVarName() and SCIPchgConsName() which can be used to change name of variables and
    constraints in problem creation stage
  - New methods SCIPgetConsVars() and SCIPgetConsNVars() which return for a given constraint the involved variables and
    the number of variables if the corresponding constraint supports this (optional) callbacks
    (corresponding callbacks need to be implemented, see above)

- Message Handler:
  - SCIPmessagehdlrCapture() which captures a given message handler (increases number of uses)
  - SCIPmessagehdlrRelease() which releases and possibly frees a given message handler (decreases number of uses)
  - SCIPsetMessagehdlrLogfile() which can be used to write into a log file
  - SCIPsetMessagehdlrQuiet() which can be used to turn the screen output on and off

### Command line interface

- in the interactive shell, parameters can be fixed and unfixed with `fix` (instead of `set`), e.g., `fix heuristics rens freq TRUE`;
- new shell command `change minuc` to minimize the number of unsatisfied constraints

### Interfaces to external software

- beta-version of a MATLAB interface can be found under interfaces/matlab
- beta-version of a AMPL interface can be found under interfaces/ampl

### Changed parameters

- `branching/fullstrong/reevalage` changed from an integer to a longint parameter

- Removed parameters:
  - `separating/closecuts/separootonly`
  - `constraints/quadratic/defaultbound`
  - `separating/cgmip/nodelimit`

### New parameters

- `constraints/%s/timingmask` for changing the timingmask for calling the propagtion method of all constraint plugins
- `constraints/and/dualpresolving` by default set to TRUE, enabling dual-presolving on and-constraints
- `constraints/indicator/{sepacouplingcuts,sepacouplinglocal}` to enable separation of (local) cuts
- `constraints/indicator/{maxsepacuts,maxsepacutsroot}` to restrict the number of separated cuts
- `constraints/indicator/dualreductions` to enable dual presolving/propagation steps
- `constraints/setppc/cliquelifting`, `constraints/setppc/addvariablesascliques`,
  `constraints/setppc/cliqueshrinking`, first for enabling/disabling the clique lifting algorithm in cons_setppc.c,
  second parameter is for trying to create extra clique constraints in lifting algorithm, third parameter is for trying
  to decrease the number of variable in a clique constraint in the lifting algorithm
- `limits/totalnodes` that allows to stop at the correct node if a restart occured; therefore the new
  `SCIP_STATUS_TOTALNODELIMIT` is added
- `lp/{rootiterlim,iterlim}` to set a limit on the LP iterations spend in the initial root LP and each
  LP resolve, respectively
- `misc/transorigsols` by default set to TRUE, that switches whether SCIP tries to transfer original
  solutions into the transformed space (in initsol and if a heuristic adds an original solution during solving)
- `numerics/hugeval` that defines the smalles value counting as huge (see new method SCIPisHugeValue())
- `numerics/recompfac` which denotes the factor, by which the absolute of an iteratively updated value has
  to be decreased in order to recompute the value from scratch
- `presolving/convertinttobin/maxdomainsize` by default is set to `SCIP_LONGINT_MAX`, which deternmines
  the domainsize for which integers are converted to their binary representation
- `presolving/convertinttobin/onlypoweroftwo` by default is set to FALSE, that parameter allows you to
  only convert integer variables with a domainsize of 2^p-1 to their binary representation
- `presolving/convertinttobin/samelocksinbothdirections` by default is set to FALSE, that parameter allows
  you to convert only integer variables to their binary representation, which have the same amount of up- and downlocks
- `presolving/gateextraction/sorting` by default is set to 1, that parameter determines if you want to try
  to extract big-gates(-1) or small-gates(1) at first by ordering bigger/smaller logicor constraint up front, or use
  them as they are (0)
- `presolving/gateextraction/onlysetpart` by default is set to FALSE, that parameter allows you to
  only extract set-partitioning and no and-constraints
- `presolving/gateextraction/searchequations` by default is set to TRUE, that parameter allows you to
  search for logicor constraints and set-packing/-partitioning constraints with same variables
- `propagating/%s/timingmask` for changing the timingmask for calling the propagtion method of all propagator plugins
- `propagating/probing/maxdepth` to set the maximal depth until the probing propagation is executed
- `reading/cnfreader/useobj` to state whether an artificial objective, depending on the number of clauses
  a variable appears in, should be used, by default set to FALSE, old default behavior of reader corresponds to TRUE
- `separating/cgmip/{minnodelimit,maxnodelimit}` to determine node limit.
- `separating/closecuts/maxlpiterfactor` for iteration limit in relative interior point computation
- `separating/oddcycle/maxunsucessfull` to automatically turn off separation
- `oncepernode` in Rounding and Simple Rounding heuristic

### Data structures

- new data structure for binary trees (`SCIP_BT` and `SCIP_BTNODE` in pub_misc.h)
- renamed data structure `SCIP_STAIRMAP` to `SCIP_PROFILE`
- added new stages `SCIP_STAGE_INITPRESOLVE`, `SCIP_STAGE_EXITPRESOLVE` and `SCIP_STAGE_FREE`; renamed `SCIP_STAGE_FREESOLVE`
  to `SCIP_STAGE_EXITSOLVE`
- Changed the counting system within SCIP heavily. `SPARSESOLUTION` was renamed to `SCIP_SPARSESOL` and moved
  from cons_countsols.h to struct_misc.h

Testing
-------

- the check script now recognizes MIQCP and MINLP instances
- make test now also checks instances in wbo, cnf, osil and fzn format
- renamed parameter SCRDIR of `make testgams` to CLIENTTMPDIR and changed its default to `/tmp`

Build system
------------

### Makefile

- CppAD source code is now distributed with SCIP (`src/cppad`), so that `lib/cppad` is not used anymore;
  the default for EXPRINT has changed from none to cppad

Fixed bugs
----------

- fixed bug with strong branching with the LP status for conflict analysis
- fixed bug w.r.t. adding a value to the objective offset of the transformed problem
- fixed wrong assert in feasibility pump stage 3
- fixed bug in solve.c, applied bounding for the initial lp was only done if root-lp-solution was valid but another
  solution could also have been added
- primal solutions with infinite objective value are now automatically discarded
- all plugins that solve sub-SCIPs now do not stop the whole solution process if there has been an error
- fixed bug in cip reader, wrong use of SCIPstrtok()

- Variables:
  - fixed bug in shiftandpropagate w.r.t. SCIPconstructLP() which can have the side effect that variables are created
  - method SCIPvarGetProbvarSum() (and thus also SCIPgetProbvarSum()) returns +/-infinity if the variable resolves to a
    variable fixed to +/-infinity (depending on the sign of the scalar) but does not multiply with the scalar, anymore
  - better handling of infinite solution values for aggregated and negated variables
  - fixed bug that disabled multi-aggregation of two integer or implicit integer variables
  - fixed bug in sol.c with requesting values of transformed variables in original solution; previously this had only
    been handled in SCIPgetSolVal(), now the handling has been moved to SCIPsolGetVal()
  - fixed several bugs writing an mps file in the reader_mps.c, e.g. writing fixed variables which are not (yet) removed
    and writing integer variables even with an objective value of 0, if they only exist in non-linear constraints

- Separation:
  - fixed minor bugs with respect to counting generated and lifted cuts in sepa_oddcycle
  - fixed bug in sepa_clique.c, could not handle only empty cliques, that were not removed

- Heuristics:
  - fixed potential bugs in shiftandpropagate heuristic concerning the transformation update of a variable with free status
  - fixed bug in heur_zirounding with computation of up/downslacks
  - fixed bug in mutation heuristic with unnecessary aborts due to a wrong memory limit
  - fixed potential bug in fix-and-infer heuristic with variables being fixed to infinite value
  - fixed bug in diving heuristics with variables being fixed to values outside their domain
  - fixed bug in simple rounding heuristic with column generation for variables with strictly positive lower bound
  - made Octane heuristic numerically more stable to avoid asserts being caused by cancellation
  - fixed bug in mutation heuristic with variables being fixed to infinite values
  - do not run heur_shiftandpropagate if there is no LP

- LP Interface:
  - fixed bug in Cplex LPI: after running simplex, solisbasic flag was always true, which might be wrong if Cplex hit a
    time limit
  - fixed bug in SCIP probing mode with cleared LPI state but solved LP
  - fixed assert with `LPI=none` (need to count rows/cols in lpi_none)
  - fixed bug in SoPlex LPI where objective sense was not correct after reading LP from file in SCIPlpiReadLP()

- Constraints:
  - fixed bug in scip.c adding a constraint in SCIPgetConsCopy() to the constraint hashmap
  - fixed bug in cons_linear w.r.t recalculation of unreliable activities
  - fixed bug in cons_linear concerning huge activity values: besides infinite contributions, we now also treat huge
    contributions separately, count their occurences in a constraint and provide a relaxed activity value
  - fixed bug in cons_xor.c parsing a constraint
  - fixed count of propagations in cons_indicator and only try to propagate if variables are not yet fixed
  - fixed some bugs in cons_disjunction.c (wrong assert, forgotten deletion of constraint, wrong SCIPreleaseCons() call)

Miscellaneous
-------------

- first release of GCG, a generic branch-cut-and-price solver built on top of SCIP
- first release of UG, a framework for solving mixed integer programs, mixed integer
  nonlinear programs and constraint integer programs in parallel
- new SCIP T-shirts
- renamed ZIB Optimization Suite to SCIP Optimization Suite

@page RN21 Release notes for SCIP 2.1

@section RN212 SCIP 2.1.2
*************************

Performance improvements
------------------------

- fixed performance issue in debug mode, where SCIPvarGetLPSol_rec() calculated a value to often, which in the end lead
  to exponential growth in running time
- force cuts from linearizations of convex constraint in NLP relax solution into LP, thus allowing faster proving of
  optimality for convex NLPs

Fixed bugs
----------

- fixed bug in varAddTransitiveImplic() in var.c, when adding implications on special aggregated, namely negated, variables
- fixed issue if a primal solution leads to a cutoff of the current focus node
- fix compilation issues with zlib 1.2.6
- fixed bug in SCIPsolveKnapsackExactly(), trying to allocate too much memory which led to an overflow and later to a segmentation fault
- fixed bug in sepa_rapidlearning, carrying on the optimization process, when already solved

- Heuristics:
  - fixed bug in heur_undercover.c, where a variable with fixed bounds but not of status `SCIP_VARSTATUS_FIXED` was wrongly handled
  - fixed bug in heur_oneopt.c which forgot to check LP rows if local rows are present

- Constraints:
  - fixed bug in SCIPsolveKnapsackExactly()
  - fixed bug in cons_quadratic where bounds on activity of quadratic term were not always invalidated when quadratic variables were removed
  - fixed bug in cons.c, where after a restart the arrays for all initial constraints were corrected in the initsol process
    instead of the initpre process, this was to late because you might change the status in presolving which lead to an assert()
  - fixed bug in NLP representation of abspower constraints handling (x+a)^2 with nonzero a
  - fixed bug parsing an and-constraint in cip format
  - fixed bug in cons_setppc, did not handle new constraints with inactive variables
  - fixed bug in cons_xor.c which did not copy the artificial integer variable (used for the lp relaxation)

@section RN211 SCIP 2.1.1
*************************

Features
--------

- the pseudo objective propagator can be forced to propagate if active pricers are present; this can be done
  if for all (known or unknown) variables follows that: they have positive (negative) objective coefficient
  and the global lower (upper) bound is zero.

Performance improvements
------------------------

- improvements in undercover heuristic
- improve SCIPintervalSolveBivariateQuadExpressionAllScalar() for ax=0 case if x has 0 in the interval for the linear coef.
- better domain propagation for quadratic constraints that consist of `non-overlapping` bilinear terms only
- ensure that a fixing of a variable in an abspower constraint is propagated to a fixing of the other variable
- improvements in undercover heuristic, e.g., bound disjunction constraints are considered when setting up the covering problem

Interface changes
-----------------

### Changed parameters

- changed parameter `propagating/pseudoobj/maxcands` to `propagating/pseudoobj/minuseless` (see prop_pseudoobj.c)
  due to revision of the pseudo objective propagator

### New parameters

- added parameters `heuristics/undercover/coverbd` and `heuristics/undercover/fixingorder`

Fixed bugs
----------

- fixed numeric issue in aggregations
- fixed pseudo cost computation
- fixed bug with setting type of slack variables to be implicitly integral
- fixed bug when copying problem data in c++ case returned with the result `SCIP_DIDNOTRUN`
- fixed computation of counter which state the changes since the last call of a presolver
- fixed handling of unbounded solutions, including double-checking their feasibility and that the primal ray is a
  valid unboundedness proof and reoptimizing the LP with modified settings if the solution is not feasible
- fixed compilation issues with negate() function in intervalarith.c on exotic platforms
- fixed bug in SCIPsortedvecDelPos...() templates
- pseudo objective propagator does not propagate it active pricers are present
- fixed bug in heur_shiftandpropagate.c concerning the treatment of unbounded variables
- workaround for trying to add variable bounds with to small coefficients

- Reading and Writing:
  - gams writer now also substitutes $-sign from variable/equation names
  - fixed bug in reader_mps.c: INTEND marker is now also written, if COLUMNS section ends with non-continous variables
  - fixed bug in flatzinc reader w.r.t. boolean expressions

- Constraints:
  - fixed constraint flags evaluation within the ZIMPL reader (reader_zpl.c)
  - fixed bug in SCIPmakeIndicatorFeasible() in cons_indicator.c
  - fixed bug with conflict clause modification in cons_indicator
  - fixed bug in cons_bounddisjunction with uninitialized return values
  - fixed bug in cons_orbitope with calling conflict analysis
  - fixed bug in nlpi_oracle w.r.t. changing linear coefs in a NLP constraint

@section RN210 SCIP 2.1.0
*************************

Features
--------

- New original solution storage capability, which allows transfering solutions between SCIP runs
- SCIP-CPX is now threadsafe
- comparison of solutions now also works for original solutions
- can now compute the relative interior point of the current LP
- interval arithmetics for power, log, exp, bivariate quadratic expressions should be rounding safe now
- LP iterations in resolving calls can now be limited w.r.t. the average number of LP iterations in previous calls
  (after the root node); this is currently only done for the initial LP solve at a node and the corresponding parameter
  resolveiterfac is set to -1 (no limit) per default
- it is now possible in `SCIP_STAGE_TRANSFORMED` to call SCIPaddVarLocks() (i.e. to lock variables in initialization methods)
- changed computation of optimality gap which is now done in the same way as described in the MIPLIB 2010 paper: the gap
  is 0, if primalbound (pb) and dualbound (db) are equal (within tolerances), it is infinity if pb and db have opposite
  signs and (this changed), if both have the same sign, the difference between pb and db is devided by the minimum of
  the absolute values of pb and db (instead of always the dual bound)
- functionality to use the bound flipping ratio test of SoPlex is available (requires at least version 1.5.0.7)
- there exists now a solution candidate store for the original problem; during transformation these solutions are tried;
  during free the transformed problem the best feasible solution of the transformed problem are copied to the solution
  candidate store of the original problem; this useful if you solve several problems iteratively, solutions get now
  carried over automatically.
- reworked concept of lazy bounds: they can now also be used for problems where constraints and objective together
  ensure the bounds; to allow this also for diving heuristics that might change the objective and thus destroy this
  property, lazy bounds are explicitly put into the LP during diving and removed afterwards
- `SCIP_HASHMAP` now works also without block memory
- The variable deletion event is now a variable specific event and not global, anymore.
- All timing flags are now defined type_timing.h.
- all C template files are now called <plugintype>_xyz.{c,h} instead of <plugintype>_xxx.{c,h}

- Separators and Cuts:
  - reorganized computation of scores in cut filtering: instead of the computation at the time of addition, scores are now
    only computed w.r.t. the current LP solution and when cut filtering is performed; one can now fill the cut storage
    with cuts that were separated for different solutions
  - New separator for close cuts and a new function to compute relative interior points of the LP
  - added first version of sepa_closecuts.{c,h} to separate cuts w.r.t. a point that is closer to the integral polyhedron

- Constraints:
  - implement possibility to force a restart in cons_indicator if enough indicator variables have been fixed
  - the xor constraint handler can now parse its constraints
  - the bounddisjunction constraint handler can now parse its constraints
  - the knapsack, setppc and soc constraint handler can now parse their constraints
  - the varbound constraint handler can now parse its constraints
  - added beta version of variable deletion: for branch-and-price application, variables can now be completely deleted
    from the problem; variables that are deletable have to be marked with SCIPvarMarkDeletable(), constraint handlers can
    implement the new `SCIP_DECL_DELVARS` callback that should remove variables from the constraints; at the moment, only
    the linear, the setppc and the knapsack constraint handler support this callback; furthermore, when using this
    feature, all used plugins have to capture and release variables they store in their data, this is currently only done
    for the aforementioned constraint handlers as well as the and, the varbound and the logicor constraint handler; for
    more details about this feature, see the FAQ
  - added pseudoboolean constraint handler (cons_pseudoboolean.{c,h})
  - added first version of cons_disjunction.{c,h} which allows a disjunction of constraints
  - added constraint handler for (absolute) power constraints (cons_abspower.{c,h}) to handle equations like z = sign(x)abs(x)^n, n > 1

- Heuristics:
  - new heuristic vbounds which use the variables lower and upper bounds to fix variable and performs a neighborhood search
  - added vbound heuristic (heur_vbounds.{c,h})
  - added clique heuristic (heur_clique.{c,h})

- Reading and Writing:
  - added writing for wbo files
  - added writing for pip files (linear, quadratic, polynomial nonlinear, polynomial abspower, polynomial bivariate, and
    and constraints)
  - CIP format variable characters defined, e.g. `SCIP_VARTYPE_INTEGER_CHAR`
  - Improved support for wbo format for weighted PBO problems, IBM's xml-solution
    format and pip and zimpl format for polynomial mixed-integer programs
  - New reader for (standard) bounds on variables
  - Extended reader for CIP models to handle various new constraints, including all types of linear constraints
  - flatzinc reader is now capable to read cumulative constraints
  - changed opb(/wbo) reader which now creates pseudoboolean constraints instead of linear- and and-constraints, only a
    non-linear objective will create and-constraints inside the reader and while reading a wbo file the topcost constraint
    is created as well
  - added clock for determine the time for reading
  - added reader for variable bounds (reader_bnd.{c,h})
  - Removed method SCIPreadSol(); call solution reading via SCIPreadProb() which calls the solution reader for .sol files.

- Nonlinear:
  - Major extensions for nonlinear CIP, new option for n-ary branching on nonlinear variables (within pseudocost branching rule)
  - added BETA version of constraint handler for nonlinear constraints (cons_nonlinear.{c,h}) to handle nonlinear
    equations given by algebraic expressions using operands like addition, multiplication, power, exp, log, bivariate
    nonlinear constraints; currently no trigonometric functions
  - added BETA version of constraint handler for bivariate nonlinear constraints (cons_bivariate.{c,h}) to compute tight
    estimators for 1-convex and convex-concave bivariate nonlinear functions (given as expression tree)
  - the gams writer can now write nonlinear, abspower and bivariate constraints
  - Extended writer for GAMS and pip format to write more types of nonlinear constraints
  - the pip and zimpl reader now create nonlinear constraints for polynomials of degree > 2

- Presolving:
  - new dual presolving methods in cons_setppc and cons_logicor
  - new presolving step `removeConstraintsDueToNegCliques` in locigor constraint handler which updates logicor constraints
    to setppc constraints if a negated clique inside this constraint exist, by default is off
  - new presolving step in cons_knapsack (detectRedundantVars, deleteRedundantVars) which determines redundant variables
    in knapsack constraint with or without using clique information
  - cons_logicor is now able to replace all aggregated variables in presolving by there active or negation of an active
    variable counterpart
  - prop_pseudoobj is now working in presolving as well
  - implement presolving in exitpre() in cons_orbitope and cons_indicator

- Propagators:
  - added counter for number calls and timing for resolve propagation calls for constraint handler and propagators
  - Propagators are now also called in node presolving
  - the probing presolver presol_probing.{c.h} is now a propagator prop_probing.{c,h}, all corresponding parameters moved as well
  - the redcost separator sepa_redcost.{c.h} is now a propagator prop_redcost.{c,h}, all corresponding parameters moved as well
  - outsourced propAndSolve() method in solve.c which calls domain propagation and solving of the lp and relaxation

- Statistic:
  - solutions which are given by the user from the outside are now marked by `#` in the output
  - the `Solving Time` is now spitted into presolving, solving and reading time
  - Presolvers section has new column `AddCons` which states the number of added constraint
  - Constraints section has new column named #ResProp which show the number of resolve propagation calls of certain
    constraint handler
  - Constraint Timing section has a new column #ResProp which states the time spend in resolve propagation method of the
    constraint handler
  - improved output of propagators in display statistics
  - new section `Propagator Timing` which shows the time spend in different callbacks of the propagator
  - rearranged first two columns of Propagators section; #Propagate and #ResProp stating the number of call for
    propagation and resolve propagation; the Time column is moved into the new section Propagator Timings
  - Constraints section has new column named `MaxNumber` which the maximum number of active constraint of a certain
    constraint handler
  - added two columns `Time-0-It` and `Calls-0-It` in the LP section which states the number of LP call and time spend for
    solving LPs with zero iterations (only refactorization)
  - The display of statistics for presolvers, propagators, constraints and LP solving has changed.

Performance improvements
------------------------

- Reorganized filtering process of separation storage (allows adding cuts for different solutions)
- Improved presolving for various constraint handlers
- Improved propagation methods for variable bound constraints
- Improved performance for quadratic constraints
- performance improvements in prop_vbounds
- child selection rules now get also applied when the relaxation value is equal to the bound changed in branching
- added dual reduction to cons_cumulative.c
- for continuous variables, the pseudo costs update and the pscost branching rule now use the same strategies for
  updating the pseudo costs and estimating the improvement in the LP bound
- only perform probing if the variables are locked
- performance and memory consumption improvements in xmlparse.c
- Improved knapsack cover cuts
- avoid very long separation times of LEWIs in cons_knapsack for very large minimal covers
- used SCIPallocMemoryArray() instead of SCIPallocBlockMemoryArray() which leads to fewer memory consumption in
  getLiftingSequence() in cons_knapsack, also improved cache use bei using an extra array instead blockmemory chunks
- switched FASTMIP from 1 to 2 for CPLEX and changed default pricing rule back to steepest edge pricing instead of
  quickstart steepest edge pricing
- made sorting method more robust
- LNS heuristics now use SCIPcopy() by default
- considering inactive variables in undercover heuristic; limiting effort for solving covering problem
- if during probing mode the LP relaxation is solved from scratch, e.g., when calling the shiftandpropagate heuristic
  before root node solving, then we clear the resulting LP state, since it might be a bad starting basis for the next
  solve of the LP relaxation (controlled by new parameter `lp/clearinitialprobinglp`)
- included LP simplifier into SoPlex LP interface, applied when solving from scratch (lpi_spx.cpp)
- new presolving steps in varbound constraint handler, tightening bounds, coefficients, sides and pairwise presolving

Interface changes
-----------------

- Miscellaneous:
  - The emphasis setting types now distinguish between plugin-type specific parameter settings (default, aggressive, fast, off),
    which are changed by SCIPsetHeuristics/Presolving/Separating(), and global emphasis settings (default, cpsolver, easycip,
    feasibility, hardlp, optimality, counter), which can be set using SCIPsetEmphasis().

### New and changed callbacks

- added propagator timings `SCIP_PROPTIMING_BEFORELP`, `SCIP_PROPTIMING_DURINGLPLOOP` and `SCIP_PROPTIMING_AFTERLPLOOP` for
  all propagation callbacks (see propagators and constraint handlers) which lead to calling the propagation methods of a
  propagator before the lp is solved, during the lp loop and after the lp solving loop

- Conflict Analysis:
  - Added parameter `separate` to conflict handler callback method SCIP_DECL_CONFLICTEXEC() that defines whether the conflict
    constraint should be separated or not.

- Constraint Handler:
  - The new constraint handler callback SCIP_DECL_CONSDELVARS() is called after variables were marked for deletion.
    This method is optional and only of interest if you are using SCIP as a branch-and-price framework. That means,
    you are generating new variables during the search. If you are not doing that just define the function pointer
    to be `NULL`.
    If this method gets implemented you should iterate over all constraints of the constraint handler and delete all
    variables that were marked for deletion by SCIPdelVar().

- NLP Solver Interface:
  - The callbacks SCIP_DECL_NLPIGETSOLUTION() and SCIP_DECL_NLPISETINITIALGUESS() got new parameters to get/set values of
    dual variables.
  - The callback SCIP_DECL_NLPICOPY() now passes the block memory of the target SCIP as an additional parameter.

- Presolving:
  - New parameters `isunbounded` and `isinfeasible` for presolving initialization (SCIP_DECL_CONSINITPRE(),
    SCIP_DECL_PRESOLINITPRE(), SCIP_DECL_PROPINITPRE()) and presolving deinitialization (SCIP_DECL_CONSEXITPRE(),
    SCIP_DECL_PRESOLEXITPRE(), SCIP_DECL_PROPEXITPRE()) callbacks of presolvers,
    constraint handlers and propagators, telling the callback whether the problem was already declared to be
    unbounded or infeasible.  This allows to avoid expensive steps in these methods in case the problem is already
    solved, anyway.

    Note, that the C++ methods
    - scip::ObjConshdlr::scip_presol() corresponding to SCIP_DECL_CONSPRESOL()
    - scip::ObjConshdlr::scip_initpre() corresponding to  SCIP_DECL_CONSINITPRE()
    - scip::ObjPresol::scip_initpre() corresponding to SCIP_DECL_PRESOLINITPRE()
    - scip::ObjProp::scip_initpre() corresponding to SCIP_DECL_PROPINITPRE()
    - scip::ObjConshdlr::scip_exitpre() corresponding to SCIP_DECL_CONSEXITPRE()
    - scip::ObjPresol::scip_exitpre() corresponding to SCIP_DECL_PRESOLEXITPRE()
    -  scip::ObjProp::scip_exitpre() corresponding to  and SCIP_DECL_PROPEXITPRE()
    are virtual functions. That means, if you are not adding the new parameters, your code will still compile, but these methods are not executed.
  - Propagators are now also called in during presolving, this is supported by the new callback methods SCIP_DECL_PROPINITPRE(),
    SCIP_DECL_PROPEXITPRE(), and SCIP_DECL_PROPPRESOL().
  - The new parameters `nnewaddconss` and `naddconss` were added to the constraint handler callback method SCIP_DECL_CONSPRESOL()
    and the presolver callback method SCIP_DECL_PRESOLEXEC(). These parameters were also added to corresponding C++ wrapper
    class methods (scip_presol() in objconshdlr.h and scip_exec() in objpresol.h)

- Problem Data:
  - The callback SCIP_DECL_PROBCOPY() got a new parameter `global` to indicate whether the global problem or a local version is copied.

### Deleted and changed API methods

- implemented SCIPlpiGetPrimalRay() in SoPlex interface that has become available with SoPlex version 1.5.0.2
- allowed calling SCIPgetRowSolActivity() in `SCIP_STAGE_SOLVED`, since LP is still available
- various extensions and modifications for expressions and expression trees (too much to state here)
- The result value `SCIP_NEWROUND` has been added, it allows a separator/constraint handler to start a new separation round
  (without previous calls to other separators/conshdlrs).
- SCIPcalcNodeselPriority() got a new parameter `branchdir`, which defines the type of branching that was performed: upwards, downwards, or fixed.

- Constraint Handlers:
  - Method SCIPincludeQuadconsUpgrade() of quadratic constraint handler got new parameter `active` to indicate whether the upgrading method is active by default.
  - Method SCIPseparateRelaxedKnapsack() in knapsack constraint handler got new parameter `cutoff`, which is a pointer to store whether a cutoff was found.

- Nonlinear expressions, relaxation, and solver interface:
  - SCIPcreateNLPSol() now creates a `SCIP_SOL` that is linked to the solution of the current NLP relaxation
  - Various types and functions dealing with polynomial expressions have been renamed to use the proper terms `monomial` and
    `polynomial` in nonlinear expressions (nlpi/*expr*); results in many renamings of types, structs and methods.
  - The methods SCIPnlpGetObjective(), SCIPnlpGetSolVals(), and SCIPnlpGetVarSolVal() have been removed, use SCIPgetNLPObjval(),
    SCIPvarGetNLPSol() and SCIPcreateNLPSol() to retrieve NLP solution values instead.
    SCIPcreateNLPSol() now returns an error if NLP or NLP solution is not available
  - Removed methods SCIPmarkRequireNLP() and SCIPisNLPRequired(), because the NLP is now always constructed if nonlinearities
    are present.
  - SCIPgetNLP() has been removed and NLP-methods from pub_nlp.h have been moved to scip.h, which resulted in some renamings, too.
  - renamed SCIPexprtreeEvalSol() to SCIPevalExprtreeSol() and now located in scip.h.
  - renamed SCIPexprtreeEvalIntLocalBounds() to SCIPevalExprtreeLocalBounds() and now located in scip.h.
  - renamed SCIPexprtreeEvalIntGlobalBounds() to SCIPevalExprtreeGlobalBounds() and now located in scip.h.
  - The functions SCIPnlpiGetSolution() and SCIPnlpiSetInitialGuess() got additional arguments to get/set dual values.
  - The method SCIPgetNLPI() got a new parameter `nlpiproblem`, which is a pointer to store the NLP solver interface problem.

- Timing:
  - SCIPincludeProp() got additional parameters to set the timing mask of the propagator and the new callbacks and parameters
    related to calling the propagator in presolving.
  - SCIPincludeConshdlr() got additional parameters to set the variable deletion callback function and the timing mask for
    propagation.
  - removed parameters timelimit and memorylimit from SCIPapplyRens()
  - The parameters `timelimit` and `memorylimit` were removed from SCIPapplyRens().

- Problem Data:
  - The method SCIPcopyProb() got a new parameter `global` to indicate whether the global problem or a local version is copied.

- Writing and Parsing Constraints:
  - The methods SCIPwriteVarName(), SCIPwriteVarsList(), and SCIPwriteVarsLinearsum() got a new boolean parameter `type`
    that indicates whether the variable type should be written or not.
  - The methods SCIPparseVarName() and SCIPparseVarsList() got a new output parameter `endptr` that is filled with the position
    where the parsing stopped.
  - The method SCIPwriteVarsList() got additionally a new parameter `delimiter` that defines the character which is used for delimitation.

- Variables:
  - SCIPmarkDoNotMultaggrVar()/SCIPvarMarkDoNotMultaggr() now allow to mark negated and aggregated variables
  - SCIPgetVarCopy() got a new parameter `success` that will be FALSE if method is called after problem creation stage and no hash map is
    given or no image for the given variable is contained in the given hash map.
  - SCIPchgVarType() got an extra boolean parameter to store if infeasibility is recognized while upgrading a variable from continuous
    type to an integer type.
  - SCIPdelVar() got a new parameter `deleted`, which stores whether the variable was successfully marked to be deleted.

### New API functions

- information about the quality of the solution of an LP (currently the condition number of the basis matrix) can now be:
  + requested from the LPI (currently only available for CPLEX): methods SCIPlpiGetRealSolQuality() and
  + SCIPprintLPSolutionQuality() command display lpsolquality in interactive shell display column lpcond to show
  + estimate on condition number, if available
- SCIPround() and SCIPfeasRound() to round to nearest integer
- SCIPsortRealRealIntInt() and corresponding sorting/inserting/deleting methods in pub_misc.h and necessary defines in misc.c
- SCIPsortRealIntLong(), SCIPsortPtrPtrRealInt() and corresponding sorting/inserting/deleting methods in
  pub_misc.h and necessary defines in misc.c
- SCIPcomputeLPRelIntPoint() to compute relative interior point of the current LP
- SCIPstartSolvingTime() and SCIPstopSolvingTime() which can be used to start or stop the solving time clock
- SCIPstrToRealValue() and SCIPstrCopySection() in pub_misc.h; these methods can be used to convert a string
  into a `SCIP_Real` value and to copy a substring.
- SCIPgetBinvarRepresentatives() which gets binary variables that are equal to some given binary variables,
  and which are either active, fixed, or multi-aggregated, or the negated variables of active, fixed, or multi-aggregated variables
- SCIPhasPrimalRay() and SCIPgetPrimalRayVal() that return whether a primal ray is stored and which value a
  given variable has in the primal ray, respectively
- SCIPsetConsModifiable()
- SCIPsetParam() which is a generic parameter setter method, independent of the parameter type
- SCIPpropInitpre(), SCIPpropExitpre(), SCIPpropPresol() which initializes, exists and executes the presolving phase
- SCIProwGetAge() to access the age of a row (pub_lp.h/lp.c)
- SCIPsolGetOrigObj() in pub_sol.h which returns for a solution in the original problem space the objective value
- SCIPretransformSol() in scip.h that allows to retransform a solution to the original space
- SCIPlpiClearState() to LP interfaces for clearing basis information in the LP solver
- SCIPgetSubscipDepth() to access the depth of the current SCIP as a copied subproblem
- SCIPdebugAddSolVal() and SCIPdebugGetSolVal() to add/get values to/from a debug solution
- SCIPsepastoreRemoveInefficaciousCuts() to remove non-efficious cuts from the separation storage

- Nodes:
  - SCIPnodeGetParent() to get parent node of a node
  - SCIPnodesSharePath() in pub_tree.h that determines whether two nodes are on the same leaf-root path
  - SCIPnodesGetCommonAncestor() in pub_tree.h that finds the common ancestor node for two given nodes

- Read and Write:
  - SCIPgetReadingTime() which returns the time for reading in seconds
  - SCIPparseVarsLinearsum(), SCIPparseVarsPolynomial() and SCIPwriteVarsPolynomial() and for writing and
    parsing polynomials in constraint handler writing/parsing methods

- Memory:
  - SCIPcreateMesshdlrPThreads() and SCIPfreeMesshdlrPThreads() for allocating and deleting necessary memory
    for message handlers for parallel pthread version
  - SCIPallocClearMemoryArray() and BMSallocClearMemoryArray() for allocating cleared memory arrays in scip.h and memory.h

- Intervals:
  - SCIPintervalPowerScalarInverse() to solve an equation y = x^p for given bounds on y and scalar exponent p
  - SCIPintervalQuadBivar() to compute tight bounds on a bivariate quadratic form
  - SCIPintervalSolveBivariateQuadExpressionAllScalar() to compute tight bounds on the solutions of a bivariate quadratic equation

- Variables:
  - SCIPcomputeVarCurrent{L,U}b{Local,Global}() to compute local or global lower or upper bounds of a
    multiaggregated variable from the bounds of the aggregation variables
  - SCIPbranchVarValNary() for n-ary variable branching
  - SCIPgetNegatedVars() which returns all negated variables for a given array of variables, if the negated
    variables are not existing yet, they will be created
  - SCIPgetNTotalVars() that returns the total number of created vars, icluding variables that were deleted in the meantime
  - SCIPvarGetHashkey(), SCIPvarIsHashkeyEq(), SCIPvarGetHashkeyVal() in pub_var.h which can be used for `SCIP_HASHTABLE` of variables
  - SCIPvarGetNBdchgInfosLb() and SCIPvarGetNBdchgInfosUb() in pub_var.h returning the number of lower or upper bound changes on the active path
  - SCIPvarGetBdchgInfoLb() and SCIPvarGetBdchgInfoUb() returning the bound change information at the given position
  - SCIPvarMarkDeletable() to mark a variable to be deletable completely from the problem (for
    branch-and-price); can only be called before the variable is added to the problem
  - SCIPvarMarkNotDeletable() that marks a variable to be non-deleteable (used within SCIP for forbidding
    deletion of variables contained in solution, LP bases, (multi)aggregation, ...)
  - SCIPvarIsDeletable() that returns whether a variable is marked to be deletable (each variable is per default non-deletable)

- NLP:
  - SCIPgetNLPVarsNonlinearity() to get for each variable in the NLP the number of NLP rows in which this variable appears in a nonlinear way
  - SCIPnlrowGetDualsol(), SCIPgetNLPVarsLbDualsol(), SCIPgetNLPVarsUbDualsol() to retrieve dual values from an NLP solution
  - SCIPgetNLPFracVars() to get the fractional variables in an NLP solution

- Propagator:
  - SCIPpropSetPresolPriority() which changes the presolving priority of a given propagator
  - SCIPpropGetPresolPriority(), SCIPpropGetPresolTime(), SCIPpropWasPresolDelayed(), SCIPpropGetNFixedVars(),
    SCIPpropGetNAggrVars(), SCIPpropGetNChgVarTypes(), SCIPpropGetNChgBds(), SCIPpropGetNAddHoles(), SCIPpropGetNDelConss(),
    SCIPpropGetNAddConss(), SCIPpropGetNUpgdConss(), SCIPpropGetNChgCoefs(), SCIPpropGetNChgSides(), SCIPpropGetTimingmask(),
    SCIPpropDoesPresolve() which return corresponding presolving information
  - SCIPpropGetNRespropCalls() and SCIPconshdlrGetNRespropCalls() which return the number of times a
    propagator or a constraint handler was called for resolving a propagation
  - SCIPpropGetRespropTime() and SCIPconshdlrGetRespropTime() which return time spent for resolving a
    propagation within a propagator or a constraint handler
  - SCIPcheckCumulativeCondition(), SCIPpropCumulativeCondition() and SCIPrespropCumulativeCondition() in
    cons_cumulative.h; these methods can be used to check, propagate, or resolve the propagation of a cumulative condition
  - SCIPpropagateCutoffboundVar() in prop_pseudoobj.h which can be used to propagate the cutoff bound for the given variables

- Constraints:
  - added to linear constraint handler SCIPsetUpgradeConsLinear(), which (de-)activates the possibility to
    upgrade a linear constraint to a specialized linear constraint (e.g. knapsack)
  - SCIPconvertCutsToConss() and SCIPcopyCuts() to scip.{c,h} for copying cuts to linear constraints
  - SCIPaddCoefLogicor() to add a variable to a logic or constraint
  - SCIPfindOrigCons() which return a original constraint with the given name or `NULL`
  - SCIPconshdlrGetNAddConss() which returns the number of added constraints during presolving by a given constraint handler
  - SCIPpresolGetNAddConss() which returns the number of added constraints during presolving by a given presolver

### Command line interface

- New funtionalities in the interactive shell (modify current CIP instance, write NLP relaxation)
- added dialog `write nlp` to write current NLP relaxation to a file
- new dialog `change freetransproblem` to free transformed problem in the interactive shell before changing the problem
- it is possible to change bounds of a variable in the interactive shell
- it is possible to add a constraint to a problem in the interactive shell

### Interfaces to external software

- Improved SOPLEX interface (LP simplifier)
- Improved CPLEX interface, including measures for numerical stability

### Changed parameters

- change default value of parameter `nodeselection/restartdfs/selectbestfreq` 100
- moved parameters for pseudoboolean constraints from opb-reader to pseudoboolean constraint handler
- changed possible parameter values of `branching/pscost/strategy` from `bri` to `cdsu`: default is now `u`, i.e., to
  estimate the LP gain by a branching for external branching candidates (esp. continuous variables) the same way as
  their pseudo costs are updated
- added possible value `d` for `constraints/soc/nlpform` to choose a convex division form for SOC constraint
  representation in NLP
- renamed parameter `constraints/quadratic/linearizenlpsol` to `constraints/quadratic/linearizeheursol` and do
  linearizations in every solution found by some heuristic
- renamed parameter `constraints/quadratic/mincutefficacyenfo` to `constraints/quadratic/mincutefficacyenfofac` and
  interpret it as a factor of the feasibility tolerance
- removed fastmip setting 2, which means the dualsolution would not be calculated but because SCIP always asks for the
  dual solution, the lp would be reoptimized to calculate them; so it had no real effect
- all parameters in cons_indicator and cons_sos1 have been converted to lower case!
- changed default value of parameter `separating/gomory/maxroundsroot` to 10
- changed default value of parameter `separating/gomory/maxsepacutsroot` to 50
- removed parameter `heuristics/subnlp/nlpsolver`, use `nlp/solver` instead

### New parameters

- `branching/delaypscostupdate` to delay the update of pseudo costs for continuous variables behind the separation round: default is TRUE
- `branching/lpgainnormalize` to set the strategy how the LP gain for a continuous variable is normalized when updating the
  variables pseudocosts: default is to divide LP gain by reduction of variable's domain in sibling node
- `branching/pscost/nchildren` and `branching/pscost/nary*` to enable and customize n-ary branching on
  external branching candidates (e.g., in spatial branching for MINLP)
- `conflict/bounddisjunction/continuousfrac` which defines the maximum percantage of continuous variables
  within a conflict create by the bounddisjunction conflict handler
- `conflict/separate` which enables or disables the separation of conflict constraints
- `constraints/{nonlinear,quadratic,soc,abspower}/sepanlpmincont` to specify minimal required fraction
  of continuous variables in problem to enable linearization of convex constraints in NLP relaxation solution in root
- `constraints/indicator/forcerestart` and `constraints/indicator/restartfrac` to control forced restart in cons_indicator
- `constraints/indicator/generatebilinear` to generate bilinear (quadratic) constraints instead of indicator constraints
- `constraints/indicator/maxconditionaltlp` to enable a quality check for the solution of the alternative LP
- `constraints/indicator/removeindicators` to remove indicator constraints if corresponding vub has been added
- `constraints/linear/nmincomparisons` and `constraints/linear/mingainpernmincomparisons` to influence
  stopping criterium for pairwise comparison of linear constraints
- `constraints/pseudoboolean/decompose`, for pseudoboolean constraints to transform pseudoboolean constraints into linear- and and-constraints
- `constraints/quadratic/binreforminitial` to indicate whether linear (non-varbound) constraints added due to reformulation of products with
  binary variables in a quadratic constraints should be initial (if the quadratic constraint is initial), default is FALSE
- `constraints/quadratic/checkfactorable` to disable check for factorable quadratic functions (xAx = (ax+b)*(cx+d)) in quadratic constraints
  and not to use of this information in separation (generates lifted tangent inequalities according to Belotti/Miller/Namazifar if also
  linear vars are present)
- `constraints/quadratic/disaggregate` to split a block-separable quadratic constraint into several quadratic constraint
- `constraints/quadratic/maxproprounds` and `constraints/quadratic/maxproproundspresolve` to limit the
  number of propagations rounds for quadratic constraints within one propagation round of SCIP solve or during SCIP presolve
- `constraints/varbound/presolpairwise` that allows pairwise presolving of varbound constraints, default is TRUE
- `heuristics/shiftandpropagate/onlywithoutsol` to switch whether the heuristic should be called in case a primal solution is already present
- `limit/maxorigsol` which defines the size of the solution candidate store (default value is 10)
- `lp/resolverestore` controlling how LP solution is restored after diving: if TRUE by resolving them,
  if FALSE by buffering them; if `lp/freesolvalbuffers` is TRUE, we free the buffer memory each time (FALSE by default)
- `lp/clearinitialprobinglp` to clear LP state at end of probing mode, if LP was initially unsolved
- `lp/resolveitermin` and `lp/resolveiterfac` to limit the number of LP iterations in resolving calls:
  resolveiterfac is a factor by which the average number of iterations per call is multiplied to get the limit, but the
  limit is at least resolveitermin; default is -1 (no limit) for resolveiterfac and 1000 for resolveitermin
- `lp/resolverestore` and `lp/freesolvalbuffers` possibility to buffer and restore LP solution after diving without
  having to resolve the LP; currently turned off, because performance impact is unclear;
- `misc/improvingsols` which states whether only solutions which have a better (or equal) primal bound
  as the best known are checked; this is of interest if the check of a solution is expensive; default value is FALSE
- `misc/resetstat` which state if the statistics should be reseted if the transformed problem is freed
  (in case of a benders decomposition this parameter should be set to FALSE) default value is TRUE
- `nodeselection/restartdfs/countonlyleafs` in node selector restart dfs which can be used to select the counting process of processed nodes
- `presolving/donotaggr` to deactivate aggregation of variables globally
- `pricing/delvars` and `pricing/delvarsroot` that define, whether variables created at a node / the
  root node should be deleted when the node is solved in case they are not present in the LP anymore
- `propagating/%s/maxprerounds` for all propagators which allows to change to maximal number of rounds
  of presolving where this propagator participates in
- `propagating/%s/presoldelay` for all propagators which allows to change if the presolving call of the given propagator should be delayed
- `propagating/%s/presolpriority` for all propagators which allows to change the priority of calling the given propagator
- `propagating/pseudoobj/propfullinroot` for allowing to propagate all variables in the root node,
  instead of stopping after `maxcands` which is set by a parameter as well
- `reading/gmsreader/bigmdefault` and `reading/gmsreader/indicatorreform` reader_gms is now able to write indicator
  constraints (reformulated either via big-M or sos1)
- `reading/gmsreader/signpower` to enable writing sign(x)abs(x)^n as the rarely used gams function signpower(x,n)
- `separating/closecuts/maxunsucessful` to turn off separation if we can not find cuts
- `timing/reading` to add reading time to solving time

### Data structures

- split off `PARAMEMPHASIS` from `PARAMSETTING` (in pub_paramset.c/paramset.c)
- new data structure `SCIP_STAIRMAP`
- add expression graph data structures and methods for reformulation, domain propagation, simple convexity check on
  nonlinear expressions and simplification for expression trees and graphs

Testing
-------

- New scripts for running tests with GAMS
- added scripts check_gams.sh, evalcheck_gams.sh and check_gams.awk and target `testgams` in Makefile
- adjusted all test scripts to use the same new optimality gap computation as in SCIP
- added Makefile option `VALGRIND=true` to enable running the SCIP checks (make test) through valgrind; valgrind errors
  and memory leaks are reported as fails
- moved *.test and *.solu files to subdirectory testset in check directory and adjusted test scripts

Build system
------------

### Makefile

- Variables:
  - via `PARASCIP=true` as a `Makefile` option it is possible to compile SCIP threadsafe in DEBUG-mode, (in OPT-mode it's
    only necessary if non-default messagehandler or CppAD is used)
  - the `make` parameter `PARASCIP=true` leads to threadsafe message handlers where you need to call
    SCIPcreateMesshdlrPThreads() and SCIPmessageSetHandler()/SCIPmessageSetDefaultHandler() and SCIPfreeMesshdlrPThreads();
    therefore we need to link with pthread library
  - new variable $(INSTALLDIR) in Makefile which define installation directory for the libraries, $(INSTALLDIR)/lib/,
    binary, $(INSTALLDIR)/bin and include headers, $(INSTALLDIR)/include, the default value is the empty string

- Linking:
  - Linking against Clp and Ipopt has been simplified. Only the directory where the
    package has been installed need to be provided now. For details see the INSTALL file.
  - to link against IPOPT, only the base directory of an Ipopt installation need to be specified now; additionally, if
    building with gnu compilers, the Ipopt libraries directory is stored in the SCIP binary, which should make it easier
    to run with Ipopt shared libraries
  - to link against Clp, only the base directory of an Clp installation needs to be specified now

- Targets:
  - New targets `(un)install` in Makefile, support for valgrind in testing environment
  - new target `make libs` which compiles only the libraries
  - new target in Makefile `install` performs `make` and copies using the install command the include headers, binary, and
    libraries
  - new target in Makefile `uninstall` removes libraries, binary and include headers form `INSTALLDIR`
  - removed target `lintfiles`, this target is now imitated by the `lint` target and a none empty variable `FILES`

Fixed bugs
----------

- fixed bug in copying if the target SCIP already is in solving stage: it might be that the copy of a variable cannot be found/created
- fixed bug trying to print big messages bigger than `SCIP_MAXSTRLEN`
- fixed bug w.r.t. counting feasible solutions and turned of sparse solution test
- LP solution status is now checked when checking root LP solution. Otherwise, due to different time measurements, it
  might happen that the LP solving was stopped due to the time limit, but SCIP did not reach the limit, yet.
- fixed bug trying to tighten multiaggregated variables, which have only one active representation and this variable is already tightened
- fixed possible buffer overrun in tclique_graph.c
- fixed issue with interactive shell in case (user) plugins are included after the default plugins
- fixed bug where mutiaggregating leads to an aggregation and both variables were of implicit or integral type
- fixed bug in conflict.c, where LPi was manipulated, but not marked as not solved

- Tree:
  - fixed assertion in tree.c w.r.t. node estimation
  - fixed bug in debug.c: removed tree nodes had not been checked if they were pruned due to an incumbent solution found by a diving heuristic

- Bounds:
  - fixed bug which occured when changing a bound in the solving stage when this variables got upgraded from continuous to
    a integer type, where the bounds of this variable were still not integral; due to that SCIPchgVarType() has changed (see above)
  - fixed bug in handling of lazy bounds that resulted in putting the bounds explicitly into the LP

- Separation:
  - fixed assert in sepa_clique.c which is currently not valid because implicit binary variables in cliques are ignored
  - fixed bug in sepa_zerohalf.c concerning inconsistent construction of solution array of variables and fixed wrong assert about variable bounds

- Constraints:
  - fixed not correct merging of variable in logicor constraint handler and changed the name of the method to a common
    name used by other constraint handlers too(findPairsAndSets->mergeMultiples)
  - fixed bugs in changing the initial and checked flags for constraints in original problem
  - fixed bug in cons_linear.c, when scaling a constraint maxabscoef was not set correctly, furthermore the correction of
    maxabscoef was not handled correctly
  - fixed bug in cons_indicator.c trying to copy a constraint where the pointer to the linear constraint did not point to
    the already transformed linear constraint (, happend when SCIPcopy() is used after transforming before presolving)
  - fixed numerical bug in linear constraint handler: polishing of coefficients after fixing variables led to wrong
    results for continuous variables fixed to a close-to-zero value.
  - fixed bug in cons_bounddisjunction where branching on multiaggregated variables was tried while all aggregation variables are fixed
  - fixed bug in presolving of cons_logicor.c: adding variable implications can lead to further reductions; added call to applyFixings()
  - fixed bug in cons_countsols.c w.r.t. none active variables
  - fixed bug in cons_linear.c, scaling could have led to wrong values

- Reader:
  - fixed bug in reader_fzn.c w.r.t. cumulative constraints
  - fixed bug in reader_mps.c: if a variables first occurence is in the bounds section, then the corresponding variable bound was lost
  - fixed several issues in flatzinc reader
  - deactived checking of zero solution in Zimpl reader when no starting values are provided
  - reader_lp is now able to read lines longer than 65534 characters

- Memory:
  - fixed bug in copying NLPI interfaces that use block-memory (NLPI copy used block memory from source SCIP)
  - fixed memory leak in reader_pip.c
  - fixed memory leak in coloring part of maximum clique algorithm (tclique_coloring.c)
  - fixed memory leak in coloring part of maximum clique algorithm (tclique_coloring.c) in a better way

- Numerics:
  - fixed bug which occured when the dual farkas multipliers were not available in the lpi because the LP could only be
    solved with the primal simplex due to numerical problems
  - fixed bug in ZI round heuristic that led to infeasible shiftings for numerically slightly infeasible rows with close-to-zero coefficients
  - fixed numerical issue in octane heuristic: close-to-zero values for ray direction could have led to bad computations

- Propagation:
  - fixed bug in propagation of indicator constraints: cannot fix slack variable to 0 if linear constraint is disabled/not active
  - fixed bug in cons_linear.c while sorting the eventdatas during the binary variable sorting for propagation
  - fixed bug and wrong assert in heur_shiftandpropagate.c when relaxing continuous variables from the problem
  - fixed bug in cons_orbitope:resprop() for the packing case
  - fixed wrong changing of wasdelayed flag for propagators
  - fixed bug using wrong sign in infinity check in prop_pseudoobj
  - fixed bug in redcost propagator: can only be called if the current node has an LP
  - fixed bug w.r.t. infinity loop during propagation

Miscellaneous
-------------

- The interface contains several additional callback functions and parameters for plugins. Some effort may be required to compile your old
  projects with SCIP 2.1. For details see section `Changes between version 2.0 and 2.1` in the doxygen documentation.

@page RN20 Release notes for SCIP 2.0

@section RN202 SCIP 2.0.2
*************************

Performance improvements
------------------------

- improved twoopt-heuristic by considering larger search domains
- the SoPlex interface now has the capability to provide a primal ray, provided it is compiled against the next SoPlex release (>= 1.5.0.2)
- calculation of node priority now also works when variable's relaxation value is equal to a bound
- fixed issue w.r.t. calling primal heuristics after presolving detected infeasibility

- Constraints:
  - fasten propagation in cons_knapsack.c due to negated clique partitions
  - recalculating only needed partitions in cons_knapsack.c, not always both

- Memory:
  - reduced memory usage of shift-and-propagate heuristic
  - knapsack constraints are now separated faster; SCIPsolveKnapsackExactly() now works faster and requires less memory
  - fasten knapsack separation by replacing SCIPallocBuffer(Array) through SCIPallocBlockMemory(Array)
  - improved runtime and memory consumption in SCIPsolveKnapsackExactly() in cons_knapsack.c

Fixed bugs:
----------

- fixed `make/make.project`
- fixed wrong assert in plugins that use SCIPcopy()
- fixed bug in DINS w.r.t. column generation
- fixed bug in var.c where a possible multiaggregation was resolved to an aggregation but the variables types were not
  checked to prefer more general types for aggregating; possible memory loss removed
- fixed bug in prop_vbounds.c w.r.t. infinity lower and upper bound of variable bound variables
- fixed bug w.r.t. setting wall clocks
- fixed wrong assert in var.c (replaced `==` through SCIPsetIsEQ()), real values do not have to be exactly the same when
  computed in different function
- fixed bug in SCIPsolveIsStopped() where it could happen that TRUE was reported if a nodelimit was reached but
  checknodelimits had been set to FALSE
- fixed three bugs when writing in fzn format (wrongly splitted writing buffer, wrong variables was used, floats were printed to short)
- fixed bug in conflict.c, infeasibility analysis with big values led to wrong result

- Heuristics:
  - fixed bug in DINS heuristic that occured when the incumbent solution value is outside the variable's current domain
  - fixed behavior of LNS heuristics when the subproblem aborts: continue in optimized mode, stop in debug mode
  - fixed segmentation fault in heur_subnlp.c which occured if resolving the NLP with a tighter feasibility tolerance
    failed with a solver error
  - fixed bug in heur_subnlp.c where constraints forbidding variable fixations where added if a cutoff was used in the subproblem
  - fixed bug in heur_subnlp.c where wrong constraints forbidding variable fixations where added in case of general integers

- NLP:
  - fixed bug in changing quadratic coefficients of a row in the NLP
  - fixed various small bugs in nonlinear expressions code
  - fixed removal of fixed linear variables from a nonlinear row: a fixed variable may have not been removed if there was
    also a multiaggregated variable

- LP:
  - implemented SCIPlpiGetPrimalRay() in SoPlex interface that has become available with SoPlex version 1.5.0.2
  - fixed two bugs at nodes with unbounded LP relaxation: don't check lp rows of infinite solution; don't analyze conflict
    due to primal cutoff bound of -infinity
  - fixed wrong assumption that an optimal LP solution in the root is optimal for the problem if there are no active
    pricers, need to check also whether all variables are in the LP

- Constraints:
  - fixed bug in reader_cip regarding reading of very long constraints
  - fixed bug while after restarting possible the aggregted variables were not removed in setppc constraints
  - fixed bug in cons_knapsack: in seldom circumstances the relaxation of a linear constraint can detect infeasibility,
    which was not handled properly
  - fixed bug w.r.t. to pricing variables in case new initial constraints come in during the price and cut loop
  - fixed bug in cons_soc.c w.r.t. upgrading from quadratic constraints with finite left-hand-side
  - fixed bug caused by not (correctly) counting boundchanges in cons_varbound.c
  - fixed bug in sorting mechanism in cons_xor.c
  - fixed wrong (neg)cliquepartition check in cons_knapsack.c when deleting a coefficient
  - fixed bug in cons_quadratic: in seldom cases, fixed variables may have been substituted out wrongly in presolve
  - fixed bugs in cons_countsols.c w.r.t. collecting feasible solutions and forbidding a found solution
  - fixed bug in cons_linear.c: multiaggregated variables were not removed when adding during solve, leading to a failing
    assert in tightenBounds due to an unsuccessful bound tightening

- Memory:
  - fixed bug concerning overflow in memsize calculation in set.c
  - fixed memory leak in SoPlex LP interface when requesting an unbounded solution
  - fixed memory leak in SoPlex LP interface when solving with LP scaling
  - fixed memory leaks in reader of TSP example

@section RN201 SCIP 2.0.1
*************************

Performance improvements
------------------------

- SCIP with SoPlex as LP solver now uses auto pricing by default (start with devex, switch to steepest
  edge after some iterations); this fixes timeouts on instances where devex converges very slowly
- fixing lifting of new knapsack items which are negated items of already included items, this could lead to very long presolving
- fixed performance issue in presolving w.r.t. to computing the number of new fixings, aggregated,
  and so on before a constraint handler presolver is called
- in case of adding constraints during pricing with initial flag set to
  TRUE, we add now these constraints after the pricing round to the LP
- changed parameter values in clique separator in order to avoid very large branch-and-bound trees

Interface changes
-----------------

### New and changed callbacks

- allow access of transformed constraints in `SCIP_STAGE_TRANSFORMED`

### Changed parameters

- replaced parameter `constraints/quadratic/minefficacy` by `constraints/quadratic/minefficacysepa` and `constraints/quadratic/minefficacyenfo`
- added possible values `a` and `e` for `constraints/soc/nlpform` to enable automatic choice and convex exponential-sqrt
  form for SOC constraint representation in NLP

Fixed bugs
----------

- fixed bug w.r.t. looseobjval; the counting of number of loose variables in the LP data structure was incorrect in case
  a variable got aggregated or multi-aggregated
- fixed bug in copy method of objvardata which should only create a new `SCIP_VARDATA` if the implemented subclass create
  a copy of the given objvardata object
- fixed bug in lp.c where in case of objlimit reached and fastmip not all variables where priced because of an incorrect
  dual solution
- fixed bugs in binpacking example w.r.t. empty struct and not initializing an array
- fixed bugs in sepa_clique.c concerning incorrect way to ignore implicit binary variables in cliques and non-active
  variables in implications
- fixed some bugs w.r.t. to casting pointer arrays
- fixed bug in vars.c which handled arrays with parts of original variables during resolving to active variables (using
  SCIPvarsGetProbvarBinary) wrong
- fixed bug in nlp.c: nlrowSearchQuadElem was using SCIPquadelemSortedFind() incorrectly

- Branching:
  - fixed assertion w.r.t. to probing during the propagation round of a branch-and-bound node
  - fixed computation of node's objective value estimate when branching on continuous variables (see
    SCIPtreeCalcChildEstimate(), SCIPtreeBranchVar())
  - fixed bug in statistic w.r.t. number of calls for external branching candidates
  - fixes to branching on continuous variables

- Reader:
  - fixed bug in reader_gms.c: linear coefficients for quadratic variables were not printed if they had no
    square-coefficient
  - fixed bug in reader_mps: indicator constraints do not output the slack variables anymore

- Constraints:
  - fixed bugs in SCIPcopyConss: copy all active constraints (including disabled ones), *valid was not initialized to TRUE
  - fixed bug in debug.c w.r.t. checking of constraints and continuous variables
  - fixed bug in cons.c which didn't allow the changing of the separation and enforcement flag of a constraint in the
    problem stage
  - corrected behavior of the copy function in cons_indicator.c: create artificial linear constraint if linear constraint
    was deleted
  - fixed bug in cons_indicator.c: presolving cannot delete linear constraints; several other minor bugfixes
  - fixed bugs in cons_bounddisjunction where the branching during the constraint enforcement was done incorrectly
  - fixed bugs in cons_orbitope.c: orbitopal fixing for the packing case had two bugs; also fixed one wrong assert
  - fixed bugs in cons_sos?.c: take average of objestimate
  - fixed bug in cons_logicor, implications on none `SCIP_VARTYPE_BINARY` variable were handled wrong
  - fixed bug in cons_linear while trying to add a conflict without any variables
  - fixed bug in cons_indicator.c: creating constraints in transformed stage is now possible

- LP Interface:
  - fixed bug w.r.t. memory allocation for all values of a column in lpi_cpx.c
  - fixed bugs in SCIPnlpiOracleChgLinearCoefs() and SCIPnlpiOracleChgQuadCoefs() for the case where new coefficients where
    added
  - fixed bugs in lpi_none.c w.r.t. debug and opt mode
  - fixed bug in lpi_cpx.c w.r.t. to wrong handling in case the crossover did not succeed

- Heuristics:
  - fixed bug in heur_subnlp when initialized starting values of a fixed variable in the NLP of the subscip
  - fixed bug in heur_undercover: removed option globalbounds, since we are not allowed to relax bounds at a probing node
  - fixed bug in heur_shiftandpropagate where some variables were initialized too late
  - fixed numerical issue in some heuristics: nearly-integral values that are between the feasibility and the integrality
    tolerance might not have been rounded correctly
  - fixed bug in heur_guideddiving: best solution is now copied to avoid deletion in case of many new solutions
  - fixed bug in DINS heuristic, information storage for binary variables could lead to bad memory access in column
    generation applications
  - fixed bug in heur_shiftandpropagate.c: Now, the heuristic checks rows for global infeasibility at the beginning. This
    check is only relevant if presolving is disabled.
  - fixed bug in heur_subnlp when forbidding a particular combination of integer variables in the main problem

@section RN200 SCIP 2.0.0
*************************

Features
--------

- added relaxation structure to SCIP, it represents global relaxation information independent from a specific relaxator;
  at the moment, it contains information about the relaxation solution stored in the variables: objective value and
  validness
- SCIP may now be manually restarted
- SCIPsolveKnapsackExactly() got a new 12. parameter `SCIP_Bool* success` which stores if an error occured during
  solving(normally a memory problem)
- SCIP can now handle problems with continuous variables w.r.t. to counting (the projection to the integral variables
  are counted)
- an XML-parser is available in the src/xml subdirectory
- We do not distinguish between block memory for the original and the transformed problem anymore. The same
  block memory is now used in both problem stages.
- added new sorting method SCIPsortLongPtr(), SCIPsortDownLongPtr() and all corresponding methods
- added new sorting method SCIPsortRealIntPtr(), SCIPsortDownRealIntPtr() and all corresponding methods

- Heuristics:
  - SCIP can now copy instances (e.g. for heuristics)
  - new undercover heuristic for MINLPs: fixes variables such as to obtain a linear or convex subproblem and solves this
  - primal heuristics may now already be called before presolving, using the new timing point
    `SCIP_HEURTIMING_BEFOREPRESOL`.  Note that solutions that are added before/during presolving, will be retransformed to
    the original space.
  - primal heuristics may now be called during presolving, using the new timing point `SCIP_HEURTIMING_DURINGPRESOLLOOP`
  - added heuristic zirounding (heur_zirounding.{c,h})
  - added heuristic twoopt (heur_twoopt.{c,h})
  - added new NLP heuristic (heur_subnlp.{c,h}) which solves the sub-NLP that is obtained by fixing all discrete variables
    in the CIP and applying SCIP's presolving
  - feasibility pump heuristic now implements all functionality for feasibility pump 2.0

- Reader:
  - can now read XML-solution files as used by CPLEX
  - the MPS reader can now read MIQPs and MIQCPs where a quadratic objective function can be specified by a QMATRIX or
    QUADOBJ section and the quadratic part of a quadratic constraint by a QCMATRIX
  - the MPS reader can now write quadratic and SOC constraints
  - the GAMS reader can now write SOC constraints
  - added support for bool_gt, bool_lt, bool_ge, bool_le, bool_ne, bool_not, int_times, int_minus, int_plus, int_negate,
    float_times, float_minus, float_plus, float_negate constraints to flatzinc reader
  - the LP reader (.lp files) can now read MIQPs and MIQCPs and write quadratic and SOC constraints
  - the LP reader (.lp files) and MPS reader can now read semicontinuous variables, they are handled by creating bound
    disjunction constraints
  - added new reader for polynomial mixed-integer programs (reader_pip.{c,h}) as used in the POLIP

- Indicator constraints:
  - SCIP can now handle indicator constraints (reading (from LP, ZIMPL), writing, solving, ...) see \ref cons_indicator.h.
  - the indicator constraint can now decompose the problem, i.e., not add the linear constraint to the problem if all of
    its variables are continuous
  - can now read and write indicator constraints in the (extended) MPS format
  - cons_indicator tries to adapt solutions to get feasible during check
  - cons_indicator allows to store information on other linear constraints that might help to separate cuts

- Constraint handlers:
  - Solution counting extended to constraint integer programs, this also
    includes constraint integer programs which contain continuous variables
  - The solution behavior of SCIP can be diversified by randomly permuting constraints and variables or randomly
    determining a set of branching variables with a unique high priority
  - `negated cliques` (1<=i<=n : sum (x_i) >= n-1) were added and we are using them now inside the knapsack constraint
    handler, the cliquepartitioning which is returned by SCIPcalcCliquePartition() contains now integer != 0, negatives ones
    indicates a negated clique and positive ones indicates a normal clique
  - SCIP is now able to detect in DEBUG-mode whether a constraint or variables which will be added, was also created in
    the same scip instance, if not an error is thrown
  - cons_knapsack is now able to detect negated cliques due to negated cliques on knapsack constraints
  - SCIP is now able to write non-linear opb-files(linear instances with and-constraints)
  - New constraint handlers for linking constraints (only Beta), cumulative constraints, and for breaking orbitopal symmetries
  - `negated cliques` handling in knapsack constraint handler got changed due to the new method
    SCIPcalcNegatedCliquePartition() resulting in new consdata members `negcliquepartition`, `negcliquepartitioned` and
    `nnegcliques`; changed SCIPcalcCliquePartition() so all cliquepartitions (calculated by SCIPcalcCliquePartition() or
    SCIPcalcNegatedCliquePartition(), which uses the first one) contain again not negative integers
  - `and`, `knapsack`, `linear`, `logic`, `or`, `quadratic`, `setpp`, `varbound`, `xor` and `clique` constraint handlers
    can handle implicit binary variables
  - knapsack constraint handler is now able to pairwise presolving constraints
  - constraint handlers `logicor`, `and`, `or` can parse their output
  - constraint handler `or` can copy its constraints
  - added packing/partitioning orbitope constraint handler for symmetry handling (cons_orbitope.{c,h})
  - added constraint handler for second order cone constraints (cons_soc.(c|h))
  - added constraint handler cons_linking.{c,h} (see cons_linking.c for more details)
  - cons_quadratic can make solutions in CONSCHECK feasible for the quadratic constraints by moving values of linear
    variables and passing the modified solution to the trysol heuristic
  - constraint handler can now register their upgrade functions for quadratic constraints to cons_quadratic (similar to
    LINCONSUPGD)

- Separation:
  - New separators for oddcycle cuts and Chvatal-Gomory cuts using sub-MIPs
  - modified implementation of separation algorithms in cons_knapsack.c according to results of diploma thesis; including
    super-additive lifting (disabled)
  - uncommented decomposeProblem() in sepa_zerohalf.c (in default settings, not used anyway): was not adapted to the case
    that contiuous variables are allowed in a row
  - new separator rapid learning (sepa_rapidlearning.{c,h}) that produces conflicts, global bound changes, primal
    solutions and initializes inference values for branching
  - added Chvatal-Gomory cuts separated with a sub-MIP (sepa_cgmip.{c|h})
  - added reader for 'Weigted Boolean Optimization': problems (reader_wbo.{c,h}), this reader needs the reader_opb files
  - new separator oddcycle (sepa_oddcycle.{c,h}) separates oddcycle inequalities using the implication/conflict graph and
    dijkstra-algorithm based on binary heaps (dijkstra/dijkstra_bh.{c,h})

- Branching:
  - Branching on externally given candidates, the \ref BRANCH 'branching rules' have a second new callback method
    (see type_branch.h for more details): SCIP_DECL_BRANCHEXECEXT(x) can be used to branch on external branching candidates,
    which can be added by a user's `relaxation handler` or `constraint handler` plugin, calling SCIPaddExternBranchCand().
  - added branchcands for relaxator solution, that can be added by the relaxator and used by branching rules
  - added relaxsol to variables, s.t. a relaxator can store a solution on which branching or separation can be done
  - SCIP can now branch on relaxation solutions that are either installed to the relaxsol field of the variables or added
    to the list of relaxation candidates, e.g., by constraint handlers. Branching on relaxation solutions is performed if
    the enforcement resulted in an unresolved infeasibility and there are no LP branching candidates, but before pseudo
    solution branching.  The branching rules leastinf, mostinf, random and pscost implement the callback for branching on
    relaxation candidates.
  - SCIP can branch on continuous variables. The branching value x' must not be one of the bounds. Two children (x <= x',
    x >= x') will be created.
  - the vbc visualization adds the branching type (lower or upper bound change) and the new bound to the node information
  - the vbc visualization adds the new bound of the branched variable to the node information

- Statistic:
  - added statistic information about the first primal solution to SCIP statistic; in the statistic output a new line
    appears with this information
  - now the statistic displays the number of calls of the feasibility checking method of each constraint handler and the
    running time of it

- Propagation:
  - New rounding and propagation heuristics
  - New propagator for variable bounds
  - primal heuristics may now be called directly after the node's propagation loop, using the new timing point
    `SCIP_HEURTIMING_AFTERPROPLOOP`
  - following methods SCIPinferVarUbProp(), SCIPinferVarLbProp(), SCIPinferVarLbCons(), SCIPinferVarUbCons() have a new 6th
    parameter `SCIP_Bool force` which allows bound tightening even if the difference to the newbound is below bound
    strengthening tolerance
  - added propagator for variable lower and upper bounds (prop_vbounds.{c,h}); adjusted cons_varbound.c, var.c, and,
    implics.c to work correctly with the new propagator

- Nonlinear CIPs:
  + Improved constraint handler for quadratic constraints
  + New constraint handler for second order cone constraints
  + New MINLP heuristics (undercover, subnlp)
  + Preliminary support for non-linear relaxations (via expression trees)
  + Automatic branching on solutions from arbitrary relaxations and on continuous variables

Performance improvements
------------------------

- improved `settings/emphasis/cpsolver.set` to decrease time per node
- reworked access to pseudo solution and inference value of variables in order to reduce function calls
- changed default value of parameter `nodeselection/restartdfs/selectbestfreq` to 0; this means if the current node has
  no children the node with the best bound is selected (SCIPgetBestboundNode())
- added a dual reduction step in cons_knapsack.c
- fasten check for common cliques in SCIPcliquelistsHaveCommonClique
- SCIP with CPLEX as LP solver now uses quickstart steepest edge pricing as default instead of steepest edge pricing
- avoid unnecessary domain propagation and LP resolve at nodes with infeasible LP relaxation
- improved zerohalf cut separator: more than one delta is tested for MIR cuts, better handling of dense base
  inequalities, faster scaling of fractional coefficients in rows (now enabled), improved parameter settings (presolving)

- LP solution:
  - in root node, first LP solution is checked for feasibility to avoid expensive setup
  - avoided restarting if LP solution is feasible
  - separators are not called any longer for an integral initial LP solution

Examples and applications
-------------------------

- New branch-and-price example which includes Ryan/Foster branching (binpacking example)
- New example illustrating the use of an event handler (`example/Eventhdlr`)

Interface changes
-----------------

- Enhanced user interface for callable library: manual restarts, predefined settings and many other features
- Support of wbo format for weighted PBO problems, IBM's xml-solution format and pip format for polynomial mixed-integer programs
- Extended reader for Flatzinc models
- new API for 'expressions interpreter': code that evaluates expression trees, including first and second derivatives
- NLP solver interface (NLPI) now independent of SCIP like LPI
- SCIP can now maintain a central NLP relaxation of the problem (similar to LP)
- SCIP can now manage a list of external codes (e.g., LP or NLP solver, ZIMPL)
- lp.h/lp.c and the lpi's were changed according to the changes mentioned below.
- adding and deletion of rows to the separation storage and to the LP can now be catched by events
  (`SCIP_EVENTTYPE_ROWADDEDSEPA`, `SCIP_EVENTTYPE_ROWDELETEDSEPA`, `SCIP_EVENTTYPE_ROWADDEDLP`, `SCIP_EVENTTYPE_ROWDELETEDLP`)

### New and changed callbacks

- new callback SCIP_DECL_BRANCHEXECRELAX(), together with new parameter in SCIPincludeBranchrule() for branching on a
  relaxation solution

- Copying a SCIP instance:
  - Constraint handlers have two new callback methods. One for copying the constraint handler plugins
    SCIP_DECL_CONSHDLRCOPY() and the other for copying a constraint itself, SCIP_DECL_CONSCOPY().
  - All plugins, like \ref BRANCH `branching rules` and \ref HEUR `primal heuristics`, have a new callback method (see, e.g.,
    type_branch.h and type_heur.h for more details):
    - SCIP_DECL_BRANCHCOPY(x), SCIP_DECL_HEURCOPY(x) etc.
    - When copying a SCIP instance, these methods are called to copy the plugins.
  - The main problem has a new callback method (see type_prob.h for more details) SCIP_DECL_PROBCOPY(x) when copying a
    SCIP instance, this method is called to copy the problem's data.
  - Variables have a new callback method (see type_var.h for more details) SCIP_DECL_VARCOPY(x) when copying a SCIP
    instance, this method is called to copy the variables' data.

- Restarts:
  - The callback SCIP_DECL_PROBEXITSOL(x) in the main problem has one new parameter (see type_prob.h for more details):
    - The parameter `restart` is `TRUE` if the callback method was triggered by a restart.

### Deleted and changed API methods

- All C++ objects and constructors have a SCIP pointer, now.
- added parameter scip to ObjCloneable::clone()
- changes in a row can now be catched via row events (SCIPcatchRowEvent(), SCIPdropRowEvent(),
  `SCIP_EVENTTYPE_ROWCOEFCHANGED`, `SCIP_EVENTTYPE_ROWCONSTCHANGED`, `SCIP_EVENTTYPE_ROWSIDECHANGED`)
- added new parameter `varcopy` to SCIPcreateVar() to add the function for copying variable data
- in case of using SCIPwriteTransProblem() the currently (locally) valid problem is written this now also includes the
  local constraints

- Settings:
  - The predefined setting files like `settings/cuts/off.set,aggressive.set,fast.set` have been replaced by
    interface methods like SCIPsetHeuristics(), SCIPsetPresolving(), SCIPsetSeparating(), and SCIPsetEmphasis() in
    \ref scip.h and by user dialogs in the interactive shell like
    `SCIP> set {heuristics|presolving|separating} emphasis {aggressive|fast|off}` or
    `SCIP> set emphasis {counter|cpsolver|easycip|feasibility|hardlp|optimality}`
  - All functions for setting user parameters of different types like SCIPparamSetBool(), SCIPparamSetChar(),
    SCIPparamSetInt(), SCIPparamSetLongint(), and SCIPparamSetString() in pub_paramset.h have a new parameter
    `quiet` it prevents any output during the assign to a new value.

- NLP:
  - NLPIs can now be used without generating a SCIP instance (i.e., do not require a SCIP pointer), code moved into src/nlpi
  - NLPIs can now be managed like other SCIP plugins, i.e., they can be included into the SCIP core and accessed by
    methods SCIPincludeNlpi(), SCIPfindNlpi(), SCIPgetNNlpis(), SCIPgetNlpis(), SCIPsetNlpiPriority()

- Intervalarithmetic:
  - method SCIPgetVarPseudocostCurrentRun() now returns the pseudocost value of one branching direction, scaled to a unit
    interval, old method now called SCIPgetVarPseudocostValCurrentRun()
  - renamed SCIPintervalScalarProductRealsIntervals()/SCIPintervalScalarProduct() by
    SCIPintervalScalprodScalars()/SCIPintervalScalprod() and redesigned them in intervalarith.c including new methods
    SCIPintervalScalprodScalarsInf/Sup()

- Branching:
  - The usage of strong branching changed. Now, SCIPstartStrongbranch() and SCIPendStrongbranch() must be
    called before and after strong branching, respectively.
  - The methods SCIPgetVarPseudocost() and SCIPgetVarPseudocostCurrentRun() in \ref scip.h now return the pseudocost value of
    one branching direction, scaled to a unit interval. The former versions of SCIPgetVarPseudocost() and
    SCIPgetVarPseudocostCurrentRun() are now called SCIPgetVarPseudocostVal() and SCIPgetVarPseudocostValCurrentRun(), respectively.
  - The methods SCIPgetVarConflictScore() and SCIPgetVarConflictScoreCurrentRun() in \ref scip.h are now called
    SCIPgetVarVSIDS() and SCIPgetVarVSIDSCurrentRun(), respectively.
  - The methods SCIPvarGetNInferences(), SCIPvarGetNInferencesCurrentRun(), SCIPvarGetNCutoffs(), and
    SCIPvarGetNCutoffsCurrentRun() are now called SCIPvarGetInferenceSum(), SCIPvarGetInferenceSumCurrentRun(),
    SCIPvarGetCutoffSum(), and SCIPvarGetCutoffSumCurrentRun(), respectively. Furthermore, they now return
    `SCIP_Real` instead of `SCIP_Longint` values.
  - The method SCIPgetVarStrongbranch() has been replaced by two methods SCIPgetVarStrongbranchFrac() and
    SCIPgetVarStrongbranchInt().

- Copying a SCIP instance:
  - Every new callback method resulted in a new parameter of the include function for the corresponding plugin,
    e.g., SCIPincludeBranchrule() has two new parameters `SCIP_DECL_BRANCHCOPY((*branchcopy))` and
    `SCIP_DECL_BRANCHEXECREL((*branchexecrel))`.  In the same fashion, the new callbacks
    `SCIP_DECL_VARCOPY` and `SCIP_DECL_PROBCOPY` led to new parameters in SCIPcreateVar() and SCIPcreateProb() in
    scip.c, respectively.
  - W.r.t. to copy and the C++ wrapper classes there are two new classes. These are `ObjCloneable` and `ObjProbCloneable`.
    The constraint handlers and variables pricers are derived from `ObjProbCloneable` and all other plugin are derived from `ObjCloneable`.
    Both classes implement the function `iscloneable()` which return whether a plugin is clone able or not. Besides that each class has a
    function named `clone()` which differ in their signature. See objcloneable.h, objprobcloneable.h, and the TSP example for more details.
  - SCIPincludeHeur() and SCIPincludeSepa() in \ref scip.h, as well as scip::ObjSepa() and scip::ObjHeur(), have a new parameter:
    `usessubscip`: It can be used to inform SCIP that the heuristic/separator to be included uses a secondary SCIP instance.
  - The argument success in `SCIP_DECL_CONSCOPY` has been renamed to valid.

- Heuristics:
  - SCIPcutGenerationHeuristicCmir() in sepa_cmir.h has three new parameters:
    - `maxmksetcoefs`: If the mixed knapsack constraint obtained after aggregating LP rows contains more
      than `maxmksetcoefs` nonzero coefficients the generation of the c-MIR cut is aborted.
    - `delta`: It can be used to obtain the scaling factor which leads to the best c-MIR cut found within
      the cut generation heuristic. If a `NULL` pointer is passed, the corresponding c-MIR cut will already be
      added to SCIP by SCIPcutGenerationHeuristicCmir(). Otherwise, the user can generate the cut and add it to SCIP
      on demand afterwards.
    - `deltavalid`: In case, the user wants to know the best scaling factor, i.e., `delta` passed is not `NULL`,
      `deltavalid` will be `TRUE` if the stored scaling factor `delta` will lead to a violated c-MIR cut.

### New API functions

- added SCIPcalcNegatedCliquePartition() to scip.c to calculate a clique partition on negations of all given binary
  variables
- SCIPpermuteArray() that randomly shuffles an array using the Fisher-Yates algorithm
- SCIPgetRandomSubset() that draws a random subset of disjoint elements from a given set of disjoint elements
- SCIPswapPointers()
- SCIPlpiGetSolverDesc() to get a descriptive string of an LP solver (developer, webpage, ...)
- SCIPholelistGetNext() to get the next hole of the hole list
- SCIPlpRecalculateObjSqrNorm() which is used when the old calculated square norm was unreliable
- SCIPpricerIsDelayed() which returns if the pricer is delayed (see pub_pricer.h)

- Variables:
  - SCIPvarIsBinary() which checks if a variable is (implicit) binary (see var.c for more details)
  - SCIPvarGetHolelistOriginal(), SCIPvarGetHolelistGlobal(), SCIPvarGetHolelistLocal() to get the original, global and local holes, respectively
  - SCIPvarGetProbvarHole() to tranform a given domain hole to the corresponding active, fixed, or multi-aggregated variable

- Restart:
  - allow user to trigger a restart during presolving SCIPrestartSolve()
  - SCIPrestartSolve() that allows the user to manually restart the solving process
  - SCIPisInRestart() to detect whether we are currently restarting

- Heuristics:
  - for heuristics SCIPheurSetFreq() to change the frequency of the heuristic (pub_heur.h, heur.c)
  - SCIPsepaUsesSubscip(), SCIPheurUsesSubscip()

- Intervalarithmetic:
  - SCIPeventGetHoleLeft() and SCIPeventGetHoleRight() for accessing the left right interval bound of a domain hole added or removed event
  - SCIPholelistGetLeft() and SCIPholelistGetRight()to get the left and right interval bounds of the open hole interval
  - SCIPintervalAddInf/Sup/Vectors(), SCIPintervalMulInf/Sup() in intervalarith.c

- Sorting:
  - added SCIPsortPtrPtrLongIntInt(), SCIPsortLongPtrPtrIntInt() and corresponding sorting/inserting/deleting methods in
    pub_misc.h and necessary defines in misc.c
  - added SCIPsortLongPtrInt() and corresponding sorting/inserting/deleting methods in pub_misc.h and necessary defines in misc.c
  - added SCIPsortPtrPtrInt() (and various other) and corresponding sorting/inserting/deleting methods in pub_misc.h and
    necessary defines in misc.c
  - SCIPsortPtrBool() and corresponding sorting/inserting/deleting methods in pub_misc.h and necessary defines in misc.c

- Constraint Handlers:
  - SCIPconshdlrGetEnfoConss(), SCIPconshdlrGetNEnfoConss()
  - can now forbid upgrading of individual linear constraints (SCIPmarkDoNotUpgradeConsLinear())
  - SCIPpermuteProb() that randomly permutes constraints and variables
  - SCIPgetResultantOr() which returns the resultant of an `or` constraint
  - SCIPmarkDoNotUpgradeConsLinear() in cons_linear.?, which allows to forbid upgrading of linear constraints
  - SCIPgetNUpgrConss() which returns the number of upgraded constraints
  - SCIPconshdlrGetCheckTime() and SCIPconshdlrGetNCheckCalls() which returns the running time in the feasibility checking of the
    corresponding constraint handler respectively the number of calls of the checking method (implemented in cons.c)

- Copy:
  - SCIPcopy() to clone a SCIP instance
  - SCIPcopyPlugins(), SCIPcopyParamSettings(), SCIPcopyVars(), SCIPcopyConss(), SCIPgetVarCopy() to copy
    individual parts of a SCIP instance separately.
  - SCIPcopyProbData() and SCIPprobCopyProbData() which copies the probdata from a sourcescip to a targetscip

- Branching:
  - two new functions SCIPgetVarsStrongbranchesFrac()/SCIPgetVarsStrongbranchesInt() for computing strong branching
    information for several variables
  - SCIPbranchruleGetNRelaxCalls() to get the total number of times, a particular branching rule was called on a relaxation solutions
  - SCIPbranchRelax() to branch on a relaxation solution
  - SCIPbranchVarVal() to branch on an arbitrary value within the variable's bounds
  - SCIPbranchGetBranchingPoint() and SCIPgetBranchingPoint() to select branching point for a variable, e.g.,
    ensure branching point is inside the interval for a continuous variable
  - SCIPexecRelpscostBranching() in branch_relpscost.{c,h}; this method allows of calling the reliability
    pseudo cost branching algorithm for given set of branching candidates from the outside
  - SCIPinitVarBranchStats() to initialize the branching statistics (such as pseudo costs, VSIDS, inference values) of a variable
  - SCIPselectBranchVarPscost() in branch_pscost.{c,h}; this method selects from a given candidate array a
    branching variable w.r.t. pseudo cost branching for relax candidates

- Reading, Writing and Parsing:
  - SCIPparseVarName() which parses a string in cip-format as a variable name
  - SCIPparseVarList() which parses a string as a variable list in cip-format
  - the Flatzinc reader can now handle the output annotations of the Flatzinc format; the method SCIPprintSolReaderFzn()
    outputs the given solution in Flatzinc format w.r.t. the output annotations
  - SCIPprintSolReaderFzn() which prints the best solution in Flatzinc format w.r.t. to the output annotations
    in the input file of the flatzinc model
  - SCIPwriteVarName() which writes a variable in cip-format to given stream
  - SCIPwriteVarsList() which writes an array of variables in cip-Format to given stream
  - SCIPwriteVarsLinearsum() which writes an array of variables and coefficients as linear sum in cip-Format to given stream

- Copying a SCIP instance:
  - SCIPapplyRens() in \ref heur_rens.h has a new parameter `uselprows`. It can be used to switch from LP rows
    to SCIP constraints as basis of the sub-SCIP constructed in the RENS heuristic.

- Parameters:
  - SCIPsetParamsCountsols() which sets the parameter for a valid counting process
  - SCIPsetEmphasis() which sets parameter to detect feasibility fast, handle hard LP, solves easy CIPs fast, behaves like a
    CP solver, set parameter for a valid counting process; the desired behavior is triggered via a parameter of the function
  - SCIPresetParam() to reset the value of a single parameter to its default value

- Settings:
  - added SCIPsortRealRealRealPtr() and corresponding sorting/inserting/deleting methods in pub_misc.h and necessary defines in misc.c
    as basis for the subSCIP, setting ist to TRUE (uses LP rows) will lead to same version as before
  - SCIPsetHeuristics(), SCIPsetSeparating(), SCIPsetPresolving() which set the heuristics to aggressive, fast, off, or
    default settings, depending on the `SCIP_PARAMSET` parameter
  - SCIPsetSubscipsOff() which disables all plugins that uses subscips
  - SCIPsepaSetFreq() to set the calling frequency of a separator

### Command line interface

- added new dialog for setting the SCIP parameters for hardlp, optimality, easy CIP, CP like search
- added new dialog for setting the SCIP parameters for feasibility problems `SCIP> set emphasis feasibility`
- added new dialog for setting the SCIP parameters for counting `SCIP> set emphasis counting`
- added new dialog for setting presolving to aggressive, fast, or off in interactive shell
- added new dialog for setting separation to aggressive, fast, or off in interactive shell
- added new dialog for writing all solutions which are collected during the counting process (see cons_countsols.{c,h})
- added new dialog for setting heuristics to aggressive, fast, or off in interactive shell
- added new dialog `display pricers` which displays all included pricers

### Interfaces to external software

- added interface to CppAD (nlpi/exprinterpret_cppad.cpp)
- Improved Xpress, CPLEX, SoPlex interfaces
- the SoPlex interface now includes equilibrium scaling on lp's solved from scratch without starting basis
- the SoPlex interface can now double check each SoPlex result against CPLEX (lpi_spx.cpp)
- the SoPlex interface has the option to restore basis only after entire strong branching phase instead of after each
  strong branch (off, because it mostly appears to increase strong branching time and iterations) (lpi_spx.cpp)

### Changed parameters

- removed parameter `constraints/knapsack/maxnumcardlift` and adapted setting files
- changed parameter `lp/fastmip` from boolean to integer, possible values are 0 (off), 1 (medium, default), 2 (full,
  must not be used with branch-and-price).

### New parameters

- `branching/clamp` to set the minimal fractional distance of a branching point to a continuous variable' bounds
- `branching/random/seed` to change the initial seed value of the branching rule random
- `constraints/indicator/addCouplingCons` that allows to add variable upper bounds if addCoupling is true
- `constraints/indicator/enforceCuts` that allows to check for violated cust in enforcement
- `constraints/indicator/maxCouplingValue` for the maximal value of the coefficient in a coupling inequality/constraint
- `constraints/indicator/noLinconsCon` which controls whether the linear constraint is not explicitly
  added to the problem. default is FALSE
- `constraints/knapsack/dualpresolving` to switch dualpresolving on/off inside the knapsack constraint handler, default is TRUE
- `constraints/knapsack/presolpairwise` that allows pairwise presolving of knapsack constraints, default is TRUE
- `constraints/knapsack/presolusehashing` that allows fast pairwise presolving of knapsack constraints, default is TRUE
- `heuristics/crossover/dontwaitatroot` that allows to call crossover at root node independently from nwaitingnodes
- `heuristics/rens/uselprows` that allows to switch between LP row and SCIP constraints as basis for the
  subSCIP, default is TRUE (uses LP rows)
- `lp/rowrepswitch` telling simplex solver to switch to row representation of the basis (if possible),
  if number of rows divided by number of columns exceeds this value (default value infinity, i.e. never switch)
- `lp/threads` to change the number of threads used to solve the LP relaxation (default is 0: automatic)
- `misc/lexdualstalling` that turns on the lex dual algorithm if the separation process is stalling
- `misc/usevartable` and `misc/useconstable` which turns on/off the usage of hashtables mapping from
  variable/constraint names to the variables/constraints; when turned off, SCIPfindVar() and SCIPfindCons() may not be
  used; the hashtables can be turned off for subMIPs to improve the performance, default value TRUE
- `misc/usesmalltables` which results in using smaller tables for names, cliques and cuts and improves
  the performace for smaller instances, default value FALSE
- `misc/permutationseed` to change the permutation seed value for permuting the problem after the
  problem is transformed (-1 means no permutation)
- `reading/zplreader/usestartsol` which allows to switch ZIMPL start solutions off, default value TRUE
- `vbc/dispsols` to propose if the nodes where solutions are found should be visualized in the branch and bound tree

### Data structures

- implemented the data structure and events for global and local domain holes added and removed
- new data structures and methods to handle nonlinear expressions in NLPI ({type_, struct_, pub_}expression.{h,c}):
  nlpioracle can store and evaluate general NLPs now, nlpi_ipopt can solve general NLPs now

Testing
-------

- minor changes on several evaluation scripts (new statuses: better, solved, sollimit, gaplimit) and short-mode for cmpres.awk
- support for FreeBSD (32- and 64-bit) including minor changes in several scripts in the check-directory

Build system
------------

### Makefile

- added scripts check_*.sh, evalcheck_*.sh and check_*.awk for blis, glkp, gurobi and symphony (including targets in
  Makefile) and slightly modified scripts for cplex, cbc and mosek and cmpres-script
- added target `lintfiles` which allows to call flexelint with a list of file, for example, make lintfiles
  `FILES=src/scip/prop_vbounds.c`
- the NLP solver interfaces and expression interpreter are located in a separate library (libnlpi.*; similar to the lpi
  library) and is required to link against the SCIP library also projects that use SCIP via `make/make.project` need to
  change their Makefile (!!!): in the $(MAINFILE) target, add $(NLPILIBFILE) behind $(LPILIBFILE) in the dependencies
  and add $(LINKCXX_l)$(NLPILIB)$(LINKLIBSUFFIX) to the linker flags
- The additional NLPI library requires a change in the Makefile of SCIP's project:
  The $(MAINFILE) target now has $(NLPILIBFILE) as additional dependency and the linking
  command requires $(LINKCXX_l)$(NLPILIB)$(LINKLIBSUFFIX) as additional argument.
- A bug in the Makefiles of older versions of the SCIP examples may cause
  data loss. If you have a custom Makefile, please ensure that the target
  `clean` is changed as described here:
  http://scip.zib.de/download/bugfixes/scip-1.2.0/make.txt.

Fixed bugs
----------

- fixed bug in conflict.c in the method conflictsetAddBound()
- fixed `bug` in projects Makefiles w.r.t. `make clean`
- fixed bug in rapid learning with wrong ordering of dual and primal bound update, primal bound is now updated inside
  rapid learning
- fixed potential bug in rapid learning with dual reductions
- fixed potential bug where SCIPselectSimpleValue() returns a value slightly outside of the given bounds due to rounding
  errors (probably cancelation in subtraction in SCIPfindSimpleRational), now use rounding control and check result
- fixed bug that SCIP could not be continued after it has been stopped due to a limit
- fixed bug in var.c: SCIPvarChgLbOriginal() and SCIPvarChgUbOriginal() cannot access original bounds if the variable is
  negated
- fixed potential bug with pseudo solution branching on free variables
- fixed bug with multiaggregations whose infimum and supremum are both infinite: in such a case multiaggregation is now
  forbidden
- fixed numerical issue with multiaggregations which are infinite in one direction: value of multiaggregated variable
  could have been larger then inifinity
- fixed bug w.r.t. of adding a variable bound variable to its self
- fixed bug concering the incorrect assumption that every solution computed in SCIPlpGetUnboundedSol() is integral (we
  will not branch but return `infeasible or unbounded` like in presolving)
- fixed bug while breaking an clique down to their impications (in SCIPcliquetableCleanup() in implics.c) where the
  variable was not of vartype `SCIP_VARTYPE_BINARY`, instead of adding an implication we add a variable bound
- fixed bug with debugging a solution: during restarts erroneously it was claimed that the primal solution is cut off

- Interface:
  - fixed bug w.r.t. ObjDialog and displaying the description of the dialog
  - fixed bug when aborting pricing with Ctrl-C

- LP:
  - fixed bug in scip.c w.r.t. to call of conflict analysis for LPs which reached the objective limit in case of diving
  - fixed bug with resolving LPs at infeasible root node
  - fixed bug in lp.c: in sumMIRRow() rowtoolong was not set correctly
  - fixed bug in lp.c w.r.t. objective limit reached and the chosen comparison (fixed buglist entry 40)
  - fixed bug in lp.c: if in SCIPlpSolveAndEval() the LP has to be solved from scratch due to numerical troubles, reset
    `SCIP_LPPARAM_FROMSCRATCH` to `FALSE` afterwards
  - fixed bug in lp.c SCIProwGetObjParallelism() due to a wrong parallelism value which arised from cancellations during
    calculation of squared euclidean norm of objective function vector of column variables
  - fixed bug in lp.c: SCIPlpGetUnboundedSol() did not ensure that unbounded solution lies withing the bounds of the
    variables
  - fixed bug in lp.c w.r.t. to the number of `active` pricer

- Solve:
  - fixed bug in solve.c where relaxation branching candidates were cleared, but the relaxation was still marked solved
    and not called again, furthermore, adjusted criterions for solving a relaxation again
  - fixed bugs in solve.c: even with LP solving disabled, the root LP was solved in case continous variables are
    contained; setting pricing/maxvars(root) to 1 resulted in not calling the pricers
  - fixed bug in solve.c: make sure SCIP terminates correctly also when a user interrupt or gap limit is reached, i.e.,
    avoid error `pricing was aborted, but no branching could be created!`

- Tree:
  - fixed bug in tree.c: if an explicit branching point is given, we may not recompute a better centering point
  - fixed bug in tree.c: propagate implications on multi-aggregated should not be performed

- Constraints:
  - corrected several asserts in linear and quadratic constraint handler concerning parsing of CIP format
  - fixed bug while deleting redundant variables, which have no influence on changing the feasibility of the linear
    constraints, we need to update the sides of the constraint at each step, bug number 51 in bugzilla
  - fixed bug in copy procedure of AND constraint handler, negated variables have been copied to their originals
  - fixed bug when deleting a constraint where the update was delayed and not processed yet (in cons.c)
  - fixed bug in cons_linear.c: binary variables should not be multi-aggregated
  - fixed bug in cons_quadratic.c: curvature of bivariate quadratic constraints was not detected correctly
  - fixed bug in cons_sos2.c: the branching position was sometimes mistakenly increased
  - fixed bug in propagation of cons_sos2.c: the node can be cut off at more places: the previous version was not
    sucessfull in this respect
  - fixed bug in cons_linear.c:applyFixings() which could lead to lhs/rhs smaller/larger than -/+infinity
  - fixed bug in cons_linear.c in detectRedundantConstraints() and corrected old bug fix in SCIProwCreate(): we want lhs
    <= rhs to be satisfied without numerical tolerances in order to avoid numerical problems in the LP solver

- Knapsack Constraint Handler:
  - fixed bug in cons_knapsack.c: mergeMultiples() now detects whether a node can be cut off
  - fixed bug in cons_knapsack.c w.r.t. to items with zero weight
  - fixed bug in cons_knapsack.c: In SCIPseparateRelaxedKnapsack() not all variables need to be active in deeper regions
    of the tree
  - fixed bug in cons_knapsack.c and sepa_clique.c: the assumption that implications are always nonredundant and contain
    only active variables is not correct anymore as the corresponing vbound might be missing because of numerics

- Separation and Cuts:
  - fixed bug in cutpool.c: the hashkey computation was not constant over time
  - fixed bug in cutpool.c: hashkey of a row changed during the solving process (if a row is made integral after creation,
    maxabsval can be invalid when adding it to the pool, but might be recomputed later on)
  - fixed bug in sepa_rapidlearning.c, stop processing if there are no binary variables left
  - fixed bug in sepa_rapidlearning.c, corrected computation of right dualbound
  - fixed bugs in sepa_zerohalf.c, e.g., handling of intscaling and substitution of variable bounds
  - fixed bug in sepastore.c in sepastoreApplyLb/Ub being to hard on feasibility decisions
  - fixed bug in sepa_flowcover.c: numerical issues while computing candidate set for lambda

- LP Interfaces:
  - fixed bug in SoPlex autopricing due to which autopricing had behaved like steepest edge pricing so far
  - fixed bug in lpi_clp.cpp: SCIPlpiChgBounds() checks if the column status exists in Clp before using it
  - fixed wrong assert in Cplex LPI: Due to numerical inaccuracies, a few pivots might be performed after refactorization
  - fixed bug concerning assert(!SCIPlpDivingObjChanged(lp)) which was caused by wrong infinity double parameters for
    cplex
  - fixed makefile system for `OSTYPE=darwin` w.r.t. to CPLEX as LP solver

- Presolving:
  - fixed bug in cons_setppc: aggregated variables were not correctly removed in presolving
  - fixed bug in presolving of linear constraint handler: in redundancy detection, two different numerical epsilons were used
  - fixed bug in presolving while not applying a bound change on a variable in a single-variable constraint (e.g. x1 =
    0.03) in cons_linear which is too small, that lead to another bound change in presol_trivial which is not allowed, so
    now this bound change will be forced
  - fixed SCIPvarIsTransformedOrigvar() in var.c (variables generated by presol_inttobinary returned false)
  - fixed bug w.r.t. an assert in presol_inttobinary.c; it was assumed that the aggregation which is performed there will
    never lead to an infeasibility, this is not true, see comment in presol_inttobinary.c
  - fixed bug in presol_trivial.c trying to fix continuous variables, now uses a less stricter comparison to fix variables
  - fixed bug in cons_bounddisjunction.c: presolve may have tried to tighten bounds on a multiaggregated variable (now
    upgrades to linear constraint)

- Reading, Writing and Messages:
  - fixed bug while trying to write a MIP where SCIP needs to flush the lp changes first
  - fixed potential resource leak when running out of memory while writing files
  - fixed bug in reader_zpl.c which appeared using the parameter `reading/zplreader/parameters`
  - fixed bugs in flatzinc readers with constraints that exclusively consist of constants
  - fixed bug in reader_gms: correct handling of nonstandard bounds on general integer variables
  - fixed buglist entry 35, which was caused by a wrong read in correction when the reading buffer was full in
    reader_opb.c
  - fixed bugs in reader_fzn.c w.r.t. parsing and solution output in Flatzinc format
  - fixed bug in reader_fzn.c w.r.t. comment lines
  - fixed bug in reader_opb.c w.r.t. comment lines
  - fixed bug in message handler w.r.t. to messages which are longer then `SCIP_MAXSTRLEN`

- Heuristics:
  - fixed bugs do to `HEUR_TIMING SCIP_HEURTIMING_AFTERPROPLOOP` which appeared during repropagation
  - fixed bug in trivial heuristic: the locking solution might have falsely initialized some values to zero
  - fixed bug in heur_oneopt.c w.r.t. to SCIPtrySol(); it is necessary that the bound of the solution is check otherwise,
    infeasible solution could be accepted as feasible
  - fixed bug in heur_trivial.c w.r.t. to debug messages after a solution was freed
  - fixed bug for `HEUR_TIMING SCIP_HEURTIMING_BEFOREPRESOL` and modifiable constraints
  - corrected wrong assert in DINS heuristic when called for an empty problem
  - fixed potential bug in OCTANE heuristic with nonbasic solutions
  - fixed bug in sub-MIP heuristics with parameter change if some default plugins are not included
  - fixed bug in trivial heuristic with bounds that are greater than the heuristic's infinity value

Miscellaneous
-------------

- As the interface contains several additional callback functions and
  parameters for plugins, some effort may be required to compile your
  own projects with SCIP 2.0. See also `Changes between version 1.2 and 2.0` in the doxygen
  documentation for additional information.

@page RN12 Release notes for SCIP 1.2

@section RN120 SCIP 1.2.0
*************************

Features
--------

- adjusted hard memory limit to (soft memory limit)*1.1 + 100mb in check.sh, checkcount.sh, check_cplex.sh,
  check_cluster.sh and check_cbc.sh
- new presolving step in cons_knapsack.c, same like `simplifyinequalities` in cons_linear.c
- now it's possible to write strings with more than `SCIP_MAXSTRLEN` amount of characters in all message.c functions
- the current/root lp can be marked to be no relaxation of the current/root problem
- added new preprocessing step (mergeMultiples) in cons_setppc.c where equal variables are merged
- Black-box lexicographic dual simplex algorithm; can now run lexicographical dual algorithm (parameter `lp/lexdualalgo`)

- Bounds:
  - SCIP now has `lazy bounds`, which are useful for column generation: see @ref PRICER_REMARKS `pricer remarks` for an explanation.
    Each variable has now two additional `SCIP_Real` parameter which define a lazy lower and upper bound; lazy means that
    there exists constraints which implies these (lazy) bounds. If the lazy lower or upper bound is greater or less than
    the local lower or upper bound, respectively, then the corresponding bound is not put into the LP. The bounds are set
    to minus and plus infinity per default which yields the same behavior as before. With the methods SCIPchgVarLbLazy()
    and SCIPchgVarUbLazy() these bounds can be set.  This is of interest if SCIP gets used as a branch-and-price
    framework. Attention! The lazy bounds need to be valid for each feasible LP solution. If the objective function
    implies bounds on the variables for each optimal LP solution, but these bounds may be violated for arbitrary LP
    solutions, these bounds must not be declared lazy!
  - interval arithmetic functions can work with unbounded intervals added new functions to allow more operations on
    intervals, including solving quadratic interval equations

- Branching:
  - extended hybrid relpscost branching rule by usage of the average length of conflicts a variable appears in
  - `early branching`-functionality added: in a branch-and-price code, the user can stop pricing at a node although there
    may exist variables with negative reduced costs. In this case, the lp-lowerbound will not be used. The pricer has,
    however, the option to return a lower bound. This can be useful for column generation.

- Constraints:
  - Copy constructors and i/o functionality for constraints: all linear type constraint handlers are able to copy
    constraints using the function SCIPgetConsCopy() in scip.h
  - the linear constraint handler is able to parse a string in CIP format and create a corresponding linear constraint
  - Constraint handler for indicator constraints and parsing them from *.lp and *.zpl files
  - the indicator constraint can now try to produce a feasible solution (via heur_trysol)
  - one can now write indicator constraints in LP-format
  - added constraint handler for quadratic constraints

- Cuts:
  - added new version of zerohalf cuts from Manuel Kutschka
  - added multi-commodity-flow cut separator

- Heuristics:
  - Heuristics which are applied before root LP
  - added heuristic that performs a local search in an NLP (takes only linear and quadratic constraints into account so far)
  - added heuristic that gets a solution from other components and tries it (heur_trysol.?)
  - new trivial heuristic: tries zero solution, lower and upper bound solution and some variable lock based fixing
  - added new timing point, `SCIP_HEURTIMING_DURINGPRICINGLOOP`, for calling heuristics; If this timing point is used the
    corresponding heuristics is called during the pricing loop of variables; we also added this timing point to
    heur_simplerounding.{h,c} which has the effect that a LP solution which satisfies all integrality conditions during
    the pricing loop is detected

- Interfaces:
  - added first version of an interface to NLP solvers (type_nlpi.h, struct_nlpi.h, nlpi.h, nlpi.c, nlpi_oracle.h, nlpi_oracle.c)
  - Preliminary support of non-convex MIQCPs: Constraint handler for quadratic constraints, NLP heuristic and
    Ipopt interface, see \ref cons_quadratic.h.
  - There are LP-interfaces to QSopt and Gurobi (rudimentary).

- Reader and Writer:
  - added reader and writer for FlatZinc models (reader_fzn.{c,h})
  - added writer for GAMS models (reader_gms.{c,h})

Performance improvements
------------------------

- Enhanced MCF cuts: stable version, used by default
- replaced some function calls in loop conditions
- in sepa_cmir.c, if mksetcoefs is invalid for delta=1 no other values of delta are tested anymore
- changed the timing of the feasibility pump in case of pricing
- removed changing of update rule to `ETA` from standard soplex update `Forrest-Tomlin` in lpi_spx.cpp
- improved memory usage in heur_octane.c
- improved reading time of opb-files, due to using a hashtable for all `and`-constraints
- improved performance of merging variables in mergeMultiples() in cons_knapsack.c
- improved performance in tightenWeightsLift() and SCIPseparateRelaxedKnapsack() in cons_knapsack.c, due to now
  sparse-cleaning `global` arrays instead of using BMSclearMemory... functions for cleaning local arrays each time
- improved performance in SCIPcliquelistRemoveFromCliques()
- improved performance in SCIPcalcCliquePartition()
- improved performance in SCIPvarGetActiveRepresentatives() in var.c

- Presolving:
  - improved pairwise presolving in cons_and.c due to using a hashtable
  - improved pairwise presolving in cons_xor.c due to using a hashtable

Interface changes
-----------------

- A significant change for C++ users is that all include files of SCIP
  automatically detect C++ mode, i.e., no `extern `C`` is needed anymore.
- Reader for Flatzinc and GAMS models

### New and changed callbacks

- The callback SCIP_DECL_PRICERREDCOST(x) in the \ref PRICER `pricers` has two new parameters:
  + A `result` pointer determines whether the pricer guarantees that there exist no more variables. This allows for early branching.
  + A pointer for providing a lower bound.

- The \ref CONS `constraint handlers` have two new callback methods (see type_cons.h for more details):
  + SCIP_DECL_CONSCOPY(x): this method can be used to copy a constraint.
  + SCIP_DECL_CONSPARSE(x): this method can be used to parse a constraint in CIP format.

### Deleted and changed API methods

- SCIPcalcMIR() in scip.h has two new parameter `mksetcoefsvalid` and `sol`. The parameter `mksetcoefsvalid` stores
  whether the coefficients of the mixed knapsack set (`mksetcoefs`) computed in SCIPlpCalcMIR() are valid. If the mixed
  knapsack constraint obtained after aggregating LP rows is empty or contains too many nonzero elements the generation of the
  c-MIR cut is aborted in SCIPlpCalcMIR() and `mksetcoefs` is not valid. The input parameter `sol` can be used to separate a
  solution different from the LP solution.
- new parameter `set` in SCIPconsSetInitial().
- some interval arithmetic method take an additional argument to denote which value stands for infinity in an interval

- Variables:
  - SCIPgetVarClosestVlb() and SCIPgetVarClosestVub() in scip.h have a new parameter `sol`. It can be used to obtain the closest
    variable bound w.r.t. a solution different from the LP solution.
  - new parameters `lowerbound` and `result` in type_pricer.h: lowerbound can save a lower bound computed by the pricer,
    result indicates whether the pricer guarantees that there exist no more variables if no variable was found

### New API functions

- new methods to deactivate a pricer SCIPdeactivatePricer() in scip.c
- new methods in pub_misc.h/misc.c to access hash map lists and elements of a hash map list and to clear all entries in a hash map
- SCIPsetProbName() to set problem name in scip.h/c (SCIPprobSetName() in prob.h/c)

- Objective:
  - SCIPgetTransObjscale() and SCIPgetTransObjoffset() in scip.c
  - SCIPaddObjoffset() in scip.h; sets offset of objective function
  - SCIPgetOrigObjoffset() in scip.h; returns the objective offset of the original problem
  - SCIPgetOrigObjscale() in scip.h; returns the objective scale of the original problem

- Constraints:
  - detectRedundantConstraints() in cons_xor.c and necessary hash-functions for fast pairwise presolving
  - SCIPparseCons() in scip.h; parses constraint information (in cip format) out of a string
  - SCIPgetConsCopy() in scip.h; which copies a constraint of the source SCIP

- Relaxation:
  - SCIPisLPRelax() and SCIPisRootLPRelax() in scip.c and scip.h returning whether the current/root LP is a
    relaxation of the current/root problem and thus defines a valid lower bound
  - SCIPlpSetIsRelax() and SCIPlpSetRootLPIsRelax() in lp.c and lp.h to set the information, whether the lp is a valid relaxation;
    this information is per default set to true and constraint be used. The aggregated version has only 2 linear constraints the
    default linearization has nvars + 1

- Sort:
  - extended the sort template functions in sorttpl.c with a `five` array; now it possible to used this template to sort
    up to five arrays
  - new interface methods SCIPcolSort(), SCIProwSort(), SCIPcolGetIndex()
  - added SCIPsortPtrPtrLongInt() and corresponding sorting/inserting/deleting methods in pub_misc.h and necessary defines
    in misc.c

- Variables:
  - SCIPprintNodeRootPath() in scip.h This method prints all branching decisions on variables from the root to the given node
  - SCIPnodeGetParentBranchings(), SCIPnodeGetAncestorBranchings(), SCIPnodeGetAncestorBranchingPath(); These methods return
    the set of variable branchings that were performed in the parent node / all ancestor nodes to create a given node
  - SCIPchgVarLbLazy() and SCIPchgVarUbLazy() in scip.h; These methods can be used to change the lazy lower or
    upper bound of a variable; This might has the consequences that the bounds of the corresponding variable is not in
    LP. This is the case if the lazy lower or upper bound is greater or less than the local lower or upper bound, respectively
  - SCIPvarGetLbLazy() and SCIPvarGetUbLazy() in pub_var.h; These methods return the lazy lower or upper bound, respectively
  - SCIPvarCompareActiveAndNegated() and SCIPvarCompActiveAndNegated() in pub_var.h for comparing variables
    negated, active or fixed the same way
  - SCIPparseVars() in scip.h; parses variable information (in cip format) out of a string
  - SCIPgetNFixedonesSetppc() and SCIPgetNFixedzerosSetppc() in cons_setppc.{h,c}; these methods returns
    current (local) number of variables fixed to one/zero in the given setppc constraint
  - SCIPgetVarConflictlengthScore(), SCIPgetVarAvgConflictlength(), SCIPgetAvgConflictlengthScore() and their pendants for the current run
  - added function SCIPvarsGetProbvarBinary() in pub_var.h; gets active, fixed, or multi-aggregated problem variables of
    binary variables and corresponding negated status

### Interfaces to external software

- LP Interfaces:
  - heavily revised Mosek interface
  - new interface to QSopt due to Daniel Espinoza
  - First version of LP interfaces to Gurobi and QSopt
  - Major performance improvements in LP interfaces to Clp, Mosek and SoPlex

- External Software:
  - adjusted interface to ZIMPL (reader_zpl.{c,h} for ZIMPL version 2.10; this interface should also work with older ZIMPL versions
  - Adjusted interface to Zimpl version 3.0.0
  - added first version of an interface to Ipopt (only QCP, no deletion of vars/cons allowed; nlpi_ipopt.(h|c))

- SCIP Interfaces:
  - On http://code.google.com/p/python-zibopt/source/checkout you find a beta
    version of a python interface to SCIP implemented by Ryan J. O'Neil.

### Changed parameters

- removed parameter `constraints/and/initiallp` since it is not needed anymore;
- set parameter `constraints/and/sepafreq` default value to 1
- display character of oneopt heuristic changed to `b`

### New parameters

- `branching/relpscost/advanced/conflenscore`, default value 0.001
- `constraints/and/aggrlinearization` in cons_and.c, aggregated version of the linearization
- `constraints/and/enforcecuts` in cons_and.c, should cuts be separated during LP enforcing?
- `constraints/and/presolusehashing` in cons_and.c, should pairwise presolving use hashing?, default TRUE
- `constraints/countsols/sollimit` in cons_countsols.c, counting stops, if the given number of solutions were found (-1: no limit)
- `constraints/xor/presolusehashing` in cons_xor.c, should pairwise presolving use hashing?, default TRUE
- `heuristics/oneopt/duringroot`, default value TRUE

Build system
------------

### Makefile

- extend Makefile to link against Ipopt if `IPOPT=true` is set

Fixed bugs
----------

- fixed wrong use of pointer in lp.c
- fixed bug with array dimension not reset to zero when array is freed in pseudoobj propagator
- fixed bug with enforcement of pseudo solutions: if pseudo solution is choosen because LP hit a limit, it has to be
  enforced in any case
- fixed potential bug in coloring example: SCIPcreateChild() is now given an estimate in terms of the transformed
  problem by SCIPgetLocalTransEstimate(), no longer the estimated original problem value. Also clarified this in the
  comments for SCIPcreateChild()
- fixed compiler warning `warning: dereferencing type-punned pointer will break strict-aliasing rules` which resuts in
  scip-crashes with gcc version 4.4.0
- adjusted assert in var.c
- fixed bug in SCIPvarGetActiveRepresentatives() in var.c
- fixed bug with objective limit in lp.c: previously the infinity value of SCIP was used as default - now the value of
  LPI is used. In the earlier version in many cases the problems where never infeasible.
- added and adjusted some asserts, initialized some values
- increased the numerical stability of coefficient tightening for Big M formulations
- fixed bug with incorrect pseudo activities when objective of a variable switches sign in linear constraint handler
- fixed bug with empty constraints in several writing routines
- fixed `GGT-Kaibel-Bug` in var.c, prop_pseudoobj.c and cons_varbound.c that occured while computing new values using
  infinity values

- Bounds:
  - fixed bug in coefficient tightening with infinite bounds
  - fixed bug in solve.c: in case lowerbound >= upperbound, SCIPsolveIsStopped() returned `SCIP_STATUS_GAPLIMIT`

- Nodes:
  - fixed bug in SCIPsolveNode() concerning the case that the time limit was hit while solving the LP relaxation of a
    subproblem which is already an LP (branching on pseudo solution is not possible)
  - fixed bug in vbc tools concerning of marking probing nodes
  - fixed bug in solve.c with nodes which are marked to be repropagated while enforcement

- Variables:
  - fixed possible infinite loop while multiaggregating a variable in var.c
  - fixed bug in SCIPgetSolVals() similar to SCIPgetSolVal(): try to get original variables of transformed ones if the
    solution lives in original space

- Pricing:
  - fixed potential bug: restarts are now only done if no active pricers exist
  - fixed bug in SCIPlpSolveAndEval(): if fastmip and pricers enabled and objlimit was reached but CPLEX did not perform
    the final pivot step in order to exceed the objlimit, do one additional simplex step with pricing strategy steepest
    edge, if this doesn't suffice, turn off fastmip temporarily and solve again. Also consider solstat of the new
    solution.
  - fixed bug with invalid pseudo solution (lower bound was always >= 0) when using pricing.
  - fixed bug in SCIPfreeProb() in scip.c: all pricers are deactivated now

- Memory:
  - now frees debug memory
  - fixed bug with exponential complexity for reallocating memory in SCIPvarGetActiveRepresentatives() in var.c
  - fixed casting of void* pointers in memory.h for C++, adjusted the same for C in memory.h and due to that adjusted all
    header files(set whole files in extern `C`) and cpp-files(removed unnecessary extern `C` lines)
  - removed memory leak in connection with freeing branch and bound nodes: focusnode was not freed if both children could
    be cut off due to bounding

- Reading and Writing:
  - corrected bug in reader_lp.c: earlier read bounds were thrown away (implementation was not conforming to standard)
  - fixed bug in reader_lp.c with respect to constraint and variable names which start with two or more dots `..`
  - fixed bug in all readers w.r.t. SCIPgetProbvarLinearSum()
  - fixed bug in reader_mps.c with respect to corrupted files
  - fixed bug in reader_mps.c with respect to writing transformed problems
  - changed wrong writing of mps files due to constraints without any name
  - fixed a bug during reading debug solution file
  - fixed bug in case of reading an objective function in opb format with multiple occurrences of the same variable
  - fixed bug in case of reading an objective function in lp format with multiple occurrences of the same variable
  - fixed a wrong fix of a reading bug, which was in reality a writing bug in MPS format; integer variables in mps format
    without bounds are binary variables, if the bound of an integer variable is infinity you have to write this bound

- Separation:
  - fixed bug in sepa_cmir.c, sepa_mcf.c and sepa_flowcover.c: sol different to LP solution is now separated
  - corrected two asserts in sepa_redcost.c (reduced costs can be negative for fixed variables: qsopt uses this)
  - fixed bug in sepa_zerohalf.c; replacement of own sorting functions by template functions was incorrect
  - fixed bug in var.c, cons_knapsack.c and sepa_flowcover.c: variable bounds corresponding to implication are not
    generated if coefficient is large, variable bounds with large coefficients are ignored for construction of knapsack
    and snf relaxations
  - fixed bug in sepa_impliedbound.c concerning redundant implications

- Cuts:
  - fixed bug in sepa_cmir.c concerning uninitialized mksetcoefs (if MIR-cut generation is aborted because the aggregated
    constraint is empty or contains too many nonzero elements mksetcoefs is invalid)
  - interrupts optimization process if a node will be cutoff, which allows the solution
  - fixed bug in sepa_impliedbounds.c and sepa_intobj.c: if separating a sol, this sol is now also given to SCIPaddCut()
    so that the efficacy of the cut is now computed correctly
  - fixed bug in solve.c caused by integer overflow due to setting the number of cuts to INT_MAX

- Presolving:
  - fixed wrong result in check.awk, if infeasible problems are stopped in presolving
  - fixed exponential calculation of solution values during check of original solution, therefore changed
    SCIPvarGetActiveRepresentatives() in var.c and flattened all multiaggregated vars at the end of presolving in
    exitPresolve()
  - fixed bug with wrong abort criterion in presolving
  - fixed bug in presol.c caused by not reseting presolver-wasdelayed status
  - fixed bug in SCIPconsSetInitial() that occurred in pairwise presolving: add or delete constraint in initconss when
    changing the initial flag

- Constraints:
  - fixed bug in cons.c caused by not resetting conshdlr data after restart
  - fixed memory error in cons_countsols.c
  - fixed assert in cons_and.c method SCIP_DECL_CONSINITSOL(consInitsolAnd)
  - fixed bug in cons_countsols.c we respect to warning message that `The current parameter setting might cause ...`

- Knapsack Constraint Handler:
  - fixed wrong assert in cons_knapsack.c and handled a special this case in simplifyInequalities()
  - fixed some bugs in simplifyInequalities() in cons_knapsack.c
  - fixed bug in mergeMultiples() in cons_knapsack.c
  - adjusted ConsData and ConsHdlrData in cons_knapsack.c
  - fixed compiler warning caused by no initialization of two integer in cons_knapsack.c
  - fixed bug in cons_knapsack.c caused by having a multi-aggregated variable in a knapsack constraint, now applyFixing is
    able to resolve a binary multi-aggregation with integral values

- Linear Constraint Handler:
  - fixed infinity loop in simplify inequalities in cons_linear.c
  - fixed bug in cons_linear.c: do not select variable as slack variable for multiaggregation in convertLongEquality if it
    has been marked as not-multiaggregable
  - fixed bug in cons_linear.c: also do not multiaggregate variables in dual preproccessing if it has been marked as
    not-multiaggregable
  - fixed bug in cons_linear.c: slight decrease of epsilon in order to make sure that scaled coefficients are really
    integral
  - fixed bug in chgRhs() and chgLhs() of cons_linear.c: after changing lhs or rhs of a constraints lhs <= rhs has to be
    satisfied without numerical tolerances

- Heuristics:
  - added and changed some SCIPisStopped() calls in several heuristics
  - fixed bug in oneopt heuritic with start solution which has become infeasible due to global bound changes

- Interfaces:
  - corrected several bugs in the Clp-interface concerning return values
  - fixed potential interface bug: time limits of 0.0 are not anymore passed to the LP solver, which may have caused
    errors

@page RN11 Release notes for SCIP 1.1

@section RN110 SCIP 1.1.0
*************************

Features
--------

- SCIP can now count integer feasible solutions for IPs/CIPs (without continuous variables) (see SCIPcount())
- check.awk now uses TeX package supertabular which supports automatic pagebreak
- struct `SCIP_Stat` has now two additional variables: `nprobboundchgs`, `nprobholechgs`; these are used to fix the domain
  reduction counts in sepa.c, cons.c, branch.c and prop.c; this means, that now the domain reduction counts are reduced
  by those domain reduceds which are preformed during probing
- added capabilities to flatten the (multi)-aggregation graph of variables
- pseudoobj propagator now also propagates the global lower (dual) bound
- new heuristic DINS (distance induced neighborhood search by Ghosh)

- Output:
  - SCIP can now output a picture of the constraint matrix in PPM format.
  - output of real values is now done with 15 digits after the decimal point
  - Extended the capabilities of SCIP to output problems in different formats (LP, MPS, CIP, ...). You can output the original and
    transformed problem. Furthermore, generic names can be given to the variables and constraints.
  - The feasibility test for solutions at the end of the execution now outputs more useful information.
    This made some changes in the interface of constraint handlers necessary.

- Presolving:
  - added predefined settings file presolving/aggressive.set
  - new presolver boundshift (presol_boundshift.{c,h}); this presolver is currently turned off with default parameter setting

- Constraints:
  - linear constraint handler now detects continuous variables that are implicit integer in dual presolve
  - replaced some old sorting methods in cons_knapsack.c, heur_octane.c, sepa_flowcover.c and presol_probing.c through
    SCIPsort...() interfaces, adjusted misc.{c,h} and pub_misc.h for these changes
  - cons_countsols.c is now able to store the collected solution if required
  - added first version of SOS type 1 constraint handler (cons_sos1.{c,h})
  - added first version of SOS type 2 constraint handler (cons_sos2.{c,h})
  - less aggressive scaling in linear constraint handler presolve to improve numerics
  - added first version of constraint handler cons_countsols.{c,h}

- Reader:
  - added ccg-reader (weighted column connectivity graph)
  - added reader for pseudo-Boolean problems (reader_opb.{c,h})
  - the ZPL reader is now able to pass a starting solution to SCIP
  - the MPS reader is now able to write a problem in MPS format
  - the ZIMPL reader now understands SOS type 1 and 2 constraints
  - the LP reader reads SOS constraints of type 1 and 2
  - the MPS reader reads the SOS section (but cannot yet handle `MARKERS`)

- LPI:
  - The SoPlex LPI can now write basis files.
  - revised lpi_clp.cpp (many small changes, in particular writing and reading of bases)
  - added FASTMIP settings in lpi_clp.cpp that try to improve the performance of Clp as much as possible

- Cuts and Separation:
  - the c-MIR separator now also tries to get rid of implicit integer variables by aggregation
  - allow cut selection based on support of inequality in orthogonality computation
  - disabled zerohalf cuts by default
  - adjusted all predefined settings files, e.g., `settings/cuts/fast.set`, such that they are consistent wrt removed,
    added and changed parameter values of scip.
  - New cutting plane separator MCF (beta version).
  - new separator sepa_zerohalf.{c,h}; separates {0,1/2}-Cuts according to Caprara and Fischetti

Performance improvements
------------------------

- heavily decreased the usage of SCIPisStopped(), which costs system time
- small performance improvement of c-MIR aggregation heuristic
- reworked strong branching in lpi_clp.cpp (scaling works now, bounds can be trusted)

- Constraints:
  - The preprocessing has been revised. It now applies bound computations in a numerically more stable way. The pairwise
    comparison of linear, logicor, and setppc constraints has been improved.
  - better branching in SOS1/SOS2 constraints
  - fixed performance bug with large number of unnamed constraints that will kill the name hash table (now, unnamed
    constraints are not put into the hash table)

- Cuts and Separation:
  - improved the performance of SCIPcalcMIR() and SCIPcalcStrongCG() by exploiting sparsity
  - improved performance of SCIPvarGetLPSol(), which affects many parts of the code, in particular Gomory and strong CG cuts
  - do not calculate MIR and StrongCG cut aggregations if number of nonzeros in aggregated row is too large

- Presolving:
  - improved pairwise presolving in cons_linear.c: reduced cache misses, reduced number of SCIPisStopped() calls and
    included detecting of redundant constraints with hash table in advance
  - tighter memory limits in knapsack presolve lifting procedure to avoid overly expensive presolving
  - included detecting of redundant constraints with hash table in advance in cons_logicor.c and limit other pairwise
    presolving
  - included detecting of redundant constraints with hash table in advance in cons_setppc.c and limit other pairwise
    presolving
  - limit pairwise presolving in cons_linear.c

Examples and applications
-------------------------

- Added an example for the graph coloring problem in `examples/Coloring`, showing the usage of column generation.
- added SOS2 example
- extended TSP example

Interface changes
-----------------

### New and changed callbacks

- New callback method SCIP_DECL_READERWRITE(x) in type_reader.h; this method is called to write a problem to file
  stream in the format the reader stands for; useful for writing the transformed problem in LP or MPS format. Hence,
  also SCIPincludeReader() has changed.
- The callback \ref CONSCHECK (SCIP_DECL_CONSCHECK()) in the constraint handlers now has a new parameter `printreason` that tells
  a constraint handler to output the reason for a possible infeasibility of the solution to be checked using
  SCIPinfoMessage(). Have a look at one of the constraint handlers implemented in SCIP to see how it works. This
  methodology makes it possible to output the reason of a violation in human readable form, for instance, for the check
  at the end of a SCIP run, where the obtained best solution is checked against the original formulation.\n This change
  often has little effect on C-implementations, since this parameter can be safely ignored with respect to the
  correctness of the code. The corresponding C++ method scip::ObjConshdlr::scip_check(), however, has to be extended
  and will not compile otherwise.
- added new LPI pricing option `SCIP_PRICING_LPIDEFAULT`, such that every LP interface can set the default pricing
  strategy on its own (`auto` is not useful for this, because for CPLEX, for example, SCIP seems to be worse with `auto`
  then with `steepest edge`)
- Added user pointer to callback methods of hash table, see pub_misc.h.

### Deleted and changed API methods

- SCIPgetVarRedcost() now returns 0 for variables that have been aggregated out or removed in presolving.
  reduced cost in case of infeasible LPs)
- new parameter `maxfrac` for SCIPcalcStrongCG()
- new parameter `maxmksetcoefs` for SCIPcalcMIR() and SCIPcalcStrongCG() methods
- new parameter `conshdlrname` in SCIPincludeLinconsUpgrade()

- Problem:
  - new parameters `extension` in SCIPreadProb() defining a desired file format or `NULL` if file extension should be use
  - New parameters `extension` and `genericnames` in SCIPprintTransProblem(), SCIPprintOrigProblem(),
    SCIPwriteOrigProblem(), and SCIPwriteTransProblem() defining the requested format or `NULL` for default CIP format
    and using generic names for the variables and constraints. Examples are
    - SCIPprintTransProblem(scip, NULL, NULL, TRUE) displays the transformed problem in CIP format with
      generic variables and constraint names
    - SCIPprintOrigProblem(scip, NULL, `lp`, FALSE) displays the original problem in LP format with
      original variables and constraint names.

- Sorting:
  - expand sorttpl.c by some parameters
  - changed some names for sorting methods
  - replaced sorting methods SCIPbsort...() by faster (quicksort/shellsort) algorithms SCIPsort...() Note that the order
    of the parameters has been changed to simplify the template code in sorttpl.c!

- Checking:
  - SCIPcheckSolOrig() is restructured. The last two parameters have changed. They are now bools indicating
    whether the reason for the violation should be printed to the standard output and whether all violations should be
    printed. This reflects the changes in the constraint handlers above, which allow the automation of the feasibility
    test. The pointers to store the constraint handler or constraint are not needed anymore.
  - the parameter list of the method SCIPcheckCons() (scip.h) has changed; the new advatage is, that SCIP can print the
    reason for the violation of a constraint as for as the constraint handler supports that
  - the parameter list of the method scip_check() (objconshdlr.h) has an additional parameter `printreason` see for
    explanation the previous point

### New API functions

- LPI now has a function SCIPlpiGetSolverPointer() that returns a solver dependent pointer. This can be used to directly
  access the LP solver.  This should, of course, only be used by people that know exactly what they are doing.
- added capabilities to avoid multi-aggregation of a single variable by setting a corresponding flag (SCIPmarkDoNotMultaggrVar())
- SCIPgetProbvarLinearSum()
- SCIPgetResultantAnd() which returns the resultant variable of an `and` constraint
- SCIPchgChildPrio() to change the node selection priority of the given child
- SCIPconsGetPos()
- SCIPrepropagateNode() to mark a node for repropagation
- SCIPcount() (in cons_countsols.h) for counting all feasible solution of a given CIP
- SCIPcreateRootDialog() (in dialog_default.h) which creates a root dialog
- SCIPgetVectorEfficacyNorm()
- SCIPseparateRelaxedKnapsack() in cons_knapsack.h
- SCIPgetCutoffdepth() which returns the depth of first node in active path that is marked being cutoff
- SCIPflattenVarAggregationGraph()
- SCIPclockGetLastTime()
- SCIPcalcHashtableSize() to get a reasonable hash table size
- SCIPgetVarFarkasCoef() and SCIPgetColFarkasCoef() to get the farkas coefficient of a variable (analogon of
- SCIPgetRepropdepth() to get the depth of first node in active path that has to be propagated again
- SCIPmajorVersion(), SCIPminorVersion() and SCIPtechVersion() returning the corresponding version

- Read, Write and Print:
  - SCIPprintSysError() which encapsulates the strerror_r calls, the NO_STRERROR_R flag switches between the use
    of strerror_r and strerror inside
  - SCIPsnprintf() safe version of snprintf (and sprintf)
  - SCIPreaderCanRead() and SCIPreaderCanWrite() in pub_reader.h, these return TRUE if the corresponding
    reader is capable to read or write, respectively
  - SCIPwriteOrigProblem(), e.g., SCIPwriteOrigProblem(scip, `orig.lp`, NULL, FALSE) prints the original
    problem in LP format in the file `orig.lp`
  - SCIPwriteTransProblem(), e.g., SCIPwriteTransProblem(scip, NULL, NULL, FALSE) displays the transformed problem in CIP format

- Heuristics:
  - SCIPcutGenerationHeuristicCmir() in sepa_cmir.h
  - SCIPheurGetTimingmask() and SCIPheurSetTimingmask()

- Sorting:
  - added some downwards-sorting methods
  - SCIPbsortInd()
  - SCIPsortedvecInsert...(), SCIPsortedvecInsertDown...(), SCIPsortedvecDelPos...(),
    SCIPsortedvecDelPosDown...(), SCIPsortedvecFind...() and SCIPsortedvecFindDown...() to manage sorted vectors or
    groups of vectors of various data types that are sorted w.r.t. the first vector

### Command line interface

- advanced reading and writing dialog in interactive shell

### Interfaces to external software

- Many changes in the SoPlex interface: The current one is tailored towards SoPlex 1.4 (aka 1.3.3). All SoPlex functions
  (where applicable) should now have an exception handling. The Bugfix for adding columns has been moved to SoPlex.  One
  can use ROW representation. Reading/writing of a basis has been implemented.

### Changed parameters

- changed default frequency parameters for RINS, Local Branching, Crossover and Mutation heuristic This should not
  change the performance but happened just for consistency reasons
- changed parameter default values for the priority of presolver `dualfix` and `inttobinary`
- removed parameter `separating/cmir/maxtestdeltaroot`
- new value `l` for parameter `lp/pricing`, which is the new default

### New parameters

- `constraints/and/linearize` to enable linearization of all <and> constraints (in presolving),
- `constraints/and/initiallp` to turn on, off, or `auto` that the LP relaxation of the AND constraints are in the initial LP;
- `constraints/countsols/collect` to enable the storing of the solutions; default value FALSE;
- `constraints/indicator/addCoupling` to enable generation of relaxation
- `constraints/indicator/branchIndicators` to decide whether it is branched on indicator constraints in enforcing
- `constraints/indicator/genLogicor` to decide whether logicor constraints instead of cuts are generated
- `constraints/indicator/sepaAlternativeLP` to decide whether separation takes place using the alternative LP
- `constraints/linear/aggregatevariables` to search for aggregations in equations in the presolving step
- `constraints/linear/dualpresolving` to disable dual presolving step in the linear constraint handler; default value is TRUE
- `constraints/linear/simplifyinequalities` to enable a simplification step for inequalities; default value is set to FALSE = disabled
- `constraints/linear/upgrade/binpack` to enable or disable the linear upgrading process
- `constraints/linear/upgrade/eqknapsack` to enable or disable the linear upgrading process
- `constraints/linear/upgrade/invarknapsack` to enable or disable the linear upgrading process
- `constraints/linear/upgrade/knapsack` to enable or disable the linear upgrading process
- `constraints/linear/upgrade/logicor` to enable or disable the linear upgrading process
- `constraints/linear/upgrade/setppc` to enable or disable the linear upgrading process
- `constraints/linear/upgrade/varbound` to enable or disable the linear upgrading process
- `constraints/linear/presolusehashing` to use hashing comparison in cons_linear.c; default value is TRUE
- `constraints/logicor/presolusehashing` to use hashing comparison in cons_logicor.c; default value is TRUE
- `constraints/setppc/presolusehashing` to use hashing comparison in cons_setppc.c; default value is TRUE
- `constraints/SOS1/branchNonzeros` to decide whether SOS1 constraint with largest number of nonzero variables is picked for branching
- `constraints/SOS1/branchSOS` to enable or disable branching on SOS1 constraints
- `heuristics/feaspump/beforecuts` to allow the feaspump to be called before cut separation
- `heuristics/mutation/minimprove`
- `presol/donotmultaggr` which disables multiaggregation for all variables of the problem
- `separating/cmir/densityoffset` to allow for more c-MIR cuts on small models
- `separating/orthofunc` to choose function for scalar product computation in orthogonality test

Testing
-------

- updated mmm.{test,solu}, mittelmann.{test,solu}, miplib3.solu, miplib.solu, shortmiplib.test and added
  mittelmann_current.test, mittelmann_old.test
- added test scripts for testing counting (make testcount)
- removed tag make testpre (useless without corresponding scripts)
- added tag testcount (make testcount); this allows for testing counting problem
- replaced tcsh by bash and gawk by awk in all check scripts to achieve higher compatibility

Build system
------------

### Makefile

- added `make/make.project` as default make include for external projects using SCIP
- added possibility to compile shared libraries in makefiles (and added `make/make.linux.x86.gnu.opt-shared`)
- replaced <string> by <cstring> in all C++-interfaces to get `strlen()` included (gcc-4.3 gave an error)
- Moved -rpath option for ld to linux-specific Makefiles.
- Re-activated readline library on darwin/ppc.

- Flags:
  - added in all `make/make.*` `GMP_FLAGS` and `GMP_LDFLAGS`
  - new flag GMP with values (`auto`, `true and `false`); in case of `auto` the library gmp is linked if ZIMPL is
    included
  - adapted all makefiles of the examples accordingly

- LP:
  - modified makefiles to accept ZIMPLOPT and LPSOPT flags (with values `opt` or `dbg` and default being `opt`), and
    removed `LPS=spxdbg` and `LPS=clpdbg`
  - added target spx132 for SoPlex version 1.3.2

Fixed bugs
----------

- fixed CTRL-C if NO_SIGACTION is set (e.g., for MinGW)
- added checks whether a plugin (handler) has already been included to avoid later complications e.g. with parameters.
- fixed bug with wrong `tightened` return value of some of the change bounds methods
- forced full propagation in presolving -> this fixes a bug that implied that variable locks became inconsistent
- replaced calls to perror() by SCIP error message using strerror(errno); this avoids problems with the error output
  stream
- fixed bug in method SCIPgetProbvarLinearSum()
- fixed bug with errors occurring in sub-MIPs. Search is only aborted in dbg mode, in opt mode a warning will be printed
- fixed bug in tclique-graph datastructure concerning insertion of edges into nonempty graph
- corrected bug in SCIPtreeBranchVar() (tree.c): several comparison functions needed a `feas`.
- fixed bug in SCIPtightenVarLb/Ub() in scip.c concering forcing a bound change (bound improvement is checked now)
- improved stage checking for bound computation
- fixed usage of command test for string comparison in check-scripts (now compatible with ubuntu)
- replaced sprintf and snprintf by SCIPsnprintf() fixed potential bug with overlong strings
- corrected bug in the case when soplex threw an exception in autopricing
- fixed bug in SCIPvarGetOrigvarSum() concerning the corner case the a negated variable has no parent variable in
  original problem

- Aggregation:
  - avoid aggregation of implicit integers with fractional aggregation scalars
  - fixed bug in aggregateActiveIntVars(): If a < 0, multiply a*x + b*y == c by -1 (algo for finding initial solution does
    only work for a > 0).
  - avoiding aggregation that removes information about implicitly integer variables (removes bug)
  - fixed bug with exponential running times due to complicated recursive multi-aggregation
  - corrected bug in var.c occuring during applying boundchanges in varUpdateAggregationBounds method

- Constraints:
  - fixed bug that a missing CONSTRANS in constraint handler leads to `NULL` pointer as constraint data for the copied
    constraints instead of pointer copies of the consdata (as explained in the constraint handler `HowTo`)
  - fixed bugs in second part of consdataTightenCoefs(): Removed min/maxleftactisinfinity (definition was not correct),
    fixed calculation of min/maxleftactivity and removed asserts concerning whether all redundant vars were deleted (led
    to different behavior in debug and opt mod).
  - fixed typo in documentation: default value for `dynamic` parameter is FALSE for all constraint handlers!
  - fixed bug in preprocessing of SOS2 constraints (cons_sos2.c)
  - fixed bug in cons_countsols.c concerning variable locking
  - fixed bug in cons_varbounds.c, concerning SCIPaddVarVlb() and SCIPaddVarVub()
  - fixed bug in applyFixings() in cons_varbound.c concerning tightening the bound of a variable left in a redundant
    constraint (bound change is forced now)

- Heuristics:
  - fixed bug with useless objective cutoff in LNS heuristics
  - removed bug for values greater than (-)infinity, heur_shifting.c, heur_intshifting.c, heur_rounding.c, heur_oneopt.c
  - fixed bug with errors occurring in heuristic LPs. In opt mode a warning will be printed, abort in dbg mode

- Linear Constraints:
  - fixed bug with wrong update of activities in linear constraints after global upper bound changes
  - fixed bug in preprocessConstraintPairs() in cons_linear.c concerning updating the flags of the constraint that stayes
    in the problem (nonredundant information were lost before)
  - fixed bug in cons_linear.c caused by comparing two infinity values during checking of using variable as slackvariable
  - removed bug for rhs/lhs greater than (-)infinity, cons_linear.c
  - removed bug caused by hashcomparison for non-sorted constraints, cons_linear.c
  - fixed bugs with wrong presolving due to cancellation in (res-)activities in cons_linear.c
  - removed BOUNDSCALETOL adjustment in cons_linear.c. This fixes bug with slightly infeasible variable fixings in
    presolving; reliable resactivities should make the BOUNDSCALETOL relaxation redundant.
  - removed `epsilontic` bug in cons_linear.c due to adjusting left/right hand side in applyfixing
  - fixed bug with multi-aggregated variables in cons_logicor: instead of fixing them, a linear constraint will be created
  - corrected bug in cons_linear.c:applyFixings() [if variable was fixed to infinity the rhs/lhs were wrong]
  - fixed bugs in pairwise presolving of cons_linear.c concerning deletion of upgraded constraints and inconsistent update
    of nchgsides in case of coefsequal and coefsnegated
  - fixed false assert and corrected a bug caused by deleting a constraint on `firstchanged` position in pairwise
    presolving with hashing in cons_linear.c

- LP:
  - fixed handling of unbounded variables with 0 objective in SCIPlpGetModifiedPseudo[Proved]Objval() (lp.c)
  - fixed bug with uncatched LPSOLSTAT after hitting a time or iteration limit
  - corrected bug in SCIPlpGetState() if the LP is empty
  - fixed bug in SCIPlpSolveAndEval(): added extra simplex step if objlimit reached, fastmip and pricers enabled in order
    to get dual solution for pricing.
  - weakened two too strong asserts in lp.c concerning the LP result OBJLIMIT
  - fixed bug in SCIPlpSolveAndEval(): allow more than one extra simplex step for getting an objlimit exceeding solution
    with fastmip

- Memory:
  - corrected invalid memory access in tcliqueIsEdge: added check whether node1 has no neighbors (tclique_graph.c)
  - removed memory leak detected with the help of coverity in dialog.c
  - fixed bug with memory reallocation in SCIPgetProbvarLinearSum()
  - tried to fix memory leak in dialog.c occuring from different versions of the readline/history libraries
  - removed possible memory leak in objdialog.cpp

- Numerical:
  - fixed numerical issue in linear constraint propagation: need slightly more aggressive tightening such that probing
    does not choose a wrong value for fixing inside an epsilon interval
  - fixed numerical bug in dual presolving of linear constraint handler
  - avoid fixing variables to infinity in order to get rid of numerical inconsistencies in the original model

- Objective:
  - added handling of the case of roundable variables with 0 objective in presol_dualfix.c
  - fixed bug with writing the MIP relaxation to a file concerning the objective function; in case the original objective
    function is requested, the transformed objective function gets re-transformed (scaling, offset)
  - fixed bug with wrong objective sense output for transformed problem. The transformed problem is always a minimization
    problem!
  - fixed bug with objective scaling after restart

- Reading:
  - fixed bug with reading empty lines in TSP example
  - fixed bug with non-conformal parameter name in reader_ppm
  - fixed infinite loop in LP file reader if a line exceeds the character limit
  - fixed bug in reader_ppm while appending strings for output file
  - fixed some `SCIP_RETCODE` bugs in reader_fix.c, reader_sol.c, reader_sos.c and reader_zpl.c
  - fixed docu in type_reader.h
  - fixed bug with multi-aggregated variables which are de facto aggregated or fixed after flattening the aggregation tree
  - fixed bug with bound changes of variables in modifiable constraints during full dual presolving of linear conshdlr
  - increased compiler compatibility for C++ wrapper classed by adding extern `C` in obj*.cpp files and changing strlen
    calls to std::strlen

- Separation:
  - corrected bug in priceAndCutLoop(): separation was aborted if domain reduction was applied
  - fixed bug in sepa_mir.c: size of testeddeltas-array was too small
  - corrected imlementation of SCIPlpiGetBasisInd() in lpi_clp.cpp (this fixes the bug that almost no Gomory cuts are
    found with Clp).

- Sorting:
  - fixed bugs in sorttpl.c: fixed wrong arraysize in shellsort; in case an has at most one element, then no sorting is
    applied
  - fixed wrong if condition for function call in sorttpl.c
  - fixed obvious bug in linear constraint data sorting. Most part of the code assumed pure index sorting, but in fact, it
    was sorted by variable type as first criterion and index as second criterion.

@page RN10 Release notes for SCIP 1.0

@section RN100 SCIP 1.0.0
*************************

Features
--------

- SCIP now has a couple of specialized settings, all called scip_*.set
- SCIP is now compatible to the Exception branch of SoPlex
- if possible, objective function is scaled to make objective value integral with gcd 1
- slightly modified automatic constraint aging strategy
- new C templates disp_xxx.h and dialog_xxx.h and C++ wrapper classes objdisp.h and objdialog.h, respectively
- modified reader `sol`, st. files which where created via typing the order of commands `set log *.sol`,
  `disp sol var -`, `set log cplex.log` in Cplex can now be read
- new dummy LP interface `lpi_none.c`; useful for running SCIP without a LP solver

- Presolver:
  - modified probing presolver to do multiple cycles if called in subsequent runs
  - changed sort algorithm in probing presolver

- Node selection:
  - new node selection rule `estimate` (best estimate search)
  - new node selection rule `hybridestim`

- Documentation:
  - the doxygen documentation now has HowTo's for all plugin types
  - the doxygen documentation now contains a FAQ
  - the documentation has now a TAB Modules; there you can find list of available constraint handles, presolvers,
    propagators, lpi interfaces, file readers and so on

- Time:
  - time limit is now forwarded to lp solving algorithm
  - presolving, cut separation, primal heuristics and strong branching now better respect time limit

- Heuristics:
  - best estimate search is now used in all large neighborhood search heuristics
  - new improvement heuristic `oneopt`
  - new heuristic `actconsdiving` following an idea of John Chinneck

- Separation and Cuts:
  - modified cut selection code
  - cut conversion into linear constraints after a restart now works better
  - added flow cover separator
  - gomory cuts are now also separated for integral slack variables
  - less aggressive in Gomory cut separation
  - strong CG cuts are now also separated for integral slack variables

Performance improvements
------------------------

- greatly improved performance of LP file reader by replacing string copies with pointer copies
- removed performance bottleneck with non-bfs based node selectors and large leaf queues at the cost of a small memory
  overhead (2 ints per node in the leaf queue); this improves performance quite a bit on instances that take a large
  number of branching nodes
- improved performance of linear constraint propagation by delaying some floor/ceil calculations
- improved performance of clique cut separator

Interface changes
-----------------

### New and changed callbacks

- new callback method SCIPdialogFree()

### Deleted and changed API methods

- slightly modified bound substitution heuristic in SCIPcalcMIR() and SCIPcalcStrongCG()
- slightly less conservative in numerics for SCIPmakeRowIntegral()
- linear and knapsack constraint handler may now deal with coefficients of value zero
- new parameter `maxbounddist` for SCIPincludeSepa() and constructor ObjSepa()
- new parameter `restart` for method SCIPfreeSolve()
- calling SCIPwriteLP() is now possible in Solved Stage
- SCIPwrite{LP,MIP} may no longer be called after solving, since the LP data structures may not be valid
- All functions SCIP<datatype>Param() got a new parameter `isadvanced`.
  This does not influence the performance of SCIP, but the position of the parameter in the settings menu.
  Hence, if you do not care about this, you can assign any value to it.
  You should add the corresponding flag to the SCIP<datatype>Param() calls in your own source code.

- Version:
  - modified `SCIP_SUBVERSION` to be a number instead of a string (to be able to use `SCIP_SUBVERSION >= ...`)
  - SCIPsubversion() now returns an int instead of a const char*

- Tree and Nodes:
  - new parameter `estimate` for SCIPcreateChild() giving an estimate for value of best feasible solution in the subtree to
    be created. One possibility is to use SCIPgetLocalOrigEstimate() for this value.
  - removed method SCIPnodeGetPriority()
  - removed parameter `lowestboundfirst` from SCIPincludeNodesel()

- Branching:
  - removed parameter `branchdir` from SCIPbranchVar()
  - new parameters `leftchild`, `eqchild` and `downchild` for SCIPbranchVar()
  - SCIPgetVarStrongbranch() now also returns lperror == TRUE if the solving process should be stopped, e.g., because of a
    time limit

- Variable tightening:
  - replaced methods SCIPvarGetClosestVlb() and SCIPvarGetClosestVub() from pub_var.h by new methods
    SCIPgetVarClosestVlb() and SCIPgetVarClosestVlb() in scip.h
  - new parameter `force` for SCIPtightenVarLb() and SCIPtightenVarUb()

### New API functions

- SCIPreadSol()
- SCIPwriteMIP()
- SCIPgetLocalOrigEstimate() and SCIPgetLocalTransEstimate()
- SCIPisStopped()
- SCIProwIsInGlobalCutpool()
- SCIPresetParams()
- SCIPgetVarRedcost()
- SCIPtightenVarLbGlobal() and SCIPtightenVarUbGlobal()
- SCIPsepaGetMaxbounddist()
- SCIPboundchgGetNewbound(), SCIPboundchgGetVar(), SCIPboundchgGetBoundchgtype(),
  SCIPboundchgGetBoundtype(), SCIPboundchgIsRedundant(), SCIPdomchgGetNBoundchgs(), SCIPdomchgGetBoundchg()
- SCIPnodeUpdateLowerboundLP()
- SCIPcalcNodeselPriority()
- SCIPnodeGetEstimate()
- SCIPnodeGetDomchg()
- SCIPgetRootNode() (in combination with SCIPcutoffNode(), this allows the immediate finishing of the optimization)

### Command line interface

- default dialog menu now includes the commands `set default` and `display parameters`
- added option to write node LP and MIP relaxations to LP file from interactive shell

### Changed parameters

- parameters are now separated into basic and advanced, the latter ones have been moved to extra submenus
- priority parameters are now restricted to be in [INT_MIN/4,INT_MAX/4] to avoid overflow errors in comparison methods
- increased priority of `estimate` node selector, such that this is the new default node selector
- changed meaning of parameter setting `nodeselection/childsel = l`; old meaning is now called `r`
- changed default value of `conflict/maxvarsfac` to 0.1
- changed default value of `conflict/useprop` to TRUE
- changed default value of `conflict/useinflp` to TRUE
- changed default value of `conflict/usepseudo` to TRUE
- changed default value of `conflict/maxlploops` to 2
- changed default value of `conflict/lpiterations` to 10
- changed default value of `conflict/interconss` to -1
- changed default value of `conflict/reconvlevels` to -1
- changed default value of `conflict/settlelocal` to FALSE
- changed default value of `constraints/linear/propfreq` to 1
- changed default values of `heuristics/*diving/backtrack` to TRUE
- changed default value of `nodeselection/restartdfs/stdpriority` to 10000
- changed default value of `numerics/boundstreps` to 0.05 in order to avoid very long propagation loops on continuous variables
- changed default value of `presolving/restartfac` to 0.05
- changed default value of `presolving/restartminred` to 0.10
- changed default value of `separating/objparalfac` to 0.01 for performance reasons
- changed default value of global `separating/maxbounddist` to 1.0
- changed default value of `separating/objparalfac` to 0.0001

### New parameters

- `conflict/enable` to globally enable or disable conflict analysis
- `constraints/linear/maxcardbounddist` and `constraints/knapsack/maxcardbounddist`
- `heuristics/*diving/backtrack` to activate 1-level backtracking for most of the diving heuristics
- `heuristics/feaspump/maxstallloops`
- `nodeselection/childsel` to control the child selection
- `presolving/immrestartfac`
- `separating/*/maxbounddist` to have individual maxbounddist parameters per separator
- `separating/clique/backtrackfreq` to speed up clique cut separation in heuristic fashion
- `separating/redcost/continuous`

Build system
------------

### Makefile

- added version numbers to library files (There will be a softlink generated in the lib/ and bin/ directories without
  version number that point to the latest compiled version.)
- added .exe extension to binaries of MinGW
- removed the `.static` extension associated to the LINK variable from the Makefile system (If you want to build
  makefiles for shared library generation, use the OPT variable. For example, you could create a makefile
  `make/make.linux.x86.gnu.opt-shared` and compile it with `make OPT=opt-shared`.)

- Defaults and Options:
  - modified the default LP solver to be SoPlex instead of CPLEX
  - added `LPS=none` for compiling SCIP without a LP solver
  - made `ZIMPL=true` the default; if you do not want to include ZIMPL support, call `make ZIMPL=false`

Fixed bugs
----------

- fixed bug in rowScale() concerning deletion of almost zero coefficients
- weakened assert in primal.c in order to avoid numerical troubles
- fixed bug with too long variable names
- fixed bug with strange user descriptions of plugins
- changed position of some asserts to prevent segmentation faults
- SCIPgetAvgPseudocostCount() and SCIPgetAvgPseudocostCountCurrentRun() now return the average over all integer
  variables instead of all variables, since pseudo costs are not recorded for continuous variables
- fixed wrong sorting of plugins with priorities close to INT_MIN or INT_MAX
- replaced `line` by `read` in Makefile, since `line` is non-standard
- fixed bug with branching rules that produce only one child with no changes to the problem
- fixed bug that external relaxator is not reset appropriately for a new problem instance
- removed wrong assert in function paramWrite()
- fixed bug with uninitialized in check.awk
- fixed bug in ZIMPL file reader for multiple occurrences of a single variable in the objective function
- fixed bug with deleting variables from the transformed problem that are contained in the implication graph
- fixed bug in root reduced cost fixing propagator that leads to an empty domain for a variable as a proof of optimality
  of the current incumbent
- fixed bug with fractional coefficients of binary variables in cont --> impl int upgrading

- Solution:
  - fixed bug with aggregated variables in debug solution test
  - now it is possible to add original solutions
  - fixed bugs with SCIPgetBestsol() returning `NULL` after a restart with user objective limit
  - fixed wrong status code in presence of user objective limit and a feasible solution that is not better than the limit

- Bounds:
  - fixed bug with wrong bound changes of loose variables
  - changed wrong assert in SCIPnodeAddBoundinfer()
  - fixed bug in variable bounds search and insertion method
  - fixed bug regarding modifying bounds in original problem if negated original variables exist
  - fixed bug with multiple pending bound changes on some variable

- Separator:
  - fixed bug in integer objective separator with restarts
  - fixed bug in integer objective separator with dynamic columns

- Cuts:
  - fixed bug that cut age was not reset to zero for violated cuts
  - fixed bug in SCIPcutpoolAddNewRow() concerning update of minidx and maxidx of added row
  - fixed numerical bug in rowScaling of lp.c, which possibly cut off feasible solutions
  - significantly improved performance of c-MIR and Gomory cuts by caching closest VLB and VUB info

- LP:
  - fixed numerical buf with slightly different LP optimum after resolving due to probing/diving
  - fixed bug in cmir and flowcover separator with variables which are currently not in the LP
  - fixed bug with LP size management in probing if column generation is used
  - fixed bug in LP file reader with row names identical to section keywords
  - fixed potential bugs due to errors in resolving the LP after diving or probing
  - fixed potential bugs in SCIPpriceLoop() and priceAndCutLoop(), st. now all LP solution stati are handled appropriately
  - fixed potential bug with non-existent LP in SCIPwrite{LP,MIP}

- Constraint handler:
  - removed wrong assert in bounddisjunction constraint enforcement
  - fixed numerical bug in propagator of varbound constraint handler
  - fixed bug in variable bound constraint handler with changing bounds on multi-aggregated variables
  - fixed bug in linear constraint handler: only tight cuts are transformed into linear constraints after restart
  - fixed bug in bounddisjunction constraint handler with propagation of multi-aggregated variables
  - fixed bug with numerics in linear constraint handler due to non-representable `BOUNDSCALETOL`
  - fixed bug with almost integral multi-aggregation in dual presolve of linear constraint handler
  - fixed bug with numerics in update of min/maxactivity in linear constraint handler

- Heuristics:
  - fixed bug in intshifting and oneopt heuristic with variables which are currently not in the LP
  - fixed bug with primal heuristics reducing the cutoff bound such that the current node is cut off
  - fixed bug in oneopt heuristic: must not be called on pseudo nodes if continuous variables are present

@page RN09 Release notes for SCIP 0.9

@section RN090 SCIP 0.9.0
*************************

Features
--------

- the EXITSOL callback of the plugins is now called before the LP and the global cut pool are freed

- Primal Heuristics:
  - new primal heuristics `rens`, `mutation` and `veclendiving`
  - primal heuristics that run before the node is solved now know already whether the LP will be solved at the current
    node or not

- Heuristics:
  - new heuristic `intshifting` (ID character `i`)
  - in the root node of the very first run, heuristics with timing `AFTERNODELPNODE`, `AFTERLPPLUNGE`, `AFTERPSEUDONODE`, and
    `AFTERPSEUDOPLUNGE` are now called before the enforcement of the constraint handlers, in particular before the branching
    rules; in this way, the branching rule can already benefit from a tighter primal bound
  - if a heuristic found a better solution after the LP loop (and in particular the `AFTERNODE` heuristics in the root node
    of the very first run, see above), domain propagation and LP solving is triggered again; this allows for additional
    reduced cost tightening and other dual propagations
  - slightly modified `crossover` and `rins` heuristics
  - improved performance of intdiving heuristic
  - improved heuristic `octane` and `shifting`
  - slightly modified rens and localbranching heuristics
  - modified guided diving heuristic such that it equals the original version of the heuristic (i.e., round in direction of the
    current incumbent solution instead of the average of all primal feasible solutions)
  - ID character for intdiving heuristic is now `I`

- Separation and Cuts:
  - c-MIR cuts try now to scale the cut to integral values; however, cuts are still generated if this fails
  - hard-coded relative objective gain to consider a separation loop to be stalling is now changed from 1e-3 to 1e-4,
    which means that separation is not aborted as early as before
  - modified c-MIR cut separator to more closely resemble the original version of Marchand and Wolsey

- Constraint:
  - possibility of SAT-like restarts after a number of conflict constraints have been found
  - improved presolving of and, or and xor constraints
  - implemented additional dual presolving in linear constraint handler
  - slightly modified presolving of varbound constraint handler

Interface changes
-----------------

### New and changed callbacks

- new parameter `solinfeasible` for constraint handler callback methods `ENFOLP`  and `ENFOPS`
- replaced callback parameter `inlploop` and `inplunging` by `heurtiming` in `SCIP_DECL_HEUREXEC`
- slightly changed the meaning of the result codes returned by external relaxators: if they modify the LP or tighten
  bounds of variables, they are not automatically be called again (it is assumed that they already made use of these
  changes). They are only called again, if they returned `SCIP_SUSPENDED` or if some other plugin modified the LP.

### Deleted and changed API methods

- new parameter `escapecommand` for SCIPdialoghdlrAddHistory()
- removed method SCIPgetVarData(); use SCIPvarGetData() from pub_var.h instead
- new calls SCIPgetLPBInvCol() and SCIPgetLPBInvACol() to access the basis inverse and simplex tableau columnwise
- new parameter `ndomredsfound` of SCIPpropagateProbing()
- new parameters `fixintegralrhs`, `maxfrac`, `mksetcoefs` and `fracnotinrange` in SCIPcalcMIR()
- modified SCIPfixVar() such that in problem creation stage it will change the bounds as requested even if the fixing
  value is outside of the current bounds
- replaced parameters `pseudonodes`, `duringplunging`, `duringlploop` and `afternode` by `timingmask` in
  SCIPincludeHeur() and constructor of ObjHeur() class use the following table to translate old settings into the new
  timingmask:

| PSEUDONODES | DURINGPLUNGING | DURINGLPLOOP | AFTERNODE | timingmask                                                    |
|-------------|----------------|--------------|-----------|---------------------------------------------------------------|
| FALSE       | FALSE          | FALSE        | FALSE     | SCIP_HEURTIMING_BEFORENODE                                    |
| TRUE        | FALSE          | FALSE        | FALSE     | SCIP_HEURTIMING_BEFORENODE                                    |
| FALSE       | TRUE           | FALSE        | FALSE     | SCIP_HEURTIMING_BEFORENODE                                    |
| TRUE        | TRUE           | FALSE        | FALSE     | SCIP_HEURTIMING_BEFORENODE                                    |
| FALSE       | FALSE          | TRUE         | FALSE     | SCIP_HEURTIMING_BEFORENODE \| SCIP_HEURTIMING_DURINGLPLOOP    |
| TRUE        | FALSE          | TRUE         | FALSE     | SCIP_HEURTIMING_BEFORENODE \| SCIP_HEURTIMING_DURINGLPLOOP    |
| FALSE       | TRUE           | TRUE         | FALSE     | SCIP_HEURTIMING_BEFORENODE \| SCIP_HEURTIMING_DURINGLPLOOP    |
| TRUE        | TRUE           | TRUE         | FALSE     | SCIP_HEURTIMING_BEFORENODE \| SCIP_HEURTIMING_DURINGLPLOOP    |
| FALSE       | FALSE          | FALSE        | TRUE      | SCIP_HEURTIMING_AFTERLPPLUNGE                                 |
| TRUE        | FALSE          | FALSE        | TRUE      | SCIP_HEURTIMING_AFTERPLUNGE                                   |
| FALSE       | TRUE           | FALSE        | TRUE      | SCIP_HEURTIMING_AFTERLPNODE                                   |
| TRUE        | TRUE           | FALSE        | TRUE      | SCIP_HEURTIMING_AFTERNODE                                     |
| FALSE       | FALSE          | TRUE         | TRUE      | SCIP_HEURTIMING_AFTERLPPLUNGE \| SCIP_HEURTIMING_DURINGLPLOOP |
| TRUE        | FALSE          | TRUE         | TRUE      | SCIP_HEURTIMING_AFTERPLUNGE \| SCIP_HEURTIMING_DURINGLPLOOP   |
| FALSE       | TRUE           | TRUE         | TRUE      | SCIP_HEURTIMING_AFTERLPNODE \| SCIP_HEURTIMING_DURINGLPLOOP   |
| TRUE        | TRUE           | TRUE         | TRUE      | SCIP_HEURTIMING_AFTERNODE \| SCIP_HEURTIMING_DURINGLPLOOP     |

- Constraints:
  - renamed all occurences of `removeable` by the correct English word `removable`: SCIPconsIsRemovable(),
    SCIPsetConsRemovable(), SCIPvarIsRemovable(), SCIPcolIsRemovable(), SCIProwIsRemovable()
  - new parameter `sticktonode` in SCIPcreateCons(), SCIPcreateConsAnd(), SCIPcreateConsBounddisjunction(),
    SCIPcreateConsKnapsack(), SCIPcreateConsLinear(), SCIPcreateConsLogicor(), SCIPcreateConsOr(),
    SCIPcreateConsVarbound(), SCIPcreateConsXor(), SCIPcreateConsSetpart(), SCIPcreateConsSetpack(),
    SCIPcreateConsSetcover(): usually, you should set this to FALSE; if you want to add constraints as node markers with
    node data and, e.g., use the `activate` and `deactivate` callbacks to get informed about the activation and
    deactivation of the node, you should set this flag to TRUE in order to make sure, that the constraint will always be
    associated to the node and not moved to a more global node if this would be possible
  - slightly changed semantics of SCIPaddConsNode() and SCIPaddConsLocal(), such that a constraint which is added to the
    root node now enters the global problem (and is still existing after a restart)

### New API functions

- SCIPgetVerbLevel()
- SCIPescapeString()
- SCIPgetGlobalCutpool(), SCIPgetPoolCuts(), SCIPcutpoolGetCuts(), SCIPcutGetRow() and SCIPcutGetAge()
- SCIPconsGetNLocksPos() and SCIPconsGetNLocksNeg()

### Command line interface

- command shell now understands escape characters `\``,`'` and `\` which makes it possible to read in files with spaces in the
  name

### Interfaces to external software

- updated XPress interface to XPress-MP 17 (contributed by Michael Perregaard)

### Changed parameters

- changed default value of `heuristics/octane/usediffray` to FALSE
- removed parameter `heuristics/octane/usediffbwray`
- renamed parameter `heuristics/octane/useavgray` to `heuristics/octane/useavgnbray`
- changed default value of `heuristics/rens/binarybounds` to TRUE
- changed default value of `heuristics/octane/freq` to -1 in order to deactivate Octane
- parameter `heuristics/feaspump/maxsols` is now strict, i.e., if n solutions were already found, the feasibility pump
  starts to work only if `maxsols <= n`, instead of `maxsols < n`

### New parameters

- `conflict/restartnum` and `conflict/restartfac`
- `heuristics/octane/useavgray`
- `heuristics/octane/useavgwgtray`
- `limits/absgap` to define an absolute gap limit
- `separating/cmir/aggrtol`
- `separating/cmir/densityscore`
- `separating/cmir/fixintegralrhs`
- `separating/maxruns`
- `presolving/restartminred` which forbids another restart if the last one was not successful enough
- `propagating/abortoncutoff`
- `reading/zplreader/changedir` to control behavior of path switching of ZIMPL file reader
- `reading/zplreader/parameters` to pass additional parameters to ZIMPL

Build system
------------

### Makefile

- added ncurses to the readline entries in the `make/make.*` files
- added quotes to sed expressions in Makefile (needed under Windows)
- modified makefiles for Windows/Intel
- added automatic query script in the Makefile for soft-link names

Fixed bugs
----------

- fixed bug with string pointer copy instead of string content duplication in constructors of C++ wrapper classes
- fixed bug in CPLEX interface with basis access methods that dualopt has to be called for more error status codes
- fixed bug with inserting two variable bounds of the same type on the same variable with the same bounding variable but
  with different sign of coefficient (e.g., `x <= 10*z + 5` and `x <= -5*z + 10`); in previous version, one of the two was
  removed, although both have a useful meaning; now, we keep both and detect a stronger global bound in the implication graph presolving
- objective function is now also checked for integrality after problem transformation (fixed a bug that a solution which
  was generated between transformation and presolving for an integral objective function did not reduce the cutoff bound by one)
- fixed a bug with cmir cut efficacy calculation (however, on my first tests, the performance reduced slightly!)
- fixed bug that SCIPvarGetAvgSol() always returned the upper bound (affected guided diving heuristic)
- fixed bug in RENS, RINS, Local Branching, Crossover and Mutation heuristics with wrong variable-subvariable assignments
- fixed bug in infeasible/bound-exceeding LP conflict analysis if the bounds were relaxed in diving (happens in intshifting heuristic)

- Separation:
  - fixed bug with adding constraints with `INITIAL=true` and separating them afterwards, which lead to a second addition of
    the constraint's relaxation in the child node
  - separation LPs are now immediately resolved after a bound change was generated by a cut separator; before, the
    separation round was prematurely aborted, which means that a separation round limit was sometimes reached very quickly
    and some of the separators were not even called a single time

- Cmir Cut Separator:
  - too large deltas are now also rejected in c-MIR cut separation
  - fixed bug in cmir cut separator, that 8*delta was not tried
  - fixed bug in cmir cut separator with wrong sign of slack in row score function
  - fixed bug in cmir cut separator with weights fixed to zero, thus making the current aggregation invalid
  - fixed bug in cmir cut separator with wrong calculation of cut efficacies

@page RN08 Release notes for SCIP 0.8

@section RN082 SCIP 0.8.2
*************************

Features
--------

- additional flag `delay` for pricers
- new propagator `rootredcost` which applies reduced cost fixing at the root node whenever a best new primal solution was found
- new separator `redcost` which replaces the internal reduced cost strengthening

- LP:
  - extensions to the LP are kept even if the LP is not solved at the current node; however, if the LP turned out to be
    numerically instable, the extensions of the current node are still discarded
  - added removal of bound-redundant rows from the LP during root node LP solving loop
  - new display column `lpobj`

- Constraints:
  - slightly changed priorities of constraint handlers
  - now, conflict constraints are also created if they were generated in strong branching or diving with insertion depth
    equal to the current depth
  - new constraint handler `bounddisjunction`

- Readers:
  - renamed `sol` file reader to `fix` file reader (reads partial solution files and fixes variables to the given values)
  - added `sol` file reader which reads complete solution files and adds the solutions to the solution pool
  - LP and MPS file readers are now able to parse lazy constraints and user cuts sections

- Presolver:
  - knapsack presolver now generates cliques in the clique table (this essentially solves `neos1.mps`)
  - new presolver `inttobinary`

- Heuristics:
  - new primal heuristic `shifting`
  - diving heuristics abort earlier (did not come back in reasonable time on `fast0507`)

Interface changes
-----------------

- new solution status code `SCIP_STATUS_STALLNODELIMIT`

### New and changed callbacks

- slightly modified semantics of the `CONSINITLP` callback in the constraint handlers

### Deleted and changed API methods

- methods SCIPisLbBetter() and SCIPisUbBetter() have an additional parameter and slightly different meaning (they now
  compare the bound improvement *relatively* to the width of the domain and the bound itself)
- SCIPgetNSols() now returns an int instead of `SCIP_Longint`
- method SCIPreadProb() does not call SCIPfreeTransform() anymore; file readers that want to extend the existing problem
  must now call SCIPfreeTransform() themselves before modifying the original problem
- method SCIPgetBinvarRepresentative() can now also be called in problem creation stage
- additional parameter `maxpricerounds` in method SCIPsolveProbingLPWithPricing()
- changed name of method SCIPpresolGetNVarTypes() to SCIPpresolGetNChgVarTypes()
- method SCIPsplitFilenames() now treats both versions of slashes, `/` and `\`, as directory delimiters (under MinGW and
  CygWin, both are valid; so, we cannot treat file names anymore where the other slash is used as a regular character)

- Constraints:
  - marking a constraint to be `initial` now means in addition, that if the constraint is added to a local node it will
    enter the LP at the time the node is first processed, even if parameters forbid separation at this node
  - changed name of method SCIPconshdlrGetNVarTypes() to SCIPconshdlrGetNChgVarTypes()

- Conflicts:
  - method SCIPgetNConflictClausesFound() renamed to SCIPgetNConflictConssFound()
  - method SCIPgetNConflictClausesFoundNode() renamed to SCIPgetNConflictConssFoundNode()
  - method SCIPgetNConflictClausesApplied() renamed to SCIPgetNConflictConssApplied()

### New API functions

- SCIPsolveProbingLPWithPricing()
- SCIPchgVarLbRoot() and SCIPchgVarUbRoot()
- SCIPinRepropagation()
- SCIPaddDialogInputLine() and SCIPaddDialogHistoryLine()
- SCIPtransformProb() to create the transformed problem; enables the user, e.g., to add primal solutions before the presolving begins
- SCIPcreateSolCopy()
- SCIPareSolsEqual()

- Getters:
  - SCIPgetRowKnapsack(), SCIPgetRowLinear(), SCIPgetRowLogicor(), SCIPgetRowSetppc(), and
    SCIPgetRowVarbound() for obtaining the linear relaxation of a corresponding constraint
  - SCIPgetLhsVarbound(), SCIPgetRhsVarbound(), SCIPgetVarVarbound(), SCIPgetVbdvarVarbound(), and
    SCIPgetVbdcoefVarbound()
  - SCIPgetLPRootObjval(), SCIPgetLPRootColumnObjval() and SCIPgetLPRootLooseObjval()
  - SCIPcolGetMinPrimsol() and SCIPcolGetMaxPrimsol()
  - SCIPgetFocusDepth()

- Score:
  - SCIPgetAvgPseudocostScore()
  - SCIPgetAvgPseudocostScoreCurrentRun()
  - SCIPgetAvgConflictScore()
  - SCIPgetAvgConflictScoreCurrentRun()
  - SCIPgetAvgInferenceScore()
  - SCIPgetAvgInferenceScoreCurrentRun()
  - SCIPgetAvgCutoffScore()
  - SCIPgetAvgCutoffScoreCurrentRun()

- Reduced Cost:
  - SCIPgetColRedcost()
  - SCIPvarGetRootRedcost()

- Variables:
  - SCIPgetNVarsAnd() and SCIPgetVarsAnd()
  - SCIPgetWeightsKnapsack(), SCIPgetNVarsKnapsack(), SCIPgetVarsKnapsack() and SCIPgetWeightsKnapsack()
  - SCIPgetNVarsLinear(), SCIPgetVarsLinear() and SCIPgetValsLinear()
  - SCIPgetNVarsOr() and SCIPgetVarsOr()
  - SCIPgetNVarsXor() and SCIPgetVarsXor()

### Command line interface

- command line syntax changed to support batch modus without piping stdin with `<` or `|` operators
- advanced command line syntax:
  - `-l <logfile>  `: copy output into log file
  - `-q            `: suppress screen messages
  - `-s <settings> `: load parameter settings (.set) file
  - `-f <problem>  `: load and solve problem file
  - `-b <batchfile>`: load and execute dialog command batch file (can be used multiple times)
  - `-c <command>  `: execute single line of dialog commands (can be used multiple times)

### Interfaces to external software

### Changed parameters

- removed parameter `propagating/redcostfreq`, because reduced cost strengthening is now an external separator plugin
- removed parameter `conflict/maxunfixed`
- parameter `conflict/maxclauses` renamed to `conflict/maxconss`
- parameter `conflict/interclauses` renamed to `conflict/interconss`
- parameter `conflict/reconvclauses` replaced by `conflict/reconvlevels`
- parameter `conflict/uselp` replaced by `conflict/useinflp` and `conflict/useboundlp`
- changed default value of `constraints/obsoleteage` to -1
- changed default value of `branching/relpscost/conflictweight` to 0.01
- changed default value of `branching/relpscost/inferenceweight` to 0.0001
- changed default value of `branching/relpscost/cutoffweight` to 0.0001
- in bfs node selector, parameter `minplungedepth` is now stronger than `maxplungedepth` if they conflict

### New parameters

- `constraints/linear/separateall`
- `conflict/lpiterations`
- `conflict/keepreprop`
- `branching/relpscost/conflictweight`, `branching/relpscost/inferenceweight`,
  `branching/relpscost/cutoffweight` and `branching/relpscost/pscostweight`
- `conflict/settlelocal`
- `conflict/depthscorefac`
- `limits/stallnodes`

Build system
------------

### Makefile

- removed ncurses and pthread libraries from the Makefile; pthread is now only linked if CPLEX is used

Fixed bugs
----------

- fixed numerical bug in SCIPrealToRational() [thanks to Anders Schack-Nielsen]
- fixed bug in crossover heuristic with negative timelimit
- removed bug in conflict analysis with wrong redundancy check
- fixed bug that unexpected end of stdin (Ctrl-D or piped-in file without `quit` command) gives a segmentation fault
- fixed bug with inconsistent data structures after a global bound was changed at a local subproblem and the local
  bounds are not contained anymore in the new global bounds
- fixed dependency generation in example Makefiles

- Knapsack:
  - fixed bug in knapsack presolving with redundancy check after applyFixings() [thanks to Anders Schack-Nielsen]
  - fixed bug in knapsack separator with empty initial covers
  - fixed bug in knapsack constraint disaggregation that may lead to acceptance of infeasible solutions
  - fixed bug in knapsack constraint handler where a modifiable constraint may be declared redundant

- LP:
  - fixed bug with missing LP size updates after pricing or cut separation in probing [thanks to Marc Nuenkesser]
  - fixed bug in CPLEX interface with getting basis information after the LP was modified and restored
  - fixed bug with updating LP size in probing
  - fixed bug that SCIPgetLPSolstat() returns a valid status code even if the LP was not yet constructed for the current node

- Variables:
  - fixed bug with invalid lazy updates after a restart where the LP is not solved again (e.g., due to all variables being fixed)
  - fixed bugs resulting from inactive general integer variables being member of the variable bounds array of a variable
  - fixed bug in updatePseudocost() with wrong lpgain distribution on multiple branching variables [thanks to Anders Schack-Nielsen]
  - fixed bug in objconshdlr.h where member variable scip_maxprerounds_ was declared as an `SCIP_Bool` instead of an int
  - branching on nearly-integral variables is now avoided in relpscost branching, which lead to a numerical assertion

- Implication:
  - fixed bug with adding implications that fix the implication variable to the opposite value (due to the bug, it was
    returned that the whole problem is infeasible)
  - removed wrong assert in varRemoveImplicsVbs()

- Cliques:
  - fixed bug in SCIPcliqueSearchVar() [thanks to Anders Schack-Nielsen]
  - fixed bug in SCIPcliqueAddVar() [thanks to Anders Schack-Nielsen]

- Readers:
  - fixed bug in MPS file reader with `OBJSENSE`
  - fixed bug in LP reader with potentially uninitialized pointers [thanks to Martin Mueller]

- Constraints:
  - it is now possible to branch on constraints without the risk of going into an infinite loop, because constraints marked as `initial`
    will be put to the LP relaxation (of the child nodes) even if separation is prohibited by the parameter settings
  - fixed bug that locally valid varbound constraints produce VLB/VUB entries [thanks to Anders Schack-Nielsen]

@section RN081 SCIP 0.8.1
*************************

Features
--------

- improved performance of the priority queue in conflict analysis
- slightly modified restartdfs node selector

- Presolving:
  - new presolver `implics` to find bound changes and aggregations out of the implication graph
  - modified probing order in probing presolver

- Constraints:
  - changed handling of added constraints in separation calls
  - modified bookkeeping of locally added and disabled constraints such that the order of enabling and disabling constraints stays the same
  - logic or constraint handler now adds implications on clauses with 2 literals to the implication graph
  - and/or constraint handlers now add implications to the implication graph
  - xor constraint handler now uses stronger LP relaxation without auxiliary variable for xor constraint with 2 operands

- Heuristics:
  - added preliminary version of `intdiving` heuristic (disabled in default settings)
  - added crossover heuristic

- Readers:
  - LP file reader now accepts the keyword `Integer` for defining the start of the integer variables section
  - new file reader for (partial) solutions

Examples and applications
-------------------------

- added two small pricer examples (for C and C++)
- updated example code (s.t. it compiles again)

Interface changes
-----------------

### New and changed callbacks

- callback method `CONSSEPA` of constraint handler was split into two methods `CONSSEPALP` and `CONSSEPASOL`
- callback method `SEPAEXEC` of separator was split into two methods `SEPAEXECLP` and `SEPAEXECSOL`

### Deleted and changed API methods

- replaced method SCIPsepaWasDelayed() by SCIPsepaWasLPDelayed() and SCIPsepaWasSolDelayed()
- additional parameter `sol` for methods SCIPaddCut(), SCIPgetCutEfficacy() and SCIPisCutEfficacious()
- additional parameter `sol` for method SCIPseparateKnapsackCover()
- primal solutions may now contain values marked to be unknown (value is `SCIP_UNKNOWN`); unknown values don't contribute
  to the objective value of the solution; an unknown solution value should be treated as an arbitrary value in the
  variable's bounds, e.g., in the calculation of the feasibility of a constraint, a value inside the variable's bounds
  should be selected that makes the constraint as feasible as possible
- new parameter `printzeros` for methods SCIPprintSol(), SCIPprintTransSol(), SCIPprintBestSol() and SCIPprintBestTransSol()

- Constraints:
  - replaced method SCIPconshdlrWasSeparationDelayed() by two methods SCIPconshdlrWasLPSeparationDelayed() and
    SCIPconshdlrWasSolSeparationDelayed()
  - renamed method SCIPgetNGlobalConss() to SCIPgetNConss()

### New API functions

- SCIPgetCuts()
- SCIPgetVarConflictScore() and SCIPgetVarConflictScoreCurrentRun()
- SCIPvarSetData()
- SCIPcreateUnknownSol()
- SCIPgetNConflictClausesFoundNode()
- SCIPvarSetDelorigData(), SCIPvarSetTransData() and SCIPvarSetDeltransData()
- SCIPvarHasBinaryImplic()
- SCIPgetFixedVars() and SCIPgetNFixedVars()
- SCIPgetConss(), SCIPgetNOrigConss() and SCIPgetOrigConss()
- SCIPsepaGetNConssFound() and SCIPsepaGetNDomredsFound()
- SCIPconstructLP() to force constructing the LP of the current node
- SCIPisLPConstructed()

### Command line interface

- added `write statistics` command to default user dialogs

### Changed parameters

- modified meaning of parameter `presolving/probing/maxtotaluseless`
- heuristics with `freq = 0` and `freqofs > 0` are now called in depth level freqofs instead of being called in the root
  node
- added some parameters in local branching and RINS heuristic
- new parameter values `p`rimal simplex and `d`ual simplex in `lp/initalgorithm` and `lp/resolvealgorithm`

### New parameters

- `branching/inference/conflictweight`

Build system
------------

### Makefile

- included version number in binary file name
- tried to make the code Windows compatible

Fixed bugs
----------

- also removed history_length, if `NO_REMOVE_HISTORY` is defined to support older versions of the readline library
- hopefully fixed bug with wrong path slash `/` under Windows
- fixed bug with aggregating fixed variables

- Implications:
  - fixed bug in transitive implication addition
  - fixed wrong assert with implications that imply a fixed variable
  - removed bug in implication addition

- Readers:
  - fixed bug in ZIMPL model reader with wrong chdir, if .zpl file is in current directory
  - fixed bug in LP file reader with signed values without space between sign and value (e.g. `+2x` instead of `+ 2x`)
  - fixed various bugs in LP file reader
  - fixed bug in LP file reader with explicit zero coefficients

- Numerics:
  - fixed numerics in probing and linear constraint handler (rentacar was detected to be infeasible in presolving)
  - fixed numerics in check method of linear constraint handler
  - fixed bug with numerical error in LP resolve after probing or diving

- Heuristics:
  - fixed bug with calling heuristics in depths smaller than their frequency offset
  - fixed bugs in local branching and RINS heuristic

Known bugs
----------

- if one uses column generation and restarts, a solution that contains variables that are only present in the
  transformed problem (i.e., variables that were generated by a pricer) is not pulled back into the original space
  correctly, since the priced variables have no original counterpart

@section RN080 SCIP 0.8.0
*************************

Features
--------

- adding variable bounds automatically adds the corresponding implication
- changed restart dfs nodeselector to sort leaves by node number instead of node depth to aviod jumping around in the
  search tree after a restart was applied and the current dive ended due to infeasibility
- new Message Handler plugin
- added file reader for LP format
- introduced subversion string
- replaced all abort() calls by SCIPABORT(); this is defined in def.h to be `assert(FALSE)`
- added possibility to disable certain features by using `make USRFLAGS=-DNO_REMOVE_HISTORY`, `make
  USRFLAGS=-DNO_SIGACTION`, `make USRFLAGS=-DNO_RAND_R`, or `make USRFLAGS=-DNO_STRTOK_R`
- improved preprocessing abort criteria
- added zlib support

- Conflict Analysis:
  - conflict clauses are now collected in a conflict store, redundant clauses are eliminated and only the best `conflict/maxclauses`
    clauses are added permanently to the problem; the remaining clauses are only added temporarily, if they can be used for repropagation
  - modified the influence of the depth level in conflict analysis
  - slightly changed LP resolving loop in conflict analysis
  - if CPLEX returns that the LP exceeds the bound and if no additional LP solves are allowed in conflict analysis, we
    have to perform one additional simplex iteration to get the dual solution that actually violates the objective limit

- Constraints:
  - reactivated multiaggregation in cons_linear.c on binary variables again (possible due to bug fix below)
  - improved preprocessing of variable bounds constraints
  - linear constraint handler now catches events of variables after the problem was completely transformed in order to
    avoid the whole bunch of `LOCKSCHANGED` events that are generated at problem transformation stage
  - added redundancy detection for pairs of constraints in setppc constraint handler

- Presolving and Cliques:
  - changed linear constraint presolving s.t. redundant sides are not removed if constraint is an equality
  - new event type `SCIP_EVENTTYPE_PRESOLVEROUND`
  - modified probing presolver to not add implications that are already included in the implication graph and clique table
  - incorporated clique and implication information in knapsack constraint presolving
  - removed transitive clique generation, because this produces way too many cliques

- Heuristics:
  - diving heuristics now apply propagation at each step
  - removed `objfeaspump` heuristic, because the functionality can be achieved by using the `feaspump` heuristic
  - diving heuristics are now applying propagation after each bound change
  - new primal heuristic `octane`
  - slightly changed feaspump heuristic, s.t. after finding a new best solution the target integral solution is modified randomly

- Separation and Cuts:
  - improved debugging for infeasible cuts and propagations, given a primal feasible solution
  - improved knapsack cover separation
  - improved performance of c-MIR separator
  - cut pool is now also separated in root node (to find cuts again that were removed from the LP due to aging)

Interface changes
-----------------

- new event type `SCIP_EVENTTYPE_VARDELETED`
- new event `SCIP_EVENTTYPE_IMPLADDED`
- new event types `SCIP_EVENTTYPE_GLBCHANGED` and `SCIP_EVENTTYPE_GUBCHANGED`

### New and changed callbacks

- new callback parameter `validnode` for the `CONFLICTEXEC` method of conflict handlers, which should be passed to
  SCIPaddConsNode()

### Deleted and changed API methods

- additional parameter `validnode` for SCIPaddConsLocal() and SCIPaddConsNode()
- SCIPhashtableRemove() can now also be called, if the element does not exist in the table
- SCIPhashmapRemove() can now also be called, if the element does not exist in the map
- additional parameter `branchdir` for SCIPbranchVar()
- replaced method SCIPmessage() by SCIPverbMessage() with additional parameter `file`
- put block memory shell and tclique algorithm into separate subdirectories
- new parameter `duringlploop` of SCIPincludeHeur(): heuristics can now run during the price-and-cut loop at a node

### New API functions

- SCIPgetNConflictClausesApplied()
- SCIPgetNConflictClausesApplied()
- SCIPhashtableExists()
- SCIPhashmapExists()
- SCIPnodeGetNumber()
- SCIPsolveProbingLP() to solve the LP in a probing node (enables mixing of propagation and LP solving for diving heuristics)
- SCIProwGetDualfarkas()
- SCIPgetCurrentNode()
- SCIPinterruptSolve()
- SCIPpropagateProbingImplications()
- SCIPgetLPI() which makes all methods in scip/lpi.h available to the user
- SCIPgetRandomInt() and SCIPgetRandomReal()
- SCIPstrtok()
- SCIPheurGetNBestSolsFound()

- Variables:
  - SCIPdelVar()
  - SCIPgetVarStrongbranchLPAge()
  - SCIPvarIsTransformedOrigvar()
  - SCIPvarIsDeleted()

- Messages and IO:
  - SCIPerrorMessage()
  - SCIPwarningMessage()
  - SCIPdialogMessage()
  - SCIPinfoMessage()
  - SCIPsetMessagehdlr()
  - SCIPsetDefaultMessagehdlr()
  - SCIPgetMessagehdlr()
  - new file i/o methods SCIPfopen(), SCIPfclose(), SCIPfprintf(), ... that operate on the data type `SCIPFILE`; these
    methods automatically use zlib methods if the zlib is enabled

- Cliques:
  - SCIPvarGetNCliques()
  - SCIPvarGetCliques()
  - SCIPvarsHaveCommonClique()
  - SCIPvarHasImplic()
  - SCIPcliqueGetNVars()
  - SCIPcliqueGetVars()
  - SCIPcliqueGetValues()
  - SCIPcliqueGetId()
  - SCIPaddClique()
  - SCIPcalcCliquePartition()

- Constraint handler:
  - SCIPgetDualfarkasLinear() of linear constraint handler
  - SCIPgetDualfarkasLogicor() of logicor constraint handler
  - SCIPgetDualfarkasSetppc() of setppc constraint handler
  - SCIPgetDualsolKnapsack() of knapsack constraint handler
  - SCIPgetDualfarkasKnapsack() of knapsack constraint handler
  - SCIPgetDualsolVarbound() of varbound constraint handler
  - SCIPgetDualfarkasVarbound() of varbound constraint handler
  - SCIPconsGetValidDepth()
  - SCIPsetConsInitial()
  - SCIPsetConsSeparated()
  - SCIPsetConsEnforced()
  - SCIPsetConsChecked()
  - SCIPsetConsPropagated()
  - SCIPsetConsLocal()
  - SCIPsetConsDynamic()
  - SCIPsetConsRemoveable()

### Command line interface

- added command `write solution` to default dialog
- added commands `write problem` and `write transproblem` to default dialog

### Changed parameters

- additional setting `SCIP_VERBLEVEL_DIALOG` in `display/verblevel` parameter
- additional LP pricing setting `partial`
- replaced parameter `presolving/restartbdchgs` with parameters `presolving/maxrestarts` and `presolving/restartfac`
- replaced parameter `constraints/linear/maxpresolaggrrounds` with `constraints/linear/maxpresolpairrounds`
- parameters `constraints/agelimit` and `constraints/obsoleteage` now iterprete the value 0 as a dynamic setting
- number of fractional variables included in parameter `separating/maxstallrounds`

- Changed default values:
  - changed default values of `heuristics/*/maxdiveavgquot` and `heuristics/*/maxdiveavgquotnosol` to 0
  - changed default values of `constraints/agelimit` and `constraints/obsoleteage` to 0
  - changed default values of `heuristics/objpscostdiving/maxsols` and `heuristics/rootsoldiving/maxsols` to -1
  - changed default value of `separating/strongcg/maxroundsroot` to 20
  - changed default value of `separating/cmir/maxroundsroot` to 10
  - changed default value of `constraints/linear/maxaggrnormscale` to 0.0, which means to not apply aggregation
  - changed default value of `separating/maxstallrounds` to 5
  - changed default value of `presolving/probing/maxfixings` to 50
  - changed default parameter values to MIP settings:
    + `conflict/useprop` = FALSE
    + `conflict/usepseudo` = FALSE
    + `display/verblevel` = 4
    + `separating/poolfreq` = 0
    + `constraints/linear/sepafreq` = 0
    + `constraints/and/sepafreq` = 0
    + `constraints/conjunction/sepafreq` = 0
    + `constraints/knapsack/sepafreq` = 0
    + `constraints/knapsack/sepacardfreq` = 0
    + `constraints/logicor/sepafreq` = 0
    + `constraints/or/sepafreq` = 0
    + `constraints/setppc/sepafreq` = 0
    + `constraints/varbound/sepafreq` = 0
    + `constraints/xor/sepafreq` = 0
    + `separating/clique/freq` = 0
    + `separating/cmir/freq` = 0
    + `separating/gomory/freq` = 0
    + `separating/impliedbounds/freq` = 0
    + `separating/strongcg/freq` = 0

### New parameters

- `branching/fullstrong/reevalage`
- `conflict/maxclauses`
- `conflict/allowlocal`
- `constraints/knapsack/disaggregation`
- `presolving/probing/maxtotaluseless`
- `separating/cmir/maxfails`, `separating/cmir/maxfailsroot` and `separating/cmir/trynegscaling`

### Data structures

- MAJOR CHANGE: preceeded all data types with `SCIP_`: you may use shell script reptypes_scip.sh to rename the SCIP
  data types in your own source code (But use with care! Create a backup copy of your source first!)

Build system
------------

### Makefile

- modified the Makefile to accept an additional parameter `VERBOSE={true,false}`
- added flags `READLINE=true/false`, `ZLIB=true/false`, `ZIMPL=true/false` to Makefile

Fixed bugs
----------

- fixed minor bugs in debug code of primal.c and sol.c
- variables that are being multiaggregated are now automatically removed from all other variables' variable bound and
  implication arrays; this fixes bugs with methods, that rely on the fact, that the entries in the variable bound and
  implication arrays are active variables only
- aggregations are now always performed in a way, such that the variable of more general type is aggregated (with type
  generality being cont > implint > int > bin); in this way, a binary variable's representant is always binary (which
  was not the case before and resulted in a bug in SCIPgetBinvarRepresentative())
- removed bug in presol_probing.c: the vars of the sorted variables array have to be captured
- fixed bug in the output of solutions with priced variables
- fixed bug in propagation with parameters prop_maxrounds and prop_maxroundsroot
- conflict analysis can now handle errors in LP solving calls
- removed bug in SCIPvarAddVlb() and SCIPvarAddVub() with fractional vlb/vubcoefs
- fixed bug that primal or dual rays might not be available because the wrong solver was used
- included message.o in LPI library, s.t. one can link this library indepentent of SCIP
- fixed bug that if diving heuristic that changes the objective values finds a solution, the cutoff is reinstalled in
  the LP solver (although the objective value has no meaning due to the objective function modification)

- Feasibiltiy:
  - LP primal feasibility for bounds is now defined as absolute measure (was relative to the bound before); this fixes a bug (see alu8_9.mps),
    that an LP with an integral variable fixed to a large value yields an accepted solution with that variable slightly different than the fixed
    value; the integrality feasibility condition is measured with absolute differences, which leads to the fixed integer variable being fractional;
    this leads to an error if branching is performed on this variable
  - fixed bug with redundant self implications that wrongly lead to the detection of infeasibility
  - fixed bug with potential infinite loop if a separator is delayed and the LP is infeasible

- Asserts:
  - removed wrong asserts from lpi_cpx.c
  - removed wrong assertion in varAddImplic()

- Numerics:
  - locally fixed variables are no longer used as branching candidates even if their LP solution value is fractional (due
    to numerical reasons, see above)
  - fixed numerical bug in pseudo objective propagator with only slightly tightened bounds
  - removed bug that an LP might be declared to be solved even if it was marked erroneous due to numerical problems

- Constraint Handlers:
  - fixed bug in linear constraint handler with variables fixed to infinity
  - fixed bug with constraint handlers that can only enforce their constraints by adding cuts, but the maximal number of
    cuts to separate is set to 0; now, cuts that are generated in the constraint enforcement are used in any case
  - fixed bug in knapsack constraint presolving with tightening coefficients and capacity
  - fixed bug with modifiable constraints in linear constraint handler preprocessing
  - fixed bug in linear constraint handler that global activities are not updated after global bound changes

- Separation and Cuts:
  - global bound changes now lead to the removal of redundant implications (such that the asserts in sepa_implbounds.c are now correct)
  - due to usage of variable bounds, SCIPcalcMIR() may return LOOSE variables in the cut -> modified sepa_cmir.c, sepa_gomory.c and
    sepa_strongcg.c to use SCIPcreateEmptyRow() and SCIPaddVarsToRow() instead of SCIPcreateRow() which only works for COLs
  - fixed bug in clique separator that reduced performance
  - increased performance of clique separator by allowing only a certain number of zero-weighted fill ins

@page RN07 Release notes for SCIP 0.7

@section RN079 SCIP 0.7.9
*************************

Features
--------

- aging and cleanup now only remove non-basic columns and basic rows, s.t. resolving can be applied with 0 simplex iterations
- it is now possible to create subnodes in probing and use backtracking to undo probing changes
- bounds of variables are included in the feasibility checks for solutions
- support for barrier algorithm
- changed implementation of automatic minplungedepth and maxplungedepth calculation in bfs node selector

- Presolving:
  - new plugin: probing presolver
  - probing is now also possible in presolving stage
  - it is now possible to interrupt and continue presolving

- Separation and Cuts:
  - new plugin: clique separator for clique cuts with at least 3 elements
  - new plugin: implied bound cuts separator
  - included debugging module to check whether cutting planes cut off the optimal solution

- Branching:
  - changed implementation of reliability value calculation in reliability branching; slightly modified influence of
    maximal total number of strong branching LP iterations in reliability branching
  - changed implementation of maximal strong branching iterations calculation in reliability branching

- Constraints:
  - if verblevel is at least `NORMAL`, an automatical check of the best solution is performed in the original problem, and
    an error message is displayed, if it violates an original constraint
  - due to the new constraint handler `cons_cumulative.{c,h}` SCIP can resource-constraint scheduling problem
  - during probing, propagation of bounds is now always performed in linear constraint handler, ignoring the parameter `tightenboundsfreq`
  - new implementation of the clique graph construction method in clique separator
  - new constraint handler `cons_cumulative.{c,h}`

- Heuristics:
  - new implementation of the feasibility pump heuristic by Timo Berthold (replaces old implementation); old
    implementation is now called `objfeaspump`; parameter names have been changed accordingly
  - diving heuristics now compare their number of LP iterations with the number of node LP iterations instead of the total
    number (including their own) LP iterations
  - modified the automatic objfactor setting of feaspump heuristic to let the objective function have stronger influence

Examples and applications
-------------------------

- added TSP example in `examples/TSP`

Interface changes
-----------------

### New and changed callbacks

- new callback methods `INITSOL` and `EXITSOL` for variable pricers, primal heuristics, conflict handlers, relaxators,
  separators, propagators, event handlers, node selectors and display columns
- callback method `CONFLICTEXEC` of conflict handlers receive additional parameters `dynamic` and `removeable`
- constraint handler callback methods `CONSLOCK` and `CONSUNLOCK` are replaced by a single method `CONSLOCK` with the number
  of locks being positive or negative

### Deleted and changed API methods

- calling SCIPaddCut() with `forcecut=TRUE` will add the cut to the LP even if it is redundant
- SCIPreadProb() does not free the current problem, this is done in SCIPcreateProb() now, which is usually
  called by a problem reader; in this way, a reader can generate `extra information` for the current problem, s.t.  the
  full problem information can be distributed to different files read by different readers
- SCIPgetVarStrongbranch() and SCIPgetVarStrongbranchLast() now have two additional parameters that can be used
  to check, whether the returned values are correct dual bounds
- SCIPgetBinvarRepresentative() now returns the fixed or multi-aggregated variable instead of returning `NULL` or
  aborting with an error message
- SCIPdispDecimal() is replaced by SCIPdispInt() and SCIPdispLongint()
- additional parameter `maxproprounds` in SCIPpropagateProbing()
- changed memory interface (see memory.h), `MEMHDR` is now called `BLKMEM`
- source code was moved into subdirectories: replace includes `scip.h` by `scip/scip.h` and
  `objscip.h` by `objscip/objscip.h`; This should allow a user to have include files of the same name as the ones
  of SCIP, e.g. `tree.h` or `var.h`.
- event handlers are now available as C++ wrapper class
- new flag `afterrelaxation` for primal heuristics

- Solution:
  - removed method SCIPsolGetObj(), use SCIPgetSolOrigObj() or SCIPgetSolTransObj() instead
  - additional parameter `checkbounds` for SCIPtrySol(), SCIPtrySolFree(), SCIPcheckSol()

- Variables:
  - SCIPvarLock(), SCIPvarLockDown(), SCIPvarLockUp(), SCIPvarLockBoth(), SCIPvarUnlock(), SCIPvarUnlockDown(),
    SCIPvarUnlockUp() and SCIPvarUnlockBoth() are replaced by SCIPaddVarLocks() which returns a `RETCODE`
  - SCIPvarGetLbGlobal(), SCIPvarGetUbGlobal(), SCIPvarGetLbLocal() and SCIPvarGetUbLocal() now return the
    corresponding values of the transformed problem or current subproblem even for original problem variables
  - SCIPvarGetProbvar(), SCIPvarGetProbvarBinary() now return the fixed or multi-aggregated variable instead of
    returning `NULL` or aborting with an error message; in SCIPvarGetProbvarBinary(), the fixing of a fixed variable does
    not influence the negation status anymore
  - SCIPvarGetProbvarBound() returns the multi-aggregated variable instead of aborting with an error message
  - SCIPvarGetProbvarSum() does not set *var to `NULL` for fixed variables anymore; it may also return a
    multi-aggregated variable instead of aborting with an error message
  - SCIPaddVarImplication() now also adds variable lower and upper bounds, if the implied variable is non-binary
  - additional parameter `aggregated` in SCIPmultiaggregateVars()

- Constraints:
  - SCIPvarLockDownCons(), SCIPvarLockUpCons(), SCIPvarUnlockDownCons() and SCIPvarUnlockUpCons() are replaced by
    SCIPlockVarCons() and SCIPunlockVarCons() which return a `RETCODE`
  - SCIPlockConsVars() and SCIPunlockConsVars() replaced with method SCIPaddConsLocks()
  - SCIPconshdlrGetNConss() is replaced by SCIPconshdlrGetNActiveConss() (returning the number of active
    constraints); method SCIPconshdlrGetNConss() does now return the total number of existing constraints, active and inactive
  - SCIPconshdlrGetStartNConss() is now called SCIPconshdlrGetStartNActiveConss()
  - SCIPconshdlrGetMaxNConss() is now called SCIPconshdlrGetMaxNActiveConss()
  - SCIPdisableConsNode() is replaced by SCIPdelConsNode()
  - SCIPdisableConsLocal() is replaced by SCIPdelConsLocal()
  - added new parameter `dynamic` to SCIPcreateCons() and all plugin methods SCIPcreateCons...()

### New API functions

- SCIPgetObjNorm()
- SCIPcreateOrigSol()
- SCIPwriteImplicationConflictGraph()
- SCIPinProbing()
- SCIPgetProbName()
- SCIPgetVarNStrongbranchs()
- SCIPcolGetNStrongbranchs()
- SCIPfindSimpleRational()
- SCIPselectSimpleValue()

- Variables:
  - SCIPvarGetLbOriginal()
  - SCIPvarGetUbOriginal()
  - SCIPvarGetImplIds()
  - SCIPvarGetOrigvarSum()

- Constraints:
  - SCIPenableCons()
  - SCIPdisableCons()
  - SCIPenableConsSeparation()
  - SCIPdisableConsSeparation()
  - SCIPconsIsSeparationEnabled()

- Averages:
  - SCIPgetAvgPseudocost()
  - SCIPgetAvgPseudocostCurrentRun()
  - SCIPgetAvgPseudocostCount()
  - SCIPgetAvgPseudocostCountCurrentRun()
  - SCIPgetAvgInferences()
  - SCIPgetAvgInferencesCurrentRun()
  - SCIPgetAvgCutoffs()
  - SCIPgetAvgCutoffsCurrentRun()

- LPs:
  - SCIPisLPSolBasic() to check, whether the current LP solution is basic (i.e. due to a simplex algorithm or barrier with crossover)
  - SCIPgetNPrimalLPs()
  - SCIPgetNPrimalLPIterations()
  - SCIPgetNDualLPs()
  - SCIPgetNDualLPIterations()
  - SCIPgetNBarrierLPs()
  - SCIPgetNBarrierLPIterations()
  - SCIPgetNPrimalResolveLPs()
  - SCIPgetNPrimalResolveLPIterations()
  - SCIPgetNDualResolveLPs()
  - SCIPgetNDualResolveLPIterations()

- Delayed:
  - SCIPsepaIsDelayed()
  - SCIPsepaWasDelayed()
  - SCIPpropIsDelayed()
  - SCIPpropWasDelayed()
  - SCIPpresolIsDelayed()
  - SCIPpresolWasDelayed()
  - SCIPconshdlrIsSeparationDelayed()
  - SCIPconshdlrIsPropagationDelayed()
  - SCIPconshdlrIsPresolvingDelayed()
  - SCIPconshdlrWasSeparationDelayed()
  - SCIPconshdlrWasPropagationDelayed()
  - SCIPconshdlrWasPresolvingDelayed()

### Command line interface

- command line history in interactive shell now only stores useful commands

### Interfaces to external software

- removed storing of dual norms in LPI state of CPLEX interface (too memory consuming)

### Changed parameters

- default frequency offset of fracdiving heuristic changed to 3
- default frequency offset of (new) feaspump heuristic changed to 0
- default frequency offset of objfeaspump heuristic changed to 8
- changed default priority of primal heuristics
- renamed parameter `limits/sol` to `limits/solutions`
- changed default check priority of knapsack constraint handler to -600000
- changed default priority of Gomory cut separator to -1000 (will now be called after constraint handlers!)
- changed default priority of strong CG cut separator to -2000
- changed default priority of cmir cut separator to -3000
- changed default of parameter `lp/pricing` to `s`teepest edge pricing
- default parameter `branching/relpscost/minreliable` changed to 1.0
- default parameter `branching/relpscost/maxlookahead` changed to 8
- default parameter `branching/relpscost/sbiterofs` changed to 100000
- default parameter `heuristics/coefdiving/maxlpiterquot` changed to 0.05
- default parameter `heuristics/fracdiving/maxlpiterquot` changed to 0.05
- default parameter `heuristics/guideddiving/maxlpiterquot` changed to 0.05
- default parameter `heuristics/linesearchdiving/maxlpiterquot` changed to 0.05
- default parameter `heuristics/pscostdiving/maxlpiterquot` changed to 0.05
- default parameter `heuristics/feaspump/freq` changed to 20
- default parameter `heuristics/objfeaspump/freq` changed to 20
- default parameter `heuristics/objpscostdiving/freq` changed to 20
- default parameter `heuristics/rootsoldiving/freq` changed to 20
- default parameter `separating/clique/maxtreenodes` changed to -1

### New parameters

- new parameter delay for presolvers
- new parameter delaypresol for constraint handlers
- `branching/scorefunc`
- `constraints/.../delaypresol`
- `constraints/.../delayprop`
- `constraints/.../delaysepa`
- `conflict/dynamic`
- `conflict/removeable`
- `heuristics/coefdiving/maxlpiterofs`
- `heuristics/feaspump/maxlpiterofs`
- `heuristics/feaspump/maxsols`
- `heuristics/fracdiving/maxlpiterofs`
- `heuristics/guideddiving/maxlpiterofs`
- `heuristics/linesearchdiving/maxlpiterofs`
- `heuristics/objfeaspump/maxlpiterofs`
- `heuristics/objfeaspump/maxsols`
- `heuristics/objpscostdiving/maxlpiterofs`
- `heuristics/objpscostdiving/maxsols`
- `heuristics/pscostdiving/maxlpiterofs`
- `heuristics/rootsoldiving/maxlpiterofs`
- `heuristics/rootsoldiving/maxsols`
- `heuristics/fixandinfer/proprounds` and `heuristics/fixandinfer/minfixings`
- `lp/cleanupcolsroot` and `lp/cleanuprowsroot` to distinguish cleanup settings between root node and other nodes
- `lp/checkstability` to disable stability check of LP solver's result code
- `lp/initalgorithm` and `lp/resolvealgorithm` for switching between simplex and barrier algorithm
- `lp/pricing` to set the pricing strategy used in the LP solver
- `numerics/barrierconvtol` to set the convergence tolerance in the barrier algorithm
- `presolving/.../delay`
- `propagating/.../delay`
- `reading/cnfreader/dynamicconss`
- `reading/mpsreader/dynamicconss`
- `separating/.../delay`

### Data structures

- new possible result `SCIP_DELAYED` for `EXEC` method of separators, presolvers and propagators and `SEPA`, `PROP` and
  `PRESOL` methods of constraint handlers

Fixed bugs
----------

- fixed bug in MPS file reader
- removed bug with applying reduced cost strengthening before pricing in all necessary variables
- negated variables must also be reset in SCIPvarInitSolve()
- fixed documentation of `CONSLOCK`-method (missing parameter `scip` in SCIPaddVarLocks())
- included missing `objrelax.h` in includes of objscip.h
- fixed bug that after a resolve and further preprocessing, existing primal solutions may get corrupted due to
  aggregations or fixings that are possible due to the primal bound (given by the best solution)
- fixed bug with primal bound becoming wrong, if in a prior run the optimal solution was found and the cutoff bound was
  thereby reduced due to further domain propagation w.r.t. the objective function
- fixed bug in SCIPisObjIntegral()
- fixed bug in SCIPprintError() with `file == NULL`
- heuristic's display character is now only shown the first time, the new solution was found
- fixed bug that SCIPreadProb() doesn't discard the transformed problem
- fixed bug with wrong euclidean norm calculation of row, if multiple coefficients for the same variable are added and
  the sorting of the row was delayed with SCIProwDelaySort()
- fixed bug with adding implications: wrong insertion position, if only the lower bound change was present but not the
  upper bound change
- fixed bug in SCIPvarAddImplics() with wrong variable used in varAdjustBd()
- fixed bug in method reduced() of tclique_branch.c with sorting nodes in V

- LP:
  - removed bug with objective norm calculation and column variables not in the LP (pricing)
  - LP error on forced LP resolve (due to 0 unfixed integers) now leads to an error (instead of accepting the pseudo
    solution as feasible)
  - fixed bug in CPLEX LP interface with dual norms

- Presolving:
  - fixed bug that presolving time is not counted to solving time, if presolving is called explicitly with SCIPpresolve()
  - fixed bug where presolving fixings are counted even if the variable was already fixed
  - removed bug with dual presolver, that declared a problem to be unbounded or infeasible, if it could fix a variable to
    infinity even if its objective value is zero
  - fixed bug in knapsack constraint handler that fixed variables are sometimes not removed in presolving

- Numerics:
  - fixed bug with unresolved numerical troubles in LP that don't render the LP useless at the current node
  - fixed numerical bugs in rounding heuristic and rootsoldiving heuristic

- Separator:
  - fixed bugs in separation store with single coefficient cuts that are converted into bound changes
  - at least one cut per separation round is added to the LP to avoid cycling, even if the cut is redundant
  - fixed bug in SCIProwCalcIntegralScalar() with rows consisting of only continuous variables (appeared in gomory cut
    separator on miplib/dcmulti.mps)
  - fixed bug in linear constraint handler's knapsack relaxation separator
  - fixed bugs in intobj separator
  - fixed bug in cmir separator with empty rows
  - fixed bug in implied bound cut separator: only implications between binary variables were generated before

- Constraint Handlers:
  - removed bug in knapsack constraint handler with merging multiple items if more than two items of the same variable
    appear in the constraint
  - removed bug in knapsack constraint handler with merging negated variables of equal weight at the end of the variables' array
  - fixed bug in linear constraint handler with eventdatas, if the original constraint has no variables
  - fixed bug that `CONSLOCK` method of constraint handlers that don't need constraints is not called
  - fixeg bug in setppc constraint handler with pairs of aggregated variables in the same constraint
  - fixed bug with globally deleting constraints, that have attached rows which are therefore not released in exitsol methods

- Conflict analysis:
  - removed conflict analysis of infeasible diving LP if pricing is activated
  - made conflict analysis available in presolving stage (for probing conflicts)

@section RN078 SCIP 0.7.8
*************************

Features
--------

- changed SCIProwCalcIntegralScalar() to a slightly different algorithm
- improved knapsack relaxation in linear constraint handler separator to scale the constraint in order to get integral
  coefficients instead of just rounding down all coefficients
- improved presolving of linear constraint handler: aggregation of two constraints with equal coefficient vector into
  single constraint
- improved presolving of knapsack constraint handler: aggregation of equal or negated variables in same constraint

- Plugins:
  + priority of separators, propagators and presolvers decide whether the plugin is called before the corresponding
    constraint handler methods or after: plugins with nonnegative priorities are called before, plugins with negative
    priorities are called after the constraint handlers
  + new plugin class for relaxators (external relaxations, that can be used in parallel with LP relaxations)
  + if more than one result code applies to a plugin's execution, it should return the one that is higher in the call's
    documentation list

Interface changes
-----------------

- even in optimized mode, the simple functions that are implemented as defines in the include files exist in the
  library, s.t. one can include the include files without `NDEBUG` and use the optimized library

### New and changed callbacks

- new branching rule plugin methods `INITSOL` and `EXITSOL`

### Deleted and changed API methods

- removed SCIPisFeasible(); use !SCIPisFeasNegative() instead
- SCIPisIntegral(), SCIPisFracIntegral(), SCIPfloor(), SCIPceil() and SCIPfrac() don't use the feasibility
  tolerance anymore (default: 1e-06); instead, they are using epsilon (default: 1e-09); instead, for handling
  integrality of a variable `in feasibility tolerances`, new methods SCIPisFeasIntegral(), SCIPisFeasFracIntegral(),
  SCIPfeasFloor(), SCIPfeasCeil() and SCIPfeasFrac() should be used
- in LPI, the semantics of SCIPlpiHasPrimalRay() and SCIPlpiHasDualRay() changed: methods return TRUE, if a ray exists
  and the solver can return it; new methods SCIPlpiExistsPrimalRay() and SCIPlpiExistsDualRay() check whether a ray
  exists without checking, if the solver knows and can return the ray

### New API functions

- SCIPvarIsInLP()
- SCIPgetLPColumnObjval() and SCIPgetLPLooseObjval()
- SCIPcalcIntegralScalar() with arbitrary array of Real values
- SCIPaddCoefKnapsack() in knapsack constraint handler
- SCIPisScalingIntegral() to check, whether the scaling of a value would lead to an integral value, measured
  against epsilon which is also scaled by the same scalar
- SCIPgetRealarrayMinIdx(), SCIPgetRealarrayMaxIdx(), SCIPgetIntarrayMinIdx(), SCIPgetIntarrayMaxIdx(),
  SCIPgetBoolarrayMinIdx(), SCIPgetBoolarrayMaxIdx(), SCIPgetPtrarrayMinIdx() and SCIPgetPtrarrayMaxIdx()
- SCIPbsortPtrInt() and SCIPbsortPtrIntInt()
- SCIPvarWasFixedAtIndex()
- SCIPaddConflictBd()
- SCIPprintMemoryDiagnostic()
- SCIPfindObj...() and SCIPgetObj...() in C++ wrapper interface to get the corresponding plugin object

### Changed parameters

- slightly changed the meaning of parameter `presolving/abortfac` a value of 0 now means to abort presolving only after
  no more change has been found

Fixed bugs
----------

- assigning a value to a fixed variable in a solution with SCIPsetSolVal() does not return an error anymore, if the
  value is equal to the fixed value of the variable
- removed bug in SCIPisScalingIntegral()
- removed bugs with calling SCIPtightenVarLb(), SCIPtightenVarUb(), SCIPinferVarLbCons(), SCIPinferVarUbCons(),
  SCIPinferVarLbProp() and SCIPinferVarUbProp() in `PROBLEM` stage

- (Re)solving:
  - solving loop is now immediately aborted, if a node on the active path is marked to be cut off
  - removed bug in resolving an interrupted problem, after the last solved node was cut off
  - removed bug with infinite solving loop if LP solving is turned off
  - removed bug with aborted solving in root node (e.g. due to time limit) that is tagged to be restarted

- Branching:
  - fixed bug in all-fullstrong branching with getting strong branching information for columns not in current LP
  - implemented missing case in solve.c with branching rules that add constraints

- Numerics:
  - changed numerics for integrality check of coefficients (fixed bug with accumulated errors in rows s.t. the row's
    activity is no longer integral although the row is marked being integer)
  - slightly changed numerics in linear constraint handler presolving to fix a bug with coefficients detected to be scaled
    to an integral value, that are not integral after scaling due to a large scalar that increased the integrality gap to
    a value larger than epsilon

- Constraint handlers:
  - fixed bugs in consdataSwitchWatchedVars() of `or` and `and` constraint handlers
  - fixed wrong assertion in xor constraint handler with switching both watched variables to unwatched
  - fixed bugs in constraint handlers (and, logicor, or, setppc, xor) with calling conflict analysis during presolving
  - removed bug in knapsack constraint handler that appears if a variable is fixed to zero in knapsack presolving, which
    triggers a variable of the same knapsack to be fixed to one due to aggregation

- Presolving:
  - removed bug in knapsack presolver
  - fixed bug in presolving with wrong number of newly fixed/aggregated/... variables/bounds/... after a restart

@section RN077 SCIP 0.7.7
*************************

Features
--------

- infeasible LPs in diving now produce conflict clauses (if LP conflict analysis is enabled)
- conflict analysis was slightly modified
- slightly changed aging strategy of logic or constraint handler

Interface changes
-----------------

### Deleted and changed API methods

- method SCIPgetGap() and SCIPgetTransGap() now return infinity, if primal and dual bound have opposite sign (this
  removes the oddness with the gap increasing while the dual bound approaches zero)

### New API functions

- added methods SCIPgetVarsLogicor() and SCIPgetNVarsLogicor() in logic or constraint handler

### Changed parameters

- `lp/colagelimit` and `lp/rowagelimit` may now be set to -1 to disable deletion of columns/rows due to aging

Build system
------------

### Makefile

- the file names in the archive file are now preceeded with a directory `scip-<version>/`
- the compiler is now also represented in the LP solver library names (e.g. you have to rename the softlink
  `libcplex.linux.x86.a` to `libcplex.linux.x86.gnu.a`)

Fixed bugs
----------

- removed bug in conflict analysis that appears if the conflict is only active at the current depth level
- missing SCIPlpiIsPrimalFeasible() and SCIPlpiIsDualFeasible() implemented in lpi_spx.cpp and lpi_spx121.cpp
- removed preprocessing of linear constraint pairs with modifiable constraints

- Asserts:
  - removed wrong assert `assert(eventfilter->len == 0 || eventfilter->eventmask != 0x00000000)` from event.c
  - removed wrong assert in conflict analysis (appeared on analyzing diving LP conflicts with both bounds of a non-binary variable changed)

@section RN076 SCIP 0.7.6
*************************

Features
--------

- creation of reconvergence clauses in conflict analysis
- first node of each plunging is not treated as plunging node w.r.t. calling primal heuristics
- improved performance of logic or constraint handler due to better watched variables handling

Interface changes
-----------------

### Deleted and changed API methods

- changed SCIPcatchVarEvent() and SCIPdropVarEvent()
- SCIPstage() is now called SCIPgetStage()
- SCIPprintStatus() is now called SCIPprintStage()

### New API functions

- SCIPgetActivityLinear() in linear constraint handler
- SCIPgetFeasibilityLinear() in linear constraint handler
- SCIPchgVarBranchDirection()
- SCIPvarGetBranchDirection()
- SCIPgetStatus() returns the solution status
- SCIPprintStatus() outputs the solution status (beware, that the old SCIPprintStatus() method is now called SCIPprintStage())

### Changed parameters

- changed default frequency offset of pscostdiving `heuristics/pscostdiving/freqofs` to 2 and frequency offset of fracdiving
  `heuristics/feaspump/freqofs` to 0 in order to not call pscostdiving in root node, where nearly all pseudo costs are uninitialized.

### New parameters

- new parameter `separating/efficacynorm` to choose between Euclidean, maximum, sum and discrete norm in efficacy
  calculation

### Data structures

- new possible result code `SCIP_DELAYED` for primal heuristics

Fixed bugs
----------

- removed bugs in CLP Solver interface
- SCIP returned `gap limit reached` even if the problem was solved to optimality, if the optimal solution was found at a
  node with lower bound equal to the global lower bound
- after conversion of the focus node into a junction (e.g. in case of numerical troubles while solving the node's LP), the child
  nodes got the wrong LP fork attached (the common LP fork of the old and new focus node instead of the old focus node's LP fork)

- Variables:
  - bug reconvergence clauses in conflict analysis if bounds on non-binary variables were the reason for the fixing of the
    uip to create a reconvergence clause for
  - wrong sub calls in SCIPvarGet...CurrentRun() for aggregated variables
  - variables' conflict set counter was not reset when the problem was resolved again

Known bugs
----------

- unbounded models lead to an error
- air04 and air05 return wrong optimal value (1 too large): possibly due to strong branching or setppc propagation?

@section RN075 SCIP 0.7.5
*************************

Miscellaneous
-------------

- started change log<|MERGE_RESOLUTION|>--- conflicted
+++ resolved
@@ -605,11 +605,8 @@
 - fixed bug in sepa_oddcylce when variables are fixed
 - fixed numerical issues related to tighter constraint sides in varbound constraint handler
 - fixed update of watchedvars in logicor constraint handler in case of a restart during the tree
-<<<<<<< HEAD
+- fixed treatment of multi-aggregated variables in logicor constraint handler
 - handle special case of redundant implications
-=======
-- fixed treatment of multi-aggregated variables in logicor constraint handler
->>>>>>> 3d360db2
 
 Miscellaneous
 -------------
