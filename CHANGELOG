
@page RN60 Release notes for SCIP 6.0

@section RN600 SCIP 6.0.0
*************************

Features
--------

- new diving heuristic farkasdiving that dives into the direction of the pseudosolution and tries to construct Farkas-proofs
- new diving heuristic conflictdiving that considers locks from conflict constraints
- restructuring of timing of symmetry computation that allows to add symmetry handling components within presolving
- "lp/checkstability" is properly implemented for SoPlex LPI (spx2)
- new branching rule lookahead that evaluates potential child and grandchild nodes to determine a branching decision
- limits on the number of presolving rounds a presolver (maxrounds) or propagator/constraint handler (maxprerounds)
  participates in are now compared to the number of calls of the particular presolving method, not the number of
  presolving rounds in general, anymore
- new miscellaneous methods for constraints that have a one-row linear representation in pub_misc_linear.h
- a Benders' decomposition framework has been added. This framework provides the functionality for a user to solve a
  decomposed problem using Benders' decomposition. The framework includes classical optimality and feasibility cuts,
  integer optimality cuts and no-good cuts.
<<<<<<< HEAD
- add statistic that presents the number of resolves for instable LPs
=======
- new readers for stochastic programming problems in SMPS format (reader_sto.h, reader_smps.h)
>>>>>>> 6e6ae8fc

Performance improvements
------------------------

- cuts generated from certain quadratic constraints with convex feasible region are now global
- performance improvements for Adaptive Large Neighborhood Search heur_alns.c:
  + all neighborhoods now start conservatively from maximum fixing rate
  + new default parameter settings for bandit selection parameters
  + no adjustment of minimum improvement by default
- improved bound tightening for some quadratic equations
- constraint handler checking order for original solutions has been modified to check those with negative check priority
  that don't need constraints after all other constraint handlers and constraints have been checked
- deactivate gauge cuts

Examples and applications
-------------------------

- new example "brachistochrone" in CallableLibrary examples collection; this example implements a discretized model to
  obtain the trajectory associated with the shortest time to go from point A to B for a particle under gravity only
- new example "circlepacking" in CallableLibrary examples collection; this example models two problems about packing
  circles of given radii into a rectangle
- new price-and-branch application for the ringpacking problem
- new stochastic capacitated facility location example demonstrating the use of the Benders' decomposition framework

Interface changes
-----------------

### New and changed callbacks

- added parameter locktype to SCIP_DECL_CONSLOCK callback to indicate the type of variable locks

### Deleted and changed API methods

- Symmetry
  + removed function SCIPgetTimingSymmetry() in presol_symmetry.h since this presolver does not compute symmetries independent
    of other components anymore
  + additional argument "recompute" to SCIPgetGeneratorsSymmetyr() to allow recomputation of symmetries

- Random generators
  + the seed of SCIPinitializeRandomSeed() is now an unsigned int
  + the seed of SCIPsetInitializeRandomSeed() is now an unsigned int and it returns an unsigned int
  + new parameter for SCIPcreateRandom() to specify whether the global random seed shift should be used in the creation of
    the random number generator

- Miscellaneous
  + additional arguments "preferrecent", "decayfactor" and "avglim" to SCIPcreateBanditEpsgreedy() to choose between
    weights that are simple averages or higher weights for more recent observations (the previous default).
    The last two parameters are used for a finer control of the exponential decay.
  + functions SCIPintervalSolveUnivariateQuadExpression(), SCIPintervalSolveUnivariateQuadExpressionPositive(), and
    SCIPintervalSolveUnivariateQuadExpressionPositiveAllScalar() now take an additional argument to specify already
    existing bounds on x, providing an entire interval ([-infinity,infinity]) gives previous behavior

### New API functions

- SCIPintervalSolveUnivariateQuadExpressionNegative()
- SCIPvarGetNLocksDownType() and SCIPvarGetNLocksUpType()
- SCIPaddConsLocksType()
- SCIPconsIsLockedTypePos(), SCIPconsIsLockedTypeNeg(), SCIPconsIsLockedType(), SCIPconsGetNLocksTypePos() and SCIPconsGetNLocksTypeNeg()
- SCIPstrncpy(), a safe version of strncpy()

### Changed parameters

- removed parameter "heuristics/alns/stallnodefactor" as the stall nodes are now controlled
  directly by the target node limit within the heuristic
- removed parameter "presolving/symmetry/computepresolved" since this presolver does not compute symmetries independent
  of other components anymore
- removed parameter "separating/maxincrounds"

### New parameters

- "lp/checkfarkas" that enables the check of infeasibility proofs from the LP
- "heuristics/alns/unfixtol" to specify tolerance to exceed the target fixing rate before unfixing variables, (default: 0.1)
- "propagating/orbitalfixing/symcomptiming" to change the timining of symmetry computation for orbital fixing
- "lp/alwaysgetduals" ensure that the dual solutions are always computed from the recent LP solve
- "display/relevantstats" indicates whether the small relevant statistics are displayed at the end of solving
- "propagating/orbitalfixing/performpresolving" that enables orbital fixing in presolving
- "presolving/symbreak/addconsstiming" to change the timining of symmetry computation for symmetry handling inequalities
- "propagating/orbitalfixing/enabledafterrestarts" to control whether orbital fixing is enabled after restarts
- "benders/*" new submenu for Benders' decomposition related settings. This includes the settings related to the
  included Benders' decompositions and the general Benders' decomposition settings.
- "benders/<decompname>/benderscuts/*" submenu within each included Benders' decomposition to control the Benders'
  decomposition cuts. The cuts are added to each decomposition separately, so the setting are unique to each
  decomposition.

### Data structures

- new enum SCIP_LOCKTYPE to distinguish between variable locks implied by model (check) constraints (SCIP_LOCKYPE_MODEL)
  and variable locks implied by conflict constraints (SCIP_LOCKYPE_CONFLICT)
- expression interpreter objects are now stored in the block memory

Deleted files
-------------

- removed presolving plugin presol_implfree
<<<<<<< HEAD
- split scip.{c,h} into several files; scip.h now only contains includes
=======
- separated scip.c into several smaller implementation files scip_*.c for better code overview; scip.c was removed,
  but the central user header scip.h remains

Data structures
---------------

- expression interpreter objects are now stored in the block memory
>>>>>>> 6e6ae8fc

Fixed bugs
----------

- fixed bug in gcd reductions of cons_linear regarding an outdated flag for variable types
- fixed bug in heur_dualval regarding fixing routine for integer variables
- suppress debug solution warnings during problem creation stage
- fixed check for activated debugging solution in components constraint handler
- fixed potential bug concerning solution linking to LP in SCIPperformGenericDivingAlgorithm()
- fixed reward computation in ALNS on continuous, especially nonlinear, problems
- fixed bug in freeing reoptimization data if problem was solved during presolving
- fixed check of timing in heur_completesol
- fixed wrong propagation in optcumulative constraint handler
- fixed non-deterministic behavior in OBBT propagator
- don't disable LP presolving when using Xpress as LP solver
- fixed possible NULL pointer usage in cons_pseudoboolean
- ensured that SCIPgetDualbound() returns global dual bound instead of the dual bound of the remaining search tree
- fixed rare division-by-zero when solving bivariate quadratic interval equation
- use total memory for triggering memory saving mode
- fix parsing of version number in the CMake module for Ipopt
- fixed handling of implicit integer variables when attempting to solve sub-MIP in nlpdiving heuristic
- added workaround for bug when solving certain bivariate quadratic interval equations with unbounded second variable
- fixed bug with releasing slack variable and linear constraint in cons_indicator
- fixed problem when writing MPS file with indicator constraints with corresponding empty linear constraints
- fixed bug in heur_vbound triggered when new variables were added while constructing the LP
- fixed bug with unlinked columns in SCIProwGetLPSolCutoffDistance()

Miscellaneous
-------------

- updated CppAD to version 20180000.0
- remove LEGACY mode, compiler needs to be C++11-compliant

@page RN50 Release notes for SCIP 5.0

@section RN501 SCIP 5.0.1
*************************

Features
--------

- allow output of lower bounds for visualization
- new diving heuristic "conflictdiving"
- added symmetry detection for linking constraints
- SCIP executable handles the SIGTERM signal. If the process receives a SIGTERM, SCIP terminates the solution process with a new SCIP_STATUS code
  "SCIP_STATUS_TERMINATE" and displays all relevant statistics before exiting.
- add number of conflict constraints found by diving heuristics to statistics

Performance improvements
------------------------

- increased threshold when to scale up cuts that are generated by nonlinear constraint handlers
- disable disaggregation of quadratic constraints by changing the default for constraints/quadratic/maxdisaggrsize to 1
  (disaggregation can still be very helpful on some instances, but also seems hurtful on others)
- test additional scaling factors in CMIR cut generation heuristic
- cleaned up implementation of the cut selection procedure and added new cut quality measure
- use random tie-breaking in cut selection

<<<<<<< HEAD
Interface changes
-----------------

### New API functions

- methods SCIPtryTerminate() and SCIPterminated() in scip/interrupt.h for handling of SIGTERM signals.
- SCIPselectCuts() to run SCIP's cut selection procedure on a given array of cuts

### Changed parameters

- rename parameter "constraints/orbisack/orbisack/coverseparation" to "constraints/orbisack/coverseparation"
=======
features:
- allow output of lower bounds for visualization
- add number of conflict constraints found by diving heuristics to statistics
- added symmetry detection for linking constraints
- SCIP executable handles the SIGTERM signal. If the process receives a SIGTERM, SCIP terminates the solution process with a new SCIP_STATUS code
   "SCIP_STATUS_TERMINATE" and displays all relevant statistics before exiting.
>>>>>>> 6e6ae8fc

### New parameters

- "visual/displb" that enables output of lower bounds for visualization
- "presolving/symmetry/displaynorbitvars" (whether we display the number of affected variables in the statistics)
- "separating/efficacyfac" to change the weight of the efficacy in cut score calculation
- "separating/dircutoffdistfac" to change the weight of the directed cutoff distance in cut score calculation

### Data structures

- new SCIP_STATUS code "SCIP_STATUS_TERMINATE" in scip/interrupt.h for handling of SIGTERM signals.

Unit tests
----------

- expanded unit tests of the lpis
- added check to unit tests that problem is not solved after every change

Fixed bugs
----------

- fixed wrong cast in LP iteration limit computation in proximity search heuristic
- fixed check for time limit in heur_nlpdiving
- fixed LP status to unsolved when marking LP to be resolved if objective limit has changed
- improved numerics and fixed stop criterion in zirounding heuristic
- fixed treatment of variable aggregations in knapsack constraint handler that led to wrong propagations
- fixed LPI status after changing objective in lpi_cpx, lpi_grb, lpi_xprs, lpi_msk
- fixed and unified asserts in LPIs
- retrieve interior solution instead of (possibly non-existing) basic solution from mosek after using
  barrier without crossover in lpi_msk
- copy parameter settings to sub-SCIPs in SCIPcopyLargeNeighborhoodSearch() also when copying only LP rows
- fixed a check for fixed variables in Binpacking example
- generate deprecation warnings when using SCIPaddCut
- fix bug in sepa_gomory if cut is a bound change
- fixed bug with NULL pointer handling in LPIs
- fixed handling of infinite bounds in cons_sos1
- fixed bug while scaling linear constraints
- don't delete conflict constraints that were transformed into model constraints during a restart

@section RN500 SCIP 5.0.0
*************************

Features
--------

- add new heuristic MPEC that solves a MPEC reformulation of a mixed-binary nonlinear problem by regularized NLP reformulations
- new numerical solution violations get printed when checksol is called
- three bandit selection algorithms to face sequential decision problems under uncertainty
- new primal heuristic ALNS that orchestrates eight different LNS heuristics adaptively
  using algorithms for the multi-armed bandit problem
- added analysis of the clique table which identifies possible aggregations via the search for
  strongly connected components and may detect infeasible assignments on the way
- SCIP can now automatically detect and compute symmetries in MIPs (if a graph automorphism code is linked in)
- added presol_symmetry.c for computing and storing symmetry information of a MIP
- added new propagator orbital fixing
- added cons_symresack.c to handle permutation symmetries in a binary programs via inequalities and propagation
- added cons_orbisack.c to handle special permutation symmetries in a binary programs via inequalities and propagation
- added presol_symbreak.c to detect special symmetry structures and to add symmetry handling constraints
- cons_orbitope.c can now handle full orbitopes as well
- utilizing linear inequalities to compute stronger linearizations for bilinear terms; the inequalities are computed in
  the OBBT propagator
- added macros to do computations with a higher precision by using double-double arithmetic
- added API for aggregating rows for generating cuts which uses double-double arithmetic internally
- added filtering of parallel cuts in the cut pool
- extended conflict analysis by analyzing dual solutions of boundexceeding LPs
- revised internal debugging mechanism to check against a user given debug solution (debug.h)

- Plugins
  + added new plugin type "table" for adding user-defined statistics tables
  + new presolving plugin presol_sparsify that tries to cancel nonzero coefficients in linear constraints by adding
    multiples of linear equalities

Performance improvements
------------------------

- new implementation of zerohalf separator
- enabled cutting plane separation in the tree
- improved selection of rows in CMIR aggregation heuristic
- generate lifted flowcover cuts in CMIR cut generation heuristic
- use disjoint set to reduce peak memory usage and time to compute of clique table connectedness information
- add and use RESTRICT macro for some pointers
- improved the implementation of SCIPvarGetActiveRepresentatives
- speed-up reverse propagation
- removed bestrelaxsol and directly access relaxation solution instead to decrease overhead when using relaxation handlers
- use LP solution polishing during probing and diving mode to activate it during many primal heuristics; remains disabled
  during strong branching and OBBT
- for fast presolving emphasis, disable use of implications in logicor presolving
- use limit on the total number of nonzeros added to the clique table during the greedyCliqueAlgorithm of cons_knapsack.c
- revised disaggregation of quadratic constraints: the number of created constraints can now be controlled and the
  disaggregated constraints are scaled in order to increase numerical accuracy
- faster implementation of CMIR cut generation heuristic
- improved cut selection and management
- disabled reformulation of products of a binary variable with a linear term that does not solely involve binary variables
- speed up creation of LP in the computation of relative interior points
- improved dual ray analysis
- drop events of disabled linear constraints to reduce event processing effort
- improved cut post-processing: apply coefficient tightening, enforce maximal dynamism
- improved versions of the clique and variable bound pre-root heuristics that are often able to fix many more variables

Interface changes
-----------------

### New and changed callbacks

- new parameter "allowlocal" for SEPAEXEC{LP,SOL} callbacks to switch generation of locally valid cuts
- added parameter "dstatssize" to NLPIDELVARSET and NLPIDELCONSSET callbacks of NLPIs
- added parameter "objval" to the NLPIGETSOLUTION callback of NLPIs for returning the optimal
  objective value (can be set to NULL)

### Deleted and changed API methods

- generalized SCIPcreate{Cons,ConsBasic}Orbitope() method to three orbitope types (full, partitioning, packing)
- return type of SCIPcliqueGetId() changed from int to unsigned int
- SCIPnlpStatisticsCreate() and SCIPnlpStatisticsFree() now require a pointer to blockmemory as argument
- changed function signature of SCIPcalcMIR()
- changed function signature of SCIPcalcStrongCG()
- removed argument "includeslp" from SCIPrelaxCreate() and added it to SCIPmarkRelaxSolValid(), SCIPsetRelaxSolVals() and
  SCIPsetRelaxSolValsSol(); removed functions SCIPrelaxIncludesLp() and SCIPrelaxSetIncludesLp()
- removed parameter "scaling" from SCIPgetRowprepViolation()
- removed parameter "allowaddcons" from SCIPselectVarPseudoStrongBranching(), SCIPselectVarStrongBranching(), and
  SCIPincludeBranchruleRelpscost()
- SCIPheurPassIndicator() has a new parameter which allows to pass the objective of the solution
- added parameter for statistics tables to SCIPcopyPlugins()
- added parameter "objval" to SCIPnlpiGetSolution() of NLPIs for returning the optimal
  objective value (can be set to NULL)
- added argument "varnameslength" to SCIPexprParse()
- deprecated SCIPaddCut(), use SCIPaddRow() instead
- SCIPsolveParallel() has been deprecated, use the new method SCIPsolveConcurrent() instead
- replaced method SCIPgetRelaxFeastolFactor() by SCIPrelaxfeastol() and added SCIPchgRelaxfeastol()
- removed SCIPvarGetCliqueComponentIdx(); the connectedness information of the clique table is now stored as a
  SCIP_DISJOINTSET member of the clique table and cannot be publicly accessed

### New API functions

- SCIPaddRow() to replace deprecated SCIPaddCut()
- methods to display linear constraint classification types; use SCIPclassifyConstraintTypesLinear()
  after reading a problem to classify linear constraint types
- interface methods to create and use bandit algorithms implemented as SCIP core plugins
- interface methods for aggregating rows and computating MIP cuts, see cuts.h
- interface method SCIPsetRandomSeed to (re)set a random number generator seed
- new interface methods SCIPcreateRandom(), SCIPfreeRandom() that replace SCIPrandomCreate() and SCIPrandomFree() in the public SCIP API
- new interface methods SCIPcreateDigraph(), SCIPcopyDigraph() that replace SCIPdigraphCreate() and SCIPdigraphCopy() in the public SCIP API
- public methods SCIPvariableGraphBreadthFirst() and SCIPvariableGraph{Create,Free}() to
  perform breadth-first search on the variable constraint graph used by the GINS and ALNS heuristics
- SCIPsetProbingLPState() to install given LP state and/or norms at the current probing node
- SCIPbranchcandGetLPMaxPrio() and SCIPbranchcandGetExternMaxPrio() to query the maximal branching priority of given
  branching candidates; also added SCIPbranchcandGetNPrioLPCands() to access the number of LP candidates with this priority.
- SCIPupdateSolIntegralityViolation(), SCIPupdateSolBoundViolation(), SCIPupdateSolLPRowViolation(),
  SCIPupdateSolConsViolation() and SCIPupdateSolLPConsViolation() for updating numerical solution violations, as well as
  SCIPactivateSolViolationUpdates() and SCIPdeactivateSolViolationUpdates() for activating/deactivating violation updates globally
- SCIPcliqueGetIndex() which returns the unique identifier for the given clique
- SCIPgetNCliquesCreated() which returns the number of cliques created so far
- SCIPsetSubscipDepth() to set the depth of SCIP as a copied subproblem during problem stage
- SCIPgetAllBilinearTermsQuadratic to access data of all existing bilinear terms in quadratic constraints
- SCIPaddBilinearIneqQuadratic to propose an inequality with two variables that appear in a bilinear term
- SCIPcomputeBilinEnvelope{1,2} to compute a linearization of a bilinear term when considering at most two linear inequalities
- SCIPgetSepaMinEfficacy() to access separating/minefficacy(root)
- SCIPdivesetGetNSols to query the number of found solutions from a diveset.
- SCIPnextafter that wraps different nextafter methods to return the next representable value after a given value
- SCIPlinConsStats{Create,Free,GetTypeCount,GetSum} and SCIPprintLinConsStats() to work with linear constraint classification through the C API
- SCIPgetRowNumIntCols() that returns the number of integer columns in a row
- SCIPisCutNew() that returns whether a cut is already present in the global cut pool
- SCIPsetSlackVarUb() to control upper bound of slack variable in cons_indicator

### Command line interface

- new interactive shell functionality to display linear constraint classification types;
  use 'display linclass' after reading a problem to classify linear constraint types
- new command line parameter "-r" to pass a nonnegative integer as random seed.

### Interfaces to external software

- added interface to the NLP solver WORHP
- added interface to the NLP solver FilterSQP
- added interface to graph automorphism algorithms in src/symmetry/ (initially only to BLISS)
- unify handling of objective limit in LPIs by replacing LPI parameters SCIP_LPPAR_LOBJLIM and SCIP_LPPAR_UOBJLIM by SCIP_LPPAR_OBJLIM
- dropped support for MOSEK < 7.0.0.0

### Changed parameters

- changed and removed several parameters for zerohalf separator
- fixed typo "heuristics/completesol/maxunkownrate" has changed to "heuristics/completesol/maxunknownrate"
- replaced parameter "heuristics/{clique,vbounds}/minfixingrate" by "heuristics/{clique,vbounds}/minintfixingrate" and
  "heuristics/{clique,vbounds}/minmipfixingrate", which check the fixing rate before LP solving and after sub-MIP presolve
- replaced "constraints/quadratic/disaggregate" by "constraints/quadratic/maxdisaggrsize" to bound
  the total number of created constraints when disaggregating a quadratic constraint
- parameter "separating/maxstallrounds" only applies to nodes in the tree (not the root node, anymore); use the new
  parameter "separating/maxstallroundsroot" for the root node
- new value 3 for parameter "lp/solutionpolishing" to enable LP polishing only during probing and diving mode
- parameter "conflict/useboundlp" has new values 'd' (only dual solution analysis) and 'b' (both, conflict and dual solution analysis)
- moved parameters for flowcover and cmir separators to "separating/aggregation"
- removed parameters "constraints/{abspower,bivariate,nonlinear,quadratic,soc}/scaling"
- removed parameters "constraints/{abspower,bivariate,quadratic,nonlinear}/mincutefficacysepa",
  "constraints/{abspower,bivariate,quadratic,nonlinear}/mincutefficacyenfofac" and "constraints/soc/minefficacy"
- removed parameters "conflict/usemir" and "conflict/prefermir"
- removed parameters "heuristics/clique/{multiplier,initseed}"
- removed parameter "separating/feastolfac"
- removed parameter "separating/orthofac"
- removed parameter "separating/cgmip/allowlocal" (use parameter passed to separation callback instead)
- removed parameter "separating/{gomory,strongcg}/maxweightrange"

### New parameters

- "conflict/prefinfproof" (prefer infeasibility proof to boundexceeding proof)
- "conflict/sepaaltproofs"
- "constraints/indicator/maxsepanonviolated" to stop separation after separation of non violated cuts
- "constraints/orbisack/coverseparation" (whether orbisack cover inequalities should be separated)
- "constraints/orbisack/orbiSeparation" (whether facet defining inequalities for orbisack should be separated)
- "constraints/orbisack/coeffbound" (maximal value of coefficients in orbisack facet inequalities)
- "constraints/orbisack/checkpporbisack" (check whether orbisacks can be strengthened by packing/partitioning constraints)
- "constraints/orbisack/checkalwaysfeas" (whether conscheck returns always SCIP_FEASIBLE)
- "constraints/orbitope/checkpporbitope" (check packing/partitioning orbitopes)
- "constraints/orbitope/sepafullorbitope" (separate full orbitopes)
- "constraints/orbitope/checkalwaysfeas" (whether conscheck returns always SCIP_FEASIBLE)
- "constraints/quadratic/{usebilinineqbranch,minscorebilinterms,bilinineqmaxseparounds}"
- "constraints/quadratic/disaggrmergemethod" to change the strategy of how to merge independent blocks of quadratic constraints
- "constraints/quadratic/mincurvcollectbilinterms" to change the minimal curvature of constraints
  to be considered when returning bilinear terms to other plugins
- "constraints/quadratic/binreformbinaryonly" to disable reformulation of products of
  binary and non-binary variables
- "constraints/symresack/ppsymresack" (check whether symresacks can be strengthend by packing/partitining constraints)
- "constraints/symresack/checkalwaysfeas" (whether conscheck returns always SCIP_FEASIBLE)
- "expbackoff" to all separators which increases the frequency exponentially over the depth in the tree
- "heuristics/completesol/{beforepresol,maxlpiter,maxcontvars}"
- "heuristics/{clique,vbounds}/maxbacktracks" to limit the number of backtracks in the fix-and-propagate phase
- "heuristics/{clique,vbounds}/uselockfixings" to enable fixing of additional variables based on variable locks
- "heuristics/vbounds/{feasvariant,tightenvariant} to specify the fixing variants used by the vbounds heuristic
- "lp/refactorinterval" to change the refactorization interval of the LP solver
- "misc/debugsol" to specify a debug solution that should be checked during the solve
- "misc/usesymmetry" to determine whether symmetry handling should be used
- "presolving/symbreak/conssaddlp" (whether symmetry handling inequalities should be added to the LP)
- "presolving/symbreak/addsymresacks" (whether symresacks should be used to handle symmetries)
- "presolving/symbreak/computeorbits" (whether symmetry orbits should be computed)
- "presolving/symbreak/detectorbitopes" (whether it should be checked if some symmetries can be handled by orbitopes)
- "presolving/symmetry/computepresolved" (Whether symmetries are computed after presolving)
- "presolving/symmetry/maxgenerators" (maximal number of generators generated by symmetry detection)
- "presolving/symmetry/checksymmetries" (whether validity of computed symmetries should be verified)
- "propagating/obbt/{itlimitfactorbilin,minnonconvexity,createbilinineqs}"
- "propagating/vbounds/minnewcliques" to specify the minimum number of new cliques to trigger another
  clique table analysis
- "propagating/vbounds/{maxcliquesmedium,maxcliquesexhaustive}" to limit the number of cliques relative to the
  number of binary variable for performing clique table analysis
- "separating/maxincrounds"
- "separating/maxlocalbounddist", "separating/maxcoefratio" and "separating/intsupportfac"

### Data structures

- new object SCIP_LINCONSSTATS, see type_cons.h, to work with linear constraint classification through the C API
- new type SCIP_Shortbool (equal to uint8_t) for storing Boolean values in a more compact manner
- new disjoint set data structure SCIP_DISJOINTSET to incrementally update connectedness information for a graph on nodes {0,...,n-1}
- new red black tree data structure defined in src/scip/rbtree.{c,h}

Unit tests
----------

- added several tests for the LP interface
- added tests that cover nonempty linear constraint classification types
- added tests for the double double arithmetic, the new red black tree data structure, the nlpi, obbt, interval arithmetics,
  symmetry computation, objective function changes in probing, computing envelopes of bilinear function, relaxation enforcement

Build system
------------

- added interface to the NLP solver WORHP; set WORHP=true in order to link to WORHP
- added interface to the NLP solver FilterSQP; set FILTERSQP=true in order to link to FilterSQP

### Cmake

- added support for sanitizers in debug mode and options SANITIZE_ADDRESS, SANITIZE_MEMORY, SANITIZE_UNDEFINED, SANITIZE_THREAD
- added option SYM to specify which graph automorphism package (bliss, none) should be used, if available
- disable non-standard compliant floating point optimizations in combination with intel compilers
- improve Visual Studio compilation
- only accept IPOPT version 3.12.0 or higher
- preserve correct rpath in library (e.g. path to libipopt) when installing

### Makefile

- new flag DEBUGSOL={true,false} to enable checks against a user given debug solution
- added flag SYM to specify which graph automorphism package (bliss, none) should be used
- default value for ZIMPL in the Makefile is now "false"

Fixed bugs
----------

- fix wrong statistic display of diving leaf solutions
- fix linear knapsack relaxation during separation if a binary variable does not have a solution value in [0,1].
- fixed bug in feasibility pump heuristic when switching on the usefp20 parameter
- fixed potential ressource leaks in SCIPsolveLinearProb, expr.c, sepa_eccuts, cons_cumulative.c, cons_nonlinear.c
- fixed bug in cons_orbitope.c, where wrong terminating index in separation of SCIs was used
- fixed order of SCIPcalcCliquePartition in corner case where no cliques are available
- fixed bug in mps reader. Reader now prints OBJSENSE section and tries to generate unique names of constraints
- fixed handling of LOOSE variables in locks heuristic
- fixed upgrade to a varbound constraint if abspower constraint contains a multi-aggregated variable
- fixed numerical issues in boundshift presolver when aggregating integer variables
- fixed minor issue in expression graph simplification
- fixed several bugs related to hashing of constraints/rows in cutpool.c and cons_linear.c
- fixed aggregation of variables in boundshift presolver that contain large variable bounds
- fixed releasing of variables in the genvbounds propagator in case the problem could be solved during presolving of a restart
- fix treatment of infinite lower bound in proximity objective cutoff
- fixed wrong mapping of permuted basis indices in gomory separator
- fixed integer objective separator for objective scales < 1
- fixed registration of almost fixed nonlinear variables in abspower constraints
- fixed creation of conflicts in clique heuristic for incomplete LPs
- fixed numerical issues in bound widening of variable bound constraint handler and vbound propagator during conflict analysis

@page RN40 Release notes for SCIP 4.0

@section RN401 SCIP 4.0.1
*************************

Features
--------

- added parsing functionality to cardinality constraint handler for CIP format
- allow to relax objective limit in reoptimization in presolved stage
- suppress excessive printing about numerical troubles in LP on default verblevel (high)

Performance improvements
------------------------

- stop separation in cons_indicator after maxsepanonviolated many non violated separated cuts
- improve choice of variable to enter support in separation of cons_indicator
- only accept passed improving solutions in heur_indicator
- add and use RESTRICT macro for some pointers
- widened a bottleneck in simplifying long signomial sums in a nonlinear constraint
- sorting of parents and children for some expression types is now independent of memory layout
- unified and extended code that improves numerics of cuts generated by nonlinear constraint handlers

Interface changes
-----------------

### New API functions

- SCIPvalidateSolve() to compare solving result with an external primal and dual reference value
- SCIPisObjChangedProbing() to check whether the objective function has changed during probing mode
- SCIPgetDualSolVal() to get the dual solution value of a constraint
- SCIPisLPPrimalReliable() and SCIPisLPDualReliable() to check whether the current primal / dual LP solution
  were successfully checked for feasibility

### Command line interface

- New option in the interactive shell to validate the solution against an external primal and dual reference value
- added command line option '-o' and command 'validatesolve' in interactive shell
  to validate the solution against an external primal and dual reference value.

### Interfaces to external software

- Updated and new interfaces to Mosek 8.1, GAMS, Gurobi and Glop (Google OR tools)
- new LP interface to Glop (Google OR tools); CMake only

### Changed parameters

- renamed parameter "heuristics/completesol/maxunkownrate" to "heuristics/completesol/maxunknownrate"

Testing
-------

- add options to make test target (see Makefile section)

Build system
------------

### Cmake

- New CMake build system alongside the usual Makefile setup

### Makefile

- added make options for specifying EXECUTABLE and OUTPUTDIR variables for the make test target

Fixed bugs
----------

- fixed bug in shift and propagate--variable information with a negation transformation is correctly reset after backtracking
- fixed bug in genvbounds propagator when applying a restart after the root node
- fixed unintended behavior of interrupt signal handler inside SCIP copies
- fixed uninitialized values in SCIP's digraph data structure after calling SCIPdigraphResize()
- fixed memory leak in OSiL reader when using SOS constraints
- fixed issue related to SCIPcreateFiniteSolCopy not being able to remove all infinite fixings
- fixed issue in SCIPcopyLimits() w.r.t. soft time limit
- improved handling of infinite values in a primal solution in quadratic and nonlinear constraints
- fixed bug in dynamic resizing of hashtables and hashmaps
- fixed bug in computing violation and cut for certain nonlinear constraints when LP solution is slightly out of bounds
- added workaround for bug in primal simplex of cplex 12.7.1.0 occuring when attempting to solve LPs without rows without presolving
- fixed bug in binpacking example that might have led to doing the same branching several times
- fixed memory issue in binpacking example
- in GAMS writer, forbid also various parenthesis characters in gams symbol names
- fixed debug solution check that appeared in probing mode when the objective function has changed
- added missing definition of SCIP_UNUSED in memory.h if def.h is not included
- relaxed a too strong assert concerning solutions close to the objective limit
- fixed guard against using old Gurobi versions in lpi_grb.c: Gurobi 7.5 was not permitted
- treat reopt bugs: Avoid numerical problems with changing objective; fix check for changed objective
- fixed reading issue in mps reader: integer variables fixed to 0 or 1 are treated as binaries now,
  allowing to use them as indicator variables
- afternode heuristics are now called even if the node limit was reached and the solving process will be stopped
  after the current node
- fixed bug when activating probing mode with a non-empty separation storage
- fixed bug in varbound coefficient tightening: if a varbound constraint only contained one variable afterwards,
  it may have been deleted without applying the induced bound, if the change was too small, this is now forced
- fixed potential wrong locks update after a varbound constraint became redundant in coefficient tightening
- fixed potentially wrong cleanup of fixed variables in nonlinear constraint handler
- fixed wrong handling of unboundedness status in lpi_grb.c
- fixed wrong handling of row basis status in lpi_grb.c

@section RN400 SCIP 4.0.0
*************************

Features
--------

- Introduced support for partial or infeasible user solutions, which SCIP tries to complete/repair heuristically
- Improved conflict analysis through central conflict pool and dual ray analysis for primal infeasible LPs
- New presolvers that disaggregate SOC constraints and reformulate QP's by adding KKT conditions
- new Graph induced neighborhood search (GINS) primal heuristic that uses neighborhoods
  based on distances in the variable constraint connectivity graph.
  In addition, the heuristic supports a rolling horizon-like procedure to solve auxiliary problems
  for neighborhoods with increasing distance from the starting neighborhood.
- new primal heuristic LP face that tries to find an integer solution inside the optimal LP face.
- implemented linear time methods for (weighted) median selection for joint arrays of various types
- added adaptive solving behavior of SCIP based on solving phases and heuristic transitions, if enabled via "solvingphases/enabled"
- new presolving step for variables contained in a single quadratic constraint with proper square coefficients
- can now solve relaxations within probing
- will now enforce relaxation solution instead of lp or pseudosolution if lowerbound is better and the whole lp is included in the relaxation
- in case of multiple relaxators the best solution is saved instead of the last one
- can now separate perspective cuts for indicator constraints
- added write callback for reader_bnd
- added possibility to use a reference value for advanced analysis of the tree search. If a finite reference value
  (an objective value in original objective space) is passed via misc/referencevalue, SCIP keeps track of the
  number of nodes exceeding the reference value and the number of early backtracks -- path switches in the tree when
  a child node with lower bound smaller than the reference value was available.
- add new presolving step to disaggregate second order cone constraints
- added reading capabilities for partial solutions with extension *.mst
- new heuristic that tries to complete partial solutions
- new global shift off all random seeds (randomization/randomseedshift) and unification of all existing random seeds
- use new macros SCIPdebugMsg/SCIPsetDebugMsg/SCIPstatDebugMsg at all places where it makes sense
- new feature solution polishing to improve integrality of LP solutions
- new random number generator in pub_misc.h
- the subnlp heuristic now gives ownership of a found solution to the heuristic that constructed the starting point, if any;
  as a consequence, MIP heuristics may now be shown more frequently for having found a solution when solving MINLPs, even
  though the solutions required an additional NLP solve
- add check whether variables have been released when freeing SCIP
- new constraint handler for cardinality constraints
- implement a storage for conflicts to have more control over active conflicts
- can now analyze dual unbounded rays of primal infeasible LPs
- a print callback can now be specified for user expressions
- added interval-evaluation of sine and cosine
- add prop_nlobbt, a nonlinear optimization-based bound propagator solving two convex NLP relaxations for each variable
- add sepa_convexproj, a separator which projects onto convex relaxation and build gradient cuts at the projection
- add sepa_gauge, a separator which computes an interior point of a convex relaxation and performs a binary search in the segment joining
  the interior point and the point to separate until it finds a point in the boundary of the feasible region where to build a gradient cut
- new presolving method presol_qpkktref to add the KKT conditions of a QP
- implemented and extended stuffing presolving in linear constraint handler
- allow to create constraints of constraint handlers that don't need constraints
- New constraint handlers cardinality and components
- nodes can now be postponed; currently, this can only be triggered by BEFORELP propagation callbacks
- new components constraint handler which replaces the components presolver; it searches for independent subproblems
  and solves small ones as sub-SCIPs during presolve, larger ones are solved alternatingly during the main solving process
- new presolving timing FINAL: presolving methods with this timing are only called once after all other presolvers with timings
  FAST, MEDIUM and EXHAUSTIVE are finished; during this timing only reductions are allowed that are self-contained, e.g.,
  fixing all variables and deleting all constraints of an independent component; note that reductions found in this timing
  do not trigger a new presolving round
- changed handling of coupling constraints in cons_indicator; the cuts will not be added to the pool, but are separated by default
- concurrent solving mode that allows to run multiple SCIP instances, that share solutions and global variable bounds, in parallel
- Revised pseudo random number generation and introduced central random seed for all plugins

- Statistic
  + Extended statistic output displayable via the interactive shell
  + new statistic computed: "Root LP Estimate" that shows the root LP best-estimate with every pseudo-cost update
  + added leaf statistics about LP objective limit|feasible|infeasible leaves to the statistics output and
    to the callable library: SCIPgetNObjlimLeaves(), SCIPgetNFeasibleLeaves(), SCIPgetNInfeasibleLeaves()
  + next to the number of found solution, also the number of new best solutions is now printed for each heuristic
    (and relaxation solutions) in the statistics in the "Primal Heuristic" section.

Performance improvements
------------------------

- Extended the presolving timings by an additional timing FINAL for self-contained reductions
- Improved and extended stuffing inside of linear constraint handler
- Changed handling of coupling constraints in cons_indicator
- Randomized tie-breaking in different parts of the code to reduce performance variability
- use connectedness information of the clique table to speed up the clique partitioning algorithm
- rewrote the propagate-and-cut-and-price loop so that successful propagations with DURINGLPLOOP timing, bound changes found by separation,
  and new primal solutions now trigger a new round of node solving, starting with propagation; improved tuning of propagation and heuristic timings
- tuned propagation methods of several constraint handlers
- make more use of SCIPmarkConsPropagate() to mark constraints for propagation and improved the internal handling of marked constraints
- knapsack approximation algorithms use linear-time weighted median selection instead of sorting
- improved greedy solution in SCIPsolveKnapsackApproximatelyLT() for the flow cover separation
- adjusted most Large Neighborhood Search heuristics such that they collect their variable fixings first in an array,
  and only create and populate a sub-SCIP if enough variables will be fixed.
- SCIP supports constraint compression for problem copies; constraint compression denotes the immediate
  removal of fixed variables from constraint data at creation time to reduce memory requirements.
- reduce performance variability by using a small perturbation in the undercover heuristic
- reduce performance variability by using random numbers as tie-breaker for external branching candidates
- 1-opt heuristic can now be repeatedly executed as long as new incumbents are found
- improve propagation of absolute-value expression in the case that the sign of the argument is fixed

Interface changes
-----------------

- separated header pub_misc.h from repeated methods for sorting and (weighted) median selection;
  those are also available in separate headers pub_misc_sort.h
  and pub_misc_select.h, but included into pub_misc.h
- new files heuristics.c/heuristics.h to collect methods that are frequently used by heuristics
- merged dive.c/pub_dive.h with heuristics.c/heuristics.h, removed dive.c/pub_dive.h
- spx2 is the new default LP solver interface
- setting a parameter to a non-valid value now produces an error message instead of a warning
- the CPLEX LPI now also compiles with CPLEX 12.7.0.0
- major update ot the Gurobi LPI, which supports ranged rows now and several performance improvements, but only works with Gurobi version >= 7.0.2
- bound reader uses angle bracket around variable names

### New and changed callbacks

- CONSINITLP callback now has a new parameter 'infeasible', which is a pointer to store whether infeasibility
  was detected while building the initial LP relaxation
- new optional callback CONSENFORELAX for enforcement of relaxation solutions

### Deleted and changed API methods

- add new parameter to SCIPtrySolFree, SCIPtryCurrentSol and SCIPcheckSol to check all constraints when printing violations
- SCIPinitConflictAnalysis() gets now 2 additional values: the type of the conflict and whether the current cutoff bound is used or not
- SCIPcreateNlRow() gets an additional argument "curvature"
- added argument "initialseed" to SCIPcreateDiveset()
- new parameter "includeslp" for SCIPincludeRelax() and SCIPincludeRelaxBasic() to indicate whether relaxation includes all linear rows and can be
  enforced
- changed type of argument "timingmask" from unsigned int to SCIP_HEURTIMING in SCIPincludeHeur(), SCIPincludeHeurBasic()
- methods SCIPrandomGet{Int,Real}() substitutes SCIPgetRandom{Int,Real}() (marked to be deprecated)
- methods SCIPrandomPermute{Int}Array() substitutes SCIPpermuteRandom{Int}Array() (marked to be deprecated)
- method SCIPrandomGetSubset() substitutes SCIPgetRandomSubset() (marked to be deprecated)
- rename method SCIPgetReopSolsRun() to SCIPgetReoptSolsRun()
- the parameters of SCIPlpiChgObj(), SCIPlpiSetBase(), SCIPlpiSetState(), SCIPlpiSetNorms() have been declared as const
- SCIPapplyHeurSubNlp() can now return the solution found by the sub-NLP heuristic
- in param.c/h: rename SCIPparamCheckBool() to SCIPparamIsValidBool(), SCIPparamCheckString() to SCIPparamIsValidString(),
  SCIPparamCheckChar() to SCIPparamIsValidChar(), SCIPparamCheckLongint() to SCIPparamIsValidLongint(); the new methods return
  a bool whether the given value is valid for the parameter instead of printing a warning message and returning an error code
  if the value is invalid
- add SCIPparamIsValidInt() and SCIPparamIsValidReal() to param.c/h
- in scip.c/h: rename SCIPcheckBoolParam() to SCIPisBoolParamValid(), SCIPcheckLongintParam() to SCIPisLongintParamValid(),
  SCIPcheckCharParam() to SCIPisCharParamValid(), SCIPcheckStringParam() to SCIPisStringParamValid(); the new methods return
  a bool indicating whether the given value is valid for the parameter instead of printing a warning message and returning an error code
  if the value is invalid
- add missing functions SCIPisIntParamValid() and SCIPisRealParamValid() to scip.c/h
- removed SCIPvarGetLbAtIndex() and added SCIPgetVarLbAtIndex()
- removed SCIPvarGetUbAtIndex() and added SCIPgetVarUbAtIndex()
- removed SCIPVarGetBdAtIndex() and added SCIPgetVarBdAtIndex()
- removed SCIPvarWasFixedAtIndex() and added SCIPgetVarWasFixedAtIndex()

### New API functions

- library methods SCIPcopyConsCompression(), SCIPcopyOrigConsCompression() that accept an array of variables that are immediately fixed in the copy.
  Alternatively, local instead of global bounds can be used for compression.
- library methods SCIPenableConsCompression(), SCIPisConsCompressionEnabled(), SCIPcopyConsCompression(), SCIPcopyOrigConsCompression()
- added functions for concurrent solving mode (see concurrent.h, concsolver.h)
- SCIPcreateNlpiProb(), SCIPupdateNlpiProb() and SCIPaddNlpiProbRows() to create and update a nonlinear relaxation
- SCIPgetNObjlimLeaves(), SCIPgetNFeasibleLeaves(), SCIPgetNInfeasibleLeaves() for statistics output
  about LP objective leaves
- SCIPcheckCopyLimits() which can be used to check that enough time and memory is left to run a sub-SCIP after
  subtracting time and memory used by the main-SCIP and SCIPcopyLimits() which copies these limits accordingly and disables
  all other limits (need to be set by the plugin, if needed)
- SCIPcopyLargeNeighborhoodSearch() in heuristics.h that supports compressed copying and two kinds of problem copy: the MIP-relaxation or
  a 1-1 problem copy (by copying the constraints and not the LP relaxation)
- SCIPsolveProbingRelax() to solve a relaxation within probing
- SCIPgetIntVarXor() to access integer variable of XOR constraints
- SCIPgetLastStrongbranchingLPSolstat() to query the LP statuses after strong branching on a variable
- SCIPisDualSolAvailable() to query the dual solution availability
- SCIPinitializeRandomSeed()
- SCIPprintDebugMessage(), SCIPsetPrintDebugMessage(), SCIPstatPrintDebugMessage() that output debug messages and also print the
  subscip depth; the first two output via the message handler; also added macros SCIPdebugMsg(), SCIPsetDebugMsg(), SCIPstatDebugMsg()
- SCIPdebugMsgPrint()/SCIPsetDebugMsgPrint() that output a message without "[debug]" prefix via the message handler (compare SCIPdebugPrinf())
- SCIPlpiSetIntegralityInformation() to improve SoPlex' solution polishing
- SCIPcreateConsCardinality() to create a cardinality constraint
- SCIPcreateConsBasicCardinality() to create a basic cardinality constraint
- SCIPchgCardvalCardinality() to changes cardinality value of cardinality constraint (i.e., right hand side of cardinality constraint)
- SCIPaddVarCardinality() to add a variable to a cardinality constraint
- SCIPappendVarCardinality() to append a variable to a cardinality constraint
- SCIPgetNVarsCardinality() to get the number of variables in a cardinality constraint
- SCIPgetVarsCardinality() to get the array of variables in a cardinality constraint
- SCIPgetCardvalCardinality() to get the cardinality value of a cardinality constraint (i.e., right hand side of cardinality constraint)
- SCIPgetWeightsCardinality() to get the array of weights of a cardinality constraint
- SCIPgetLinvarMay{Decrease,Increase}Quadratic() to get index of a variable in linear term of quadratic constraint that may be decreased
  without making any other constraint infeasible
- SCIPswapReals() to swap two real values
- SCIPgetNNZs() to get the number of active non-zeros in the transformed/presolved problem

### Command line interface

- new command line parameter -v to print detailed build options

### Interfaces to external software

- SCIP uses the lpi_spx2 interface by default
- Improved Gurobi interface that can handle ranged rows (requires Gurobi >= 7.0.2)
- Revised documentation of the SCIP C-API to group methods more comprehensively by topics
- dropped support for Ipopt < 3.11
- updated CppAD to 20160000
- Interfaces for Python and Java are, among others, now available via http://www.github.com/scip-interfaces
- Additional I/O-functionalities for debugging and logging in SCIP and in the AMPL interface
- for users of the ampl interface, the display/logfile option has been added to set the name of a
  file to write the SCIP log to (additionally to stdout)

### Changed parameters

- setting a value for a fixed parameter will no longer return with an error, if the new value equals the one to which the parameter is fixed
- changed value of parameter "separating/clique/cliquedensity" to 0.0 such that the separator always constructs a dense clique table
  which proved to be faster on the benchmarks MMM and stableset.
- parameters "misc/permutationseed", "misc/permuteconss" and "misc/permutevars" changed to "randomization/permutationseed",
  "randomization/permuteconss" and "randomization/permutevars"
- parameters "conflict/useinflp" and "conflict/useboundlp" are now of type char (before bool)
- all parameters of the components presolver (starting with "presolving/components/") are now parameters of the components
  constraint handler (starting with "constraints/components/")

### New parameters

- class randomization
- "branching/sumadjustweight" to adjust branching scores by adding a sum epsilon in order to keep score differences
  near zero, which are otherwise completely disregarded (they are adjusted to at least sum epsilon)
- "concurrent/*" and "parallel/*" for configuring the concurrent solving mode
- "constraints/cardinality/branchbalanced" to decide whether to use a balanced branching scheme in the enforcing of cardinality
  constraints
- "constraints/cardinality/balanceddepth" to set the maximal depth until balanced branching is turned off
- "constraints/cardinality/balancedcutoff" to determine that balanced branching is only used if the branching cut off value
  w.r.t. the current LP solution is greater than a given value
- "constraints/indicator/sepaperspective" to turn on separation of perspective cuts for indicator constraints
- "constraints/indicator/sepapersplocal" to decide whether local cuts can be used for perspective cuts for indicator constraints
- "constraints/quadratic/projectedcuts" to enable convex quadratics to generate gradients cuts at the
  projection of the point onto the region described by the constraint, which is supporting
- "lp/solutionpolishing" to enable LP polishing only at the root LP or always
- "misc/referencevalue" to pass a reference value for further analysis of the tree search, see also in 'features'
- "presolving/qpkktref/addkktbinary" to allow the presence of binary variables for the KKT update
- "presolving/qpkktref/updatequadbounded" to add the KKT conditions to QPs only if all variables are bounded
- "presolving/qpkktref/updatequadindef" to add the KKT conditions to QPs only if the quadratic matrix is indefinite
- "randomization/lpseed" to set the initial seed of the LP solver
- "solvingphases/enabled" to activate adaptive behavior during the solution process; several further parameters
  in the solvingphases-section to control how to switch the parameters and whether a restart should be performed between the phases.

### Data structures

- new SCIP_REGRESSION data structure in pub_misc.h to incrementally compute a best-fit line through pairs of observations
- add maximum branch-and-bound tree depth constant SCIP_MAXTREEDEPTH (replaces SCIPgetDepthLimit and SCIPtreeGetDepthLimit)

Unit tests
----------

- New unit testing system built on the Criterion framework

Build system
------------

### Makefile

- Building with SHARED=true automatically generates the combined library libscipsolver.so for easier linking
- All objective files are now placed in obj/static or obj/shared, depending on SHARED=false or SHARED=true, respectively.
- All internal and external libraries are placed in lib/static and lib/shared, the include files are in lib/include.
- External projects (including make.project) can use the makefile variable LINKCXXSCIPALL or LINKCCSCIPALL to link all SCIP libraries.
- Running "make help" lists all makefile options.
- All makefiles in examples/ and applications/ have been updated.
- The binaries now contain an rpath to the SCIP directory, such that shared libraries are found.
- make.project defines a variable SCIP_VERSION containing the SCIP version number
- revise sub-makefiles for MSVC on MinGW
- new target "dll" to build Windows dlls with MSVC
- make shared libraries aware of their dependencies
- link binary to shared libs when compiling with SHARED=true
- 'make install' copies now all header files
- sub-makefile for CrayXC systems added
- rename `dll` target to `windowslib`

Fixed bugs
----------

- correct handling of implicit integer variables with fractional solution value in simplerounding heuristic
- avoid numerically troublesome aggregations
- fixed bug in event system: bound change events of the new focus node must be processed, even if the bound
  is the same as at the last focus node
- fixed memory bug in SCIP_DIGRAPH
- fixed bug while changing the objective value of an original value after transforming the problem
- fixed bug with sorting of propagators in presolving: the order can be changed by calling probing; thus, there is a copy of the
  propagators, which is sorted by presolving priority
- avoid numerically unstable (multi-)aggregations
- added missing capturing and releasing mechanism in genvbounds propagator
- improved counting of memory consumption by using more block memory and counting all allocated memory
- fixed bug in XML reader concerning comments
- fixed wrong representation of SOC constraints in NLP
- fixed possible segmentation fault in genvbounds propagator
- fixed bug with solutions from previous runs not satisfying an objective limit
- the AMPL interface now writes a solve status (solve_result_num) into the .sol file
- fix wrong propagation of product expressions
- fix memory leaks in TSP example
- return SCIP_ERROR when a memory exception is caught in SoPlex (was SCIP_LPERROR)
- in the cmpres.awk (allcmpres.sh) output, the counts in the time column are now with respect to the
  whole set of processed instances (as with fail and solv), while before it was with respect to the
  set of instances where no solver failed (eval set); thus, now proc = fail + time + solv.
- fixed memory leak in OSiL reader
- writing of solutions or parameters to a file now works also with the message handler set to quiet
- fixed bug in heur_octane with uninitialized ray direction
- fixed a few issues within redundant constraint detection of (specialized) linear constraint handlers
- SCIPisObjIntegral() now works correctly in SCIP_STAGE_PROBLEM
- ignore lower and upper bound tightenigs beyond +/-infinity during solving
- fix wrong NLP representation of logic-or constraints in the dual value heuristic
- time limit of SCIP-infinity is converted to LPI-infinity when setting it
- fix LP activity of a row that has been modified
- fixed issue in reader_opb concerning writing of fixed variables contained in no constraints
- fixed two bugs in heur_indicator: use improvesols parameter now and update pointer to indicator constraint handler

@page RN32 Release notes for SCIP 3.2

@section RN321 SCIP 3.2.1
*************************

Features
--------

- several improvements of SCIP-Jack (STP application): extended presolving for STP variants, STP-specific branching
  rule, dual heuristic to generate initial LP relaxation
  SCIP-Jack is now competitive with problem specific state-of-the-art solvers on several well-known STP variants,
  e.g., the (rooted) prize-collecting Steiner tree problem.
- new "force" parameter in (root)redcost propagator to run the propagator also with active pricers

Performance improvements
------------------------

- do not transfer solutions to original space, if SCIP is being freed
- modified implication graph analysis of SOS1 constraint handler; a new component allows to deduce zero fixings of variables
- made SOS1 constraint handler specific diving selection rule faster for the case that the SOS1 constraints do not overlap
- improved disjunctive cuts by the 'monoidal cut strengthening' procedure of Balas and Jeroslow

Examples and applications
-------------------------

- MultiObjective application renamed to PolySCIP; several improvements: better command line argument processing,
  overhaul of much of the source code, installation via CMake

Interface changes
-----------------

- made debug solution functionality thread safe (see debug.h for further information)

### Deleted and changed API methods

- add SCIPcomputeHyperplaneThreePoints to compute a hyperplane containing three given 3-dimensional points
- SCIPsolveLinearProb now uses a 1-dimensional matrix representation

### Command line interface

- added interactive shell command 'display finitesolution' to print solution with infinite fixings removed,
  added reference to that method to 'display solution' output if there are infinite fixings
- new interactive shell command "write history" to write the command line history (only when compiled with Readline)

### Interfaces to external software

- significantly improved Python interface to support user callbacks as well as linear and quadratic expressions

### New parameters

- "constraints/sos1/branchingrule" to decide whether to use neighborhood, bipartite, or SOS1 branching
  (this parameter replaces the old parameters "constraints/sos1/neighbranch", "constraints/sos1/bipbranch", and
  "constraints/sos1/sos1branch")
- "constraints/sos1/depthimplanalysis" to limit the number of recursive calls of implication graph analysis
- "constraints/sos1/perfimplanalysis" to perform an implication graph analysis to deduce variable fixings and
  additional SOS1 constraints (this parameter replaces the old parameter constraints/sos1/updateconflpresol)
- "misc/transsolorig" for transfering transformed solutions to the original space (default: true)
- "propagating/rootredcost/onlybinary" to propagate root reduced costs of binary variables only

### Data structures

- renamed MIP matrix structure to SCIP_MATRIX
- changed the numeric values for PRESOLTIMING flags

Build system
------------

### Makefile

- new target "dll" to build Windows dlls with MSVC
- add new compiling flag OPENSOURCE to allow/forbid the usage of third party software

Fixed bugs
----------

- handle cutoffs in cons_indicator detected by infeasible inequalities
- fixed wrong objective sense when copying the original problem
- (root) reduced cost propagators are not run anymore when doing branch-and-price,
  since they may install upper bounds on variables which might interfere with the
  pricing (they may be enabled again by their force parameters)
- fixed a bug in merge step of cliques during clean up phase; method did not correctly handle infeasibility in the case of multiple variable-negation pairs
- fixed a previously untreated case in the linear cons simplification where coefficients only differ by slightly more than an epsilon
- fixed too hard assertion in pseudoobj propagator
- fixed inconsistency in knapsack constraint handler data during presolving
- fixed bug in shiftandpropagate heuristic: the heuristic did not correctly handle intermediate, global bound changes of the selected variable
  after its tentative fixing led to a cutoff.
- fixed a bug in shiftandpropagate where column positions after sorting are now correctly linked to their variables after sorting
- fixed a bug in dive.c that occurred when lpsolvefreq was set to 1; after a cutoff, the solution values of the
  linked LP solution might have become invalid
- fixed wrong check when computing cuts for factorable quadratic functions
- fixed numerical problems in computation of cuts for bivariate functions in quadratic constraint handler
- fixed bug in quadratic constraint handler when computing lifted-tangent inequalities
- fixed bug in nonlinear constraint handler when replacing a violated nonlinear constraint leads to an infinite
  bound tightening of a single variable
- do not analyse an infeasible LP for conflicts during diving mode when LHS/RHS of rows were changed
- fixed some problem with reoptimization when the problems are infeasible or have been solved in presolving
- fixed bug in SOS1 constraint handler with inconsistent data structure after restart
- fixed wrong handling of negated variables in bound tightening procedure of SOS1 constraint handler
- fixed bug in simple fixing heuristic of SOS1 constraint handler
- fixed wrong handling of loose variables in OBBT
- fixed freeing of hash for binary variables
- fixed endless loop in knapsack constraint handler when continuous variables change their types to binary during presolving
- squares of binary variables might not have been replaced by the binary variable itself in presolve,
  if the variable was originally general integer and only became binary during presolve (due to bound tightening)
- fixed late change of type of slack variables in cons_indicator, if the bounds are not integral
- fixed	initsol and exitsol of cons_indicator, if problem has already been solved
- fixed bug in parsing emphasis parameters which formerly led to completely wrong results
- fixed bug in the computation of the Wilcoxon test
- do not use the relative and absolute gap limit if no primal solution has been found so far
- fixed two bugs in pseudoboolean constraint handler with wrong sorting of and constraints
- use LPi infinity when reverting bound changes in conflict analysis
- fixed bug in dive.c avoiding a check of constraints in the presence of indicator constraints
- fixed bug in conflict.c with wrong reset of bounds used
- fixed bug in heur_simplerounding in connection with relaxators
- fixed bug in feaspump heuristic where last solution candidates were not updated correctly
- fixed bug with transferring solutions to new runs (need to recompute objective before checking)
- fixed bug in cons_indicator with changing type of slackvariable
- fixed issue: constraints being parallel to objective function (after restart) sometimes led to wrongly stating infeasible
- fixed issue with infinite values when checking cuts for redundancy
- fixed bug during the computation of branching points for continuous variables which are almost fixed to +/- SCIPinfinity()
- fixed library problems on Windows operating systems
- fixed bug during coefficient tightening in varbound constraint handler
- treated the case of integer variables as intermediate variables in the process of obtaining the active variable for a
  given binary variable
- fixed bug with infinite shift values in heur_shifting
- fixed potential memory leak in genvbound propagator

@section RN320 SCIP 3.2.0
*************************

Features
--------

- added reoptimization feature for optimization problems with changed objective function or tighter feasible region
- improved clique and variable bound heuristics
- new heuristic distribution diving that bases its score function on the changes regarding solution density
- obbt propagator applies now additional separation and propagation in order to learn stronger and more bound tightenings
- extended probing mode to allow separation and objective coefficient changes
- variable histories can be transferred between sub-SCIPs solved by LNS heuristics and the component presolver
  and the main SCIP to reuse this information.
- tighter reliability notions introduced for reliability branching, based on pseudo-cost relative errors
  and comparing candidates with the best pseudo-candidate using a 2-sample student-T test. These methods
  are used in disjunction with the existing reliability notion that uses a fixed number as reliability
  threshold for every variable before turning off strong-branching. This means, the classical method
  must be turned off by setting parameters minreliable and maxreliable to 0. The behavior is
  controlled through several parameters.
- new distribution branching rule to base decisions on row activity (normal) distribution over domain space
- new heuristic heur_indicator that tries to make partial solutions with indicator constraints feasible. It also
  tries to improve them (or external solutions) by a one-opt local search.
- can now output information for BAK: Branch-and-bound Analysis Kit
- the MPS reader can now read semi-integer variables, they are handled by creating bound disjunction constraints
- the original problem can now be permuted directly after reading (if misc/permutationseed has value >= 0)
- added methods to compute strongly connected components with Tarjan's Algorithm
- the MPS reader can now handle objective constants given as (the negation of) the RHS of the objective row
- we can now upgrade quadratic constraints with one bilinear term to SOC constraints
- we can also upgrade general quadratic constraints with a single negative eigenvalue to SOC constraints
- new score in hybrid reliability pseudocost branching that prefers nonlinear variables when solving MINLPs
- new heuristic (heur_bound) which fixes all integer variables to their lower/upper bounds and solves the remaining LP
- new branching rule multaggr which allows to branch on general disjunctions defined by fractional multi-aggregated variables
- Improved coordination of presolvers. There are three timings for presolvers now, FAST, MEDIUM and EXHAUSTIVE.
  Each presolving callback can specify one or more of these timings in which it will be called later.
  Within a presolving method, the current timing can be checked and the algorithms to be performed selected based on
  the timing. In one presolving round, first all presolving methods with timing FAST are called, sorted by priority.
  If they found enough reductions, a new round is started, otherwise, all presolving methods with timing MEDIUM are
  called. Again, with enough reductions, a new presolving round is started, too few reductions lead to running
  the EXHAUSTIVE presolvers. Similar to the delay concept used before, we are not neccessarily running all EXHAUSTIVE
  presolvers but stop as soon as one of them found enough reductions, starting a new presolving round immediately.
- new branching rules for SOS1 constraints for branching on a neighborhood or a complete bipartite subgraph of
  the conflict graph. In addition to variable domain fixings, it is sometimes also possible to add complementarity
  constraints to the branching nodes. This results in a nonstatic conflict graph, which may change dynamically
  with every branching node.
- modified diving heuristics to handle SOS1 constraints
- improved separation procedure of SOS1 constraint handler, including bound (clique) cuts and implied bound cuts
- new disjunctive cut separator for SOS1 constraints
- new presolving components for SOS1 constraints, including bound tightening and clique extension
- added method to propagate implications of SOS1 variables
- convex quadratic contraints can now generate gradient cuts which are supporting to the feasible region
- new edge-concave cut separator for quadratic constraints
- SoPlex interface can now (re)store dual steepest edge weights
- new branching rule nodereopt to reconstruct the tree after changing the objective function
- new primal heuristic for reoptimization: ofins - objective function induced neighborhood heuristic
- new heuristic for reoptimization which constructs solutions based in the changes between the objective function and the optimal
  solution before changing the objective function
- extended expression parsing to support power, realpower and signpower operators; started support for user-defined operators
  in expression trees/graphs
- possibility to set a soft time limit which becomes active only after the first primal solution was found
- new presolver tworowbnd for improving variable bounds and detecting redundant constraints added
- new presolver dualagg for aggregating single up-/downlocked variables by a binary variable added
- new presolver implfree for aggregating implied free variables added
- new presolver redvub which can detect redundant variable upper bound constraints added
- new presolver stuffing for fixing of singleton continuous variables added
- added matrix module for getting access to the internal mixed inter linear problem matrix
- better handling of large values returned by the LP solver
- added more checks to SCIP{alloc,realloc,duplicate}BufferArray() to handle overflows properly
- moved assertions in comparison methods from scip.c to set.c

- Plugins
  + new plugin for reoptimizing a sequence of optimization problem that differ in the objective function, e.g., sequences arising from column generation
  + new plugin "compr" for rearranging the search tree, currently this only works on the reoptimization tree

- Statistic
  + extended variable branching statistics in the interactive shell by sample variance of unit gains
  + extended statistic output of interactive shell by more information on diving heuristic behavior

Performance improvements
------------------------

- improved treatment of nonlinearities in hybrid reliability pseudo cost branching
- improved separation procedure of SOS1 constraint handler
- improved separation procedure for convex quadratic constraints
- added presolving levels (FAST, MEDIUM and EXHAUSTIVE) to allow better balancing of presolvers
- zi rounding heuristic uses buffer data structures, thereby decreasing total memory usage of SCIP
- adjusted (hard) diving heuristics to solve fewer LPs. LP's are resolved only if a parameter-defined
  percentage of the variable bounds changed through domain propagation or at a predefined frequency.
- some of the diving heuristics additionally consider indicator variables and SOS1 variables as candidate variables and try to
  make these constraint types feasible before passing a rounded solution to SCIPtrySol()
- improved vartype upgradability from continuous to implicit variables in cons_linear.c, depending on their objective coefficients
- using sparsity information of the SoPlex LP
- new presolving/propagation algorithm using the gcd for ranged rows and equations in cons_linear
- improved propagation of SOS1 constraint handler using the information from a conflict

Examples and applications
-------------------------

- two new applications for multi-objective optimization (PolySCIP) and the Steiner Tree Problem in Graphs
- new application for solving Steiner tree problems: SCIP-Jack can handle both the classical Steiner tree problem in graphs
  and 10 of its variants

Interface changes
-----------------

### New and changed callbacks

- new callback function SCIP_DECL_CONSGETDIVEBDCHGS to provide
  constraint handler method to suggest dive bound changes during the generic diving algorithm, see type_cons.h for details
- new callback SCIP_DECL_DIVESETGETSCORE to implement scoring function to guide diving

### Deleted and changed API methods

- avoid potential comparisons of different infinity values by adjusting the LP solution value
- SCIPincludeConshdlr has a new argument to provide a divebdchg-callback for the constraint handler to include
- SCIPintervalSign(),  SCIPintervalAbs(), SCIPintervalMax(), SCIPintervalMin(), SCIPexprgraphGetNodePolynomialMonomialCurvature(),
  and SCIPexprgraphTightenNodeBounds() need an infinity value to decide whether an interval is empty or not
- SCIPgetFeasibilityQuadratic() and SCIPgetActivityQuadratic() returns now a SCIP_RETCODE and needs an additional SCIP_Real* to
  store the result
- methods which support statistical tests in pub_misc.h, SCIPstudentTGetCriticalValue(), SCIPcomputeTwoSampleTTestValue() etc.
- new enum SCIP_CONFIDENCE_LEVEL for different levels of confidence for statistical tests.
- new struct SCIP_DIVESET that bundles options for SCIP's diving heuristics; all hard diving heuristics (those
  without 'obj' at the beginning) include diveset and implement only the scoring callback.
- rename all file "*_vbc.?" to the more generic "*_visual.?"
- rename SCIPdigraphGetSuccessorsDatas() -> SCIPdigraphGetSuccessorsData()
- SCIPdigraphSetNSuccessors() sets the number of successors of some digraph node to a given value
- moved buffer memory handling to blockmemory/memory.?;
  remove files type_buffer.h, struct_buffer.h buffer.h buffer.c;
  removed functions SCIP*buffer*() from scip.? and replaced them by macros;
  redesigned buffer interface to be similar to block memory; added checks for strange sizes
- renamed SCIPconshdlrGetPropTimingmask() to SCIPconshdlrGetPropTiming(), new method SCIPconshdlrSetPropTiming()
- removed SCIPconshdlrIsPresolvingDelayed() and SCIPconshdlrWasPresolvingDelayed()
- removed "delay(presol)" parameter from SCIPinclude{Conshdlr,Presol,Prop}() and added "(presol)timing" parameter
- new parameter "presoltiming" for method SCIPpresolCons()
- SCIPvarIsSOS1() returns whether some variable is involved in an SOS1 constraint
- SCIPgetConflictgraphSOS1() gets conflict graph of SOS1 constraints
- SCIPvarGetNodeSOS1() returns node of SOS1 variable in the conflict graph
- SCIPnodeGetVarSOS1() returns SOS1 variable associated to some given node in the conflict graph
- SCIPmakeSOS1sFeasible() based on solution values, fixes variables to zero to turn all SOS1 constraints feasible
- SCIPsolveLinearProb() solves a linear problem of the form Ax=b for a regular square matrix A

### New API functions

- started support for user-defined operators in expression trees/graphs (see SCIPexprCreateUser()),
  interface will likely change again in future SCIP versions
- new setter function SCIPsetConshdlrGetDiveBdChgs() in scip.h to set dive bound change callback for this constraint handler
- new methods for mixed inter linear matrix access (see pub_matrix.h) added
- added new sorting functions SCIPsortRealRealRealBoolBoolPtr(), SCIPsortDownRealRealRealBoolBoolPtr()
- added new sorting functions SCIPsortIntIntIntReal(), SCIPsortDownIntIntIntReal(), SCIPsortRealIntInt(), SCIPsortDownRealIntInt()
- SCIPaddDiveBoundChange() to add a diving bound change to the diving bound change storage of SCIP together with the information if this is a
  bound change for the preferred direction or not, to be used by constraint handlers inside the getDiveBdChgs-callback
- SCIPwriteParam() to write a single parameter to a file
- SCIPcheckParam{Bool,Char,...}() to check whether a parameter value is within the feasible domain
- SCIPchgCoefLinear() and SCIPdelCoefLinear() to modify linear constraint during problem creation
- SCIPchgLhsQuadratic(), SCIPchgRhsQuadratic(), SCIPchgLinearCoefQuadratic(), SCIPchgSquareCoefQuadratic(),
  and SCIPchgBilinCoefQuadratic() to modify quadratic constraints during problem creation
- SCIPgetFeasibilityQuadratic() and SCIPgetActivityQuadratic() to get the feasibility and activity of a quadratic constraint in a given solution
- SCIPcutGetLPActivityQuot() in pub_cutpool.h to get the potion of LP's where this cut was sharp in an optimal basis.
- SCIPcreateDiveset() to add a diveset to a heuristic. Heuristics may have multiple divesets under different names
- SCIPperformGenericDivingAlgorithm() that performs diving with periodic LP resolve according to the diveset argument.
- SCIPcomputeArraysIntersection() to compute the set intersection of two ordered arrays
- SCIPcomputeArraysSetminus() to compute the set difference of two ordered arrays
- BMSallocClearBlockMemoryArray()/SCIPallocClearBlockMemoryArray() and
  BMSallocClearBufferMemoryArray(), SCIPallocClearBufferArray() to allocate arrays that are initialized to 0
- SCIPpresolGetTiming(), SCIPpresolSetTiming(), SCIP{conshdlr,prop}GetPresolTiming(), and
  SCIP{conshdlr,prop}SetPresolTiming()
- SCIPaddSquareLinearization(), SCIPaddSquareSecant(), SCIPaddBilinLinearization() and SCIPaddBilinMcCormick()
  in cons_quadratic.h to compute linear under- and overestimation for bilinear and quadratic terms
- SCIPbuffermem() to get buffer memory;

### Command line interface

- extended variable branching statistics and statistic output in the interactive shell (see Statistic section)
- submenu for setting "vbc" settings renamed to "visual"
- at the end of a command line run the best solution can now be output in the orignal space

### Interfaces to external software

- in the AMPL interface, variable and constraint attributes (flags) can now be set via suffixes, where 0 (unset) stands
  for the default, 1 for TRUE and other values for FALSE; see SCIPcreateVar() and SCIPcreateCons() for their meaning;
  for variables, "initial" and "removable" are recognized;
  for constraints, "initial", "separate", "enforce", "check", "propagate", "dynamic" and "removable" are recognized
- the AMPL interface now passes an initial guess, if specified, as a solution (that will be checked for feasibility) to SCIP

### Changed parameters

- rowrepswitch set to 2.0, so row representation is activated if LP has at least 2 times more rows than columns
- rename parameter "vbc/filename" to "visual/vbcfilename"
- rename parameter "vbc/realtime" to "visual/realtime"
- rename parameter "vbc/dispsols" to "visual/dispsols"
- one can now set emphasis parameters at the beginning of a settings file; it should start with "emphasis:" and
  the contain the emphasis string, e.g., "emphasis: feasibility" or "emphasis: heuristics off".

### New parameters

- added parameter to switch pseudo cost update in diving heuristics (enabled by default)
- "branching/relpscost/confidencelevel" to set the confidence level to be used by statistical tests
- "branching/relpscost/higherrortol" to define the highest reliability threshold for relative error based reliability
- "branching/relpscost/lowerrortol" to define a lower reliability threshold for relative error based reliability
- "branching/relpscost/nlscoreweight" for weight of nonlinear score when branching on MINLPs
- "branching/relpscost/usedynamicconfidence" to use a dynamic confidence level based on the amount of
  strong-branching simplex-iterations compared to the overall simplex iterations (default is FALSE)
- "branching/relpscost/usehyptestforreliability" to enable strong branching decisions based on a 2-sample student-T test
  of all prior pseudo-cost observations between the best pseudo-candidate and the candidate for which to decide whether strong-branching
  should be applied
- "branching/relpscost/userelerrorreliability" to enable relative error based reliability
- "branching/relpscost/skipbadinitcands" for skipping strong-branching candidates whose estimated gain
  is significantly worse than the one of the locally best (sb or pseudo) candidate
- "constraints/linear/multaggrremove" to perform multi-aggregations in linear constraint handler only if the constraint can be removed afterwards
- "constraints/linear/rangedrowpropagation" to disabled newly implemented propagtion algorithm for ranged rows and equations
- "constraints/quadratic/advanced/interiorcomputation" to select the way of computing and interior point for gauge cuts
- "constraints/quadratic/gaugecuts" to enable convex quadratics to generate gradients cuts which are supporting
- "constraints/soc/generalsocupgrade" to allow general quadratics to be upgraded to soc
- "constraints/SOS1/addcomps" to add local complementarity constraints to the branching nodes (can be used in combination
  with neighborhood or bipartite branching)
- "constraints/SOS1/addbdsfeas" to define a minimal feasibility value for local bound (clique) inequalities in order to be
  added to the branching node
- "constraints/SOS1/addcompsdepth" to define the maximal depth for adding complementarity constraints
- "constraints/SOS1/addcompsfeas" to define a minimal feasibility value for local complementarity constraints in order to be
  added to the branching node
- "constraints/SOS1/autocutsfromsos1" to automatically switch to separating bound cuts from SOS1 constraints if the SOS1
  constraints do not overlap
- "constraints/SOS1/autosos1branch" to switch to SOS1 branching if the SOS1 constraints do not overlap
- "constraints/SOS1/conflictprop" to define whether to use conflict graph propagation
- "constraints/SOS1/bipbranch" to branch on a complete bipartite subgraph of the conflict graph
- "constraints/SOS1/boundcutsdepth" to define the node depth of separating bound (clique) cuts
- "constraints/SOS1/boundcutsfreq" to define the frequency for separating bound (clique) cuts
- "constraints/SOS1/boundcutsfromgraph" to define whether to separate bound (clique) inequalities from the conflict graph
- "constraints/SOS1/boundcutsfromsos1" to define whether to separate bound (clique) inequalities from SOS1 constraints
- "constraints/SOS1/fixnonzero": If neighborhood branching is used, then fix the branching variable (if positive in sign)
  to the value of the feasibility tolerance
- "constraints/SOS1/implcutsdepth" to define the node depth of separating implied bound cuts
- "constraints/SOS1/implcutsfreq" to define the frequency for separating implied bound cuts
- "constraints/SOS1/implprop" to define whether to use implication graph propagation
- "constraints/SOS1/maxaddcomps" to define the maximal number of complementarity constraints added per branching node
- "constraints/SOS1/maxboundcuts" to define the maximal number of bound (clique) cuts separated per branching node
- "constraints/SOS1/maxboundcutsroot" to define the maximal number of bound (clique) cuts separated per iteration in the root node
- "constraints/SOS1/maximplcuts" to define the maximal number of implied bound cuts separated per branching node
- "constraints/SOS1/maximplcutsroot" to define the maximal number of implied bound cuts separated per iteration in the root node
- "constraints/SOS1/maxextensions" to define maximal number of extensions that will be computed for each SOS1 constraint in presolving
- "constraints/SOS1/maxsosadjacency" to define that the adjacency matrix of the conflict graph is not created in presolving if
  the number of SOS1 variables is too large
- "constraints/SOS1/maxtightenbds" to define the maximal number of bound tightening rounds per presolving round
- "constraints/SOS1/neighbranch" to branch on a neighborhood of the conflict graph
- "constraints/SOS1/nstrongiter" to define the maximal number LP iterations to perform for each strong branching round
- "constraints/SOS1/nstrongrounds" to define the maximal number of strong branching rounds to perform for each node (only
  available for neighborhood and bipartite branching)
- "constraints/SOS1/sos1branch" to branch on a single SOS1 constraint, i.e., a clique of the conflict graph
- "constraints/SOS1/sosconsprop" to define whether to use SOS1 constraint propagation
- "constraints/SOS1/strthenboundcuts" to define whether to strengthen bound (clique) cuts in case bound variables are available
- "constraints/SOS1/updateconflpresol" to update the conflict graph during the presolving procedure
- "display/allviols" to print all violated constraints of the best solution during checksol in the scip shell
- "heur/indicator/improvesols" that turns on the improvement of external solutions by one-opt
- "heuristics/*diving/lpresolvedomchgquot" to determine the percentage of changed domains since previous LP to trigger
  an LP resolve [default: 0.15] (* stands for eight diving heuristics to support this feature)
- "heuristics/*diving/lpsolvefreq" to determine the frequency for resolving LP's during the execution of
  this heuristic [default: 1, use 0 for a dynamic setting based on the number of domain reductions]
  (* stands for eight diving heuristics to support this feature)
- "heuristics/shiftandpropagate/binlocksfirst" to set if binaries without locks should be preferred in ordering
- "heuristics/shiftandpropagate/maxcutoffquot" to select a maximum percentage of allowed cutoffs before stopping the heuristic
  (default is 0.0)
- "heuristics/shiftandpropagate/selectbest" to trigger if shiftandpropagate should select the best candidate in every round?
  (set to FALSE for static order) (default is FALSE)
- "limits/autororestart" for triggering an automatic restart after this many nodes, or -1 for no auto restart [default is -1]
- "limits/softtime" to set a soft time limit (active only after first primal solution was found)
- "misc/allowobjprop" to allow objective function propagation
- "misc/allowdualreds" to allow dual reductions
- "misc/outputorigsol" to control whether at the end of a command line run the solution should be output
  in the orignal space
- "numerics/checkfeastolfac" to scale feasibility tolerance when checking the feasibility of best found solution
  after the solving process finished (e.g., checksol in scip shell)
- "separating/cutselrestart" for cut selection during restart copy process ('a'ge, activity 'q'uotient) [default is 'a']
- "separating/cutselsubscip" for cut selection for sub SCIPs ('a'ge, activity 'q'uotient) [default is 'a']
- "separating/disjunctive/maxconsdelay" to delay separation of disjunctive cuts if number of SOS1 constraints is larger than
  predefined value
- "separating/disjunctive/maxdepth" to define the node depth of separating disjunctive cuts
- "separating/disjunctive/maxinvcuts" to define the maximal number of disjunctive cuts investigated per iteration in a
  branching node
- "separating/disjunctive/maxinvcutsroot" to define the maximal number of disjunctive cuts investigated per iteration in the
  root node
- "separating/disjunctive/maxrank" to define the maximal permissible rank of a disjunctive cut that could not be scaled to
  integral coefficients
- "separating/disjunctive/maxrankintegral" to define the maximal permissible rank of a disjunctive cut that could be scaled
  to integral coefficients
- "separating/disjunctive/maxrounds" to define the maximal number of separation rounds of disjunctive cuts in a branching node
- "separating/disjunctive/maxweightrange" to define the maximal valid range of simplex tableau row weights

Testing
-------

- added scripts and targets for testing with xpress (see Makefile section)

Build system
------------

### Makefile

- new parameter 'DELHEADERS' for 'uninstall'-target: scip headers are only removed when invoking 'make uninstall DELHEADERS=true'
- added scripts check_xpress.awk, check_xpress.sh, evalcheck_xpress.sh and check_cluster_xpress.sh and target
  "testclusterxpress" and "testxpress"

Fixed bugs
----------

- fixed bug in primal.c and tree.c by using SCIPinfinity() as a cutoffbound to delete child nodes
- fixed bug in cons_indicator with handling local bounds
- fixed bug in cons_quadratic.c which leads to an overflow when SCIP allocates memory for a dense matrix
- fixed bug in lp.c which leads to wrong primal and dual feasibility
- fixed wrong comparison when executing branching rule for external branching candidates
- fixed bug in cons_abspower.c: do not generate cuts with infinity right-hand-side anymore
- fixed wrong handling of infinite activities and primal values in sepastore.c and lp.c
- fixed assert in cons_soc.c: now soc with 1 lhs variable are allowed
- fixed bug that led to an erroneous warning about the clock type
- fixed setting of enforcement flag for constraints created by reformulation in nonlinear constraint handlers
- fixed bug in heur_nlpdiving.c: wrong counting of fix variables
- fixed bug in cons_quadratic.c: do not generate linearization cuts for disabled constraints
- fix behavior of 'make install' which now sets symbolic links and short links to binaries and libraries
- fix characterization of logic or constraints in SCIP's NLP relaxation
- fix wrong handling of SCIP_NLPSOLSTAT_LOCALINFEASIBLE solution status in nlp.c
- fix bug which lead to wrong global bound tightenings in prop_genvbounds.c
- fix missing clean phase of bilinear terms with zero coefficient in cons_quadratic.c
- fix handling of infinite intervals in SCIPintervalIsEmpty()
- fix potentially tightening of LB/UB of a variable to +/- infinity in cons_quadratic
- fix spatial branching on implicit integer variables
- fixed bug in intervalarith.c: bivariate quadratic equations may have been solved wrongly if second variable is unbounded
- fix wrong sorting of bilinear terms in cons_quadratic
- fix wrong comparisons of values larger/less than +/- SCIPinfinity() in branch.c, lp.c and sol.c
- fixed wrong assert in cons_indicator (slack variables might be replaced by active variables that have nonzero objective)
- try to handle fixings of multi-aggregated variable in cons_sos1 presolving and avoid error
- fix potential memory leak in method SCIPgetConsCopy()
- fix potential memory leak in method detectRedundantConstraints() of the knapsack constraint handler
- fix potential memory leak in SoPlex LP interfaces when setting invalid basis
- fix call to random generator for Windows operating systems in misc.c
- fix late creation of auxiliary LP in cons_nonlinear.c, which lead to a segmentation fault with lpi_spx2.cpp
- fixed again a bug in backward propagation of linear expressions in expression graph
- fixed problem with lpisrelax flag in probing mode when doing branch-and-price
- fixed bug in pseudoboolean constraint handler about negated variables

@page RN31 Release notes for SCIP 3.1

@section RN311 SCIP 3.1.1
*************************

Features
--------

- use clock average to reduce number of system calls via timing/rareclockcheck parameter
- added copy mechanism for conjunction constraints
- added revised lpi_xprs for using XPRESS as LP solver

Performance improvements
------------------------

- improved solving of LPs in OBBT propagator
- improved activity-delta computation and thereby propagation for linear constraints
- improved memory management of proximity heuristic
- disabled statistic timing in all subscips via new parameter timing/statistictiming

Interface changes
-----------------

### Deleted and changed API methods

- renamed MIP matrix structure to SCIP_MATRIX
- changed the numeric values for PRESOLTIMING flags
- forbid to call SCIPfixVar() in SCIP_STAGE_PRESOLVED stage, which is not allowed since it calls SCIPchgVarLb/Ub()
- rename SCIPdigraphGetNodeDatas() to SCIPdigraphGetNodeData(); SCIPdigraphSetNodeDatas() to SCIPdigraphSetNodeData()
- rename array arcdatas in digraph to arcdata
- SCIPapplyProximity() has an additional argument freesubscip, which causes the method to free
  the created subscip automatically at the end.
- changes in clock type are now transferred to SoPlex
- corrected wrong primal bound in statistics for unbounded problems

### New API functions

- SCIPhasPerformedPresolve() to check, e.g., whether LP duals are accessible
- SCIPconvertRealTo[Long]Int() to convert reals that represent integers to [long] ints.
- SCIPisDualfeasEQ() and related to perform checks w.r.t. to the dual feasibility tolerance
- SCIPdeleteSubproblemProximity() to free proximity subproblem manually as external caller

### Command line interface

- added dialog for writing the finite solution (calling SCIPcreateFiniteSolCopy() before writing)

### Interfaces to external software

- AMPL interface now returns dual multipliers if problem is an LP and presolving was turned off

### Changed parameters

- changed default value of parameter heuristics/proximity/minimprove to 0.02; previous value was 0.25
- changed default value of parameter heuristics/proximity/usefinallp to FALSE

### New parameters

- "timing/rareclockcheck" to call the system time less frequently, based on the current average time interval
  between two calls to SCIPsolveIsStopped(); the default value is FALSE
- "timing/statistictiming" to enable/disable all timers for statistic output of SCIP;
  the default value is TRUE

Build system
------------

### Makefile

- added Makefile support for cygwin 64 Bit
- allow to turn off block and buffer memory by the makefile parameters NOBLKMEM, NOBUFMEM, NOBLKBUFMEM;
  also remove the now superfluous makefiles for noblkmem, nobufmem, noblkbufmem

Fixed bugs
----------

- fixed bug in cons_quadratic which leads to wrong min/max activities
- fixed wrong conversion of reals representing negative integer values
- in debug mode, SCIP checks that no NaN's are introduced in SCIPsolSetVal()
- fixed bug in proximity heuristic which attempted to enter diving mode even at nodes without a constructed LP
- fixed wrong pseudo cost updates during diving heuristic execution after backtracking
- fixed bug 697 (and 699), calling SCIPsolve() after the problem was already solved and SCIPfreeSolve() was called now
  does nothing anymore
- fixed memory leaks in case of erroneous parsing of constraints, e.g., non-linear constraints
- added support for character '#' in variable names in old non-linear CIP format (i.e., names without "<" and ">")
- fixed bug 702, removed too hard assert when casting too big values into SCIP_Longint
- removed wrong break in cons_pseudoboolean
- branching for continuous variables with unbounded intervals now takes "branching/clamp" into account
- fixed bug in SCIPpermuteProb(), when called in transformed stage and non-active constraints exist
- corrected copy of disjunction constraints
- forbid aggregations with scalar smaller feastol or larger 1/feastol
- fixed bug 683, not recognizing errors/segfaults especially in free stage of SCIP by improving the check scripts
- fixed bug in presolving of abspower constraints that lead to wrong variable locks
- fixed bug where quieting a message handler also disabled writing to files other than stdout
- fixed bug 708, special case of implications led to a fixing
- allow to call SCIPmarkConsPropagate() in INITPRESOLVE stage
- fixed bug, variable bounds detected wrong infeasibility
- another bug fix when computing the original variable sum of a given variable in SCIPvarGetOrigvarSum()
- fixed bug in cons_varbound.c using the wrong constraint side for updating an upper bound
- fixed missing memory allocation for node data in digraphs
- allow to read numbers like "42856." in lp-format
- fixed bug in heur_oneopt: avoid bound violations if shift value is negative due to infeasibilities
- fixed setting solution value of multi-aggregated var in xml-solution case
- fixed wrong output of status when an objective limit was imposed but not reached yet
- fixed the rare case that branching was performed even though strong branching found global bound changes leading to
  an infeasible/objlimit LP
- fixed bug that reaching a solution limit by beforenode heuristics lead to disregarding the current node if the
  optimization process was restarted later
- fixed bug with reading '>=1' indicator constraints in LP-files
- fixed bug changing the variable type of an negated variable
- use dual feasibility tolerance for comparisons regarding reduced costs
- fixed bug with freeing problem: need to reset objective limit
- fixed bug in presolve of cons_nonlinear: wrong constraint upgrades may have been performed due to outdated bound
  information in expression graph
- fixed numerical troubles in SCIPcreateFiniteSolCopy()
- fixed bug in SCIPpermuteProb(): if called before transforming the problem, data structures were not initialized yet
- fixed bug in trysol heuristic not saving the best solution in maximization problems
- fixed bug in aggregation procedure if two variables were of non-binary type but for one of the variables
  SCIPvarIsBinary() returned true
- treat activities of pseudo solutions as invalid when containing positive and negative infinity contributions
- fixed bug in cons_setppc, wrongly aggregating variables if dual-presolving was disabled
- fixed bug that objective limit was not reset correctly during SCIPfreeTransform() for maximization problems
- fixed bug in cons_sos1: locks and events were not initialized if constraint was added to transformed problem
- fixed bug(?) in reader_mps: variables are now written in columns section even of they occur in no constraint
  and have an objective coefficient of 0 (otherwise, CPLEX and Gurobi cannot read the file)
- fixed bug that hitting the time limit while solving a pure LP and then continuing the solving process lead to
  not solving the LP, but always creating a single child node until maximum depth is reached
- fixed bug in reader_lp which created two indicator constraints with the same name to trigger an equality
- fixed bug leading to an incorrect dual bound when solving probing LPs within a DURINGPRICINGLOOP heuristic
- fixed bug in components presolver with handling of dual fixable variables: unboundedness was not detected,
  better handle components with single variables by dual fixing propagator
- fixed bug in prop_dualfixing: don't fix variables to infinite values during solving
- fixed bug in cons_setppc with dual presolving disabled
- fixed sign of the dual multipliers returned by AMPL interfaces for maximization
- fixed bug in GMI example: fractionality of slack variable is now computed correctly
- issues in component solving by presol_components do not lead to stopping the overall process, anymore, the component
  is just disregarded
- fixed bug when reading indicator constraints for linear constraints (equations/ranged rows) from MPS files
- fixed LP interface of CPLEX: functions getBInv* return the correct sign of the coefficients.

@section RN310 SCIP 3.1.0
*************************

Features
--------

- new primal heuristics dual value
- the rank of cuts is now stored and taken into account to improve numerical stability
- new LNS heuristic called "proximity", which solves a problem in which a local branching constraint replaces the
  objective function which in turn is treated as additional constraint
- new LP-based rounding heuristic (heur_randround) whose randomized rounding is biased towards the LP solution value;
  the heuristic uses the probing mode of SCIP to generate conflict clauses on the fractional variables
- added breadth first search node selection
- new node selection rule UCT which balances exploration and exploitation by considering node visits
- added new dual presolving for setppc-constraints
- changed dualfix presolver to propagator such that dual fixing can also be applied during repropagation of the root node
- added upgrade from varbound constraints to set-packing constraints
- added upgrade from bounddisjunction constraints to set-packing/logicor constraints
- added two methods to iterate over a sparse solution (SCIP_SPARSESOLUTION), see pub_misc.h
- added possibility to not set a cutoff bound in the LP solver (can be enabled by setting "lp/disablecutoff> to TRUE)
- cumulative constraint handler adds disjunctive constraints (cumulative with capacity 1) for all jobs which cannot
  be processed in parallel
- added new clique extraction algorithm for linear constraints
- added missing debugging solution check for cliques
- the slack variables of indicator constraints can now be scaled
- added redundancy check of sides of ranged row varbound constraint
- added coefficient tightening for ranged row varbound constraint
- added a data pointer to each node of the SCIP_DIGRAPH
- all readers now take the global parameters "reading/dynamic{conss|cols|rows}" and "reading/initialconss" into account
- XOR constraint handler can add two extended formulations (flow/asymmetric, parameter "addflowextended/addextendedform")
- SCIPgetVarCopy() will now copy the original bounds when called for an original variable
- added propagation method to cons_xor relying on Gaussian elimination, which can also produce feasible solutions
- new branching rule "cloud branching" that considers several alternative LP optima
- additional vbc output added: branching information is printed earlier and also for nodes which were cut off
- added reader_pbm, which writes the constraint-variable incidence matrix in pbm format (possibly scaled to given size)
- added possibility to separate a cutpool w.r.t. a given solution (instead of LP-solution)
- added multi-aggregation for binary variables with at most two uplocks and two downlocks, which emerge from set-
  partitioning or set-packing constraints
- added full-dual presolving step in setppc constraint handler
- added upgrade from quadratic constraints to set-packing constraints
- generalized the linking constraint handler
- in verblevel SCIP_VERBLEVEL_FULL, the number of non-zeros will be output for the original and presolved model
- new presolving step for tightening logicor constraints using implication and clique information
- can now read and write CIP-files with (multi-)aggregated variables
- added first implication detection in cons_linear
- several new presolving steps for linear and knapsack constraints, using gcd information and many more
- cons_indicator can now try to construct feasible solutions from a cover
- reader_osil can now read SOS1 and SOS2 constraints
- reader_lp and reader_mps are now able to write and-constraints in form of their (weak/strict) relaxation
- added possibility to forbid upgrading of linear constraints
- it is now possible to add an offset for the original problem instance, all original solutions will be initialized with
  this value and updated, when the offset is changed
- added clique presolving for xor constraints
- added upgrade of continuous variables to implicit variables for linear equations even if the coefficient is
  not equal to 1
- added presolving using pairs of variable bound constraints that use the same variables
- added support for strong branching with domain propagation in full strong and reliability pseudo cost branching
- added strong branching with domain propagation support: in SCIPstartStrongbranch(), support for propagation can
  be enabled (uses the probing mode, some overhead compared to standard strong branching), after that
  SCIPgetVarStrongbranchWithPropagation() can be used to perform strong branching on a variable with previous domain
  propagation; similar to probing, valid bounds for variables are collected
- strong branching with propagation can be enabled in fullstrong and relpscost branching rule
- added possibility to store pricing norms of the LP solver (in addition to basis information) to speed up LP solving
  after a backtrack, e.g. in probing or strong branching with domain propagation
- probing supports implicit binary variables
- added scaling to computation of relative interior point in SCIPcomputeLPRelIntPoint()
- added more presolving to cons_indicator, checking whether indicator/slack variables are aggregated
- new initial constraints are now added to the LP before solving a probing LP
- SoPlex (>= 1.7.0.5) can compute condition number of current basis matrix via LP interface
- a pricer can now return that no further pricing should be done but rather early branching, even if it added variables
- dual solution can now be displayed for pure LPs when no presolving was performed
- first implementation of parsing for nonlinear constraints in CIP format
- added reading capability to GAMS reader (if compiling with GAMS=true, requires a GAMS system)
- added capability of writing SOS1/2 constraints to GAMS reader (introduces extra variables and equations)
- added presolve.{c,h} which should be used for all preprocessing mechanisms executed from within SCIP, corresponding to
  solve.{c,h} and also for presprocessing methods which can be called from different plugins or from the core to avoid
  code doubling
- extended and corrected dual feasibility checks for LP solution (controlled by parameter "lp/checkdualfeas")
- return error if variable should be fixed to infinity after presolving (LP-solvers do not handle this consistently)
- LPI files (lpi*.[h|c]) all moved from src/scip to src/lpi

- Statistic
  + added average gap based on primal-dual integral to solution statistics; can be disabled via parameter
    "misc/calcintegral"
  + the statistics now include the value of the first LP solved at the root node (without cuts)
  + added new statistic which distinguishes between internal nodes and leaves which got processed
  + new section "Root Node" in statistics, listing objective value, iterations and solving time for the first LP solved
    at the root node as well as final dual bound of the root node and LP iterations for processing the root node
    (those where listed in the "Solutions" section before, named "Root Dual Bound" and "Root Iterations")

Performance improvements
------------------------

- major improvements in pseudo-boolean constraint handler
- many presolving improvements in constraint handlers
- performance improvement in domain propagation by marking constraints for propagation
- dual fixing presolver was turned into a propagator
- added more constraint upgrading possibilities
- allow multiaggregation of binary variables
- strong branching LP solutions are checked for integrality
- improved handling of initial constraints created during solving
- improved LP reoptimization for branch-and-price applications
- improved numerical stability checks for LP solution
- disabled scaling in feasibility check of nonlinear constraint handlers
- conflict consisting of exactly two binary variables will be handled as set-packing constraint instead of an logicor
  constraint and the corresponding clique information is globally added
- improved methods SCIPlpiGetBInv{Row,Col,ACol} for row representation in SoPlex LP interface
- fasten repropagation for set-packing and -partitioning constraints
- shorten conflicts and deriving global boundchanges from conflicts
- disabled multi-aggregation in linear constraint handler when coefficients differ too much
- improved multi-aggregation in linear constraint handler when only one variable in the aggregation has infinity
  contribution
- improved dual-presolving for setppc constraints in special cases
- apply lowerbound provided by pricers already during pricing loop, stop pricing if the lower bound computed by pricing
  already exceeds the cutoff bound
- improved performance of method SCIPsolRetransform() when called during presolving with many aggregations
- minor presolving performance improvements in cons_logicor.c and cons_knapsack.c
- added upgradability for implicit binary variable cases for linear constraints
- improved performance of SCIPcliquelistDel(), SCIPcliquetableAdd(), SCIPcliquetableCleanup()
- improved merging of and-constraints
- faster feasibility check of LP solutions (controlled by parameters lp/checkprimfeas and lp/checkdualfeas)

Examples and applications
-------------------------

- new textbook Gomory mixed integer cuts example

Interface changes
-----------------

- moved LP interfaces to separate directory src/lpi
- removed all message length parameters in message.c and for printing error messages (not needed anymore)
- added number of constraints which are marked for propagation to callback method consprop

### New and changed callbacks

- the HEUREXEC callback has a new parameter "nodeinfeasible" which denotes whether the current node was already detected
  to be infeasible
- the PRICERREDCOST callback has a new parameter "stopearly", which is a bool pointer to store whether pricing should be
  stopped early although variables were generated and early branching should be performed

### Deleted and changed API methods

- SCIPgetLPBranchCands() can be used to retrieve the number of implicit integer variables with fractional LP solution
  value via an additional pointer; the corresponding implicit integer variables can be accessed together with their
  fractionalities and solution values in the same way as binary and integer variables before; the arrays are sorted such
  that binary and integer variables precede the implicit integer variables; the method SCIPbranchcandGetLPCands()
  has been modified in the same way
- SCIPcalcMIR() gets an additional parameter "cutrank" which returns the rank of the aggregation; via SCIProwChgRank()
  the rank of a cut can be changed (default rank is 0)
- SCIPcalcMIR() takes an additional parameter sidetypes to determine which side of the rows to use
  (relevant for ranged rows)
- SCIPaddCut() has an additional parameter that determines whether the cut to be added is infeasible for local bounds
- SCIPwriteMIP() has an additional parameter that allows to write removable rows as lazy constraints
- SCIPstartStrongbranch() has a new parameter "propagate" to enable or disable propagation support for strong branching
- SCIPgetConsCopy() now always captures the created constraint
- SCIPgetLPObjval() now returns the LP value of the current (suboptimal) basis if the iteration limit is hit during LP
  solving (instead of -infinity); this value is not necessarily a valid dual bound and must not be used as such, but can
  be used as an objective estimate, e.g., if strong branching is simulated using the probing mode
- SCIPparseVar(), SCIPvarParseOriginal() and SCIPvarParseTransformed() now return the end of the parsed string
- removed parameter "normtype" from function SCIPcomputeLPRelIntPoint()

### New API functions

- the main output routine of message.c (bufferMessage - now handleMessage) has been rewritten: it now does not need
  a copy of the string to be output anymore, which makes the code much simpler (and also faster); it is passed a
  function pointer to the output function and uses it to directly output the (buffered) messages
- added SCIPdebugCheckConss() to the debugging mechanism and therefore created a SCIP_SOL (in original space) in debug.c
- new methods for the SCIP_QUEUE data structure in pub_misc.h, misc.c SCIPqueueCreate(), SCIPqueueFree(),
  SCIPqueueClear(), SCIPqueueInsert(), SCIPqueueRemove(), SCIPqueueFirst(), SCIPqueueIsEmpty(), SCIPqueueNElems()
- added the possibility to copy the original problem via SCIPcopyOrig()
- before copying solutions to the original solution candidate storage, infinite solution values can now be removed using SCIPcreateFiniteSolCopy()
- SCIPwriteCliqueGraph() to scip.{c,h} to write the clique graph in GML format into a given file
- SCIPsortLongPtrRealBool(), SCIPsortLongPtrRealRealBool(), SCIPsortLongPtrRealRealIntBool() and corresponding
  methods for sorting, insertion and deletion
- SCIPcreateFiniteSolCopy() which creates a copy of a solution, thereby trying to reduce
  the solution value of variables which were fixed to infinite to the smallest feasible value
- SCIPapplyProbingVar() in prop_probing.h
- SCIPadjustImplicitSolVals() which sets implicit integer variables to an integer value in a given solution
  without deteriorating its objective value
- SCIPconshdlrIncNCutsFound(), SCIPsepaIncNCutsFound() and SCIPsepaIncNCutsFoundAtNode() to increase the number of found cuts
- SCIPgetFirstLPTime() to return the time needed to solve the first LP of the root node
- SCIPshrinkDisjunctiveVarSet(), which takes an set of variables with corresponding bounds and boundtypes, and
  tries to derive global boundchanges and also to shorten this set of variables by using cliqe, implication and variable bound information
- SCIPgetFirstLP{Dual/Lower}boundRoot() which return the value of the first LP solved at the root node
- SCIPgetNRootFirstLPIterations() which returns the number of LP iterations for the first LP solved at the root node
- SCIPstoreSolutionGap() in scip.c, to store the gap when the first and last solution is found
- SCIPcopyOrig(), SCIPcopyOrigProb(), SCIPcopyOrigVars() and SCIPcopyOrigConss() which allow to copy the
  complete original problem, the problem data, variables and constraints, respectively
- SCIPchgRowLhsDive() and SCIPchgRowRhsDive() that allow to change the sides of a row during diving
- SCIPselectVarStrongBranching() to get the variable that fullstrongbranching would select
- SCIPseparateSolCutpool() to separate a cutpool w.r.t. a given solution
- SCIPdoNotMultaggr() returning whether multi-aggregation is completely disabled
- SCIPconsIsMarkedPropagate() to ask whether a constraint was explicitly added for propagation
- SCIPaddOrigObjoffset() in scip.{c,h} which adds a value to the offset in original space and updates all orignal solutions correspondingly
- SCIPgmlWriteNodeWeight() to write node weights
- SCIPwriteCliqueGraph() which allows to write a graph with node weights for fractional variables
- SCIPconsAddUpgradeLocks() and SCIPconsGetNUpgradeLocks() to either add/decrease the counter on upgrade-locks on
  a constraint or get the current number of upgrade-locks
- SCIPlpiGetNorms(), SCIPlpiSetNorms() and SCIPlpiFreeNorms() for getting the LP pricing norms from the LP
  solver, loading them back into the solver and freeing the data
- SCIPgetNCheckConss() in scip.{c,h}
- SCIPcopyImplicationsCliques() that copies implications and cliques

### Command line interface

- allow dialog option to write clique graph
- dual solution values can now be obtained in the interactive shell after solving a pure
  LP without presolving

### Interfaces to external software

- new SoPlex 2.0 interface, can be enabled with LPS=spx2
- add support for SOS1 and SOS2 constraints to AMPL interface (see interfaces/check/testset/SOS/sos?a.mod for example)
- added copy of GAMS interface from COIN-OR/GAMSlinks project; GAMS-reader in SCIP can now read model instances from .gms files
- beta version of a python interface for the scipoptsuite is now available under interfaces/python
- beta version of a Java native interface is now available under interfaces/jni

### Changed parameters

- parameter "branching/scorefunction" has new value 'q' for for 'q'uotient branching score function
- changed type of parameters "constraints/bivariate/scaling", "constraints/quadratic/scaling", "constraints/soc/scaling"
  from boolean to character
- changed default for "constraints/{abspower,bivariate,nonlinear,quadratic,soc}/scaling" to off
- replaced parameter "lp/checkfeas" by two parameters "lp/checkprimfeas" and "lp/checkdualfeas" to decide on primal and dual
  feasibility checks individually
- removed all local parameters "reading/(READER)/dynamic{conss|cols|rows}" and replaced them by global parameters
  "reading/dynamic{conss|cols|rows}"
- changed default value of parameter numerics/dualfeastol to 1e-7 for safer dual bounds from LP solver
- changed default max coefficient for big-M constraint to be initial from 1e6 to 1e9
- changed default value of gomory cut separation parameter "separating/gomory/maxrank" from 0 to 3, to take also gomory
  cuts that could not be scaled to integral coefficients, with maximal rank 3 into account
- new possible values for parameter "heuristics/shiftandpropagate/sortkey" for sorting variables w.r.t. their norm,
  default changed from 'u' to 'v', which means sorting downwards by violations
- remove parameter "separating/closecuts/relintnormtype"

### New parameters

- "branching/checksol" and "branching/heursbsol" to specify whether the strong branching LP solution
  should be checked for feasibility and whether a simple rounding heuristic should be run on this solution
- "branching/firstsbchild" and "branching/forceall" to specify the first child node to be
  investigated during strong branching ('u'p, 'd'down, 'a'uto) and whether always both children should be solved (only for
  strong branching with domain propagation, per default, the second child is not looked at when the first is infeasible)
- "conflict/fullshortenconflict" to decide whether we want to stop shortening a conflict set, when no
  global bound changes can be found anymore
- "conflict/maxvarsdetectimpliedbounds" to decide whether the a valid conflict of what maximal length
  will be used to derive global bound changes
- "constraints/{linear,knapsack}/detectcutoffbound" and "constraints/{linear,knapsack}/detectlowerbound"
  to enable/disable detection of constraint parallel to the objective function that will add an cutoffbound or an
  lowerbound respectively and these constraints will be prevented from entering the LP
- "constraints/and/upgraderesultant" to upgrade resultants of and constraints from binary to implicit binary
  variables, default is TRUE
- "constraints/abspower/scaling" and "constraints/nonlinear/scaling"
- "constraints/indicator/scaleslackvar" for scaling of the slack variable in indicator constraints
- "constraints/indicator/trysolfromcover" for trying to construct a feasible solution from a cover
- "constraints/linear/checkrelmaxabs" for checking linear constraints with a side of 0.0 relative to
- "constraints/linear/detectpartialobjective" to enable/disable the detection of sub-equations of the
  objective function
- "constraints/logicor/strengthen", should pairwise constraint comparison try to strengthen constraints by
  removing superflous non-zeros?
- "constraints/xor/addextendedform" to add an extended formulation in XOR-constraints
- "constraints/xor/addflowextended" to add use the extended flow formulation in XOR-constraints
- "heuristics/<heurname>/lplimfac" for LNS heuristics to limit the number of LPs solved in a subproblem
  the maximum absolute value in the activity instead of 1.0
- "heuristics/shiftandpropagate/fixbinlocks" for fixing binary variables with no locks in one direction
  to the corresponding bound
- "heuristics/shiftandpropagate/collectstats" which decides whether variable statistics are collected
- "heuristics/shiftandpropagate/impliscontinuous" to decide whether implicit integer variables are treated
  as continuous variables
- "heuristics/shiftandpropagate/preferbinaries" and "heuristics/shiftandpropagate/stopafterfeasible",
  which decide whether binaries should be shifted first and the shifting should be stopped when no violations are left
- "lp/disablecutoff" to toggle usage of LP cutoff bound (0: enabled, 1: disabled, 2: auto = disabled if
  pricers are used)
- "misc/calcintegral" (default TRUE) to trigger calculation of primal-dual integral
- "misc/finitesolutionstore" to switch whether infinite fixings should be removed from solutions before
  copying them to the original solution store
- "misc/permuteconss" and "misc/permutevars" to control whether variables and/or constraints
  should be permuted, if permutationseed != -1
- "presolving/components/feastolfactor" to increase the feasibility tolerance in all sub-SCIPs,
  when solving a component
- "propagating/obbt/conditionlimit" to discard instable LP bases
- "reading/(READER)/initialconss" that determines whether model constraints are initial
- "reading/cipreader/writefixedvars" for disabling printing of fixed variables in CIP format
- "reading/lpreader/aggrlinearization-ands" and "reading/mpsreader/aggrlinearization-ands" to enable/disable
  the printing of the weak or strict relaxation of and-constraints in LP and MPS format, respectively
- "reading/lpreader/linearize-and-constraints" and "reading/mpsreader/linearize-and-constraints" to
  allow and-constraints to be linearized when printing in LP and MPS format, respectively
- "separating/feastolfac" to allow dynamic decrease of relaxation feasibility tolerance depending on
  feasibility to applied cuts, i.e., allow relaxation solutions to have a primal infeasibility of at most this factor
  times the infeasibility of applied cuts
- "separating/gomory/sidetypebasis" to decide whether the sides of ranged rows should be determined from
  the basis status
- "separating/oddcycle/cutthreshold" to run odd cycle separation if not enough cuts have been found
- "separating/zerohalf/delayedcuts" to use the delayed cutpool for the zerohalf separator
- "write/allconss" to enable that all constraints are written
- "write/genericnamesoffset" when writing a generic problem to define an offset on the variable numbering

### Data structures

- new data structure for (circular) queues (SCIP_QUEUE)
- hash tables will now increase dynamically

Testing
-------

- added McNemar tests and Wilcoxon signed rank tests to cmpres.awk evaluation scripts
- added passing MEM option of testgams(cluster) target as workspace option to GAMS jobs
- extended test scripts by statistical tests

Build system
------------

### Makefile

- default flag for ZIMPL is now "auto", which means that it is built if and only if GMP is available (GMP=true)
- fixed make install for older Mac systems where install command does not have option -t
- dropped support for Ipopt < 3.10

Fixed bugs
----------

- fixed bug when adding (global) clique, implications or variable bound information in solving stage that lead to
  global bound changes which contradict local bounds and therefore need to be stored as pending bound changes
- unlinking a solution now copies solution values smaller than SCIPepsilon() avoiding some feasible solution in the
  transformed problem to be infeasible in the original problem
- fixed bug when flushing the warning buffer when SCIP is closed
- fixed wrong strong branching results in lpi_grb.c and an invalid write
- fixed wrong presolving finished status which sometimes occurred when the time limit was hit during presolve
- fixed several bugs where variables or constraints were not freed correctly
- fixed minor bugs in presolving in cons_setppc.c and cons_logicor.c
- do not multi-aggregate variables if the constant would be a huge value in order to avoid numerical troubles
- fixed bug with infinite multi-aggregation constants
- fixed wrong bound calculation in sepa_rapidlearning
- fixed bug when a bound change contradicts a local bound and is stored as pending, but the contradicting local
  bound becomes global afterwards (--> node where pending bound change is valid can be cut off)
- fixed bug w.r.t. changing the variable branching priority beyond the problem stage
- fixed statistics bug: externally given solutions and new solutions found while transforming existing ones
  are now listed in line "other solutions" of primal heuristics statistics
- fixed memory bug in reader_mps
- fixed output of aggregated variables in indicator constraints in lp and mps-format
- fixed bug in reading indicator constraints in mps-format
- improved handling of initial constraints: constraints which are initial, but added during the search to an already
  treated node are kept and added to the LP at every node where they are active
- fixed bug where a limit on presolving rounds was exceeded by 1
- fixed bug that lead to resolving the LP after diving instead of restoring the buffered solution
- fixed rare bug with conflict analysis and LP/LPI having different states after diving
- fixed bug in genvbounds propagator occurring when objective offset or scale changes after a restart
- fixed bug in flowcover separator to exclude unconstrained rows in aggregation
- fixed bug in prop_dualfix w.r.t. to fixing of variables to infinity after presolving
- fixed bug in random generators SCIPgetRandomInt() and SCIPgetRandomReal() for large intervals
- fixed bug in genvbounds propagator by replacing non-active variables on right-hand side after presolving
- nonlinear readers now create auxiliary objective variables and constraints always as initial and not removable
  in order to avoid unbounded LPs due to loose variables with infinite best bound
- fixed bug in cons_superindicator concerning names of upgraded constraints
- fixed several bugs in lpi_grb
- fixed bug in sepa_cgmip computeObjWeightSize() w.r.t. equal sized rows
- fixed several minor bugs with handling of memory when writing aggregated variables (reader_lp, reader_mps)
- fixed minor bug in cons_linear w.r.t. disabled presolving
- fixed bug in handling max-function in ampl interface; added support for min-function
- fixed bug in cons_indicator with trying to create solution in problem stage
- fixed bug in cons_orbitope with fixing upper right triangle in non-root nodes
- fixed bug in reader_lp when writing bilinear terms (product sign was missing)
- allow again branching on continuous variables with huge bounds
- make sure that bound changes of negated original variables are correct

Miscellaneous
-------------

- new SCIP Optimization Suite homepages

@page RN30 Release notes for SCIP 3.0

@section RN302 SCIP 3.0.2
*************************

Features
--------

- reading erroneous CIP files can now output some indication of syntax errors
- can now run splint on core files
- cons_xor now uses the integral variable in propagation
- allowed to switch on/off the solution debugging

Performance improvements
------------------------

- improved SCIPlpiAdd{Cols,Rows}() in SoPlex LPi

Examples and applications
-------------------------

Interface changes
-----------------

### Deleted and changed API methods

- remove problematic function cons_indicator:SCIPsetSlackVarIndicator()

### New API functions

- SCIPmarkColNotRemovableLocal() and SCIPmarkRowNotRemovableLocal() to forbid removal of an column/row
  from the LP in the current node
- SCIPmessageVPrintError()

### Command line interface

- can now output the solutions in the solution pool in the interactive shell

### Interfaces to external software

- updated Mosek LP interface to compile with Mosek 7

Fixed bugs
----------

- fixed bugs in solution counting
- fixed assert in solve.c with branched status and LP reached the objective limit
- fixed bug in cons_bounddisjunction with satisfied literal of multi-aggregated variable
- fixed bug in upgrade method of cons_soc
- fixed bug in heur_oneopt.c and heur_clique.c which was caused by side-effects when calling SCIPconstructLP(); when
  adding new variables in this method (e.g. adding new variables needed for a relaxation), this changes the variables
  array of SCIP
- fixed issues with ungraceful termination when encountering unsupported expression operands in AMPL interface
- fixed bug in cons_abspower.c handling infinity values in propagation
- fixed bugs in parsing bounds from CIP-files, in reader_gms and AMPL interface
- fixed problem that diving did not save status for infeasible LPs
- fixed issue with negated variables in cons_xor.c
- fixed several asserts in cons_xor presolving
- fixed bug in cons_xor.c calling method on null pointer row
- fixed several bugs in propagation of cons_xor: need to take integral variables into account
- fixed fieldtypes in sorting template
- fixed bug concerning the userinterrupt flag, which was not reset
- fixed potential performance issue with tree depth always assumed to be zero when propagating in probing mode
- fixed memory leak in lp.c (probably never occurred so far since array was not used)
- fixed bug in reader_gms.c w.r.t. writing nonlinear expressions with polynomials with constants
- fixed bug in sepa_zerohalf.c not copying the displays to the subscip, but still changing a display parameter there
- fixed bug in SCIPlpComputeRelIntPoint() with wrong iteration limit and with wrong recompution
- fixed iteration limit determination in sepa_closecuts
- fixed bug in prop_vbound w.r.t. creation of variables during the search
- fixed bug using a too hard comparison on the objective-infeasible-decision in constraint enforcement
- fixed possible cycling in enforcement of nonlinear constraints due to too early removal of newly added cuts from LP
- fixed solution collection when counting solutions
- fixed bug wrongly removing constraints locally while counting
- fixed bug in Undercover with "pseudo-"quadratic constraints
- fixed bug with quadratic constraints not being upgraded
- fixed bug with storing original solutions
- fixed bug in cons_and.c when a constraint was not correctly propagated which led to wrong dual-presolve reductions
- fixed bugs in cons_bivariate.c when the nonlinear function is not differentiable on the boundary of the domain
- fixed bug in cons_indicator.c:SCIPmakeIndicatorFeasible() with handling fixed variables
- fixed bug in sepa_zerohalf.c where the maxcuts(root) parameters led to an invalid memory allocation call
- fixed bug in sepa_closecuts: need to make sure that variable values of separation point satisfy bounds
- fixed bug in intervalarith.c: bivariate quad. equations may have been solved wrongly if second variable is unbounded
- fixed bug in cons_integral: check integrality of implicit integer variables when a solution is checked for feasibility
- fixed bug in cons_abspower: wrong infinity check when propagating bounds
- fixed bugs in sepa_oddcylce: number of arcs have to be adjusted, handle implicit binary variables,
  fixed bug in heuristic separation method, fixed asserts
- fixed bugs with freeing C++ object data for problem and variables
- fixed wrong bound calculation in sepa_rapidlearning
- fixed bug with infinite multi-aggregation constants
- fixed bug that old LP size was not updated for deadend if no LP was solved
- fixed bug that removing reverse implication did not reset closestvblpcount
- fixed bug that the number aggregated variables were not counted in presol_inttobinary.c
- fixed bug that duplicate solutions stopped copying of solutions to original solution candidate store
- forbid branching on variables with huge bounds; such huge values cannot be enumerated with fixed precision
  floating point arithmetics
- fixed bug in backward propagation of linear expressions in expression graph
- fixed bug that Ipopt's error message was not fully shown due to exiting before the message handler buffer was emptied
- fixed 'bug' when reading a mps formated file with a missing bound in the bound section
- unlinking a solution now copies solution values smaller than SCIPepsilon() avoiding some feasible solution in the
  transformed problem to be infeasible in the original problem
- allow to add columns (rows) with nonzero indices beyond current number of rows (columns) in SoPlex LPi
- fixed bug in presol_domcol: locks are now checked to see whether rounding was forbidden for a variable
- updated get.ASL script to cope with broken ftp access to netlib server

@section RN301 SCIP 3.0.1
*************************

Features
--------

- added delayed cutpool which only gets separated if the sepastore is empty after a separation round
- sepa_cgmip can now take the objective row into account
- added possibility to run clang compiler
- statistics now include output on number of solutions that respect objective limit

Performance improvements
------------------------

- also copying active tight cuts from the delayed cut pool when calling SCIPcopyCuts()
- sort genvbounds only when root node is finished; apply more often

Examples and applications
-------------------------

Interface changes
-----------------

- when using an objective limit, heuristic characters are not displayed any longer for worse solutions

### Deleted and changed API methods

- fixed spelling in the method name SCIPgmlWriteClosing()

### New API functions

- SCIPgetNLimSolsFound() to get number of solutions that respect the objective limit

Fixed bugs
----------

- better handling of generalized (Lagrangian) variable bounds that are not in the LPI
- fixed bug in copying nonlinear constraints during presolve (resulted
  in wrongly declaring instances as infeasible when using component presolve)
- fixed bug when adding linear constraints with non active variables in solving process, during propagation this
  resulted in changing the row, which is not possible for unmodifiable constraints/locked rows
- fixed bug in copying nonlinear constraints during presolve (nonlinear part was not copied)
- fixed issue with deleting varbound constraints in case the bound change was not applied
- fixed small issue in pseudo objective propagator w.r.t. propagating the lower bound globally
- fixed issue with applying the effective root depth during the search
- fixed bugs in parsing dis-/conjunctive constraints
- fixed minor bug in conjunctive constraint handler printing wrong constraint
- fixed bug in disjunctive constraint handler when enforcing a constraint
- fixed bug with handling of empty logicor and bounddisjunction constraints
- fixed bug which disabled iteration limit in SCIPlpSolveAndEval()
- fixed bug concerning usage of dualbound and lowerbound
- fixed bug trying to color probing nodes, which are not added to the vbc output anymore
- fixed bug in sorting template
- fixed bug in cons_orbitope: in rare cases one cannot repropagate
- fixed behaviour change of indicator constraint handler when solving another instance after solving one using the
  interactive shell
- fixed bug of wrong result code in propagation in prop_genvbound.c
- fixed several issues in cumulative constraint handler
- fixed issue in cumulative constraint and separation
- fixed bug in cumulative constraint handler w.r.t. getting active variables
- fixed bug in cumulative constraint handler concerning conflict analysis
- fixed bug in CppAD in connection with abspower constraints
- fixed bug in CppAD when using signpower functions with expression pointers that do not fit into an unsigned int
- fixed wrong solving status (OPTIMAL) in case an unbounded solution was provided or found by heuristic before presolve
- fixed wrong basis rstat values in CPLEX LPI
- fixed bug leading to removing a ranged row parallel to the objective function, although one of the sides was still needed
- fixed a bug correcting the binvarssorted flag in cons_linear.c
- fixed bug in cons_varbound.c not resolving multi-aggregated variables
- fixed bug when sorting knapsack constraints with the same weights
- ensure consistency of LP bounds during OBBT diving, i.e., that lower <= upper holds exactly
- fixed several numeric issues
- fixed numerical bug in conflict.c relaxing bounds while keeping an infeasibility proof
- fixed feasibility decision bug when replacing inactive variables by their active counterparts, which might change the
  redundancy status of a bounddisjunction constraint due to numerics
- fixed numerical bug adding a relaxed bound for conflict analysis in cons_varbound
- fixed numerical bug in conflict analysis of genvbounds propagator
- relaxed assert in SCIPvarCh{Lb,Ub}{Global,Local} that new bound must be tighter to feastol
- fixed bug in heur_subnlp running with tightened tolerances: sumepsilon must be tightened like feastol and epsilon
- fixed contra-intuitive behavior when using SCIP with objective limits and solution limit at the same time;
  SCIP now only stops when sufficiently many solutions better than the objective limit have been found
- fixed bug when adding binary implications with non-vartype binary variables
- fixed bug resulting in trying to delete an upgraded linear constraint a second time in exitpre callback
- fixed bug in nlp diving heuristic for fractional variables with values slightly outside of their domain
- set lpsolstat to SCIP_LPSOLSTAT_NOTSOLVED in SCIPchg{Lp,Dual}feastol
- use tighter dual feasibility tolerance for LPs solved during optimization-based bound tightening
- fixed bug with LP not being flushed after bound changes on columns that are not in the LPI
- methods SCIPlpiIs{PrimalFeasible,DualFeasible,DualUnbounded}() in SoPlex LPi now check that the LP is not perturbed,
  which may happen when stopping due to iteration or time limit
- fixed inconsistencies between methods SCIPlpiIs{PrimalFeasible,DualFeasible,Optimal,...} in SoPlex LPi
- fixed bug adding binary implications on binary variables with type != SCIP_VARTYPE_BINARY
- fixed bug concerning different tolerances for reached objective limit in case of pricing with fastmip
- fixed bug with unflushed LP arising from global bound changes in strong branching

@section RN300 SCIP 3.0.0
*************************

Features
--------

- new propagators obbt and genvbounds for MINLP
- full version of cumulative constraint handler
- SCIPcomputeLPRelIntPoint with normtype='s' now uses homogenized LP for computing rel.int. point too and allow to
  set relaxrows = FALSE
- new column showing the pseudo objective value
- time for initpre and exitpre methods is now also measured in presolving time
- digraph structure added to misc.c and pub_misc.h that can be used to handle directed graphs, compute undirected
  components in the graph and sort these components (almost) topologically
- SCIP does now print an info message when the root LP could not be solved or is unbounded
- added counter and clock for SCIPcopy() calls
- better handling of memory limits, in particular for large problems
- estimate memory consumption for sub-SCIP and do not copy them if close to memory limit
- correct initialization of steepest edge weights with SoPlex 1.6.0.4
- CNF reader now creates feasibility instances per default, usage of an objective has to be set by a parameter
- parameters can now be fixed, which means that their value cannot be changed unless they are unfixed, first;
  the fixing status of a parameter is copied to sub-SCIPs, which allows to ensure that certain parameters
  are also not changed when, e.g., heuristics change emphasis settings or also specific parameters
- added dual presolving for and-constraints
- new NLPI parameter SCIP_NLPPAR_FASTFAIL to enable convergence checks in NLP solver to stop early on seemingly
  difficult instances (no guarantees)
- automatic transfer of original solutions (e.g., provided by the user, from solution pool, after restart, from heuristic
  adding original solution during solve) to the transformed space (might fail due to, e.g., dual fixings)
- new constraint handler "superindicator" for indicator constraints with slack constraints of arbitrary type
- added possibility to use GUBs for lifting knapsack cuts (disabled)
- implemented first clique lifting procedure in cons_setppc.c (by default is off)
- oneopt can now be called before presolving
- the conjunction and disjunction constraint handlers are now able to parse their CIP output format
- added a presolving step in the disjunctive constraint handler, removing disjunction, where a sub-constraint was
  deleted, which means this sub-constraint is redundant, which again means it is always TRUE or will be enforced by
  another constraint
- added pre- and post-conditions in doxygen documentation for all methods of scip.{c,h}

- Statistic
  + new statistics and new statistic output messages
  + number of presolving calls of plugins is counted and displayed in the statistics,
    can be accessed via SCIPpresolGetNCalls() and SCIP{prop/conshdlr}getNPresolCalls()
  + the statistics shows for a branching rule the number of calls for LP, extern and pseudo candidates
  + new switch SCIP_STATISTIC and new macros SCIPstatisticMessage(), SCIPstatisticPrintf() and SCIPstatistic() to output
    statistic and execute code lines which are only needed therefor. Works as SCIP_DEBUG and SCIPdebugXyz()
  + added statistics on the number of cuts/rows that have actually been applied to the lp for each constraint handler and separator;
    use SCIPcreate(Empty)RowCons() and SCIPcreate(Empty)RowSepa() to support the statistics.

- Plugins
  + added new presolver convertinttobin, which converts bounded integer variables to their binary representation, e.g.
    for integer variable 0 <= x <= 10 the binary variables y0, y1, y2 and y3 are created, such that
    1 y0 + 2 y1 + 4 y2 + 8 y3 <= 10 and x = 1 y0 + 2 y1 + 4 y2 + 8 y3
  + added nlpdiving heuristic that comprises several diving heuristics using an NLP relaxation
  + added new presolver gateextraction, which tries to find and-gates/constraints which are linearized
    e.g. (x + y + z >= 1, x + y <= 1 and x + z <= 1 => x == AND(~y,~z)), in special cases it also detects set-partitioning
    constraints e.g. (x + y + z >= 1, x + y <= 1, x + z <= 1 and y + z <= 1 => x + y + z == 1));
    gate-extractor is also able to detect logicor constraints and set-packing/-partitioning constraints with the same
    variables, to upgrade these both constraints to a set-partitioning constraint
  + added reader for MI(NL)Ps in OSiL (Optimization Services Instance Language) format
  + added new presolver components, that searches for independent components in the problem structure and solves
    these components as sub-SCIPs when they are small enough (per default <= 20 discrete variables, nodelimit of 10000)
  + added new presolver domcol that looks for dominated columns in a MIP and tries to fix them
  + added zeroobj heuristic that solves a copy of the problem without an objective function and with quite strict limits
    on the number of nodes and LP iterations
  + complete reworking of the vbounds propagator: it now takes into account variable bounds, cliques and implications,
    stores bounds of variables which were changed and performs a forward propagation from these bounds, i.e., tries to
    derive new bounds for other variables; during propagation, bound changes are propagated in an (almost) topological order

Performance improvements
------------------------

- improved scaling of linear constraints, linear constraints with integral variables will now be scale with
  1e+06/MAX(maximal absolute coefficient, 1.0) instead of 1e+03/MAX(maximal absolute coefficient, 1.0);
  if all coefficients are in absolute value equal they will be scaled by that
- if probing reached the end of all variables it will restart the probing cycle correctly
- improved intdiving heuristic by activating backtracking to a different fixing value
- improved scaling by choosing the smallest scaler
- if first root lp is solved and the optimality is rejected by SCIP, there won't be an unnecessary solving of the lp
  from scratch again
- automatically turn off separation in sepa_oddcycle if it was too unsuccessful within the last calls
- use faster Dijkstra variants in sepa_oddcycle
- several performance improvements for Pseudo-Boolean optimization, pseudo objective propagator
- streamlined initlp functions in cons_indicator, cons_sos1, cons_sos2 (add rows only if needed)
- added clique presolving for and-constraints, which checks if two operands or one operand and the resultant are in a
  clique and then fixes the resultant to 0 and in the former case we can delete the and-constraint too
- improved probing by ordering the variables differently and applying the one-branch before the zero-branch
- improved lp-, mps-, opb-reading time
- improved time used for adding implications
- improved tcliquegraphAddImplicsVars() in sepa_clique.c to faster add possible variables
- added parameters mincoveredrel and mincoveredabs to heur_undercover to only run if problem is sufficiently nonlinear
- heur_undercover treats indicator constraints as nonlinear and fixes the binary variable for linearization
- speed up in linear constraint handler replacing aggregated variables
- speed up in SCIPboolarrayExtend() in misc.c replacing a for loop with BMSmoveMemoryArray() call
- speed up mps reader asking parameters only once
- speed up in var.c changing some recursive calls into iterative calls and reducing the number of VARFIX event that are
  thrown for fixation, aggregation or multi-aggregations
- changed emphasis settings: knapsack disaggregation is now allowed in fast presolving, CG-MIP separator disabled in
  aggressive separation
- revised reduced cost propagator
- increased performance in SCIPcliqueAddVar(), adding a variable to a clique
- tighten primal and dual feasibility tolerances independently if they are not reached in LP solving
- when all nonlinearities have been fixed and the number of nonfixed variables is 1 in cons_nonlinear/cons_quadratic/
  cons_bivariate, handle it by a bound change instead of adding a linear constraint

Examples and applications
-------------------------

- new examples for scheduling and usage of the callable library with nonlinear problems
- the error messages are not handled via the message handler anymore; per default the error message a written to stderr

Interface changes
-----------------

- introduced basic inclusion and creation methods to simplify usage of the SCIP library
- allowed to start diving mode even if LP is not flushed, not solved, or not solved to optimality
- changed the message handler system within SCIP heavily such that it is thread save
- the resolve propagation methods for the constraint handler and propagator getting a new parameter called relaxedbd;
  explaining/resolving this relaxed bound is sufficient
- forbid problem modifications in SCIP_STAGE_{INIT,EXIT}PRESOLVE
- new macro SCIPdebugPrintCons() to print constraint only if SCIP_DEBUG flag is set
- default integer comparer SCIPsortCompInt() (see pub_misc.h)
- SoPlex LPI supports setting of SCIP_LPPAR_DUALFEASTOL when using SoPlex version 1.6.0.5 and higher
- all objscip *.h file now use the default SCIP interface macros (this should avoid errors when changing the interface)

### New and changed callbacks

- new NLPI callback SCIP_DECL_NLPISETMESSAGEHDLR() to set message handler in NLP solver interfaces
- added propagation timing as parameter "proptiming" to SCIP_DECL_CONSPROP() and SCIP_DECL_PROPEXEC() as well as to
  the corresponding C++ wrapper classes
- added "basic" inclusion methods which have only fundamental data of the plug-ins as arguments; added setter functions
  for all non-fundamental callbacks of the plug-ins; the plug-in types with basic inclusion functions are:
  readers, constraint handlers, conflict handlers, presolvers, propagators, heuristics, separators, relaxation handlers,
  branching rules, node selectors and pricers
- new callback methods in constraint handler SCIP_DECL_CONSGETVARS and SCIP_DECL_CONSGETNVARS which are optional and
  returns for a constraint the involved variables and the number of variables

### Deleted and changed API methods

- removed 'targetscip' parameter from SCIPconvertCutsToConss(), now this function can only convert cuts on one instance,
  otherwise use SCIPcopyCuts()
- method SCIPprintError() does not need the file stream anymore. The error is written via the error message callback.
- changed parameters of function SCIPpropagateCutoffboundVar() in prop_pseudoobj.{c,h}
- since the error messages are not handled via the messages handler anymore, the parameter list of SCIPmessagehdlrCreate()
  changes; see pub_message.h and type_message.h.
- added 'ncutsadded' parameter to SCIPcopyCuts() to be able to store the number of copied/converted cuts
- the methods SCIPsortedvecInsert*() have an additional parameter which can be used to receive the position where
  the new element was inserted, if this is not of interest a NULL pointer can be given
- SCIPcomputeCoverUndercover() now has an additional parameter coverbd
- the follwing methods additionally need the SCIP pointer as parameter to make the output thread save:
  SCIPprintVersion(), SCIPsetMessagehdlr(), SCIPgetMessagehdlr() and SCIPwarningMessage()
- the following methods additionally need a message handler: SCIPdispLongint(), SCIPdispInt(), SCIPdispTime(), all message
  handler methods (see pub_message.h), SCIPhashtablePrintStatistics(), SCIPhashmapPrintStatistics(), SCIPlpiCreate()
- SCIPcomputeLPRelIntPoint() takes two new arguments giving a time and iteration limit
- added a SCIP_CONS* parameter to SCIPcreateConsDisjunction() which can represent the linear relaxation of the whole
  disjunction constraint as a conjunction constraint, or NULL
- new parameter numerics/lpfeastol for primal feasibility tolerance used in LP solver
- new parameter in SCIPcopy() to indicate whether the message handler from the source SCIP should be passed to the
  target SCIP (only the pointer is copied and the usage counter of the message handler is increased), in multi theaded
  enviroment this parameter needs to be set to FALSE
- new parameter in SCIPcopyPlugins() to indicate whether the message handler from the source SCIP should be passed to the
  target SCIP (only the pointer is copied and the usage counter of the message handler is increased)
- tcliqueMaxClique has an additional parameter to store the number of used branch-and-bound nodes
- SCIPcolGetStrongbranchLPAge(), SCIPgetVarStrongbranchLPAge(), SCIPgetNLPs(), SCIPgetNPrimalLPs(), SCIPgetNDualLPs(),
  SCIPgetNBarrierLPs(), SCIPgetNResolveLPs(), SCIPgetNPrimalResolveLPs(), SCIPgetNDualResolveLPs(), SCIPgetNNodeLPs(),
  SCIPgetNNodeInitLPs(), SCIPgetNDivingLPs(), SCIPgetNStrongbranchs(), SCIPgetNRootStrongbranchs() now return a longint
  instead of an integer
- the code in src/dijkstra and src/xml has been changed to (increasingly) conform to the SCIP coding style;
  all function (and variable) names have been changed (do not contain "_" anymore).
- method SCIPvarGetProbvarSum() is not public anymore, use SCIPgetProbvarSum() instead;
  also method SCIPexprtreeRemoveFixedVars() is not public anymore
- SCIPprintCons() does not print termination symbol ";\n" anymore; if wanted, use SCIPinfoMessage() to print ";\n" manually
- rename SCIPvarGetBestBound() to SCIPvarGetBestBoundLocal()
- rename SCIPvarGetWorstBound() to SCIPvarGetWorstBoundLocal()
- the error printing method can be replaced using the method SCIPmessageSetErrorPrinting(); the default error message
  printing can be recoverd via SCIPmessageSetErrorPrintingDefault() (see pub_message.h)
- removed method SCIPcreateMesshdlr(), please use SCIPmessagehdlrCreate() (see pub_message.c)
- removed method SCIPfreeMesshdlr(), please use SCIPmessagehdlrRelease() (see pub_message.c)
- removed SCIPparamSetBool(), please use SCIPchgBoolParam()
- removed SCIPparamSetInt(), please use SCIPchgIntParam()
- removed SCIPparamSetLongint(), please use SCIPchgLongintParam()
- removed SCIPparamSetReal(), please use SCIPchgRealParam()
- removed SCIPparamSetChar(), please use SCIPchgCharParam()
- removed SCIPparamSetString(), please use SCIPchgStringParam()
- remove SCIPcolPrint() and SCIProwPrint(), please use SCIPprintCol() SCIPprintRow() see scip.h
- renamed SCIPgetCountedSparseSolutions() to SCIPgetCountedSparseSols() in cons_countsols.{c,h}
- renamed SCIPstairmap*Core() to SCIPstairmap*Stair()
- renamed SCIPmarkNonlinearitiesPresent() to SCIPenableNLP(), removed SCIPmarkContinuousNonlinearitiesPresent(),
  renamed SCIPhasContinuousNonlinearitiesPresent() to SCIPhasNLPContinuousNonlinearity() and allow call only during
  initsolve and solve, renamed SCIPhasNonlinearitiesPresent() to SCIPisNLPEnabled()
- removed method SCIPvarGetRootRedcost() replaced by SCIPvarGetBestRootRedcost()

### New API functions

- added public wrapper functions for calling constraint handler callback methods for a single constraint:
  SCIPactiveCons(), SCIPdeactiveCons(), SCIPinitlpCons(), SCIPsepalpCons(), SCIPsepasolCons(), SCIPpropCons(),
  SCIPrespropCons(), SCIPenfopsCons(), SCIPenfolpCons()
- added basic creation methods for all constraint handlers
- added basic creation methods SCIPcreateVarBasic() and SCIPcreateProbBasic() and setter functions for
  non-fundamental callbacks of variables and problems.
- added forgotten implementation of SCIPfreeMemorySize(), SCIPfreeMemorySizeNull() in scip.h and BMSfreeMemorySize(),
  BMSfreeMemorySizeNull() in memory.h
- setup timer to all plugins and therefore SCIP<plugin-type>GetSetupTime() methods in all pub_plugin-type.h to ask
  for this time (, e.g. SCIPeventhdlrGetSetupTime() in pub_event.h)
- new GML(Graph Modeling Language) methods SCIPgmlWriteOpening(), SCIPgmlWriteCosing(), SCIPgmlWriteArc(), SCIPgmlWriteEdge(),
  SCIPgmlWriteNode() that write to a given GML file
- new LPI method SCIPlpiGetObjsen() to query objective sense
- for SCIP_SPARSESOL usage, SCIPsparseSolCreate(), SCIPsparseSolFree(), SCIPsparseSolGetVars(),
  SCIPsparseSolGetNVars(), SCIPsparseSolGetLbs(), SCIPsparseSolGetUbs() in (pub_)misc.{c,h}
- SCIPpermuteIntArray() in pub_misc.h and misc.c for permuting an integer array
- SCIPhashGetKeyStandard() which returns the element itself as the key, SCIPhashKeyEqPtr(),
  SCIPhashKeyValPtr() which do the hash-comparison/-conversion on a pointer in pub_misc.h
- SCIPisConflictAnalysisApplicable() which return FALSE is the conflict will not runs; can be used
  to avoid unnecessary initialization of the conflict analysis
- SCIPpropIsPresolDelayed() which return if a propagator is delay during presolving
- SCIPvarGetBestBoundGlobal() to SCIPvarGetWorstBoundGlobal()
- SCIPcalcBinomCoef() in pub_misc.h and misc.c which calculates a binomial coefficient up to 33 over 16
- SCIPheurPassSolAddSol() in heur_trysol.c; solution which are passed via this method are just without any feasibility check
- SCIPvarsGetProbvar() in pub_var.h and var.c, which returns for a given array of variables the active, fixed
  or multiaggregated representation
- SCIPgetGlobalPseudoObjval() which returns the global pseudo objective value which is all variables
  set to their best (w.r.t. the objective function) global bound
- SCIPhashtableClear() which removes all elements of a hash table
- SCIPgetConsVars() and SCIPgetConsNVars() which return for a given constraint the involved variables and
  the number of variables if the corresponding constraint supports this (optional) callbacks
- SCIPisUpdateUnreliable() to check whether an iteratively updated value should be recomputed from scratch
  (e.g., for activities; uses new parameter "misc/num_recompfac")
- SCIPgetActiveVars() in scip.{h,c}, which returns for a given array of variables the active counterparts
- SCIPgetNObjVars() which returns the number of variables which have a non-zero objective coefficient
- SCIPupdateCutoffbound() which can be used to pass a cutoff bound
- SCIPchgCapacityKnapsack() which can be used to change the capacity of a knapsack constraint
- SCIPconsIsAdded() which returns whether a constraint was already to a SCIP instance
- SCIPisPresolveFinished() which returns whether the presolving process would be stopped after the current
  presolving round, given no further reductions will be found; can be used to ensure that a presolver is called very late
- SCIPenableVarHistory() and SCIPdisableVarHistory() which can be used to turn off and on the collection
  of variables statistics which is used for example for branching
- SCIPmessagehdlrCapture() which captures a given message handler (increases number of uses)
- SCIPmessagehdlrRelease() which releases and possibly frees a given message handler (decreases number of uses)
- SCIPsetMessagehdlrLogfile() which can be used to write into a log file
- SCIPsetMessagehdlrQuiet() which can be used to turn the screen output on and off
- SCIPmemccpy() in pub_misc.h and misc.c which copies either a specified number of charcters of a source
  string to a destination string or until it hits a stoping character
- SCIPchgCutoffboundDive() to change the cutoffbound in diving mode
- BMSmoveMemory(), BMSmoveMemoryArray(), BMSmoveMemorySize() and corresponding  BMSmoveMemory_call() in
  memory.{h,c} too move memory elements
- SCIPisHugeValue() to check whether a value is huge and should be handled separately from other values
  (e.g., in activity computations) and SCIPgetHugeValue() to get the smallest value counting as huge
- SCIPaddConflictRelaxedLb(), SCIPaddConflictRelaxedUb() and SCIPaddConflictRelaxedBd(); these methods
  can be used to give for a bound change which is part of an explanation a relaxed bound; this means the relaxed bound
  is already efficient to be part of a valid explanation
- SCIPisConflictVarUsed() returns TRUE if the given bound change is already part of the conflict set;
  that is the bound change is redundant;
- SCIPgetConflictVarLb() and SCIPgetConflictVarUb() returning the lower/upper bound of the given
  variable within the current active conflict set
- SCIPbranchVarHole() which branches a variable w.r.t. a given domain hole
- SCIPfixParam() and SCIPunfixParam() to fix and unfix a parameter, respectively;
  the fixing status of a parameter can be requested by SCIPparamIsFixed();
- SCIPvarGetAggregatedObj() which computes for a (not active) variable the corresponding objective value
- SCIPsolIsOriginal() that returns whether a solution is defined on the original variables
- SCIPsetBasePointClosecuts() to set the base point for close cut separation
- SCIPcreateEmptyRowCons(), SCIPcreateEmptyRowSepa(), SCIPcreateRowCons() and SCIPcreateRowSepa() that allow to
  set the originating constraint handler or separator of a row respectively; this is, for instance, needed for statistics on
  the number of applied cuts. If rows are created outside a constraint handler or separator use SCIPcreateRowUnspec() and
  SCIPcreateEmptyRowUnspec(). The use of SCIPcreateEmptyRow() and SCIPcreateRow() is deprecated;
- SCIProwGetOrigintype and SCIProwGetOriginCons SCIProwGetOriginSepa to obtain the originator that created a row
- SCIPconshdlrGetNCutsApplied() in pub_cons.h to get the number of cuts applied to the lp
- SCIPconshdlrIncNAppliedCuts() in cons.h to increase the number of applied cuts (used by sepastore.c)
- SCIPgetVarImplRedcost() which returns the implied reduced costs
- SCIPvarGetBestRootSol(), SCIPvarGetBestRootRedcost(), SCIPvarGetBestRootLPObjval() which return the best
  combination for a variable w.r.t. root solution value, root LP objective value and root reduced cost
- SCIPhaveVarsCommonClique() in scip.{h,c}, to check for common clique information on two given variables
- SCIPchgVarName() and SCIPchgConsName() which can be used to change name of variables and
  constraints in problem creation stage

### Command line interface

- in the interactive shell, parameters can be fixed and unfixed with 'fix' (instead of 'set'), e.g., "fix heuristics rens freq TRUE";
- new shell command "change minuc" to minimize the number of unsatisfied constraints

### Interfaces to external software

- beta-version of a MATLAB interface can be found under interfaces/matlab
- beta-version of a AMPL interface can be found under interfaces/ampl

### Changed parameters

- "branching/fullstrong/reevalage" changed from an integer to a longint parameter
- removed superfluous parameter "separating/closecuts/separootonly"
- removed "constraints/quadratic/defaultbound"
- removed parameter separating/cgmip/nodelimit.

### New parameters

- "constraints/%s/timingmask" for changing the timingmask for calling the propagtion method of all constraint plugins
- "constraints/and/dualpresolving" by default set to TRUE, enabling dual-presolving on and-constraints
- "constraints/indicator/{sepacouplingcuts,sepacouplinglocal} to enable separation of (local) cuts
- "constraints/indicator/{maxsepacuts,maxsepacutsroot}" to restrict the number of separated cuts
- "constraints/indicator/dualreductions" to enable dual presolving/propagation steps
- "constraints/setppc/cliquelifting", "constraints/setppc/addvariablesascliques",
  "constraints/setppc/cliqueshrinking", first for enabling/disabling the clique lifting algorithm in cons_setppc.c,
  second parameter is for trying to create extra clique constraints in lifting algorithm, third parameter is for trying
  to decrease the number of variable in a clique constraint in the lifting algorithm
- "limits/totalnodes" that allows to stop at the correct node if a restart occured; therefore the new
  SCIP_STATUS_TOTALNODELIMIT is added
- "lp/{rootiterlim,iterlim}" to set a limit on the LP iterations spend in the initial root LP and each
  LP resolve, respectively
- "misc/transorigsols" by default set to TRUE, that switches whether SCIP tries to transfer original
  solutions into the transformed space (in initsol and if a heuristic adds an original solution during solving)
- "numerics/hugeval" that defines the smalles value counting as huge (see new method SCIPisHugeValue())
- "numerics/recompfac" which denotes the factor, by which the absolute of an iteratively updated value has
  to be decreased in order to recompute the value from scratch
- "presolving/convertinttobin/maxdomainsize" by default is set to SCIP_LONGINT_MAX, which deternmines
  the domainsize for which integers are converted to their binary representation
- "presolving/convertinttobin/onlypoweroftwo" by default is set to FALSE, that parameter allows you to
  only convert integer variables with a domainsize of 2^p - 1 to their binary representation
- "presolving/convertinttobin/samelocksinbothdirections" by default is set to FALSE, that parameter allows
  you to convert only integer variables to their binary representation, which have the same amount of up- and downlocks
- "presolving/gateextraction/sorting" by default is set to 1, that parameter determines if you want to try
  to extract big-gates(-1) or small-gates(1) at first by ordering bigger/smaller logicor constraint up front, or use
  them as they are (0)
- "presolving/gateextraction/onlysetpart" by default is set to FALSE, that parameter allows you to
  only extract set-partitioning and no and-constraints
- "presolving/gateextraction/searchequations" by default is set to TRUE, that parameter allows you to
  search for logicor constraints and set-packing/-partitioning constraints with same variables
- "propagating/%s/timingmask" for changing the timingmask for calling the propagtion method of all propagator plugins
- "propagating/probing/maxdepth" to set the maximal depth until the probing propagation is executed
- "reading/cnfreader/useobj" to state whether an artificial objective, depending on the number of clauses
  a variable appears in, should be used, by default set to FALSE, old default behavior of reader corresponds to TRUE
- "separating/cgmip/{minnodelimit,maxnodelimit}" to determine node limit.
- "separating/closecuts/maxlpiterfactor" for iteration limit in relative interior point computation
- "separating/oddcycle/maxunsucessfull" to automatically turn off separation
- "oncepernode" in Rounding and Simple Rounding heuristic

### Data structures

- new data structure for binary trees (SCIP_BT and SCIP_BTNODE in pub_misc.h)
- renamed data structure SCIP_STAIRMAP to SCIP_PROFILE
- renamed data structure SPARSESOLUTION to SCIP_SPARSESOL and moved it from cons_countsols.h to struct_misc.h
- added new stages SCIP_STAGE_INITPRESOLVE, SCIP_STAGE_EXITPRESOLVE and SCIP_STAGE_FREE; renamed SCIP_STAGE_FREESOLVE
  to SCIP_STAGE_EXITSOLVE

Testing
-------

- the check script now recognizes MIQCP and MINLP instances
- make test now also checks instances in wbo, cnf, osil and fzn format
- renamed parameter SCRDIR of "make testgams" to CLIENTTMPDIR and changed its default to "/tmp"

Build system
------------

### Makefile

- CppAD source code is now distributed with SCIP (src/cppad), so that lib/cppad is not used anymore;
  the default for EXPRINT has changed from none to cppad

Fixed bugs
----------

- fixed potential bugs in shiftandpropagate heuristic concerning the transformation update of a variable with free status
- fixed minor bugs with respect to counting generated and lifted cuts in sepa_oddcycle
- fixed bug in heur_zirounding with computation of up/downslacks
- fixed bug in cons_linear w.r.t recalculation of unreliable activities
- fixed bug with strong branching with the LP status for conflict analysis
- fixed bug in scip.c adding a constraint in SCIPgetConsCopy() to the constraint hashmap
- fixed bug in shiftandpropagate w.r.t. SCIPconstructLP() which can have the side effect that variables are created
- fixed bug w.r.t. adding a value to the objective offset of the transformed problem
- fixed bug in solve.c, applied bounding for the initial lp was only done if root-lp-solution was valid but another
  solution could also have been added
- fixed bug in cons_linear concerning huge activity values: besides infinite contributions, we now also treat huge
  contributions separately, count their occurences in a constraint and provide a relaxed activity value
- fixed bug in mutation heuristic with unnecessary aborts due to a wrong memory limit
- fixed bug in Cplex LPI: after running simplex, solisbasic flag was always true, which might be wrong if Cplex hit a
  time limit
- fixed bug in SCIP probing mode with cleared LPI state but solved LP
- fixed bug in SoPlex LPI where objective sense was not correct after reading LP from file in SCIPlpiReadLP()
- fixed potential bug in fix-and-infer heuristic with variables being fixed to infinite value
- fixed bug in diving heuristics with variables being fixed to values outside their domain
- method SCIPvarGetProbvarSum() (and thus also SCIPgetProbvarSum()) returns +/-infinity if the variable resolves to a
  variable fixed to +/-infinity (depending on the sign of the scalar) but does not multiply with the scalar, anymore
- primal solutions with infinite objective value are now automatically discarded
- better handling of infinite solution values for aggregated and negated variables
- fixed bug that disabled multi-aggregation of two integer or implicit integer variables
- fixed bug in sol.c with requesting values of transformed variables in original solution; previously this had only
  been handled in SCIPgetSolVal(), now the handling has been moved to SCIPsolGetVal()
- fixed bug in cons_xor.c parsing a constraint
- fixed wrong assert in feasibility pump stage 3
- fixed bug in simple rounding heuristic with column generation for variables with strictly positive lower bound
- made Octane heuristic numerically more stable to avoid asserts being caused by cancellation
- fixed bug in mutation heuristic with variables being fixed to infinite values
- fixed several bugs writing an mps file in the reader_mps.c, e.g. writing fixed variables which are not (yet) removed
  and writing integer variables even with an objective value of 0, if they only exist in non-linear constraints
- fixed bug in sepa_clique.c, could not handle only empty cliques, that were not removed
- all plugins that solve sub-SCIPs now do not stop the whole solution process if there has been an error
- fixed assert with LPI=none (need to count rows/cols in lpi_none)
- do not run heur_shiftandpropagate if there is no LP
- fixed count of propagations in cons_indicator and only try to propagate if variables are not yet fixed
- fixed some bugs in cons_disjunction.c (wrong assert, forgotten deletion of constraint, wrong SCIPreleaseCons() call)
- fixed bug in cip reader, wrong use of SCIPstrtok()

Miscellaneous
-------------

- first release of GCG, a generic branch-cut-and-price solver built on top of SCIP
- first release of UG, a framework for solving mixed integer programs, mixed integer
  nonlinear programs and constraint integer programs in parallel
- new SCIP T-shirts
- renamed ZIB Optimization Suite to SCIP Optimization Suite

@page RN21 Release notes for SCIP 2.1

@section RN212 SCIP 2.1.2
*************************

Performance improvements
------------------------

- fixed performance issue in debug mode, where SCIPvarGetLPSol_rec() calculated a value to often, which in the end lead
  to exponential growth in running time
- force cuts from linearizations of convex constraint in NLP relax solution into LP, thus allowing faster proving of
  optimality for convex NLPs

Fixed bugs
----------

- fixed bug in SCIPsolveKnapsackExactly()
- fixed bug in varAddTransitiveImplic() in var.c, when adding implications on special aggregated, namely negated,
  variables
- fixed bug in cons_quadratic where bounds on activity of quadratic term were not always invalidated when quadratic
  variables were removed
- fixed bug in heur_undercover.c, where a variable with fixed bounds but not of status SCIP_VARSTATUS_FIXED was wrongly
  handled
- fixed bug in cons.c, where after a restart the arrays for all initial constraints were corrected in the initsol
  process instead of the initpre process, this was to late because you might change the status in presolving which lead
  to an assert()
- fixed issue if a primal solution leads to a cutoff of the current focus node
- fix compilation issues with zlib 1.2.6
- fixed bug in NLP representation of abspower constraints handling (x+a)^2 with nonzero a
- fixed bug parsing an and-constraint in cip format
- fixed bug in cons_setppc, did not handle new constraints with inactive variables
- fixed bug in heur_oneopt.c which forgot to check LP rows if local rows are present
- fixed bug in SCIPsolveKnapsackExactly(), trying to allocate too much memory which led to an overflow and later to a
  segmentation fault
- fixed bug in cons_xor.c which did not copy the artificial integer variable (used for the lp relaxation)
- fixed bug in sepa_rapidlearning, carrying on the optimization process, when already solved

@section RN211 SCIP 2.1.1
*************************

Features
--------

- the pseudo objective propagator can be forced to propagate if active pricers are present; this can be done
  if for all (known or unknown) variables follows that: they have positive (negative) objective coefficient
  and the global lower (upper) bound is zero.

Performance improvements
------------------------

- improvements in undercover heuristic
- improve SCIPintervalSolveBivariateQuadExpressionAllScalar for ax=0 case if x has 0 in the interval for the linear coef.
- better domain propagation for quadratic constraints that consist of "non-overlapping" bilinear terms only
- ensure that a fixing of a variable in an abspower constraint is propagated to a fixing of the other variable
- improvements in undercover heuristic, e.g., bound disjunction constraints are considered when setting up the covering
  problem

Interface changes
-----------------

### Changed parameters

- changed parameter "propagating/pseudoobj/maxcands" to "propagating/pseudoobj/minuseless" (see prop_pseudoobj.c)
  due to revision of the pseudo objective propagator

### New parameters

- added parameters "heuristics/undercover/coverbd" and "heuristics/undercover/fixingorder"

Fixed bugs
----------

- fixed bug in reader_mps.c: INTEND marker is now also written, if COLUMNS section ends with non-continous variables
- fixed numeric issue in aggregations
- fixed pseudo cost computation
- pseudo objective propagator does not propagate it active pricers are present
- fixed constraint flags evaluation within the ZIMPL reader (reader_zpl.c)
- fixed bug in SCIPmakeIndicatorFeasible() in cons_indicator.c
- fixed bug with conflict clause modification in cons_indicator
- fixed bug in cons_bounddisjunction with uninitialized return values
- fixed bug with setting type of slack variables to be implicitly integral
- fixed bug when copying problem data in c++ case returned with the result SCIP_DIDNOTRUN
- fixed computation of counter which state the changes since the last call of a presolver
- fixed handling of unbounded solutions, including double-checking their feasibility and that the primal ray is a
  valid unboundedness proof and reoptimizing the LP with modified settings if the solution is not feasible
- fixed bug in cons_orbitope with calling conflict analysis
- fixed bug in flatzinc reader w.r.t. boolean expressions
- fixed bug in nlpi_oracle w.r.t. changing linear coefs in a NLP constraint
- fixed compilation issues with negate() function in intervalarith.c on exotic platforms
- gams writer now also substitutes $-sign from variable/equation names
- fixed bug in SCIPsortedvecDelPos...() templates
- fixed bug in heur_shiftandpropagate.c concerning the treatment of unbounded variables
- workaround for trying to add variable bounds with to small coefficients

@section RN210 SCIP 2.1.0
*************************

Features
--------

- New reader for (standard) bounds on variables
- Improved support for wbo format for weighted PBO problems, IBM's xml-solution
  format and pip and zimpl format for polynomial mixed-integer programs
- Extended reader for CIP models to handle various new constraints, including all types of linear constraints
- Extended writer for GAMS and pip format to write more types of nonlinear constraints
- Major extensions for nonlinear CIP, new option for n-ary branching on nonlinear variables (within pseudocost branching rule)
- Propagators are now also called in node presolving
- New separator for close cuts and a new function to compute relative interior points of the LP
- New original solution storage capability, which allows transfering solutions between SCIP runs
- flatzinc reader is now capable to read cumulative constraints
- new heuristic vbounds which use the variables lower and upper bounds to fix variable and performs a neighborhood
  search
- the xor constraint handler can now parse its constraints
- the bounddisjunction constraint handler can now parse its constraints
- SCIP-CPX is now threadsafe
- new dual presolving methods in cons_setppc and cons_logicor
- comparison of solutions now also works for original solutions
- added writing for wbo files
- changed opb(/wbo) reader which now creates pseudoboolean constraints instead of linear- and and-constraints, only a
  non-linear objective will create and-constraints inside the reader and while reading a wbo file the topcost constraint
  is created as well
- moved code of scip.c:SCIPreadSol() to reader_sol.c; call solution reading via SCIPreadProb()
- new presolving step "removeConstraintsDueToNegCliques" in locigor constraint handler which updates logicor constraints
  to setppc constraints if a negated clique inside this constraint exist, by default is off
- can now compute the relative interior point of the current LP
- interval arithmetics for power, log, exp, bivariate quadratic expressions should be rounding safe now
- added counter for number calls and timing for resolve propagation calls for constraint handler and propagators
- LP iterations in resolving calls can now be limited w.r.t. the average number of LP iterations in previous calls
  (after the root node); this is currently only done for the initial LP solve at a node and the corresponding parameter
  resolveiterfac is set to -1 (no limit) per default
- added writing for pip files (linear, quadratic, polynomial nonlinear, polynomial abspower, polynomial bivariate, and
  and constraints)
- reorganized computation of scores in cut filtering: instead of the computation at the time of addition, scores are now
  only computed w.r.t. the current LP solution and when cut filtering is performed; one can now fill the cut storage
  with cuts that were separated for different solutions
- added clock for determine the time for reading
- new presolving step in cons_knapsack (detectRedundantVars, deleteRedundantVars) which determines redundant variables
  in knapsack constraint with or without using clique information
- it is now possible in SCIP_STAGE_TRANSFORMED to call SCIPaddVarLocks (i.e. to lock variables in initialization
  methods)
- cons_logicor is now able to replace all aggregated variables in presolving by there active or negation of an active
  variable counterpart
- prop_pseudoobj is now working in presolving as well
- changed computation of optimality gap which is now done in the same way as described in the MIPLIB 2010 paper: the gap
  is 0, if primalbound (pb) and dualbound (db) are equal (within tolerances), it is infinity if pb and db have opposite
  signs and (this changed), if both have the same sign, the difference between pb and db is devided by the minimum of
  the absolute values of pb and db (instead of always the dual bound)
- the knapsack, setppc and soc constraint handler can now parse their constraints
- the gams writer can now write nonlinear, abspower and bivariate constraints
- the pip and zimpl reader now create nonlinear constraints for polynomials of degree > 2
- implement presolving in exitpre() in cons_orbitope and cons_indicator
- implement possibility to force a restart in cons_indicator if enough indicator variables have been fixed
- functionality to use the bound flipping ratio test of SoPlex is available (requires at least version 1.5.0.7)
- there exists now a solution candidate store for the original problem; during transformation these solutions are tried;
  during free the transformed problem the best feasible solution of the transformed problem are copied to the solution
  candidate store of the original problem; this useful if you solve several problems iteratively, solutions get now
  carried over automatically.
- solutions which are given by the user from the outside are now marked by '#' in the output
- reworked concept of lazy bounds: they can now also be used for problems where constraints and objective together
  ensure the bounds; to allow this also for diving heuristics that might change the objective and thus destroy this
  property, lazy bounds are explicitly put into the LP during diving and removed afterwards
- the varbound constraint handler can now parse its constraints
- added beta version of variable deletion: for branch-and-price application, variables can now be completely deleted
  from the problem; variables that are deletable have to be marked with SCIPvarMarkDeletable(), constraint handlers can
  implement the new SCIP_DECL_DELVARS callback that should remove variables from the constraints; at the moment, only
  the linear, the setppc and the knapsack constraint handler support this callback; furthermore, when using this
  feature, all used plugins have to capture and release variables they store in their data, this is currently only done
  for the aforementioned constraint handlers as well as the and, the varbound and the logicor constraint handler; for
  more details about this feature, see the FAQ
- SCIP_HASHMAP now works also without block memory
- the probing presolver presol_probing.{c.h} is now a propagator prop_probing.{c,h}, all corresponding parameters moved
  as well
- the redcost separator sepa_redcost.{c.h} is now a propagator prop_redcost.{c,h}, all corresponding parameters moved as
  well
- moved all timings to type_timing.h
- outsourced propAndSolve() method in solve.c which calls domain propagation and solving of the lp and relaxation
- CIP format variable characters defined, e.g. SCIP_VARTYPE_INTEGER_CHAR

- Statistic
  + the "Solving Time" is now spitted into presolving, solving and reading time
  + Presolvers section has new column "AddCons" which states the number of added constraint
  + Constraints section has new column named "#ResProp" which show the number of resolve propagation calls of certain
    constraint handler
  + Constraint Timing section has a new column "ResProp" which states the time spend in resolve propagation method of the
    constraint handler
  + improved output of propagators in display statistics
  + new section "Propagator Timing" which shows the time spend in different callbacks of the propagator
  + rearranged first two columns of Propagators section; "#Propagate" and "#ResProp" stating the number of call for
    propagation and resolve propagation; the Time column is moved into the new section Propagator Timings
  + Constraints section has new column named "MaxNumber" which the maximum number of active constraint of a certain
    constraint handler
  + added two columns "Time-0-It" and Calls-0-It" in the LP section which states the number of LP call and time spend for
    solving LPs with zero iterations (only refactorization)
  + The display of statistics for presolvers, propagators, constraints and LP solving has changed.

- Plugins
  + added vbound heuristic (heur_vbounds.{c,h})
  + added clique heuristic (heur_clique.{c,h})
  + added pseudoboolean constraint handler (cons_pseudoboolean.{c,h})
  + all C template files are now called <plugintype>_xyz.{c,h} instead of <plugintype>_xxx.{c,h}
  + added first version of cons_disjunction.{c,h} which allows a disjunction of constraints
  + added first version of sepa_closecuts.{c,h} to separate cuts w.r.t. a point that is closer to the integral polyhedron
  + added reader for variable bounds (reader_bnd.{c,h})
  + added BETA version of constraint handler for nonlinear constraints (cons_nonlinear.{c,h}) to handle nonlinear
    equations given by algebraic expressions using operands like addition, multiplication, power, exp, log, bivariate
    nonlinear constraints; currently no trigonometric functions
  + added constraint handler for (absolute) power constraints (cons_abspower.{c,h}) to handle equations like z =
    sign(x)abs(x)^n, n > 1
  + added BETA version of constraint handler for bivariate nonlinear constraints (cons_bivariate.{c,h}) to compute tight
    estimators for 1-convex and convex-concave bivariate nonlinear functions (given as expression tree)


Performance improvements
------------------------

- Reorganized filtering process of separation storage (allows adding cuts for different solutions)
- Improved presolving for various constraint handlers
- Improved propagation methods for variable bound constraints
- Improved performance for quadratic constraints
- performance improvements in prop_vbounds
- child selection rules now get also applied when the relaxation value is equal to the bound changed in branching
- added dual reduction to cons_cumulative.c
- for continuous variables, the pseudo costs update and the pscost branching rule now use the same strategies for
  updating the pseudo costs and estimating the improvement in the LP bound
- only perform probing if the variables are locked
- performance and memory consumption improvements in xmlparse.c
- Improved knapsack cover cuts
- avoid very long separation times of LEWIs in cons_knapsack for very large minimal covers
- used SCIPallocMemoryArray instead of SCIPallocBlockMemoryArray which leads to fewer memory consumption in
  getLiftingSequence() in cons_knapsack, also improved cache use bei using an extra array instead blockmemory chunks
- switched FASTMIP from 1 to 2 for CPLEX and changed default pricing rule back to steepest edge pricing instead of
  quickstart steepest edge pricing
- made sorting method more robust
- LNS heuristics now use SCIPcopy() by default
- considering inactive variables in undercover heuristic; limiting effort for solving covering problem
- if during probing mode the LP relaxation is solved from scratch, e.g., when calling the shiftandpropagate heuristic
  before root node solving, then we clear the resulting LP state, since it might be a bad starting basis for the next
  solve of the LP relaxation (controlled by new parameter "lp/clearinitialprobinglp")
- included LP simplifier into SoPlex LP interface, applied when solving from scratch (lpi_spx.cpp)
- new presolving steps in varbound constraint handler, tightening bounds, coefficients, sides and pairwise presolving

Interface changes
-----------------

### New and changed callbacks

- propagators can now presolve, added three callback functionalities SCIP_DECL_PROPINITPRE, SCIP_DECL_PROPEXITPRE, and
  SCIP_DECL_PROPPRESOL
- added propagator timings SCIP_PROPTIMING_BEFORELP, SCIP_PROPTIMING_DURINGLPLOOP and SCIP_PROPTIMING_AFTERLPLOOP for
  all propagation callbacks (see propagators and constraint handlers) which lead to calling the propagation methods of a
  propagator before the lp is solved, during the lp loop and after the lp solving loop
- added two parameters to the callback methods SCIP_DECL_CONSPRESOL() and SCIP_DECL_PRESOLEXEC(), these are nnewaddconss
  and naddconss; these parameters are also added to corresponding C++ wrapper class methods; these are scip_presol() in
  objconshdlr.h and scip_exec() in objpresol.h
- the callbacks NLPIGETSOLUTION and NLPISETINITIALGUESS and the functions SCIPnlpiGetSolution() and
  SCIPnlpiSetInitialGuess() now also take arguments to get/set dual values
- the callback NLPICOPY gets the block memory of the target SCIP as additional parameter
- new callback SCIP_DECL_DELVARS for constraint handlers, that is called after variables were marked for deletion and
  should remove these variables from its constraints
- callbacks SCIP_DECL_CONSINITPRE, SCIP_DECL_CONSEXITPRE, SCIP_DECL_PROPINITPRE, SCIP_DECL_PROPEXITPRE,
  SCIP_DECL_PRESOLINITPRE and SCIP_DECL_PRESOLEXITPRE and corresponding c++ functions got two new SCIP_Bool parameters
  "isunbounded" and "isinfeasible" which state whether the problem is already declared to be unbounded or infeasible
  respectively
- added parameter "separate" to conflict handler callback method SCIP_DECL_CONFLICTEXEC() that defines whether the
  conflict constraint should be separated or not

### Deleted and changed API methods

- using proper terms "monomial" and "polynomial" (instead of "monom" and "polynom") in nonlinear expressions
  (nlpi/*expr*) results in many renamings of types, structs and methods
- the methods SCIPwriteVarName() SCIPwriteVarsList() and SCIPwriteVarsLinearsum() have a new parameter named "type" of
  type SCIP_Bool which determines if the variable type should be written or not
- the methods SCIPparseVarName() and SCIPparseVarsList() got one new output parameter "endptr" which is filled with the
  position where the parsing stopped
- new parameter success in SCIPgetVarCopy() that will be FALSE if method is called after problem creation stage and no
  hash map is given or no image for the given variable is contained in the given hash map
- SCIPcopyProb() and SCIP_DECL_PROBCOPY got a new parameter global
- added result value SCIP_NEWROUND that allows a separator/constraint handler to start a new separation round (without
  previous calls to other separators/conshdlrs)
- implemented SCIPlpiGetPrimalRay() in SoPlex interface that has become available with SoPlex version 1.5.0.2
- SCIPchgVarType got an extra boolean to store infeasibility while upgrading a variable from continuous type to an integer type
- removed methods SCIPnlpGetObjective(), SCIPnlpGetSolVals(), SCIPnlpGetVarSolVal(); added methods SCIPgetNLPObjval()
  and SCIPvarGetNLPSol(); SCIPcreateNLPSol() now returns an error if NLP or NLP solution is not available
- removed methods SCIPmarkRequireNLP() and SCIPisNLPRequired(), NLP is now always constructed if nonlinearities are present
- removed NLP methods from pub_nlp.h and added corresponding methods to scip.h; removed SCIPgetNLP()
- due to adding SCIP_DECL_PROPINITPRE, SCIP_DECL_PROPEXITPRE, SCIP_DECL_PROPPRESOL, new timing flag and presolving
  parameters for propagators the SCIPincludeProp() method has a new list of parameters
- methods SCIPexprtreeEvalSol(), SCIPexprtreeEvalIntLocalBounds() and SCIPexprtreeEvalIntGlobalBounds() have been
  renamed to SCIPevalExprtreeSol(), SCIPevalExprtreeLocalBounds() and SCIPevalExprtreeGlobalBounds() (now located in scip.h)
- due to the new timingmask for propagation calls SCIPincludeConshdlr() has the timingmask as a new parameter
- allowed calling SCIPgetRowSolActivity() in SCIP_STAGE_SOLVED, since LP is still available
- removed parameters timelimit and memorylimit from SCIPapplyRens()
- added parameter to SCIPincludeQuadconsUpgrade() to indicates whether the given upgrade method should be active by default
- various extensions and modifications for expressions and expression trees (too much to state here)
- SCIPdelVar() got a new parameter "deleted", which stores whether the variable was successfully marked to be deleted
- SCIPmarkDoNotMultaggrVar()/SCIPvarMarkDoNotMultaggr() now allow to mark negated and aggregated variables
- SCIPcalcNodeselPriority() got a new parameter "branchdir", which defines the type of branching that was performed:
  upwards, downwards, or fixed
- SCIPcreateNLPSol() now creates a SCIP_SOL that is linked to the solution of the current NLP relaxation

### New API functions

- added to linear constraint handler SCIPsetUpgradeConsLinear(), which (de-)activates the possibility to
  upgrade a linear constraint to a specialized linear constraint (e.g. knapsack)
- information about the quality of the solution of an LP (currently the condition number of the basis matrix) can now be
  + requested from the LPI (currently only available for CPLEX): methods SCIPlpiGetRealSolQuality() and
  + SCIPprintLPSolutionQuality() command display lpsolquality in interactive shell display column lpcond to show
  + estimate on condition number, if available
- SCIPround() and SCIPfeasRound() to round to nearest integer
- SCIPcomputeVarCurrent{L,U}b{Local,Global}() to compute local or global lower or upper bounds of a
  multiaggregated variable from the bounds of the aggregation variables
- SCIPpropSetPresolPriority which changes the presolving priority of a given propagator
- SCIPpropGetPresolPriority, SCIPpropGetPresolTime, SCIPpropWasPresolDelayed, SCIPpropGetNFixedVars,
  SCIPpropGetNAggrVars, SCIPpropGetNChgVarTypes, SCIPpropGetNChgBds, SCIPpropGetNAddHoles, SCIPpropGetNDelConss,
  SCIPpropGetNAddConss, SCIPpropGetNUpgdConss, SCIPpropGetNChgCoefs, SCIPpropGetNChgSides, SCIPpropGetTimingmask,
  SCIPpropDoesPresolve which return corresponding presolving information
- SCIPvarGetHashkey(), SCIPvarIsHashkeyEq(), SCIPvarGetHashkeyVal() in pub_var.h which can be used for SCIP_HASHTABLE of variables
- SCIPpropGetNRespropCalls() and SCIPconshdlrGetNRespropCalls() which return the number of times a
  propagator or a constraint handler was called for resolving a propagation
- SCIPpropGetRespropTime() and SCIPconshdlrGetRespropTime() which return time spent for resolving a
  propagation within a propagator or a constraint handler
- SCIPintervalPowerScalarInverse() to solve an equation y = x^p for given bounds on y and scalar exponent p
- SCIPintervalQuadBivar() to compute tight bounds on a bivariate quadratic form
- SCIPintervalSolveBivariateQuadExpressionAllScalar() to compute tight bounds on the solutions of a bivariate quadratic equation
- SCIPsortRealRealIntInt() and corresponding sorting/inserting/deleting methods in pub_misc.h and necessary defines in misc.c
- SCIPconvertCutsToConss() and SCIPcopyCuts() to scip.{c,h} for copying cuts to linear constraints
- SCIPsortRealIntLong(), SCIPsortPtrPtrRealInt() and corresponding sorting/inserting/deleting methods in
  pub_misc.h and necessary defines in misc.c
- SCIPgetNLPVarsNonlinearity() to get for each variable in the NLP the number of NLP rows in which this variable appears in a nonlinear way
- SCIPparseVarsLinearsum(), SCIPparseVarsPolynomial() and SCIPwriteVarsPolynomial() and for writing and
  parsing polynomials in constraint handler writing/parsing methods
- SCIPnlrowGetDualsol(), SCIPgetNLPVarsLbDualsol(), SCIPgetNLPVarsUbDualsol() to retrieve dual values from an NLP solution
- SCIPbranchVarValNary() for n-ary variable branching
- SCIPcomputeLPRelIntPoint() to compute relative interior point of the current LP
- SCIPsepastoreRemoveInefficaciousCuts() to remove non-efficious cuts from the separation storage
- SCIPaddCoefLogicor() to add a variable to a logic or constraint
- SCIPstartSolvingTime() and SCIPstopSolvingTime() which can be used to start or stop the solving time clock
- SCIPcheckCumulativeCondition(), SCIPpropCumulativeCondition and SCIPrespropCumulativeCondition in
  cons_cumulative.h; these methods can be used to check, propagate, or resolve the propagation of a cumulative condition
- SCIPstrToRealValue() and SCIPstrCopySection() in pub_misc.h; these methods can be used to convert a string
  into a SCIP_Real value and to copy a substring.
- SCIPsetConsModifiable()
- SCIPgetNegatedVars() which returns all negated variables for a given array of variables, if the negated
  variables are not existing yet, they will be created
- SCIPgetBinvarRepresentatives() which gets binary variables that are equal to some given binary variables,
  and which are either active, fixed, or multi-aggregated, or the negated variables of active, fixed, or
  multi-aggregated variables
- SCIPvarGetNBdchgInfosLb() and SCIPvarGetNBdchgInfosUb() in pub_var.h returning the number of lower or
  upper bound changes on the active path
- SCIPvarGetBdchgInfoLb() and SCIPvarGetBdchgInfoUb() returning the bound change information at the given position
- SCIPhasPrimalRay() and SCIPgetPrimalRayVal() that return whether a primal ray is stored and which value a
  given variable has in the primal ray, respectively
- SCIPfindOrigCons() which return a original constraint with the given name or NULL
- SCIPgetReadingTime() which returns the time for reading in seconds
- SCIPconshdlrGetNAddConss() which returns the number of added constraints during presolving by a given constraint handler
- SCIPpresolGetNAddConss() which returns the number of added constraints during presolving by a given presolver
- SCIPnodeGetParent() to get parent node of a node
- SCIPnodesSharePath() in pub_tree.h that determines whether two nodes are on the same leaf-root path
- SCIPnodesGetCommonAncestor() in pub_tree.h that finds the common ancestor node for two given nodes
- SCIPgetNLPFracVars() to get the fractional variables in an NLP solution
- SCIPcreateMesshdlrPThreads() and SCIPfreeMesshdlrPThreads() for allocating and deleting necessary memory
  for message handlers for parallel pthread version
- SCIPallocClearMemoryArray() and BMSallocClearMemoryArray() for allocating cleared memory arrays in scip.h and memory.h
- SCIPsetParam() which is a generic parameter setter method, independent of the parameter type
- SCIPpropInitpre, SCIPpropExitpre, SCIPpropPresol which initializes, exists and executes the presolving phase
- SCIProwGetAge() to access the age of a row (pub_lp.h/lp.c)
- SCIPsolGetOrigObj() in pub_sol.h which returns for a solution in the original problem space the objective value
- SCIPretransformSol() in scip.h that allows to retransform a solution to the original space
- SCIPlpiClearState() to LP interfaces for clearing basis information in the LP solver
- SCIPgetSubscipDepth() to access the depth of the current SCIP as a copied subproblem
- SCIPvarMarkDeletable() to mark a variable to be deletable completely from the problem (for
  branch-and-price); can only be called before the variable is added to the problem
- SCIPvarMarkNotDeletable() that marks a variable to be non-deleteable (used within SCIP for forbidding
  deletion of variables contained in solution, LP bases, (multi)aggregation, ...)
- SCIPvarIsDeletable() that returns whether a variable is marked to be deletable (each variable is per default non-deletable)
- SCIPpropagateCutoffboundVar() in prop_pseudoobj.h which can be used to propagate the cutoff bound for the given variables
- SCIPgetNTotalVars() that returns the total number of created vars, icluding variables that were deleted in the meantime
- SCIPdebugAddSolVal() and SCIPdebugGetSolVal() to add/get values to/from a debug solution

### Command line interface

- New funtionalities in the interactive shell (modify current CIP instance, write NLP relaxation)
- added dialog "write nlp" to write current NLP relaxation to a file
- new dialog "change freetransproblem" to free transformed problem in the interactive shell before changing the problem
- it is possible to change bounds of a variable in the interactive shell
- it is possible to add a constraint to a problem in the interactive shell

### Interfaces to external software

- Improved SOPLEX interface (LP simplifier)
- Improved CPLEX interface, including measures for numerical stability

### Changed parameters

- change default value of parameter "nodeselection/restartdfs/selectbestfreq" 100
- moved parameters for pseudoboolean constraints from opb-reader to pseudoboolean constraint handler
- changed possible parameter values of "branching/pscost/strategy" from "bri" to "cdsu": default is now 'u', i.e., to
  estimate the LP gain by a branching for external branching candidates (esp. continuous variables) the same way as
  their pseudo costs are updated
- added possible value 'd' for "constraints/soc/nlpform" to choose a convex division form for SOC constraint
  representation in NLP
- renamed parameter "constraints/quadratic/linearizenlpsol" to "constraints/quadratic/linearizeheursol" and do
  linearizations in every solution found by some heuristic
- renamed parameter "constraints/quadratic/mincutefficacyenfo" to "constraints/quadratic/mincutefficacyenfofac" and
  interpret it as a factor of the feasibility tolerance
- removed fastmip setting 2, which means the dualsolution would not be calculated but because SCIP always asks for the
  dual solution, the lp would be reoptimized to calculate them; so it had no real effect
- all parameters in cons_indicator and cons_sos1 have been converted to lower case!
- changed default value of parameter "separating/gomory/maxroundsroot" to 10
- changed default value of parameter "separating/gomory/maxsepacutsroot" to 50
- removed parameter "heuristics/subnlp/nlpsolver", use "nlp/solver" instead

### New parameters

- "heuristics/shiftandpropagate/onlywithoutsol" to switch whether the heuristic should be called in case
  a primal solution is already present
- "limit/maxorigsol" which defines the size of the solution candidate store (default value is 10)
- "lp/resolverestore" controlling how LP solution is restored after diving: if TRUE by resolving them,
  if FALSE by buffering them; if "lp/freesolvalbuffers" is TRUE, we free the buffer memory each time (FALSE by default)
- "lp/clearinitialprobinglp" to clear LP state at end of probing mode, if LP was initially unsolved
- "lp/resolveitermin" and "lp/resolveiterfac" to limit the number of LP iterations in resolving calls:
  resolveiterfac is a factor by which the average number of iterations per call is multiplied to get the limit, but the
  limit is at least resolveitermin; default is -1 (no limit) for resolveiterfac and 1000 for resolveitermin
- "lp/resolverestore" and "lp/freesolvalbuffers" possibility to buffer and restore LP solution after diving without
  having to resolve the LP; currently turned off, because performance impact is unclear;
- "misc/improvingsols" which states whether only solutions which have a better (or equal) primal bound
  as the best known are checked; this is of interest if the check of a solution is expensive; default value is FALSE
- "misc/resetstat" which state if the statistics should be reseted if the transformed problem is freed
  (in case of a benders decomposition this parameter should be set to FALSE) default value is TRUE
- "nodeselection/restartdfs/countonlyleafs" in node selector restart dfs which can be used to select the
  counting process of processed nodes
- "presolving/donotaggr" to deactivate aggregation of variables globally
- "pricing/delvars" and "pricing/delvarsroot" that define, whether variables created at a node / the
  root node should be deleted when the node is solved in case they are not present in the LP anymore
- "propagating/%s/maxprerounds" for all propagators which allows to change to maximal number of rounds
  of presolving where this propagator participates in
- "propagating/%s/presoldelay" for all propagators which allows to change if the presolving call of the
  given propagator should be delayed
- "propagating/%s/presolpriority" for all propagators which allows to change the priority of calling the
  given propagator
- "propagating/pseudoobj/propfullinroot" for allowing to propagate all variables in the root node,
  instead of stopping after 'maxcands' which is set by a parameter as well
- "reading/gmsreader/bigmdefault" and "reading/gmsreader/indicatorreform" reader_gms is now able to write indicator
  constraints (reformulated either via big-M or sos1)
- "reading/gmsreader/signpower" to enable writing sign(x)abs(x)^n as the rarely used gams function
  signpower(x,n)
- "separating/closecuts/maxunsucessful" to turn off separation if we can not find cuts
- "timing/reading" to add reading time to solving time
- "branching/delaypscostupdate" to delay the update of pseudo costs for continuous variables behind the
  separation round: default is TRUE
- "branching/lpgainnormalize" to set the strategy how the LP gain for a continuous variable is
  normalized when updating the variables pseudocosts: default is to divide LP gain by reduction of variable's domain in
  sibling node
- "branching/pscost/nchildren" and "branching/pscost/nary*" to enable and customize n-ary branching on
  external branching candidates (e.g., in spatial branching for MINLP)
- "conflict/bounddisjunction/continuousfrac" which defines the maximum percantage of continuous variables
  within a conflict create by the bounddisjunction conflict handler
- "conflict/separate" which enables or disables the separation of conflict constraints
- "constraints/{nonlinear,quadratic,soc,abspower}/sepanlpmincont" to specify minimal required fraction
  of continuous variables in problem to enable linearization of convex constraints in NLP relaxation solution in root
- "constraints/indicator/forcerestart" and "constraints/indicator/restartfrac" to control forced
  restart in cons_indicator
- "constraints/indicator/generatebilinear" to generate bilinear (quadratic) constraints instead of
  indicator constraints
- "constraints/indicator/maxconditionaltlp" to enable a quality check for the solution of the
  alternative LP
- "constraints/indicator/removeindicators" to remove indicator constraints if corresponding vub has been
  added
- "constraints/linear/nmincomparisons" and "constraints/linear/mingainpernmincomparisons" to influence
  stopping criterium for pairwise comparison of linear constraints
- "constraints/pseudoboolean/decompose", for pseudoboolean constraints to transform pseudoboolean
  constraints into linear- and and-constraints
- "constraints/quadratic/binreforminitial" to indicate whether linear (non-varbound) constraints added
  due to reformulation of products with binary variables in a quadratic constraints should be initial (if the quadratic
  constraint is initial), default is FALSE
- "constraints/quadratic/checkfactorable" to disable check for factorable quadratic functions (xAx =
  (ax+b)*(cx+d)) in quadratic constraints and not to use of this information in separation (generates lifted tangent
  inequalities according to Belotti/Miller/Namazifar if also linear vars are present)
- "constraints/quadratic/disaggregate" to split a block-separable quadratic constraint into several
  quadratic constraint
- "constraints/quadratic/maxproprounds" and "constraints/quadratic/maxproproundspresolve" to limit the
  number of propagations rounds for quadratic constraints within one propagation round of SCIP solve or during SCIP
  presolve
- "constraints/varbound/presolpairwise" that allows pairwise presolving of varbound constraints, default
  is TRUE

### Data structures

- split off PARAMEMPHASIS from PARAMSETTING (in pub_paramset.c/paramset.c)
- new data structure SCIP_STAIRMAP
- add expression graph data structures and methods for reformulation, domain propagation, simple convexity check on
  nonlinear expressions and simplification for expression trees and graphs

Testing
-------

- New scripts for running tests with GAMS
- added scripts check_gams.sh, evalcheck_gams.sh and check_gams.awk and target "testgams" in Makefile
- adjusted all test scripts to use the same new optimality gap computation as in SCIP
- added Makefile option "VALGRIND=true" to enable running the SCIP checks (make test) through valgrind; valgrind errors
  and memory leaks are reported as fails
- moved *.test and *.solu files to subdirectory testset in check directory and adjusted test scripts

Build system
------------

### Makefile

- New targets "(un)install" in Makefile, support for valgrind in testing environment
- via "PARASCIP=true" as a "Makefile" option it is possible to compile SCIP threadsafe in DEBUG-mode, (in OPT-mode it's
  only necessary if non-default messagehandler or CppAD is used)
- the 'make' parameter 'PARASCIP=true' leads to threadsafe message handlers where you need to call
  SCIPcreateMesshdlrPThreads and SCIPmessageSetHandler/SCIPmessageSetDefaultHandler and SCIPfreeMesshdlrPThreads;
  therefore we need to link with pthread library
- new variable $(INSTALLDIR) in Makefile which define installation directory for the libraries, $(INSTALLDIR)/lib/,
  binary, $(INSTALLDIR)/bin and include headers, $(INSTALLDIR)/include, the default value is the empty string
- new target "make libs" which compiles only the libraries
- new target in Makefile "install" performs "make" and copies using the install command the include headers, binary, and
  libraries
- new target in Makefile "uninstall" removes libraries, binary and include headers form INSTALLDIR
- removed target "lintfiles", this target is now imitated by the "lint" target and a none empty variable FILES
- Linking against Clp and Ipopt has been simplified. Only the directory where the
  package has been installed need to be provided now. For details see the INSTALL file.
- to link against IPOPT, only the base directory of an Ipopt installation need to be specified now; additionally, if
  building with gnu compilers, the Ipopt libraries directory is stored in the SCIP binary, which should make it easier
  to run with Ipopt shared libraries
- to link against Clp, only the base directory of an Clp installation needs to be specified now

Fixed bugs
----------

- fixed bug in propagation of indicator constraints: cannot fix slack variable to 0 if linear constraint is disabled/not
  active
- fixed bug in cons_bounddisjunction where branching on multiaggregated variables was tried while all aggregation
  variables are fixed
- fixed assertion in tree.c w.r.t. node estimation
- fixed bug in presolving of cons_logicor.c: adding variable implications can lead to further reductions; added call to
  applyFixings()
- fixed bug in cons_linear.c while sorting the eventdatas during the binary variable sorting for propagation
- fixed bug and wrong assert in heur_shiftandpropagate.c when relaxing continuous variables from the problem
- fixed bug in reader_fzn.c w.r.t. cumulative constraints
- fixed bug in copying if the target SCIP already is in solving stage: it might be that the copy of a variable cannot be
  found/created
- fixed memory leak in reader_pip.c
- fixed not correct merging of variable in logicor constraint handler and changed the name of the method to a common
  name used by other constraint handlers too(findPairsAndSets->mergeMultiples)
- fixed bug which occured when changing a bound in the solving stage when this variables got upgraded from continuous to
  a integer type, where the bounds of this variable were still not integral; due to that SCIPchgVarType has changed(see
  above)
- fixed bug which occured when the dual farkas multipliers were not available in the lpi because the LP could only be
  solved with the primal simplex due to numerical problems
- fixed bug in cons_orbitope:resprop() for the packing case
- fixed bug in reader_mps.c: if a variables first occurence is in the bounds section, then the corresponding variable
  bound was lost
- fixed bug trying to print big messages bigger than SCIP_MAXSTRLEN
- fixed bug in copying NLPI interfaces that use block-memory (NLPI copy used block memory from source SCIP)
- fixed several issues in flatzinc reader
- fixed bug w.r.t. counting feasible solutions and turned of sparse solution test
- fixed wrong changing of wasdelayed flag for propagators
- fixed bug in cons_countsols.c w.r.t. none active variables
- deactived checking of zero solution in Zimpl reader when no starting values are provided
- LP solution status is now checked when checking root LP solution. Otherwise, due to different time measurements, it
  might happen that the LP solving was stopped due to the time limit, but SCIP did not reach the limit, yet.
- fixed memory leak in coloring part of maximum clique algorithm (tclique_coloring.c)
- fixed bug in debug.c: removed tree nodes had not been checked if they were pruned due to an incumbent solution found
  by a diving heuristic
- fixed bugs in changing the initial and checked flags for constraints in original problem
- fixed bug using wrong sign in infinity check in prop_pseudoobj
- fixed bug trying to tighten multiaggregated variables, which have only one active representation and this variable is
  already tightened
- fixed bug in ZI round heuristic that led to infeasible shiftings for numerically slightly infeasible rows with
  close-to-zero coefficients
- fixed memory leak in coloring part of maximum clique algorithm (tclique_coloring.c) in a better way
- fixed assert in sepa_clique.c which is currently not valid because implicit binary variables in cliques are ignored
- fixed bug in redcost propagator: can only be called if the current node has an LP
- fixed numerical issue in octane heuristic: close-to-zero values for ray direction could have led to bad computations
- fixed numerical bug in linear constraint handler: polishing of coefficients after fixing variables led to wrong
  results for continuous variables fixed to a close-to-zero value.
- fixed bug in sepa_zerohalf.c concerning inconsistent construction of solution array of variables and fixed wrong
  assert about variable bounds
- fixed possible buffer overrun in tclique_graph.c
- fixed bug w.r.t. infinity loop during propagation
- fixed bug in handling of lazy bounds that resulted in putting the bounds explicitly into the LP
- fixed issue with interactive shell in case (user) plugins are included after the default plugins
- fixed bug where mutiaggregating leads to an aggregation and both variables were of implicit or integral type
- fixed bug in cons_linear.c, scaling could have led to wrong values
- fixed bug in cons_linear.c, when scaling a constraint maxabscoef was not set correctly, furthermore the correction of
  maxabscoef was not handled correctly
- fixed bug in conflict.c, where LPi was manipulated, but not marked as not solved
- reader_lp is now able to read lines longer than 65534 characters
- fixed bug in cons_indicator.c trying to copy a constraint where the pointer to the linear constraint did not point to
  the already transformed linear constraint (, happend when SCIPcopy() is used after transforming before presolving)

Miscellaneous
-------------

- The interface contains several additional callback functions and
  parameters for plugins. Some effort may be required to compile your old
  projects with SCIP 2.1. For details see section "Changes between version
  2.0 and 2.1" in the doxygen documentation.

@page RN20 Release notes for SCIP 2.0

@section RN202 SCIP 2.0.2
*************************

Performance improvements
------------------------

- reduced memory usage of shift-and-propagate heuristic
- improved twoopt-heuristic by considering larger search domains
- the SoPlex interface now has the capability to provide a primal ray, provided it is compiled against the next SoPlex release (>= 1.5.0.2)
- fasten propagation in cons_knapsack.c due to negated clique partitions
- knapsack constraints are now separated faster; SCIPsolveKnapsackExactly() now works faster and requires less memory
- fasten knapsack separation by replacing SCIPallocBuffer(Array) through SCIPallocBlockMemory(Array)
- recalculating only needed partitions in cons_knapsack.c, not always both
- improved runtime and memory consumption in SCIPsolveKnapsackExactly() in cons_knapsack.c
- calculation of node priority now also works when variable's relaxation value is equal to a bound
- fixed issue w.r.t. calling primal heuristics after presolving detected infeasibility

Fixed bugs
----------

- fixed bug in heur_subnlp.c where constraints forbidding variable fixations where added if a cutoff was used in the
  subproblem
- fixed wrong assert in plugins that use SCIPcopy()
- fixed wrong (neg)cliquepartition check in cons_knapsack.c when deleting a coefficient
- fixed memory leak in SoPlex LP interface when requesting an unbounded solution
- fixed memory leak in SoPlex LP interface when solving with LP scaling
- fixed memory leaks in reader of TSP example
- fixed bug while after restarting possible the aggregted variables were not removed in setppc constraints
- fixed various small bugs in nonlinear expressions code
- fixed bug in DINS heuristic that occured when the incumbent solution value is outside the variable's current domain
- fixed bug in DINS w.r.t. column generation
- fixed bug in heur_subnlp.c where wrong constraints forbidding variable fixations where added in case of general
  integers
- fixed bug in var.c where a possible multiaggregation was resolved to an aggregation but the variables types were not
  checked to prefer more general types for aggregating; possible memory loss removed
- fixed behavior of LNS heuristics when the subproblem aborts: continue in optimized mode, stop in debug mode
- fixed bug in prop_vbounds.c w.r.t. infinity lower and upper bound of variable bound variables
- fixed make/make.project
- fixed two bugs at nodes with unbounded LP relaxation: don't check lp rows of infinite solution; don't analyze conflict
  due to primal cutoff bound of -infinity
- fixed bug w.r.t. setting wall clocks
- implemented SCIPlpiGetPrimalRay() in SoPlex interface that has become available with SoPlex version 1.5.0.2
- fixed bug concerning overflow in memsize calculation in set.c
- fixed segmentation fault in heur_subnlp.c which occured if resolving the NLP with a tighter feasibility tolerance
  failed with a solver error
- fixed wrong assumption that an optimal LP solution in the root is optimal for the problem if there are no active
  pricers, need to check also whether all variables are in the LP
- fixed wrong assert in var.c (replaced '==' through 'SCIPsetIsEQ'), real values do not have to be exactly the same when
  computed in different function
- fixed bug in SCIPsolveIsStopped where it could happen that TRUE was reported if a nodelimit was reached but
  checknodelimits had been set to FALSE
- fixed bug in sorting mechanism in cons_xor.c
- fixed bug in changing quadratic coefficients of a row in the NLP
- fixed bug caused by not (correctly) counting boundchanges in cons_varbound.c
- fixed three bugs when writing in fzn format (wrongly splitted writing buffer, wrong variables was used, floats were
  printed to short)
- fixed removal of fixed linear variables from a nonlinear row: a fixed variable may have not been removed if there was
  also a multiaggregated variable
- fixed bug in reader_cip regarding reading of very long constraints
- fixed bug in cons_knapsack: in seldom circumstances the relaxation of a linear constraint can detect infeasibility,
  which was not handled properly
- fixed bug in cons_quadratic: in seldom cases, fixed variables may have been substituted out wrongly in presolve
- fixed bugs in cons_countsols.c w.r.t. collecting feasible solutions and forbidding a found solution
- fixed bug in cons_linear.c: multiaggregated variables were not removed when adding during solve, leading to a failing
  assert in tightenBounds due to an unsuccessful bound tightening
- fixed bug w.r.t. to pricing variables in case new initial constraints come in during the price and cut loop
- fixed bug in conflict.c, infeasibility analysis with big values led to wrong result
- fixed bug in cons_soc.c w.r.t. upgrading from quadratic constraints with finite left-hand-side

@section RN201 SCIP 2.0.1
*************************

Performance improvements
------------------------

- SCIP with SoPlex as LP solver now uses auto pricing by default (start with devex, switch to steepest
  edge after some iterations); this fixes timeouts on instances where devex converges very slowly
- fixing lifting of new knapsack items which are negated items of already included items, this could lead to very long presolving
- fixed performance issue in presolving w.r.t. to computing the number of new fixings, aggregated,
  and so on before a constraint handler presolver is called
- in case of adding constraints during pricing with initial flag set to
  TRUE, we add now these constraints after the pricing round to the LP
- changed parameter values in clique separator in order to avoid very large branch-and-bound trees

Interface changes
-----------------

### New and changed callbacks

- allow access of transformed constraints in SCIP_STAGE_TRANSFORMED

### Changed parameters

- replaced parameter "constraints/quadratic/minefficacy" by "constraints/quadratic/minefficacysepa" and
  "constraints/quadratic/minefficacyenfo"
- added possible values 'a' and 'e' for "constraints/soc/nlpform" to enable automatic choice and convex exponential-sqrt
  form for SOC constraint representation in NLP

Fixed bugs
----------

- fixed bug in heur_subnlp when initialized starting values of a fixed variable in the NLP of the subscip
- fixed bugs in SCIPcopyConss: copy all active constraints (including disabled ones), *valid was not initialized to TRUE
- fixed bug in reader_mps: indicator constraints do not output the slack variables anymore
- fixed bug in heur_undercover: removed option globalbounds, since we are not allowed to relax bounds at a probing node
- corrected behavior of the copy function in cons_indicator.c: create artificial linear constraint if linear constraint
  was deleted
- fixed bug in cons_indicator.c: presolving cannot delete linear constraints; several other minor bugfixes
- fixed bug w.r.t. looseobjval; the counting of number of loose variables in the LP data structure was incorrect in case
  a variable got aggregated or multi-aggregated
- fixed bug in debug.c w.r.t. checking of constraints and continuous variables
- fixed bug w.r.t. memory allocation for all values of a column in lpi_cpx.c
- fixed bug in copy method of objvardata which should only create a new SCIP_VARDATA if the implemented subclass create
  a copy of the given objvardata object
- fixed bug in heur_shiftandpropagate where some variables were initialized too late
- fixed bug in cons.c which didn't allow the changing of the separation and enforcement flag of a constraint in the
  problem stage
- fixed bug in lp.c where in case of objlimit reached and fastmip not all variables where priced because of an incorrect
  dual solution
- fixed bugs in SCIPnlpiOracleChgLinearCoefs and SCIPnlpiOracleChgQuadCoefs for the case where new coefficients where
  added
- fixed bug in nlp.c: nlrowSearchQuadElem was using SCIPquadelemSortedFind incorrectly
- fixed bugs in cons_bounddisjunction where the branching during the constraint enforcement was done incorrectly
- fixed bugs in binpacking example w.r.t. empty struct and not initializing an array
- fixed bugs in sepa_clique.c concerning incorrect way to ignore implicit binary variables in cliques and non-active
  variables in implications
- fixed assertion w.r.t. to probing during the propagation round of a branch-and-bound node
- fixed bugs in lpi_none.c w.r.t. debug and opt mode
- fixed bugs in cons_orbitope.c: orbitopal fixing for the packing case had two bugs; also fixed one wrong assert
- fixed computation of node's objective value estimate when branching on continuous variables (see
  SCIPtreeCalcChildEstimate, SCIPtreeBranchVar)
- fixed bugs in cons_sos?.c: take average of objestimate
- fixed numerical issue in some heuristics: nearly-integral values that are between the feasibility and the integrality
  tolerance might not have been rounded correctly
- fixed bug in heur_guideddiving: best solution is now copied to avoid deletion in case of many new solutions
- fixed bug in statistic w.r.t. number of calls for external branching candidates
- fixed bug in lpi_cpx.c w.r.t. to wrong handling in case the crossover did not succeed
- fixes to branching on continuous variables
- fixed bug in cons_logicor, implications on none SCIP_VARTYPE_BINARY variable were handled wrong
- fixed bug in DINS heuristic, information storage for binary variables could lead to bad memory access in column
  generation applications
- fixed some bugs w.r.t. to casting pointer arrays
- fixed bug in cons_linear while trying to add a conflict without any variables
- fixed bug in heur_shiftandpropagate.c: Now, the heuristic checks rows for global infeasibility at the beginning. This
  check is only relevant if presolving is disabled.
- fixed bug in vars.c which handled arrays with parts of original variables during resolving to active variables (using
  SCIPvarsGetProbvarBinary) wrong
- fixed bug in reader_gms.c: linear coefficients for quadratic variables were not printed if they had no
  square-coefficient
- fixed bug in heur_subnlp when forbidding a particular combination of integer variables in the main problem
- fixed bug in cons_indicator.c: creating constraints in transformed stage is now possible

@section RN200 SCIP 2.0.0
*************************

Features
--------

- SCIP can now copy instances (e.g. for heuristics)
- New rounding and propagation heuristics
- New constraint handlers for linking constraints (only Beta), cumulative constraints, and for breaking orbitopal symmetries
- New separators for oddcycle cuts and Chvatal-Gomory cuts using sub-MIPs
- New propagator for variable bounds
- Solution counting extended to constraint integer programs, this also
  includes constraint integer programs which contain continuous variables
- More support for nonlinear CIPs:
  + Improved constraint handler for quadratic constraints
  + New constraint handler for second order cone constraints
  + New MINLP heuristics (undercover, subnlp)
  + Preliminary support for non-linear relaxations (via expression trees)
  + Automatic branching on solutions from arbitrary relaxations and on continuous variables
- constraint handler can now register their upgrade functions for quadratic constraints to cons_quadratic (similar to
  LINCONSUPGD)
- External branching candidates (of interest if a relaxator or constraint handler wants to provide branching candidates)
- added branchcands for relaxator solution, that can be added by the relaxator and used by branching rules
- added relaxsol to variables, s.t. a relaxator can store a solution on which branching or separation can be done
- added relaxation structure to SCIP, it represents global relaxation information independent from a specific relaxator;
  at the moment, it contains information about the relaxation solution stored in the variables: objective value and
  validness
- SCIP can now branch on relaxation solutions that are either installed to the relaxsol field of the variables or added
  to the list of relaxation candidates, e.g., by constraint handlers. Branching on relaxation solutions is performed if
  the enforcement resulted in an unresolved infeasibility and there are no LP branching candidates, but before pseudo
  solution branching.  The branching rules leastinf, mostinf, random and pscost implement the callback for branching on
  relaxation candidates.
- primal heuristics may now already be called before presolving, using the new timing point
  SCIP_HEURTIMING_BEFOREPRESOL.  Note that solutions that are added before/during presolving, will be retransformed to
  the original space.
- SCIP can branch on continuous variables. The branching value x' must not be one of the bounds. Two children (x <= x',
  x >= x') will be created.
- SCIP may now be manually restarted
- The solution behavior of SCIP can be diversified by randomly permuting constraints and variables or randomly
  determining a set of branching variables with a unique high priority
- the MPS reader can now read MIQPs and MIQCPs where a quadratic objective function can be specified by a QMATRIX or
  QUADOBJ section and the quadratic part of a quadratic constraint by a QCMATRIX
- the MPS reader can now write quadratic and SOC constraints
- the GAMS reader can now write SOC constraints
- new undercover heuristic for MINLPs: fixes variables such as to obtain a linear or convex subproblem and solves this
- modified implementation of separation algorithms in cons_knapsack.c according to results of diploma thesis; including
  super-additive lifting (disabled)
- added support for bool_gt, bool_lt, bool_ge, bool_le, bool_ne, bool_not, int_times, int_minus, int_plus, int_negate,
  float_times, float_minus, float_plus, float_negate constraints to flatzinc reader
- primal heuristics may now be called directly after the node's propagation loop, using the new timing point
  SCIP_HEURTIMING_AFTERPROPLOOP
- SCIP is now able to write non-linear opb-files(linear instances with and-constraints)
- primal heuristics may now be called during presolving, using the new timing point SCIP_HEURTIMING_DURINGPRESOLLOOP
- added new sorting method SCIPsortLongPtr, SCIPsortDownLongPtr and all corresponding methods
- knapsack constraint handler is now able to pairwise presolving constraints
- "negated cliques" (1<=i<=n : sum (x_i) >= n-1) were added and we are using them now inside the knapsack constraint
  handler, the cliquepartitioning which is returned by SCIPcalcCliquePartition contains now integer != 0, negatives ones
  indicates a negated clique and positive ones indicates a normal clique
- SCIP is now able to detect in DEBUG-mode whether a constraint or variables which will be added, was also created in
  the same scip instance, if not an error is thrown
- added new sorting method SCIPsortRealIntPtr, SCIPsortDownRealIntPtr and all corresponding methods
- the indicator constraint can now decompose the problem, i.e., not add the linear constraint to the problem if all of
  its variables are continuous
- the vbc visualization adds the branching type (lower or upper bound change) and the new bound to the node information
- following methods SCIPinferVarUbProp, SCIPinferVarLbProp, SCIPinferVarLbCons, SCIPinferVarUbCons have a new 6th
  parameter "SCIP_Bool force" which allows bound tightening even if the difference to the newbound is below bound
  strengthening tolerance
- the vbc visualization adds the new bound of the branched variable to the node information
- SCIPsolveKnapsackExactly got a new 12. parameter "SCIP_Bool* success" which stores if an error occured during
  solving(normally a memory problem)
- "negated cliques" handling in knapsack constraint handler got changed due to the new method
  SCIPcalcNegatedCliquePartition resulting in new consdata members "negcliquepartition", "negcliquepartitioned" and
  "nnegcliques"; changed SCIPcalcCliquePartition so all cliquepartitions (calculated by SCIPcalcCliquePartition or
  SCIPcalcNegatedCliquePartition, which uses the first one) contain again not negative integers
- cons_quadratic can make solutions in CONSCHECK feasible for the quadratic constraints by moving values of linear
  variables and passing the modified solution to the trysol heuristic
- cons_knapsack is now able to detect negated cliques due to negated cliques on knapsack constraints
- cons_indicator tries to adapt solutions to get feasible during check
- cons_indicator allows to store information on other linear constraints that might help to separate cuts
- and constraint handler can handle implicit binary variables
- knapsack constraint handler can handle implicit binary variables
- linear or constraint handler can handle implicit binary variables
- logic or constraint handler can handle implicit binary variables
- or constraint handler can handle implicit binary variables
- quadratic or constraint handler can handle implicit binary variables
- setppc constraint handler can handle implicit binary variables
- varbound constraint handler can handle implicit binary variables
- xor constraint handler can handle implicit binary variables
- cliques can contain implicit binary variables
- new constraint handler cons_linking.{c,h} (see cons_linking.c for more details)
- constraint handler "logicor" can parse its output
- constraint handler "and" can parse its output
- constraint handler "or" can parse its output
- constraint handler "or" can copy its constraints
- SCIP can now handle problems with continuous variables w.r.t. to counting (the projection to the integral variables
  are counted)
- can now read and write indicator constraints in the (extended) MPS format
- an XML-parser is available in the src/xml subdirectory
- can now read XML-solution files as used by CPLEX
- the LP reader (.lp files) can now read MIQPs and MIQCPs and write quadratic and SOC constraints
- uncommented decomposeProblem() in sepa_zerohalf.c (in default settings, not used anyway): was not adapted to the case
  that contiuous variables are allowed in a row
- the LP reader (.lp files) and MPS reader can now read semicontinuous variables, they are handled by creating bound
  disjunction constraints
- removed two different block memories for the original and transformed problem

- Statistic
  + added statistic information about the first primal solution to SCIP statistic; in the statistic output a new line
    appears with this information
  + now the statistic displays the number of calls of the feasibility checking method of each constraint handler and the
    running time of it

- Plugins
  + added constraint handler for second order cone constraints (cons_soc.(c|h))
  + added packing/partitioning orbitope constraint handler for symmetry handling (cons_orbitope.{c,h})
  + added heuristic zirounding (heur_zirounding.{c,h})
  + new separator rapid learning (sepa_rapidlearning.{c,h}) that produces conflicts, global bound changes, primal
    solutions and initializes inference values for branching
  + added propagator for variable lower and upper bounds (prop_vbounds.{c,h}); adjusted cons_varbound.c, var.c, and,
    implics.c to work correctly with the new propagator
  + added heuristic twoopt (heur_twoopt.{c,h})
  + added Chvatal-Gomory cuts separated with a sub-MIP (sepa_cgmip.{c|h})
  + added reader for "Weigted Boolean Optimization" - problems (reader_wbo.{c,h}), this reader needs the reader_opb files
  + new separator oddcycle (sepa_oddcycle.{c,h}) separates oddcycle inequalities using the implication/conflict graph and
    dijkstra-algorithm based on binary heaps (dijkstra/dijkstra_bh.{c,h})
  + added new NLP heuristic (heur_subnlp.{c,h}) which solves the sub-NLP that is obtained by fixing all discrete variables
    in the CIP and applying SCIP's presolving
  + added new reader for polynomial mixed-integer programs (reader_pip.{c,h}) as used in the POLIP
  + feasibility pump heuristic now implements all functionality for feasibility pump 2.0

Performance improvements
------------------------

- improved settings/emphasis/cpsolver.set to decrease time per node
- reworked access to pseudo solution and inference value of variables in order to reduce function calls
- improved zerohalf cut separator: more than one delta is tested for MIR cuts, better handling of dense base
  inequalities, faster scaling of fractional coefficients in rows (now enabled), improved parameter settings (presolving)
- changed default value of parameter "nodeselection/restartdfs/selectbestfreq" to 0; this means if the current node has
  no children the node with the best bound is selected (SCIPgetBestboundNode())
- separators are not called any longer for an integral initial LP solution
- in root node, first LP solution is checked for feasibility to avoid expensive setup
- added a dual reduction step in cons_knapsack.c
- avoided restarting if LP solution is feasible
- fasten check for common cliques in SCIPcliquelistsHaveCommonClique
- SCIP with CPLEX as LP solver now uses quickstart steepest edge pricing as default instead of steepest edge pricing
- avoid unnecessary domain propagation and LP resolve at nodes with infeasible LP relaxation

Examples and applications
-------------------------

- New branch-and-price example which includes Ryan/Foster branching (binpacking example)
- New example illustrating the use of an event handler (example/Eventhdlr)

Interface changes
-----------------

- NLP solver interface (NLPI) now independent of SCIP like LPI
- Enhanced user interface for callable library: manual restarts, predefined settings and many other features
- Support of wbo format for weighted PBO problems, IBM's xml-solution format and pip format for polynomial mixed-integer programs
- Extended reader for Flatzinc models
- new API for "expressions interpreter" - code that evaluates expression trees, including first and second derivatives
- SCIP can now maintain a central NLP relaxation of the problem (similar to LP)
- SCIP can now manage a list of external codes (e.g., LP or NLP solver, ZIMPL)
- lp.h/lp.c and the lpi's were changed according to the changes mentioned below.
- adding and deletion of rows to the separation storage and to the LP can now be catched by events
  (SCIP_EVENTTYPE_ROWADDEDSEPA, SCIP_EVENTTYPE_ROWDELETEDSEPA, SCIP_EVENTTYPE_ROWADDEDLP, SCIP_EVENTTYPE_ROWDELETEDLP)

### New and changed callbacks

- new callback SCIP_DECL_BRANCHEXECRELAX(), together with new parameter in SCIPincludeBranchrule() for branching on a
  relaxation solution
- added to the callback method SCIP_DECL_PROBEXITSOL(x) (type_prob.h) the parameter restart; this parameter is set to
  TRUE if the exit solve call was triggered by a restart?
- added new callback "SCIP_DECL_VARCOPY" for variables data to be able to copy (see type_var.h)

### Deleted and changed API methods

- new parameters "maxmksetcoefs", "delta" and "deltavalid" in sepa_cmir.c: SCIPcutGenerationHeuristicCmir()
- added SCIP_DECL_...COPY for all plugins
- added SCIP pointer to all C++ objects and constructors
- added parameter scip to ObjCloneable::clone()
- method SCIPgetVarPseudocost() now returns the pseudocost value of one branching direction, scaled to a unit interval.
  The old method is now called SCIPgetVarPseudocostVal()
- method SCIPgetVarPseudocostCurrentRun() now returns the pseudocost value of one branching direction, scaled to a unit
  interval, old method now called SCIPgetVarPseudocostValCurrentRun()
- methods SCIPgetVarConflictScore and SCIPgetVarConflictScoreCurrentRun() now called SCIPgetVarVSIDS() and
  SCIPgetVarVSIDSCurrentRun(), resp.
- methods SCIPvarGetNInferences(), SCIPvarGetNInferencesCurrentRun(), SCIPvarGetNCutoffs(), and
  SCIPvarGetNCutoffsCurrentRun() now called SCIPvarGetInferenceSum(), SCIPvarGetInferenceSumCurrentRun(),
  SCIPvarGetCutoffSum() and SCIPvarGetCutoffSumCurrentRun(), resp., return SCIP_Real values instead of SCIP_Longint
- NLPIs can now be used without generating a SCIP instance (i.e., do not require a SCIP pointer), code moved into src/nlpi
- NLPIs can now be managed like other SCIP plugins, i.e., they can be included into the SCIP core and accessed by
  methods SCIPincludeNlpi(), SCIPfindNlpi(), SCIPgetNNlpis(), SCIPgetNlpis(), SCIPsetNlpiPriority()
- added SCIPsortPtrPtrLongIntInt(), SCIPsortLongPtrPtrIntInt() and corresponding sorting/inserting/deleting methods in
  pub_misc.h and necessary defines in misc.c
- added SCIPcalcNegatedCliquePartition() to scip.c to calculate a clique partition on negations of all given binary
  variables
- added SCIPsortLongPtrInt() and corresponding sorting/inserting/deleting methods in pub_misc.h and necessary defines in
  misc.c
- use of strongbranching changed: Now SCIPstartStrongbranch()/SCIPendStrongbranch() have to be called before/after
  strongbranching
- SCIPgetVarStrongbranch() replaced by SCIPgetVarStrongbranchFrac()/SCIPgetVarStrongbranchInt()
- two new functions SCIPgetVarsStrongbranchesFrac()/SCIPgetVarsStrongbranchesInt() for computing strong branching
  information for several variables
- changes in a row can now be catched via row events (SCIPcatchRowEvent(), SCIPdropRowEvent(),
  SCIP_EVENTTYPE_ROWCOEFCHANGED, SCIP_EVENTTYPE_ROWCONSTCHANGED, SCIP_EVENTTYPE_ROWSIDECHANGED)
- renamed SCIPintervalScalarProductRealsIntervals()/SCIPintervalScalarProduct() by
  SCIPintervalScalprodScalars()/SCIPintervalScalprod() and redesigned them in intervalarith.c including new methods
  SCIPintervalScalprodScalarsInf/Sup()
- new parameter "usessubscip" for SCIPincludeHeur(), SCIPincludeSepa() and constructors ObjSepa(), ObjHeur()
- added new parameter "varcopy" to SCIPcreateVar() to add the function for copying variable data
- the parameter "success" in "SCIP_DECL_CONSCOPY" has been renamed to "valid"
- in case of using SCIPwriteTransProblem() the currently (locally) valid problem is written this now also includes the
  local constraints
- added parameter "quiet" to SCIPparamSet...() which allows to turn on an output showing the new parameter value

### New API functions

- added SCIPsortPtrPtrInt (and various other) and corresponding sorting/inserting/deleting methods in pub_misc.h and
  necessary defines in misc.c
- added SCIPsortRealRealRealPtr() and corresponding sorting/inserting/deleting methods in pub_misc.h and necessary
  defines in misc.c
- added to the method SCIPapplyRens() the parameter uselprows, this allows to switch between LP row and SCIP constraints
  as basis for the subSCIP, setting ist to TRUE (uses LP rows) will lead to same version as before
- for heuristics SCIPheurSetFreq() to change the frequency of the heuristic (pub_heur.h, heur.c)
- allow user to trigger a restart during presolving SCIPrestartSolve()
- can now forbid upgrading of individual linear constraints (SCIPmarkDoNotUpgradeConsLinear())
- the Flatzinc reader can now handle the output annotations of the Flatzinc format; the method SCIPprintSolReaderFzn()
  outputs the given solution in Flatzinc format w.r.t. the output annotations
- SCIPvarIsBinary() which checks if a variable is (implicit) binary (see var.c for more details)
- SCIPwriteVarName() which writes a variable in cip-format to given stream
- SCIPwriteVarsList() which writes an array of variables in cip-Format to given stream
- SCIPparseVarName() which parses a string in cip-format as a variable name
- SCIPparseVarList() which parses a string as a variable list in cip-format
- SCIPsetParamsCountsols() which sets the parameter for a valid counting process
- SCIPwriteVarsLinearsum() which writes an array of variables and coefficients as linear sum in cip-Format to given stream
- SCIPbranchruleGetNRelaxCalls() to get the total number of times, a particular branching rule was called on a relaxation solutions
- SCIPpermuteArray() that randomly shuffles an array using the Fisher-Yates algorithm
- SCIPgetRandomSubset() that draws a random subset of disjoint elements from a given set of disjoint elements
- SCIPpermuteProb() that randomly permutes constraints and variables
- SCIPrestartSolve() that allows the user to manually restart the solving process
- SCIPbranchRelax() to branch on a relaxation solution
- SCIPbranchVarVal() to branch on an arbitrary value within the variable's bounds
- SCIPbranchGetBranchingPoint() and SCIPgetBranchingPoint() to select branching point for a variable, e.g.,
  ensure branching point is inside the interval for a continuous variable
- SCIPswapPointers()
- SCIPexecRelpscostBranching() in branch_relpscost.{c,h}; this method allows of calling the reliability
  pseudo cost branching algorithm for given set of branching candidates from the outside
- SCIPinitVarBranchStats() to initialize the branching statistics (such as pseudo costs, VSIDS, inference values) of a variable
- SCIPsetHeuristics() which set the heuristics to aggressive, fast, off, or default settings, depending on the SCIP_PARAMSET parameter
- SCIPsetSeparating() which sets separation to aggressive, fast, off, or default settings, depending on the SCIP_PARAMSET parameter
- SCIPsetPresolving() which sets presolving to aggressive, fast, off, or default settings, depending on the SCIP_PARAMSET parameter
- SCIPselectBranchVarPscost() in branch_pscost.{c,h}; this method selects from a given candidate array a
  branching variable w.r.t. pseudo cost branching for relax candidates
- SCIPsetEmphasis() which sets parameter to detect feasibility fast, handle hard LP, solves easy CIPs fast, behaves like a
  CP solver, set parameter for a valid counting process; the desired behavior is triggered via a parameter of the function
- SCIPcopy() to clone a SCIP instance
- SCIPcopyPlugins(), SCIPcopyParamSettings(), SCIPcopyVars(), SCIPcopyConss(), SCIPgetVarCopy() to copy
  individual parts of a SCIP instance separately.
- SCIPlpiGetSolverDesc() to get a descriptive string of an LP solver (developer, webpage, ...)
- SCIPisInRestart() to detect whether we are currently restarting
- SCIPgetResultantOr() which returns the resultant of an "or" constraint
- SCIPmarkDoNotUpgradeConsLinear() in cons_linear.?, which allows to forbid upgrading of linear constraints
- SCIPeventGetHoleLeft() and SCIPeventGetHoleRight() for accessing the left right interval bound of a domain hole added or removed event
- SCIPprintSolReaderFzn() which prints the best solution in Flatzinc format w.r.t. to the output annotations
  in the input file of the flatzinc model
- SCIPvarGetHolelistOriginal(), SCIPvarGetHolelistGlobal(), SCIPvarGetHolelistLocal() to get the original, global and local holes, respectively
- SCIPholelistGetLeft() and SCIPholelistGetRight()to get the left and right interval bounds of the open hole interval
- SCIPholelistGetNext() to get the next hole of the hole list
- SCIPvarGetProbvarHole() to tranform a given domain hole to the corresponding active, fixed, or multi-aggregated variable
- SCIPgetNUpgrConss() which returns the number of upgraded constraints
- SCIPlpRecalculateObjSqrNorm() which is used when the old calculated square norm was unreliable
- SCIPsortPtrBool() and corresponding sorting/inserting/deleting methods in pub_misc.h and necessary defines in misc.c
- SCIPresetParam() to reset the value of a single parameter to its default value
- SCIPpricerIsDelayed() which returns if the pricer is delayed (see pub_pricer.h)
- SCIPconshdlrGetCheckTime() and SCIPconshdlrGetNCheckCalls() which returns the running time in the feasibility checking of the
  corresponding constraint handler respectively the number of calls of the checking method (implemented in cons.c)
- SCIPintervalAddInf/Sup/Vectors(), SCIPintervalMulInf/Sup() in intervalarith.c
- SCIPsepaUsesSubscip(), SCIPheurUsesSubscip()
- SCIPconshdlrGetEnfoConss(), SCIPconshdlrGetNEnfoConss()
- SCIPcopyProbData and SCIPprobCopyProbData() which copies the probdata from a sourcescip to a targetscip
- SCIPsetSubscipsOff() which disables all plugins that uses subscips
- SCIPsepaSetFreq() to set the calling frequency of a separator

### Command line interface

- added new dialog for setting the SCIP parameters for hardlp, optimality, easy CIP, CP like search
- added new dialog for setting the SCIP parameters for feasibility problems "SCIP> set emphasis feasibility"
- added new dialog for setting the SCIP parameters for counting "SCIP> set emphasis counting"
- added new dialog for setting presolving to aggressive, fast, or off in interactive shell
- added new dialog for setting separation to aggressive, fast, or off in interactive shell
- added new dialog for writing all solutions which are collected during the counting process (see cons_countsols.{c,h})
- added new dialog for setting heuristics to aggressive, fast, or off in interactive shell
- added new dialog "display pricers" which displays all included pricers

### Interfaces to external software

- added interface to CppAD (nlpi/exprinterpret_cppad.cpp)
- Improved Xpress, CPLEX, SoPlex interfaces
- the SoPlex interface can now double check each SoPlex result against CPLEX (lpi_spx.cpp)
- the SoPlex interface has the option to restore basis only after entire strong branching phase instead of after each
  strong branch (off, because it mostly appears to increase strong branching time and iterations) (lpi_spx.cpp)
- the SoPlex interface now includes equilibrium scaling on lp's solved from scratch without starting basis

### Changed parameters

- removed parameter constraints/knapsack/maxnumcardlift and adapted setting files
- changed parameter "lp/fastmip" from boolean to integer, possible values are 0 (off), 1 (medium, default), 2 (full,
  must not be used with branch-and-price).

### New parameters

- "branching/clamp" to set the minimal fractional distance of a branching point to a continuous variable' bounds
- "branching/random/seed" to change the initial seed value of the branching rule random
- "constraints/indicator/addCouplingCons" that allows to add variable upper bounds if addCoupling is true
- "constraints/indicator/enforceCuts" that allows to check for violated cust in enforcement
- "constraints/indicator/maxCouplingValue" for the maximal value of the coefficient in a coupling inequality/constraint
- "constraints/indicator/noLinconsCon" which controls whether the linear constraint is not explicitly
  added to the problem. default is FALSE
- "constraints/knapsack/dualpresolving" to switch dualpresolving on/off inside the knapsack constraint handler, default is TRUE
- "constraints/knapsack/presolpairwise" that allows pairwise presolving of knapsack constraints, default is TRUE
- "constraints/knapsack/presolusehashing" that allows fast pairwise presolving of knapsack constraints, default is TRUE
- "heuristics/crossover/dontwaitatroot" that allows to call crossover at root node independently from nwaitingnodes
- "heuristics/rens/uselprows" that allows to switch between LP row and SCIP constraints as basis for the
  subSCIP, default is TRUE (uses LP rows)
- "lp/rowrepswitch" telling simplex solver to switch to row representation of the basis (if possible),
  if number of rows divided by number of columns exceeds this value (default value infinity, i.e. never switch)
- "lp/threads" to change the number of threads used to solve the LP relaxation (default is 0: automatic)
- "misc/lexdualstalling" that turns on the lex dual algorithm if the separation process is stalling
- "misc/usevartable" and "misc/useconstable" which turns on/off the usage of hashtables mapping from
  variable/constraint names to the variables/constraints; when turned off, SCIPfindVar() and SCIPfindCons() may not be
  used; the hashtables can be turned off for subMIPs to improve the performance, default value TRUE
- "misc/usesmalltables" which results in using smaller tables for names, cliques and cuts and improves
  the performace for smaller instances, default value FALSE
- "misc/permutationseed" to change the permutation seed value for permuting the problem after the
  problem is transformed (-1 means no permutation)
- "reading/zplreader/usestartsol" which allows to switch ZIMPL start solutions off, default value TRUE
- "vbc/dispsols" to propose if the nodes where solutions are found should be visualized in the branch and bound tree

### Data structures

- implemented the data structure and events for global and local domain holes added and removed
- new data structures and methods to handle nonlinear expressions in NLPI ({type_, struct_, pub_}expression.{h,c}):
  nlpioracle can store and evaluate general NLPs now, nlpi_ipopt can solve general NLPs now

Testing
-------

- minor changes on several evaluation scripts (new statuses: better, solved, sollimit, gaplimit) and short-mode for cmpres.awk
- support for FreeBSD (32- and 64-bit) including minor changes in several scripts in the check-directory

Build system
------------

### Makefile

- added scripts check_*.sh, evalcheck_*.sh and check_*.awk for blis, glkp, gurobi and symphony (including targets in
  Makefile) and slightly modified scripts for cplex, cbc and mosek and cmpres-script
- added target "lintfiles" which allows to call flexelint with a list of file, for example, make lintfiles
  FILES="src/scip/prop_vbounds.c"
- the NLP solver interfaces and expression interpreter are located in a separate library (libnlpi.*; similar to the lpi
  library) and is required to link against the SCIP library also projects that use SCIP via make/make.project need to
  change their Makefile (!!!): in the $(MAINFILE) target, add $(NLPILIBFILE) behind $(LPILIBFILE) in the dependencies
  and add $(LINKCXX_l)$(NLPILIB)$(LINKLIBSUFFIX) to the linker flags
- The additional NLPI library requires a change in the Makefile of SCIP's project:
  The $(MAINFILE) target now has $(NLPILIBFILE) as additional dependency and the linking
  command requires $(LINKCXX_l)$(NLPILIB)$(LINKLIBSUFFIX) as additional argument.
- A bug in the Makefiles of older versions of the SCIP examples may cause
  data loss. If you have a custom Makefile, please ensure that the target
  "clean" is changed as described here:
  http://scip.zib.de/download/bugfixes/scip-1.2.0/make.txt.

Fixed bugs
----------

- fixed bug in lpi_clp.cpp: SCIPlpiChgBounds checks if the column status exists in Clp before using it
- fixed bug concerning assert(!SCIPlpDivingObjChanged(lp)) which was caused by wrong infinity double parameters for
  cplex
- fixed bug in reader_zpl.c which appeared using the parameter "reading/zplreader/parameters"
- fixed bug in trivial heuristic: the locking solution might have falsely initialized some values to zero
- fixed bug in cons_setppc: aggregated variables were not correctly removed in presolving
- fixed bug in cons_linear.c: binary variables should not be multi-aggregated
- fixed bug in tree.c: propagate implications on multi-aggregated should not be performed
- fixed bugs in flatzinc readers with constraints that exclusively consist of constants
- fixed bug in reader_gms: correct handling of nonstandard bounds on general integer variables
- fixed bug in conflict.c in the method conflictsetAddBound()
- fixed "bug" in projects Makefiles w.r.t. "make clean"
- fixed bugs in solve.c: even with LP solving disabled, the root LP was solved in case continous variables are
  contained; setting pricing/maxvars(root) to 1 resulted in not calling the pricers
- fixed bugs do to HEUR_TIMING SCIP_HEURTIMING_AFTERPROPLOOP which appeared during repropagation
- fixed bug in solve.c: make sure SCIP terminates correctly also when a user interrupt or gap limit is reached, i.e.,
  avoid error "pricing was aborted, but no branching could be created!"
- fixed bug in sepa_rapidlearning.c, stop processing if there are no binary variables left
- fixed bug in cons_quadratic.c: curvature of bivariate quadratic constraints was not detected correctly
- fixed bug in heur_oneopt.c w.r.t. to SCIPtrySol(); it is necessary that the bound of the solution is check otherwise,
  infeasible solution could be accepted as feasible
- fixed bug in sepa_rapidlearning.c, corrected computation of right dualbound
- fixed bug in lp.c: in sumMIRRow() rowtoolong was not set correctly
- fixed bugs in sepa_zerohalf.c, e.g., handling of intscaling and substitution of variable bounds
- fixed buglist entry 35, which was caused by a wrong read in correction when the reading buffer was full in
  reader_opb.c
- fixed bug in lp.c w.r.t. objective limit reached and the chosen comparison (fixed buglist entry 40)
- fixed bug in heur_trivial.c w.r.t. to debug messages after a solution was freed
- fixed bug for HEUR_TIMING SCIP_HEURTIMING_BEFOREPRESOL and modifiable constraints
- fixed bug in cons_knapsack.c w.r.t. to items with zero weight
- fixed bug in lp.c w.r.t. to the number of "active" pricer
- fixed bug in scip.c w.r.t. to call of conflict analysis for LPs which reached the objective limit in case of diving
- fixed bug in cutpool.c: the hashkey computation was not constant over time
- fixed bug in presolving of linear constraint handler: in redundancy detection, two different numerical epsilons were
  used
- corrected wrong assert in DINS heuristic when called for an empty problem
- corrected several asserts in linear and quadratic constraint handler concerning parsing of CIP format
- fixed bug in rapid learning with wrong ordering of dual and primal bound update, primal bound is now updated inside
  rapid learning
- fixed potential bug in rapid learning with dual reductions
- fixed bug in sepastore.c in sepastoreApplyLb/Ub being to hard on feasibility decisions
- fixed bug in presolving while not applying a bound change on a variable in a single-variable constraint (e.g. x1 =
  0.03) in cons_linear which is too small, that lead to another bound change in presol_trivial which is not allowed, so
  now this bound change will be forced
- fixed SCIPvarIsTransformedOrigvar() in var.c (variables generated by presol_inttobinary returned false)
- fixed potential bug in OCTANE heuristic with nonbasic solutions
- fixed wrong assert in Cplex LPI: Due to numerical inaccuracies, a few pivots might be performed after refactorization
- fixed bug in lp.c: if in SCIPlpSolveAndEval() the LP has to be solved from scratch due to numerical troubles, reset
  SCIP_LPPARAM_FROMSCRATCH to FALSE afterwards
- fixed bug in cons_sos2.c: the branching position was sometimes mistakenly increased
- fixed bug w.r.t. an assert in presol_inttobinary.c; it was assumed that the aggregation which is performed there will
  never lead to an infeasibility, this is not true, see comment in presol_inttobinary.c
- fixed bug in presol_trivial.c trying to fix continuous variables, now uses a less stricter comparison to fix variables
- fixed bug in cons_knapsack.c: In SCIPseparateRelaxedKnapsack() not all variables need to be active in deeper regions
  of the tree
- fixed potential bug with pseudo solution branching on free variables
- fixed bug in propagation of cons_sos2.c: the node can be cut off at more places - the previous version was not
  sucessfull in this respect
- fixed bug in cons_bounddisjunction.c: presolve may have tried to tighten bounds on a multiaggregated variable (now
  upgrades to linear constraint)
- fixed bug while deleting redundant variables, which have no influence on changing the feasibility of the linear
  constraints, we need to update the sides of the constraint at each step, bug number 51 in bugzilla
- fixed potential bug where SCIPselectSimpleValue returns a value slightly outside of the given bounds due to rounding
  errors (probably cancelation in subtraction in SCIPfindSimpleRational), now use rounding control and check result
- fixed makefile system for OSTYPE=darwin w.r.t. to CPLEX as LP solver
- fixed bug with debugging a solution: during restarts erroneously it was claimed that the primal solution is cut off
- fixed bug in copy procedure of AND constraint handler, negated variables have been copied to their originals
- fixed bug while trying to write a MIP where SCIP needs to flush the lp changes first
- fixed potential resource leak when running out of memory while writing files
- fixed bug that SCIP could not be continued after it has been stopped due to a limit
- fixed bug in message handler w.r.t. to messages which are longer then SCIP_MAXSTRLEN
- fixed bugs in reader_fzn.c w.r.t. parsing and solution output in Flatzinc format
- fixed bug in var.c: SCIPvarChgLbOriginal() and SCIPvarChgUbOriginal() cannot access original bounds if the variable is
  negated
- fixed bug in lp.c SCIProwGetObjParallelism due to a wrong parallelism value which arised from cancellations during
  calculation of squared euclidean norm of objective function vector of column variables
- fixed bug when aborting pricing with Ctrl-C
- fixed bug when deleting a constraint where the update was delayed and not processed yet (in cons.c)
- fixed bug in solve.c where relaxation branching candidates were cleared, but the relaxation was still marked solved
  and not called again, furthermore, adjusted criterions for solving a relaxation again
- fixed bug in SoPlex autopricing due to which autopricing had behaved like steepest edge pricing so far
- fixed bug in cons_linear.c:applyFixings() which could lead to lhs/rhs smaller/larger than -/+infinity
- fixed bug w.r.t. ObjDialog and displaying the description of the dialog
- fixed bug with multiaggregations whose infimum and supremum are both infinite: in such a case multiaggregation is now
  forbidden
- fixed numerical issue with multiaggregations which are infinite in one direction: value of multiaggregated variable
  could have been larger then inifinity
- fixed bug w.r.t. of adding a variable bound variable to its self
- fixed bug in cutpool.c: hashkey of a row changed during the solving process (if a row is made integral after creation,
  maxabsval can be invalid when adding it to the pool, but might be recomputed later on)
- fixed bug in lp.c: SCIPlpGetUnboundedSol() did not ensure that unbounded solution lies withing the bounds of the
  variables
- fixed bug concering the incorrect assumption that everry solution computed in SCIPlpGetUnboundedSol() is integral (we
  will not branch but return "infeasible or unbounded" like in presolving)
- fixed bug in sepa_flowcover.c: numerical issues while computing candidate set for lambda
- fixed bug in cons_knapsack.c and sepa_clique.c: the assumption that implications are always nonredundant and contain
  only active variables is not correct anymore as the corresponing vbound might be missing because of numerics
- fixed bug in cons_linear.c in detectRedundantConstraints() and corrected old bug fix in SCIProwCreate(): we want lhs
  <= rhs to be satisfied without numerical tolerances in order to avoid numerical problems in the LP solver
- fixed bug in tree.c: if an explicit branching point is given, we may not recompute a better centering point
- fixed bug while breaking an clique down to their impications (in SCIPcliquetableCleanup in implics.c) where the
  variable was not of vartype SCIP_VARTYPE_BINARY, instead of adding an implication we add a variable bound
- fixed bug in reader_fzn.c w.r.t. comment lines
- fixed bug in reader_opb.c w.r.t. comment lines
- fixed bug in sub-MIP heuristics with parameter change if some default plugins are not included
- fixed bug with resolving LPs at infeasible root node
- fixed bug in cons_knapsack.c: mergeMultiples() now detects whether a node can be cut off
- fixed bug in trivial heuristic with bounds that are greater than the heuristic's infinity value

Miscellaneous
-------------

- As the interface contains several additional callback functions and
  parameters for plugins, some effort may be required to compile your
  own projects with SCIP 2.0. See also "Changes between version 1.2 and 2.0" in the doxygen
  documentation for additional information.

@page RN12 Release notes for SCIP 1.2

@section RN120 SCIP 1.2.0
*************************

Features
--------

- Preliminary support of non-convex MIQCPs: Constraint handler for quadratic constraints, NLP heuristic and Ipopt interface
- Heuristics which are applied before root LP
- new trivial heuristic: tries zero solution, lower and upper bound solution and some variable lock based fixing
- adjusted hard memory limit to (soft memory limit)*1.1 + 100mb in check.sh, checkcount.sh, check_cplex.sh,
  check_cluster.sh and check_cbc.sh
- new reader for reading and writing FlatZinc models
- new presolving step in cons_knapsack.c, same like "simplifyinequalities" in cons_linear.c
- each variable has now two additional SCIP_Real parameter which define a lazy lower and upper bound; lazy means that
  there exists constraints which implies these (lazy) bounds. If the lazy lower or upper bound is greater or less than
  the local lower or upper bound, respectively, then the corresponding bound is not put into the LP. The bounds are set
  to minus and plus infinity per default which yields the same behavior as before. With the methods SCIPchgVarLbLazy()
  and SCIPchgVarUbLazy() these bounds can be set.  This is of interest if SCIP gets used as a branch-and-price
  framework. Attention! The lazy bounds need to be valid for each feasible LP solution. If the objective function
  implies bounds on the variables for each optimal LP solution, but these bounds may be violated for arbitrary LP
  solutions, these bounds must not be declared lazy!
- added new timing point, SCIP_HEURTIMING_DURINGPRICINGLOOP, for calling heuristics; If this timing point is used the
  corresponding heuristics is called during the pricing loop of variables; we also added this timing point to
  heur_simplerounding.{h,c} which has the effect that a LP solution which satisfies all integrality conditions during
  the pricing loop is detected
- extended hybrid relpscost branching rule by usage of the average length of conflicts a variable appears in
- now it's possible to write strings with more than "SCIP_MAXSTRLEN" amount of characters in all message.c functions
- the current/root lp can be marked to be no relaxation of the current/root problem
- "early branching"-functionality added: in a branch-and-price code, the user can stop pricing at a node although there
  may exist variables with negative reduced costs. In this case, the lp-lowerbound will not be used. The pricer has,
  however, the option to return a lower bound.
- Copy constructors and i/o functionality for constraints: all linear type constraint handlers are able to copy
  constraints using the function SCIPgetConsCopy() in scip.h
- the linear constraint handler is able to parse a string in CIP format and create a corresponding linear constraint
- interval arithmetic functions can work with unbounded intervals added new functions to allow more operations on
  intervals, including solving quadratic interval equations
- added new preprocessing step (mergeMultiples) in cons_setppc.c where equal variables are merged
- Black-box lexicographic dual simplex algorithm; can now run lexicographical dual algorithm (parameter "lp/lexdualalgo")
- Constraint handler for indicator constraints and parsing them from *.lp and *.zpl files
- the indicator constraint can now try to produce a feasible solution (via heur_trysol)
- one can now write indicator constraints in LP-format
- added new version of zerohalf cuts from Manuel Kutschka

- Plugins
  + added reader for FlatZinc models (reader_fzn.{c,h})
  + added multi-commodity-flow cut separator
  + added writer for GAMS models (reader_gms.{c,h})
  + added constraint handler for quadratic constraints
  + added first version of an interface to NLP solvers (type_nlpi.h, struct_nlpi.h, nlpi.h, nlpi.c, nlpi_oracle.h,
    nlpi_oracle.c)
  + added heuristic that performs a local search in an NLP (takes only linear and quadratic constraints into account so
    far)
  + added heuristic that gets a solution from other components and tries it (heur_trysol.?)

Performance improvements
------------------------

- Enhanced MCF cuts: stable version, used by default
- replaced some function calls in loop conditions
- in sepa_cmir.c, if mksetcoefs is invalid for delta=1 no other values of delta are tested anymore
- changed the timing of the feasibility pump in case of pricing
- removed changing of update rule to "ETA" from standard soplex update "Forrest-Tomlin" in lpi_spx.cpp
- improved memory usage in heur_octane.c
- improved reading time of opb-files, due to using a hashtable for all "and"-constraints
- improved pairwise presolving in cons_and.c due to using a hashtable
- improved performance of merging variables in mergeMultiples() in cons_knapsack.c
- improved performance in tightenWeightsLift() and SCIPseparateRelaxedKnapsack() in cons_knapsack.c, due to now
  sparse-cleaning "global" arrays instead of using BMSclearMemory... functions for cleaning local arrays each time
- improved performance in SCIPcliquelistRemoveFromCliques()
- improved performance in SCIPcalcCliquePartition()
- improved performance in SCIPvarGetActiveRepresentatives() in var.c
- improved pairwise presolving in cons_xor.c due to using a hashtable

Interface changes
-----------------

- Reader for Flatzinc and GAMS models

### New and changed callbacks

- the infrastructure for parsing CIP format is set; each constraint handler has now an callback method
  SCIP_DECL_CONSPARSE() (see type_cons.h)
- the infrastructure for copying constraints is set; each constraint handler has now an callback method
  SCIP_DECL_CONSCOPYE() (see type_cons.h)
- new callback method SCIP_DECL_CONSCOPY(x) in type_cons.h; this method can be use to copy a constraint
- new callback method SCIP_DECL_CONSPARSE(x) in type_cons.h; this method can be use to pasre a constraint in CIP format

### Deleted and changed API methods

- new parameter "mksetcoefsvalid" in lp.c: SCIPlpCalcMIR(), scip.c: SCIPcalcMIR() and sepa_cmir.c: tryDelta() to store whether
  "mksetcoefs" computed in SCIPlpCalcMIR() is valid. If the mixed knapsack constraint obtained after aggregating LP rows is empty
  or contains too many nonzero elements the generation of the c-MIR cut is aborted in SCIPlpCalcMIR() and mksetcoefs is not valid.
- new parameter "set" in SCIPconsSetInitial().
- new parameters "lowerbound" and "result" in type_pricer.h: lowerbound can save a lower bound computed by the pricer,
  result indicates whether the pricer guarantees that there exist no more variables if no variable was found
- new interface methods SCIPcolSort(), SCIProwSort(), SCIPcolGetIndex()
- extended the sort template functions in sorttpl.c with a "five" array; now it possible to used this template to sort
  up to five arrays
- new parameter "sol" in lp.c: SCIPlpCalcMIR(), scip.c: SCIPcalcMIR() and sepa_cmir.c: tryDelta() to separate a sol
  different from the LP solution
- new parameter "sol" in scip.c: SCIPgetVarClosestVlb() and SCIPgetVarClosestVub() and var.c: SCIPvarGetClosestVlb() and
  SCIPvarGetClosestVub() to get closest variable bound w.r.t. sol different from LP solution
- some interval arithmetic method take an additional argument to denote which value stands for infinity in an interval
- added function SCIPvarsGetProbvarBinary() in pub_var.h; gets active, fixed, or multi-aggregated problem variables of
  binary variables and corresponding negated status
- added SCIPsortPtrPtrLongInt() and corresponding sorting/inserting/deleting methods in pub_misc.h and necessary defines
  in misc.c

### New API functions

- new methods to deactivate a pricer SCIPdeactivatePricer() in scip.c
- new methods in pub_misc.h/misc.c to access hash map lists and elements of a hash map list and to clear all entries in a hash map
- detectRedundantConstraints() in cons_xor.c and necessary hash-functions for fast pairwise presolving
- SCIPvarCompareActiveAndNegated and SCIPvarCompActiveAndNegated in pub_var.h for comparing variables
  negated, active or fixed the same way
- SCIPgetTransObjscale() and SCIPgetTransObjoffset() in scip.c
- SCIPaddObjoffset() in scip.h; sets offset of objective function
- SCIPgetOrigObjoffset() in scip.h; returns the objective offset of the original problem
- SCIPgetOrigObjscale() in scip.h; returns the objective scale of the original problem
- SCIPparseVars() in scip.h; parses variable information (in cip format) out of a string
- SCIPparseCons() in scip.h; parses constraint information (in cip format) out of a string
- SCIPgetConsCopy() in scip.h; which copies a constraint of the source SCIP
- SCIPchgVarLbLazy() and SCIPchgVarUbLazy() in scip.h; These methods can be used to change the lazy lower or
  upper bound of a variable; This might has the consequences that the bounds of the corresponding variable is not in
  LP. This is the case if the lazy lower or upper bound is greater or less than the local lower or upper bound, respectively
- SCIPvarGetLbLazy() and SCIPvarGetUbLazy() in pub_var.h; These methods return the lazy lower or upper bound, respectively
- SCIPgetNFixedonesSetppc() and SCIPgetNFixedzerosSetppc() in cons_setppc.{h,c}; these methods returns
  current (local) number of variables fixed to one/zero in the given setppc constraint
- SCIPprintNodeRootPath() in scip.h This method prints all branching decisions on variables from the root to the given node
- SCIPnodeGetParentBranchings(), SCIPnodeGetAncestorBranchings(), SCIPnodeGetAncestorBranchingPath(); These methods return
  the set of variable branchings that were performed in the parent node / all ancestor nodes to create a given node
- SCIPgetVarConflictlengthScore(), SCIPgetVarAvgConflictlength(), SCIPgetAvgConflictlengthScore() and their pendants for the current run
- SCIPisLPRelax() and SCIPisRootLPRelax() in scip.c and scip.h returning whether the current/root LP is a
  relaxation of the current/root problem and thus defines a valid lower bound
- SCIPlpSetIsRelax() and SCIPlpSetRootLPIsRelax() in lp.c and lp.h to set the information, whether the lp is a valid relaxation;
  this information is per default set to true and constraint be used. The aggregated version has only 2 linear constraints the
  default linearization has nvars + 1
- SCIPsetProbName() to set problem name in scip.h/c (SCIPprobSetName() in prob.h/c)

### Interfaces to external software

- heavily revised mosek interface
- new interface to QSopt due to Daniel Espinoza
- added interface to QSopt due to Daniel Espinoza
- adjusted interface to ZIMPL (reader_zpl.{c,h} for ZIMPL version 2.10; this interface should also work with older ZIMPL
  versions
- added first version of an interface to Ipopt (only QCP, no deletion of vars/cons allowed; nlpi_ipopt.(h|c))
- First version of LP interfaces to Gurobi and QSopt
- Major performance improvements in LP interfaces to Clp, Mosek and SoPlex
- Adjusted interface to Zimpl version 3.0.0
- On http://code.google.com/p/python-zibopt/source/checkout you find a beta
  version of a python interface to SCIP implemented by Ryan J. O'Neil.

### Changed parameters

- removed parameter "constraints/and/initiallp" since it is not needed anymore;
- set parameter "constraints/and/sepafreq" default value to 1
- display character of oneopt heuristic changed to 'b'

### New parameters

- "branching/relpscost/advanced/conflenscore", default value 0.001
- "constraints/and/aggrlinearization" in cons_and.c, should an aggregated version of the linearization of
  the
- "constraints/and/enforcecuts" in cons_and.c, should cuts be separated during LP enforcing?
- "constraints/and/presolusehashing" in cons_and.c, should pairwise presolving use hashing?, default TRUE
- "constraints/countsols/sollimit" in cons_countsols.c, counting stops, if the given number of solutions
  were found (-1: no limit)
- "constraints/xor/presolusehashing" in cons_xor.c, should pairwise presolving use hashing?, default TRUE
- "heuristics/oneopt/duringroot", default value TRUE

Build system
------------

### Makefile

- extend Makefile to link against Ipopt if IPOPT=true is set

Fixed bugs
----------

- fixed bug in SCIPlpSolveAndEval(): if fastmip and pricers enabled and objlimit was reached but CPLEX did not perform
  the final pivot step in order to exceed the objlimit, do one additional simplex step with pricing strategy steepest
  edge, if this doesn't suffice, turn off fastmip temporarily and solve again. Also consider solstat of the new
  solution.
- corrected two asserts in sepa_redcost.c (reduced costs can be negative for fixed variables - qsopt uses this)
- corrected several bugs in the Clp-interface concerning return values
- corrected bug in reader_lp.c: earlier read bounds were thrown away (implementation was not conforming to standard)
- fixed potential interface bug: time limits of 0.0 are not anymore passed to the LP solver, which may have caused
  errors
- fixed wrong result in check.awk, if infeasible problems are stopped in presolving
- fixed wrong use of pointer in lp.c
- fixed memory error in cons_countsols.c
- fixed bug in SCIPsolveNode() concerning the case that the time limit was hit while solving the LP relaxation of a
  subproblem which is already an LP (branching on pseudo solution is not possible)
- fixed wrong fixing of reading bug which was in real a writing bug in MPS format; integer variables in mps format
  without bounds are binary variables, if the bound of an integer variable is infinity you have to write this bound
- fixed bug in chgRhs() and chgLhs() of cons_linear.c: after changing lhs or rhs of a constraints lhs <= rhs has to be
  satisfied without numerical tolerances
- fixed bug in sepa_zerohalf.c; replacement of own sorting functions by template functions was incorrect
- fixed bug in sepa_cmir.c concerning uninitialized mksetcoefs (if MIR-cut generation is aborted because the aggregated
  constraint is empty or contains too many nonzero elements mksetcoefs is invalid)
- fixed bug in SCIPconsSetInitial() that occurred in pairwise presolving: add or delete constraint in initconss when
  changing the initial flag
- fixed "GGT-Kaibel-Bug" in var.c, prop_pseudoobj.c and cons_varbound.c that occured while computing new values using
  infinity values
- fixed assert in cons_and.c method SCIP_DECL_CONSINITSOL(consInitsolAnd)
- fixed bug with exponential complexity for reallocating memory in SCIPvarGetActiveRepresentatives in var.c
- fixed possible infinite loop while multiaggregating a variable in var.c
- fixed bug with array dimension not reset to zero when array is freed in pseudoobj propagator
- fixed bug with empty constraints in several writing routines
- fixed bug with invalid pseudo solution (lower bound was always >= 0) when using pricing.
- fixed bug with incorrect pseudo activities when objective of a variable switches sign in linear constraint handler
- fixed bug with enforcement of pseudo solutions: if pseudo solution is choosen because LP hit a limit, it has to be
  enforced in any case
- fixed bug in vbc tools concerning of marking probing nodes
- fixed infinity loop in simplify inequalities in cons_linear.c
- fixed exponential calculation of solution values during check of original solution, therefore changed
  SCIPvarGetActiveRepresentatives() in var.c and flattened all multiaggregated vars at the end of presolving in
  exitPresolve()
- added and changed some SCIPisStopped() calls in several heuristics
- changed wrong writing of mps files due to constraints without any name
- now frees debug memory
- fixed a bug during reading debug solution file
- interrupts optimization prozess if a node will be cutoff, which allows the solution
- fixed bug with wrong abort criterion in presolving
- fixed wrong assert in cons_knapsack.c and handled a special this case in simplifyInequalities()
- fixed bug in SCIPgetSolVals() similar to SCIPgetSolVal(): try to get original variables of transformed ones if the
  solution lives in original space
- fixed potential bug in coloring example: SCIPcreateChild() is now given an estimate in terms of the transformed
  problem by SCIPgetLocalTransEstimate(), no longer the estimated original problem value. Also clarified this in the
  comments for SCIPcreateChild()
- fixed potential bug: restarts are now only done if no active pricers exist
- fixed bug in cons_countsols.c we respect to warning message that "The current parameter setting might cause ..."
- fixed bug in reader_lp.c with respect to constraint and variable names which start with two or more dots ".."
- fixed bug in all readers w.r.t. SCIPgetProbvarLinearSum()
- fixed bug in reader_mps.c with respect to writing transformed problems
- fixed bug in solve.c with nodes which are marked to be repropagated while enforcement
- fixed compiler warning 'warning: dereferencing type-punned pointer will break strict-aliasing rules' which resuts in
  scip-crashes with gcc version 4.4.0
- fixed bug in cons.c caused by not resetting conshdlr data after restart
- fixed bug in case of reading an objective function in opb format with multiple occurrences of the same variable
- fixed bug in sepa_cmir.c, sepa_mcf.c and sepa_flowcover.c: sol different to LP solution is now separated
- fixed bug in case of reading an objective function in lp format with multiple occurrences of the same variable
- fixed bug in sepa_impliedbounds.c and sepa_intobj.c: if separating a sol, this sol is now also given to SCIPaddCut()
  so that the efficacy of the cut is now computed correctly
- fixed bug in cons_linear.c: do not select variable as slack variable for multiaggregation in convertLongEquality if it
  has been marked as not-multiaggregable
- fixed bug in cons_linear.c: also do not multiaggregate variables in dual preproccessing if it has been marked as
  not-multiaggregable
- fixed bug in cons_linear.c: slight decrease of epsilon in order to make sure that scaled coefficients are really
  integral
- fixed casting of void* pointers in memory.h for C++, adjusted the same for C in memory.h and due to that adjusted all
  header files(set whole files in extern "C") and cpp-files(removed unnecessary extern "C" lines)
- fixed some bugs in simplifyInequalities() in cons_knapsack.c
- fixed bug in mergeMultiples() in cons_knapsack.c
- adjusted ConsData and ConsHdlrData in cons_knapsack.c
- fixed compiler warning caused by no initialization of two integer in cons_knapsack.c
- adjusted assert in var.c
- fixed bug in SCIPvarGetActiveRepresentatives() in var.c
- fixed bug with objective limit in lp.c: previously the infinity value of SCIP was used as default - now the value of
  LPI is used. In the earlier version in many cases the problems where never infeasible.
- added and adjusted some asserts, initialized some values
- fixed bug in presol.c caused by not reseting presolver-wasdelayed status
- fixed bug in solve.c caused by integer overflow due to setting the number of cuts to INT_MAX
- fixed bug in cons_knapsack.c caused by having a multi-aggregated variable in a knapsack constraint, now applyFixing is
  able to resolve a binary multi-aggregation with integral values
- fixed bug in SCIPfreeProb() in scip.c: all pricers are deactivated now
- fixed bug in reader_mps.c with respect to corrupted files
- fixed bug in oneopt heuritic with start solution which has become infeasible due to global bound changes
- increased the numerical stability of coefficient tightening for Big M formulations
- fixed bug in coefficient tightening with infinite bounds
- removed memory leak in connection with freeing branch and bound nodes: focusnode was not freed if both children could
  be cut off due to bounding
- fixed bug in solve.c: in case lowerbound >= upperbound, SCIPsolveIsStopped() returned SCIP_STATUS_GAPLIMIT
- fixed bug in var.c, cons_knapsack.c and sepa_flowcover.c: variable bounds corresponding to implication are not
  generated if coefficient is large, variable bounds with large coefficients are ignored for construction of knapsack
  and snf relaxations
- fixed bug in sepa_impliedbound.c concerning redundant implications

@page RN11 Release notes for SCIP 1.1

@section RN110 SCIP 1.1.0
*************************

Features
--------

- Extended the capabilities of SCIP to output problems in different formats (LP, MPS, CIP, ...). You can output the original and
  transformed problem. Furthermore, generic names can be given to the variables and constraints.
- The feasibility test for solutions at the end of the execution now outputs more useful information. This made some changes in the
  interface of constraint handlers necessary.
- SCIP can now count integer feasible solutions for IPs/CIPs (without continuous variables) (see SCIPcount())
- the MPS reader is now able to write a problem in MPS format
- the ZIMPL reader now understands SOS type 1 and 2 constraints
- the LP reader reads SOS constraints of type 1 and 2
- the MPS reader reads the SOS section (but cannot yet handle 'MARKERS')
- output of real values is now done with 15 digits after the decimal point
- SCIP can now output a picture of the constraint matrix in PPM format.
- replaced some old sorting methods in cons_knapsack.c, heur_octane.c, sepa_flowcover.c and presol_probing.c through
  SCIPsort... interfaces, adjusted misc.{c,h} and pub_misc.h for these changes
- added ccg-reader (weighted column connectivity graph)
- cons_countsols.c is now able to store the collected solution if required
- check.awk now uses TeX package supertabular which supports automatic pagebreak
- struct SCIP_Stat has now two additional variables: nprobboundchgs, nprobholechgs; these are used to fix the domain
  reduction counts in sepa.c, cons.c, branch.c and prop.c; this means, that now the domain reduction counts are reduced
  by those domain reduceds which are preformed during probing
- The SoPlex LPI can now write basis files.
- added capabilities to flatten the (multi)-aggregation graph of variables
- the ZPL reader is now able to pass a starting solution to SCIP
- revised lpi_clp.cpp (many small changes, in particular writing and reading of bases)
- added FASTMIP settings in lpi_clp.cpp that try to improve the performance of Clp as much as possible
- allow cut selection based on support of inequality in orthogonality computation
- disabled zerohalf cuts by default
- adjusted all predefined settings files, e.g., settings/cuts/fast.set, such that they are consistent wrt removed,
  added and changed parameter values of scip.
- added predefined settings file presolving/aggressive.set
- New cutting plane separator MCF (beta version).

- Plugins
  + added first version of SOS type 1 constraint handler (cons_sos1.{c,h})
  + added first version of SOS type 2 constraint handler (cons_sos2.{c,h})
  + less aggressive scaling in linear constraint handler presolve to improve numerics
  + added reader for pseudo-Boolean problems (reader_opb.{c,h})
  + added first version of constraint handler cons_countsols.{c,h}
  + pseudoobj propagator now also propagates the global lower (dual) bound
  + linear constraint handler now detects continuous variables that are implicit integer in dual presolve
  + the c-MIR separator now also tries to get rid of implicit integer variables by aggregation
  + new heuristic DINS (distance induced neighborhood search by Ghosh)
  + new presolver boundshift (presol_boundshift.{c,h}); this presolver is currently turned off with default parameter
    setting
  + new separator sepa_zerohalf.{c,h}; separates {0,1/2}-Cuts according to Caprara and Fischetti

Performance improvements
------------------------

- The preprocessing has been revised. It now applies bound computations in a numerically more stable way. The pairwise
  comparison of linear, logicor, and setppc constraints has been improved.
- improved the performance of SCIPcalcMIR() and SCIPcalcStrongCG() by exploiting sparsity
- better branching in SOS1/SOS2 constraints
- improved pairwise presolving in cons_linear.c: reduced cache misses, reduced number of SCIPisStopped() calls and
  included detecting of redundant constraints with hash table in advance
- small performance improvement of c-MIR aggregation heuristic
- tighter memory limits in knapsack presolve lifting procedure to avoid overly expensive presolving
- heavily decreased the usage of SCIPisStopped(), which costs system time
- fixed performance bug with large number of unnamed constraints that will kill the name hash table (now, unnamed
  constraints are not put into the hash table)
- reworked strong branching in lpi_clp.cpp (scaling works now, bounds can be trusted)
- improved performance of SCIPvarGetLPSol(), which affects many parts of the code, in particular Gomory and strong CG cuts
- do not calculate MIR and StrongCG cut aggregations if number of nonzeros in aggregated row is too large
- included detecting of redundant constraints with hash table in advance in cons_logicor.c and limit other pairwise
  presolving
- included detecting of redundant constraints with hash table in advance in cons_setppc.c and limit other pairwise
  presolving
- limit pairwise presolving in cons_linear.c

Examples and applications
-------------------------

- Added an example for the graph coloring problem in examplex/Coloring, showing the usage of column generation.
- added SOS2 example
- extended TSP example

Interface changes
-----------------

### New and changed callbacks

- new callback method SCIP_DECL_READERWRITE(x) in type_reader.h; this method is called to write a problem to file stream
  in the format the reader stands for; useful for writing the transformed problem in LP or MPS format
- the interface method SCIP_DECL_CONSCHECK() has a new parameter "printreason"; if this comes in TRUE the constraint
  handler is ask to print for violated constraint a reason;
- added new LPI pricing option SCIP_PRICING_LPIDEFAULT, such that every LP interface can set the default pricing
  strategy on its own ('auto' is not useful for this, because for CPLEX, for example, SCIP seems to be worse with 'auto'
  then with 'steepest edge')
- added user pointer to callback methods of hash table

### Deleted and changed API methods

- expand sorttpl.c by some parameters
- changed some names for sorting methods
- new parameters "extension" and "genericnames" in SCIPprintTransProblem() defining the requested format or NULL for
  default CIP format and using generic names for the variables and constraints e.g, SCIPprintTransProblem(scip, NULL,
  NULL, TRUE) displays the transformed problem in CIP format with generic variables and constraint names
- new parameters "extension" and "genericnames" in SCIPprintOrigProblem() defining the requested format or NULL for
  default CIP format and using generic names for the variables and constraints e.g, SCIPprintOrigProblem(scip, NULL,
  "lp", FALSE) displays the original problem in LP format with original variables and constraint names
- new parameter "conshdlrname" in SCIPincludeLinconsUpgrade()
- replaced sorting methods SCIPbsort...() by faster (quicksort/shellsort) algorithms SCIPsort...() Note that the order
  of the parameters has been changed to simplify the template code in sorttpl.c!
- new parameter 'maxfrac' for SCIPcalcStrongCG()
- the parameter list of the method SCIPcheckSolOrig() (scip.h) has changed; the new advatage is, that SCIP can print the
  reason for a violation as for as the violated component supports this
- the parameter list of the method SCIPcheckCons() (scip.h) has changed; the new advatage is, that SCIP can print the
  reason for the violation of a constraint as for as the constraint handler supports that
- the parameter list of the method scip_check() (objconshdlr.h) has an additional parameter "printreason" see for
  explanation the previous point
- SCIPgetVarRedcost() now returns 0 for variables that have been aggregated out or removed in presolving.
  reduced cost in case of infeasible LPs)
- new parameter "maxmksetcoefs" for SCIPcalcMIR() and SCIPcalcStrongCG() methods
- new parameters "extension" in SCIPreadProb() defining a desired file format or NULL if file extension should be use

### New API functions

- added some downwards-sorting methods
- LPI now has a function SCIPlpiGetSolverPointer() that returns a solver dependent pointer. This can be used to directly
  access the LP solver.  This should, of course, only be used by people that know exactly what they are doing.
- added capabilities to avoid multi-aggregation of a single variable by setting a corresponding flag (SCIPmarkDoNotMultaggrVar())
- SCIPwriteOrigProblem(), e.g., SCIPwriteOrigProblem(scip, "orig.lp", NULL, FALSE) prints the original
  problem in LP format in the file "orig.lp"
- SCIPwriteTransProblem(), e.g., SCIPwriteTransProblem(scip, NULL, NULL, FALSE) displays the transformed problem in CIP format
- SCIPgetProbvarLinearSum()
- SCIPgetResultantAnd() which returns the resultant variable of an "and" constraint
- SCIPchgChildPrio() to change the node selection priority of the given child
- SCIPconsGetPos()
- SCIPrepropagateNode() to mark a node for repropagation
- SCIPcount() (in cons_countsols.h) for counting all feasible solution of a given CIP
- SCIPcreateRootDialog() (in dialog_default.h) which creates a root dialog
- SCIPbsortInd()
- SCIPgetVectorEfficacyNorm()
- SCIPcutGenerationHeuristicCmir() in sepa_cmir.h
- SCIPseparateRelaxedKnapsack() in cons_knapsack.h
- SCIPgetCutoffdepth() which returns the depth of first node in active path that is marked being cutoff
- SCIPflattenVarAggregationGraph()
- SCIPclockGetLastTime()
- SCIPsortedvecInsert...(), SCIPsortedvecInsertDown...(), SCIPsortedvecDelPos...(),
  SCIPsortedvecDelPosDown...(), SCIPsortedvecFind...() and SCIPsortedvecFindDown...() to manage sorted vectors or
  groups of vectors of various data types that are sorted w.r.t. the first vector
- SCIPcalcHashtableSize() to get a reasonable hash table size
- SCIPheurGetTimingmask() and SCIPheurSetTimingmask()
- SCIPgetVarFarkasCoef() and SCIPgetColFarkasCoef() to get the farkas coefficient of a variable (analogon of
- SCIPprintSysError which encapsulates the strerror_r calls, the NO_STRERROR_R flag switches between the use
  of strerror_r and strerror inside
- SCIPgetRepropdepth() to get the depth of first node in active path that has to be propagated again
- SCIPsnprintf() safe version of snprintf (and sprintf)
- SCIPreaderCanRead() and SCIPreaderCanWrite() in pub_reader.h, these return TRUE if the corresponding
  reader is capable to read or write, respectively
- SCIPmajorVersion, SCIPminorVersion and SCIPtechVersion() returning the corresponding version

### Command line interface

- advanced reading and writing dialog in interactive shell

### Interfaces to external software

- Many changes in the SoPlex interface: The current one is tailored towards SoPlex 1.4 (aka 1.3.3). All SoPlex functions
  (where applicable) should now have an exception handling. The Bugfix for adding columns has been moved to SoPlex.  One
  can use ROW representation. Reading/writing of a basis has been implemented.

### Changed parameters

- changed default frequency parameters for RINS, Local Branching, Crossover and Mutation heuristic This should not
  change the performance but happened just for consistency reasons
- changed parameter default values for the priority of presolver "dualfix" and "inttobinary"
- removed parameter "separating/cmir/maxtestdeltaroot"
- new value 'l' for parameter "lp/pricing", which is the new default

### New parameters

- "constraints/and/linearize" to enable linearization of all <and> constraints (in presolving),
- "constraints/and/initiallp" to turn on, off, or 'auto' that the LP relaxation of the AND constraints are in the initial LP;
- "constraints/countsols/collect" to enable the storing of the solutions; default value FALSE;
- "constraints/indicator/addCoupling" to enable generation of relaxation
- "constraints/indicator/branchIndicators" to decide whether it is branched on indicator constraints in enforcing
- "constraints/indicator/genLogicor" to decide whether logicor constraints instead of cuts are generated
- "constraints/indicator/sepaAlternativeLP" to decide whether separation takes place using the alternative LP
- "constraints/linear/aggregatevariables" to search for aggregations in equations in the presolving step
- "constraints/linear/dualpresolving" to disable dual presolving step in the linear constraint handler; default value is TRUE
- "constraints/linear/simplifyinequalities" to enable a simplification step for inequalities; default value is set to FALSE = disabled
- "constraints/linear/upgrade/binpack" to enable or disable the linear upgrading process
- "constraints/linear/upgrade/eqknapsack" to enable or disable the linear upgrading process
- "constraints/linear/upgrade/invarknapsack" to enable or disable the linear upgrading process
- "constraints/linear/upgrade/knapsack" to enable or disable the linear upgrading process
- "constraints/linear/upgrade/logicor" to enable or disable the linear upgrading process
- "constraints/linear/upgrade/setppc" to enable or disable the linear upgrading process
- "constraints/linear/upgrade/varbound" to enable or disable the linear upgrading process
- "constraints/linear/presolusehashing" to use hashing comparison in cons_linear.c; default value is TRUE
- "constraints/logicor/presolusehashing" to use hashing comparison in cons_logicor.c; default value is TRUE
- "constraints/setppc/presolusehashing" to use hashing comparison in cons_setppc.c; default value is TRUE
- "constraints/SOS1/branchNonzeros" to decide whether SOS1 constraint with largest number of nonzero variables is picked for branching
- "constraints/SOS1/branchSOS" to enable or disable branching on SOS1 constraints
- "heuristics/feaspump/beforecuts" to allow the feaspump to be called before cut separation
- "heuristics/mutation/minimprove"
- "presol/donotmultaggr" which disables multiaggregation for all variables of the problem
- "separating/cmir/densityoffset" to allow for more c-MIR cuts on small models
- "separating/orthofunc" to choose function for scalar product computation in orthogonality test

Testing
-------

- updated mmm.{test,solu}, mittelmann.{test,solu}, miplib3.solu, miplib.solu, shortmiplib.test and added
  mittelmann_current.test, mittelmann_old.test
- added test scripts for testing counting (make testcount)
- removed tag make testpre (useless without corresponding scripts)
- added tag testcount (make testcount); this allows for testing counting problem
- replaced tcsh by bash and gawk by awk in all check scripts to achieve higher compatibility

Build system
------------

### Makefile

- added in all make/make.* "GMP_FLAGS" and "GMP_LDFLAGS"
- new flag GMP with values ("auto", "true and "false"); in case of "auto" the library gmp is linked if ZIMPL is
  included
- modified makefiles to accept ZIMPLOPT and LPSOPT flags (with values "opt" or "dbg" and default being "opt"), and
  removed LPS=spxdbg and LPS=clpdbg
- added "make/make.project" as default make include for external projects using SCIP
- adapted all makefiles of the examples accordingly
- added possibility to compile shared libraries in makefiles (and added make/make.linux.x86.gnu.opt-shared)
- replaced <string> by <cstring> in all C++-interfaces to get 'strlen()' included (gcc-4.3 gave an error)
- Moved -rpath option for ld to linux-specific Makefiles.
- Re-activated readline library on darwin/ppc.
- added target spx132 for SoPlex version 1.3.2

Fixed bugs
----------

- added handling of the case of roundable variables with 0 objective in presol_dualfix.c
- fixed handling of unbounded variables with 0 objective in SCIPlpGetModifiedPseudo[Proved]Objval() (lp.c)
- fixed CTRL-C if NO_SIGACTION is set (e.g., for MinGW)
- fixed bug that a missing CONSTRANS in constraint handler leads to NULL pointer as constraint data for the copied
  constraints instead of pointer copies of the consdata (as explained in the constraint handler "HowTo")
- fixed bug with reading empty lines in TSP example
- fixed bug with writing the MIP relaxation to a file concerning the objective function; in case the original objective
  function is requested, the transformed objective function gets re-transformed (scaling, offset)
- added checks whether a plugin (handler) has already been included to avoid later complications e.g. with parameters.
- fixed obvious bug in linear constraint data sorting. Most part of the code assumed pure index sorting, but in fact, it
  was sorted by variable type as first criterion and index as second criterion.
- fixed bug with wrong objective sense output for transformed problem. The transformed problem is always a minimization
  problem!
- fixed numerical issue in linear constraint propagation: need slightly more aggressive tightening such that probing
  does not choose a wrong value for fixing inside an epsilon interval
- fixed bug with objective scaling after restart
- fixed bug with useless objective cutoff in LNS heuristics
- fixed bug with wrong 'tightened' return value of some of the change bounds methods
- fixed bug with non-conformal parameter name in reader_ppm
- fixed bugs in sorttpl.c: fixed wrong arraysize in shellsort; in case an has at most one element, then no sorting is
  applied
- fixed bug in cons_countsols.c concerning variable locking
- fixed wrong if condition for function call in sorttpl.c
- forced full propagation in presolving -> this fixes a bug that implied that variable locks became inconsistent
- avoid aggregation of implicit integers with fractional aggregation scalars
- fixed infinite loop in LP file reader if a line exceeds the character limit
- replaced calls to perror() by SCIP error message using strerror(errno); this avoids problems with the error output
  stream
- fixed bug in method SCIPgetProbvarLinearSum()
- fixed bug in aggregateActiveIntVars(): If a < 0, multiply a*x + b*y == c by -1 (algo for finding initial solution does
  only work for a > 0).
- fixed bugs in second part of consdataTightenCoefs(): Removed min/maxleftactisinfinity (definition was not correct),
  fixed calculation of min/maxleftactivity and removed asserts concerning whether all redundant vars were deleted (led
  to different behavior in debug and opt mod).
- corrected invalid memory access in tcliqueIsEdge: added check whether node1 has no neighbors (tclique_graph.c)
- fixed numerical bug in dual presolving of linear constraint handler
- fixed typo in documentation: default value for "dynamic" parameter is FALSE for all constraint handlers!
- fixed bug with multi-aggregated variables in cons_logicor: instead of fixing them, a linear constraint will be created
- fixed bug with uncatched LPSOLSTAT after hitting a time or iteration limit
- fixed bug with wrong update of activities in linear constraints after global upper bound changes
- avoid fixing variables to infinity in order to get rid of numerical inconsistencies in the original model
- fixed bug in reader_ppm while appending strings for output file
- fixed bug with errors occurring in sub-MIPs. Search is only aborted in dbg mode, in opt mode a warning will be printed
- fixed bug in tclique-graph datastructure concerning insertion of edges into nonempty graph
- corrected bug in SCIPtreeBranchVar() (tree.c) - several comparison functions needed a 'feas'.
- corrected bug in SCIPlpGetState if the LP is empty
- corrected bug in cons_linear.c:applyFixings() [if variable was fixed to infinity the rhs/lhs were wrong]
- corrected bug in priceAndCutLoop(): separation was aborted if domain reduction was applied
- fixed bug in SCIPlpSolveAndEval(): added extra simplex step if objlimit reached, fastmip and pricers enabled in order
  to get dual solution for pricing.
- fixed bug in cons_varbounds.c, concerning SCIPaddVarVlb() and SCIPaddVarVub()
- fixed bugs in pairwise presolving of cons_linear.c concerning deletion of upgraded constraints and inconsistent update
  of nchgsides in case of coefsequal and coefsnegated
- avoiding aggregation that removes information about implicitly integer variables (removes bug)
- fixed false assert and corrected a bug caused by deleting a constraint on "firstchanged" position in pairwise
  presolving with hashing in cons_linear.c
- removed memory leak detected with the help of coverity in dialog.c
- fixed bug in applyFixings() in cons_varbound.c concerning tightening the bound of a variable left in a redundant
  constraint (bound change is forced now)
- fixed bug in SCIPtightenVarLb/Ub() in scip.c concering forcing a bound change (bound improvement is checked now)
- fixed bug in preprocessConstraintPairs() in cons_linear.c concerning updating the flags of the constraint that stayes
  in the problem (nonredundant information were lost before)
- fixed bug with exponential running times due to complicated recursive multi-aggregation
- fixed bug with memory reallocation in SCIPgetProbvarLinearSum()
- improved stage checking for bound computation
- fixed usage of command test for string comparison in check-scripts (now compatible with ubuntu)
- corrected imlementation of SCIPlpiGetBasisInd() in lpi_clp.cpp (this fixes the bug that almost no Gomory cuts are
  found with Clp).
- weakened two too strong asserts in lp.c concerning the LP result OBJLIMIT
- fixed bug in cons_linear.c caused by comparing two infinity values during checking of using variable as slackvariable
- tried to fix memory leak in dialog.c occuring from different versions of the readline/history libraries
- corrected bug in var.c occuring during applying boundchanges in varUpdateAggregationBounds method
- replaced sprintf and snprintf by SCIPsnprintf fixed potential bug with overlong strings
- fixed bug in SCIPlpSolveAndEval(): allow more than one extra simplex step for getting an objlimit exceeding solution
  with fastmip
- fixed bug in sepa_mir.c: size of testeddeltas-array was too small
- removed bug for values greater than (-)infinity, heur_shifting.c, heur_intshifting.c, heur_rounding.c, heur_oneopt.c
- removed bug for rhs/lhs greater than (-)infinity, cons_linear.c
- removed bug caused by hashcomparison for non-sorted constraints, cons_linear.c
- fixed bugs with wrong presolving due to cancellation in (res-)activities in cons_linear.c
- removed possible memory leak in objdialog.cpp
- fixed bug in preprocessing of SOS2 constraints (cons_sos2.c)
- removed BOUNDSCALETOL adjustment in cons_linear.c. This fixes bug with slightly infeasible variable fixings in
  presolving; reliable resactivities should make the BOUNDSCALETOL relaxation redundant.
- corrected bug in the case when soplex threw an exception in autopricing
- removed "epsilontic" bug in cons_linear.c due to adjusting left/right hand side in applyfixing
- fixed bug in SCIPvarGetOrigvarSum() concerning the corner case the a negated variable has no parent variable in
  original problem
- fixed some SCIP_RETCODE bugs in reader_fix.c, reader_sol.c, reader_sos.c and reader_zpl.c
- fixed docu in type_reader.h
- fixed bug with multi-aggregated variables which are de facto aggregated or fixed after flattening the aggregation tree
- fixed bug with bound changes of variables in modifiable constraints during full dual presolving of linear conshdlr
- increased compiler compatibility for C++ wrapper classed by adding extern "C" in obj*.cpp files and changing strlen
  calls to std::strlen
- fixed bug with errors occurring in heuristic LPs. In opt mode a warning will be printed, abort in dbg mode

@page RN10 Release notes for SCIP 1.0

@section RN100 SCIP 1.0.0
*************************

Features
--------

- the doxygen documentation now has HowTo's for all plugin types
- the doxygen documentation now contains a FAQ
- SCIP now has a couple of specialized settings, all called scip_*.set
- SCIP is now compatible to the Exception branch of SoPlex
- presolving, cut separation, primal heuristics and strong branching now better respect time limit
- time limit is now forwarded to lp solving algorithm
- modified cut selection code
- cut conversion into linear constraints after a restart now works better
- if possible, objective function is scaled to make objective value integral with gcd 1
- removed performance bottleneck with non-bfs based node selectors and large leaf queues at the cost of a small memory
  overhead (2 ints per node in the leaf queue); this improves performance quite a bit on instances that take a large
  number of branching nodes
- slightly modified automatic constraint aging strategy
- the documentation has now a TAB Modules; there you can find list of available constraint handles, presolvers,
  propagators, lpi interfaces, file readers and so on

- Plugins
  + new C templates disp_xxx.h and dialog_xxx.h and C++ wrapper classes objdisp.h and objdialog.h, respectively
  + new improvement heuristic "oneopt"
  + improved performance of linear constraint propagation by delaying some floor/ceil calculations
  + new node selection rule "estimate" (best estimate search)
  + best estimate search is now used in all large neighborhood search heuristics
  + new heuristic "actconsdiving" following an idea of John Chinneck
  + new node selection rule "hybridestim"
  + improved performance of clique cut separator
  + modified reader "sol", st. files which where created via typing the order of commands 'set log *.sol', 'disp sol var
    -', 'set log cplex.log' in Cplex can now be read
  + modified probing presolver to do multiple cycles if called in subsequent runs
  + greatly improved performance of LP file reader by replacing string copies with pointer copies
  + changed sort algorithm in probing presolver
  + added flow cover separator
  + gomory cuts are now also separated for integral slack variables
  + less aggressive in Gomory cut separation
  + strong CG cuts are now also separated for integral slack variables
  + new dummy LP interface "lpi_none.c"; useful for running SCIP without a LP solver

Interface changes
-----------------

### New and changed callbacks

- new callback method SCIPdialogFree()

### Deleted and changed API methods

- slightly modified bound substitution heuristic in SCIPcalcMIR() and SCIPcalcStrongCG()
- slightly less conservative in numerics for SCIPmakeRowIntegral()
- linear and knapsack constraint handler may now deal with coefficients of value zero
- calling SCIPwriteLP is now possible in Solved Stage
- new parameter "maxbounddist" for SCIPincludeSepa() and constructor ObjSepa()
- removed parameter "branchdir" from SCIPbranchVar()
- new parameters "leftchild", "eqchild" and "downchild" for SCIPbranchVar()
- new parameter "estimate" for SCIPcreateChild()
- removed method SCIPnodeGetPriority()
- new parameter "restart" for method SCIPfreeSolve()
- SCIPgetVarStrongbranch() now also returns lperror == TRUE if the solving process should be stopped, e.g., because of a
  time limit
- removed parameter "lowestboundfirst" from SCIPincludeNodesel()
- replaced methods SCIPvarGetClosestVlb() and SCIPvarGetClosestVub() from pub_var.h by new methods
  SCIPgetVarClosestVlb() and SCIPgetVarClosestVlb() in scip.h
- modified SCIP_SUBVERSION to be a number instead of a string (to be able to use \#if SCIP_SUBVERSION >= ...)
- SCIPsubversion() now returns an int instead of a const char*
- new parameter "force" for SCIPtightenVarLb() and SCIPtightenVarUb()

### New API functions

- SCIPreadSol()
- SCIPgetVarRedcost()
- SCIPnodeUpdateLowerboundLP()
- SCIPwriteMIP()
- SCIPsepaGetMaxbounddist()
- SCIPcalcNodeselPriority()
- SCIPnodeGetEstimate()
- SCIPgetLocalOrigEstimate() and SCIPgetLocalTransEstimate()
- SCIPnodeGetDomchg()
- SCIPboundchgGetNewbound(), SCIPboundchgGetVar(), SCIPboundchgGetBoundchgtype(),
  SCIPboundchgGetBoundtype(), SCIPboundchgIsRedundant(), SCIPdomchgGetNBoundchgs(), SCIPdomchgGetBoundchg()
- SCIPisStopped()
- SCIProwIsInGlobalCutpool()
- SCIPresetParams()
- SCIPtightenVarLbGlobal() and SCIPtightenVarUbGlobal()
- SCIPgetRootNode() (in combination with SCIPcutoffNode(), this allows the immediate finishing of the optimization)

### Command line interface

- default dialog menu now includes the commands "set default" and "display parameters"
- added option to write node LP and MIP relaxations to LP file from interactive shell

### Changed parameters

- parameters are now separated into basic and advanced, the latter ones have been moved to extra submenus
- priority parameters are now restricted to be in [INT_MIN/4,INT_MAX/4] to avoid overflow errors in comparison methods
- increased priority of "estimate" node selector, such that this is the new default node selector
- changed default value of global "separating/maxbounddist" to 1.0
- changed default value of "numerics/boundstreps" to 0.05 in order to avoid very long propagation loops on continuous variables
- changed default value of "separating/objparalfac" to 0.01 for performance reasons
- changed default values of "heuristics/*diving/backtrack to TRUE
- changed default value of "nodeselection/restartdfs/stdpriority" to 10000
- changed meaning of parameter setting "nodeselection/childsel = l"; old meaning is now called 'r'
- changed default value of "presolving/restartfac" to 0.05
- changed default value of "presolving/restartminred" to 0.10
- changed default value of "constraints/linear/propfreq" to 1
- changed default value of "separating/objparalfac" to 0.0001
- changed default value of "conflict/maxvarsfac" to 0.1
- changed default value of "conflict/useprop" to TRUE
- changed default value of "conflict/useinflp" to TRUE
- changed default value of "conflict/usepseudo" to TRUE
- changed default value of "conflict/maxlploops" to 2
- changed default value of "conflict/lpiterations" to 10
- changed default value of "conflict/interconss" to -1
- changed default value of "conflict/reconvlevels" to -1
- changed default value of "conflict/settlelocal" to FALSE

### New parameters

- "conflict/enable" to globally enable or disable conflict analysis
- "constraints/linear/maxcardbounddist" and "constraints/knapsack/maxcardbounddist"
- "heuristics/*diving/backtrack" to activate 1-level backtracking for most of the diving heuristics
- "heuristics/feaspump/maxstallloops"
- "nodeselection/childsel" to control the child selection
- "presolving/immrestartfac"
- "separating/*/maxbounddist" to have individual maxbounddist parameters per separator
- "separating/clique/backtrackfreq" to speed up clique cut separation in heuristic fashion
- "separating/redcost/continuous"

Build system
------------

### Makefile

- added .exe extension to binaries of MinGW
- added "LPS=none" for compiling SCIP without a LP solver
- modified the default LP solver to be SoPlex instead of CPLEX
- removed the ".static" extension associated to the LINK variable from the Makefile system (If you want to build
  makefiles for shared library generation, use the OPT variable. For example, you could create a makefile
  "make/make.linux.x86.gnu.opt-shared" and compile it with "make OPT=opt-shared".)
- added version numbers to library files (There will be a softlink generated in the lib/ and bin/ directories without
  version number that point to the latest compiled version.)
- made ZIMPL=true the default; if you do not want to include ZIMPL support, call "make ZIMPL=false"

Fixed bugs
----------

- fixed bug in rowScale() concerning deletion of almost zero coefficients
- fixed bug in SCIPcutpoolAddNewRow() concerning update of minidx and maxidx of added row
- removed wrong assert in bounddisjunction constraint enforcement
- fixed bug with wrong bound changes of loose variables
- fixed bug with aggregated variables in debug solution test
- fixed numerical buf with slightly different LP optimum after resolving due to probing/diving
- fixed bug in cmir and flowcover separator with variables which are currently not in the LP
- weakened assert in primal.c in order to avoid numerical troubles
- changed wrong assert in SCIPnodeAddBoundinfer()
- fixed bug in intshifting and oneopt heuristic with variables which are currently not in the LP
- fixed bug in integer objective seperator with restarts
- fixed bug in integer objective seperator with dynamic columns
- fixed numerical bug in propagator of varbound constraint handler
- fixed numerical bug in rowScaling of lp.c, which possibly cut off feasible solutions
- fixed bug with too long variable names
- fixed bug with strange user descriptions of plugins
- changed position of some asserts to prevent segmentation faults
- SCIPgetAvgPseudocostCount() and SCIPgetAvgPseudocostCountCurrentRun() now return the average over all integer
  variables instead of all variables, since pseudo costs are not recorded for continuous variables
- fixed wrong sorting of plugins with priorities close to INT_MIN or INT_MAX
- replaced "line" by "read" in Makefile, since "line" is non-standard
- fixed bug in variable bound constraint handler with changing bounds on multi-aggregated variables
- fixed bug in variable bounds search and insertion method
- fixed bug with LP size management in probing if column generation is used
- fixed bug with branching rules that produce only one child with no changes to the problem
- fixed bug in linear constraint handler: only tight cuts are transformed into linear constraints after restart
- fixed bug in LP file reader with row names identical to section keywords
- fixed bug that external relaxator is not reset appropriately for a new problem instance
- fixed potential bugs due to errors in resolving the LP after diving or probing
- removed wrong assert in function paramWrite()
- fixed potential bugs in SCIPpriceLoop() and priceAndCutLoop(), st. now all LP solution stati are handled appropriately
- fixed bug with uninitialized in check.awk
- fixed bug with primal heuristics reducing the cutoff bound such that the current node is cut off
- now it is possible to add original solutions
- fixed bug that cut age was not reset to zero for violated cuts
- fixed bugs with SCIPgetBestsol() returning NULL after a restart with user objective limit
- fixed wrong status code in presence of user objective limit and a feasible solution that is not better than the limit
- fixed bug regarding modifying bounds in original problem if negated original variables exist
- fixed bug in ZIMPL file reader for multiple occurrences of a single variable in the objective function
- fixed bug with deleting variables from the transformed problem that are contained in the implication graph
- fixed bug in oneopt heuristic: must not be called on pseudo nodes if continuous variables are present
- significantly improved performance of c-MIR and Gomory cuts by caching closest VLB and VUB info
- fixed bug in root reduced cost fixing propagator that leads to an empty domain for a variable as a proof of optimality
  of the current incumbent
- fixed bug in bounddisjunction constraint handler with propagation of multi-aggregated variables
- fixed bug with almost integral multi-aggregation in dual presolve of linear constraint handler
- fixed bug with numerics in update of min/maxactivity in linear constraint handler
- fixed bug with numerics in linear constraint handler due to non-representable BOUNDSCALETOL
- SCIPwrite{LP,MIP} may no longer be called after solving, since the LP data structures may not be valid
- fixed potential bug with non-existent LP in SCIPwrite{LP,MIP}
- fixed bug with multiple pending bound changes on some variable
- fixed bug with fractional coefficients of binary variables in cont --> impl int upgrading

@page RN09 Release notes for SCIP 0.9

@section RN090 SCIP 0.9.0
*************************

Features
--------

- primal heuristics that run before the node is solved now know already whether the LP will be solved at the current
  node or not
- the EXITSOL callback of the plugins is now called before the LP and the global cut pool are freed
- possibility of SAT-like restarts after a number of conflict constraints have been found
- in the root node of the very first run, heuristics with timing AFTERNODELPNODE, AFTERLPPLUNGE, AFTERPSEUDONODE, and
  AFTERPSEUDOPLUNGE are now called before the enforcement of the constraint handlers, in particular before the branching
  rules; in this way, the branching rule can already benefit from a tighter primal bound
- if a heuristic found a better solution after the LP loop (and in particular the AFTERNODE heuristics in the root node
  of the very first run, see above), domain propagation and LP solving is triggered again; this allows for additional
  reduced cost tightening and other dual propagations
- hard-coded relative objective gain to consider a separation loop to be stalling is now changed from 1e-3 to 1e-4,
  which means that separation is not aborted as early as before

- Plugins
  + new primal heuristic "rens"
  + new primal heuristic "mutation"
  + slightly modified crossover and rins heuristics
  + improved presolving of and, or and xor constraints
  + improved performance of intdiving heuristic
  + new primal heuristic "veclendiving"
  + improved heuristic "octane"
  + improved heuristic "shifting"
  + slightly modified rens and localbranching heuristics
  + modified guided diving heuristic such that it equals the original version of the heuristic (i.e., round in direction
    of the current incumbent solution instead of the average of all primal feasible solutions)
  + modified c-MIR cut separator to more closely resemble the original version of Marchand and Wolsey
  + implemented additional dual presolving in linear constraint handler
  + slightly modified presolving of varbound constraint handler
  + c-MIR cuts try now to scale the cut to integral values; however, cuts are still generated if this fails
  + ID character for intdiving heuristic is now 'I'
  + new heuristic "intshifting" (ID character 'i')

Interface changes
-----------------

### New and changed callbacks

- new parameter "solinfeasible" for constraint handler callback methods ENFOLP and ENFOPS
- replaced callback parameter "inlploop" and "inplunging" by "heurtiming" in SCIP_DECL_HEUREXEC
- slightly changed the meaning of the result codes returned by external relaxators: if they modify the LP or tighten
  bounds of variables, they are not automatically be called again (it is assumed that they already made use of these
  changes). They are only called again, if they returned SCIP_SUSPENDED or if some other plugin modified the LP.

### Deleted and changed API methods

- new parameter "escapecommand" for SCIPdialoghdlrAddHistory()
- renamed all occurences of "removeable" by the correct English word "removable": SCIPconsIsRemovable(),
  SCIPsetConsRemovable(), SCIPvarIsRemovable(), SCIPcolIsRemovable(), SCIProwIsRemovable()
- new parameter "sticktonode" in SCIPcreateCons(), SCIPcreateConsAnd(), SCIPcreateConsBounddisjunction(),
  SCIPcreateConsKnapsack(), SCIPcreateConsLinear(), SCIPcreateConsLogicor(), SCIPcreateConsOr(),
  SCIPcreateConsVarbound(), SCIPcreateConsXor(), SCIPcreateConsSetpart(), SCIPcreateConsSetpack(),
  SCIPcreateConsSetcover(): usually, you should set this to FALSE; if you want to add constraints as node markers with
  node data and, e.g., use the "activate" and "deactivate" callbacks to get informed about the activation and
  deactivation of the node, you should set this flag to TRUE in order to make sure, that the constraint will always be
  associated to the node and not moved to a more global node if this would be possible
- removed method SCIPgetVarData(); use SCIPvarGetData() from pub_var.h instead
- new calls SCIPgetLPBInvCol() and SCIPgetLPBInvACol() to access the basis inverse and simplex tableau columnwise
- new parameter "ndomredsfound" of SCIPpropagateProbing()
- new parameters "fixintegralrhs", "maxfrac", "mksetcoefs" and "fracnotinrange" in SCIPcalcMIR()
- modified SCIPfixVar() such that in problem creation stage it will change the bounds as requested even if the fixing
  value is outside of the current bounds
- slightly changed semantics of SCIPaddConsNode() and SCIPaddConsLocal(), such that a constraint which is added to the
  root node now enters the global problem (and is still existing after a restart)
- replaced parameters "pseudonodes", "duringplunging", "duringlploop" and "afternode" by "timingmask" in
  SCIPincludeHeur() and constructor of ObjHeur() class use the following table to translate old settings into the new
  timingmask:

| PSEUDONODES | DURINGPLUNGING | DURINGLPLOOP | AFTERNODE | timingmask                                                    |
|-------------|----------------|--------------|-----------|---------------------------------------------------------------|
| FALSE       | FALSE          | FALSE        | FALSE     | SCIP_HEURTIMING_BEFORENODE                                    |
| TRUE        | FALSE          | FALSE        | FALSE     | SCIP_HEURTIMING_BEFORENODE                                    |
| FALSE       | TRUE           | FALSE        | FALSE     | SCIP_HEURTIMING_BEFORENODE                                    |
| TRUE        | TRUE           | FALSE        | FALSE     | SCIP_HEURTIMING_BEFORENODE                                    |
| FALSE       | FALSE          | TRUE         | FALSE     | SCIP_HEURTIMING_BEFORENODE \| SCIP_HEURTIMING_DURINGLPLOOP    |
| TRUE        | FALSE          | TRUE         | FALSE     | SCIP_HEURTIMING_BEFORENODE \| SCIP_HEURTIMING_DURINGLPLOOP    |
| FALSE       | TRUE           | TRUE         | FALSE     | SCIP_HEURTIMING_BEFORENODE \| SCIP_HEURTIMING_DURINGLPLOOP    |
| TRUE        | TRUE           | TRUE         | FALSE     | SCIP_HEURTIMING_BEFORENODE \| SCIP_HEURTIMING_DURINGLPLOOP    |
| FALSE       | FALSE          | FALSE        | TRUE      | SCIP_HEURTIMING_AFTERLPPLUNGE                                 |
| TRUE        | FALSE          | FALSE        | TRUE      | SCIP_HEURTIMING_AFTERPLUNGE                                   |
| FALSE       | TRUE           | FALSE        | TRUE      | SCIP_HEURTIMING_AFTERLPNODE                                   |
| TRUE        | TRUE           | FALSE        | TRUE      | SCIP_HEURTIMING_AFTERNODE                                     |
| FALSE       | FALSE          | TRUE         | TRUE      | SCIP_HEURTIMING_AFTERLPPLUNGE \| SCIP_HEURTIMING_DURINGLPLOOP |
| TRUE        | FALSE          | TRUE         | TRUE      | SCIP_HEURTIMING_AFTERPLUNGE \| SCIP_HEURTIMING_DURINGLPLOOP   |
| FALSE       | TRUE           | TRUE         | TRUE      | SCIP_HEURTIMING_AFTERLPNODE \| SCIP_HEURTIMING_DURINGLPLOOP   |
| TRUE        | TRUE           | TRUE         | TRUE      | SCIP_HEURTIMING_AFTERNODE \| SCIP_HEURTIMING_DURINGLPLOOP     |

### New API functions

- SCIPgetVerbLevel()
- SCIPescapeString()
- SCIPgetGlobalCutpool(), SCIPgetPoolCuts(), SCIPcutpoolGetCuts(), SCIPcutGetRow() and SCIPcutGetAge()
- SCIPconsGetNLocksPos() and SCIPconsGetNLocksNeg()

### Command line interface

- command shell now understands escape characters ",' and \ which makes it possible to read in files with spaces in the
  name

### Interfaces to external software

- updated XPress interface to XPress-MP 17 (contributed by Michael Perregaard)

### Changed parameters

- changed default value of "heuristics/octane/usediffray" to FALSE
- removed parameter "heuristics/octane/usediffbwray"
- renamed parameter "heuristics/octane/useavgray" to "heuristics/octane/useavgnbray"
- changed default value of "heuristics/rens/binarybounds" to TRUE
- changed default value of "heuristics/octane/freq" to -1 in order to deactivate Octane
- parameter "heuristics/feaspump/maxsols" is now strict, i.e., if n solutions were already found, the feasibility pump
  starts to work only if maxsols <= n, instead of maxsols < n

### New parameters

- "conflict/restartnum" and "conflict/restartfac"
- "heuristics/octane/useavgray"
- "heuristics/octane/useavgwgtray"
- "limits/absgap" to define an absolute gap limit
- "separating/cmir/aggrtol"
- "separating/cmir/densityscore"
- "separating/cmir/fixintegralrhs"
- "separating/maxruns"
- "presolving/restartminred" which forbids another restart if the last one was not successful enough
- "propagating/abortoncutoff"
- "reading/zplreader/changedir" to control behavior of path switching of ZIMPL file reader
- "reading/zplreader/parameters" to pass additional parameters to ZIMPL

Build system
------------

### Makefile

- added ncurses to the readline entries in the make/make.* files
- added quotes to sed expressions in Makefile (needed under Windows)
- modified makefiles for Windows/Intel
- added automatic query script in the Makefile for soft-link names

Fixed bugs
----------

- fixed bug with adding constraints with INITIAL=true and separating them afterwards, which lead to a second addition of
  the constraint's relaxation in the child node
- fixed bug in cmir cut separator, that 8*delta was not tried
- fixed bug in cmir cut separator with wrong sign of slack in row score function
- fixed bug with string pointer copy instead of string content duplication in constructors of C++ wrapper classes
- fixed bug in CPLEX interface with basis access methods that dualopt has to be called for more error status codes
- fixed bug with inserting two variable bounds of the same type on the same variable with the same bounding variable but
  with different sign of coefficient (e.g., x <= 10*z + 5 and x <= -5*z + 10); in previous version, one of the two was
  removed, although both have a useful meaning; now, we keep both and detect a stronger global bound in the implication
  graph presolving
- fixed bug in cmir cut separator with weights fixed to zero, thus making the current aggregation invalid
- fixed bug that SCIPvarGetAvgSol() always returned the upper bound (affected guided diving heuristic)
- fixed bug in RENS, RINS, Local Branching, Crossover and Mutation heuristics with wrong variable - subvariable
  assignments
- fixed bug in cmir cut separator with wrong calculation of cut efficacies
- objective function is now also checked for integrality after problem transformation (fixed a bug that a solution which
  was generated between transformation and presolving for an integral objective function did not reduce the cutoff bound
  by one)
- fixed a bug with cmir cut efficacy calculation (however, on my first tests, the performance reduced slightly!)
- fixed bug in infeasible/bound-exceeding LP conflict analysis if the bounds were relaxed in diving (happens in
  intshifting heuristic)
- too large deltas are now also rejected in c-MIR cut separation
- separation LPs are now immediately resolved after a bound change was generated by a cut separator; before, the
  separation round was prematurely aborted, which means that a separation round limit was sometimes reached very quickly
  and some of the separators were not even called a single time

@page RN08 Release notes for SCIP 0.8

@section RN082 SCIP 0.8.2
*************************

Features
--------

- extensions to the LP are kept even if the LP is not solved at the current node; however, if the LP turned out to be
  numerically instable, the extensions of the current node are still discarded
- slightly changed priorities of constraint handlers
- now, conflict constraints are also created if they were generated in strong branching or diving with insertion depth
  equal to the current depth
- added removal of bound-redundant rows from the LP during root node LP solving loop

- Plugins
  + new primal heuristic "shifting"
  + new separator "redcost" which replaces the internal reduced cost strengthening
  + new propagator "rootredcost" which applies reduced cost fixing at the root node whenever a best new primal solution
    was found
  + new constraint handler "bounddisjunction"
  + knapsack presolver now generates cliques in the clique table (this essentially solves neos1.mps)
  + LP and MPS file readers are now able to parse lazy constraints and user cuts sections
  + diving heuristics abort earlier (did not come back in reasonable time on fast0507)
  + renamed "sol" file reader to "fix" file reader (reads partial solution files and fixes variables to the given values)
  + added "sol" file reader which reads complete solution files and adds the solutions to the solution pool
  + additional flag "delay" for pricers
  + new presolver "inttobinary"
  + new display column "lpobj"

Interface changes
-----------------

- new solution status code SCIP_STATUS_STALLNODELIMIT

### New and changed callbacks

- slightly modified semantics of the CONSINITLP callback in the constraint handlers

### Deleted and changed API methods

- method SCIPgetNConflictClausesFound() renamed to SCIPgetNConflictConssFound()
- method SCIPgetNConflictClausesFoundNode() renamed to SCIPgetNConflictConssFoundNode()
- method SCIPgetNConflictClausesApplied() renamed to SCIPgetNConflictConssApplied()
- methods SCIPisLbBetter() and SCIPisUbBetter() have an additional parameter and slightly different meaning (they now
  compare the bound improvement *relatively* to the width of the domain and the bound itself)
- marking a constraint to be "initial" now means in addition, that if the constraint is added to a local node it will
  enter the LP at the time the node is first processed, even if parameters forbid separation at this node
- SCIPgetNSols() now returns an int instead of SCIP_Longint
- method SCIPreadProb() does not call SCIPfreeTransform() anymore; file readers that want to extend the existing problem
  must now call SCIPfreeTransform() themselves before modifying the original problem
- method SCIPgetBinvarRepresentative() can now also be called in problem creation stage
- additional parameter "maxpricerounds" in method SCIPsolveProbingLPWithPricing()
- changed name of method SCIPpresolGetNVarTypes() to SCIPpresolGetNChgVarTypes()
- changed name of method SCIPconshdlrGetNVarTypes() to SCIPconshdlrGetNChgVarTypes()
- method SCIPsplitFilenames() now treats both versions of slashes, '/' and '\', as directory delimiters (under MinGW and
  CygWin, both are valid; so, we cannot treat file names anymore where the other slash is used as a regular character)

### New API functions

- SCIPgetRowKnapsack(), SCIPgetRowLinear(), SCIPgetRowLogicor(), SCIPgetRowSetppc(), and
  SCIPgetRowVarbound() for obtaining the linear relaxation of a corresponding constraint
- SCIPgetNVarsAnd() and SCIPgetVarsAnd()
- SCIPgetWeightsKnapsack(), SCIPgetNVarsKnapsack(), SCIPgetVarsKnapsack() and SCIPgetWeightsKnapsack()
- SCIPgetNVarsLinear(), SCIPgetVarsLinear() and SCIPgetValsLinear()
- SCIPgetNVarsOr() and SCIPgetVarsOr()
- SCIPgetLhsVarbound(), SCIPgetRhsVarbound(), SCIPgetVarVarbound(), SCIPgetVbdvarVarbound(), and
  SCIPgetVbdcoefVarbound()
- SCIPgetNVarsXor() and SCIPgetVarsXor()
- SCIPsolveProbingLPWithPricing()
- SCIPcolGetMinPrimsol() and SCIPcolGetMaxPrimsol()
- SCIPgetColRedcost()
- SCIPvarGetRootRedcost()
- SCIPgetLPRootObjval(), SCIPgetLPRootColumnObjval() and SCIPgetLPRootLooseObjval()
- SCIPchgVarLbRoot() and SCIPchgVarUbRoot()
- SCIPinRepropagation()
- SCIPgetAvgPseudocostScore(), SCIPgetAvgPseudocostScoreCurrentRun(), SCIPgetAvgConflictScore(), SCIPgetAvgConflictScoreCurrentRun(),
  SCIPgetAvgInferenceScore(), SCIPgetAvgInferenceScoreCurrentRun(), SCIPgetAvgCutoffScore() and SCIPgetAvgCutoffScoreCurrentRun()
- SCIPaddDialogInputLine() and SCIPaddDialogHistoryLine()
- SCIPgetFocusDepth()
- SCIPtransformProb() to create the transformed problem; enables the user, e.g., to add primal solutions before the presolving begins
- SCIPcreateSolCopy()
- SCIPareSolsEqual()

### Command line interface

- command line syntax changed to support batch modus without piping stdin with "<" or "|" operators
- advanced command line syntax:
  -l <logfile>  : copy output into log file
  -q            : suppress screen messages
  -s <settings> : load parameter settings (.set) file
  -f <problem>  : load and solve problem file
  -b <batchfile>: load and execute dialog command batch file (can be used multiple times)
  -c "command"  : execute single line of dialog commands (can be used multiple times)

### Interfaces to external software

### Changed parameters

- removed parameter "propagating/redcostfreq", because reduced cost strengthening is now an external separator plugin
- removed parameter "conflict/maxunfixed"
- parameter "conflict/maxclauses" renamed to "conflict/maxconss"
- parameter "conflict/interclauses" renamed to "conflict/interconss"
- parameter "conflict/reconvclauses" replaced by "conflict/reconvlevels"
- parameter "conflict/uselp" replaced by "conflict/useinflp" and "conflict/useboundlp"
- changed default value of "constraints/obsoleteage" to -1
- changed default value of "branching/relpscost/conflictweight" to 0.01
- changed default value of "branching/relpscost/inferenceweight" to 0.0001
- changed default value of "branching/relpscost/cutoffweight" to 0.0001
- in bfs node selector, parameter "minplungedepth" is now stronger than "maxplungedepth" if they conflict

### New parameters

- "constraints/linear/separateall"
- "conflict/lpiterations"
- "conflict/keepreprop"
- "branching/relpscost/conflictweight", "branching/relpscost/inferenceweight",
  "branching/relpscost/cutoffweight" and "branching/relpscost/pscostweight"
- "conflict/settlelocal"
- "conflict/depthscorefac"
- "limits/stallnodes"

Build system
------------

### Makefile

- removed ncurses and pthread libraries from the Makefile; pthread is now only linked if CPLEX is used

Fixed bugs
----------

- fixed bug with invalid lazy updates after a restart where the LP is not solved again (e.g., due to all variables being
  fixed)
- fixed bug in MPS file reader with OBJSENSE
- fixed numerical bug in SCIPrealToRational() [thanks to Anders Schack-Nielsen]
- fixed bug in crossover heuristic with negative timelimit
- fixed bugs resulting from inactive general integer variables being member of the variable bounds array of a variable
- removed bug in conflict analysis with wrong redundancy check
- fixed bug that unexpected end of stdin (Ctrl-D or piped-in file without "quit" command) gives a segmentation fault
- fixed bug in knapsack constraint disaggregation that may lead to acceptance of infeasible solutions
- fixed bug with inconsistent data structures after a global bound was changed at a local subproblem and the local
  bounds are not contained anymore in the new global bounds
- fixed bug in LP reader with potentially uninitialized pointers [thanks to Martin Mueller]
- fixed bug in SCIPcliqueSearchVar() [thanks to Anders Schack-Nielsen]
- fixed bug in SCIPcliqueAddVar() [thanks to Anders Schack-Nielsen]
- fixed bug in updatePseudocost() with wrong lpgain distribution on multiple branching variables [thanks to Anders
  Schack-Nielsen]
- it is now possible to branch on constraints without the risk of going into an infinite loop, because constraints
  marked as "initial" will be put to the LP relaxation (of the child nodes) even if separation is prohibited by the
  parameter settings
- fixed bug with missing LP size updates after pricing or cut separation in probing [thanks to Marc Nuenkesser]
- fixed bug that locally valid varbound constraints produce VLB/VUB entries [thanks to Anders Schack-Nielsen]
- fixed bug in knapsack constraint handler where a modifiable constraint may be declared redundant
- fixed bug in knapsack presolving with redundancy check after applyFixings() [thanks to Anders Schack-Nielsen]
- fixed bug in objconshdlr.h where member variable scip_maxprerounds_ was declared as an SCIP_Bool instead of an int
- fixed bug in CPLEX interface with getting basis information after the LP was modified and restored
- fixed bug in knapsack separator with empty initial covers
- fixed bug that SCIPgetLPSolstat() returns a valid status code even if the LP was not yet constructed for the current
  node
- fixed bug with adding implications that fix the implication variable to the opposite value (due to the bug, it was
  returned that the whole problem is infeasible)
- branching on nearly-integral variables is now avoided in relpscost branching, which lead to a numerical assertion
- removed wrong assert in varRemoveImplicsVbs()
- fixed bug with updating LP size in probing
- fixed dependency generation in example Makefiles

@section RN081 SCIP 0.8.1
*************************

Features
--------

- changed handling of added constraints in separation calls
- modified bookkeeping of locally added and disabled constraints such that the order of enabling and disabling
  constraints stays the same
- improved performance of the priority queue in conflict analysis

- Plugins
  + new presolver "implics" to find bound changes and aggregations out of the implication graph
  + logic or constraint handler now adds implications on clauses with 2 literals to the implication graph
  + and/or constraint handlers now add implications to the implication graph
  + xor constraint handler now uses stronger LP relaxation without auxiliary variable for xor constraint with 2 operands
  + modified probing order in probing presolver
  + LP file reader now accepts the keyword "Integer" for defining the start of the integer variables section
  + added preliminary version of "intdiving" heuristic (disabled in default settings)
  + slightly modified restartdfs node selector
  + added crossover heuristic
  + new file reader for (partial) solutions

Examples and applications
-------------------------

- added two small pricer examples (for C and C++)
- updated example code (s.t. it compiles again)

Interface changes
-----------------

### New and changed callbacks

- callback method CONSSEPA of constraint handler was split into two methods CONSSEPALP and CONSSEPASOL
- callback method SEPAEXEC of separator was split into two methods SEPAEXECLP and SEPAEXECSOL

### Deleted and changed API methods

- replaced method SCIPconshdlrWasSeparationDelayed() by two methods SCIPconshdlrWasLPSeparationDelayed() and
  SCIPconshdlrWasSolSeparationDelayed()
- replaced method SCIPsepaWasDelayed() by SCIPsepaWasLPDelayed() and SCIPsepaWasSolDelayed()
- additional parameter "sol" for methods SCIPaddCut(), SCIPgetCutEfficacy() and SCIPisCutEfficacious()
- additional parameter "sol" for method SCIPseparateKnapsackCover()
- primal solutions may now contain values marked to be unknown (value is SCIP_UNKNOWN); unknown values don't contribute
  to the objective value of the solution; an unknown solution value should be treated as an arbitrary value in the
  variable's bounds, e.g., in the calculation of the feasibility of a constraint, a value inside the variable's bounds
  should be selected that makes the constraint as feasible as possible
- renamed method SCIPgetNGlobalConss() to SCIPgetNConss()
- new parameter "printzeros" for methods SCIPprintSol(), SCIPprintTransSol(), SCIPprintBestSol() and SCIPprintBestTransSol()

### New API functions

- SCIPgetConss(), SCIPgetNOrigConss() and SCIPgetOrigConss()
- SCIPgetCuts()
- SCIPsepaGetNConssFound() and SCIPsepaGetNDomredsFound()
- SCIPgetVarConflictScore() and SCIPgetVarConflictScoreCurrentRun()
- SCIPvarSetData()
- SCIPcreateUnknownSol()
- SCIPgetNConflictClausesFoundNode()
- SCIPvarSetDelorigData(), SCIPvarSetTransData() and SCIPvarSetDeltransData()
- SCIPvarHasBinaryImplic()
- SCIPgetFixedVars() and SCIPgetNFixedVars()
- SCIPconstructLP() to force constructing the LP of the current node
- SCIPisLPConstructed()

### Command line interface

- added "write statistics" command to default user dialogs

### Changed parameters

- modified meaning of parameter "presolving/probing/maxtotaluseless"
- heuristics with freq = 0 and freqofs > 0 are now called in depth level freqofs instead of being called in the root
  node
- added some parameters in local branching and RINS heuristic
- new parameter values 'p'rimal simplex and 'd'ual simplex in "lp/initalgorithm" and "lp/resolvealgorithm"

### New parameters

- "branching/inference/conflictweight"

Build system
------------

### Makefile

- included version number in binary file name
- tried to make the code Windows compatible

Fixed bugs
----------

- fixed bug in ZIMPL model reader with wrong chdir, if .zpl file is in current directory
- fixed bug in LP file reader with signed values without space between sign and value (e.g. "+2x" instead of "+ 2x")
- fixed various bugs in LP file reader
- also removed history_length, if NO_REMOVE_HISTORY is defined to support older versions of the readline library
- removed bug in implication addition
- fixed wrong assert with implications that imply a fixed variable
- fixed numerics in check method of linear constraint handler
- hopefully fixed bug with wrong path slash '/' under Windows
- fixed numerics in probing and linear constraint handler (rentacar was detected to be infeasible in presolving)
- fixed bug with calling heuristics in depths smaller than their frequency offset
- fixed bug with aggregating fixed variables
- fixed bugs in local branching and RINS heuristic
- fixed bug in LP file reader with explicit zero coefficients
- fixed bug in transitive implication addition
- fixed bug with numerical error in LP resolve after probing or diving

Known bugs
----------

- if one uses column generation and restarts, a solution that contains variables that are only present in the
  transformed problem (i.e., variables that were generated by a pricer) is not pulled back into the original space
  correctly, since the priced variables have no original counterpart

@section RN080 SCIP 0.8.0
*************************

Features
--------

- reactivated multiaggregation in cons_linear.c on binary variables again (possible due to bug fix below)
- introduced subversion string
- adding variable bounds automatically adds the corresponding implication
- conflict clauses are now collected in a conflict store, redundant clauses are eliminated and only the best
  "conflict/maxclauses" clauses are added permanently to the problem; the remaining clauses are only added temporarily,
  if they can be used for repropagation
- improved debugging for infeasible cuts and propagations, given a primal feasible solution
- slightly changed LP resolving loop in conflict analysis
- diving heuristics now apply propagation at each step
- if CPLEX returns that the LP exceeds the bound and if no additional LP solves are allowed in conflict analysis, we
  have to perform one additional simplex iteration to get the dual solution that actually violates the objective limit
- modified the influence of the depth level in conflict analysis
- new event type SCIP_EVENTTYPE_PRESOLVEROUND
- added zlib support
- replaced all abort() calls by SCIPABORT(); this is defined in def.h to be assert(FALSE)
- improved knapsack cover separation
- changed linear constraint presolving s.t. redundant sides are not removed if constraint is an equality
- incorporated clique and implication information in knapsack constraint presolving
- improved performance of c-MIR separator
- cut pool is now also separated in root node (to find cuts again that were removed from the LP due to aging)
- improved preprocessing of variable bounds constraints
- removed transitive clique generation, because this produces way too many cliques
- improved preprocessing abort criteria
- added possibility to disable certain features by using "make USRFLAGS=-DNO_REMOVE_HISTORY", "make
  USRFLAGS=-DNO_SIGACTION", "make USRFLAGS=-DNO_RAND_R", or "make USRFLAGS=-DNO_STRTOK_R"
- linear constraint handler now catches events of variables after the problem was completely transformed in order to
  avoid the whole bunch of LOCKSCHANGED events that are generated at problem transformation stage
- added redundancy detection for pairs of constraints in setppc constraint handler

- Plugins
  + changed restart dfs nodeselector to sort leaves by node number instead of node depth to aviod jumping around in the
    search tree after a restart was applied and the current dive ended due to infeasibility
  + removed "objfeaspump" heuristic, because the functionality can be achieved by using the "feaspump" heuristic
  + diving heuristics are now applying propagation after each bound change
  + new primal heuristic "octane"
  + slightly changed feaspump heuristic, s.t. after finding a new best solution the target integral solution is modified
    randomly
  + new Message Handler plugin
  + modified probing presolver to not add implications that are already included in the implication graph and clique table
  + added file reader for LP format

Interface changes
-----------------

- new event type SCIP_EVENTTYPE_VARDELETED
- new event SCIP_EVENTTYPE_IMPLADDED
- new event types SCIP_EVENTTYPE_GLBCHANGED and SCIP_EVENTTYPE_GUBCHANGED

### New and changed callbacks

- new callback parameter "validnode" for the CONFLICTEXEC method of conflict handlers, which should be passed to
  SCIPaddConsNode()

### Deleted and changed API methods

- additional parameter "validnode" for SCIPaddConsLocal() and SCIPaddConsNode()
- SCIPhashtableRemove() can now also be called, if the element does not exist in the table
- SCIPhashmapRemove() can now also be called, if the element does not exist in the map
- additional parameter "branchdir" for SCIPbranchVar()
- replaced method SCIPmessage() by SCIPverbMessage() with additional parameter "file"
- put block memory shell and tclique algorithm into separate subdirectories
- new parameter "duringlploop" of SCIPincludeHeur() - heuristics can now run during the price-and-cut loop at a node

### New API functions

- new file i/o methods SCIPfopen(), SCIPfclose(), SCIPfprintf(), ... that operate on the data type SCIPFILE; these
  methods automatically use zlib methods if the zlib is enabled
- SCIPgetDualfarkasLinear() of linear constraint handler
- SCIPgetDualfarkasLogicor() of logicor constraint handler
- SCIPgetDualfarkasSetppc() of setppc constraint handler
- SCIPgetDualsolKnapsack() of knapsack constraint handler
- SCIPgetDualfarkasKnapsack() of knapsack constraint handler
- SCIPgetDualsolVarbound() of varbound constraint handler
- SCIPgetDualfarkasVarbound() of varbound constraint handler
- SCIPgetNConflictClausesApplied()
- SCIPdelVar()
- SCIPgetVarStrongbranchLPAge()
- SCIPgetNConflictClausesApplied()
- SCIPconsGetValidDepth()
- SCIPhashtableExists()
- SCIPhashmapExists()
- SCIPvarIsTransformedOrigvar()
- SCIPvarIsDeleted()
- SCIPnodeGetNumber()
- SCIPsolveProbingLP() to solve the LP in a probing node (enables mixing of propagation and LP solving for diving heuristics)
- SCIProwGetDualfarkas()
- SCIPgetCurrentNode()
- SCIPinterruptSolve()
- SCIPerrorMessage(), SCIPwarningMessage(), SCIPdialogMessage() and SCIPinfoMessage()
- SCIPsetMessagehdlr(), SCIPsetDefaultMessagehdlr() and SCIPgetMessagehdlr()
- SCIPpropagateProbingImplications()
- SCIPvarGetNCliques(), SCIPvarGetCliques(), SCIPvarsHaveCommonClique(), SCIPvarHasImplic()
- SCIPcliqueGetNVars(), SCIPcliqueGetVars(), SCIPcliqueGetValues(), SCIPcliqueGetId()
- SCIPaddClique(), SCIPcalcCliquePartition()
- SCIPgetLPI() which makes all methods in scip/lpi.h available to the user
- SCIPgetRandomInt() and SCIPgetRandomReal()
- SCIPstrtok()
- SCIPsetConsInitial(), SCIPsetConsSeparated(), SCIPsetConsEnforced(), SCIPsetConsChecked(),
  SCIPsetConsPropagated(), SCIPsetConsLocal(), SCIPsetConsDynamic(), SCIPsetConsRemoveable()
- SCIPheurGetNBestSolsFound()

### Command line interface

- added command "write solution" to default dialog
- added commands "write problem" and "write transproblem" to default dialog

### Changed parameters

- replaced parameter "presolving/restartbdchgs" with parameters "presolving/maxrestarts" and "presolving/restartfac"
- changed default values of "heuristics/*/maxdiveavgquot" and "heuristics/*/maxdiveavgquotnosol" to 0
- additional setting SCIP_VERBLEVEL_DIALOG in "display/verblevel" parameter
- additional LP pricing setting "partial"
- parameters "constraints/agelimit" and "constraints/obsoleteage" now iterprete the value 0 as a dynamic setting
- changed default values of "constraints/agelimit" and "constraints/obsoleteage" to 0
- changed default values of "heuristics/objpscostdiving/maxsols" and "heuristics/rootsoldiving/maxsols" to -1
- changed default value of "separating/strongcg/maxroundsroot" to 20
- changed default value of "separating/cmir/maxroundsroot" to 10
- number of fractional variables included in parameter "separating/maxstallrounds"
- changed default value of "separating/maxstallrounds" to 5
- changed default value of "presolving/probing/maxfixings" to 50
- changed default parameter values to MIP settings:
  + "conflict/useprop" = FALSE
  + "conflict/usepseudo" = FALSE
  + "display/verblevel" = 4
  + "separating/poolfreq" = 0
  + "constraints/linear/sepafreq" = 0
  + "constraints/and/sepafreq" = 0
  + "constraints/conjunction/sepafreq" = 0
  + "constraints/knapsack/sepafreq" = 0
  + "constraints/knapsack/sepacardfreq" = 0
  + "constraints/logicor/sepafreq" = 0
  + "constraints/or/sepafreq" = 0
  + "constraints/setppc/sepafreq" = 0
  + "constraints/varbound/sepafreq" = 0
  + "constraints/xor/sepafreq" = 0
  + "separating/clique/freq" = 0
  + "separating/cmir/freq" = 0
  + "separating/gomory/freq" = 0
  + "separating/impliedbounds/freq" = 0
  + "separating/strongcg/freq" = 0
- replaced parameter "constraints/linear/maxpresolaggrrounds" with "constraints/linear/maxpresolpairrounds"
- changed default value of "constraints/linear/maxaggrnormscale" to 0.0, which means to not apply aggregation

### New parameters

- "branching/fullstrong/reevalage"
- "conflict/maxclauses"
- "conflict/allowlocal"
- "constraints/knapsack/disaggregation"
- "presolving/probing/maxtotaluseless"
- "separating/cmir/maxfails", "separating/cmir/maxfailsroot" and "separating/cmir/trynegscaling"

### Data structures

- MAJOR CHANGE: preceeded all data types with "SCIP_" - you may use shell script reptypes_scip.sh to rename the SCIP
  data types in your own source code (But use with care! Create a backup copy of your source first!)

Build system
------------

### Makefile

- modified the Makefile to accept an additional parameter VERBOSE={true,false}
- added flags READLINE=true/false, ZLIB=true/false, ZIMPL=true/false to Makefile

Fixed bugs
----------

- LP primal feasibility for bounds is now defined as absolute measure (was relative to the bound before); this fixes a
  bug (see alu8_9.mps), that an LP with an integral variable fixed to a large value yields an accepted solution with
  that variable slightly different than the fixed value; the integrality feasibility condition is measured with absolute
  differences, which leads to the fixed integer variable being fractional; this leads to an error if branching is
  performed on this variable
- locally fixed variables are no longer used as branching candidates even if their LP solution value is fractional (due
  to numerical reasons, see above)
- fixed minor bugs in debug code of primal.c and sol.c
- variables that are being multiaggregated are now automatically removed from all other variables' variable bound and
  implication arrays; this fixes bugs with methods, that rely on the fact, that the entries in the variable bound and
  implication arrays are active variables only
- aggregations are now always performed in a way, such that the variable of more general type is aggregated (with type
  generality being cont > implint > int > bin); in this way, a binary variable's representant is always binary (which
  was not the case before and resulted in a bug in SCIPgetBinvarRepresentative())
- removed wrong asserts from lpi_cpx.c
- global bound changes now lead to the removal of redundant implications (such that the asserts in sepa_implbounds.c are
  now correct)
- due to usage of variable bounds, SCIPcalcMIR() may return LOOSE variables in the cut -> modified sepa_cmir.c,
  sepa_gomory.c and sepa_strongcg.c to use SCIPcreateEmptyRow() and SCIPaddVarsToRow() instead of SCIPcreateRow() which
  only works for COLs
- removed bug in presol_probing.c: the vars of the sorted variables array have to be captured
- fixed bug in the output of solutions with priced variables
- fixed bug in propagation with parameters prop_maxrounds and prop_maxroundsroot
- removed wrong assertion in varAddImplic()
- conflict analysis can now handle errors in LP solving calls
- fixed bug in linear constraint handler with variables fixed to infinity
- fixed bug with potential infinite loop if a separator is delayed and the LP is infeasible
- fixed numerical bug in pseudo objective propagator with only slightly tightened bounds
- fixed bug with constraint handlers that can only enforce their constraints by adding cuts, but the maximal number of
  cuts to separate is set to 0; now, cuts that are generated in the constraint enforcement are used in any case
- removed bug in SCIPvarAddVlb() and SCIPvarAddVub() with fractional vlb/vubcoefs
- removed bug that an LP might be declared to be solved even if it was marked erroneous due to numerical problems
- fixed bug with redundant self implications that wrongly lead to the detection of infeasibility
- fixed bug that primal or dual rays might not be available because the wrong solver was used
- included message.o in LPI library, s.t. one can link this library indepentent of SCIP
- fixed bug that if diving heuristic that changes the objective values finds a solution, the cutoff is reinstalled in
  the LP solver (although the objective value has no meaning due to the objective function modification)
- fixed bug in knapsack constraint presolving with tightening coefficients and capacity
- fixed bug with modifiable constraints in linear constraint handler preprocessing
- fixed bug in clique separator that reduced performance
- increased performance of clique separator by allowing only a certain number of zero-weighted fill ins
- fixed bug in linear constraint handler that global activities are not updated after global bound changes

@page RN07 Release notes for SCIP 0.7

@section RN079 SCIP 0.7.9
*************************

Features
--------

- aging and cleanup now only remove non-basic columns and basic rows, s.t. resolving can be applied with 0 simplex
  iterations
- probing is now also possible in presolving stage
- it is now possible to create subnodes in probing and use backtracking to undo probing changes
- it is now possible to interrupt and continue presolving
- bounds of variables are included in the feasibility checks for solutions
- support for barrier algorithm
- included debugging module to check whether cutting planes cut off the optimal solution
- if verblevel is at least NORMAL, an automatical check of the best solution is performed in the original problem, and
  an error message is displayed, if it violates an original constraint
- due to the new constraint handler "cons_cumulative.{c,h}" SCIP can resource-constraint scheduling problem

- Plugins
  + new implementation of the feasibility pump heuristic by Timo Berthold (replaces old implementation); old
    implementation is now called "objfeaspump"; parameter names have been changed accordingly
  + diving heuristics now compare their number of LP iterations with the number of node LP iterations instead of the total
    number (including their own) LP iterations
  + new plugin: probing presolver
  + new plugin: clique separator for clique cuts with at least 3 elements
  + changed implementation of reliability value calculation in reliability branching; slightly modified influence of
    maximal total number of strong branching LP iterations in reliability branching
  + changed implementation of maximal strong branching iterations calculation in reliability branching
  + modified the automatic objfactor setting of feaspump heuristic to let the objective function have stronger influence
  + changed implementation of automatic minplungedepth and maxplungedepth calculation in bfs node selector
  + new plugin: implied bound cuts separator
  + during probing, propagation of bounds is now always performed in linear constraint handler, ignoring the parameter
    "tightenboundsfreq"
  + new implementation of the clique graph construction method in clique separator
  + new constraint handler "cons_cumulative.{c,h}"

Examples and applications
-------------------------

- added TSP example in examples/TSP

Interface changes
-----------------

### New and changed callbacks

- new callback methods INITSOL and EXITSOL for variable pricers, primal heuristics, conflict handlers, relaxators,
  separators, propagators, event handlers, node selectors and display columns
- callback method CONFLICTEXEC of conflict handlers receive additional parameters "dynamic" and "removeable"
- constraint handler callback methods CONSLOCK and CONSUNLOCK are replaced by a single method CONSLOCK with the number
  of locks being positive or negative

### Deleted and changed API methods

- calling SCIPaddCut() with forcecut=TRUE will add the cut to the LP even if it is redundant
- SCIPaddVarImplication() now also adds variable lower and upper bounds, if the implied variable is non-binary
- SCIPvarLock(), SCIPvarLockDown(), SCIPvarLockUp(), SCIPvarLockBoth(), SCIPvarUnlock(), SCIPvarUnlockDown(),
  SCIPvarUnlockUp() and SCIPvarUnlockBoth() are replaced by SCIPaddVarLocks() which returns a RETCODE
- SCIPvarLockDownCons(), SCIPvarLockUpCons(), SCIPvarUnlockDownCons() and SCIPvarUnlockUpCons() are replaced by
  SCIPlockVarCons() and SCIPunlockVarCons() which return a RETCODE
- SCIPlockConsVars() and SCIPunlockConsVars() replaced with method SCIPaddConsLocks()
- SCIPvarGetLbGlobal(), SCIPvarGetUbGlobal(), SCIPvarGetLbLocal() and SCIPvarGetUbLocal() now return the
  corresponding values of the transformed problem or current subproblem even for original problem variables
- removed method SCIPsolGetObj() - use SCIPgetSolOrigObj() or SCIPgetSolTransObj() instead
- SCIPreadProb() does not free the current problem - this is done in SCIPcreateProb() now, which is usually
  called by a problem reader; in this way, a reader can generate "extra information" for the current problem, s.t.  the
  full problem information can be distributed to different files read by different readers
- SCIPgetVarStrongbranch() and SCIPgetVarStrongbranchLast() now have two additional parameters that can be used
  to check, whether the returned values are correct dual bounds
- SCIPconshdlrGetNConss() is replaced by SCIPconshdlrGetNActiveConss() (returning the number of active
  constraints); method SCIPconshdlrGetNConss() does now return the total number of existing constraints, active and
  inactive
- SCIPconshdlrGetStartNConss() is now called SCIPconshdlrGetStartNActiveConss()
- SCIPconshdlrGetMaxNConss() is now called SCIPconshdlrGetMaxNActiveConss()
- SCIPdisableConsNode() is replaced by SCIPdelConsNode()
- SCIPdisableConsLocal() is replaced by SCIPdelConsLocal()
- added new parameter "dynamic" to SCIPcreateCons() and all plugin methods SCIPcreateCons...()
- SCIPvarGetProbvar(), SCIPvarGetProbvarBinary() now return the fixed or multi-aggregated variable instead of
  returning NULL or aborting with an error message; in SCIPvarGetProbvarBinary(), the fixing of a fixed variable does
  not influence the negation status anymore
- SCIPvarGetProbvarBound() returns the multi-aggregated variable instead of aborting with an error message
- SCIPvarGetProbvarSum() does not set *var to NULL for fixed variables anymore; it may also return a
  multi-aggregated variable instead of aborting with an error message
- SCIPgetBinvarRepresentative() now returns the fixed or multi-aggregated variable instead of returning NULL or
  aborting with an error message
- SCIPdispDecimal() is replaced by SCIPdispInt() and SCIPdispLongint()
- additional parameter "maxproprounds" in SCIPpropagateProbing()
- changed memory interface (see memory.h), MEMHDR is now called BLKMEM
- additional parameter "aggregated" in SCIPmultiaggregateVars()
- additional parameter "checkbounds" for SCIPtrySol(), SCIPtrySolFree(), SCIPcheckSol()
- source code was moved into subdirectories: replace includes "scip.h" by "scip/scip.h" and
"objscip.h" by "objscip/objscip.h"; This should allow a user to have include files of the same name as the ones
of SCIP, e.g. "tree.h" or "var.h".
- event handlers are now available as C++ wrapper class
- new flag "afterrelaxation" for primal heuristics

### New API functions

- SCIPgetObjNorm()
- SCIPvarGetLbOriginal() and SCIPvarGetUbOriginal() for original problem variables
- SCIPcreateOrigSol()
- SCIPwriteImplicationConflictGraph()
- SCIPsepaIsDelayed(), SCIPsepaWasDelayed(), SCIPpropIsDelayed(), SCIPpropWasDelayed(), SCIPpresolIsDelayed(), SCIPpresolWasDelayed(),
  SCIPconshdlrIsSeparationDelayed(), SCIPconshdlrIsPropagationDelayed(), SCIPconshdlrIsPresolvingDelayed(),
  SCIPconshdlrWasSeparationDelayed(), SCIPconshdlrWasPropagationDelayed(), and SCIPconshdlrWasPresolvingDelayed()
- SCIPinProbing()
- SCIPgetProbName()
- SCIPisLPSolBasic() to check, whether the current LP solution is basic (i.e. due to a simplex algorithm or barrier with crossover)
- SCIPenableCons()
- SCIPdisableCons()
- SCIPenableConsSeparation()
- SCIPdisableConsSeparation()
- SCIPconsIsSeparationEnabled()
- SCIPgetAvgPseudocost(), SCIPgetAvgPseudocostCurrentRun(), SCIPgetAvgPseudocostCount(), SCIPgetAvgPseudocostCountCurrentRun(),
  SCIPgetAvgInferences(), SCIPgetAvgInferencesCurrentRun(), SCIPgetAvgCutoffs(), SCIPgetAvgCutoffsCurrentRun(),
- SCIPgetNPrimalLPs(), SCIPgetNPrimalLPIterations(), SCIPgetNDualLPs(), SCIPgetNDualLPIterations(),
  SCIPgetNBarrierLPs(), SCIPgetNBarrierLPIterations()
- SCIPgetNPrimalResolveLPs(), SCIPgetNPrimalResolveLPIterations(), SCIPgetNDualResolveLPs(), SCIPgetNDualResolveLPIterations()
- SCIPgetVarNStrongbranchs(), SCIPcolGetNStrongbranchs()
- SCIPfindSimpleRational(), SCIPselectSimpleValue()
- SCIPvarGetImplIds()
- SCIPvarGetOrigvarSum()

### Command line interface

- command line history in interactive shell now only stores "useful" commands

### Interfaces to external software

- removed storing of dual norms in LPI state of CPLEX interface (too memory consuming)

### Changed parameters

- default frequency offset of fracdiving heuristic changed to 3
- default frequency offset of (new) feaspump heuristic changed to 0
- default frequency offset of objfeaspump heuristic changed to 8
- changed default priority of primal heuristics
- renamed parameter "limits/sol" to "limits/solutions"
- changed default check priority of knapsack constraint handler to -600000
- changed default priority of Gomory cut separator to -1000 (will now be called after constraint handlers!)
- changed default priority of strong CG cut separator to -2000
- changed default priority of cmir cut separator to -3000
- changed default of parameter "lp/pricing" to 's'teepest edge pricing
- default parameter "branching/relpscost/minreliable" changed to 1.0
- default parameter "branching/relpscost/maxlookahead" changed to 8
- default parameter "branching/relpscost/sbiterofs" changed to 100000
- default parameter "heuristics/coefdiving/maxlpiterquot" changed to 0.05
- default parameter "heuristics/fracdiving/maxlpiterquot" changed to 0.05
- default parameter "heuristics/guideddiving/maxlpiterquot" changed to 0.05
- default parameter "heuristics/linesearchdiving/maxlpiterquot" changed to 0.05
- default parameter "heuristics/pscostdiving/maxlpiterquot" changed to 0.05
- default parameter "heuristics/feaspump/freq" changed to 20
- default parameter "heuristics/objfeaspump/freq" changed to 20
- default parameter "heuristics/objpscostdiving/freq" changed to 20
- default parameter "heuristics/rootsoldiving/freq" changed to 20
- default parameter "separating/clique/maxtreenodes" changed to -1

### New parameters

- new parameter delay for presolvers
- new parameter delaypresol for constraint handlers
- "lp/cleanupcolsroot" and "lp/cleanuprowsroot" to distinguish cleanup settings between root node and other nodes
- "heuristics/fixandinfer/proprounds" and "heuristics/fixandinfer/minfixings"
- "separating/.../delay"
- "presolving/.../delay"
- "propagating/.../delay"
- "constraints/.../delaysepa"
- "constraints/.../delayprop"
- "constraints/.../delaypresol"
- "lp/initalgorithm" and "lp/resolvealgorithm" for switching between simplex and barrier algorithm
- "numerics/barrierconvtol" to set the convergence tolerance in the barrier algorithm
- "lp/pricing" to set the pricing strategy used in the LP solver
- "lp/checkstability" to disable stability check of LP solver's result code
- "conflict/dynamic"
- "conflict/removeable"
- "reading/mpsreader/dynamicconss"
- "reading/cnfreader/dynamicconss"
- "heuristics/coefdiving/maxlpiterofs"
- "heuristics/feaspump/maxlpiterofs"
- "heuristics/fracdiving/maxlpiterofs"
- "heuristics/guideddiving/maxlpiterofs"
- "heuristics/linesearchdiving/maxlpiterofs"
- "heuristics/objfeaspump/maxlpiterofs"
- "heuristics/objpscostdiving/maxlpiterofs"
- "heuristics/pscostdiving/maxlpiterofs"
- "heuristics/rootsoldiving/maxlpiterofs"
- "heuristics/feaspump/maxsols"
- "heuristics/objfeaspump/maxsols"
- "heuristics/objpscostdiving/maxsols"
- "heuristics/rootsoldiving/maxsols"
- "branching/scorefunc"

### Data structures

- new possible result SCIP_DELAYED for EXEC method of separators, presolvers and propagators and SEPA, PROP, and
  PRESOL methods of constraint handlers

Fixed bugs
----------

- fixed bug in MPS file reader
- fixed bugs in separation store with single coefficient cuts that are converted into bound changes
- at least one cut per separation round is added to the LP to avoid cycling, even if the cut is redundant
- removed bug with applying reduced cost strengthening before pricing in all necessary variables
- negated variables must also be reset in SCIPvarInitSolve()
- removed bug with objective norm calculation and column variables not in the LP (pricing)
- removed conflict analysis of infeasible diving LP if pricing is activated
- removed bug in knapsack constraint handler with merging multiple items if more than two items of the same variable
  appear in the constraint
- fixed bug in SCIProwCalcIntegralScalar() with rows consisting of only continuous variables (appeared in gomory cut
  separator on miplib/dcmulti.mps)
- fixed documentation of CONSLOCK-method (missing parameter "scip" in SCIPaddVarLocks())
- included missing "objrelax.h" in includes of objscip.h
- fixed bug that presolving time is not counted to solving time, if presolving is called explicitly with SCIPpresolve()
- fixed bug where presolving fixings are counted even if the variable was already fixed
- fixed bug that CONSLOCK method of constraint handlers that don't need constraints is not called
- fixed bug that after a resolve and further preprocessing, existing primal solutions may get corrupted due to
  aggregations or fixings that are possible due to the primal bound (given by the best solution)
- fixeg bug in setppc constraint handler with pairs of aggregated variables in the same constraint
- removed bug with dual presolver, that declared a problem to be unbounded or infeasible, if it could fix a variable to
  infinity even if its objective value is zero
- fixed bug in knapsack constraint handler that fixed variables are sometimes not removed in presolving
- made conflict analysis available in presolving stage (for probing conflicts)
- removed bug in knapsack constraint handler with merging negated variables of equal weight at the end of the variables'
  array
- fixed bug with primal bound becoming wrong, if in a prior run the optimal solution was found and the cutoff bound was
  thereby reduced due to further domain propagation w.r.t. the objective function
- fixed bug with unresolved numerical troubles in LP that don't render the LP useless at the current node
- fixed bug in SCIPisObjIntegral()
- LP error on forced LP resolve (due to 0 unfixed integers) now leads to an error (instead of accepting the pseudo
  solution as feasible)
- fixed bug in SCIPprintError() with file == NULL
- fixed bug with globally deleting constraints, that have attached rows which are therefore not released in exitsol
  methods
- fixed bugs in intobj separator
- fixed bug in CPLEX LP interface with dual norms
- heuristic's display character is now only shown the first time, the new solution was found
- fixed bug that SCIPreadProb() doesn't discard the transformed problem
- fixed bug in cmir separator with empty rows
- fixed bug in linear constraint handler's knapsack relaxation separator
- fixed numerical bugs in rounding heuristic and rootsoldiving heuristic
- fixed bug in implied bound cut separator: only implications between binary variables were generated before
- fixed bug in linear constraint handler with eventdatas, if the original constraint has no variables
- fixed bug with wrong euclidean norm calculation of row, if multiple coefficients for the same variable are added and
  the sorting of the row was delayed with SCIProwDelaySort()
- fixed bug with adding implications: wrong insertion position, if only the lower bound change was present but not the
  upper bound change
- fixed bug in SCIPvarAddImplics() with wrong variable used in varAdjustBd()
- fixed bug in method reduced() of tclique_branch.c with sorting nodes in V

@section RN078 SCIP 0.7.8
*************************

Features
--------

- changed SCIProwCalcIntegralScalar() to a slightly different algorithm
- improved knapsack relaxation in linear constraint handler separator to scale the constraint in order to get integral
  coefficients instead of just rounding down all coefficients
- improved presolving of linear constraint handler: aggregation of two constraints with equal coefficient vector into
  single constraint
- improved presolving of knapsack constraint handler: aggregation of equal or negated variables in same constraint

- Plugins
  + priority of separators, propagators and presolvers decide whether the plugin is called before the corresponding
    constraint handler methods or after: plugins with nonnegative priorities are called before, plugins with negative
    priorities are called after the constraint handlers
  + new plugin class for relaxators (external relaxations, that can be used in parallel with LP relaxations)
  + if more than one result code applies to a plugin's execution, it should return the one that is higher in the call's
    documentation list

Interface changes
-----------------

- even in optimized mode, the simple functions that are implemented as defines in the include files exist in the
  library, s.t. one can include the include files without NDEBUG and use the optimized library

### New and changed callbacks

- new branching rule plugin methods INITSOL and EXITSOL

### Deleted and changed API methods

- removed SCIPisFeasible(); use !SCIPisFeasNegative() instead
- SCIPisIntegral(), SCIPisFracIntegral(), SCIPfloor(), SCIPceil() and SCIPfrac() don't use the feasibility
  tolerance anymore (default: 1e-06); instead, they are using epsilon (default: 1e-09); instead, for handling
  integrality of a variable "in feasibility tolerances", new methods SCIPisFeasIntegral(), SCIPisFeasFracIntegral(),
  SCIPfeasFloor(), SCIPfeasCeil() and SCIPfeasFrac() should be used
- in LPI, the semantics of SCIPlpiHasPrimalRay() and SCIPlpiHasDualRay() changed: methods return TRUE, if a ray exists
  and the solver can return it; new methods SCIPlpiExistsPrimalRay() and SCIPlpiExistsDualRay() check whether a ray
  exists without checking, if the solver knows and can return the ray

### New API functions

- SCIPvarIsInLP()
- SCIPgetLPColumnObjval() and SCIPgetLPLooseObjval()
- SCIPcalcIntegralScalar() with arbitrary array of Real values
- SCIPaddCoefKnapsack() in knapsack constraint handler
- SCIPisScalingIntegral() to check, whether the scaling of a value would lead to an integral value, measured
  against epsilon which is also scaled by the same scalar
- SCIPgetRealarrayMinIdx(), SCIPgetRealarrayMaxIdx(), SCIPgetIntarrayMinIdx(), SCIPgetIntarrayMaxIdx(),
  SCIPgetBoolarrayMinIdx(), SCIPgetBoolarrayMaxIdx(), SCIPgetPtrarrayMinIdx() and SCIPgetPtrarrayMaxIdx()
- SCIPbsortPtrInt() and SCIPbsortPtrIntInt()
- SCIPvarWasFixedAtIndex()
- SCIPaddConflictBd()
- SCIPprintMemoryDiagnostic()
- SCIPfindObj...() and SCIPgetObj...() in C++ wrapper interface to get the corresponding plugin object

### Changed parameters

- slightly changed the meaning of parameter "presolving/abortfac" a value of 0 now means to abort presolving only after
  no more change has been found

Fixed bugs
----------

- removed bug in knapsack constraint handler that appears if a variable is fixed to zero in knapsack presolving, which
  triggers a variable of the same knapsack to be fixed to one due to aggregation
- fixed bugs in consdataSwitchWatchedVars() of "or" and "and" constraint handlers
- fixed bug in all-fullstrong branching with getting strong branching information for columns not in current LP
- assigning a value to a fixed variable in a solution with SCIPsetSolVal() does not return an error anymore, if the
  value is equal to the fixed value of the variable
- implemented missing case in solve.c with branching rules that add constraints
- solving loop is now immediately aborted, if a node on the active path is marked to be cut off
- removed bug in resolving an interrupted problem, after the last solved node was cut off
- removed bug with infinite solving loop if LP solving is turned off
- removed bug in knapsack presolver
- removed bug with aborted solving in root node (e.g. due to time limit) that is tagged to be restarted
- changed numerics for integrality check of coefficients (fixed bug with accumulated errors in rows s.t. the row's
  activity is no longer integral although the row is marked being integer)
- fixed bugs in constraint handlers (and, logicor, or, setppc, xor) with calling conflict analysis during presolving
- slightly changed numerics in linear constraint handler presolving to fix a bug with coefficients detected to be scaled
  to an integral value, that are not integral after scaling due to a large scalar that increased the integrality gap to
  a value larger than epsilon
- fixed wrong assertion in xor constraint handler with switching both watched variables to unwatched
- removed bug in SCIPisScalingIntegral()
- removed bugs with calling SCIPtightenVarLb(), SCIPtightenVarUb(), SCIPinferVarLbCons(), SCIPinferVarUbCons(),
  SCIPinferVarLbProp() and SCIPinferVarUbProp() in PROBLEM stage
- fixed bug in presolving with wrong number of newly fixed/aggregated/... variables/bounds/... after a restart

@section RN077 SCIP 0.7.7
*************************

Features
--------

- infeasible LPs in diving now produce conflict clauses (if LP conflict analysis is enabled)
- conflict analysis was slightly modified
- slightly changed aging strategy of logic or constraint handler

Interface changes
-----------------

### Deleted and changed API methods

- method SCIPgetGap() and SCIPgetTransGap() now return infinity, if primal and dual bound have opposite sign (this
  removes the oddness with the gap increasing while the dual bound approaches zero)

### New API functions

- added methods SCIPgetVarsLogicor() and SCIPgetNVarsLogicor() in logic or constraint handler

### Changed parameters

- "lp/colagelimit" and "lp/rowagelimit" may now be set to -1 to disable deletion of columns/rows due to aging

Build system
------------

### Makefile

- the file names in the archive file are now preceeded with a directory "scip-<version>/"
- the compiler is now also represented in the LP solver library names (e.g. you have to rename the softlink
  "libcplex.linux.x86.a" to "libcplex.linux.x86.gnu.a")

Fixed bugs
----------

- removed bug in conflict analysis that appears if the conflict is only active at the current depth level
- missing SCIPlpiIsPrimalFeasible() and SCIPlpiIsDualFeasible() implemented in lpi_spx.cpp and lpi_spx121.cpp
- removed preprocessing of linear constraint pairs with modifiable constraints
- removed wrong assert "assert(eventfilter->len == 0 || eventfilter->eventmask != 0x00000000)" from event.c
- removed wrong assert in conflict analysis (appeared on analyzing diving LP conflicts with both bounds of a non-binary
  variable changed)

@section RN076 SCIP 0.7.6
*************************

Features
--------

- creation of reconvergence clauses in conflict analysis
- first node of each plunging is not treated as plunging node w.r.t. calling primal heuristics
- improved performance of logic or constraint handler due to better watched variables handling

Interface changes
-----------------

### Deleted and changed API methods

- changed SCIPcatchVarEvent() and SCIPdropVarEvent()
- SCIPstage() is now called SCIPgetStage()
- SCIPprintStatus() is now called SCIPprintStage()

### New API functions

- SCIPgetActivityLinear() in linear constraint handler
- SCIPgetFeasibilityLinear() in linear constraint handler
- SCIPchgVarBranchDirection()
- SCIPvarGetBranchDirection()
- SCIPgetStatus() returns the solution status
- SCIPprintStatus() outputs the solution status (beware, that the old SCIPprintStatus() method is now called SCIPprintStage())

### Changed parameters

- changed default frequency offset of pscostdiving "heuristics/pscostdiving/freqofs" to 2 and frequency offset of
  fracdiving "heuristics/feaspump/freqofs" to 0 in order to not call pscostdiving in root node, where nearly all pseudo
  costs are uninitialized

### New parameters

- new parameter "separating/efficacynorm" to choose between Euclidean, maximum, sum and discrete norm in efficacy
  calculation

### Data structures

- new possible result code SCIP_DELAYED for primal heuristics

Fixed bugs
----------

- removed bugs in CLP Solver interface
- SCIP returned "gap limit reached" even if the problem was solved to optimality, if the optimal solution was found at a
  node with lower bound equal to the global lower bound
- after conversion of the focus node into a junction (e.g. in case of numerical troubles while solving the node's LP),
  the child nodes got the wrong LP fork attached (the common LP fork of the old and new focus node instead of the old
  focus node's LP fork)
- bug reconvergence clauses in conflict analysis if bounds on non-binary variables were the reason for the fixing of the
  uip to create a reconvergence clause for
- wrong sub calls in SCIPvarGet...CurrentRun() for aggregated variables
- variables' conflict set counter was not reset when the problem was resolved again

Known bugs
----------

- unbounded models lead to an error
- air04 and air05 return wrong optimal value (1 too large): possibly due to strong branching or setppc propagation?

@section RN075 SCIP 0.7.5
*************************

Miscellaneous
-------------

- started change log

<!--
@page RN00 Release notes for SCIP 0.0

@section RN000 SCIP 0.0.0
*************************

Features
--------

Performance improvements
------------------------

Examples and applications
-------------------------

Interface changes
-----------------

### New and changed callbacks

### Deleted and changed API methods

### New API functions

### Command line interface

### Interfaces to external software

### Changed parameters

### New parameters

### Data structures

Deleted files
-------------

Unit tests
----------

Testing
-------

Build system
------------

### Cmake

### Makefile

Fixed bugs
----------

Miscellaneous
-------------

Known bugs
----------

--><|MERGE_RESOLUTION|>--- conflicted
+++ resolved
@@ -19,11 +19,8 @@
 - a Benders' decomposition framework has been added. This framework provides the functionality for a user to solve a
   decomposed problem using Benders' decomposition. The framework includes classical optimality and feasibility cuts,
   integer optimality cuts and no-good cuts.
-<<<<<<< HEAD
 - add statistic that presents the number of resolves for instable LPs
-=======
 - new readers for stochastic programming problems in SMPS format (reader_sto.h, reader_smps.h)
->>>>>>> 6e6ae8fc
 
 Performance improvements
 ------------------------
@@ -118,17 +115,8 @@
 -------------
 
 - removed presolving plugin presol_implfree
-<<<<<<< HEAD
-- split scip.{c,h} into several files; scip.h now only contains includes
-=======
 - separated scip.c into several smaller implementation files scip_*.c for better code overview; scip.c was removed,
-  but the central user header scip.h remains
-
-Data structures
----------------
-
-- expression interpreter objects are now stored in the block memory
->>>>>>> 6e6ae8fc
+  but the central user header scip.h remains, which contains includes of the separated headers
 
 Fixed bugs
 ----------
@@ -187,7 +175,6 @@
 - cleaned up implementation of the cut selection procedure and added new cut quality measure
 - use random tie-breaking in cut selection
 
-<<<<<<< HEAD
 Interface changes
 -----------------
 
@@ -199,14 +186,6 @@
 ### Changed parameters
 
 - rename parameter "constraints/orbisack/orbisack/coverseparation" to "constraints/orbisack/coverseparation"
-=======
-features:
-- allow output of lower bounds for visualization
-- add number of conflict constraints found by diving heuristics to statistics
-- added symmetry detection for linking constraints
-- SCIP executable handles the SIGTERM signal. If the process receives a SIGTERM, SCIP terminates the solution process with a new SCIP_STATUS code
-   "SCIP_STATUS_TERMINATE" and displays all relevant statistics before exiting.
->>>>>>> 6e6ae8fc
 
 ### New parameters
 
