
@page RN70 Release notes for SCIP 7.0

@section RN700 SCIP 7.0.0
*************************

Features
--------

- extended relaxators statistics in solve statistics about information on number of cutoffs, improved bounds, etc.

Performance improvements
------------------------

- extended cut presolving staff by removing variable that have already be fixed at their bounds from the cut

Examples and applications
-------------------------

Interface changes
-----------------

### New and changed callbacks

### Deleted and changed API methods

- LPI:
  + now for all lp interfaces consistent requirements on SCIP_LPPAR:
    LPITLIM and BARRIERCONVTOL positive or zero; FEASTOL, DUALFEASTOL, LPTILIM strictly positive
  + now projecting SCIP_LPPAR values on feasible values for each lp interface

<<<<<<< HEAD
- Symmetry:
  + removed method SCIP_RETCODE SCIPseparateCoversOrbisack() in cons_orbisack.h since the orbitope constraint
    handler has its own implementation of this routine with advanced features now
=======
- SCIPallowObjProp() and SCIPallowDualReds() are deprecated and replaced by SCIPallowWeakDualReds() and SCIPallowStrongDualReds(), respectively
>>>>>>> 28c2aabc

### New API functions

- SCIPallowWeakDualReds() and SCIPallowStrongDualReds() replace the deprecated SCIPallowObjProp() and SCIPallowDualReds(), respectively

### Command line interface

### Interfaces to external software

### Changed parameters

<<<<<<< HEAD
- changed default values of propagation and separation frequency in cons_orbitope.c
=======
- Parameter "misc/allowdualreds" is now called "misc/allowstrongdualreds"
- Parameter "misc/allowobjprop" is now called "misc/allowweakdualreds"
>>>>>>> 28c2aabc

### New parameters

- the possibility to define the Benders' decomposition auxiliary variables as implicit integer is provided. This
  behavior is controlled with an additional parameter in the Benders' decomposition framework.
- the possibility to propagate orbitope constraints by reordering the rows based on the branching strategy is
  provided

### Data structures

### Build system

- The default value for DFLAGS in the non-cmake buildsystem has changed from -MM to -MMD. This will break the
  generation of depend.* files if that was done by a compiler call that relied on -MM. The new preferred way
  to handle compilation dependencies is to additionally use $(DFLAGS) when compiling the object files (.o) and
  to include the generated .d files in the Makefile, see also "Build system / Makefile" below.

Deleted files
-------------

Unit tests
----------

Testing
-------

Build system
------------

### Cmake

### Makefile

- Removed static object compilation dependency files (depend.*). If using a GCC compatible compiler, then dependency
  files are now dynamically created and updated during build. The new dependency files (*.d) reside next to each object
  file (.o) in the corresponding obj subdirectory.

Fixed bugs
----------

Miscellaneous
-------------

Known bugs
----------

@page RN60 Release notes for SCIP 6.0

@section RN601 SCIP 6.0.1
*************************

Features
--------

- when using a debug solution every (multi-)aggregation will be checked w.r.t. this solution

Performance improvements
------------------------

Examples and applications
-------------------------

Interface changes
-----------------

### New and changed callbacks

### Deleted and changed API methods

### New API functions

### Command line interface

### Interfaces to external software

### Changed parameters

### New parameters

### Data structures

Deleted files
-------------

Unit tests
----------

Testing
-------

Build system
------------

### Cmake

- add missing GMP dependency when compiling with SYM=bliss
- add DL library when linking to CPLEX to avoid linker errors

### Makefile

Fixed bugs
----------

- fixed handling of weights in cons_sos1 and cons_sos2 (NULL pointer to weights)
- fixed handling of unbounded LPs in SCIP and in several LPIs; added heuristic method to guess solution
- the STO reader is capable of handling scenarios defined using lower case "rhs"
- fixed OPB reader for instances without explicit plus signs
- correct dual solution values for bound constraints

Miscellaneous
-------------

Known bugs
----------

@section RN600 SCIP 6.0.0
*************************

Features
--------

- new diving heuristic farkasdiving that dives into the direction of the pseudosolution and tries to construct Farkas-proofs
- new diving heuristic conflictdiving that considers locks from conflict constraints
- restructuring of timing of symmetry computation that allows to add symmetry handling components within presolving
- "lp/checkstability" is properly implemented for SoPlex LPI (spx2)
- new branching rule lookahead that evaluates potential child and grandchild nodes to determine a branching decision
- limits on the number of presolving rounds a presolver (maxrounds) or propagator/constraint handler (maxprerounds)
  participates in are now compared to the number of calls of the particular presolving method, not the number of
  presolving rounds in general, anymore
- new miscellaneous methods for constraints that have a one-row linear representation in pub_misc_linear.h
- a Benders' decomposition framework has been added. This framework provides the functionality for a user to solve a
  decomposed problem using Benders' decomposition. The framework includes classical optimality and feasibility cuts,
  integer optimality cuts and no-good cuts.
- add statistic that presents the number of resolves for instable LPs
- new readers for stochastic programming problems in SMPS format (reader_sto.h, reader_smps.h)

Performance improvements
------------------------

- cuts generated from certain quadratic constraints with convex feasible region are now global
- performance improvements for Adaptive Large Neighborhood Search heur_alns.c:
  + all neighborhoods now start conservatively from maximum fixing rate
  + new default parameter settings for bandit selection parameters
  + no adjustment of minimum improvement by default
- improved bound tightening for some quadratic equations
- constraint handler checking order for original solutions has been modified to check those with negative check priority
  that don't need constraints after all other constraint handlers and constraints have been checked
- deactivate gauge cuts

Examples and applications
-------------------------

- new example "brachistochrone" in CallableLibrary examples collection; this example implements a discretized model to
  obtain the trajectory associated with the shortest time to go from point A to B for a particle under gravity only
- new example "circlepacking" in CallableLibrary examples collection; this example models two problems about packing
  circles of given radii into a rectangle
- new price-and-branch application for the ringpacking problem
- new stochastic capacitated facility location example demonstrating the use of the Benders' decomposition framework

Interface changes
-----------------

### New and changed callbacks

- added parameter locktype to SCIP_DECL_CONSLOCK callback to indicate the type of variable locks

### Deleted and changed API methods

- Symmetry
  + removed function SCIPgetTimingSymmetry() in presol_symmetry.h since this presolver does not compute symmetries independent
    of other components anymore
  + additional argument "recompute" to SCIPgetGeneratorsSymmetyr() to allow recomputation of symmetries

- Random generators
  + the seed of SCIPinitializeRandomSeed() is now an unsigned int
  + the seed of SCIPsetInitializeRandomSeed() is now an unsigned int and it returns an unsigned int
  + new parameter for SCIPcreateRandom() to specify whether the global random seed shift should be used in the creation of
    the random number generator

- Miscellaneous
  + additional arguments "preferrecent", "decayfactor" and "avglim" to SCIPcreateBanditEpsgreedy() to choose between
    weights that are simple averages or higher weights for more recent observations (the previous default).
    The last two parameters are used for a finer control of the exponential decay.
  + functions SCIPintervalSolveUnivariateQuadExpression(), SCIPintervalSolveUnivariateQuadExpressionPositive(), and
    SCIPintervalSolveUnivariateQuadExpressionPositiveAllScalar() now take an additional argument to specify already
    existing bounds on x, providing an entire interval ([-infinity,infinity]) gives previous behavior

### New API functions

- SCIPintervalSolveUnivariateQuadExpressionNegative()
- SCIPvarGetNLocksDownType() and SCIPvarGetNLocksUpType()
- SCIPaddConsLocksType()
- SCIPconsIsLockedTypePos(), SCIPconsIsLockedTypeNeg(), SCIPconsIsLockedType(), SCIPconsGetNLocksTypePos() and SCIPconsGetNLocksTypeNeg()
- SCIPstrncpy(), a safe version of strncpy()

### Changed parameters

- removed parameter "heuristics/alns/stallnodefactor" as the stall nodes are now controlled
  directly by the target node limit within the heuristic
- removed parameter "presolving/symmetry/computepresolved" since this presolver does not compute symmetries independent
  of other components anymore
- removed parameter "separating/maxincrounds"

### New parameters

- "lp/checkfarkas" that enables the check of infeasibility proofs from the LP
- "heuristics/alns/unfixtol" to specify tolerance to exceed the target fixing rate before unfixing variables, (default: 0.1)
- "propagating/orbitalfixing/symcomptiming" to change the timining of symmetry computation for orbital fixing
- "lp/alwaysgetduals" ensure that the dual solutions are always computed from the recent LP solve
- "display/relevantstats" indicates whether the small relevant statistics are displayed at the end of solving
- "propagating/orbitalfixing/performpresolving" that enables orbital fixing in presolving
- "presolving/symbreak/addconsstiming" to change the timining of symmetry computation for symmetry handling inequalities
- "propagating/orbitalfixing/enabledafterrestarts" to control whether orbital fixing is enabled after restarts
- "benders/*" new submenu for Benders' decomposition related settings. This includes the settings related to the
  included Benders' decompositions and the general Benders' decomposition settings.
- "benders/<decompname>/benderscuts/*" submenu within each included Benders' decomposition to control the Benders'
  decomposition cuts. The cuts are added to each decomposition separately, so the setting are unique to each
  decomposition.

### Data structures

- new enum SCIP_LOCKTYPE to distinguish between variable locks implied by model (check) constraints (SCIP_LOCKYPE_MODEL)
  and variable locks implied by conflict constraints (SCIP_LOCKYPE_CONFLICT)
- expression interpreter objects are now stored in the block memory

Deleted files
-------------

- removed presolving plugin presol_implfree
- separated scip.c into several smaller implementation files scip_*.c for better code overview; scip.c was removed,
  but the central user header scip.h remains, which contains includes of the separated headers

Fixed bugs
----------

- fixed bug in gcd reductions of cons_linear regarding an outdated flag for variable types
- fixed bug in heur_dualval regarding fixing routine for integer variables
- suppress debug solution warnings during problem creation stage
- fixed check for activated debugging solution in components constraint handler
- fixed potential bug concerning solution linking to LP in SCIPperformGenericDivingAlgorithm()
- fixed reward computation in ALNS on continuous, especially nonlinear, problems
- fixed bug in freeing reoptimization data if problem was solved during presolving
- fixed check of timing in heur_completesol
- fixed wrong propagation in optcumulative constraint handler
- fixed non-deterministic behavior in OBBT propagator
- don't disable LP presolving when using Xpress as LP solver
- fixed possible NULL pointer usage in cons_pseudoboolean
- ensured that SCIPgetDualbound() returns global dual bound instead of the dual bound of the remaining search tree
- fixed rare division-by-zero when solving bivariate quadratic interval equation
- use total memory for triggering memory saving mode
- fix parsing of version number in the CMake module for Ipopt
- fixed handling of implicit integer variables when attempting to solve sub-MIP in nlpdiving heuristic
- added workaround for bug when solving certain bivariate quadratic interval equations with unbounded second variable
- fixed bug with releasing slack variable and linear constraint in cons_indicator
- fixed problem when writing MPS file with indicator constraints with corresponding empty linear constraints
- fixed bug in heur_vbound triggered when new variables were added while constructing the LP
- fixed bug with unlinked columns in SCIProwGetLPSolCutoffDistance()

Miscellaneous
-------------

- updated CppAD to version 20180000.0
- remove LEGACY mode, compiler needs to be C++11-compliant

@page RN50 Release notes for SCIP 5.0

@section RN501 SCIP 5.0.1
*************************

Features
--------

- allow output of lower bounds for visualization
- added symmetry detection for linking constraints
- SCIP executable handles the SIGTERM signal. If the process receives a SIGTERM, SCIP terminates the solution process with a new SCIP_STATUS code
  "SCIP_STATUS_TERMINATE" and displays all relevant statistics before exiting.
- add number of conflict constraints found by diving heuristics to statistics

Performance improvements
------------------------

- increased threshold when to scale up cuts that are generated by nonlinear constraint handlers
- disable disaggregation of quadratic constraints by changing the default for constraints/quadratic/maxdisaggrsize to 1
  (disaggregation can still be very helpful on some instances, but also seems hurtful on others)
- test additional scaling factors in CMIR cut generation heuristic
- cleaned up implementation of the cut selection procedure and added new cut quality measure
- use random tie-breaking in cut selection

Interface changes
-----------------

### New API functions

- methods SCIPtryTerminate() and SCIPterminated() in scip/interrupt.h for handling of SIGTERM signals.
- SCIPselectCuts() to run SCIP's cut selection procedure on a given array of cuts

### Changed parameters

- rename parameter "constraints/orbisack/orbisack/coverseparation" to "constraints/orbisack/coverseparation"

### New parameters

- "visual/displb" that enables output of lower bounds for visualization
- "presolving/symmetry/displaynorbitvars" (whether we display the number of affected variables in the statistics)
- "separating/efficacyfac" to change the weight of the efficacy in cut score calculation
- "separating/dircutoffdistfac" to change the weight of the directed cutoff distance in cut score calculation

### Data structures

- new SCIP_STATUS code "SCIP_STATUS_TERMINATE" in scip/interrupt.h for handling of SIGTERM signals.

Unit tests
----------

- expanded unit tests of the lpis
- added check to unit tests that problem is not solved after every change

Fixed bugs
----------

- fixed wrong cast in LP iteration limit computation in proximity search heuristic
- fixed check for time limit in heur_nlpdiving
- fixed LP status to unsolved when marking LP to be resolved if objective limit has changed
- improved numerics and fixed stop criterion in zirounding heuristic
- fixed treatment of variable aggregations in knapsack constraint handler that led to wrong propagations
- fixed LPI status after changing objective in lpi_cpx, lpi_grb, lpi_xprs, lpi_msk
- fixed and unified asserts in LPIs
- retrieve interior solution instead of (possibly non-existing) basic solution from mosek after using
  barrier without crossover in lpi_msk
- copy parameter settings to sub-SCIPs in SCIPcopyLargeNeighborhoodSearch() also when copying only LP rows
- fixed a check for fixed variables in Binpacking example
- generate deprecation warnings when using SCIPaddCut
- fix bug in sepa_gomory if cut is a bound change
- fixed bug with NULL pointer handling in LPIs
- fixed handling of infinite bounds in cons_sos1
- fixed bug while scaling linear constraints
- don't delete conflict constraints that were transformed into model constraints during a restart

@section RN500 SCIP 5.0.0
*************************

Features
--------

- add new heuristic MPEC that solves a MPEC reformulation of a mixed-binary nonlinear problem by regularized NLP reformulations
- new numerical solution violations get printed when checksol is called
- three bandit selection algorithms to face sequential decision problems under uncertainty
- new primal heuristic ALNS that orchestrates eight different LNS heuristics adaptively
  using algorithms for the multi-armed bandit problem
- added analysis of the clique table which identifies possible aggregations via the search for
  strongly connected components and may detect infeasible assignments on the way
- SCIP can now automatically detect and compute symmetries in MIPs (if a graph automorphism code is linked in)
- added presol_symmetry.c for computing and storing symmetry information of a MIP
- added new propagator orbital fixing
- added cons_symresack.c to handle permutation symmetries in a binary programs via inequalities and propagation
- added cons_orbisack.c to handle special permutation symmetries in a binary programs via inequalities and propagation
- added presol_symbreak.c to detect special symmetry structures and to add symmetry handling constraints
- cons_orbitope.c can now handle full orbitopes as well
- utilizing linear inequalities to compute stronger linearizations for bilinear terms; the inequalities are computed in
  the OBBT propagator
- added macros to do computations with a higher precision by using double-double arithmetic
- added API for aggregating rows for generating cuts which uses double-double arithmetic internally
- added filtering of parallel cuts in the cut pool
- extended conflict analysis by analyzing dual solutions of boundexceeding LPs
- revised internal debugging mechanism to check against a user given debug solution (debug.h)

- Plugins
  + added new plugin type "table" for adding user-defined statistics tables
  + new presolving plugin presol_sparsify that tries to cancel nonzero coefficients in linear constraints by adding
    multiples of linear equalities

Performance improvements
------------------------

- new implementation of zerohalf separator
- enabled cutting plane separation in the tree
- improved selection of rows in CMIR aggregation heuristic
- generate lifted flowcover cuts in CMIR cut generation heuristic
- use disjoint set to reduce peak memory usage and time to compute of clique table connectedness information
- add and use RESTRICT macro for some pointers
- improved the implementation of SCIPvarGetActiveRepresentatives
- speed-up reverse propagation
- removed bestrelaxsol and directly access relaxation solution instead to decrease overhead when using relaxation handlers
- use LP solution polishing during probing and diving mode to activate it during many primal heuristics; remains disabled
  during strong branching and OBBT
- for fast presolving emphasis, disable use of implications in logicor presolving
- use limit on the total number of nonzeros added to the clique table during the greedyCliqueAlgorithm of cons_knapsack.c
- revised disaggregation of quadratic constraints: the number of created constraints can now be controlled and the
  disaggregated constraints are scaled in order to increase numerical accuracy
- faster implementation of CMIR cut generation heuristic
- improved cut selection and management
- disabled reformulation of products of a binary variable with a linear term that does not solely involve binary variables
- speed up creation of LP in the computation of relative interior points
- improved dual ray analysis
- drop events of disabled linear constraints to reduce event processing effort
- improved cut post-processing: apply coefficient tightening, enforce maximal dynamism
- improved versions of the clique and variable bound pre-root heuristics that are often able to fix many more variables

Interface changes
-----------------

### New and changed callbacks

- new parameter "allowlocal" for SEPAEXEC{LP,SOL} callbacks to switch generation of locally valid cuts
- added parameter "dstatssize" to NLPIDELVARSET and NLPIDELCONSSET callbacks of NLPIs
- added parameter "objval" to the NLPIGETSOLUTION callback of NLPIs for returning the optimal
  objective value (can be set to NULL)

### Deleted and changed API methods

- generalized SCIPcreate{Cons,ConsBasic}Orbitope() method to three orbitope types (full, partitioning, packing)
- return type of SCIPcliqueGetId() changed from int to unsigned int
- SCIPnlpStatisticsCreate() and SCIPnlpStatisticsFree() now require a pointer to blockmemory as argument
- changed function signature of SCIPcalcMIR()
- changed function signature of SCIPcalcStrongCG()
- removed argument "includeslp" from SCIPrelaxCreate() and added it to SCIPmarkRelaxSolValid(), SCIPsetRelaxSolVals() and
  SCIPsetRelaxSolValsSol(); removed functions SCIPrelaxIncludesLp() and SCIPrelaxSetIncludesLp()
- removed parameter "scaling" from SCIPgetRowprepViolation()
- removed parameter "allowaddcons" from SCIPselectVarPseudoStrongBranching(), SCIPselectVarStrongBranching(), and
  SCIPincludeBranchruleRelpscost()
- SCIPheurPassIndicator() has a new parameter which allows to pass the objective of the solution
- added parameter for statistics tables to SCIPcopyPlugins()
- added parameter "objval" to SCIPnlpiGetSolution() of NLPIs for returning the optimal
  objective value (can be set to NULL)
- added argument "varnameslength" to SCIPexprParse()
- deprecated SCIPaddCut(), use SCIPaddRow() instead
- SCIPsolveParallel() has been deprecated, use the new method SCIPsolveConcurrent() instead
- replaced method SCIPgetRelaxFeastolFactor() by SCIPrelaxfeastol() and added SCIPchgRelaxfeastol()
- removed SCIPvarGetCliqueComponentIdx(); the connectedness information of the clique table is now stored as a
  SCIP_DISJOINTSET member of the clique table and cannot be publicly accessed

### New API functions

- SCIPaddRow() to replace deprecated SCIPaddCut()
- methods to display linear constraint classification types; use SCIPclassifyConstraintTypesLinear()
  after reading a problem to classify linear constraint types
- interface methods to create and use bandit algorithms implemented as SCIP core plugins
- interface methods for aggregating rows and computating MIP cuts, see cuts.h
- interface method SCIPsetRandomSeed to (re)set a random number generator seed
- new interface methods SCIPcreateRandom(), SCIPfreeRandom() that replace SCIPrandomCreate() and SCIPrandomFree() in the public SCIP API
- new interface methods SCIPcreateDigraph(), SCIPcopyDigraph() that replace SCIPdigraphCreate() and SCIPdigraphCopy() in the public SCIP API
- public methods SCIPvariableGraphBreadthFirst() and SCIPvariableGraph{Create,Free}() to
  perform breadth-first search on the variable constraint graph used by the GINS and ALNS heuristics
- SCIPsetProbingLPState() to install given LP state and/or norms at the current probing node
- SCIPbranchcandGetLPMaxPrio() and SCIPbranchcandGetExternMaxPrio() to query the maximal branching priority of given
  branching candidates; also added SCIPbranchcandGetNPrioLPCands() to access the number of LP candidates with this priority.
- SCIPupdateSolIntegralityViolation(), SCIPupdateSolBoundViolation(), SCIPupdateSolLPRowViolation(),
  SCIPupdateSolConsViolation() and SCIPupdateSolLPConsViolation() for updating numerical solution violations, as well as
  SCIPactivateSolViolationUpdates() and SCIPdeactivateSolViolationUpdates() for activating/deactivating violation updates globally
- SCIPcliqueGetIndex() which returns the unique identifier for the given clique
- SCIPgetNCliquesCreated() which returns the number of cliques created so far
- SCIPsetSubscipDepth() to set the depth of SCIP as a copied subproblem during problem stage
- SCIPgetAllBilinearTermsQuadratic to access data of all existing bilinear terms in quadratic constraints
- SCIPaddBilinearIneqQuadratic to propose an inequality with two variables that appear in a bilinear term
- SCIPcomputeBilinEnvelope{1,2} to compute a linearization of a bilinear term when considering at most two linear inequalities
- SCIPgetSepaMinEfficacy() to access separating/minefficacy(root)
- SCIPdivesetGetNSols to query the number of found solutions from a diveset.
- SCIPnextafter that wraps different nextafter methods to return the next representable value after a given value
- SCIPlinConsStats{Create,Free,GetTypeCount,GetSum} and SCIPprintLinConsStats() to work with linear constraint classification through the C API
- SCIPgetRowNumIntCols() that returns the number of integer columns in a row
- SCIPisCutNew() that returns whether a cut is already present in the global cut pool
- SCIPsetSlackVarUb() to control upper bound of slack variable in cons_indicator

### Command line interface

- new interactive shell functionality to display linear constraint classification types;
  use 'display linclass' after reading a problem to classify linear constraint types
- new command line parameter "-r" to pass a nonnegative integer as random seed.

### Interfaces to external software

- added interface to the NLP solver WORHP
- added interface to the NLP solver FilterSQP
- added interface to graph automorphism algorithms in src/symmetry/ (initially only to BLISS)
- unify handling of objective limit in LPIs by replacing LPI parameters SCIP_LPPAR_LOBJLIM and SCIP_LPPAR_UOBJLIM by SCIP_LPPAR_OBJLIM
- dropped support for MOSEK < 7.0.0.0

### Changed parameters

- changed and removed several parameters for zerohalf separator
- fixed typo "heuristics/completesol/maxunkownrate" has changed to "heuristics/completesol/maxunknownrate"
- replaced parameter "heuristics/{clique,vbounds}/minfixingrate" by "heuristics/{clique,vbounds}/minintfixingrate" and
  "heuristics/{clique,vbounds}/minmipfixingrate", which check the fixing rate before LP solving and after sub-MIP presolve
- replaced "constraints/quadratic/disaggregate" by "constraints/quadratic/maxdisaggrsize" to bound
  the total number of created constraints when disaggregating a quadratic constraint
- parameter "separating/maxstallrounds" only applies to nodes in the tree (not the root node, anymore); use the new
  parameter "separating/maxstallroundsroot" for the root node
- new value 3 for parameter "lp/solutionpolishing" to enable LP polishing only during probing and diving mode
- parameter "conflict/useboundlp" has new values 'd' (only dual solution analysis) and 'b' (both, conflict and dual solution analysis)
- moved parameters for flowcover and cmir separators to "separating/aggregation"
- removed parameters "constraints/{abspower,bivariate,nonlinear,quadratic,soc}/scaling"
- removed parameters "constraints/{abspower,bivariate,quadratic,nonlinear}/mincutefficacysepa",
  "constraints/{abspower,bivariate,quadratic,nonlinear}/mincutefficacyenfofac" and "constraints/soc/minefficacy"
- removed parameters "conflict/usemir" and "conflict/prefermir"
- removed parameters "heuristics/clique/{multiplier,initseed}"
- removed parameter "separating/feastolfac"
- removed parameter "separating/orthofac"
- removed parameter "separating/cgmip/allowlocal" (use parameter passed to separation callback instead)
- removed parameter "separating/{gomory,strongcg}/maxweightrange"

### New parameters

- "conflict/prefinfproof" (prefer infeasibility proof to boundexceeding proof)
- "conflict/sepaaltproofs"
- "constraints/indicator/maxsepanonviolated" to stop separation after separation of non violated cuts
- "constraints/orbisack/coverseparation" (whether orbisack cover inequalities should be separated)
- "constraints/orbisack/orbiSeparation" (whether facet defining inequalities for orbisack should be separated)
- "constraints/orbisack/coeffbound" (maximal value of coefficients in orbisack facet inequalities)
- "constraints/orbisack/checkpporbisack" (check whether orbisacks can be strengthened by packing/partitioning constraints)
- "constraints/orbisack/checkalwaysfeas" (whether conscheck returns always SCIP_FEASIBLE)
- "constraints/orbitope/checkpporbitope" (check packing/partitioning orbitopes)
- "constraints/orbitope/sepafullorbitope" (separate full orbitopes)
- "constraints/orbitope/checkalwaysfeas" (whether conscheck returns always SCIP_FEASIBLE)
- "constraints/quadratic/{usebilinineqbranch,minscorebilinterms,bilinineqmaxseparounds}"
- "constraints/quadratic/disaggrmergemethod" to change the strategy of how to merge independent blocks of quadratic constraints
- "constraints/quadratic/mincurvcollectbilinterms" to change the minimal curvature of constraints
  to be considered when returning bilinear terms to other plugins
- "constraints/quadratic/binreformbinaryonly" to disable reformulation of products of
  binary and non-binary variables
- "constraints/symresack/ppsymresack" (check whether symresacks can be strengthend by packing/partitining constraints)
- "constraints/symresack/checkalwaysfeas" (whether conscheck returns always SCIP_FEASIBLE)
- "expbackoff" to all separators which increases the frequency exponentially over the depth in the tree
- "heuristics/completesol/{beforepresol,maxlpiter,maxcontvars}"
- "heuristics/{clique,vbounds}/maxbacktracks" to limit the number of backtracks in the fix-and-propagate phase
- "heuristics/{clique,vbounds}/uselockfixings" to enable fixing of additional variables based on variable locks
- "heuristics/vbounds/{feasvariant,tightenvariant} to specify the fixing variants used by the vbounds heuristic
- "lp/refactorinterval" to change the refactorization interval of the LP solver
- "misc/debugsol" to specify a debug solution that should be checked during the solve
- "misc/usesymmetry" to determine whether symmetry handling should be used
- "presolving/symbreak/conssaddlp" (whether symmetry handling inequalities should be added to the LP)
- "presolving/symbreak/addsymresacks" (whether symresacks should be used to handle symmetries)
- "presolving/symbreak/computeorbits" (whether symmetry orbits should be computed)
- "presolving/symbreak/detectorbitopes" (whether it should be checked if some symmetries can be handled by orbitopes)
- "presolving/symmetry/computepresolved" (Whether symmetries are computed after presolving)
- "presolving/symmetry/maxgenerators" (maximal number of generators generated by symmetry detection)
- "presolving/symmetry/checksymmetries" (whether validity of computed symmetries should be verified)
- "propagating/obbt/{itlimitfactorbilin,minnonconvexity,createbilinineqs}"
- "propagating/vbounds/minnewcliques" to specify the minimum number of new cliques to trigger another
  clique table analysis
- "propagating/vbounds/{maxcliquesmedium,maxcliquesexhaustive}" to limit the number of cliques relative to the
  number of binary variable for performing clique table analysis
- "separating/maxincrounds"
- "separating/maxlocalbounddist", "separating/maxcoefratio" and "separating/intsupportfac"

### Data structures

- new object SCIP_LINCONSSTATS, see type_cons.h, to work with linear constraint classification through the C API
- new type SCIP_Shortbool (equal to uint8_t) for storing Boolean values in a more compact manner
- new disjoint set data structure SCIP_DISJOINTSET to incrementally update connectedness information for a graph on nodes {0,...,n-1}
- new red black tree data structure defined in src/scip/rbtree.{c,h}

Unit tests
----------

- added several tests for the LP interface
- added tests that cover nonempty linear constraint classification types
- added tests for the double double arithmetic, the new red black tree data structure, the nlpi, obbt, interval arithmetics,
  symmetry computation, objective function changes in probing, computing envelopes of bilinear function, relaxation enforcement

Build system
------------

- added interface to the NLP solver WORHP; set WORHP=true in order to link to WORHP
- added interface to the NLP solver FilterSQP; set FILTERSQP=true in order to link to FilterSQP

### Cmake

- added support for sanitizers in debug mode and options SANITIZE_ADDRESS, SANITIZE_MEMORY, SANITIZE_UNDEFINED, SANITIZE_THREAD
- added option SYM to specify which graph automorphism package (bliss, none) should be used, if available
- disable non-standard compliant floating point optimizations in combination with intel compilers
- improve Visual Studio compilation
- only accept IPOPT version 3.12.0 or higher
- preserve correct rpath in library (e.g. path to libipopt) when installing

### Makefile

- new flag DEBUGSOL={true,false} to enable checks against a user given debug solution
- added flag SYM to specify which graph automorphism package (bliss, none) should be used
- default value for ZIMPL in the Makefile is now "false"

Fixed bugs
----------

- fix wrong statistic display of diving leaf solutions
- fix linear knapsack relaxation during separation if a binary variable does not have a solution value in [0,1].
- fixed bug in feasibility pump heuristic when switching on the usefp20 parameter
- fixed potential ressource leaks in SCIPsolveLinearProb, expr.c, sepa_eccuts, cons_cumulative.c, cons_nonlinear.c
- fixed bug in cons_orbitope.c, where wrong terminating index in separation of SCIs was used
- fixed order of SCIPcalcCliquePartition in corner case where no cliques are available
- fixed bug in mps reader. Reader now prints OBJSENSE section and tries to generate unique names of constraints
- fixed handling of LOOSE variables in locks heuristic
- fixed upgrade to a varbound constraint if abspower constraint contains a multi-aggregated variable
- fixed numerical issues in boundshift presolver when aggregating integer variables
- fixed minor issue in expression graph simplification
- fixed several bugs related to hashing of constraints/rows in cutpool.c and cons_linear.c
- fixed aggregation of variables in boundshift presolver that contain large variable bounds
- fixed releasing of variables in the genvbounds propagator in case the problem could be solved during presolving of a restart
- fix treatment of infinite lower bound in proximity objective cutoff
- fixed wrong mapping of permuted basis indices in gomory separator
- fixed integer objective separator for objective scales < 1
- fixed registration of almost fixed nonlinear variables in abspower constraints
- fixed creation of conflicts in clique heuristic for incomplete LPs
- fixed numerical issues in bound widening of variable bound constraint handler and vbound propagator during conflict analysis

@page RN40 Release notes for SCIP 4.0

@section RN401 SCIP 4.0.1
*************************

Features
--------

- added parsing functionality to cardinality constraint handler for CIP format
- allow to relax objective limit in reoptimization in presolved stage
- suppress excessive printing about numerical troubles in LP on default verblevel (high)

Performance improvements
------------------------

- stop separation in cons_indicator after maxsepanonviolated many non violated separated cuts
- improve choice of variable to enter support in separation of cons_indicator
- only accept passed improving solutions in heur_indicator
- add and use RESTRICT macro for some pointers
- widened a bottleneck in simplifying long signomial sums in a nonlinear constraint
- sorting of parents and children for some expression types is now independent of memory layout
- unified and extended code that improves numerics of cuts generated by nonlinear constraint handlers

Interface changes
-----------------

### New API functions

- SCIPvalidateSolve() to compare solving result with an external primal and dual reference value
- SCIPisObjChangedProbing() to check whether the objective function has changed during probing mode
- SCIPgetDualSolVal() to get the dual solution value of a constraint
- SCIPisLPPrimalReliable() and SCIPisLPDualReliable() to check whether the current primal / dual LP solution
  were successfully checked for feasibility

### Command line interface

- New option in the interactive shell to validate the solution against an external primal and dual reference value
- added command line option '-o' and command 'validatesolve' in interactive shell
  to validate the solution against an external primal and dual reference value.

### Interfaces to external software

- Updated and new interfaces to Mosek 8.1, GAMS, Gurobi and Glop (Google OR tools)
- new LP interface to Glop (Google OR tools); CMake only

### Changed parameters

- renamed parameter "heuristics/completesol/maxunkownrate" to "heuristics/completesol/maxunknownrate"

Testing
-------

- add options to make test target (see Makefile section)

Build system
------------

### Cmake

- New CMake build system alongside the usual Makefile setup

### Makefile

- added make options for specifying EXECUTABLE and OUTPUTDIR variables for the make test target

Fixed bugs
----------

- fixed bug in shift and propagate--variable information with a negation transformation is correctly reset after backtracking
- fixed bug in genvbounds propagator when applying a restart after the root node
- fixed unintended behavior of interrupt signal handler inside SCIP copies
- fixed uninitialized values in SCIP's digraph data structure after calling SCIPdigraphResize()
- fixed memory leak in OSiL reader when using SOS constraints
- fixed issue related to SCIPcreateFiniteSolCopy not being able to remove all infinite fixings
- fixed issue in SCIPcopyLimits() w.r.t. soft time limit
- improved handling of infinite values in a primal solution in quadratic and nonlinear constraints
- fixed bug in dynamic resizing of hashtables and hashmaps
- fixed bug in computing violation and cut for certain nonlinear constraints when LP solution is slightly out of bounds
- added workaround for bug in primal simplex of cplex 12.7.1.0 occuring when attempting to solve LPs without rows without presolving
- fixed bug in binpacking example that might have led to doing the same branching several times
- fixed memory issue in binpacking example
- in GAMS writer, forbid also various parenthesis characters in gams symbol names
- fixed debug solution check that appeared in probing mode when the objective function has changed
- added missing definition of SCIP_UNUSED in memory.h if def.h is not included
- relaxed a too strong assert concerning solutions close to the objective limit
- fixed guard against using old Gurobi versions in lpi_grb.c: Gurobi 7.5 was not permitted
- treat reopt bugs: Avoid numerical problems with changing objective; fix check for changed objective
- fixed reading issue in mps reader: integer variables fixed to 0 or 1 are treated as binaries now,
  allowing to use them as indicator variables
- afternode heuristics are now called even if the node limit was reached and the solving process will be stopped
  after the current node
- fixed bug when activating probing mode with a non-empty separation storage
- fixed bug in varbound coefficient tightening: if a varbound constraint only contained one variable afterwards,
  it may have been deleted without applying the induced bound, if the change was too small, this is now forced
- fixed potential wrong locks update after a varbound constraint became redundant in coefficient tightening
- fixed potentially wrong cleanup of fixed variables in nonlinear constraint handler
- fixed wrong handling of unboundedness status in lpi_grb.c
- fixed wrong handling of row basis status in lpi_grb.c

@section RN400 SCIP 4.0.0
*************************

Features
--------

- Introduced support for partial or infeasible user solutions, which SCIP tries to complete/repair heuristically
- Improved conflict analysis through central conflict pool and dual ray analysis for primal infeasible LPs
- New presolvers that disaggregate SOC constraints and reformulate QP's by adding KKT conditions
- new Graph induced neighborhood search (GINS) primal heuristic that uses neighborhoods
  based on distances in the variable constraint connectivity graph.
  In addition, the heuristic supports a rolling horizon-like procedure to solve auxiliary problems
  for neighborhoods with increasing distance from the starting neighborhood.
- new primal heuristic LP face that tries to find an integer solution inside the optimal LP face.
- implemented linear time methods for (weighted) median selection for joint arrays of various types
- added adaptive solving behavior of SCIP based on solving phases and heuristic transitions, if enabled via "solvingphases/enabled"
- new presolving step for variables contained in a single quadratic constraint with proper square coefficients
- can now solve relaxations within probing
- will now enforce relaxation solution instead of lp or pseudosolution if lowerbound is better and the whole lp is included in the relaxation
- in case of multiple relaxators the best solution is saved instead of the last one
- can now separate perspective cuts for indicator constraints
- added write callback for reader_bnd
- added possibility to use a reference value for advanced analysis of the tree search. If a finite reference value
  (an objective value in original objective space) is passed via misc/referencevalue, SCIP keeps track of the
  number of nodes exceeding the reference value and the number of early backtracks -- path switches in the tree when
  a child node with lower bound smaller than the reference value was available.
- add new presolving step to disaggregate second order cone constraints
- added reading capabilities for partial solutions with extension *.mst
- new heuristic that tries to complete partial solutions
- new global shift off all random seeds (randomization/randomseedshift) and unification of all existing random seeds
- use new macros SCIPdebugMsg/SCIPsetDebugMsg/SCIPstatDebugMsg at all places where it makes sense
- new feature solution polishing to improve integrality of LP solutions
- new random number generator in pub_misc.h
- the subnlp heuristic now gives ownership of a found solution to the heuristic that constructed the starting point, if any;
  as a consequence, MIP heuristics may now be shown more frequently for having found a solution when solving MINLPs, even
  though the solutions required an additional NLP solve
- add check whether variables have been released when freeing SCIP
- new constraint handler for cardinality constraints
- implement a storage for conflicts to have more control over active conflicts
- can now analyze dual unbounded rays of primal infeasible LPs
- a print callback can now be specified for user expressions
- added interval-evaluation of sine and cosine
- add prop_nlobbt, a nonlinear optimization-based bound propagator solving two convex NLP relaxations for each variable
- add sepa_convexproj, a separator which projects onto convex relaxation and build gradient cuts at the projection
- add sepa_gauge, a separator which computes an interior point of a convex relaxation and performs a binary search in the segment joining
  the interior point and the point to separate until it finds a point in the boundary of the feasible region where to build a gradient cut
- new presolving method presol_qpkktref to add the KKT conditions of a QP
- implemented and extended stuffing presolving in linear constraint handler
- allow to create constraints of constraint handlers that don't need constraints
- New constraint handlers cardinality and components
- nodes can now be postponed; currently, this can only be triggered by BEFORELP propagation callbacks
- new components constraint handler which replaces the components presolver; it searches for independent subproblems
  and solves small ones as sub-SCIPs during presolve, larger ones are solved alternatingly during the main solving process
- new presolving timing FINAL: presolving methods with this timing are only called once after all other presolvers with timings
  FAST, MEDIUM and EXHAUSTIVE are finished; during this timing only reductions are allowed that are self-contained, e.g.,
  fixing all variables and deleting all constraints of an independent component; note that reductions found in this timing
  do not trigger a new presolving round
- changed handling of coupling constraints in cons_indicator; the cuts will not be added to the pool, but are separated by default
- concurrent solving mode that allows to run multiple SCIP instances, that share solutions and global variable bounds, in parallel
- Revised pseudo random number generation and introduced central random seed for all plugins

- Statistic
  + Extended statistic output displayable via the interactive shell
  + new statistic computed: "Root LP Estimate" that shows the root LP best-estimate with every pseudo-cost update
  + added leaf statistics about LP objective limit|feasible|infeasible leaves to the statistics output and
    to the callable library: SCIPgetNObjlimLeaves(), SCIPgetNFeasibleLeaves(), SCIPgetNInfeasibleLeaves()
  + next to the number of found solution, also the number of new best solutions is now printed for each heuristic
    (and relaxation solutions) in the statistics in the "Primal Heuristic" section.

Performance improvements
------------------------

- Extended the presolving timings by an additional timing FINAL for self-contained reductions
- Improved and extended stuffing inside of linear constraint handler
- Changed handling of coupling constraints in cons_indicator
- Randomized tie-breaking in different parts of the code to reduce performance variability
- use connectedness information of the clique table to speed up the clique partitioning algorithm
- rewrote the propagate-and-cut-and-price loop so that successful propagations with DURINGLPLOOP timing, bound changes found by separation,
  and new primal solutions now trigger a new round of node solving, starting with propagation; improved tuning of propagation and heuristic timings
- tuned propagation methods of several constraint handlers
- make more use of SCIPmarkConsPropagate() to mark constraints for propagation and improved the internal handling of marked constraints
- knapsack approximation algorithms use linear-time weighted median selection instead of sorting
- improved greedy solution in SCIPsolveKnapsackApproximatelyLT() for the flow cover separation
- adjusted most Large Neighborhood Search heuristics such that they collect their variable fixings first in an array,
  and only create and populate a sub-SCIP if enough variables will be fixed.
- SCIP supports constraint compression for problem copies; constraint compression denotes the immediate
  removal of fixed variables from constraint data at creation time to reduce memory requirements.
- reduce performance variability by using a small perturbation in the undercover heuristic
- reduce performance variability by using random numbers as tie-breaker for external branching candidates
- 1-opt heuristic can now be repeatedly executed as long as new incumbents are found
- improve propagation of absolute-value expression in the case that the sign of the argument is fixed

Interface changes
-----------------

- separated header pub_misc.h from repeated methods for sorting and (weighted) median selection;
  those are also available in separate headers pub_misc_sort.h
  and pub_misc_select.h, but included into pub_misc.h
- new files heuristics.c/heuristics.h to collect methods that are frequently used by heuristics
- merged dive.c/pub_dive.h with heuristics.c/heuristics.h, removed dive.c/pub_dive.h
- spx2 is the new default LP solver interface
- setting a parameter to a non-valid value now produces an error message instead of a warning
- the CPLEX LPI now also compiles with CPLEX 12.7.0.0
- major update ot the Gurobi LPI, which supports ranged rows now and several performance improvements, but only works with Gurobi version >= 7.0.2
- bound reader uses angle bracket around variable names

### New and changed callbacks

- CONSINITLP callback now has a new parameter 'infeasible', which is a pointer to store whether infeasibility
  was detected while building the initial LP relaxation
- new optional callback CONSENFORELAX for enforcement of relaxation solutions

### Deleted and changed API methods

- add new parameter to SCIPtrySolFree, SCIPtryCurrentSol and SCIPcheckSol to check all constraints when printing violations
- SCIPinitConflictAnalysis() gets now 2 additional values: the type of the conflict and whether the current cutoff bound is used or not
- SCIPcreateNlRow() gets an additional argument "curvature"
- added argument "initialseed" to SCIPcreateDiveset()
- new parameter "includeslp" for SCIPincludeRelax() and SCIPincludeRelaxBasic() to indicate whether relaxation includes all linear rows and can be
  enforced
- changed type of argument "timingmask" from unsigned int to SCIP_HEURTIMING in SCIPincludeHeur(), SCIPincludeHeurBasic()
- methods SCIPrandomGet{Int,Real}() substitutes SCIPgetRandom{Int,Real}() (marked to be deprecated)
- methods SCIPrandomPermute{Int}Array() substitutes SCIPpermuteRandom{Int}Array() (marked to be deprecated)
- method SCIPrandomGetSubset() substitutes SCIPgetRandomSubset() (marked to be deprecated)
- rename method SCIPgetReopSolsRun() to SCIPgetReoptSolsRun()
- the parameters of SCIPlpiChgObj(), SCIPlpiSetBase(), SCIPlpiSetState(), SCIPlpiSetNorms() have been declared as const
- SCIPapplyHeurSubNlp() can now return the solution found by the sub-NLP heuristic
- in param.c/h: rename SCIPparamCheckBool() to SCIPparamIsValidBool(), SCIPparamCheckString() to SCIPparamIsValidString(),
  SCIPparamCheckChar() to SCIPparamIsValidChar(), SCIPparamCheckLongint() to SCIPparamIsValidLongint(); the new methods return
  a bool whether the given value is valid for the parameter instead of printing a warning message and returning an error code
  if the value is invalid
- add SCIPparamIsValidInt() and SCIPparamIsValidReal() to param.c/h
- in scip.c/h: rename SCIPcheckBoolParam() to SCIPisBoolParamValid(), SCIPcheckLongintParam() to SCIPisLongintParamValid(),
  SCIPcheckCharParam() to SCIPisCharParamValid(), SCIPcheckStringParam() to SCIPisStringParamValid(); the new methods return
  a bool indicating whether the given value is valid for the parameter instead of printing a warning message and returning an error code
  if the value is invalid
- add missing functions SCIPisIntParamValid() and SCIPisRealParamValid() to scip.c/h
- removed SCIPvarGetLbAtIndex() and added SCIPgetVarLbAtIndex()
- removed SCIPvarGetUbAtIndex() and added SCIPgetVarUbAtIndex()
- removed SCIPVarGetBdAtIndex() and added SCIPgetVarBdAtIndex()
- removed SCIPvarWasFixedAtIndex() and added SCIPgetVarWasFixedAtIndex()

### New API functions

- library methods SCIPcopyConsCompression(), SCIPcopyOrigConsCompression() that accept an array of variables that are immediately fixed in the copy.
  Alternatively, local instead of global bounds can be used for compression.
- library methods SCIPenableConsCompression(), SCIPisConsCompressionEnabled(), SCIPcopyConsCompression(), SCIPcopyOrigConsCompression()
- added functions for concurrent solving mode (see concurrent.h, concsolver.h)
- SCIPcreateNlpiProb(), SCIPupdateNlpiProb() and SCIPaddNlpiProbRows() to create and update a nonlinear relaxation
- SCIPgetNObjlimLeaves(), SCIPgetNFeasibleLeaves(), SCIPgetNInfeasibleLeaves() for statistics output
  about LP objective leaves
- SCIPcheckCopyLimits() which can be used to check that enough time and memory is left to run a sub-SCIP after
  subtracting time and memory used by the main-SCIP and SCIPcopyLimits() which copies these limits accordingly and disables
  all other limits (need to be set by the plugin, if needed)
- SCIPcopyLargeNeighborhoodSearch() in heuristics.h that supports compressed copying and two kinds of problem copy: the MIP-relaxation or
  a 1-1 problem copy (by copying the constraints and not the LP relaxation)
- SCIPsolveProbingRelax() to solve a relaxation within probing
- SCIPgetIntVarXor() to access integer variable of XOR constraints
- SCIPgetLastStrongbranchingLPSolstat() to query the LP statuses after strong branching on a variable
- SCIPisDualSolAvailable() to query the dual solution availability
- SCIPinitializeRandomSeed()
- SCIPprintDebugMessage(), SCIPsetPrintDebugMessage(), SCIPstatPrintDebugMessage() that output debug messages and also print the
  subscip depth; the first two output via the message handler; also added macros SCIPdebugMsg(), SCIPsetDebugMsg(), SCIPstatDebugMsg()
- SCIPdebugMsgPrint()/SCIPsetDebugMsgPrint() that output a message without "[debug]" prefix via the message handler (compare SCIPdebugPrinf())
- SCIPlpiSetIntegralityInformation() to improve SoPlex' solution polishing
- SCIPcreateConsCardinality() to create a cardinality constraint
- SCIPcreateConsBasicCardinality() to create a basic cardinality constraint
- SCIPchgCardvalCardinality() to changes cardinality value of cardinality constraint (i.e., right hand side of cardinality constraint)
- SCIPaddVarCardinality() to add a variable to a cardinality constraint
- SCIPappendVarCardinality() to append a variable to a cardinality constraint
- SCIPgetNVarsCardinality() to get the number of variables in a cardinality constraint
- SCIPgetVarsCardinality() to get the array of variables in a cardinality constraint
- SCIPgetCardvalCardinality() to get the cardinality value of a cardinality constraint (i.e., right hand side of cardinality constraint)
- SCIPgetWeightsCardinality() to get the array of weights of a cardinality constraint
- SCIPgetLinvarMay{Decrease,Increase}Quadratic() to get index of a variable in linear term of quadratic constraint that may be decreased
  without making any other constraint infeasible
- SCIPswapReals() to swap two real values
- SCIPgetNNZs() to get the number of active non-zeros in the transformed/presolved problem

### Command line interface

- new command line parameter -v to print detailed build options

### Interfaces to external software

- SCIP uses the lpi_spx2 interface by default
- Improved Gurobi interface that can handle ranged rows (requires Gurobi >= 7.0.2)
- Revised documentation of the SCIP C-API to group methods more comprehensively by topics
- dropped support for Ipopt < 3.11
- updated CppAD to 20160000
- Interfaces for Python and Java are, among others, now available via http://www.github.com/scip-interfaces
- Additional I/O-functionalities for debugging and logging in SCIP and in the AMPL interface
- for users of the ampl interface, the display/logfile option has been added to set the name of a
  file to write the SCIP log to (additionally to stdout)

### Changed parameters

- setting a value for a fixed parameter will no longer return with an error, if the new value equals the one to which the parameter is fixed
- changed value of parameter "separating/clique/cliquedensity" to 0.0 such that the separator always constructs a dense clique table
  which proved to be faster on the benchmarks MMM and stableset.
- parameters "misc/permutationseed", "misc/permuteconss" and "misc/permutevars" changed to "randomization/permutationseed",
  "randomization/permuteconss" and "randomization/permutevars"
- parameters "conflict/useinflp" and "conflict/useboundlp" are now of type char (before bool)
- all parameters of the components presolver (starting with "presolving/components/") are now parameters of the components
  constraint handler (starting with "constraints/components/")

### New parameters

- class randomization
- "branching/sumadjustweight" to adjust branching scores by adding a sum epsilon in order to keep score differences
  near zero, which are otherwise completely disregarded (they are adjusted to at least sum epsilon)
- "concurrent/*" and "parallel/*" for configuring the concurrent solving mode
- "constraints/cardinality/branchbalanced" to decide whether to use a balanced branching scheme in the enforcing of cardinality
  constraints
- "constraints/cardinality/balanceddepth" to set the maximal depth until balanced branching is turned off
- "constraints/cardinality/balancedcutoff" to determine that balanced branching is only used if the branching cut off value
  w.r.t. the current LP solution is greater than a given value
- "constraints/indicator/sepaperspective" to turn on separation of perspective cuts for indicator constraints
- "constraints/indicator/sepapersplocal" to decide whether local cuts can be used for perspective cuts for indicator constraints
- "constraints/quadratic/projectedcuts" to enable convex quadratics to generate gradients cuts at the
  projection of the point onto the region described by the constraint, which is supporting
- "lp/solutionpolishing" to enable LP polishing only at the root LP or always
- "misc/referencevalue" to pass a reference value for further analysis of the tree search, see also in 'features'
- "presolving/qpkktref/addkktbinary" to allow the presence of binary variables for the KKT update
- "presolving/qpkktref/updatequadbounded" to add the KKT conditions to QPs only if all variables are bounded
- "presolving/qpkktref/updatequadindef" to add the KKT conditions to QPs only if the quadratic matrix is indefinite
- "randomization/lpseed" to set the initial seed of the LP solver
- "solvingphases/enabled" to activate adaptive behavior during the solution process; several further parameters
  in the solvingphases-section to control how to switch the parameters and whether a restart should be performed between the phases.

### Data structures

- new SCIP_REGRESSION data structure in pub_misc.h to incrementally compute a best-fit line through pairs of observations
- add maximum branch-and-bound tree depth constant SCIP_MAXTREEDEPTH (replaces SCIPgetDepthLimit and SCIPtreeGetDepthLimit)

Unit tests
----------

- New unit testing system built on the Criterion framework

Build system
------------

### Makefile

- Building with SHARED=true automatically generates the combined library libscipsolver.so for easier linking
- All objective files are now placed in obj/static or obj/shared, depending on SHARED=false or SHARED=true, respectively.
- All internal and external libraries are placed in lib/static and lib/shared, the include files are in lib/include.
- External projects (including make.project) can use the makefile variable LINKCXXSCIPALL or LINKCCSCIPALL to link all SCIP libraries.
- Running "make help" lists all makefile options.
- All makefiles in examples/ and applications/ have been updated.
- The binaries now contain an rpath to the SCIP directory, such that shared libraries are found.
- make.project defines a variable SCIP_VERSION containing the SCIP version number
- revise sub-makefiles for MSVC on MinGW
- new target "dll" to build Windows dlls with MSVC
- make shared libraries aware of their dependencies
- link binary to shared libs when compiling with SHARED=true
- 'make install' copies now all header files
- sub-makefile for CrayXC systems added
- rename `dll` target to `windowslib`

Fixed bugs
----------

- correct handling of implicit integer variables with fractional solution value in simplerounding heuristic
- avoid numerically troublesome aggregations
- fixed bug in event system: bound change events of the new focus node must be processed, even if the bound
  is the same as at the last focus node
- fixed memory bug in SCIP_DIGRAPH
- fixed bug while changing the objective value of an original value after transforming the problem
- fixed bug with sorting of propagators in presolving: the order can be changed by calling probing; thus, there is a copy of the
  propagators, which is sorted by presolving priority
- avoid numerically unstable (multi-)aggregations
- added missing capturing and releasing mechanism in genvbounds propagator
- improved counting of memory consumption by using more block memory and counting all allocated memory
- fixed bug in XML reader concerning comments
- fixed wrong representation of SOC constraints in NLP
- fixed possible segmentation fault in genvbounds propagator
- fixed bug with solutions from previous runs not satisfying an objective limit
- the AMPL interface now writes a solve status (solve_result_num) into the .sol file
- fix wrong propagation of product expressions
- fix memory leaks in TSP example
- return SCIP_ERROR when a memory exception is caught in SoPlex (was SCIP_LPERROR)
- in the cmpres.awk (allcmpres.sh) output, the counts in the time column are now with respect to the
  whole set of processed instances (as with fail and solv), while before it was with respect to the
  set of instances where no solver failed (eval set); thus, now proc = fail + time + solv.
- fixed memory leak in OSiL reader
- writing of solutions or parameters to a file now works also with the message handler set to quiet
- fixed bug in heur_octane with uninitialized ray direction
- fixed a few issues within redundant constraint detection of (specialized) linear constraint handlers
- SCIPisObjIntegral() now works correctly in SCIP_STAGE_PROBLEM
- ignore lower and upper bound tightenigs beyond +/-infinity during solving
- fix wrong NLP representation of logic-or constraints in the dual value heuristic
- time limit of SCIP-infinity is converted to LPI-infinity when setting it
- fix LP activity of a row that has been modified
- fixed issue in reader_opb concerning writing of fixed variables contained in no constraints
- fixed two bugs in heur_indicator: use improvesols parameter now and update pointer to indicator constraint handler

@page RN32 Release notes for SCIP 3.2

@section RN321 SCIP 3.2.1
*************************

Features
--------

- several improvements of SCIP-Jack (STP application): extended presolving for STP variants, STP-specific branching
  rule, dual heuristic to generate initial LP relaxation
  SCIP-Jack is now competitive with problem specific state-of-the-art solvers on several well-known STP variants,
  e.g., the (rooted) prize-collecting Steiner tree problem.
- new "force" parameter in (root)redcost propagator to run the propagator also with active pricers

Performance improvements
------------------------

- do not transfer solutions to original space, if SCIP is being freed
- modified implication graph analysis of SOS1 constraint handler; a new component allows to deduce zero fixings of variables
- made SOS1 constraint handler specific diving selection rule faster for the case that the SOS1 constraints do not overlap
- improved disjunctive cuts by the 'monoidal cut strengthening' procedure of Balas and Jeroslow

Examples and applications
-------------------------

- MultiObjective application renamed to PolySCIP; several improvements: better command line argument processing,
  overhaul of much of the source code, installation via CMake

Interface changes
-----------------

- made debug solution functionality thread safe (see debug.h for further information)

### Deleted and changed API methods

- add SCIPcomputeHyperplaneThreePoints to compute a hyperplane containing three given 3-dimensional points
- SCIPsolveLinearProb now uses a 1-dimensional matrix representation

### Command line interface

- added interactive shell command 'display finitesolution' to print solution with infinite fixings removed,
  added reference to that method to 'display solution' output if there are infinite fixings
- new interactive shell command "write history" to write the command line history (only when compiled with Readline)

### Interfaces to external software

- significantly improved Python interface to support user callbacks as well as linear and quadratic expressions

### New parameters

- "constraints/sos1/branchingrule" to decide whether to use neighborhood, bipartite, or SOS1 branching
  (this parameter replaces the old parameters "constraints/sos1/neighbranch", "constraints/sos1/bipbranch", and
  "constraints/sos1/sos1branch")
- "constraints/sos1/depthimplanalysis" to limit the number of recursive calls of implication graph analysis
- "constraints/sos1/perfimplanalysis" to perform an implication graph analysis to deduce variable fixings and
  additional SOS1 constraints (this parameter replaces the old parameter constraints/sos1/updateconflpresol)
- "misc/transsolorig" for transfering transformed solutions to the original space (default: true)
- "propagating/rootredcost/onlybinary" to propagate root reduced costs of binary variables only

### Data structures

- renamed MIP matrix structure to SCIP_MATRIX
- changed the numeric values for PRESOLTIMING flags

Build system
------------

### Makefile

- new target "dll" to build Windows dlls with MSVC
- add new compiling flag OPENSOURCE to allow/forbid the usage of third party software

Fixed bugs
----------

- handle cutoffs in cons_indicator detected by infeasible inequalities
- fixed wrong objective sense when copying the original problem
- (root) reduced cost propagators are not run anymore when doing branch-and-price,
  since they may install upper bounds on variables which might interfere with the
  pricing (they may be enabled again by their force parameters)
- fixed a bug in merge step of cliques during clean up phase; method did not correctly handle infeasibility in the case of multiple variable-negation pairs
- fixed a previously untreated case in the linear cons simplification where coefficients only differ by slightly more than an epsilon
- fixed too hard assertion in pseudoobj propagator
- fixed inconsistency in knapsack constraint handler data during presolving
- fixed bug in shiftandpropagate heuristic: the heuristic did not correctly handle intermediate, global bound changes of the selected variable
  after its tentative fixing led to a cutoff.
- fixed a bug in shiftandpropagate where column positions after sorting are now correctly linked to their variables after sorting
- fixed a bug in dive.c that occurred when lpsolvefreq was set to 1; after a cutoff, the solution values of the
  linked LP solution might have become invalid
- fixed wrong check when computing cuts for factorable quadratic functions
- fixed numerical problems in computation of cuts for bivariate functions in quadratic constraint handler
- fixed bug in quadratic constraint handler when computing lifted-tangent inequalities
- fixed bug in nonlinear constraint handler when replacing a violated nonlinear constraint leads to an infinite
  bound tightening of a single variable
- do not analyse an infeasible LP for conflicts during diving mode when LHS/RHS of rows were changed
- fixed some problem with reoptimization when the problems are infeasible or have been solved in presolving
- fixed bug in SOS1 constraint handler with inconsistent data structure after restart
- fixed wrong handling of negated variables in bound tightening procedure of SOS1 constraint handler
- fixed bug in simple fixing heuristic of SOS1 constraint handler
- fixed wrong handling of loose variables in OBBT
- fixed freeing of hash for binary variables
- fixed endless loop in knapsack constraint handler when continuous variables change their types to binary during presolving
- squares of binary variables might not have been replaced by the binary variable itself in presolve,
  if the variable was originally general integer and only became binary during presolve (due to bound tightening)
- fixed late change of type of slack variables in cons_indicator, if the bounds are not integral
- fixed	initsol and exitsol of cons_indicator, if problem has already been solved
- fixed bug in parsing emphasis parameters which formerly led to completely wrong results
- fixed bug in the computation of the Wilcoxon test
- do not use the relative and absolute gap limit if no primal solution has been found so far
- fixed two bugs in pseudoboolean constraint handler with wrong sorting of and constraints
- use LPi infinity when reverting bound changes in conflict analysis
- fixed bug in dive.c avoiding a check of constraints in the presence of indicator constraints
- fixed bug in conflict.c with wrong reset of bounds used
- fixed bug in heur_simplerounding in connection with relaxators
- fixed bug in feaspump heuristic where last solution candidates were not updated correctly
- fixed bug with transferring solutions to new runs (need to recompute objective before checking)
- fixed bug in cons_indicator with changing type of slackvariable
- fixed issue: constraints being parallel to objective function (after restart) sometimes led to wrongly stating infeasible
- fixed issue with infinite values when checking cuts for redundancy
- fixed bug during the computation of branching points for continuous variables which are almost fixed to +/- SCIPinfinity()
- fixed library problems on Windows operating systems
- fixed bug during coefficient tightening in varbound constraint handler
- treated the case of integer variables as intermediate variables in the process of obtaining the active variable for a
  given binary variable
- fixed bug with infinite shift values in heur_shifting
- fixed potential memory leak in genvbound propagator

@section RN320 SCIP 3.2.0
*************************

Features
--------

- added reoptimization feature for optimization problems with changed objective function or tighter feasible region
- improved clique and variable bound heuristics
- new heuristic distribution diving that bases its score function on the changes regarding solution density
- obbt propagator applies now additional separation and propagation in order to learn stronger and more bound tightenings
- extended probing mode to allow separation and objective coefficient changes
- variable histories can be transferred between sub-SCIPs solved by LNS heuristics and the component presolver
  and the main SCIP to reuse this information.
- tighter reliability notions introduced for reliability branching, based on pseudo-cost relative errors
  and comparing candidates with the best pseudo-candidate using a 2-sample student-T test. These methods
  are used in disjunction with the existing reliability notion that uses a fixed number as reliability
  threshold for every variable before turning off strong-branching. This means, the classical method
  must be turned off by setting parameters minreliable and maxreliable to 0. The behavior is
  controlled through several parameters.
- new distribution branching rule to base decisions on row activity (normal) distribution over domain space
- new heuristic heur_indicator that tries to make partial solutions with indicator constraints feasible. It also
  tries to improve them (or external solutions) by a one-opt local search.
- can now output information for BAK: Branch-and-bound Analysis Kit
- the MPS reader can now read semi-integer variables, they are handled by creating bound disjunction constraints
- the original problem can now be permuted directly after reading (if misc/permutationseed has value >= 0)
- added methods to compute strongly connected components with Tarjan's Algorithm
- the MPS reader can now handle objective constants given as (the negation of) the RHS of the objective row
- we can now upgrade quadratic constraints with one bilinear term to SOC constraints
- we can also upgrade general quadratic constraints with a single negative eigenvalue to SOC constraints
- new score in hybrid reliability pseudocost branching that prefers nonlinear variables when solving MINLPs
- new heuristic (heur_bound) which fixes all integer variables to their lower/upper bounds and solves the remaining LP
- new branching rule multaggr which allows to branch on general disjunctions defined by fractional multi-aggregated variables
- Improved coordination of presolvers. There are three timings for presolvers now, FAST, MEDIUM and EXHAUSTIVE.
  Each presolving callback can specify one or more of these timings in which it will be called later.
  Within a presolving method, the current timing can be checked and the algorithms to be performed selected based on
  the timing. In one presolving round, first all presolving methods with timing FAST are called, sorted by priority.
  If they found enough reductions, a new round is started, otherwise, all presolving methods with timing MEDIUM are
  called. Again, with enough reductions, a new presolving round is started, too few reductions lead to running
  the EXHAUSTIVE presolvers. Similar to the delay concept used before, we are not neccessarily running all EXHAUSTIVE
  presolvers but stop as soon as one of them found enough reductions, starting a new presolving round immediately.
- new branching rules for SOS1 constraints for branching on a neighborhood or a complete bipartite subgraph of
  the conflict graph. In addition to variable domain fixings, it is sometimes also possible to add complementarity
  constraints to the branching nodes. This results in a nonstatic conflict graph, which may change dynamically
  with every branching node.
- modified diving heuristics to handle SOS1 constraints
- improved separation procedure of SOS1 constraint handler, including bound (clique) cuts and implied bound cuts
- new disjunctive cut separator for SOS1 constraints
- new presolving components for SOS1 constraints, including bound tightening and clique extension
- added method to propagate implications of SOS1 variables
- convex quadratic contraints can now generate gradient cuts which are supporting to the feasible region
- new edge-concave cut separator for quadratic constraints
- SoPlex interface can now (re)store dual steepest edge weights
- new branching rule nodereopt to reconstruct the tree after changing the objective function
- new primal heuristic for reoptimization: ofins - objective function induced neighborhood heuristic
- new heuristic for reoptimization which constructs solutions based in the changes between the objective function and the optimal
  solution before changing the objective function
- extended expression parsing to support power, realpower and signpower operators; started support for user-defined operators
  in expression trees/graphs
- possibility to set a soft time limit which becomes active only after the first primal solution was found
- new presolver tworowbnd for improving variable bounds and detecting redundant constraints added
- new presolver dualagg for aggregating single up-/downlocked variables by a binary variable added
- new presolver implfree for aggregating implied free variables added
- new presolver redvub which can detect redundant variable upper bound constraints added
- new presolver stuffing for fixing of singleton continuous variables added
- added matrix module for getting access to the internal mixed inter linear problem matrix
- better handling of large values returned by the LP solver
- added more checks to SCIP{alloc,realloc,duplicate}BufferArray() to handle overflows properly
- moved assertions in comparison methods from scip.c to set.c

- Plugins
  + new plugin for reoptimizing a sequence of optimization problem that differ in the objective function, e.g., sequences arising from column generation
  + new plugin "compr" for rearranging the search tree, currently this only works on the reoptimization tree

- Statistic
  + extended variable branching statistics in the interactive shell by sample variance of unit gains
  + extended statistic output of interactive shell by more information on diving heuristic behavior

Performance improvements
------------------------

- improved treatment of nonlinearities in hybrid reliability pseudo cost branching
- improved separation procedure of SOS1 constraint handler
- improved separation procedure for convex quadratic constraints
- added presolving levels (FAST, MEDIUM and EXHAUSTIVE) to allow better balancing of presolvers
- zi rounding heuristic uses buffer data structures, thereby decreasing total memory usage of SCIP
- adjusted (hard) diving heuristics to solve fewer LPs. LP's are resolved only if a parameter-defined
  percentage of the variable bounds changed through domain propagation or at a predefined frequency.
- some of the diving heuristics additionally consider indicator variables and SOS1 variables as candidate variables and try to
  make these constraint types feasible before passing a rounded solution to SCIPtrySol()
- improved vartype upgradability from continuous to implicit variables in cons_linear.c, depending on their objective coefficients
- using sparsity information of the SoPlex LP
- new presolving/propagation algorithm using the gcd for ranged rows and equations in cons_linear
- improved propagation of SOS1 constraint handler using the information from a conflict

Examples and applications
-------------------------

- two new applications for multi-objective optimization (PolySCIP) and the Steiner Tree Problem in Graphs
- new application for solving Steiner tree problems: SCIP-Jack can handle both the classical Steiner tree problem in graphs
  and 10 of its variants

Interface changes
-----------------

### New and changed callbacks

- new callback function SCIP_DECL_CONSGETDIVEBDCHGS to provide
  constraint handler method to suggest dive bound changes during the generic diving algorithm, see type_cons.h for details
- new callback SCIP_DECL_DIVESETGETSCORE to implement scoring function to guide diving

### Deleted and changed API methods

- avoid potential comparisons of different infinity values by adjusting the LP solution value
- SCIPincludeConshdlr has a new argument to provide a divebdchg-callback for the constraint handler to include
- SCIPintervalSign(),  SCIPintervalAbs(), SCIPintervalMax(), SCIPintervalMin(), SCIPexprgraphGetNodePolynomialMonomialCurvature(),
  and SCIPexprgraphTightenNodeBounds() need an infinity value to decide whether an interval is empty or not
- SCIPgetFeasibilityQuadratic() and SCIPgetActivityQuadratic() returns now a SCIP_RETCODE and needs an additional SCIP_Real* to
  store the result
- methods which support statistical tests in pub_misc.h, SCIPstudentTGetCriticalValue(), SCIPcomputeTwoSampleTTestValue() etc.
- new enum SCIP_CONFIDENCE_LEVEL for different levels of confidence for statistical tests.
- new struct SCIP_DIVESET that bundles options for SCIP's diving heuristics; all hard diving heuristics (those
  without 'obj' at the beginning) include diveset and implement only the scoring callback.
- rename all file "*_vbc.?" to the more generic "*_visual.?"
- rename SCIPdigraphGetSuccessorsDatas() -> SCIPdigraphGetSuccessorsData()
- SCIPdigraphSetNSuccessors() sets the number of successors of some digraph node to a given value
- moved buffer memory handling to blockmemory/memory.?;
  remove files type_buffer.h, struct_buffer.h buffer.h buffer.c;
  removed functions SCIP*buffer*() from scip.? and replaced them by macros;
  redesigned buffer interface to be similar to block memory; added checks for strange sizes
- renamed SCIPconshdlrGetPropTimingmask() to SCIPconshdlrGetPropTiming(), new method SCIPconshdlrSetPropTiming()
- removed SCIPconshdlrIsPresolvingDelayed() and SCIPconshdlrWasPresolvingDelayed()
- removed "delay(presol)" parameter from SCIPinclude{Conshdlr,Presol,Prop}() and added "(presol)timing" parameter
- new parameter "presoltiming" for method SCIPpresolCons()
- SCIPvarIsSOS1() returns whether some variable is involved in an SOS1 constraint
- SCIPgetConflictgraphSOS1() gets conflict graph of SOS1 constraints
- SCIPvarGetNodeSOS1() returns node of SOS1 variable in the conflict graph
- SCIPnodeGetVarSOS1() returns SOS1 variable associated to some given node in the conflict graph
- SCIPmakeSOS1sFeasible() based on solution values, fixes variables to zero to turn all SOS1 constraints feasible
- SCIPsolveLinearProb() solves a linear problem of the form Ax=b for a regular square matrix A

### New API functions

- started support for user-defined operators in expression trees/graphs (see SCIPexprCreateUser()),
  interface will likely change again in future SCIP versions
- new setter function SCIPsetConshdlrGetDiveBdChgs() in scip.h to set dive bound change callback for this constraint handler
- new methods for mixed inter linear matrix access (see pub_matrix.h) added
- added new sorting functions SCIPsortRealRealRealBoolBoolPtr(), SCIPsortDownRealRealRealBoolBoolPtr()
- added new sorting functions SCIPsortIntIntIntReal(), SCIPsortDownIntIntIntReal(), SCIPsortRealIntInt(), SCIPsortDownRealIntInt()
- SCIPaddDiveBoundChange() to add a diving bound change to the diving bound change storage of SCIP together with the information if this is a
  bound change for the preferred direction or not, to be used by constraint handlers inside the getDiveBdChgs-callback
- SCIPwriteParam() to write a single parameter to a file
- SCIPcheckParam{Bool,Char,...}() to check whether a parameter value is within the feasible domain
- SCIPchgCoefLinear() and SCIPdelCoefLinear() to modify linear constraint during problem creation
- SCIPchgLhsQuadratic(), SCIPchgRhsQuadratic(), SCIPchgLinearCoefQuadratic(), SCIPchgSquareCoefQuadratic(),
  and SCIPchgBilinCoefQuadratic() to modify quadratic constraints during problem creation
- SCIPgetFeasibilityQuadratic() and SCIPgetActivityQuadratic() to get the feasibility and activity of a quadratic constraint in a given solution
- SCIPcutGetLPActivityQuot() in pub_cutpool.h to get the potion of LP's where this cut was sharp in an optimal basis.
- SCIPcreateDiveset() to add a diveset to a heuristic. Heuristics may have multiple divesets under different names
- SCIPperformGenericDivingAlgorithm() that performs diving with periodic LP resolve according to the diveset argument.
- SCIPcomputeArraysIntersection() to compute the set intersection of two ordered arrays
- SCIPcomputeArraysSetminus() to compute the set difference of two ordered arrays
- BMSallocClearBlockMemoryArray()/SCIPallocClearBlockMemoryArray() and
  BMSallocClearBufferMemoryArray(), SCIPallocClearBufferArray() to allocate arrays that are initialized to 0
- SCIPpresolGetTiming(), SCIPpresolSetTiming(), SCIP{conshdlr,prop}GetPresolTiming(), and
  SCIP{conshdlr,prop}SetPresolTiming()
- SCIPaddSquareLinearization(), SCIPaddSquareSecant(), SCIPaddBilinLinearization() and SCIPaddBilinMcCormick()
  in cons_quadratic.h to compute linear under- and overestimation for bilinear and quadratic terms
- SCIPbuffermem() to get buffer memory;

### Command line interface

- extended variable branching statistics and statistic output in the interactive shell (see Statistic section)
- submenu for setting "vbc" settings renamed to "visual"
- at the end of a command line run the best solution can now be output in the orignal space

### Interfaces to external software

- in the AMPL interface, variable and constraint attributes (flags) can now be set via suffixes, where 0 (unset) stands
  for the default, 1 for TRUE and other values for FALSE; see SCIPcreateVar() and SCIPcreateCons() for their meaning;
  for variables, "initial" and "removable" are recognized;
  for constraints, "initial", "separate", "enforce", "check", "propagate", "dynamic" and "removable" are recognized
- the AMPL interface now passes an initial guess, if specified, as a solution (that will be checked for feasibility) to SCIP

### Changed parameters

- rowrepswitch set to 2.0, so row representation is activated if LP has at least 2 times more rows than columns
- rename parameter "vbc/filename" to "visual/vbcfilename"
- rename parameter "vbc/realtime" to "visual/realtime"
- rename parameter "vbc/dispsols" to "visual/dispsols"
- one can now set emphasis parameters at the beginning of a settings file; it should start with "emphasis:" and
  the contain the emphasis string, e.g., "emphasis: feasibility" or "emphasis: heuristics off".

### New parameters

- added parameter to switch pseudo cost update in diving heuristics (enabled by default)
- "branching/relpscost/confidencelevel" to set the confidence level to be used by statistical tests
- "branching/relpscost/higherrortol" to define the highest reliability threshold for relative error based reliability
- "branching/relpscost/lowerrortol" to define a lower reliability threshold for relative error based reliability
- "branching/relpscost/nlscoreweight" for weight of nonlinear score when branching on MINLPs
- "branching/relpscost/usedynamicconfidence" to use a dynamic confidence level based on the amount of
  strong-branching simplex-iterations compared to the overall simplex iterations (default is FALSE)
- "branching/relpscost/usehyptestforreliability" to enable strong branching decisions based on a 2-sample student-T test
  of all prior pseudo-cost observations between the best pseudo-candidate and the candidate for which to decide whether strong-branching
  should be applied
- "branching/relpscost/userelerrorreliability" to enable relative error based reliability
- "branching/relpscost/skipbadinitcands" for skipping strong-branching candidates whose estimated gain
  is significantly worse than the one of the locally best (sb or pseudo) candidate
- "constraints/linear/multaggrremove" to perform multi-aggregations in linear constraint handler only if the constraint can be removed afterwards
- "constraints/linear/rangedrowpropagation" to disabled newly implemented propagtion algorithm for ranged rows and equations
- "constraints/quadratic/advanced/interiorcomputation" to select the way of computing and interior point for gauge cuts
- "constraints/quadratic/gaugecuts" to enable convex quadratics to generate gradients cuts which are supporting
- "constraints/soc/generalsocupgrade" to allow general quadratics to be upgraded to soc
- "constraints/SOS1/addcomps" to add local complementarity constraints to the branching nodes (can be used in combination
  with neighborhood or bipartite branching)
- "constraints/SOS1/addbdsfeas" to define a minimal feasibility value for local bound (clique) inequalities in order to be
  added to the branching node
- "constraints/SOS1/addcompsdepth" to define the maximal depth for adding complementarity constraints
- "constraints/SOS1/addcompsfeas" to define a minimal feasibility value for local complementarity constraints in order to be
  added to the branching node
- "constraints/SOS1/autocutsfromsos1" to automatically switch to separating bound cuts from SOS1 constraints if the SOS1
  constraints do not overlap
- "constraints/SOS1/autosos1branch" to switch to SOS1 branching if the SOS1 constraints do not overlap
- "constraints/SOS1/conflictprop" to define whether to use conflict graph propagation
- "constraints/SOS1/bipbranch" to branch on a complete bipartite subgraph of the conflict graph
- "constraints/SOS1/boundcutsdepth" to define the node depth of separating bound (clique) cuts
- "constraints/SOS1/boundcutsfreq" to define the frequency for separating bound (clique) cuts
- "constraints/SOS1/boundcutsfromgraph" to define whether to separate bound (clique) inequalities from the conflict graph
- "constraints/SOS1/boundcutsfromsos1" to define whether to separate bound (clique) inequalities from SOS1 constraints
- "constraints/SOS1/fixnonzero": If neighborhood branching is used, then fix the branching variable (if positive in sign)
  to the value of the feasibility tolerance
- "constraints/SOS1/implcutsdepth" to define the node depth of separating implied bound cuts
- "constraints/SOS1/implcutsfreq" to define the frequency for separating implied bound cuts
- "constraints/SOS1/implprop" to define whether to use implication graph propagation
- "constraints/SOS1/maxaddcomps" to define the maximal number of complementarity constraints added per branching node
- "constraints/SOS1/maxboundcuts" to define the maximal number of bound (clique) cuts separated per branching node
- "constraints/SOS1/maxboundcutsroot" to define the maximal number of bound (clique) cuts separated per iteration in the root node
- "constraints/SOS1/maximplcuts" to define the maximal number of implied bound cuts separated per branching node
- "constraints/SOS1/maximplcutsroot" to define the maximal number of implied bound cuts separated per iteration in the root node
- "constraints/SOS1/maxextensions" to define maximal number of extensions that will be computed for each SOS1 constraint in presolving
- "constraints/SOS1/maxsosadjacency" to define that the adjacency matrix of the conflict graph is not created in presolving if
  the number of SOS1 variables is too large
- "constraints/SOS1/maxtightenbds" to define the maximal number of bound tightening rounds per presolving round
- "constraints/SOS1/neighbranch" to branch on a neighborhood of the conflict graph
- "constraints/SOS1/nstrongiter" to define the maximal number LP iterations to perform for each strong branching round
- "constraints/SOS1/nstrongrounds" to define the maximal number of strong branching rounds to perform for each node (only
  available for neighborhood and bipartite branching)
- "constraints/SOS1/sos1branch" to branch on a single SOS1 constraint, i.e., a clique of the conflict graph
- "constraints/SOS1/sosconsprop" to define whether to use SOS1 constraint propagation
- "constraints/SOS1/strthenboundcuts" to define whether to strengthen bound (clique) cuts in case bound variables are available
- "constraints/SOS1/updateconflpresol" to update the conflict graph during the presolving procedure
- "display/allviols" to print all violated constraints of the best solution during checksol in the scip shell
- "heur/indicator/improvesols" that turns on the improvement of external solutions by one-opt
- "heuristics/*diving/lpresolvedomchgquot" to determine the percentage of changed domains since previous LP to trigger
  an LP resolve [default: 0.15] (* stands for eight diving heuristics to support this feature)
- "heuristics/*diving/lpsolvefreq" to determine the frequency for resolving LP's during the execution of
  this heuristic [default: 1, use 0 for a dynamic setting based on the number of domain reductions]
  (* stands for eight diving heuristics to support this feature)
- "heuristics/shiftandpropagate/binlocksfirst" to set if binaries without locks should be preferred in ordering
- "heuristics/shiftandpropagate/maxcutoffquot" to select a maximum percentage of allowed cutoffs before stopping the heuristic
  (default is 0.0)
- "heuristics/shiftandpropagate/selectbest" to trigger if shiftandpropagate should select the best candidate in every round?
  (set to FALSE for static order) (default is FALSE)
- "limits/autororestart" for triggering an automatic restart after this many nodes, or -1 for no auto restart [default is -1]
- "limits/softtime" to set a soft time limit (active only after first primal solution was found)
- "misc/allowobjprop" to allow objective function propagation
- "misc/allowdualreds" to allow dual reductions
- "misc/outputorigsol" to control whether at the end of a command line run the solution should be output
  in the orignal space
- "numerics/checkfeastolfac" to scale feasibility tolerance when checking the feasibility of best found solution
  after the solving process finished (e.g., checksol in scip shell)
- "separating/cutselrestart" for cut selection during restart copy process ('a'ge, activity 'q'uotient) [default is 'a']
- "separating/cutselsubscip" for cut selection for sub SCIPs ('a'ge, activity 'q'uotient) [default is 'a']
- "separating/disjunctive/maxconsdelay" to delay separation of disjunctive cuts if number of SOS1 constraints is larger than
  predefined value
- "separating/disjunctive/maxdepth" to define the node depth of separating disjunctive cuts
- "separating/disjunctive/maxinvcuts" to define the maximal number of disjunctive cuts investigated per iteration in a
  branching node
- "separating/disjunctive/maxinvcutsroot" to define the maximal number of disjunctive cuts investigated per iteration in the
  root node
- "separating/disjunctive/maxrank" to define the maximal permissible rank of a disjunctive cut that could not be scaled to
  integral coefficients
- "separating/disjunctive/maxrankintegral" to define the maximal permissible rank of a disjunctive cut that could be scaled
  to integral coefficients
- "separating/disjunctive/maxrounds" to define the maximal number of separation rounds of disjunctive cuts in a branching node
- "separating/disjunctive/maxweightrange" to define the maximal valid range of simplex tableau row weights

Testing
-------

- added scripts and targets for testing with xpress (see Makefile section)

Build system
------------

### Makefile

- new parameter 'DELHEADERS' for 'uninstall'-target: scip headers are only removed when invoking 'make uninstall DELHEADERS=true'
- added scripts check_xpress.awk, check_xpress.sh, evalcheck_xpress.sh and check_cluster_xpress.sh and target
  "testclusterxpress" and "testxpress"

Fixed bugs
----------

- fixed bug in primal.c and tree.c by using SCIPinfinity() as a cutoffbound to delete child nodes
- fixed bug in cons_indicator with handling local bounds
- fixed bug in cons_quadratic.c which leads to an overflow when SCIP allocates memory for a dense matrix
- fixed bug in lp.c which leads to wrong primal and dual feasibility
- fixed wrong comparison when executing branching rule for external branching candidates
- fixed bug in cons_abspower.c: do not generate cuts with infinity right-hand-side anymore
- fixed wrong handling of infinite activities and primal values in sepastore.c and lp.c
- fixed assert in cons_soc.c: now soc with 1 lhs variable are allowed
- fixed bug that led to an erroneous warning about the clock type
- fixed setting of enforcement flag for constraints created by reformulation in nonlinear constraint handlers
- fixed bug in heur_nlpdiving.c: wrong counting of fix variables
- fixed bug in cons_quadratic.c: do not generate linearization cuts for disabled constraints
- fix behavior of 'make install' which now sets symbolic links and short links to binaries and libraries
- fix characterization of logic or constraints in SCIP's NLP relaxation
- fix wrong handling of SCIP_NLPSOLSTAT_LOCALINFEASIBLE solution status in nlp.c
- fix bug which lead to wrong global bound tightenings in prop_genvbounds.c
- fix missing clean phase of bilinear terms with zero coefficient in cons_quadratic.c
- fix handling of infinite intervals in SCIPintervalIsEmpty()
- fix potentially tightening of LB/UB of a variable to +/- infinity in cons_quadratic
- fix spatial branching on implicit integer variables
- fixed bug in intervalarith.c: bivariate quadratic equations may have been solved wrongly if second variable is unbounded
- fix wrong sorting of bilinear terms in cons_quadratic
- fix wrong comparisons of values larger/less than +/- SCIPinfinity() in branch.c, lp.c and sol.c
- fixed wrong assert in cons_indicator (slack variables might be replaced by active variables that have nonzero objective)
- try to handle fixings of multi-aggregated variable in cons_sos1 presolving and avoid error
- fix potential memory leak in method SCIPgetConsCopy()
- fix potential memory leak in method detectRedundantConstraints() of the knapsack constraint handler
- fix potential memory leak in SoPlex LP interfaces when setting invalid basis
- fix call to random generator for Windows operating systems in misc.c
- fix late creation of auxiliary LP in cons_nonlinear.c, which lead to a segmentation fault with lpi_spx2.cpp
- fixed again a bug in backward propagation of linear expressions in expression graph
- fixed problem with lpisrelax flag in probing mode when doing branch-and-price
- fixed bug in pseudoboolean constraint handler about negated variables

@page RN31 Release notes for SCIP 3.1

@section RN311 SCIP 3.1.1
*************************

Features
--------

- use clock average to reduce number of system calls via timing/rareclockcheck parameter
- added copy mechanism for conjunction constraints
- added revised lpi_xprs for using XPRESS as LP solver

Performance improvements
------------------------

- improved solving of LPs in OBBT propagator
- improved activity-delta computation and thereby propagation for linear constraints
- improved memory management of proximity heuristic
- disabled statistic timing in all subscips via new parameter timing/statistictiming

Interface changes
-----------------

### Deleted and changed API methods

- renamed MIP matrix structure to SCIP_MATRIX
- changed the numeric values for PRESOLTIMING flags
- forbid to call SCIPfixVar() in SCIP_STAGE_PRESOLVED stage, which is not allowed since it calls SCIPchgVarLb/Ub()
- rename SCIPdigraphGetNodeDatas() to SCIPdigraphGetNodeData(); SCIPdigraphSetNodeDatas() to SCIPdigraphSetNodeData()
- rename array arcdatas in digraph to arcdata
- SCIPapplyProximity() has an additional argument freesubscip, which causes the method to free
  the created subscip automatically at the end.
- changes in clock type are now transferred to SoPlex
- corrected wrong primal bound in statistics for unbounded problems

### New API functions

- SCIPhasPerformedPresolve() to check, e.g., whether LP duals are accessible
- SCIPconvertRealTo[Long]Int() to convert reals that represent integers to [long] ints.
- SCIPisDualfeasEQ() and related to perform checks w.r.t. to the dual feasibility tolerance
- SCIPdeleteSubproblemProximity() to free proximity subproblem manually as external caller

### Command line interface

- added dialog for writing the finite solution (calling SCIPcreateFiniteSolCopy() before writing)

### Interfaces to external software

- AMPL interface now returns dual multipliers if problem is an LP and presolving was turned off

### Changed parameters

- changed default value of parameter heuristics/proximity/minimprove to 0.02; previous value was 0.25
- changed default value of parameter heuristics/proximity/usefinallp to FALSE

### New parameters

- "timing/rareclockcheck" to call the system time less frequently, based on the current average time interval
  between two calls to SCIPsolveIsStopped(); the default value is FALSE
- "timing/statistictiming" to enable/disable all timers for statistic output of SCIP;
  the default value is TRUE

Build system
------------

### Makefile

- added Makefile support for cygwin 64 Bit
- allow to turn off block and buffer memory by the makefile parameters NOBLKMEM, NOBUFMEM, NOBLKBUFMEM;
  also remove the now superfluous makefiles for noblkmem, nobufmem, noblkbufmem

Fixed bugs
----------

- fixed bug in cons_quadratic which leads to wrong min/max activities
- fixed wrong conversion of reals representing negative integer values
- in debug mode, SCIP checks that no NaN's are introduced in SCIPsolSetVal()
- fixed bug in proximity heuristic which attempted to enter diving mode even at nodes without a constructed LP
- fixed wrong pseudo cost updates during diving heuristic execution after backtracking
- fixed bug 697 (and 699), calling SCIPsolve() after the problem was already solved and SCIPfreeSolve() was called now
  does nothing anymore
- fixed memory leaks in case of erroneous parsing of constraints, e.g., non-linear constraints
- added support for character '#' in variable names in old non-linear CIP format (i.e., names without "<" and ">")
- fixed bug 702, removed too hard assert when casting too big values into SCIP_Longint
- removed wrong break in cons_pseudoboolean
- branching for continuous variables with unbounded intervals now takes "branching/clamp" into account
- fixed bug in SCIPpermuteProb(), when called in transformed stage and non-active constraints exist
- corrected copy of disjunction constraints
- forbid aggregations with scalar smaller feastol or larger 1/feastol
- fixed bug 683, not recognizing errors/segfaults especially in free stage of SCIP by improving the check scripts
- fixed bug in presolving of abspower constraints that lead to wrong variable locks
- fixed bug where quieting a message handler also disabled writing to files other than stdout
- fixed bug 708, special case of implications led to a fixing
- allow to call SCIPmarkConsPropagate() in INITPRESOLVE stage
- fixed bug, variable bounds detected wrong infeasibility
- another bug fix when computing the original variable sum of a given variable in SCIPvarGetOrigvarSum()
- fixed bug in cons_varbound.c using the wrong constraint side for updating an upper bound
- fixed missing memory allocation for node data in digraphs
- allow to read numbers like "42856." in lp-format
- fixed bug in heur_oneopt: avoid bound violations if shift value is negative due to infeasibilities
- fixed setting solution value of multi-aggregated var in xml-solution case
- fixed wrong output of status when an objective limit was imposed but not reached yet
- fixed the rare case that branching was performed even though strong branching found global bound changes leading to
  an infeasible/objlimit LP
- fixed bug that reaching a solution limit by beforenode heuristics lead to disregarding the current node if the
  optimization process was restarted later
- fixed bug with reading '>=1' indicator constraints in LP-files
- fixed bug changing the variable type of an negated variable
- use dual feasibility tolerance for comparisons regarding reduced costs
- fixed bug with freeing problem: need to reset objective limit
- fixed bug in presolve of cons_nonlinear: wrong constraint upgrades may have been performed due to outdated bound
  information in expression graph
- fixed numerical troubles in SCIPcreateFiniteSolCopy()
- fixed bug in SCIPpermuteProb(): if called before transforming the problem, data structures were not initialized yet
- fixed bug in trysol heuristic not saving the best solution in maximization problems
- fixed bug in aggregation procedure if two variables were of non-binary type but for one of the variables
  SCIPvarIsBinary() returned true
- treat activities of pseudo solutions as invalid when containing positive and negative infinity contributions
- fixed bug in cons_setppc, wrongly aggregating variables if dual-presolving was disabled
- fixed bug that objective limit was not reset correctly during SCIPfreeTransform() for maximization problems
- fixed bug in cons_sos1: locks and events were not initialized if constraint was added to transformed problem
- fixed bug(?) in reader_mps: variables are now written in columns section even of they occur in no constraint
  and have an objective coefficient of 0 (otherwise, CPLEX and Gurobi cannot read the file)
- fixed bug that hitting the time limit while solving a pure LP and then continuing the solving process lead to
  not solving the LP, but always creating a single child node until maximum depth is reached
- fixed bug in reader_lp which created two indicator constraints with the same name to trigger an equality
- fixed bug leading to an incorrect dual bound when solving probing LPs within a DURINGPRICINGLOOP heuristic
- fixed bug in components presolver with handling of dual fixable variables: unboundedness was not detected,
  better handle components with single variables by dual fixing propagator
- fixed bug in prop_dualfixing: don't fix variables to infinite values during solving
- fixed bug in cons_setppc with dual presolving disabled
- fixed sign of the dual multipliers returned by AMPL interfaces for maximization
- fixed bug in GMI example: fractionality of slack variable is now computed correctly
- issues in component solving by presol_components do not lead to stopping the overall process, anymore, the component
  is just disregarded
- fixed bug when reading indicator constraints for linear constraints (equations/ranged rows) from MPS files
- fixed LP interface of CPLEX: functions getBInv* return the correct sign of the coefficients.

@section RN310 SCIP 3.1.0
*************************

Features
--------

- new primal heuristics dual value
- the rank of cuts is now stored and taken into account to improve numerical stability
- new LNS heuristic called "proximity", which solves a problem in which a local branching constraint replaces the
  objective function which in turn is treated as additional constraint
- new LP-based rounding heuristic (heur_randround) whose randomized rounding is biased towards the LP solution value;
  the heuristic uses the probing mode of SCIP to generate conflict clauses on the fractional variables
- added breadth first search node selection
- new node selection rule UCT which balances exploration and exploitation by considering node visits
- added new dual presolving for setppc-constraints
- changed dualfix presolver to propagator such that dual fixing can also be applied during repropagation of the root node
- added upgrade from varbound constraints to set-packing constraints
- added upgrade from bounddisjunction constraints to set-packing/logicor constraints
- added two methods to iterate over a sparse solution (SCIP_SPARSESOLUTION), see pub_misc.h
- added possibility to not set a cutoff bound in the LP solver (can be enabled by setting "lp/disablecutoff> to TRUE)
- cumulative constraint handler adds disjunctive constraints (cumulative with capacity 1) for all jobs which cannot
  be processed in parallel
- added new clique extraction algorithm for linear constraints
- added missing debugging solution check for cliques
- the slack variables of indicator constraints can now be scaled
- added redundancy check of sides of ranged row varbound constraint
- added coefficient tightening for ranged row varbound constraint
- added a data pointer to each node of the SCIP_DIGRAPH
- all readers now take the global parameters "reading/dynamic{conss|cols|rows}" and "reading/initialconss" into account
- XOR constraint handler can add two extended formulations (flow/asymmetric, parameter "addflowextended/addextendedform")
- SCIPgetVarCopy() will now copy the original bounds when called for an original variable
- added propagation method to cons_xor relying on Gaussian elimination, which can also produce feasible solutions
- new branching rule "cloud branching" that considers several alternative LP optima
- additional vbc output added: branching information is printed earlier and also for nodes which were cut off
- added reader_pbm, which writes the constraint-variable incidence matrix in pbm format (possibly scaled to given size)
- added possibility to separate a cutpool w.r.t. a given solution (instead of LP-solution)
- added multi-aggregation for binary variables with at most two uplocks and two downlocks, which emerge from set-
  partitioning or set-packing constraints
- added full-dual presolving step in setppc constraint handler
- added upgrade from quadratic constraints to set-packing constraints
- generalized the linking constraint handler
- in verblevel SCIP_VERBLEVEL_FULL, the number of non-zeros will be output for the original and presolved model
- new presolving step for tightening logicor constraints using implication and clique information
- can now read and write CIP-files with (multi-)aggregated variables
- added first implication detection in cons_linear
- several new presolving steps for linear and knapsack constraints, using gcd information and many more
- cons_indicator can now try to construct feasible solutions from a cover
- reader_osil can now read SOS1 and SOS2 constraints
- reader_lp and reader_mps are now able to write and-constraints in form of their (weak/strict) relaxation
- added possibility to forbid upgrading of linear constraints
- it is now possible to add an offset for the original problem instance, all original solutions will be initialized with
  this value and updated, when the offset is changed
- added clique presolving for xor constraints
- added upgrade of continuous variables to implicit variables for linear equations even if the coefficient is
  not equal to 1
- added presolving using pairs of variable bound constraints that use the same variables
- added support for strong branching with domain propagation in full strong and reliability pseudo cost branching
- added strong branching with domain propagation support: in SCIPstartStrongbranch(), support for propagation can
  be enabled (uses the probing mode, some overhead compared to standard strong branching), after that
  SCIPgetVarStrongbranchWithPropagation() can be used to perform strong branching on a variable with previous domain
  propagation; similar to probing, valid bounds for variables are collected
- strong branching with propagation can be enabled in fullstrong and relpscost branching rule
- added possibility to store pricing norms of the LP solver (in addition to basis information) to speed up LP solving
  after a backtrack, e.g. in probing or strong branching with domain propagation
- probing supports implicit binary variables
- added scaling to computation of relative interior point in SCIPcomputeLPRelIntPoint()
- added more presolving to cons_indicator, checking whether indicator/slack variables are aggregated
- new initial constraints are now added to the LP before solving a probing LP
- SoPlex (>= 1.7.0.5) can compute condition number of current basis matrix via LP interface
- a pricer can now return that no further pricing should be done but rather early branching, even if it added variables
- dual solution can now be displayed for pure LPs when no presolving was performed
- first implementation of parsing for nonlinear constraints in CIP format
- added reading capability to GAMS reader (if compiling with GAMS=true, requires a GAMS system)
- added capability of writing SOS1/2 constraints to GAMS reader (introduces extra variables and equations)
- added presolve.{c,h} which should be used for all preprocessing mechanisms executed from within SCIP, corresponding to
  solve.{c,h} and also for presprocessing methods which can be called from different plugins or from the core to avoid
  code doubling
- extended and corrected dual feasibility checks for LP solution (controlled by parameter "lp/checkdualfeas")
- return error if variable should be fixed to infinity after presolving (LP-solvers do not handle this consistently)
- LPI files (lpi*.[h|c]) all moved from src/scip to src/lpi

- Statistic
  + added average gap based on primal-dual integral to solution statistics; can be disabled via parameter
    "misc/calcintegral"
  + the statistics now include the value of the first LP solved at the root node (without cuts)
  + added new statistic which distinguishes between internal nodes and leaves which got processed
  + new section "Root Node" in statistics, listing objective value, iterations and solving time for the first LP solved
    at the root node as well as final dual bound of the root node and LP iterations for processing the root node
    (those where listed in the "Solutions" section before, named "Root Dual Bound" and "Root Iterations")

Performance improvements
------------------------

- major improvements in pseudo-boolean constraint handler
- many presolving improvements in constraint handlers
- performance improvement in domain propagation by marking constraints for propagation
- dual fixing presolver was turned into a propagator
- added more constraint upgrading possibilities
- allow multiaggregation of binary variables
- strong branching LP solutions are checked for integrality
- improved handling of initial constraints created during solving
- improved LP reoptimization for branch-and-price applications
- improved numerical stability checks for LP solution
- disabled scaling in feasibility check of nonlinear constraint handlers
- conflict consisting of exactly two binary variables will be handled as set-packing constraint instead of an logicor
  constraint and the corresponding clique information is globally added
- improved methods SCIPlpiGetBInv{Row,Col,ACol} for row representation in SoPlex LP interface
- fasten repropagation for set-packing and -partitioning constraints
- shorten conflicts and deriving global boundchanges from conflicts
- disabled multi-aggregation in linear constraint handler when coefficients differ too much
- improved multi-aggregation in linear constraint handler when only one variable in the aggregation has infinity
  contribution
- improved dual-presolving for setppc constraints in special cases
- apply lowerbound provided by pricers already during pricing loop, stop pricing if the lower bound computed by pricing
  already exceeds the cutoff bound
- improved performance of method SCIPsolRetransform() when called during presolving with many aggregations
- minor presolving performance improvements in cons_logicor.c and cons_knapsack.c
- added upgradability for implicit binary variable cases for linear constraints
- improved performance of SCIPcliquelistDel(), SCIPcliquetableAdd(), SCIPcliquetableCleanup()
- improved merging of and-constraints
- faster feasibility check of LP solutions (controlled by parameters lp/checkprimfeas and lp/checkdualfeas)

Examples and applications
-------------------------

- new textbook Gomory mixed integer cuts example

Interface changes
-----------------

- moved LP interfaces to separate directory src/lpi
- removed all message length parameters in message.c and for printing error messages (not needed anymore)
- added number of constraints which are marked for propagation to callback method consprop

### New and changed callbacks

- the HEUREXEC callback has a new parameter "nodeinfeasible" which denotes whether the current node was already detected
  to be infeasible
- the PRICERREDCOST callback has a new parameter "stopearly", which is a bool pointer to store whether pricing should be
  stopped early although variables were generated and early branching should be performed

### Deleted and changed API methods

- SCIPgetLPBranchCands() can be used to retrieve the number of implicit integer variables with fractional LP solution
  value via an additional pointer; the corresponding implicit integer variables can be accessed together with their
  fractionalities and solution values in the same way as binary and integer variables before; the arrays are sorted such
  that binary and integer variables precede the implicit integer variables; the method SCIPbranchcandGetLPCands()
  has been modified in the same way
- SCIPcalcMIR() gets an additional parameter "cutrank" which returns the rank of the aggregation; via SCIProwChgRank()
  the rank of a cut can be changed (default rank is 0)
- SCIPcalcMIR() takes an additional parameter sidetypes to determine which side of the rows to use
  (relevant for ranged rows)
- SCIPaddCut() has an additional parameter that determines whether the cut to be added is infeasible for local bounds
- SCIPwriteMIP() has an additional parameter that allows to write removable rows as lazy constraints
- SCIPstartStrongbranch() has a new parameter "propagate" to enable or disable propagation support for strong branching
- SCIPgetConsCopy() now always captures the created constraint
- SCIPgetLPObjval() now returns the LP value of the current (suboptimal) basis if the iteration limit is hit during LP
  solving (instead of -infinity); this value is not necessarily a valid dual bound and must not be used as such, but can
  be used as an objective estimate, e.g., if strong branching is simulated using the probing mode
- SCIPparseVar(), SCIPvarParseOriginal() and SCIPvarParseTransformed() now return the end of the parsed string
- removed parameter "normtype" from function SCIPcomputeLPRelIntPoint()

### New API functions

- the main output routine of message.c (bufferMessage - now handleMessage) has been rewritten: it now does not need
  a copy of the string to be output anymore, which makes the code much simpler (and also faster); it is passed a
  function pointer to the output function and uses it to directly output the (buffered) messages
- added SCIPdebugCheckConss() to the debugging mechanism and therefore created a SCIP_SOL (in original space) in debug.c
- new methods for the SCIP_QUEUE data structure in pub_misc.h, misc.c SCIPqueueCreate(), SCIPqueueFree(),
  SCIPqueueClear(), SCIPqueueInsert(), SCIPqueueRemove(), SCIPqueueFirst(), SCIPqueueIsEmpty(), SCIPqueueNElems()
- added the possibility to copy the original problem via SCIPcopyOrig()
- before copying solutions to the original solution candidate storage, infinite solution values can now be removed using SCIPcreateFiniteSolCopy()
- SCIPwriteCliqueGraph() to scip.{c,h} to write the clique graph in GML format into a given file
- SCIPsortLongPtrRealBool(), SCIPsortLongPtrRealRealBool(), SCIPsortLongPtrRealRealIntBool() and corresponding
  methods for sorting, insertion and deletion
- SCIPcreateFiniteSolCopy() which creates a copy of a solution, thereby trying to reduce
  the solution value of variables which were fixed to infinite to the smallest feasible value
- SCIPapplyProbingVar() in prop_probing.h
- SCIPadjustImplicitSolVals() which sets implicit integer variables to an integer value in a given solution
  without deteriorating its objective value
- SCIPconshdlrIncNCutsFound(), SCIPsepaIncNCutsFound() and SCIPsepaIncNCutsFoundAtNode() to increase the number of found cuts
- SCIPgetFirstLPTime() to return the time needed to solve the first LP of the root node
- SCIPshrinkDisjunctiveVarSet(), which takes an set of variables with corresponding bounds and boundtypes, and
  tries to derive global boundchanges and also to shorten this set of variables by using cliqe, implication and variable bound information
- SCIPgetFirstLP{Dual/Lower}boundRoot() which return the value of the first LP solved at the root node
- SCIPgetNRootFirstLPIterations() which returns the number of LP iterations for the first LP solved at the root node
- SCIPstoreSolutionGap() in scip.c, to store the gap when the first and last solution is found
- SCIPcopyOrig(), SCIPcopyOrigProb(), SCIPcopyOrigVars() and SCIPcopyOrigConss() which allow to copy the
  complete original problem, the problem data, variables and constraints, respectively
- SCIPchgRowLhsDive() and SCIPchgRowRhsDive() that allow to change the sides of a row during diving
- SCIPselectVarStrongBranching() to get the variable that fullstrongbranching would select
- SCIPseparateSolCutpool() to separate a cutpool w.r.t. a given solution
- SCIPdoNotMultaggr() returning whether multi-aggregation is completely disabled
- SCIPconsIsMarkedPropagate() to ask whether a constraint was explicitly added for propagation
- SCIPaddOrigObjoffset() in scip.{c,h} which adds a value to the offset in original space and updates all orignal solutions correspondingly
- SCIPgmlWriteNodeWeight() to write node weights
- SCIPwriteCliqueGraph() which allows to write a graph with node weights for fractional variables
- SCIPconsAddUpgradeLocks() and SCIPconsGetNUpgradeLocks() to either add/decrease the counter on upgrade-locks on
  a constraint or get the current number of upgrade-locks
- SCIPlpiGetNorms(), SCIPlpiSetNorms() and SCIPlpiFreeNorms() for getting the LP pricing norms from the LP
  solver, loading them back into the solver and freeing the data
- SCIPgetNCheckConss() in scip.{c,h}
- SCIPcopyImplicationsCliques() that copies implications and cliques

### Command line interface

- allow dialog option to write clique graph
- dual solution values can now be obtained in the interactive shell after solving a pure
  LP without presolving

### Interfaces to external software

- new SoPlex 2.0 interface, can be enabled with LPS=spx2
- add support for SOS1 and SOS2 constraints to AMPL interface (see interfaces/check/testset/SOS/sos?a.mod for example)
- added copy of GAMS interface from COIN-OR/GAMSlinks project; GAMS-reader in SCIP can now read model instances from .gms files
- beta version of a python interface for the scipoptsuite is now available under interfaces/python
- beta version of a Java native interface is now available under interfaces/jni

### Changed parameters

- parameter "branching/scorefunction" has new value 'q' for for 'q'uotient branching score function
- changed type of parameters "constraints/bivariate/scaling", "constraints/quadratic/scaling", "constraints/soc/scaling"
  from boolean to character
- changed default for "constraints/{abspower,bivariate,nonlinear,quadratic,soc}/scaling" to off
- replaced parameter "lp/checkfeas" by two parameters "lp/checkprimfeas" and "lp/checkdualfeas" to decide on primal and dual
  feasibility checks individually
- removed all local parameters "reading/(READER)/dynamic{conss|cols|rows}" and replaced them by global parameters
  "reading/dynamic{conss|cols|rows}"
- changed default value of parameter numerics/dualfeastol to 1e-7 for safer dual bounds from LP solver
- changed default max coefficient for big-M constraint to be initial from 1e6 to 1e9
- changed default value of gomory cut separation parameter "separating/gomory/maxrank" from 0 to 3, to take also gomory
  cuts that could not be scaled to integral coefficients, with maximal rank 3 into account
- new possible values for parameter "heuristics/shiftandpropagate/sortkey" for sorting variables w.r.t. their norm,
  default changed from 'u' to 'v', which means sorting downwards by violations
- remove parameter "separating/closecuts/relintnormtype"

### New parameters

- "branching/checksol" and "branching/heursbsol" to specify whether the strong branching LP solution
  should be checked for feasibility and whether a simple rounding heuristic should be run on this solution
- "branching/firstsbchild" and "branching/forceall" to specify the first child node to be
  investigated during strong branching ('u'p, 'd'down, 'a'uto) and whether always both children should be solved (only for
  strong branching with domain propagation, per default, the second child is not looked at when the first is infeasible)
- "conflict/fullshortenconflict" to decide whether we want to stop shortening a conflict set, when no
  global bound changes can be found anymore
- "conflict/maxvarsdetectimpliedbounds" to decide whether the a valid conflict of what maximal length
  will be used to derive global bound changes
- "constraints/{linear,knapsack}/detectcutoffbound" and "constraints/{linear,knapsack}/detectlowerbound"
  to enable/disable detection of constraint parallel to the objective function that will add an cutoffbound or an
  lowerbound respectively and these constraints will be prevented from entering the LP
- "constraints/and/upgraderesultant" to upgrade resultants of and constraints from binary to implicit binary
  variables, default is TRUE
- "constraints/abspower/scaling" and "constraints/nonlinear/scaling"
- "constraints/indicator/scaleslackvar" for scaling of the slack variable in indicator constraints
- "constraints/indicator/trysolfromcover" for trying to construct a feasible solution from a cover
- "constraints/linear/checkrelmaxabs" for checking linear constraints with a side of 0.0 relative to
- "constraints/linear/detectpartialobjective" to enable/disable the detection of sub-equations of the
  objective function
- "constraints/logicor/strengthen", should pairwise constraint comparison try to strengthen constraints by
  removing superflous non-zeros?
- "constraints/xor/addextendedform" to add an extended formulation in XOR-constraints
- "constraints/xor/addflowextended" to add use the extended flow formulation in XOR-constraints
- "heuristics/<heurname>/lplimfac" for LNS heuristics to limit the number of LPs solved in a subproblem
  the maximum absolute value in the activity instead of 1.0
- "heuristics/shiftandpropagate/fixbinlocks" for fixing binary variables with no locks in one direction
  to the corresponding bound
- "heuristics/shiftandpropagate/collectstats" which decides whether variable statistics are collected
- "heuristics/shiftandpropagate/impliscontinuous" to decide whether implicit integer variables are treated
  as continuous variables
- "heuristics/shiftandpropagate/preferbinaries" and "heuristics/shiftandpropagate/stopafterfeasible",
  which decide whether binaries should be shifted first and the shifting should be stopped when no violations are left
- "lp/disablecutoff" to toggle usage of LP cutoff bound (0: enabled, 1: disabled, 2: auto = disabled if
  pricers are used)
- "misc/calcintegral" (default TRUE) to trigger calculation of primal-dual integral
- "misc/finitesolutionstore" to switch whether infinite fixings should be removed from solutions before
  copying them to the original solution store
- "misc/permuteconss" and "misc/permutevars" to control whether variables and/or constraints
  should be permuted, if permutationseed != -1
- "presolving/components/feastolfactor" to increase the feasibility tolerance in all sub-SCIPs,
  when solving a component
- "propagating/obbt/conditionlimit" to discard instable LP bases
- "reading/(READER)/initialconss" that determines whether model constraints are initial
- "reading/cipreader/writefixedvars" for disabling printing of fixed variables in CIP format
- "reading/lpreader/aggrlinearization-ands" and "reading/mpsreader/aggrlinearization-ands" to enable/disable
  the printing of the weak or strict relaxation of and-constraints in LP and MPS format, respectively
- "reading/lpreader/linearize-and-constraints" and "reading/mpsreader/linearize-and-constraints" to
  allow and-constraints to be linearized when printing in LP and MPS format, respectively
- "separating/feastolfac" to allow dynamic decrease of relaxation feasibility tolerance depending on
  feasibility to applied cuts, i.e., allow relaxation solutions to have a primal infeasibility of at most this factor
  times the infeasibility of applied cuts
- "separating/gomory/sidetypebasis" to decide whether the sides of ranged rows should be determined from
  the basis status
- "separating/oddcycle/cutthreshold" to run odd cycle separation if not enough cuts have been found
- "separating/zerohalf/delayedcuts" to use the delayed cutpool for the zerohalf separator
- "write/allconss" to enable that all constraints are written
- "write/genericnamesoffset" when writing a generic problem to define an offset on the variable numbering

### Data structures

- new data structure for (circular) queues (SCIP_QUEUE)
- hash tables will now increase dynamically

Testing
-------

- added McNemar tests and Wilcoxon signed rank tests to cmpres.awk evaluation scripts
- added passing MEM option of testgams(cluster) target as workspace option to GAMS jobs
- extended test scripts by statistical tests

Build system
------------

### Makefile

- default flag for ZIMPL is now "auto", which means that it is built if and only if GMP is available (GMP=true)
- fixed make install for older Mac systems where install command does not have option -t
- dropped support for Ipopt < 3.10

Fixed bugs
----------

- fixed bug when adding (global) clique, implications or variable bound information in solving stage that lead to
  global bound changes which contradict local bounds and therefore need to be stored as pending bound changes
- unlinking a solution now copies solution values smaller than SCIPepsilon() avoiding some feasible solution in the
  transformed problem to be infeasible in the original problem
- fixed bug when flushing the warning buffer when SCIP is closed
- fixed wrong strong branching results in lpi_grb.c and an invalid write
- fixed wrong presolving finished status which sometimes occurred when the time limit was hit during presolve
- fixed several bugs where variables or constraints were not freed correctly
- fixed minor bugs in presolving in cons_setppc.c and cons_logicor.c
- do not multi-aggregate variables if the constant would be a huge value in order to avoid numerical troubles
- fixed bug with infinite multi-aggregation constants
- fixed wrong bound calculation in sepa_rapidlearning
- fixed bug when a bound change contradicts a local bound and is stored as pending, but the contradicting local
  bound becomes global afterwards (--> node where pending bound change is valid can be cut off)
- fixed bug w.r.t. changing the variable branching priority beyond the problem stage
- fixed statistics bug: externally given solutions and new solutions found while transforming existing ones
  are now listed in line "other solutions" of primal heuristics statistics
- fixed memory bug in reader_mps
- fixed output of aggregated variables in indicator constraints in lp and mps-format
- fixed bug in reading indicator constraints in mps-format
- improved handling of initial constraints: constraints which are initial, but added during the search to an already
  treated node are kept and added to the LP at every node where they are active
- fixed bug where a limit on presolving rounds was exceeded by 1
- fixed bug that lead to resolving the LP after diving instead of restoring the buffered solution
- fixed rare bug with conflict analysis and LP/LPI having different states after diving
- fixed bug in genvbounds propagator occurring when objective offset or scale changes after a restart
- fixed bug in flowcover separator to exclude unconstrained rows in aggregation
- fixed bug in prop_dualfix w.r.t. to fixing of variables to infinity after presolving
- fixed bug in random generators SCIPgetRandomInt() and SCIPgetRandomReal() for large intervals
- fixed bug in genvbounds propagator by replacing non-active variables on right-hand side after presolving
- nonlinear readers now create auxiliary objective variables and constraints always as initial and not removable
  in order to avoid unbounded LPs due to loose variables with infinite best bound
- fixed bug in cons_superindicator concerning names of upgraded constraints
- fixed several bugs in lpi_grb
- fixed bug in sepa_cgmip computeObjWeightSize() w.r.t. equal sized rows
- fixed several minor bugs with handling of memory when writing aggregated variables (reader_lp, reader_mps)
- fixed minor bug in cons_linear w.r.t. disabled presolving
- fixed bug in handling max-function in ampl interface; added support for min-function
- fixed bug in cons_indicator with trying to create solution in problem stage
- fixed bug in cons_orbitope with fixing upper right triangle in non-root nodes
- fixed bug in reader_lp when writing bilinear terms (product sign was missing)
- allow again branching on continuous variables with huge bounds
- make sure that bound changes of negated original variables are correct

Miscellaneous
-------------

- new SCIP Optimization Suite homepages

@page RN30 Release notes for SCIP 3.0

@section RN302 SCIP 3.0.2
*************************

Features
--------

- reading erroneous CIP files can now output some indication of syntax errors
- can now run splint on core files
- cons_xor now uses the integral variable in propagation
- allowed to switch on/off the solution debugging

Performance improvements
------------------------

- improved SCIPlpiAdd{Cols,Rows}() in SoPlex LPi

Examples and applications
-------------------------

Interface changes
-----------------

### Deleted and changed API methods

- remove problematic function cons_indicator:SCIPsetSlackVarIndicator()

### New API functions

- SCIPmarkColNotRemovableLocal() and SCIPmarkRowNotRemovableLocal() to forbid removal of an column/row
  from the LP in the current node
- SCIPmessageVPrintError()

### Command line interface

- can now output the solutions in the solution pool in the interactive shell

### Interfaces to external software

- updated Mosek LP interface to compile with Mosek 7

Fixed bugs
----------

- fixed bugs in solution counting
- fixed assert in solve.c with branched status and LP reached the objective limit
- fixed bug in cons_bounddisjunction with satisfied literal of multi-aggregated variable
- fixed bug in upgrade method of cons_soc
- fixed bug in heur_oneopt.c and heur_clique.c which was caused by side-effects when calling SCIPconstructLP(); when
  adding new variables in this method (e.g. adding new variables needed for a relaxation), this changes the variables
  array of SCIP
- fixed issues with ungraceful termination when encountering unsupported expression operands in AMPL interface
- fixed bug in cons_abspower.c handling infinity values in propagation
- fixed bugs in parsing bounds from CIP-files, in reader_gms and AMPL interface
- fixed problem that diving did not save status for infeasible LPs
- fixed issue with negated variables in cons_xor.c
- fixed several asserts in cons_xor presolving
- fixed bug in cons_xor.c calling method on null pointer row
- fixed several bugs in propagation of cons_xor: need to take integral variables into account
- fixed fieldtypes in sorting template
- fixed bug concerning the userinterrupt flag, which was not reset
- fixed potential performance issue with tree depth always assumed to be zero when propagating in probing mode
- fixed memory leak in lp.c (probably never occurred so far since array was not used)
- fixed bug in reader_gms.c w.r.t. writing nonlinear expressions with polynomials with constants
- fixed bug in sepa_zerohalf.c not copying the displays to the subscip, but still changing a display parameter there
- fixed bug in SCIPlpComputeRelIntPoint() with wrong iteration limit and with wrong recompution
- fixed iteration limit determination in sepa_closecuts
- fixed bug in prop_vbound w.r.t. creation of variables during the search
- fixed bug using a too hard comparison on the objective-infeasible-decision in constraint enforcement
- fixed possible cycling in enforcement of nonlinear constraints due to too early removal of newly added cuts from LP
- fixed solution collection when counting solutions
- fixed bug wrongly removing constraints locally while counting
- fixed bug in Undercover with "pseudo-"quadratic constraints
- fixed bug with quadratic constraints not being upgraded
- fixed bug with storing original solutions
- fixed bug in cons_and.c when a constraint was not correctly propagated which led to wrong dual-presolve reductions
- fixed bugs in cons_bivariate.c when the nonlinear function is not differentiable on the boundary of the domain
- fixed bug in cons_indicator.c:SCIPmakeIndicatorFeasible() with handling fixed variables
- fixed bug in sepa_zerohalf.c where the maxcuts(root) parameters led to an invalid memory allocation call
- fixed bug in sepa_closecuts: need to make sure that variable values of separation point satisfy bounds
- fixed bug in intervalarith.c: bivariate quad. equations may have been solved wrongly if second variable is unbounded
- fixed bug in cons_integral: check integrality of implicit integer variables when a solution is checked for feasibility
- fixed bug in cons_abspower: wrong infinity check when propagating bounds
- fixed bugs in sepa_oddcylce: number of arcs have to be adjusted, handle implicit binary variables,
  fixed bug in heuristic separation method, fixed asserts
- fixed bugs with freeing C++ object data for problem and variables
- fixed wrong bound calculation in sepa_rapidlearning
- fixed bug with infinite multi-aggregation constants
- fixed bug that old LP size was not updated for deadend if no LP was solved
- fixed bug that removing reverse implication did not reset closestvblpcount
- fixed bug that the number aggregated variables were not counted in presol_inttobinary.c
- fixed bug that duplicate solutions stopped copying of solutions to original solution candidate store
- forbid branching on variables with huge bounds; such huge values cannot be enumerated with fixed precision
  floating point arithmetics
- fixed bug in backward propagation of linear expressions in expression graph
- fixed bug that Ipopt's error message was not fully shown due to exiting before the message handler buffer was emptied
- fixed 'bug' when reading a mps formated file with a missing bound in the bound section
- unlinking a solution now copies solution values smaller than SCIPepsilon() avoiding some feasible solution in the
  transformed problem to be infeasible in the original problem
- allow to add columns (rows) with nonzero indices beyond current number of rows (columns) in SoPlex LPi
- fixed bug in presol_domcol: locks are now checked to see whether rounding was forbidden for a variable
- updated get.ASL script to cope with broken ftp access to netlib server

@section RN301 SCIP 3.0.1
*************************

Features
--------

- added delayed cutpool which only gets separated if the sepastore is empty after a separation round
- sepa_cgmip can now take the objective row into account
- added possibility to run clang compiler
- statistics now include output on number of solutions that respect objective limit

Performance improvements
------------------------

- also copying active tight cuts from the delayed cut pool when calling SCIPcopyCuts()
- sort genvbounds only when root node is finished; apply more often

Examples and applications
-------------------------

Interface changes
-----------------

- when using an objective limit, heuristic characters are not displayed any longer for worse solutions

### Deleted and changed API methods

- fixed spelling in the method name SCIPgmlWriteClosing()

### New API functions

- SCIPgetNLimSolsFound() to get number of solutions that respect the objective limit

Fixed bugs
----------

- better handling of generalized (Lagrangian) variable bounds that are not in the LPI
- fixed bug in copying nonlinear constraints during presolve (resulted
  in wrongly declaring instances as infeasible when using component presolve)
- fixed bug when adding linear constraints with non active variables in solving process, during propagation this
  resulted in changing the row, which is not possible for unmodifiable constraints/locked rows
- fixed bug in copying nonlinear constraints during presolve (nonlinear part was not copied)
- fixed issue with deleting varbound constraints in case the bound change was not applied
- fixed small issue in pseudo objective propagator w.r.t. propagating the lower bound globally
- fixed issue with applying the effective root depth during the search
- fixed bugs in parsing dis-/conjunctive constraints
- fixed minor bug in conjunctive constraint handler printing wrong constraint
- fixed bug in disjunctive constraint handler when enforcing a constraint
- fixed bug with handling of empty logicor and bounddisjunction constraints
- fixed bug which disabled iteration limit in SCIPlpSolveAndEval()
- fixed bug concerning usage of dualbound and lowerbound
- fixed bug trying to color probing nodes, which are not added to the vbc output anymore
- fixed bug in sorting template
- fixed bug in cons_orbitope: in rare cases one cannot repropagate
- fixed behaviour change of indicator constraint handler when solving another instance after solving one using the
  interactive shell
- fixed bug of wrong result code in propagation in prop_genvbound.c
- fixed several issues in cumulative constraint handler
- fixed issue in cumulative constraint and separation
- fixed bug in cumulative constraint handler w.r.t. getting active variables
- fixed bug in cumulative constraint handler concerning conflict analysis
- fixed bug in CppAD in connection with abspower constraints
- fixed bug in CppAD when using signpower functions with expression pointers that do not fit into an unsigned int
- fixed wrong solving status (OPTIMAL) in case an unbounded solution was provided or found by heuristic before presolve
- fixed wrong basis rstat values in CPLEX LPI
- fixed bug leading to removing a ranged row parallel to the objective function, although one of the sides was still needed
- fixed a bug correcting the binvarssorted flag in cons_linear.c
- fixed bug in cons_varbound.c not resolving multi-aggregated variables
- fixed bug when sorting knapsack constraints with the same weights
- ensure consistency of LP bounds during OBBT diving, i.e., that lower <= upper holds exactly
- fixed several numeric issues
- fixed numerical bug in conflict.c relaxing bounds while keeping an infeasibility proof
- fixed feasibility decision bug when replacing inactive variables by their active counterparts, which might change the
  redundancy status of a bounddisjunction constraint due to numerics
- fixed numerical bug adding a relaxed bound for conflict analysis in cons_varbound
- fixed numerical bug in conflict analysis of genvbounds propagator
- relaxed assert in SCIPvarCh{Lb,Ub}{Global,Local} that new bound must be tighter to feastol
- fixed bug in heur_subnlp running with tightened tolerances: sumepsilon must be tightened like feastol and epsilon
- fixed contra-intuitive behavior when using SCIP with objective limits and solution limit at the same time;
  SCIP now only stops when sufficiently many solutions better than the objective limit have been found
- fixed bug when adding binary implications with non-vartype binary variables
- fixed bug resulting in trying to delete an upgraded linear constraint a second time in exitpre callback
- fixed bug in nlp diving heuristic for fractional variables with values slightly outside of their domain
- set lpsolstat to SCIP_LPSOLSTAT_NOTSOLVED in SCIPchg{Lp,Dual}feastol
- use tighter dual feasibility tolerance for LPs solved during optimization-based bound tightening
- fixed bug with LP not being flushed after bound changes on columns that are not in the LPI
- methods SCIPlpiIs{PrimalFeasible,DualFeasible,DualUnbounded}() in SoPlex LPi now check that the LP is not perturbed,
  which may happen when stopping due to iteration or time limit
- fixed inconsistencies between methods SCIPlpiIs{PrimalFeasible,DualFeasible,Optimal,...} in SoPlex LPi
- fixed bug adding binary implications on binary variables with type != SCIP_VARTYPE_BINARY
- fixed bug concerning different tolerances for reached objective limit in case of pricing with fastmip
- fixed bug with unflushed LP arising from global bound changes in strong branching

@section RN300 SCIP 3.0.0
*************************

Features
--------

- new propagators obbt and genvbounds for MINLP
- full version of cumulative constraint handler
- SCIPcomputeLPRelIntPoint with normtype='s' now uses homogenized LP for computing rel.int. point too and allow to
  set relaxrows = FALSE
- new column showing the pseudo objective value
- time for initpre and exitpre methods is now also measured in presolving time
- digraph structure added to misc.c and pub_misc.h that can be used to handle directed graphs, compute undirected
  components in the graph and sort these components (almost) topologically
- SCIP does now print an info message when the root LP could not be solved or is unbounded
- added counter and clock for SCIPcopy() calls
- better handling of memory limits, in particular for large problems
- estimate memory consumption for sub-SCIP and do not copy them if close to memory limit
- correct initialization of steepest edge weights with SoPlex 1.6.0.4
- CNF reader now creates feasibility instances per default, usage of an objective has to be set by a parameter
- parameters can now be fixed, which means that their value cannot be changed unless they are unfixed, first;
  the fixing status of a parameter is copied to sub-SCIPs, which allows to ensure that certain parameters
  are also not changed when, e.g., heuristics change emphasis settings or also specific parameters
- added dual presolving for and-constraints
- new NLPI parameter SCIP_NLPPAR_FASTFAIL to enable convergence checks in NLP solver to stop early on seemingly
  difficult instances (no guarantees)
- automatic transfer of original solutions (e.g., provided by the user, from solution pool, after restart, from heuristic
  adding original solution during solve) to the transformed space (might fail due to, e.g., dual fixings)
- new constraint handler "superindicator" for indicator constraints with slack constraints of arbitrary type
- added possibility to use GUBs for lifting knapsack cuts (disabled)
- implemented first clique lifting procedure in cons_setppc.c (by default is off)
- oneopt can now be called before presolving
- the conjunction and disjunction constraint handlers are now able to parse their CIP output format
- added a presolving step in the disjunctive constraint handler, removing disjunction, where a sub-constraint was
  deleted, which means this sub-constraint is redundant, which again means it is always TRUE or will be enforced by
  another constraint
- added pre- and post-conditions in doxygen documentation for all methods of scip.{c,h}

- Statistic
  + new statistics and new statistic output messages
  + number of presolving calls of plugins is counted and displayed in the statistics,
    can be accessed via SCIPpresolGetNCalls() and SCIP{prop/conshdlr}getNPresolCalls()
  + the statistics shows for a branching rule the number of calls for LP, extern and pseudo candidates
  + new switch SCIP_STATISTIC and new macros SCIPstatisticMessage(), SCIPstatisticPrintf() and SCIPstatistic() to output
    statistic and execute code lines which are only needed therefor. Works as SCIP_DEBUG and SCIPdebugXyz()
  + added statistics on the number of cuts/rows that have actually been applied to the lp for each constraint handler and separator;
    use SCIPcreate(Empty)RowCons() and SCIPcreate(Empty)RowSepa() to support the statistics.

- Plugins
  + added new presolver convertinttobin, which converts bounded integer variables to their binary representation, e.g.
    for integer variable 0 <= x <= 10 the binary variables y0, y1, y2 and y3 are created, such that
    1 y0 + 2 y1 + 4 y2 + 8 y3 <= 10 and x = 1 y0 + 2 y1 + 4 y2 + 8 y3
  + added nlpdiving heuristic that comprises several diving heuristics using an NLP relaxation
  + added new presolver gateextraction, which tries to find and-gates/constraints which are linearized
    e.g. (x + y + z >= 1, x + y <= 1 and x + z <= 1 => x == AND(~y,~z)), in special cases it also detects set-partitioning
    constraints e.g. (x + y + z >= 1, x + y <= 1, x + z <= 1 and y + z <= 1 => x + y + z == 1));
    gate-extractor is also able to detect logicor constraints and set-packing/-partitioning constraints with the same
    variables, to upgrade these both constraints to a set-partitioning constraint
  + added reader for MI(NL)Ps in OSiL (Optimization Services Instance Language) format
  + added new presolver components, that searches for independent components in the problem structure and solves
    these components as sub-SCIPs when they are small enough (per default <= 20 discrete variables, nodelimit of 10000)
  + added new presolver domcol that looks for dominated columns in a MIP and tries to fix them
  + added zeroobj heuristic that solves a copy of the problem without an objective function and with quite strict limits
    on the number of nodes and LP iterations
  + complete reworking of the vbounds propagator: it now takes into account variable bounds, cliques and implications,
    stores bounds of variables which were changed and performs a forward propagation from these bounds, i.e., tries to
    derive new bounds for other variables; during propagation, bound changes are propagated in an (almost) topological order

Performance improvements
------------------------

- improved scaling of linear constraints, linear constraints with integral variables will now be scale with
  1e+06/MAX(maximal absolute coefficient, 1.0) instead of 1e+03/MAX(maximal absolute coefficient, 1.0);
  if all coefficients are in absolute value equal they will be scaled by that
- if probing reached the end of all variables it will restart the probing cycle correctly
- improved intdiving heuristic by activating backtracking to a different fixing value
- improved scaling by choosing the smallest scaler
- if first root lp is solved and the optimality is rejected by SCIP, there won't be an unnecessary solving of the lp
  from scratch again
- automatically turn off separation in sepa_oddcycle if it was too unsuccessful within the last calls
- use faster Dijkstra variants in sepa_oddcycle
- several performance improvements for Pseudo-Boolean optimization, pseudo objective propagator
- streamlined initlp functions in cons_indicator, cons_sos1, cons_sos2 (add rows only if needed)
- added clique presolving for and-constraints, which checks if two operands or one operand and the resultant are in a
  clique and then fixes the resultant to 0 and in the former case we can delete the and-constraint too
- improved probing by ordering the variables differently and applying the one-branch before the zero-branch
- improved lp-, mps-, opb-reading time
- improved time used for adding implications
- improved tcliquegraphAddImplicsVars() in sepa_clique.c to faster add possible variables
- added parameters mincoveredrel and mincoveredabs to heur_undercover to only run if problem is sufficiently nonlinear
- heur_undercover treats indicator constraints as nonlinear and fixes the binary variable for linearization
- speed up in linear constraint handler replacing aggregated variables
- speed up in SCIPboolarrayExtend() in misc.c replacing a for loop with BMSmoveMemoryArray() call
- speed up mps reader asking parameters only once
- speed up in var.c changing some recursive calls into iterative calls and reducing the number of VARFIX event that are
  thrown for fixation, aggregation or multi-aggregations
- changed emphasis settings: knapsack disaggregation is now allowed in fast presolving, CG-MIP separator disabled in
  aggressive separation
- revised reduced cost propagator
- increased performance in SCIPcliqueAddVar(), adding a variable to a clique
- tighten primal and dual feasibility tolerances independently if they are not reached in LP solving
- when all nonlinearities have been fixed and the number of nonfixed variables is 1 in cons_nonlinear/cons_quadratic/
  cons_bivariate, handle it by a bound change instead of adding a linear constraint

Examples and applications
-------------------------

- new examples for scheduling and usage of the callable library with nonlinear problems
- the error messages are not handled via the message handler anymore; per default the error message a written to stderr

Interface changes
-----------------

- introduced basic inclusion and creation methods to simplify usage of the SCIP library
- allowed to start diving mode even if LP is not flushed, not solved, or not solved to optimality
- changed the message handler system within SCIP heavily such that it is thread save
- the resolve propagation methods for the constraint handler and propagator getting a new parameter called relaxedbd;
  explaining/resolving this relaxed bound is sufficient
- forbid problem modifications in SCIP_STAGE_{INIT,EXIT}PRESOLVE
- new macro SCIPdebugPrintCons() to print constraint only if SCIP_DEBUG flag is set
- default integer comparer SCIPsortCompInt() (see pub_misc.h)
- SoPlex LPI supports setting of SCIP_LPPAR_DUALFEASTOL when using SoPlex version 1.6.0.5 and higher
- all objscip *.h file now use the default SCIP interface macros (this should avoid errors when changing the interface)

### New and changed callbacks

- new NLPI callback SCIP_DECL_NLPISETMESSAGEHDLR() to set message handler in NLP solver interfaces
- added propagation timing as parameter "proptiming" to SCIP_DECL_CONSPROP() and SCIP_DECL_PROPEXEC() as well as to
  the corresponding C++ wrapper classes
- added "basic" inclusion methods which have only fundamental data of the plug-ins as arguments; added setter functions
  for all non-fundamental callbacks of the plug-ins; the plug-in types with basic inclusion functions are:
  readers, constraint handlers, conflict handlers, presolvers, propagators, heuristics, separators, relaxation handlers,
  branching rules, node selectors and pricers
- new callback methods in constraint handler SCIP_DECL_CONSGETVARS and SCIP_DECL_CONSGETNVARS which are optional and
  returns for a constraint the involved variables and the number of variables

### Deleted and changed API methods

- removed 'targetscip' parameter from SCIPconvertCutsToConss(), now this function can only convert cuts on one instance,
  otherwise use SCIPcopyCuts()
- method SCIPprintError() does not need the file stream anymore. The error is written via the error message callback.
- changed parameters of function SCIPpropagateCutoffboundVar() in prop_pseudoobj.{c,h}
- since the error messages are not handled via the messages handler anymore, the parameter list of SCIPmessagehdlrCreate()
  changes; see pub_message.h and type_message.h.
- added 'ncutsadded' parameter to SCIPcopyCuts() to be able to store the number of copied/converted cuts
- the methods SCIPsortedvecInsert*() have an additional parameter which can be used to receive the position where
  the new element was inserted, if this is not of interest a NULL pointer can be given
- SCIPcomputeCoverUndercover() now has an additional parameter coverbd
- the follwing methods additionally need the SCIP pointer as parameter to make the output thread save:
  SCIPprintVersion(), SCIPsetMessagehdlr(), SCIPgetMessagehdlr() and SCIPwarningMessage()
- the following methods additionally need a message handler: SCIPdispLongint(), SCIPdispInt(), SCIPdispTime(), all message
  handler methods (see pub_message.h), SCIPhashtablePrintStatistics(), SCIPhashmapPrintStatistics(), SCIPlpiCreate()
- SCIPcomputeLPRelIntPoint() takes two new arguments giving a time and iteration limit
- added a SCIP_CONS* parameter to SCIPcreateConsDisjunction() which can represent the linear relaxation of the whole
  disjunction constraint as a conjunction constraint, or NULL
- new parameter numerics/lpfeastol for primal feasibility tolerance used in LP solver
- new parameter in SCIPcopy() to indicate whether the message handler from the source SCIP should be passed to the
  target SCIP (only the pointer is copied and the usage counter of the message handler is increased), in multi theaded
  enviroment this parameter needs to be set to FALSE
- new parameter in SCIPcopyPlugins() to indicate whether the message handler from the source SCIP should be passed to the
  target SCIP (only the pointer is copied and the usage counter of the message handler is increased)
- tcliqueMaxClique has an additional parameter to store the number of used branch-and-bound nodes
- SCIPcolGetStrongbranchLPAge(), SCIPgetVarStrongbranchLPAge(), SCIPgetNLPs(), SCIPgetNPrimalLPs(), SCIPgetNDualLPs(),
  SCIPgetNBarrierLPs(), SCIPgetNResolveLPs(), SCIPgetNPrimalResolveLPs(), SCIPgetNDualResolveLPs(), SCIPgetNNodeLPs(),
  SCIPgetNNodeInitLPs(), SCIPgetNDivingLPs(), SCIPgetNStrongbranchs(), SCIPgetNRootStrongbranchs() now return a longint
  instead of an integer
- the code in src/dijkstra and src/xml has been changed to (increasingly) conform to the SCIP coding style;
  all function (and variable) names have been changed (do not contain "_" anymore).
- method SCIPvarGetProbvarSum() is not public anymore, use SCIPgetProbvarSum() instead;
  also method SCIPexprtreeRemoveFixedVars() is not public anymore
- SCIPprintCons() does not print termination symbol ";\n" anymore; if wanted, use SCIPinfoMessage() to print ";\n" manually
- rename SCIPvarGetBestBound() to SCIPvarGetBestBoundLocal()
- rename SCIPvarGetWorstBound() to SCIPvarGetWorstBoundLocal()
- the error printing method can be replaced using the method SCIPmessageSetErrorPrinting(); the default error message
  printing can be recoverd via SCIPmessageSetErrorPrintingDefault() (see pub_message.h)
- removed method SCIPcreateMesshdlr(), please use SCIPmessagehdlrCreate() (see pub_message.c)
- removed method SCIPfreeMesshdlr(), please use SCIPmessagehdlrRelease() (see pub_message.c)
- removed SCIPparamSetBool(), please use SCIPchgBoolParam()
- removed SCIPparamSetInt(), please use SCIPchgIntParam()
- removed SCIPparamSetLongint(), please use SCIPchgLongintParam()
- removed SCIPparamSetReal(), please use SCIPchgRealParam()
- removed SCIPparamSetChar(), please use SCIPchgCharParam()
- removed SCIPparamSetString(), please use SCIPchgStringParam()
- remove SCIPcolPrint() and SCIProwPrint(), please use SCIPprintCol() SCIPprintRow() see scip.h
- renamed SCIPgetCountedSparseSolutions() to SCIPgetCountedSparseSols() in cons_countsols.{c,h}
- renamed SCIPstairmap*Core() to SCIPstairmap*Stair()
- renamed SCIPmarkNonlinearitiesPresent() to SCIPenableNLP(), removed SCIPmarkContinuousNonlinearitiesPresent(),
  renamed SCIPhasContinuousNonlinearitiesPresent() to SCIPhasNLPContinuousNonlinearity() and allow call only during
  initsolve and solve, renamed SCIPhasNonlinearitiesPresent() to SCIPisNLPEnabled()
- removed method SCIPvarGetRootRedcost() replaced by SCIPvarGetBestRootRedcost()

### New API functions

- added public wrapper functions for calling constraint handler callback methods for a single constraint:
  SCIPactiveCons(), SCIPdeactiveCons(), SCIPinitlpCons(), SCIPsepalpCons(), SCIPsepasolCons(), SCIPpropCons(),
  SCIPrespropCons(), SCIPenfopsCons(), SCIPenfolpCons()
- added basic creation methods for all constraint handlers
- added basic creation methods SCIPcreateVarBasic() and SCIPcreateProbBasic() and setter functions for
  non-fundamental callbacks of variables and problems.
- added forgotten implementation of SCIPfreeMemorySize(), SCIPfreeMemorySizeNull() in scip.h and BMSfreeMemorySize(),
  BMSfreeMemorySizeNull() in memory.h
- setup timer to all plugins and therefore SCIP<plugin-type>GetSetupTime() methods in all pub_plugin-type.h to ask
  for this time (, e.g. SCIPeventhdlrGetSetupTime() in pub_event.h)
- new GML(Graph Modeling Language) methods SCIPgmlWriteOpening(), SCIPgmlWriteCosing(), SCIPgmlWriteArc(), SCIPgmlWriteEdge(),
  SCIPgmlWriteNode() that write to a given GML file
- new LPI method SCIPlpiGetObjsen() to query objective sense
- for SCIP_SPARSESOL usage, SCIPsparseSolCreate(), SCIPsparseSolFree(), SCIPsparseSolGetVars(),
  SCIPsparseSolGetNVars(), SCIPsparseSolGetLbs(), SCIPsparseSolGetUbs() in (pub_)misc.{c,h}
- SCIPpermuteIntArray() in pub_misc.h and misc.c for permuting an integer array
- SCIPhashGetKeyStandard() which returns the element itself as the key, SCIPhashKeyEqPtr(),
  SCIPhashKeyValPtr() which do the hash-comparison/-conversion on a pointer in pub_misc.h
- SCIPisConflictAnalysisApplicable() which return FALSE is the conflict will not runs; can be used
  to avoid unnecessary initialization of the conflict analysis
- SCIPpropIsPresolDelayed() which return if a propagator is delay during presolving
- SCIPvarGetBestBoundGlobal() to SCIPvarGetWorstBoundGlobal()
- SCIPcalcBinomCoef() in pub_misc.h and misc.c which calculates a binomial coefficient up to 33 over 16
- SCIPheurPassSolAddSol() in heur_trysol.c; solution which are passed via this method are just without any feasibility check
- SCIPvarsGetProbvar() in pub_var.h and var.c, which returns for a given array of variables the active, fixed
  or multiaggregated representation
- SCIPgetGlobalPseudoObjval() which returns the global pseudo objective value which is all variables
  set to their best (w.r.t. the objective function) global bound
- SCIPhashtableClear() which removes all elements of a hash table
- SCIPgetConsVars() and SCIPgetConsNVars() which return for a given constraint the involved variables and
  the number of variables if the corresponding constraint supports this (optional) callbacks
- SCIPisUpdateUnreliable() to check whether an iteratively updated value should be recomputed from scratch
  (e.g., for activities; uses new parameter "misc/num_recompfac")
- SCIPgetActiveVars() in scip.{h,c}, which returns for a given array of variables the active counterparts
- SCIPgetNObjVars() which returns the number of variables which have a non-zero objective coefficient
- SCIPupdateCutoffbound() which can be used to pass a cutoff bound
- SCIPchgCapacityKnapsack() which can be used to change the capacity of a knapsack constraint
- SCIPconsIsAdded() which returns whether a constraint was already to a SCIP instance
- SCIPisPresolveFinished() which returns whether the presolving process would be stopped after the current
  presolving round, given no further reductions will be found; can be used to ensure that a presolver is called very late
- SCIPenableVarHistory() and SCIPdisableVarHistory() which can be used to turn off and on the collection
  of variables statistics which is used for example for branching
- SCIPmessagehdlrCapture() which captures a given message handler (increases number of uses)
- SCIPmessagehdlrRelease() which releases and possibly frees a given message handler (decreases number of uses)
- SCIPsetMessagehdlrLogfile() which can be used to write into a log file
- SCIPsetMessagehdlrQuiet() which can be used to turn the screen output on and off
- SCIPmemccpy() in pub_misc.h and misc.c which copies either a specified number of charcters of a source
  string to a destination string or until it hits a stoping character
- SCIPchgCutoffboundDive() to change the cutoffbound in diving mode
- BMSmoveMemory(), BMSmoveMemoryArray(), BMSmoveMemorySize() and corresponding  BMSmoveMemory_call() in
  memory.{h,c} too move memory elements
- SCIPisHugeValue() to check whether a value is huge and should be handled separately from other values
  (e.g., in activity computations) and SCIPgetHugeValue() to get the smallest value counting as huge
- SCIPaddConflictRelaxedLb(), SCIPaddConflictRelaxedUb() and SCIPaddConflictRelaxedBd(); these methods
  can be used to give for a bound change which is part of an explanation a relaxed bound; this means the relaxed bound
  is already efficient to be part of a valid explanation
- SCIPisConflictVarUsed() returns TRUE if the given bound change is already part of the conflict set;
  that is the bound change is redundant;
- SCIPgetConflictVarLb() and SCIPgetConflictVarUb() returning the lower/upper bound of the given
  variable within the current active conflict set
- SCIPbranchVarHole() which branches a variable w.r.t. a given domain hole
- SCIPfixParam() and SCIPunfixParam() to fix and unfix a parameter, respectively;
  the fixing status of a parameter can be requested by SCIPparamIsFixed();
- SCIPvarGetAggregatedObj() which computes for a (not active) variable the corresponding objective value
- SCIPsolIsOriginal() that returns whether a solution is defined on the original variables
- SCIPsetBasePointClosecuts() to set the base point for close cut separation
- SCIPcreateEmptyRowCons(), SCIPcreateEmptyRowSepa(), SCIPcreateRowCons() and SCIPcreateRowSepa() that allow to
  set the originating constraint handler or separator of a row respectively; this is, for instance, needed for statistics on
  the number of applied cuts. If rows are created outside a constraint handler or separator use SCIPcreateRowUnspec() and
  SCIPcreateEmptyRowUnspec(). The use of SCIPcreateEmptyRow() and SCIPcreateRow() is deprecated;
- SCIProwGetOrigintype and SCIProwGetOriginCons SCIProwGetOriginSepa to obtain the originator that created a row
- SCIPconshdlrGetNCutsApplied() in pub_cons.h to get the number of cuts applied to the lp
- SCIPconshdlrIncNAppliedCuts() in cons.h to increase the number of applied cuts (used by sepastore.c)
- SCIPgetVarImplRedcost() which returns the implied reduced costs
- SCIPvarGetBestRootSol(), SCIPvarGetBestRootRedcost(), SCIPvarGetBestRootLPObjval() which return the best
  combination for a variable w.r.t. root solution value, root LP objective value and root reduced cost
- SCIPhaveVarsCommonClique() in scip.{h,c}, to check for common clique information on two given variables
- SCIPchgVarName() and SCIPchgConsName() which can be used to change name of variables and
  constraints in problem creation stage

### Command line interface

- in the interactive shell, parameters can be fixed and unfixed with 'fix' (instead of 'set'), e.g., "fix heuristics rens freq TRUE";
- new shell command "change minuc" to minimize the number of unsatisfied constraints

### Interfaces to external software

- beta-version of a MATLAB interface can be found under interfaces/matlab
- beta-version of a AMPL interface can be found under interfaces/ampl

### Changed parameters

- "branching/fullstrong/reevalage" changed from an integer to a longint parameter
- removed superfluous parameter "separating/closecuts/separootonly"
- removed "constraints/quadratic/defaultbound"
- removed parameter separating/cgmip/nodelimit.

### New parameters

- "constraints/%s/timingmask" for changing the timingmask for calling the propagtion method of all constraint plugins
- "constraints/and/dualpresolving" by default set to TRUE, enabling dual-presolving on and-constraints
- "constraints/indicator/{sepacouplingcuts,sepacouplinglocal} to enable separation of (local) cuts
- "constraints/indicator/{maxsepacuts,maxsepacutsroot}" to restrict the number of separated cuts
- "constraints/indicator/dualreductions" to enable dual presolving/propagation steps
- "constraints/setppc/cliquelifting", "constraints/setppc/addvariablesascliques",
  "constraints/setppc/cliqueshrinking", first for enabling/disabling the clique lifting algorithm in cons_setppc.c,
  second parameter is for trying to create extra clique constraints in lifting algorithm, third parameter is for trying
  to decrease the number of variable in a clique constraint in the lifting algorithm
- "limits/totalnodes" that allows to stop at the correct node if a restart occured; therefore the new
  SCIP_STATUS_TOTALNODELIMIT is added
- "lp/{rootiterlim,iterlim}" to set a limit on the LP iterations spend in the initial root LP and each
  LP resolve, respectively
- "misc/transorigsols" by default set to TRUE, that switches whether SCIP tries to transfer original
  solutions into the transformed space (in initsol and if a heuristic adds an original solution during solving)
- "numerics/hugeval" that defines the smalles value counting as huge (see new method SCIPisHugeValue())
- "numerics/recompfac" which denotes the factor, by which the absolute of an iteratively updated value has
  to be decreased in order to recompute the value from scratch
- "presolving/convertinttobin/maxdomainsize" by default is set to SCIP_LONGINT_MAX, which deternmines
  the domainsize for which integers are converted to their binary representation
- "presolving/convertinttobin/onlypoweroftwo" by default is set to FALSE, that parameter allows you to
  only convert integer variables with a domainsize of 2^p - 1 to their binary representation
- "presolving/convertinttobin/samelocksinbothdirections" by default is set to FALSE, that parameter allows
  you to convert only integer variables to their binary representation, which have the same amount of up- and downlocks
- "presolving/gateextraction/sorting" by default is set to 1, that parameter determines if you want to try
  to extract big-gates(-1) or small-gates(1) at first by ordering bigger/smaller logicor constraint up front, or use
  them as they are (0)
- "presolving/gateextraction/onlysetpart" by default is set to FALSE, that parameter allows you to
  only extract set-partitioning and no and-constraints
- "presolving/gateextraction/searchequations" by default is set to TRUE, that parameter allows you to
  search for logicor constraints and set-packing/-partitioning constraints with same variables
- "propagating/%s/timingmask" for changing the timingmask for calling the propagtion method of all propagator plugins
- "propagating/probing/maxdepth" to set the maximal depth until the probing propagation is executed
- "reading/cnfreader/useobj" to state whether an artificial objective, depending on the number of clauses
  a variable appears in, should be used, by default set to FALSE, old default behavior of reader corresponds to TRUE
- "separating/cgmip/{minnodelimit,maxnodelimit}" to determine node limit.
- "separating/closecuts/maxlpiterfactor" for iteration limit in relative interior point computation
- "separating/oddcycle/maxunsucessfull" to automatically turn off separation
- "oncepernode" in Rounding and Simple Rounding heuristic

### Data structures

- new data structure for binary trees (SCIP_BT and SCIP_BTNODE in pub_misc.h)
- renamed data structure SCIP_STAIRMAP to SCIP_PROFILE
- renamed data structure SPARSESOLUTION to SCIP_SPARSESOL and moved it from cons_countsols.h to struct_misc.h
- added new stages SCIP_STAGE_INITPRESOLVE, SCIP_STAGE_EXITPRESOLVE and SCIP_STAGE_FREE; renamed SCIP_STAGE_FREESOLVE
  to SCIP_STAGE_EXITSOLVE

Testing
-------

- the check script now recognizes MIQCP and MINLP instances
- make test now also checks instances in wbo, cnf, osil and fzn format
- renamed parameter SCRDIR of "make testgams" to CLIENTTMPDIR and changed its default to "/tmp"

Build system
------------

### Makefile

- CppAD source code is now distributed with SCIP (src/cppad), so that lib/cppad is not used anymore;
  the default for EXPRINT has changed from none to cppad

Fixed bugs
----------

- fixed potential bugs in shiftandpropagate heuristic concerning the transformation update of a variable with free status
- fixed minor bugs with respect to counting generated and lifted cuts in sepa_oddcycle
- fixed bug in heur_zirounding with computation of up/downslacks
- fixed bug in cons_linear w.r.t recalculation of unreliable activities
- fixed bug with strong branching with the LP status for conflict analysis
- fixed bug in scip.c adding a constraint in SCIPgetConsCopy() to the constraint hashmap
- fixed bug in shiftandpropagate w.r.t. SCIPconstructLP() which can have the side effect that variables are created
- fixed bug w.r.t. adding a value to the objective offset of the transformed problem
- fixed bug in solve.c, applied bounding for the initial lp was only done if root-lp-solution was valid but another
  solution could also have been added
- fixed bug in cons_linear concerning huge activity values: besides infinite contributions, we now also treat huge
  contributions separately, count their occurences in a constraint and provide a relaxed activity value
- fixed bug in mutation heuristic with unnecessary aborts due to a wrong memory limit
- fixed bug in Cplex LPI: after running simplex, solisbasic flag was always true, which might be wrong if Cplex hit a
  time limit
- fixed bug in SCIP probing mode with cleared LPI state but solved LP
- fixed bug in SoPlex LPI where objective sense was not correct after reading LP from file in SCIPlpiReadLP()
- fixed potential bug in fix-and-infer heuristic with variables being fixed to infinite value
- fixed bug in diving heuristics with variables being fixed to values outside their domain
- method SCIPvarGetProbvarSum() (and thus also SCIPgetProbvarSum()) returns +/-infinity if the variable resolves to a
  variable fixed to +/-infinity (depending on the sign of the scalar) but does not multiply with the scalar, anymore
- primal solutions with infinite objective value are now automatically discarded
- better handling of infinite solution values for aggregated and negated variables
- fixed bug that disabled multi-aggregation of two integer or implicit integer variables
- fixed bug in sol.c with requesting values of transformed variables in original solution; previously this had only
  been handled in SCIPgetSolVal(), now the handling has been moved to SCIPsolGetVal()
- fixed bug in cons_xor.c parsing a constraint
- fixed wrong assert in feasibility pump stage 3
- fixed bug in simple rounding heuristic with column generation for variables with strictly positive lower bound
- made Octane heuristic numerically more stable to avoid asserts being caused by cancellation
- fixed bug in mutation heuristic with variables being fixed to infinite values
- fixed several bugs writing an mps file in the reader_mps.c, e.g. writing fixed variables which are not (yet) removed
  and writing integer variables even with an objective value of 0, if they only exist in non-linear constraints
- fixed bug in sepa_clique.c, could not handle only empty cliques, that were not removed
- all plugins that solve sub-SCIPs now do not stop the whole solution process if there has been an error
- fixed assert with LPI=none (need to count rows/cols in lpi_none)
- do not run heur_shiftandpropagate if there is no LP
- fixed count of propagations in cons_indicator and only try to propagate if variables are not yet fixed
- fixed some bugs in cons_disjunction.c (wrong assert, forgotten deletion of constraint, wrong SCIPreleaseCons() call)
- fixed bug in cip reader, wrong use of SCIPstrtok()

Miscellaneous
-------------

- first release of GCG, a generic branch-cut-and-price solver built on top of SCIP
- first release of UG, a framework for solving mixed integer programs, mixed integer
  nonlinear programs and constraint integer programs in parallel
- new SCIP T-shirts
- renamed ZIB Optimization Suite to SCIP Optimization Suite

@page RN21 Release notes for SCIP 2.1

@section RN212 SCIP 2.1.2
*************************

Performance improvements
------------------------

- fixed performance issue in debug mode, where SCIPvarGetLPSol_rec() calculated a value to often, which in the end lead
  to exponential growth in running time
- force cuts from linearizations of convex constraint in NLP relax solution into LP, thus allowing faster proving of
  optimality for convex NLPs

Fixed bugs
----------

- fixed bug in SCIPsolveKnapsackExactly()
- fixed bug in varAddTransitiveImplic() in var.c, when adding implications on special aggregated, namely negated,
  variables
- fixed bug in cons_quadratic where bounds on activity of quadratic term were not always invalidated when quadratic
  variables were removed
- fixed bug in heur_undercover.c, where a variable with fixed bounds but not of status SCIP_VARSTATUS_FIXED was wrongly
  handled
- fixed bug in cons.c, where after a restart the arrays for all initial constraints were corrected in the initsol
  process instead of the initpre process, this was to late because you might change the status in presolving which lead
  to an assert()
- fixed issue if a primal solution leads to a cutoff of the current focus node
- fix compilation issues with zlib 1.2.6
- fixed bug in NLP representation of abspower constraints handling (x+a)^2 with nonzero a
- fixed bug parsing an and-constraint in cip format
- fixed bug in cons_setppc, did not handle new constraints with inactive variables
- fixed bug in heur_oneopt.c which forgot to check LP rows if local rows are present
- fixed bug in SCIPsolveKnapsackExactly(), trying to allocate too much memory which led to an overflow and later to a
  segmentation fault
- fixed bug in cons_xor.c which did not copy the artificial integer variable (used for the lp relaxation)
- fixed bug in sepa_rapidlearning, carrying on the optimization process, when already solved

@section RN211 SCIP 2.1.1
*************************

Features
--------

- the pseudo objective propagator can be forced to propagate if active pricers are present; this can be done
  if for all (known or unknown) variables follows that: they have positive (negative) objective coefficient
  and the global lower (upper) bound is zero.

Performance improvements
------------------------

- improvements in undercover heuristic
- improve SCIPintervalSolveBivariateQuadExpressionAllScalar for ax=0 case if x has 0 in the interval for the linear coef.
- better domain propagation for quadratic constraints that consist of "non-overlapping" bilinear terms only
- ensure that a fixing of a variable in an abspower constraint is propagated to a fixing of the other variable
- improvements in undercover heuristic, e.g., bound disjunction constraints are considered when setting up the covering
  problem

Interface changes
-----------------

### Changed parameters

- changed parameter "propagating/pseudoobj/maxcands" to "propagating/pseudoobj/minuseless" (see prop_pseudoobj.c)
  due to revision of the pseudo objective propagator

### New parameters

- added parameters "heuristics/undercover/coverbd" and "heuristics/undercover/fixingorder"

Fixed bugs
----------

- fixed bug in reader_mps.c: INTEND marker is now also written, if COLUMNS section ends with non-continous variables
- fixed numeric issue in aggregations
- fixed pseudo cost computation
- pseudo objective propagator does not propagate it active pricers are present
- fixed constraint flags evaluation within the ZIMPL reader (reader_zpl.c)
- fixed bug in SCIPmakeIndicatorFeasible() in cons_indicator.c
- fixed bug with conflict clause modification in cons_indicator
- fixed bug in cons_bounddisjunction with uninitialized return values
- fixed bug with setting type of slack variables to be implicitly integral
- fixed bug when copying problem data in c++ case returned with the result SCIP_DIDNOTRUN
- fixed computation of counter which state the changes since the last call of a presolver
- fixed handling of unbounded solutions, including double-checking their feasibility and that the primal ray is a
  valid unboundedness proof and reoptimizing the LP with modified settings if the solution is not feasible
- fixed bug in cons_orbitope with calling conflict analysis
- fixed bug in flatzinc reader w.r.t. boolean expressions
- fixed bug in nlpi_oracle w.r.t. changing linear coefs in a NLP constraint
- fixed compilation issues with negate() function in intervalarith.c on exotic platforms
- gams writer now also substitutes $-sign from variable/equation names
- fixed bug in SCIPsortedvecDelPos...() templates
- fixed bug in heur_shiftandpropagate.c concerning the treatment of unbounded variables
- workaround for trying to add variable bounds with to small coefficients

@section RN210 SCIP 2.1.0
*************************

Features
--------

- New reader for (standard) bounds on variables
- Improved support for wbo format for weighted PBO problems, IBM's xml-solution
  format and pip and zimpl format for polynomial mixed-integer programs
- Extended reader for CIP models to handle various new constraints, including all types of linear constraints
- Extended writer for GAMS and pip format to write more types of nonlinear constraints
- Major extensions for nonlinear CIP, new option for n-ary branching on nonlinear variables (within pseudocost branching rule)
- Propagators are now also called in node presolving
- New separator for close cuts and a new function to compute relative interior points of the LP
- New original solution storage capability, which allows transfering solutions between SCIP runs
- flatzinc reader is now capable to read cumulative constraints
- new heuristic vbounds which use the variables lower and upper bounds to fix variable and performs a neighborhood
  search
- the xor constraint handler can now parse its constraints
- the bounddisjunction constraint handler can now parse its constraints
- SCIP-CPX is now threadsafe
- new dual presolving methods in cons_setppc and cons_logicor
- comparison of solutions now also works for original solutions
- added writing for wbo files
- changed opb(/wbo) reader which now creates pseudoboolean constraints instead of linear- and and-constraints, only a
  non-linear objective will create and-constraints inside the reader and while reading a wbo file the topcost constraint
  is created as well
- moved code of scip.c:SCIPreadSol() to reader_sol.c; call solution reading via SCIPreadProb()
- new presolving step "removeConstraintsDueToNegCliques" in locigor constraint handler which updates logicor constraints
  to setppc constraints if a negated clique inside this constraint exist, by default is off
- can now compute the relative interior point of the current LP
- interval arithmetics for power, log, exp, bivariate quadratic expressions should be rounding safe now
- added counter for number calls and timing for resolve propagation calls for constraint handler and propagators
- LP iterations in resolving calls can now be limited w.r.t. the average number of LP iterations in previous calls
  (after the root node); this is currently only done for the initial LP solve at a node and the corresponding parameter
  resolveiterfac is set to -1 (no limit) per default
- added writing for pip files (linear, quadratic, polynomial nonlinear, polynomial abspower, polynomial bivariate, and
  and constraints)
- reorganized computation of scores in cut filtering: instead of the computation at the time of addition, scores are now
  only computed w.r.t. the current LP solution and when cut filtering is performed; one can now fill the cut storage
  with cuts that were separated for different solutions
- added clock for determine the time for reading
- new presolving step in cons_knapsack (detectRedundantVars, deleteRedundantVars) which determines redundant variables
  in knapsack constraint with or without using clique information
- it is now possible in SCIP_STAGE_TRANSFORMED to call SCIPaddVarLocks (i.e. to lock variables in initialization
  methods)
- cons_logicor is now able to replace all aggregated variables in presolving by there active or negation of an active
  variable counterpart
- prop_pseudoobj is now working in presolving as well
- changed computation of optimality gap which is now done in the same way as described in the MIPLIB 2010 paper: the gap
  is 0, if primalbound (pb) and dualbound (db) are equal (within tolerances), it is infinity if pb and db have opposite
  signs and (this changed), if both have the same sign, the difference between pb and db is devided by the minimum of
  the absolute values of pb and db (instead of always the dual bound)
- the knapsack, setppc and soc constraint handler can now parse their constraints
- the gams writer can now write nonlinear, abspower and bivariate constraints
- the pip and zimpl reader now create nonlinear constraints for polynomials of degree > 2
- implement presolving in exitpre() in cons_orbitope and cons_indicator
- implement possibility to force a restart in cons_indicator if enough indicator variables have been fixed
- functionality to use the bound flipping ratio test of SoPlex is available (requires at least version 1.5.0.7)
- there exists now a solution candidate store for the original problem; during transformation these solutions are tried;
  during free the transformed problem the best feasible solution of the transformed problem are copied to the solution
  candidate store of the original problem; this useful if you solve several problems iteratively, solutions get now
  carried over automatically.
- solutions which are given by the user from the outside are now marked by '#' in the output
- reworked concept of lazy bounds: they can now also be used for problems where constraints and objective together
  ensure the bounds; to allow this also for diving heuristics that might change the objective and thus destroy this
  property, lazy bounds are explicitly put into the LP during diving and removed afterwards
- the varbound constraint handler can now parse its constraints
- added beta version of variable deletion: for branch-and-price application, variables can now be completely deleted
  from the problem; variables that are deletable have to be marked with SCIPvarMarkDeletable(), constraint handlers can
  implement the new SCIP_DECL_DELVARS callback that should remove variables from the constraints; at the moment, only
  the linear, the setppc and the knapsack constraint handler support this callback; furthermore, when using this
  feature, all used plugins have to capture and release variables they store in their data, this is currently only done
  for the aforementioned constraint handlers as well as the and, the varbound and the logicor constraint handler; for
  more details about this feature, see the FAQ
- SCIP_HASHMAP now works also without block memory
- the probing presolver presol_probing.{c.h} is now a propagator prop_probing.{c,h}, all corresponding parameters moved
  as well
- the redcost separator sepa_redcost.{c.h} is now a propagator prop_redcost.{c,h}, all corresponding parameters moved as
  well
- moved all timings to type_timing.h
- outsourced propAndSolve() method in solve.c which calls domain propagation and solving of the lp and relaxation
- CIP format variable characters defined, e.g. SCIP_VARTYPE_INTEGER_CHAR

- Statistic
  + the "Solving Time" is now spitted into presolving, solving and reading time
  + Presolvers section has new column "AddCons" which states the number of added constraint
  + Constraints section has new column named "#ResProp" which show the number of resolve propagation calls of certain
    constraint handler
  + Constraint Timing section has a new column "ResProp" which states the time spend in resolve propagation method of the
    constraint handler
  + improved output of propagators in display statistics
  + new section "Propagator Timing" which shows the time spend in different callbacks of the propagator
  + rearranged first two columns of Propagators section; "#Propagate" and "#ResProp" stating the number of call for
    propagation and resolve propagation; the Time column is moved into the new section Propagator Timings
  + Constraints section has new column named "MaxNumber" which the maximum number of active constraint of a certain
    constraint handler
  + added two columns "Time-0-It" and Calls-0-It" in the LP section which states the number of LP call and time spend for
    solving LPs with zero iterations (only refactorization)
  + The display of statistics for presolvers, propagators, constraints and LP solving has changed.

- Plugins
  + added vbound heuristic (heur_vbounds.{c,h})
  + added clique heuristic (heur_clique.{c,h})
  + added pseudoboolean constraint handler (cons_pseudoboolean.{c,h})
  + all C template files are now called <plugintype>_xyz.{c,h} instead of <plugintype>_xxx.{c,h}
  + added first version of cons_disjunction.{c,h} which allows a disjunction of constraints
  + added first version of sepa_closecuts.{c,h} to separate cuts w.r.t. a point that is closer to the integral polyhedron
  + added reader for variable bounds (reader_bnd.{c,h})
  + added BETA version of constraint handler for nonlinear constraints (cons_nonlinear.{c,h}) to handle nonlinear
    equations given by algebraic expressions using operands like addition, multiplication, power, exp, log, bivariate
    nonlinear constraints; currently no trigonometric functions
  + added constraint handler for (absolute) power constraints (cons_abspower.{c,h}) to handle equations like z =
    sign(x)abs(x)^n, n > 1
  + added BETA version of constraint handler for bivariate nonlinear constraints (cons_bivariate.{c,h}) to compute tight
    estimators for 1-convex and convex-concave bivariate nonlinear functions (given as expression tree)


Performance improvements
------------------------

- Reorganized filtering process of separation storage (allows adding cuts for different solutions)
- Improved presolving for various constraint handlers
- Improved propagation methods for variable bound constraints
- Improved performance for quadratic constraints
- performance improvements in prop_vbounds
- child selection rules now get also applied when the relaxation value is equal to the bound changed in branching
- added dual reduction to cons_cumulative.c
- for continuous variables, the pseudo costs update and the pscost branching rule now use the same strategies for
  updating the pseudo costs and estimating the improvement in the LP bound
- only perform probing if the variables are locked
- performance and memory consumption improvements in xmlparse.c
- Improved knapsack cover cuts
- avoid very long separation times of LEWIs in cons_knapsack for very large minimal covers
- used SCIPallocMemoryArray instead of SCIPallocBlockMemoryArray which leads to fewer memory consumption in
  getLiftingSequence() in cons_knapsack, also improved cache use bei using an extra array instead blockmemory chunks
- switched FASTMIP from 1 to 2 for CPLEX and changed default pricing rule back to steepest edge pricing instead of
  quickstart steepest edge pricing
- made sorting method more robust
- LNS heuristics now use SCIPcopy() by default
- considering inactive variables in undercover heuristic; limiting effort for solving covering problem
- if during probing mode the LP relaxation is solved from scratch, e.g., when calling the shiftandpropagate heuristic
  before root node solving, then we clear the resulting LP state, since it might be a bad starting basis for the next
  solve of the LP relaxation (controlled by new parameter "lp/clearinitialprobinglp")
- included LP simplifier into SoPlex LP interface, applied when solving from scratch (lpi_spx.cpp)
- new presolving steps in varbound constraint handler, tightening bounds, coefficients, sides and pairwise presolving

Interface changes
-----------------

### New and changed callbacks

- propagators can now presolve, added three callback functionalities SCIP_DECL_PROPINITPRE, SCIP_DECL_PROPEXITPRE, and
  SCIP_DECL_PROPPRESOL
- added propagator timings SCIP_PROPTIMING_BEFORELP, SCIP_PROPTIMING_DURINGLPLOOP and SCIP_PROPTIMING_AFTERLPLOOP for
  all propagation callbacks (see propagators and constraint handlers) which lead to calling the propagation methods of a
  propagator before the lp is solved, during the lp loop and after the lp solving loop
- added two parameters to the callback methods SCIP_DECL_CONSPRESOL() and SCIP_DECL_PRESOLEXEC(), these are nnewaddconss
  and naddconss; these parameters are also added to corresponding C++ wrapper class methods; these are scip_presol() in
  objconshdlr.h and scip_exec() in objpresol.h
- the callbacks NLPIGETSOLUTION and NLPISETINITIALGUESS and the functions SCIPnlpiGetSolution() and
  SCIPnlpiSetInitialGuess() now also take arguments to get/set dual values
- the callback NLPICOPY gets the block memory of the target SCIP as additional parameter
- new callback SCIP_DECL_DELVARS for constraint handlers, that is called after variables were marked for deletion and
  should remove these variables from its constraints
- callbacks SCIP_DECL_CONSINITPRE, SCIP_DECL_CONSEXITPRE, SCIP_DECL_PROPINITPRE, SCIP_DECL_PROPEXITPRE,
  SCIP_DECL_PRESOLINITPRE and SCIP_DECL_PRESOLEXITPRE and corresponding c++ functions got two new SCIP_Bool parameters
  "isunbounded" and "isinfeasible" which state whether the problem is already declared to be unbounded or infeasible
  respectively
- added parameter "separate" to conflict handler callback method SCIP_DECL_CONFLICTEXEC() that defines whether the
  conflict constraint should be separated or not

### Deleted and changed API methods

- using proper terms "monomial" and "polynomial" (instead of "monom" and "polynom") in nonlinear expressions
  (nlpi/*expr*) results in many renamings of types, structs and methods
- the methods SCIPwriteVarName() SCIPwriteVarsList() and SCIPwriteVarsLinearsum() have a new parameter named "type" of
  type SCIP_Bool which determines if the variable type should be written or not
- the methods SCIPparseVarName() and SCIPparseVarsList() got one new output parameter "endptr" which is filled with the
  position where the parsing stopped
- new parameter success in SCIPgetVarCopy() that will be FALSE if method is called after problem creation stage and no
  hash map is given or no image for the given variable is contained in the given hash map
- SCIPcopyProb() and SCIP_DECL_PROBCOPY got a new parameter global
- added result value SCIP_NEWROUND that allows a separator/constraint handler to start a new separation round (without
  previous calls to other separators/conshdlrs)
- implemented SCIPlpiGetPrimalRay() in SoPlex interface that has become available with SoPlex version 1.5.0.2
- SCIPchgVarType got an extra boolean to store infeasibility while upgrading a variable from continuous type to an integer type
- removed methods SCIPnlpGetObjective(), SCIPnlpGetSolVals(), SCIPnlpGetVarSolVal(); added methods SCIPgetNLPObjval()
  and SCIPvarGetNLPSol(); SCIPcreateNLPSol() now returns an error if NLP or NLP solution is not available
- removed methods SCIPmarkRequireNLP() and SCIPisNLPRequired(), NLP is now always constructed if nonlinearities are present
- removed NLP methods from pub_nlp.h and added corresponding methods to scip.h; removed SCIPgetNLP()
- due to adding SCIP_DECL_PROPINITPRE, SCIP_DECL_PROPEXITPRE, SCIP_DECL_PROPPRESOL, new timing flag and presolving
  parameters for propagators the SCIPincludeProp() method has a new list of parameters
- methods SCIPexprtreeEvalSol(), SCIPexprtreeEvalIntLocalBounds() and SCIPexprtreeEvalIntGlobalBounds() have been
  renamed to SCIPevalExprtreeSol(), SCIPevalExprtreeLocalBounds() and SCIPevalExprtreeGlobalBounds() (now located in scip.h)
- due to the new timingmask for propagation calls SCIPincludeConshdlr() has the timingmask as a new parameter
- allowed calling SCIPgetRowSolActivity() in SCIP_STAGE_SOLVED, since LP is still available
- removed parameters timelimit and memorylimit from SCIPapplyRens()
- added parameter to SCIPincludeQuadconsUpgrade() to indicates whether the given upgrade method should be active by default
- various extensions and modifications for expressions and expression trees (too much to state here)
- SCIPdelVar() got a new parameter "deleted", which stores whether the variable was successfully marked to be deleted
- SCIPmarkDoNotMultaggrVar()/SCIPvarMarkDoNotMultaggr() now allow to mark negated and aggregated variables
- SCIPcalcNodeselPriority() got a new parameter "branchdir", which defines the type of branching that was performed:
  upwards, downwards, or fixed
- SCIPcreateNLPSol() now creates a SCIP_SOL that is linked to the solution of the current NLP relaxation

### New API functions

- added to linear constraint handler SCIPsetUpgradeConsLinear(), which (de-)activates the possibility to
  upgrade a linear constraint to a specialized linear constraint (e.g. knapsack)
- information about the quality of the solution of an LP (currently the condition number of the basis matrix) can now be
  + requested from the LPI (currently only available for CPLEX): methods SCIPlpiGetRealSolQuality() and
  + SCIPprintLPSolutionQuality() command display lpsolquality in interactive shell display column lpcond to show
  + estimate on condition number, if available
- SCIPround() and SCIPfeasRound() to round to nearest integer
- SCIPcomputeVarCurrent{L,U}b{Local,Global}() to compute local or global lower or upper bounds of a
  multiaggregated variable from the bounds of the aggregation variables
- SCIPpropSetPresolPriority which changes the presolving priority of a given propagator
- SCIPpropGetPresolPriority, SCIPpropGetPresolTime, SCIPpropWasPresolDelayed, SCIPpropGetNFixedVars,
  SCIPpropGetNAggrVars, SCIPpropGetNChgVarTypes, SCIPpropGetNChgBds, SCIPpropGetNAddHoles, SCIPpropGetNDelConss,
  SCIPpropGetNAddConss, SCIPpropGetNUpgdConss, SCIPpropGetNChgCoefs, SCIPpropGetNChgSides, SCIPpropGetTimingmask,
  SCIPpropDoesPresolve which return corresponding presolving information
- SCIPvarGetHashkey(), SCIPvarIsHashkeyEq(), SCIPvarGetHashkeyVal() in pub_var.h which can be used for SCIP_HASHTABLE of variables
- SCIPpropGetNRespropCalls() and SCIPconshdlrGetNRespropCalls() which return the number of times a
  propagator or a constraint handler was called for resolving a propagation
- SCIPpropGetRespropTime() and SCIPconshdlrGetRespropTime() which return time spent for resolving a
  propagation within a propagator or a constraint handler
- SCIPintervalPowerScalarInverse() to solve an equation y = x^p for given bounds on y and scalar exponent p
- SCIPintervalQuadBivar() to compute tight bounds on a bivariate quadratic form
- SCIPintervalSolveBivariateQuadExpressionAllScalar() to compute tight bounds on the solutions of a bivariate quadratic equation
- SCIPsortRealRealIntInt() and corresponding sorting/inserting/deleting methods in pub_misc.h and necessary defines in misc.c
- SCIPconvertCutsToConss() and SCIPcopyCuts() to scip.{c,h} for copying cuts to linear constraints
- SCIPsortRealIntLong(), SCIPsortPtrPtrRealInt() and corresponding sorting/inserting/deleting methods in
  pub_misc.h and necessary defines in misc.c
- SCIPgetNLPVarsNonlinearity() to get for each variable in the NLP the number of NLP rows in which this variable appears in a nonlinear way
- SCIPparseVarsLinearsum(), SCIPparseVarsPolynomial() and SCIPwriteVarsPolynomial() and for writing and
  parsing polynomials in constraint handler writing/parsing methods
- SCIPnlrowGetDualsol(), SCIPgetNLPVarsLbDualsol(), SCIPgetNLPVarsUbDualsol() to retrieve dual values from an NLP solution
- SCIPbranchVarValNary() for n-ary variable branching
- SCIPcomputeLPRelIntPoint() to compute relative interior point of the current LP
- SCIPsepastoreRemoveInefficaciousCuts() to remove non-efficious cuts from the separation storage
- SCIPaddCoefLogicor() to add a variable to a logic or constraint
- SCIPstartSolvingTime() and SCIPstopSolvingTime() which can be used to start or stop the solving time clock
- SCIPcheckCumulativeCondition(), SCIPpropCumulativeCondition and SCIPrespropCumulativeCondition in
  cons_cumulative.h; these methods can be used to check, propagate, or resolve the propagation of a cumulative condition
- SCIPstrToRealValue() and SCIPstrCopySection() in pub_misc.h; these methods can be used to convert a string
  into a SCIP_Real value and to copy a substring.
- SCIPsetConsModifiable()
- SCIPgetNegatedVars() which returns all negated variables for a given array of variables, if the negated
  variables are not existing yet, they will be created
- SCIPgetBinvarRepresentatives() which gets binary variables that are equal to some given binary variables,
  and which are either active, fixed, or multi-aggregated, or the negated variables of active, fixed, or
  multi-aggregated variables
- SCIPvarGetNBdchgInfosLb() and SCIPvarGetNBdchgInfosUb() in pub_var.h returning the number of lower or
  upper bound changes on the active path
- SCIPvarGetBdchgInfoLb() and SCIPvarGetBdchgInfoUb() returning the bound change information at the given position
- SCIPhasPrimalRay() and SCIPgetPrimalRayVal() that return whether a primal ray is stored and which value a
  given variable has in the primal ray, respectively
- SCIPfindOrigCons() which return a original constraint with the given name or NULL
- SCIPgetReadingTime() which returns the time for reading in seconds
- SCIPconshdlrGetNAddConss() which returns the number of added constraints during presolving by a given constraint handler
- SCIPpresolGetNAddConss() which returns the number of added constraints during presolving by a given presolver
- SCIPnodeGetParent() to get parent node of a node
- SCIPnodesSharePath() in pub_tree.h that determines whether two nodes are on the same leaf-root path
- SCIPnodesGetCommonAncestor() in pub_tree.h that finds the common ancestor node for two given nodes
- SCIPgetNLPFracVars() to get the fractional variables in an NLP solution
- SCIPcreateMesshdlrPThreads() and SCIPfreeMesshdlrPThreads() for allocating and deleting necessary memory
  for message handlers for parallel pthread version
- SCIPallocClearMemoryArray() and BMSallocClearMemoryArray() for allocating cleared memory arrays in scip.h and memory.h
- SCIPsetParam() which is a generic parameter setter method, independent of the parameter type
- SCIPpropInitpre, SCIPpropExitpre, SCIPpropPresol which initializes, exists and executes the presolving phase
- SCIProwGetAge() to access the age of a row (pub_lp.h/lp.c)
- SCIPsolGetOrigObj() in pub_sol.h which returns for a solution in the original problem space the objective value
- SCIPretransformSol() in scip.h that allows to retransform a solution to the original space
- SCIPlpiClearState() to LP interfaces for clearing basis information in the LP solver
- SCIPgetSubscipDepth() to access the depth of the current SCIP as a copied subproblem
- SCIPvarMarkDeletable() to mark a variable to be deletable completely from the problem (for
  branch-and-price); can only be called before the variable is added to the problem
- SCIPvarMarkNotDeletable() that marks a variable to be non-deleteable (used within SCIP for forbidding
  deletion of variables contained in solution, LP bases, (multi)aggregation, ...)
- SCIPvarIsDeletable() that returns whether a variable is marked to be deletable (each variable is per default non-deletable)
- SCIPpropagateCutoffboundVar() in prop_pseudoobj.h which can be used to propagate the cutoff bound for the given variables
- SCIPgetNTotalVars() that returns the total number of created vars, icluding variables that were deleted in the meantime
- SCIPdebugAddSolVal() and SCIPdebugGetSolVal() to add/get values to/from a debug solution

### Command line interface

- New funtionalities in the interactive shell (modify current CIP instance, write NLP relaxation)
- added dialog "write nlp" to write current NLP relaxation to a file
- new dialog "change freetransproblem" to free transformed problem in the interactive shell before changing the problem
- it is possible to change bounds of a variable in the interactive shell
- it is possible to add a constraint to a problem in the interactive shell

### Interfaces to external software

- Improved SOPLEX interface (LP simplifier)
- Improved CPLEX interface, including measures for numerical stability

### Changed parameters

- change default value of parameter "nodeselection/restartdfs/selectbestfreq" 100
- moved parameters for pseudoboolean constraints from opb-reader to pseudoboolean constraint handler
- changed possible parameter values of "branching/pscost/strategy" from "bri" to "cdsu": default is now 'u', i.e., to
  estimate the LP gain by a branching for external branching candidates (esp. continuous variables) the same way as
  their pseudo costs are updated
- added possible value 'd' for "constraints/soc/nlpform" to choose a convex division form for SOC constraint
  representation in NLP
- renamed parameter "constraints/quadratic/linearizenlpsol" to "constraints/quadratic/linearizeheursol" and do
  linearizations in every solution found by some heuristic
- renamed parameter "constraints/quadratic/mincutefficacyenfo" to "constraints/quadratic/mincutefficacyenfofac" and
  interpret it as a factor of the feasibility tolerance
- removed fastmip setting 2, which means the dualsolution would not be calculated but because SCIP always asks for the
  dual solution, the lp would be reoptimized to calculate them; so it had no real effect
- all parameters in cons_indicator and cons_sos1 have been converted to lower case!
- changed default value of parameter "separating/gomory/maxroundsroot" to 10
- changed default value of parameter "separating/gomory/maxsepacutsroot" to 50
- removed parameter "heuristics/subnlp/nlpsolver", use "nlp/solver" instead

### New parameters

- "heuristics/shiftandpropagate/onlywithoutsol" to switch whether the heuristic should be called in case
  a primal solution is already present
- "limit/maxorigsol" which defines the size of the solution candidate store (default value is 10)
- "lp/resolverestore" controlling how LP solution is restored after diving: if TRUE by resolving them,
  if FALSE by buffering them; if "lp/freesolvalbuffers" is TRUE, we free the buffer memory each time (FALSE by default)
- "lp/clearinitialprobinglp" to clear LP state at end of probing mode, if LP was initially unsolved
- "lp/resolveitermin" and "lp/resolveiterfac" to limit the number of LP iterations in resolving calls:
  resolveiterfac is a factor by which the average number of iterations per call is multiplied to get the limit, but the
  limit is at least resolveitermin; default is -1 (no limit) for resolveiterfac and 1000 for resolveitermin
- "lp/resolverestore" and "lp/freesolvalbuffers" possibility to buffer and restore LP solution after diving without
  having to resolve the LP; currently turned off, because performance impact is unclear;
- "misc/improvingsols" which states whether only solutions which have a better (or equal) primal bound
  as the best known are checked; this is of interest if the check of a solution is expensive; default value is FALSE
- "misc/resetstat" which state if the statistics should be reseted if the transformed problem is freed
  (in case of a benders decomposition this parameter should be set to FALSE) default value is TRUE
- "nodeselection/restartdfs/countonlyleafs" in node selector restart dfs which can be used to select the
  counting process of processed nodes
- "presolving/donotaggr" to deactivate aggregation of variables globally
- "pricing/delvars" and "pricing/delvarsroot" that define, whether variables created at a node / the
  root node should be deleted when the node is solved in case they are not present in the LP anymore
- "propagating/%s/maxprerounds" for all propagators which allows to change to maximal number of rounds
  of presolving where this propagator participates in
- "propagating/%s/presoldelay" for all propagators which allows to change if the presolving call of the
  given propagator should be delayed
- "propagating/%s/presolpriority" for all propagators which allows to change the priority of calling the
  given propagator
- "propagating/pseudoobj/propfullinroot" for allowing to propagate all variables in the root node,
  instead of stopping after 'maxcands' which is set by a parameter as well
- "reading/gmsreader/bigmdefault" and "reading/gmsreader/indicatorreform" reader_gms is now able to write indicator
  constraints (reformulated either via big-M or sos1)
- "reading/gmsreader/signpower" to enable writing sign(x)abs(x)^n as the rarely used gams function
  signpower(x,n)
- "separating/closecuts/maxunsucessful" to turn off separation if we can not find cuts
- "timing/reading" to add reading time to solving time
- "branching/delaypscostupdate" to delay the update of pseudo costs for continuous variables behind the
  separation round: default is TRUE
- "branching/lpgainnormalize" to set the strategy how the LP gain for a continuous variable is
  normalized when updating the variables pseudocosts: default is to divide LP gain by reduction of variable's domain in
  sibling node
- "branching/pscost/nchildren" and "branching/pscost/nary*" to enable and customize n-ary branching on
  external branching candidates (e.g., in spatial branching for MINLP)
- "conflict/bounddisjunction/continuousfrac" which defines the maximum percantage of continuous variables
  within a conflict create by the bounddisjunction conflict handler
- "conflict/separate" which enables or disables the separation of conflict constraints
- "constraints/{nonlinear,quadratic,soc,abspower}/sepanlpmincont" to specify minimal required fraction
  of continuous variables in problem to enable linearization of convex constraints in NLP relaxation solution in root
- "constraints/indicator/forcerestart" and "constraints/indicator/restartfrac" to control forced
  restart in cons_indicator
- "constraints/indicator/generatebilinear" to generate bilinear (quadratic) constraints instead of
  indicator constraints
- "constraints/indicator/maxconditionaltlp" to enable a quality check for the solution of the
  alternative LP
- "constraints/indicator/removeindicators" to remove indicator constraints if corresponding vub has been
  added
- "constraints/linear/nmincomparisons" and "constraints/linear/mingainpernmincomparisons" to influence
  stopping criterium for pairwise comparison of linear constraints
- "constraints/pseudoboolean/decompose", for pseudoboolean constraints to transform pseudoboolean
  constraints into linear- and and-constraints
- "constraints/quadratic/binreforminitial" to indicate whether linear (non-varbound) constraints added
  due to reformulation of products with binary variables in a quadratic constraints should be initial (if the quadratic
  constraint is initial), default is FALSE
- "constraints/quadratic/checkfactorable" to disable check for factorable quadratic functions (xAx =
  (ax+b)*(cx+d)) in quadratic constraints and not to use of this information in separation (generates lifted tangent
  inequalities according to Belotti/Miller/Namazifar if also linear vars are present)
- "constraints/quadratic/disaggregate" to split a block-separable quadratic constraint into several
  quadratic constraint
- "constraints/quadratic/maxproprounds" and "constraints/quadratic/maxproproundspresolve" to limit the
  number of propagations rounds for quadratic constraints within one propagation round of SCIP solve or during SCIP
  presolve
- "constraints/varbound/presolpairwise" that allows pairwise presolving of varbound constraints, default
  is TRUE

### Data structures

- split off PARAMEMPHASIS from PARAMSETTING (in pub_paramset.c/paramset.c)
- new data structure SCIP_STAIRMAP
- add expression graph data structures and methods for reformulation, domain propagation, simple convexity check on
  nonlinear expressions and simplification for expression trees and graphs

Testing
-------

- New scripts for running tests with GAMS
- added scripts check_gams.sh, evalcheck_gams.sh and check_gams.awk and target "testgams" in Makefile
- adjusted all test scripts to use the same new optimality gap computation as in SCIP
- added Makefile option "VALGRIND=true" to enable running the SCIP checks (make test) through valgrind; valgrind errors
  and memory leaks are reported as fails
- moved *.test and *.solu files to subdirectory testset in check directory and adjusted test scripts

Build system
------------

### Makefile

- New targets "(un)install" in Makefile, support for valgrind in testing environment
- via "PARASCIP=true" as a "Makefile" option it is possible to compile SCIP threadsafe in DEBUG-mode, (in OPT-mode it's
  only necessary if non-default messagehandler or CppAD is used)
- the 'make' parameter 'PARASCIP=true' leads to threadsafe message handlers where you need to call
  SCIPcreateMesshdlrPThreads and SCIPmessageSetHandler/SCIPmessageSetDefaultHandler and SCIPfreeMesshdlrPThreads;
  therefore we need to link with pthread library
- new variable $(INSTALLDIR) in Makefile which define installation directory for the libraries, $(INSTALLDIR)/lib/,
  binary, $(INSTALLDIR)/bin and include headers, $(INSTALLDIR)/include, the default value is the empty string
- new target "make libs" which compiles only the libraries
- new target in Makefile "install" performs "make" and copies using the install command the include headers, binary, and
  libraries
- new target in Makefile "uninstall" removes libraries, binary and include headers form INSTALLDIR
- removed target "lintfiles", this target is now imitated by the "lint" target and a none empty variable FILES
- Linking against Clp and Ipopt has been simplified. Only the directory where the
  package has been installed need to be provided now. For details see the INSTALL file.
- to link against IPOPT, only the base directory of an Ipopt installation need to be specified now; additionally, if
  building with gnu compilers, the Ipopt libraries directory is stored in the SCIP binary, which should make it easier
  to run with Ipopt shared libraries
- to link against Clp, only the base directory of an Clp installation needs to be specified now

Fixed bugs
----------

- fixed bug in propagation of indicator constraints: cannot fix slack variable to 0 if linear constraint is disabled/not
  active
- fixed bug in cons_bounddisjunction where branching on multiaggregated variables was tried while all aggregation
  variables are fixed
- fixed assertion in tree.c w.r.t. node estimation
- fixed bug in presolving of cons_logicor.c: adding variable implications can lead to further reductions; added call to
  applyFixings()
- fixed bug in cons_linear.c while sorting the eventdatas during the binary variable sorting for propagation
- fixed bug and wrong assert in heur_shiftandpropagate.c when relaxing continuous variables from the problem
- fixed bug in reader_fzn.c w.r.t. cumulative constraints
- fixed bug in copying if the target SCIP already is in solving stage: it might be that the copy of a variable cannot be
  found/created
- fixed memory leak in reader_pip.c
- fixed not correct merging of variable in logicor constraint handler and changed the name of the method to a common
  name used by other constraint handlers too(findPairsAndSets->mergeMultiples)
- fixed bug which occured when changing a bound in the solving stage when this variables got upgraded from continuous to
  a integer type, where the bounds of this variable were still not integral; due to that SCIPchgVarType has changed(see
  above)
- fixed bug which occured when the dual farkas multipliers were not available in the lpi because the LP could only be
  solved with the primal simplex due to numerical problems
- fixed bug in cons_orbitope:resprop() for the packing case
- fixed bug in reader_mps.c: if a variables first occurence is in the bounds section, then the corresponding variable
  bound was lost
- fixed bug trying to print big messages bigger than SCIP_MAXSTRLEN
- fixed bug in copying NLPI interfaces that use block-memory (NLPI copy used block memory from source SCIP)
- fixed several issues in flatzinc reader
- fixed bug w.r.t. counting feasible solutions and turned of sparse solution test
- fixed wrong changing of wasdelayed flag for propagators
- fixed bug in cons_countsols.c w.r.t. none active variables
- deactived checking of zero solution in Zimpl reader when no starting values are provided
- LP solution status is now checked when checking root LP solution. Otherwise, due to different time measurements, it
  might happen that the LP solving was stopped due to the time limit, but SCIP did not reach the limit, yet.
- fixed memory leak in coloring part of maximum clique algorithm (tclique_coloring.c)
- fixed bug in debug.c: removed tree nodes had not been checked if they were pruned due to an incumbent solution found
  by a diving heuristic
- fixed bugs in changing the initial and checked flags for constraints in original problem
- fixed bug using wrong sign in infinity check in prop_pseudoobj
- fixed bug trying to tighten multiaggregated variables, which have only one active representation and this variable is
  already tightened
- fixed bug in ZI round heuristic that led to infeasible shiftings for numerically slightly infeasible rows with
  close-to-zero coefficients
- fixed memory leak in coloring part of maximum clique algorithm (tclique_coloring.c) in a better way
- fixed assert in sepa_clique.c which is currently not valid because implicit binary variables in cliques are ignored
- fixed bug in redcost propagator: can only be called if the current node has an LP
- fixed numerical issue in octane heuristic: close-to-zero values for ray direction could have led to bad computations
- fixed numerical bug in linear constraint handler: polishing of coefficients after fixing variables led to wrong
  results for continuous variables fixed to a close-to-zero value.
- fixed bug in sepa_zerohalf.c concerning inconsistent construction of solution array of variables and fixed wrong
  assert about variable bounds
- fixed possible buffer overrun in tclique_graph.c
- fixed bug w.r.t. infinity loop during propagation
- fixed bug in handling of lazy bounds that resulted in putting the bounds explicitly into the LP
- fixed issue with interactive shell in case (user) plugins are included after the default plugins
- fixed bug where mutiaggregating leads to an aggregation and both variables were of implicit or integral type
- fixed bug in cons_linear.c, scaling could have led to wrong values
- fixed bug in cons_linear.c, when scaling a constraint maxabscoef was not set correctly, furthermore the correction of
  maxabscoef was not handled correctly
- fixed bug in conflict.c, where LPi was manipulated, but not marked as not solved
- reader_lp is now able to read lines longer than 65534 characters
- fixed bug in cons_indicator.c trying to copy a constraint where the pointer to the linear constraint did not point to
  the already transformed linear constraint (, happend when SCIPcopy() is used after transforming before presolving)

Miscellaneous
-------------

- The interface contains several additional callback functions and
  parameters for plugins. Some effort may be required to compile your old
  projects with SCIP 2.1. For details see section "Changes between version
  2.0 and 2.1" in the doxygen documentation.

@page RN20 Release notes for SCIP 2.0

@section RN202 SCIP 2.0.2
*************************

Performance improvements
------------------------

- reduced memory usage of shift-and-propagate heuristic
- improved twoopt-heuristic by considering larger search domains
- the SoPlex interface now has the capability to provide a primal ray, provided it is compiled against the next SoPlex release (>= 1.5.0.2)
- fasten propagation in cons_knapsack.c due to negated clique partitions
- knapsack constraints are now separated faster; SCIPsolveKnapsackExactly() now works faster and requires less memory
- fasten knapsack separation by replacing SCIPallocBuffer(Array) through SCIPallocBlockMemory(Array)
- recalculating only needed partitions in cons_knapsack.c, not always both
- improved runtime and memory consumption in SCIPsolveKnapsackExactly() in cons_knapsack.c
- calculation of node priority now also works when variable's relaxation value is equal to a bound
- fixed issue w.r.t. calling primal heuristics after presolving detected infeasibility

Fixed bugs
----------

- fixed bug in heur_subnlp.c where constraints forbidding variable fixations where added if a cutoff was used in the
  subproblem
- fixed wrong assert in plugins that use SCIPcopy()
- fixed wrong (neg)cliquepartition check in cons_knapsack.c when deleting a coefficient
- fixed memory leak in SoPlex LP interface when requesting an unbounded solution
- fixed memory leak in SoPlex LP interface when solving with LP scaling
- fixed memory leaks in reader of TSP example
- fixed bug while after restarting possible the aggregted variables were not removed in setppc constraints
- fixed various small bugs in nonlinear expressions code
- fixed bug in DINS heuristic that occured when the incumbent solution value is outside the variable's current domain
- fixed bug in DINS w.r.t. column generation
- fixed bug in heur_subnlp.c where wrong constraints forbidding variable fixations where added in case of general
  integers
- fixed bug in var.c where a possible multiaggregation was resolved to an aggregation but the variables types were not
  checked to prefer more general types for aggregating; possible memory loss removed
- fixed behavior of LNS heuristics when the subproblem aborts: continue in optimized mode, stop in debug mode
- fixed bug in prop_vbounds.c w.r.t. infinity lower and upper bound of variable bound variables
- fixed make/make.project
- fixed two bugs at nodes with unbounded LP relaxation: don't check lp rows of infinite solution; don't analyze conflict
  due to primal cutoff bound of -infinity
- fixed bug w.r.t. setting wall clocks
- implemented SCIPlpiGetPrimalRay() in SoPlex interface that has become available with SoPlex version 1.5.0.2
- fixed bug concerning overflow in memsize calculation in set.c
- fixed segmentation fault in heur_subnlp.c which occured if resolving the NLP with a tighter feasibility tolerance
  failed with a solver error
- fixed wrong assumption that an optimal LP solution in the root is optimal for the problem if there are no active
  pricers, need to check also whether all variables are in the LP
- fixed wrong assert in var.c (replaced '==' through 'SCIPsetIsEQ'), real values do not have to be exactly the same when
  computed in different function
- fixed bug in SCIPsolveIsStopped where it could happen that TRUE was reported if a nodelimit was reached but
  checknodelimits had been set to FALSE
- fixed bug in sorting mechanism in cons_xor.c
- fixed bug in changing quadratic coefficients of a row in the NLP
- fixed bug caused by not (correctly) counting boundchanges in cons_varbound.c
- fixed three bugs when writing in fzn format (wrongly splitted writing buffer, wrong variables was used, floats were
  printed to short)
- fixed removal of fixed linear variables from a nonlinear row: a fixed variable may have not been removed if there was
  also a multiaggregated variable
- fixed bug in reader_cip regarding reading of very long constraints
- fixed bug in cons_knapsack: in seldom circumstances the relaxation of a linear constraint can detect infeasibility,
  which was not handled properly
- fixed bug in cons_quadratic: in seldom cases, fixed variables may have been substituted out wrongly in presolve
- fixed bugs in cons_countsols.c w.r.t. collecting feasible solutions and forbidding a found solution
- fixed bug in cons_linear.c: multiaggregated variables were not removed when adding during solve, leading to a failing
  assert in tightenBounds due to an unsuccessful bound tightening
- fixed bug w.r.t. to pricing variables in case new initial constraints come in during the price and cut loop
- fixed bug in conflict.c, infeasibility analysis with big values led to wrong result
- fixed bug in cons_soc.c w.r.t. upgrading from quadratic constraints with finite left-hand-side

@section RN201 SCIP 2.0.1
*************************

Performance improvements
------------------------

- SCIP with SoPlex as LP solver now uses auto pricing by default (start with devex, switch to steepest
  edge after some iterations); this fixes timeouts on instances where devex converges very slowly
- fixing lifting of new knapsack items which are negated items of already included items, this could lead to very long presolving
- fixed performance issue in presolving w.r.t. to computing the number of new fixings, aggregated,
  and so on before a constraint handler presolver is called
- in case of adding constraints during pricing with initial flag set to
  TRUE, we add now these constraints after the pricing round to the LP
- changed parameter values in clique separator in order to avoid very large branch-and-bound trees

Interface changes
-----------------

### New and changed callbacks

- allow access of transformed constraints in SCIP_STAGE_TRANSFORMED

### Changed parameters

- replaced parameter "constraints/quadratic/minefficacy" by "constraints/quadratic/minefficacysepa" and
  "constraints/quadratic/minefficacyenfo"
- added possible values 'a' and 'e' for "constraints/soc/nlpform" to enable automatic choice and convex exponential-sqrt
  form for SOC constraint representation in NLP

Fixed bugs
----------

- fixed bug in heur_subnlp when initialized starting values of a fixed variable in the NLP of the subscip
- fixed bugs in SCIPcopyConss: copy all active constraints (including disabled ones), *valid was not initialized to TRUE
- fixed bug in reader_mps: indicator constraints do not output the slack variables anymore
- fixed bug in heur_undercover: removed option globalbounds, since we are not allowed to relax bounds at a probing node
- corrected behavior of the copy function in cons_indicator.c: create artificial linear constraint if linear constraint
  was deleted
- fixed bug in cons_indicator.c: presolving cannot delete linear constraints; several other minor bugfixes
- fixed bug w.r.t. looseobjval; the counting of number of loose variables in the LP data structure was incorrect in case
  a variable got aggregated or multi-aggregated
- fixed bug in debug.c w.r.t. checking of constraints and continuous variables
- fixed bug w.r.t. memory allocation for all values of a column in lpi_cpx.c
- fixed bug in copy method of objvardata which should only create a new SCIP_VARDATA if the implemented subclass create
  a copy of the given objvardata object
- fixed bug in heur_shiftandpropagate where some variables were initialized too late
- fixed bug in cons.c which didn't allow the changing of the separation and enforcement flag of a constraint in the
  problem stage
- fixed bug in lp.c where in case of objlimit reached and fastmip not all variables where priced because of an incorrect
  dual solution
- fixed bugs in SCIPnlpiOracleChgLinearCoefs and SCIPnlpiOracleChgQuadCoefs for the case where new coefficients where
  added
- fixed bug in nlp.c: nlrowSearchQuadElem was using SCIPquadelemSortedFind incorrectly
- fixed bugs in cons_bounddisjunction where the branching during the constraint enforcement was done incorrectly
- fixed bugs in binpacking example w.r.t. empty struct and not initializing an array
- fixed bugs in sepa_clique.c concerning incorrect way to ignore implicit binary variables in cliques and non-active
  variables in implications
- fixed assertion w.r.t. to probing during the propagation round of a branch-and-bound node
- fixed bugs in lpi_none.c w.r.t. debug and opt mode
- fixed bugs in cons_orbitope.c: orbitopal fixing for the packing case had two bugs; also fixed one wrong assert
- fixed computation of node's objective value estimate when branching on continuous variables (see
  SCIPtreeCalcChildEstimate, SCIPtreeBranchVar)
- fixed bugs in cons_sos?.c: take average of objestimate
- fixed numerical issue in some heuristics: nearly-integral values that are between the feasibility and the integrality
  tolerance might not have been rounded correctly
- fixed bug in heur_guideddiving: best solution is now copied to avoid deletion in case of many new solutions
- fixed bug in statistic w.r.t. number of calls for external branching candidates
- fixed bug in lpi_cpx.c w.r.t. to wrong handling in case the crossover did not succeed
- fixes to branching on continuous variables
- fixed bug in cons_logicor, implications on none SCIP_VARTYPE_BINARY variable were handled wrong
- fixed bug in DINS heuristic, information storage for binary variables could lead to bad memory access in column
  generation applications
- fixed some bugs w.r.t. to casting pointer arrays
- fixed bug in cons_linear while trying to add a conflict without any variables
- fixed bug in heur_shiftandpropagate.c: Now, the heuristic checks rows for global infeasibility at the beginning. This
  check is only relevant if presolving is disabled.
- fixed bug in vars.c which handled arrays with parts of original variables during resolving to active variables (using
  SCIPvarsGetProbvarBinary) wrong
- fixed bug in reader_gms.c: linear coefficients for quadratic variables were not printed if they had no
  square-coefficient
- fixed bug in heur_subnlp when forbidding a particular combination of integer variables in the main problem
- fixed bug in cons_indicator.c: creating constraints in transformed stage is now possible

@section RN200 SCIP 2.0.0
*************************

Features
--------

- SCIP can now copy instances (e.g. for heuristics)
- New rounding and propagation heuristics
- New constraint handlers for linking constraints (only Beta), cumulative constraints, and for breaking orbitopal symmetries
- New separators for oddcycle cuts and Chvatal-Gomory cuts using sub-MIPs
- New propagator for variable bounds
- Solution counting extended to constraint integer programs, this also
  includes constraint integer programs which contain continuous variables
- More support for nonlinear CIPs:
  + Improved constraint handler for quadratic constraints
  + New constraint handler for second order cone constraints
  + New MINLP heuristics (undercover, subnlp)
  + Preliminary support for non-linear relaxations (via expression trees)
  + Automatic branching on solutions from arbitrary relaxations and on continuous variables
- constraint handler can now register their upgrade functions for quadratic constraints to cons_quadratic (similar to
  LINCONSUPGD)
- External branching candidates (of interest if a relaxator or constraint handler wants to provide branching candidates)
- added branchcands for relaxator solution, that can be added by the relaxator and used by branching rules
- added relaxsol to variables, s.t. a relaxator can store a solution on which branching or separation can be done
- added relaxation structure to SCIP, it represents global relaxation information independent from a specific relaxator;
  at the moment, it contains information about the relaxation solution stored in the variables: objective value and
  validness
- SCIP can now branch on relaxation solutions that are either installed to the relaxsol field of the variables or added
  to the list of relaxation candidates, e.g., by constraint handlers. Branching on relaxation solutions is performed if
  the enforcement resulted in an unresolved infeasibility and there are no LP branching candidates, but before pseudo
  solution branching.  The branching rules leastinf, mostinf, random and pscost implement the callback for branching on
  relaxation candidates.
- primal heuristics may now already be called before presolving, using the new timing point
  SCIP_HEURTIMING_BEFOREPRESOL.  Note that solutions that are added before/during presolving, will be retransformed to
  the original space.
- SCIP can branch on continuous variables. The branching value x' must not be one of the bounds. Two children (x <= x',
  x >= x') will be created.
- SCIP may now be manually restarted
- The solution behavior of SCIP can be diversified by randomly permuting constraints and variables or randomly
  determining a set of branching variables with a unique high priority
- the MPS reader can now read MIQPs and MIQCPs where a quadratic objective function can be specified by a QMATRIX or
  QUADOBJ section and the quadratic part of a quadratic constraint by a QCMATRIX
- the MPS reader can now write quadratic and SOC constraints
- the GAMS reader can now write SOC constraints
- new undercover heuristic for MINLPs: fixes variables such as to obtain a linear or convex subproblem and solves this
- modified implementation of separation algorithms in cons_knapsack.c according to results of diploma thesis; including
  super-additive lifting (disabled)
- added support for bool_gt, bool_lt, bool_ge, bool_le, bool_ne, bool_not, int_times, int_minus, int_plus, int_negate,
  float_times, float_minus, float_plus, float_negate constraints to flatzinc reader
- primal heuristics may now be called directly after the node's propagation loop, using the new timing point
  SCIP_HEURTIMING_AFTERPROPLOOP
- SCIP is now able to write non-linear opb-files(linear instances with and-constraints)
- primal heuristics may now be called during presolving, using the new timing point SCIP_HEURTIMING_DURINGPRESOLLOOP
- added new sorting method SCIPsortLongPtr, SCIPsortDownLongPtr and all corresponding methods
- knapsack constraint handler is now able to pairwise presolving constraints
- "negated cliques" (1<=i<=n : sum (x_i) >= n-1) were added and we are using them now inside the knapsack constraint
  handler, the cliquepartitioning which is returned by SCIPcalcCliquePartition contains now integer != 0, negatives ones
  indicates a negated clique and positive ones indicates a normal clique
- SCIP is now able to detect in DEBUG-mode whether a constraint or variables which will be added, was also created in
  the same scip instance, if not an error is thrown
- added new sorting method SCIPsortRealIntPtr, SCIPsortDownRealIntPtr and all corresponding methods
- the indicator constraint can now decompose the problem, i.e., not add the linear constraint to the problem if all of
  its variables are continuous
- the vbc visualization adds the branching type (lower or upper bound change) and the new bound to the node information
- following methods SCIPinferVarUbProp, SCIPinferVarLbProp, SCIPinferVarLbCons, SCIPinferVarUbCons have a new 6th
  parameter "SCIP_Bool force" which allows bound tightening even if the difference to the newbound is below bound
  strengthening tolerance
- the vbc visualization adds the new bound of the branched variable to the node information
- SCIPsolveKnapsackExactly got a new 12. parameter "SCIP_Bool* success" which stores if an error occured during
  solving(normally a memory problem)
- "negated cliques" handling in knapsack constraint handler got changed due to the new method
  SCIPcalcNegatedCliquePartition resulting in new consdata members "negcliquepartition", "negcliquepartitioned" and
  "nnegcliques"; changed SCIPcalcCliquePartition so all cliquepartitions (calculated by SCIPcalcCliquePartition or
  SCIPcalcNegatedCliquePartition, which uses the first one) contain again not negative integers
- cons_quadratic can make solutions in CONSCHECK feasible for the quadratic constraints by moving values of linear
  variables and passing the modified solution to the trysol heuristic
- cons_knapsack is now able to detect negated cliques due to negated cliques on knapsack constraints
- cons_indicator tries to adapt solutions to get feasible during check
- cons_indicator allows to store information on other linear constraints that might help to separate cuts
- and constraint handler can handle implicit binary variables
- knapsack constraint handler can handle implicit binary variables
- linear or constraint handler can handle implicit binary variables
- logic or constraint handler can handle implicit binary variables
- or constraint handler can handle implicit binary variables
- quadratic or constraint handler can handle implicit binary variables
- setppc constraint handler can handle implicit binary variables
- varbound constraint handler can handle implicit binary variables
- xor constraint handler can handle implicit binary variables
- cliques can contain implicit binary variables
- new constraint handler cons_linking.{c,h} (see cons_linking.c for more details)
- constraint handler "logicor" can parse its output
- constraint handler "and" can parse its output
- constraint handler "or" can parse its output
- constraint handler "or" can copy its constraints
- SCIP can now handle problems with continuous variables w.r.t. to counting (the projection to the integral variables
  are counted)
- can now read and write indicator constraints in the (extended) MPS format
- an XML-parser is available in the src/xml subdirectory
- can now read XML-solution files as used by CPLEX
- the LP reader (.lp files) can now read MIQPs and MIQCPs and write quadratic and SOC constraints
- uncommented decomposeProblem() in sepa_zerohalf.c (in default settings, not used anyway): was not adapted to the case
  that contiuous variables are allowed in a row
- the LP reader (.lp files) and MPS reader can now read semicontinuous variables, they are handled by creating bound
  disjunction constraints
- removed two different block memories for the original and transformed problem

- Statistic
  + added statistic information about the first primal solution to SCIP statistic; in the statistic output a new line
    appears with this information
  + now the statistic displays the number of calls of the feasibility checking method of each constraint handler and the
    running time of it

- Plugins
  + added constraint handler for second order cone constraints (cons_soc.(c|h))
  + added packing/partitioning orbitope constraint handler for symmetry handling (cons_orbitope.{c,h})
  + added heuristic zirounding (heur_zirounding.{c,h})
  + new separator rapid learning (sepa_rapidlearning.{c,h}) that produces conflicts, global bound changes, primal
    solutions and initializes inference values for branching
  + added propagator for variable lower and upper bounds (prop_vbounds.{c,h}); adjusted cons_varbound.c, var.c, and,
    implics.c to work correctly with the new propagator
  + added heuristic twoopt (heur_twoopt.{c,h})
  + added Chvatal-Gomory cuts separated with a sub-MIP (sepa_cgmip.{c|h})
  + added reader for "Weigted Boolean Optimization" - problems (reader_wbo.{c,h}), this reader needs the reader_opb files
  + new separator oddcycle (sepa_oddcycle.{c,h}) separates oddcycle inequalities using the implication/conflict graph and
    dijkstra-algorithm based on binary heaps (dijkstra/dijkstra_bh.{c,h})
  + added new NLP heuristic (heur_subnlp.{c,h}) which solves the sub-NLP that is obtained by fixing all discrete variables
    in the CIP and applying SCIP's presolving
  + added new reader for polynomial mixed-integer programs (reader_pip.{c,h}) as used in the POLIP
  + feasibility pump heuristic now implements all functionality for feasibility pump 2.0

Performance improvements
------------------------

- improved settings/emphasis/cpsolver.set to decrease time per node
- reworked access to pseudo solution and inference value of variables in order to reduce function calls
- improved zerohalf cut separator: more than one delta is tested for MIR cuts, better handling of dense base
  inequalities, faster scaling of fractional coefficients in rows (now enabled), improved parameter settings (presolving)
- changed default value of parameter "nodeselection/restartdfs/selectbestfreq" to 0; this means if the current node has
  no children the node with the best bound is selected (SCIPgetBestboundNode())
- separators are not called any longer for an integral initial LP solution
- in root node, first LP solution is checked for feasibility to avoid expensive setup
- added a dual reduction step in cons_knapsack.c
- avoided restarting if LP solution is feasible
- fasten check for common cliques in SCIPcliquelistsHaveCommonClique
- SCIP with CPLEX as LP solver now uses quickstart steepest edge pricing as default instead of steepest edge pricing
- avoid unnecessary domain propagation and LP resolve at nodes with infeasible LP relaxation

Examples and applications
-------------------------

- New branch-and-price example which includes Ryan/Foster branching (binpacking example)
- New example illustrating the use of an event handler (example/Eventhdlr)

Interface changes
-----------------

- NLP solver interface (NLPI) now independent of SCIP like LPI
- Enhanced user interface for callable library: manual restarts, predefined settings and many other features
- Support of wbo format for weighted PBO problems, IBM's xml-solution format and pip format for polynomial mixed-integer programs
- Extended reader for Flatzinc models
- new API for "expressions interpreter" - code that evaluates expression trees, including first and second derivatives
- SCIP can now maintain a central NLP relaxation of the problem (similar to LP)
- SCIP can now manage a list of external codes (e.g., LP or NLP solver, ZIMPL)
- lp.h/lp.c and the lpi's were changed according to the changes mentioned below.
- adding and deletion of rows to the separation storage and to the LP can now be catched by events
  (SCIP_EVENTTYPE_ROWADDEDSEPA, SCIP_EVENTTYPE_ROWDELETEDSEPA, SCIP_EVENTTYPE_ROWADDEDLP, SCIP_EVENTTYPE_ROWDELETEDLP)

### New and changed callbacks

- new callback SCIP_DECL_BRANCHEXECRELAX(), together with new parameter in SCIPincludeBranchrule() for branching on a
  relaxation solution
- added to the callback method SCIP_DECL_PROBEXITSOL(x) (type_prob.h) the parameter restart; this parameter is set to
  TRUE if the exit solve call was triggered by a restart?
- added new callback "SCIP_DECL_VARCOPY" for variables data to be able to copy (see type_var.h)

### Deleted and changed API methods

- new parameters "maxmksetcoefs", "delta" and "deltavalid" in sepa_cmir.c: SCIPcutGenerationHeuristicCmir()
- added SCIP_DECL_...COPY for all plugins
- added SCIP pointer to all C++ objects and constructors
- added parameter scip to ObjCloneable::clone()
- method SCIPgetVarPseudocost() now returns the pseudocost value of one branching direction, scaled to a unit interval.
  The old method is now called SCIPgetVarPseudocostVal()
- method SCIPgetVarPseudocostCurrentRun() now returns the pseudocost value of one branching direction, scaled to a unit
  interval, old method now called SCIPgetVarPseudocostValCurrentRun()
- methods SCIPgetVarConflictScore and SCIPgetVarConflictScoreCurrentRun() now called SCIPgetVarVSIDS() and
  SCIPgetVarVSIDSCurrentRun(), resp.
- methods SCIPvarGetNInferences(), SCIPvarGetNInferencesCurrentRun(), SCIPvarGetNCutoffs(), and
  SCIPvarGetNCutoffsCurrentRun() now called SCIPvarGetInferenceSum(), SCIPvarGetInferenceSumCurrentRun(),
  SCIPvarGetCutoffSum() and SCIPvarGetCutoffSumCurrentRun(), resp., return SCIP_Real values instead of SCIP_Longint
- NLPIs can now be used without generating a SCIP instance (i.e., do not require a SCIP pointer), code moved into src/nlpi
- NLPIs can now be managed like other SCIP plugins, i.e., they can be included into the SCIP core and accessed by
  methods SCIPincludeNlpi(), SCIPfindNlpi(), SCIPgetNNlpis(), SCIPgetNlpis(), SCIPsetNlpiPriority()
- added SCIPsortPtrPtrLongIntInt(), SCIPsortLongPtrPtrIntInt() and corresponding sorting/inserting/deleting methods in
  pub_misc.h and necessary defines in misc.c
- added SCIPcalcNegatedCliquePartition() to scip.c to calculate a clique partition on negations of all given binary
  variables
- added SCIPsortLongPtrInt() and corresponding sorting/inserting/deleting methods in pub_misc.h and necessary defines in
  misc.c
- use of strongbranching changed: Now SCIPstartStrongbranch()/SCIPendStrongbranch() have to be called before/after
  strongbranching
- SCIPgetVarStrongbranch() replaced by SCIPgetVarStrongbranchFrac()/SCIPgetVarStrongbranchInt()
- two new functions SCIPgetVarsStrongbranchesFrac()/SCIPgetVarsStrongbranchesInt() for computing strong branching
  information for several variables
- changes in a row can now be catched via row events (SCIPcatchRowEvent(), SCIPdropRowEvent(),
  SCIP_EVENTTYPE_ROWCOEFCHANGED, SCIP_EVENTTYPE_ROWCONSTCHANGED, SCIP_EVENTTYPE_ROWSIDECHANGED)
- renamed SCIPintervalScalarProductRealsIntervals()/SCIPintervalScalarProduct() by
  SCIPintervalScalprodScalars()/SCIPintervalScalprod() and redesigned them in intervalarith.c including new methods
  SCIPintervalScalprodScalarsInf/Sup()
- new parameter "usessubscip" for SCIPincludeHeur(), SCIPincludeSepa() and constructors ObjSepa(), ObjHeur()
- added new parameter "varcopy" to SCIPcreateVar() to add the function for copying variable data
- the parameter "success" in "SCIP_DECL_CONSCOPY" has been renamed to "valid"
- in case of using SCIPwriteTransProblem() the currently (locally) valid problem is written this now also includes the
  local constraints
- added parameter "quiet" to SCIPparamSet...() which allows to turn on an output showing the new parameter value

### New API functions

- added SCIPsortPtrPtrInt (and various other) and corresponding sorting/inserting/deleting methods in pub_misc.h and
  necessary defines in misc.c
- added SCIPsortRealRealRealPtr() and corresponding sorting/inserting/deleting methods in pub_misc.h and necessary
  defines in misc.c
- added to the method SCIPapplyRens() the parameter uselprows, this allows to switch between LP row and SCIP constraints
  as basis for the subSCIP, setting ist to TRUE (uses LP rows) will lead to same version as before
- for heuristics SCIPheurSetFreq() to change the frequency of the heuristic (pub_heur.h, heur.c)
- allow user to trigger a restart during presolving SCIPrestartSolve()
- can now forbid upgrading of individual linear constraints (SCIPmarkDoNotUpgradeConsLinear())
- the Flatzinc reader can now handle the output annotations of the Flatzinc format; the method SCIPprintSolReaderFzn()
  outputs the given solution in Flatzinc format w.r.t. the output annotations
- SCIPvarIsBinary() which checks if a variable is (implicit) binary (see var.c for more details)
- SCIPwriteVarName() which writes a variable in cip-format to given stream
- SCIPwriteVarsList() which writes an array of variables in cip-Format to given stream
- SCIPparseVarName() which parses a string in cip-format as a variable name
- SCIPparseVarList() which parses a string as a variable list in cip-format
- SCIPsetParamsCountsols() which sets the parameter for a valid counting process
- SCIPwriteVarsLinearsum() which writes an array of variables and coefficients as linear sum in cip-Format to given stream
- SCIPbranchruleGetNRelaxCalls() to get the total number of times, a particular branching rule was called on a relaxation solutions
- SCIPpermuteArray() that randomly shuffles an array using the Fisher-Yates algorithm
- SCIPgetRandomSubset() that draws a random subset of disjoint elements from a given set of disjoint elements
- SCIPpermuteProb() that randomly permutes constraints and variables
- SCIPrestartSolve() that allows the user to manually restart the solving process
- SCIPbranchRelax() to branch on a relaxation solution
- SCIPbranchVarVal() to branch on an arbitrary value within the variable's bounds
- SCIPbranchGetBranchingPoint() and SCIPgetBranchingPoint() to select branching point for a variable, e.g.,
  ensure branching point is inside the interval for a continuous variable
- SCIPswapPointers()
- SCIPexecRelpscostBranching() in branch_relpscost.{c,h}; this method allows of calling the reliability
  pseudo cost branching algorithm for given set of branching candidates from the outside
- SCIPinitVarBranchStats() to initialize the branching statistics (such as pseudo costs, VSIDS, inference values) of a variable
- SCIPsetHeuristics() which set the heuristics to aggressive, fast, off, or default settings, depending on the SCIP_PARAMSET parameter
- SCIPsetSeparating() which sets separation to aggressive, fast, off, or default settings, depending on the SCIP_PARAMSET parameter
- SCIPsetPresolving() which sets presolving to aggressive, fast, off, or default settings, depending on the SCIP_PARAMSET parameter
- SCIPselectBranchVarPscost() in branch_pscost.{c,h}; this method selects from a given candidate array a
  branching variable w.r.t. pseudo cost branching for relax candidates
- SCIPsetEmphasis() which sets parameter to detect feasibility fast, handle hard LP, solves easy CIPs fast, behaves like a
  CP solver, set parameter for a valid counting process; the desired behavior is triggered via a parameter of the function
- SCIPcopy() to clone a SCIP instance
- SCIPcopyPlugins(), SCIPcopyParamSettings(), SCIPcopyVars(), SCIPcopyConss(), SCIPgetVarCopy() to copy
  individual parts of a SCIP instance separately.
- SCIPlpiGetSolverDesc() to get a descriptive string of an LP solver (developer, webpage, ...)
- SCIPisInRestart() to detect whether we are currently restarting
- SCIPgetResultantOr() which returns the resultant of an "or" constraint
- SCIPmarkDoNotUpgradeConsLinear() in cons_linear.?, which allows to forbid upgrading of linear constraints
- SCIPeventGetHoleLeft() and SCIPeventGetHoleRight() for accessing the left right interval bound of a domain hole added or removed event
- SCIPprintSolReaderFzn() which prints the best solution in Flatzinc format w.r.t. to the output annotations
  in the input file of the flatzinc model
- SCIPvarGetHolelistOriginal(), SCIPvarGetHolelistGlobal(), SCIPvarGetHolelistLocal() to get the original, global and local holes, respectively
- SCIPholelistGetLeft() and SCIPholelistGetRight()to get the left and right interval bounds of the open hole interval
- SCIPholelistGetNext() to get the next hole of the hole list
- SCIPvarGetProbvarHole() to tranform a given domain hole to the corresponding active, fixed, or multi-aggregated variable
- SCIPgetNUpgrConss() which returns the number of upgraded constraints
- SCIPlpRecalculateObjSqrNorm() which is used when the old calculated square norm was unreliable
- SCIPsortPtrBool() and corresponding sorting/inserting/deleting methods in pub_misc.h and necessary defines in misc.c
- SCIPresetParam() to reset the value of a single parameter to its default value
- SCIPpricerIsDelayed() which returns if the pricer is delayed (see pub_pricer.h)
- SCIPconshdlrGetCheckTime() and SCIPconshdlrGetNCheckCalls() which returns the running time in the feasibility checking of the
  corresponding constraint handler respectively the number of calls of the checking method (implemented in cons.c)
- SCIPintervalAddInf/Sup/Vectors(), SCIPintervalMulInf/Sup() in intervalarith.c
- SCIPsepaUsesSubscip(), SCIPheurUsesSubscip()
- SCIPconshdlrGetEnfoConss(), SCIPconshdlrGetNEnfoConss()
- SCIPcopyProbData and SCIPprobCopyProbData() which copies the probdata from a sourcescip to a targetscip
- SCIPsetSubscipsOff() which disables all plugins that uses subscips
- SCIPsepaSetFreq() to set the calling frequency of a separator

### Command line interface

- added new dialog for setting the SCIP parameters for hardlp, optimality, easy CIP, CP like search
- added new dialog for setting the SCIP parameters for feasibility problems "SCIP> set emphasis feasibility"
- added new dialog for setting the SCIP parameters for counting "SCIP> set emphasis counting"
- added new dialog for setting presolving to aggressive, fast, or off in interactive shell
- added new dialog for setting separation to aggressive, fast, or off in interactive shell
- added new dialog for writing all solutions which are collected during the counting process (see cons_countsols.{c,h})
- added new dialog for setting heuristics to aggressive, fast, or off in interactive shell
- added new dialog "display pricers" which displays all included pricers

### Interfaces to external software

- added interface to CppAD (nlpi/exprinterpret_cppad.cpp)
- Improved Xpress, CPLEX, SoPlex interfaces
- the SoPlex interface can now double check each SoPlex result against CPLEX (lpi_spx.cpp)
- the SoPlex interface has the option to restore basis only after entire strong branching phase instead of after each
  strong branch (off, because it mostly appears to increase strong branching time and iterations) (lpi_spx.cpp)
- the SoPlex interface now includes equilibrium scaling on lp's solved from scratch without starting basis

### Changed parameters

- removed parameter constraints/knapsack/maxnumcardlift and adapted setting files
- changed parameter "lp/fastmip" from boolean to integer, possible values are 0 (off), 1 (medium, default), 2 (full,
  must not be used with branch-and-price).

### New parameters

- "branching/clamp" to set the minimal fractional distance of a branching point to a continuous variable' bounds
- "branching/random/seed" to change the initial seed value of the branching rule random
- "constraints/indicator/addCouplingCons" that allows to add variable upper bounds if addCoupling is true
- "constraints/indicator/enforceCuts" that allows to check for violated cust in enforcement
- "constraints/indicator/maxCouplingValue" for the maximal value of the coefficient in a coupling inequality/constraint
- "constraints/indicator/noLinconsCon" which controls whether the linear constraint is not explicitly
  added to the problem. default is FALSE
- "constraints/knapsack/dualpresolving" to switch dualpresolving on/off inside the knapsack constraint handler, default is TRUE
- "constraints/knapsack/presolpairwise" that allows pairwise presolving of knapsack constraints, default is TRUE
- "constraints/knapsack/presolusehashing" that allows fast pairwise presolving of knapsack constraints, default is TRUE
- "heuristics/crossover/dontwaitatroot" that allows to call crossover at root node independently from nwaitingnodes
- "heuristics/rens/uselprows" that allows to switch between LP row and SCIP constraints as basis for the
  subSCIP, default is TRUE (uses LP rows)
- "lp/rowrepswitch" telling simplex solver to switch to row representation of the basis (if possible),
  if number of rows divided by number of columns exceeds this value (default value infinity, i.e. never switch)
- "lp/threads" to change the number of threads used to solve the LP relaxation (default is 0: automatic)
- "misc/lexdualstalling" that turns on the lex dual algorithm if the separation process is stalling
- "misc/usevartable" and "misc/useconstable" which turns on/off the usage of hashtables mapping from
  variable/constraint names to the variables/constraints; when turned off, SCIPfindVar() and SCIPfindCons() may not be
  used; the hashtables can be turned off for subMIPs to improve the performance, default value TRUE
- "misc/usesmalltables" which results in using smaller tables for names, cliques and cuts and improves
  the performace for smaller instances, default value FALSE
- "misc/permutationseed" to change the permutation seed value for permuting the problem after the
  problem is transformed (-1 means no permutation)
- "reading/zplreader/usestartsol" which allows to switch ZIMPL start solutions off, default value TRUE
- "vbc/dispsols" to propose if the nodes where solutions are found should be visualized in the branch and bound tree

### Data structures

- implemented the data structure and events for global and local domain holes added and removed
- new data structures and methods to handle nonlinear expressions in NLPI ({type_, struct_, pub_}expression.{h,c}):
  nlpioracle can store and evaluate general NLPs now, nlpi_ipopt can solve general NLPs now

Testing
-------

- minor changes on several evaluation scripts (new statuses: better, solved, sollimit, gaplimit) and short-mode for cmpres.awk
- support for FreeBSD (32- and 64-bit) including minor changes in several scripts in the check-directory

Build system
------------

### Makefile

- added scripts check_*.sh, evalcheck_*.sh and check_*.awk for blis, glkp, gurobi and symphony (including targets in
  Makefile) and slightly modified scripts for cplex, cbc and mosek and cmpres-script
- added target "lintfiles" which allows to call flexelint with a list of file, for example, make lintfiles
  FILES="src/scip/prop_vbounds.c"
- the NLP solver interfaces and expression interpreter are located in a separate library (libnlpi.*; similar to the lpi
  library) and is required to link against the SCIP library also projects that use SCIP via make/make.project need to
  change their Makefile (!!!): in the $(MAINFILE) target, add $(NLPILIBFILE) behind $(LPILIBFILE) in the dependencies
  and add $(LINKCXX_l)$(NLPILIB)$(LINKLIBSUFFIX) to the linker flags
- The additional NLPI library requires a change in the Makefile of SCIP's project:
  The $(MAINFILE) target now has $(NLPILIBFILE) as additional dependency and the linking
  command requires $(LINKCXX_l)$(NLPILIB)$(LINKLIBSUFFIX) as additional argument.
- A bug in the Makefiles of older versions of the SCIP examples may cause
  data loss. If you have a custom Makefile, please ensure that the target
  "clean" is changed as described here:
  http://scip.zib.de/download/bugfixes/scip-1.2.0/make.txt.

Fixed bugs
----------

- fixed bug in lpi_clp.cpp: SCIPlpiChgBounds checks if the column status exists in Clp before using it
- fixed bug concerning assert(!SCIPlpDivingObjChanged(lp)) which was caused by wrong infinity double parameters for
  cplex
- fixed bug in reader_zpl.c which appeared using the parameter "reading/zplreader/parameters"
- fixed bug in trivial heuristic: the locking solution might have falsely initialized some values to zero
- fixed bug in cons_setppc: aggregated variables were not correctly removed in presolving
- fixed bug in cons_linear.c: binary variables should not be multi-aggregated
- fixed bug in tree.c: propagate implications on multi-aggregated should not be performed
- fixed bugs in flatzinc readers with constraints that exclusively consist of constants
- fixed bug in reader_gms: correct handling of nonstandard bounds on general integer variables
- fixed bug in conflict.c in the method conflictsetAddBound()
- fixed "bug" in projects Makefiles w.r.t. "make clean"
- fixed bugs in solve.c: even with LP solving disabled, the root LP was solved in case continous variables are
  contained; setting pricing/maxvars(root) to 1 resulted in not calling the pricers
- fixed bugs do to HEUR_TIMING SCIP_HEURTIMING_AFTERPROPLOOP which appeared during repropagation
- fixed bug in solve.c: make sure SCIP terminates correctly also when a user interrupt or gap limit is reached, i.e.,
  avoid error "pricing was aborted, but no branching could be created!"
- fixed bug in sepa_rapidlearning.c, stop processing if there are no binary variables left
- fixed bug in cons_quadratic.c: curvature of bivariate quadratic constraints was not detected correctly
- fixed bug in heur_oneopt.c w.r.t. to SCIPtrySol(); it is necessary that the bound of the solution is check otherwise,
  infeasible solution could be accepted as feasible
- fixed bug in sepa_rapidlearning.c, corrected computation of right dualbound
- fixed bug in lp.c: in sumMIRRow() rowtoolong was not set correctly
- fixed bugs in sepa_zerohalf.c, e.g., handling of intscaling and substitution of variable bounds
- fixed buglist entry 35, which was caused by a wrong read in correction when the reading buffer was full in
  reader_opb.c
- fixed bug in lp.c w.r.t. objective limit reached and the chosen comparison (fixed buglist entry 40)
- fixed bug in heur_trivial.c w.r.t. to debug messages after a solution was freed
- fixed bug for HEUR_TIMING SCIP_HEURTIMING_BEFOREPRESOL and modifiable constraints
- fixed bug in cons_knapsack.c w.r.t. to items with zero weight
- fixed bug in lp.c w.r.t. to the number of "active" pricer
- fixed bug in scip.c w.r.t. to call of conflict analysis for LPs which reached the objective limit in case of diving
- fixed bug in cutpool.c: the hashkey computation was not constant over time
- fixed bug in presolving of linear constraint handler: in redundancy detection, two different numerical epsilons were
  used
- corrected wrong assert in DINS heuristic when called for an empty problem
- corrected several asserts in linear and quadratic constraint handler concerning parsing of CIP format
- fixed bug in rapid learning with wrong ordering of dual and primal bound update, primal bound is now updated inside
  rapid learning
- fixed potential bug in rapid learning with dual reductions
- fixed bug in sepastore.c in sepastoreApplyLb/Ub being to hard on feasibility decisions
- fixed bug in presolving while not applying a bound change on a variable in a single-variable constraint (e.g. x1 =
  0.03) in cons_linear which is too small, that lead to another bound change in presol_trivial which is not allowed, so
  now this bound change will be forced
- fixed SCIPvarIsTransformedOrigvar() in var.c (variables generated by presol_inttobinary returned false)
- fixed potential bug in OCTANE heuristic with nonbasic solutions
- fixed wrong assert in Cplex LPI: Due to numerical inaccuracies, a few pivots might be performed after refactorization
- fixed bug in lp.c: if in SCIPlpSolveAndEval() the LP has to be solved from scratch due to numerical troubles, reset
  SCIP_LPPARAM_FROMSCRATCH to FALSE afterwards
- fixed bug in cons_sos2.c: the branching position was sometimes mistakenly increased
- fixed bug w.r.t. an assert in presol_inttobinary.c; it was assumed that the aggregation which is performed there will
  never lead to an infeasibility, this is not true, see comment in presol_inttobinary.c
- fixed bug in presol_trivial.c trying to fix continuous variables, now uses a less stricter comparison to fix variables
- fixed bug in cons_knapsack.c: In SCIPseparateRelaxedKnapsack() not all variables need to be active in deeper regions
  of the tree
- fixed potential bug with pseudo solution branching on free variables
- fixed bug in propagation of cons_sos2.c: the node can be cut off at more places - the previous version was not
  sucessfull in this respect
- fixed bug in cons_bounddisjunction.c: presolve may have tried to tighten bounds on a multiaggregated variable (now
  upgrades to linear constraint)
- fixed bug while deleting redundant variables, which have no influence on changing the feasibility of the linear
  constraints, we need to update the sides of the constraint at each step, bug number 51 in bugzilla
- fixed potential bug where SCIPselectSimpleValue returns a value slightly outside of the given bounds due to rounding
  errors (probably cancelation in subtraction in SCIPfindSimpleRational), now use rounding control and check result
- fixed makefile system for OSTYPE=darwin w.r.t. to CPLEX as LP solver
- fixed bug with debugging a solution: during restarts erroneously it was claimed that the primal solution is cut off
- fixed bug in copy procedure of AND constraint handler, negated variables have been copied to their originals
- fixed bug while trying to write a MIP where SCIP needs to flush the lp changes first
- fixed potential resource leak when running out of memory while writing files
- fixed bug that SCIP could not be continued after it has been stopped due to a limit
- fixed bug in message handler w.r.t. to messages which are longer then SCIP_MAXSTRLEN
- fixed bugs in reader_fzn.c w.r.t. parsing and solution output in Flatzinc format
- fixed bug in var.c: SCIPvarChgLbOriginal() and SCIPvarChgUbOriginal() cannot access original bounds if the variable is
  negated
- fixed bug in lp.c SCIProwGetObjParallelism due to a wrong parallelism value which arised from cancellations during
  calculation of squared euclidean norm of objective function vector of column variables
- fixed bug when aborting pricing with Ctrl-C
- fixed bug when deleting a constraint where the update was delayed and not processed yet (in cons.c)
- fixed bug in solve.c where relaxation branching candidates were cleared, but the relaxation was still marked solved
  and not called again, furthermore, adjusted criterions for solving a relaxation again
- fixed bug in SoPlex autopricing due to which autopricing had behaved like steepest edge pricing so far
- fixed bug in cons_linear.c:applyFixings() which could lead to lhs/rhs smaller/larger than -/+infinity
- fixed bug w.r.t. ObjDialog and displaying the description of the dialog
- fixed bug with multiaggregations whose infimum and supremum are both infinite: in such a case multiaggregation is now
  forbidden
- fixed numerical issue with multiaggregations which are infinite in one direction: value of multiaggregated variable
  could have been larger then inifinity
- fixed bug w.r.t. of adding a variable bound variable to its self
- fixed bug in cutpool.c: hashkey of a row changed during the solving process (if a row is made integral after creation,
  maxabsval can be invalid when adding it to the pool, but might be recomputed later on)
- fixed bug in lp.c: SCIPlpGetUnboundedSol() did not ensure that unbounded solution lies withing the bounds of the
  variables
- fixed bug concering the incorrect assumption that everry solution computed in SCIPlpGetUnboundedSol() is integral (we
  will not branch but return "infeasible or unbounded" like in presolving)
- fixed bug in sepa_flowcover.c: numerical issues while computing candidate set for lambda
- fixed bug in cons_knapsack.c and sepa_clique.c: the assumption that implications are always nonredundant and contain
  only active variables is not correct anymore as the corresponing vbound might be missing because of numerics
- fixed bug in cons_linear.c in detectRedundantConstraints() and corrected old bug fix in SCIProwCreate(): we want lhs
  <= rhs to be satisfied without numerical tolerances in order to avoid numerical problems in the LP solver
- fixed bug in tree.c: if an explicit branching point is given, we may not recompute a better centering point
- fixed bug while breaking an clique down to their impications (in SCIPcliquetableCleanup in implics.c) where the
  variable was not of vartype SCIP_VARTYPE_BINARY, instead of adding an implication we add a variable bound
- fixed bug in reader_fzn.c w.r.t. comment lines
- fixed bug in reader_opb.c w.r.t. comment lines
- fixed bug in sub-MIP heuristics with parameter change if some default plugins are not included
- fixed bug with resolving LPs at infeasible root node
- fixed bug in cons_knapsack.c: mergeMultiples() now detects whether a node can be cut off
- fixed bug in trivial heuristic with bounds that are greater than the heuristic's infinity value

Miscellaneous
-------------

- As the interface contains several additional callback functions and
  parameters for plugins, some effort may be required to compile your
  own projects with SCIP 2.0. See also "Changes between version 1.2 and 2.0" in the doxygen
  documentation for additional information.

@page RN12 Release notes for SCIP 1.2

@section RN120 SCIP 1.2.0
*************************

Features
--------

- Preliminary support of non-convex MIQCPs: Constraint handler for quadratic constraints, NLP heuristic and Ipopt interface
- Heuristics which are applied before root LP
- new trivial heuristic: tries zero solution, lower and upper bound solution and some variable lock based fixing
- adjusted hard memory limit to (soft memory limit)*1.1 + 100mb in check.sh, checkcount.sh, check_cplex.sh,
  check_cluster.sh and check_cbc.sh
- new reader for reading and writing FlatZinc models
- new presolving step in cons_knapsack.c, same like "simplifyinequalities" in cons_linear.c
- each variable has now two additional SCIP_Real parameter which define a lazy lower and upper bound; lazy means that
  there exists constraints which implies these (lazy) bounds. If the lazy lower or upper bound is greater or less than
  the local lower or upper bound, respectively, then the corresponding bound is not put into the LP. The bounds are set
  to minus and plus infinity per default which yields the same behavior as before. With the methods SCIPchgVarLbLazy()
  and SCIPchgVarUbLazy() these bounds can be set.  This is of interest if SCIP gets used as a branch-and-price
  framework. Attention! The lazy bounds need to be valid for each feasible LP solution. If the objective function
  implies bounds on the variables for each optimal LP solution, but these bounds may be violated for arbitrary LP
  solutions, these bounds must not be declared lazy!
- added new timing point, SCIP_HEURTIMING_DURINGPRICINGLOOP, for calling heuristics; If this timing point is used the
  corresponding heuristics is called during the pricing loop of variables; we also added this timing point to
  heur_simplerounding.{h,c} which has the effect that a LP solution which satisfies all integrality conditions during
  the pricing loop is detected
- extended hybrid relpscost branching rule by usage of the average length of conflicts a variable appears in
- now it's possible to write strings with more than "SCIP_MAXSTRLEN" amount of characters in all message.c functions
- the current/root lp can be marked to be no relaxation of the current/root problem
- "early branching"-functionality added: in a branch-and-price code, the user can stop pricing at a node although there
  may exist variables with negative reduced costs. In this case, the lp-lowerbound will not be used. The pricer has,
  however, the option to return a lower bound.
- Copy constructors and i/o functionality for constraints: all linear type constraint handlers are able to copy
  constraints using the function SCIPgetConsCopy() in scip.h
- the linear constraint handler is able to parse a string in CIP format and create a corresponding linear constraint
- interval arithmetic functions can work with unbounded intervals added new functions to allow more operations on
  intervals, including solving quadratic interval equations
- added new preprocessing step (mergeMultiples) in cons_setppc.c where equal variables are merged
- Black-box lexicographic dual simplex algorithm; can now run lexicographical dual algorithm (parameter "lp/lexdualalgo")
- Constraint handler for indicator constraints and parsing them from *.lp and *.zpl files
- the indicator constraint can now try to produce a feasible solution (via heur_trysol)
- one can now write indicator constraints in LP-format
- added new version of zerohalf cuts from Manuel Kutschka

- Plugins
  + added reader for FlatZinc models (reader_fzn.{c,h})
  + added multi-commodity-flow cut separator
  + added writer for GAMS models (reader_gms.{c,h})
  + added constraint handler for quadratic constraints
  + added first version of an interface to NLP solvers (type_nlpi.h, struct_nlpi.h, nlpi.h, nlpi.c, nlpi_oracle.h,
    nlpi_oracle.c)
  + added heuristic that performs a local search in an NLP (takes only linear and quadratic constraints into account so
    far)
  + added heuristic that gets a solution from other components and tries it (heur_trysol.?)

Performance improvements
------------------------

- Enhanced MCF cuts: stable version, used by default
- replaced some function calls in loop conditions
- in sepa_cmir.c, if mksetcoefs is invalid for delta=1 no other values of delta are tested anymore
- changed the timing of the feasibility pump in case of pricing
- removed changing of update rule to "ETA" from standard soplex update "Forrest-Tomlin" in lpi_spx.cpp
- improved memory usage in heur_octane.c
- improved reading time of opb-files, due to using a hashtable for all "and"-constraints
- improved pairwise presolving in cons_and.c due to using a hashtable
- improved performance of merging variables in mergeMultiples() in cons_knapsack.c
- improved performance in tightenWeightsLift() and SCIPseparateRelaxedKnapsack() in cons_knapsack.c, due to now
  sparse-cleaning "global" arrays instead of using BMSclearMemory... functions for cleaning local arrays each time
- improved performance in SCIPcliquelistRemoveFromCliques()
- improved performance in SCIPcalcCliquePartition()
- improved performance in SCIPvarGetActiveRepresentatives() in var.c
- improved pairwise presolving in cons_xor.c due to using a hashtable

Interface changes
-----------------

- Reader for Flatzinc and GAMS models

### New and changed callbacks

- the infrastructure for parsing CIP format is set; each constraint handler has now an callback method
  SCIP_DECL_CONSPARSE() (see type_cons.h)
- the infrastructure for copying constraints is set; each constraint handler has now an callback method
  SCIP_DECL_CONSCOPYE() (see type_cons.h)
- new callback method SCIP_DECL_CONSCOPY(x) in type_cons.h; this method can be use to copy a constraint
- new callback method SCIP_DECL_CONSPARSE(x) in type_cons.h; this method can be use to pasre a constraint in CIP format

### Deleted and changed API methods

- new parameter "mksetcoefsvalid" in lp.c: SCIPlpCalcMIR(), scip.c: SCIPcalcMIR() and sepa_cmir.c: tryDelta() to store whether
  "mksetcoefs" computed in SCIPlpCalcMIR() is valid. If the mixed knapsack constraint obtained after aggregating LP rows is empty
  or contains too many nonzero elements the generation of the c-MIR cut is aborted in SCIPlpCalcMIR() and mksetcoefs is not valid.
- new parameter "set" in SCIPconsSetInitial().
- new parameters "lowerbound" and "result" in type_pricer.h: lowerbound can save a lower bound computed by the pricer,
  result indicates whether the pricer guarantees that there exist no more variables if no variable was found
- new interface methods SCIPcolSort(), SCIProwSort(), SCIPcolGetIndex()
- extended the sort template functions in sorttpl.c with a "five" array; now it possible to used this template to sort
  up to five arrays
- new parameter "sol" in lp.c: SCIPlpCalcMIR(), scip.c: SCIPcalcMIR() and sepa_cmir.c: tryDelta() to separate a sol
  different from the LP solution
- new parameter "sol" in scip.c: SCIPgetVarClosestVlb() and SCIPgetVarClosestVub() and var.c: SCIPvarGetClosestVlb() and
  SCIPvarGetClosestVub() to get closest variable bound w.r.t. sol different from LP solution
- some interval arithmetic method take an additional argument to denote which value stands for infinity in an interval
- added function SCIPvarsGetProbvarBinary() in pub_var.h; gets active, fixed, or multi-aggregated problem variables of
  binary variables and corresponding negated status
- added SCIPsortPtrPtrLongInt() and corresponding sorting/inserting/deleting methods in pub_misc.h and necessary defines
  in misc.c

### New API functions

- new methods to deactivate a pricer SCIPdeactivatePricer() in scip.c
- new methods in pub_misc.h/misc.c to access hash map lists and elements of a hash map list and to clear all entries in a hash map
- detectRedundantConstraints() in cons_xor.c and necessary hash-functions for fast pairwise presolving
- SCIPvarCompareActiveAndNegated and SCIPvarCompActiveAndNegated in pub_var.h for comparing variables
  negated, active or fixed the same way
- SCIPgetTransObjscale() and SCIPgetTransObjoffset() in scip.c
- SCIPaddObjoffset() in scip.h; sets offset of objective function
- SCIPgetOrigObjoffset() in scip.h; returns the objective offset of the original problem
- SCIPgetOrigObjscale() in scip.h; returns the objective scale of the original problem
- SCIPparseVars() in scip.h; parses variable information (in cip format) out of a string
- SCIPparseCons() in scip.h; parses constraint information (in cip format) out of a string
- SCIPgetConsCopy() in scip.h; which copies a constraint of the source SCIP
- SCIPchgVarLbLazy() and SCIPchgVarUbLazy() in scip.h; These methods can be used to change the lazy lower or
  upper bound of a variable; This might has the consequences that the bounds of the corresponding variable is not in
  LP. This is the case if the lazy lower or upper bound is greater or less than the local lower or upper bound, respectively
- SCIPvarGetLbLazy() and SCIPvarGetUbLazy() in pub_var.h; These methods return the lazy lower or upper bound, respectively
- SCIPgetNFixedonesSetppc() and SCIPgetNFixedzerosSetppc() in cons_setppc.{h,c}; these methods returns
  current (local) number of variables fixed to one/zero in the given setppc constraint
- SCIPprintNodeRootPath() in scip.h This method prints all branching decisions on variables from the root to the given node
- SCIPnodeGetParentBranchings(), SCIPnodeGetAncestorBranchings(), SCIPnodeGetAncestorBranchingPath(); These methods return
  the set of variable branchings that were performed in the parent node / all ancestor nodes to create a given node
- SCIPgetVarConflictlengthScore(), SCIPgetVarAvgConflictlength(), SCIPgetAvgConflictlengthScore() and their pendants for the current run
- SCIPisLPRelax() and SCIPisRootLPRelax() in scip.c and scip.h returning whether the current/root LP is a
  relaxation of the current/root problem and thus defines a valid lower bound
- SCIPlpSetIsRelax() and SCIPlpSetRootLPIsRelax() in lp.c and lp.h to set the information, whether the lp is a valid relaxation;
  this information is per default set to true and constraint be used. The aggregated version has only 2 linear constraints the
  default linearization has nvars + 1
- SCIPsetProbName() to set problem name in scip.h/c (SCIPprobSetName() in prob.h/c)

### Interfaces to external software

- heavily revised mosek interface
- new interface to QSopt due to Daniel Espinoza
- added interface to QSopt due to Daniel Espinoza
- adjusted interface to ZIMPL (reader_zpl.{c,h} for ZIMPL version 2.10; this interface should also work with older ZIMPL
  versions
- added first version of an interface to Ipopt (only QCP, no deletion of vars/cons allowed; nlpi_ipopt.(h|c))
- First version of LP interfaces to Gurobi and QSopt
- Major performance improvements in LP interfaces to Clp, Mosek and SoPlex
- Adjusted interface to Zimpl version 3.0.0
- On http://code.google.com/p/python-zibopt/source/checkout you find a beta
  version of a python interface to SCIP implemented by Ryan J. O'Neil.

### Changed parameters

- removed parameter "constraints/and/initiallp" since it is not needed anymore;
- set parameter "constraints/and/sepafreq" default value to 1
- display character of oneopt heuristic changed to 'b'

### New parameters

- "branching/relpscost/advanced/conflenscore", default value 0.001
- "constraints/and/aggrlinearization" in cons_and.c, should an aggregated version of the linearization of
  the
- "constraints/and/enforcecuts" in cons_and.c, should cuts be separated during LP enforcing?
- "constraints/and/presolusehashing" in cons_and.c, should pairwise presolving use hashing?, default TRUE
- "constraints/countsols/sollimit" in cons_countsols.c, counting stops, if the given number of solutions
  were found (-1: no limit)
- "constraints/xor/presolusehashing" in cons_xor.c, should pairwise presolving use hashing?, default TRUE
- "heuristics/oneopt/duringroot", default value TRUE

Build system
------------

### Makefile

- extend Makefile to link against Ipopt if IPOPT=true is set

Fixed bugs
----------

- fixed bug in SCIPlpSolveAndEval(): if fastmip and pricers enabled and objlimit was reached but CPLEX did not perform
  the final pivot step in order to exceed the objlimit, do one additional simplex step with pricing strategy steepest
  edge, if this doesn't suffice, turn off fastmip temporarily and solve again. Also consider solstat of the new
  solution.
- corrected two asserts in sepa_redcost.c (reduced costs can be negative for fixed variables - qsopt uses this)
- corrected several bugs in the Clp-interface concerning return values
- corrected bug in reader_lp.c: earlier read bounds were thrown away (implementation was not conforming to standard)
- fixed potential interface bug: time limits of 0.0 are not anymore passed to the LP solver, which may have caused
  errors
- fixed wrong result in check.awk, if infeasible problems are stopped in presolving
- fixed wrong use of pointer in lp.c
- fixed memory error in cons_countsols.c
- fixed bug in SCIPsolveNode() concerning the case that the time limit was hit while solving the LP relaxation of a
  subproblem which is already an LP (branching on pseudo solution is not possible)
- fixed wrong fixing of reading bug which was in real a writing bug in MPS format; integer variables in mps format
  without bounds are binary variables, if the bound of an integer variable is infinity you have to write this bound
- fixed bug in chgRhs() and chgLhs() of cons_linear.c: after changing lhs or rhs of a constraints lhs <= rhs has to be
  satisfied without numerical tolerances
- fixed bug in sepa_zerohalf.c; replacement of own sorting functions by template functions was incorrect
- fixed bug in sepa_cmir.c concerning uninitialized mksetcoefs (if MIR-cut generation is aborted because the aggregated
  constraint is empty or contains too many nonzero elements mksetcoefs is invalid)
- fixed bug in SCIPconsSetInitial() that occurred in pairwise presolving: add or delete constraint in initconss when
  changing the initial flag
- fixed "GGT-Kaibel-Bug" in var.c, prop_pseudoobj.c and cons_varbound.c that occured while computing new values using
  infinity values
- fixed assert in cons_and.c method SCIP_DECL_CONSINITSOL(consInitsolAnd)
- fixed bug with exponential complexity for reallocating memory in SCIPvarGetActiveRepresentatives in var.c
- fixed possible infinite loop while multiaggregating a variable in var.c
- fixed bug with array dimension not reset to zero when array is freed in pseudoobj propagator
- fixed bug with empty constraints in several writing routines
- fixed bug with invalid pseudo solution (lower bound was always >= 0) when using pricing.
- fixed bug with incorrect pseudo activities when objective of a variable switches sign in linear constraint handler
- fixed bug with enforcement of pseudo solutions: if pseudo solution is choosen because LP hit a limit, it has to be
  enforced in any case
- fixed bug in vbc tools concerning of marking probing nodes
- fixed infinity loop in simplify inequalities in cons_linear.c
- fixed exponential calculation of solution values during check of original solution, therefore changed
  SCIPvarGetActiveRepresentatives() in var.c and flattened all multiaggregated vars at the end of presolving in
  exitPresolve()
- added and changed some SCIPisStopped() calls in several heuristics
- changed wrong writing of mps files due to constraints without any name
- now frees debug memory
- fixed a bug during reading debug solution file
- interrupts optimization prozess if a node will be cutoff, which allows the solution
- fixed bug with wrong abort criterion in presolving
- fixed wrong assert in cons_knapsack.c and handled a special this case in simplifyInequalities()
- fixed bug in SCIPgetSolVals() similar to SCIPgetSolVal(): try to get original variables of transformed ones if the
  solution lives in original space
- fixed potential bug in coloring example: SCIPcreateChild() is now given an estimate in terms of the transformed
  problem by SCIPgetLocalTransEstimate(), no longer the estimated original problem value. Also clarified this in the
  comments for SCIPcreateChild()
- fixed potential bug: restarts are now only done if no active pricers exist
- fixed bug in cons_countsols.c we respect to warning message that "The current parameter setting might cause ..."
- fixed bug in reader_lp.c with respect to constraint and variable names which start with two or more dots ".."
- fixed bug in all readers w.r.t. SCIPgetProbvarLinearSum()
- fixed bug in reader_mps.c with respect to writing transformed problems
- fixed bug in solve.c with nodes which are marked to be repropagated while enforcement
- fixed compiler warning 'warning: dereferencing type-punned pointer will break strict-aliasing rules' which resuts in
  scip-crashes with gcc version 4.4.0
- fixed bug in cons.c caused by not resetting conshdlr data after restart
- fixed bug in case of reading an objective function in opb format with multiple occurrences of the same variable
- fixed bug in sepa_cmir.c, sepa_mcf.c and sepa_flowcover.c: sol different to LP solution is now separated
- fixed bug in case of reading an objective function in lp format with multiple occurrences of the same variable
- fixed bug in sepa_impliedbounds.c and sepa_intobj.c: if separating a sol, this sol is now also given to SCIPaddCut()
  so that the efficacy of the cut is now computed correctly
- fixed bug in cons_linear.c: do not select variable as slack variable for multiaggregation in convertLongEquality if it
  has been marked as not-multiaggregable
- fixed bug in cons_linear.c: also do not multiaggregate variables in dual preproccessing if it has been marked as
  not-multiaggregable
- fixed bug in cons_linear.c: slight decrease of epsilon in order to make sure that scaled coefficients are really
  integral
- fixed casting of void* pointers in memory.h for C++, adjusted the same for C in memory.h and due to that adjusted all
  header files(set whole files in extern "C") and cpp-files(removed unnecessary extern "C" lines)
- fixed some bugs in simplifyInequalities() in cons_knapsack.c
- fixed bug in mergeMultiples() in cons_knapsack.c
- adjusted ConsData and ConsHdlrData in cons_knapsack.c
- fixed compiler warning caused by no initialization of two integer in cons_knapsack.c
- adjusted assert in var.c
- fixed bug in SCIPvarGetActiveRepresentatives() in var.c
- fixed bug with objective limit in lp.c: previously the infinity value of SCIP was used as default - now the value of
  LPI is used. In the earlier version in many cases the problems where never infeasible.
- added and adjusted some asserts, initialized some values
- fixed bug in presol.c caused by not reseting presolver-wasdelayed status
- fixed bug in solve.c caused by integer overflow due to setting the number of cuts to INT_MAX
- fixed bug in cons_knapsack.c caused by having a multi-aggregated variable in a knapsack constraint, now applyFixing is
  able to resolve a binary multi-aggregation with integral values
- fixed bug in SCIPfreeProb() in scip.c: all pricers are deactivated now
- fixed bug in reader_mps.c with respect to corrupted files
- fixed bug in oneopt heuritic with start solution which has become infeasible due to global bound changes
- increased the numerical stability of coefficient tightening for Big M formulations
- fixed bug in coefficient tightening with infinite bounds
- removed memory leak in connection with freeing branch and bound nodes: focusnode was not freed if both children could
  be cut off due to bounding
- fixed bug in solve.c: in case lowerbound >= upperbound, SCIPsolveIsStopped() returned SCIP_STATUS_GAPLIMIT
- fixed bug in var.c, cons_knapsack.c and sepa_flowcover.c: variable bounds corresponding to implication are not
  generated if coefficient is large, variable bounds with large coefficients are ignored for construction of knapsack
  and snf relaxations
- fixed bug in sepa_impliedbound.c concerning redundant implications

@page RN11 Release notes for SCIP 1.1

@section RN110 SCIP 1.1.0
*************************

Features
--------

- Extended the capabilities of SCIP to output problems in different formats (LP, MPS, CIP, ...). You can output the original and
  transformed problem. Furthermore, generic names can be given to the variables and constraints.
- The feasibility test for solutions at the end of the execution now outputs more useful information. This made some changes in the
  interface of constraint handlers necessary.
- SCIP can now count integer feasible solutions for IPs/CIPs (without continuous variables) (see SCIPcount())
- the MPS reader is now able to write a problem in MPS format
- the ZIMPL reader now understands SOS type 1 and 2 constraints
- the LP reader reads SOS constraints of type 1 and 2
- the MPS reader reads the SOS section (but cannot yet handle 'MARKERS')
- output of real values is now done with 15 digits after the decimal point
- SCIP can now output a picture of the constraint matrix in PPM format.
- replaced some old sorting methods in cons_knapsack.c, heur_octane.c, sepa_flowcover.c and presol_probing.c through
  SCIPsort... interfaces, adjusted misc.{c,h} and pub_misc.h for these changes
- added ccg-reader (weighted column connectivity graph)
- cons_countsols.c is now able to store the collected solution if required
- check.awk now uses TeX package supertabular which supports automatic pagebreak
- struct SCIP_Stat has now two additional variables: nprobboundchgs, nprobholechgs; these are used to fix the domain
  reduction counts in sepa.c, cons.c, branch.c and prop.c; this means, that now the domain reduction counts are reduced
  by those domain reduceds which are preformed during probing
- The SoPlex LPI can now write basis files.
- added capabilities to flatten the (multi)-aggregation graph of variables
- the ZPL reader is now able to pass a starting solution to SCIP
- revised lpi_clp.cpp (many small changes, in particular writing and reading of bases)
- added FASTMIP settings in lpi_clp.cpp that try to improve the performance of Clp as much as possible
- allow cut selection based on support of inequality in orthogonality computation
- disabled zerohalf cuts by default
- adjusted all predefined settings files, e.g., settings/cuts/fast.set, such that they are consistent wrt removed,
  added and changed parameter values of scip.
- added predefined settings file presolving/aggressive.set
- New cutting plane separator MCF (beta version).

- Plugins
  + added first version of SOS type 1 constraint handler (cons_sos1.{c,h})
  + added first version of SOS type 2 constraint handler (cons_sos2.{c,h})
  + less aggressive scaling in linear constraint handler presolve to improve numerics
  + added reader for pseudo-Boolean problems (reader_opb.{c,h})
  + added first version of constraint handler cons_countsols.{c,h}
  + pseudoobj propagator now also propagates the global lower (dual) bound
  + linear constraint handler now detects continuous variables that are implicit integer in dual presolve
  + the c-MIR separator now also tries to get rid of implicit integer variables by aggregation
  + new heuristic DINS (distance induced neighborhood search by Ghosh)
  + new presolver boundshift (presol_boundshift.{c,h}); this presolver is currently turned off with default parameter
    setting
  + new separator sepa_zerohalf.{c,h}; separates {0,1/2}-Cuts according to Caprara and Fischetti

Performance improvements
------------------------

- The preprocessing has been revised. It now applies bound computations in a numerically more stable way. The pairwise
  comparison of linear, logicor, and setppc constraints has been improved.
- improved the performance of SCIPcalcMIR() and SCIPcalcStrongCG() by exploiting sparsity
- better branching in SOS1/SOS2 constraints
- improved pairwise presolving in cons_linear.c: reduced cache misses, reduced number of SCIPisStopped() calls and
  included detecting of redundant constraints with hash table in advance
- small performance improvement of c-MIR aggregation heuristic
- tighter memory limits in knapsack presolve lifting procedure to avoid overly expensive presolving
- heavily decreased the usage of SCIPisStopped(), which costs system time
- fixed performance bug with large number of unnamed constraints that will kill the name hash table (now, unnamed
  constraints are not put into the hash table)
- reworked strong branching in lpi_clp.cpp (scaling works now, bounds can be trusted)
- improved performance of SCIPvarGetLPSol(), which affects many parts of the code, in particular Gomory and strong CG cuts
- do not calculate MIR and StrongCG cut aggregations if number of nonzeros in aggregated row is too large
- included detecting of redundant constraints with hash table in advance in cons_logicor.c and limit other pairwise
  presolving
- included detecting of redundant constraints with hash table in advance in cons_setppc.c and limit other pairwise
  presolving
- limit pairwise presolving in cons_linear.c

Examples and applications
-------------------------

- Added an example for the graph coloring problem in examplex/Coloring, showing the usage of column generation.
- added SOS2 example
- extended TSP example

Interface changes
-----------------

### New and changed callbacks

- new callback method SCIP_DECL_READERWRITE(x) in type_reader.h; this method is called to write a problem to file stream
  in the format the reader stands for; useful for writing the transformed problem in LP or MPS format
- the interface method SCIP_DECL_CONSCHECK() has a new parameter "printreason"; if this comes in TRUE the constraint
  handler is ask to print for violated constraint a reason;
- added new LPI pricing option SCIP_PRICING_LPIDEFAULT, such that every LP interface can set the default pricing
  strategy on its own ('auto' is not useful for this, because for CPLEX, for example, SCIP seems to be worse with 'auto'
  then with 'steepest edge')
- added user pointer to callback methods of hash table

### Deleted and changed API methods

- expand sorttpl.c by some parameters
- changed some names for sorting methods
- new parameters "extension" and "genericnames" in SCIPprintTransProblem() defining the requested format or NULL for
  default CIP format and using generic names for the variables and constraints e.g, SCIPprintTransProblem(scip, NULL,
  NULL, TRUE) displays the transformed problem in CIP format with generic variables and constraint names
- new parameters "extension" and "genericnames" in SCIPprintOrigProblem() defining the requested format or NULL for
  default CIP format and using generic names for the variables and constraints e.g, SCIPprintOrigProblem(scip, NULL,
  "lp", FALSE) displays the original problem in LP format with original variables and constraint names
- new parameter "conshdlrname" in SCIPincludeLinconsUpgrade()
- replaced sorting methods SCIPbsort...() by faster (quicksort/shellsort) algorithms SCIPsort...() Note that the order
  of the parameters has been changed to simplify the template code in sorttpl.c!
- new parameter 'maxfrac' for SCIPcalcStrongCG()
- the parameter list of the method SCIPcheckSolOrig() (scip.h) has changed; the new advatage is, that SCIP can print the
  reason for a violation as for as the violated component supports this
- the parameter list of the method SCIPcheckCons() (scip.h) has changed; the new advatage is, that SCIP can print the
  reason for the violation of a constraint as for as the constraint handler supports that
- the parameter list of the method scip_check() (objconshdlr.h) has an additional parameter "printreason" see for
  explanation the previous point
- SCIPgetVarRedcost() now returns 0 for variables that have been aggregated out or removed in presolving.
  reduced cost in case of infeasible LPs)
- new parameter "maxmksetcoefs" for SCIPcalcMIR() and SCIPcalcStrongCG() methods
- new parameters "extension" in SCIPreadProb() defining a desired file format or NULL if file extension should be use

### New API functions

- added some downwards-sorting methods
- LPI now has a function SCIPlpiGetSolverPointer() that returns a solver dependent pointer. This can be used to directly
  access the LP solver.  This should, of course, only be used by people that know exactly what they are doing.
- added capabilities to avoid multi-aggregation of a single variable by setting a corresponding flag (SCIPmarkDoNotMultaggrVar())
- SCIPwriteOrigProblem(), e.g., SCIPwriteOrigProblem(scip, "orig.lp", NULL, FALSE) prints the original
  problem in LP format in the file "orig.lp"
- SCIPwriteTransProblem(), e.g., SCIPwriteTransProblem(scip, NULL, NULL, FALSE) displays the transformed problem in CIP format
- SCIPgetProbvarLinearSum()
- SCIPgetResultantAnd() which returns the resultant variable of an "and" constraint
- SCIPchgChildPrio() to change the node selection priority of the given child
- SCIPconsGetPos()
- SCIPrepropagateNode() to mark a node for repropagation
- SCIPcount() (in cons_countsols.h) for counting all feasible solution of a given CIP
- SCIPcreateRootDialog() (in dialog_default.h) which creates a root dialog
- SCIPbsortInd()
- SCIPgetVectorEfficacyNorm()
- SCIPcutGenerationHeuristicCmir() in sepa_cmir.h
- SCIPseparateRelaxedKnapsack() in cons_knapsack.h
- SCIPgetCutoffdepth() which returns the depth of first node in active path that is marked being cutoff
- SCIPflattenVarAggregationGraph()
- SCIPclockGetLastTime()
- SCIPsortedvecInsert...(), SCIPsortedvecInsertDown...(), SCIPsortedvecDelPos...(),
  SCIPsortedvecDelPosDown...(), SCIPsortedvecFind...() and SCIPsortedvecFindDown...() to manage sorted vectors or
  groups of vectors of various data types that are sorted w.r.t. the first vector
- SCIPcalcHashtableSize() to get a reasonable hash table size
- SCIPheurGetTimingmask() and SCIPheurSetTimingmask()
- SCIPgetVarFarkasCoef() and SCIPgetColFarkasCoef() to get the farkas coefficient of a variable (analogon of
- SCIPprintSysError which encapsulates the strerror_r calls, the NO_STRERROR_R flag switches between the use
  of strerror_r and strerror inside
- SCIPgetRepropdepth() to get the depth of first node in active path that has to be propagated again
- SCIPsnprintf() safe version of snprintf (and sprintf)
- SCIPreaderCanRead() and SCIPreaderCanWrite() in pub_reader.h, these return TRUE if the corresponding
  reader is capable to read or write, respectively
- SCIPmajorVersion, SCIPminorVersion and SCIPtechVersion() returning the corresponding version

### Command line interface

- advanced reading and writing dialog in interactive shell

### Interfaces to external software

- Many changes in the SoPlex interface: The current one is tailored towards SoPlex 1.4 (aka 1.3.3). All SoPlex functions
  (where applicable) should now have an exception handling. The Bugfix for adding columns has been moved to SoPlex.  One
  can use ROW representation. Reading/writing of a basis has been implemented.

### Changed parameters

- changed default frequency parameters for RINS, Local Branching, Crossover and Mutation heuristic This should not
  change the performance but happened just for consistency reasons
- changed parameter default values for the priority of presolver "dualfix" and "inttobinary"
- removed parameter "separating/cmir/maxtestdeltaroot"
- new value 'l' for parameter "lp/pricing", which is the new default

### New parameters

- "constraints/and/linearize" to enable linearization of all <and> constraints (in presolving),
- "constraints/and/initiallp" to turn on, off, or 'auto' that the LP relaxation of the AND constraints are in the initial LP;
- "constraints/countsols/collect" to enable the storing of the solutions; default value FALSE;
- "constraints/indicator/addCoupling" to enable generation of relaxation
- "constraints/indicator/branchIndicators" to decide whether it is branched on indicator constraints in enforcing
- "constraints/indicator/genLogicor" to decide whether logicor constraints instead of cuts are generated
- "constraints/indicator/sepaAlternativeLP" to decide whether separation takes place using the alternative LP
- "constraints/linear/aggregatevariables" to search for aggregations in equations in the presolving step
- "constraints/linear/dualpresolving" to disable dual presolving step in the linear constraint handler; default value is TRUE
- "constraints/linear/simplifyinequalities" to enable a simplification step for inequalities; default value is set to FALSE = disabled
- "constraints/linear/upgrade/binpack" to enable or disable the linear upgrading process
- "constraints/linear/upgrade/eqknapsack" to enable or disable the linear upgrading process
- "constraints/linear/upgrade/invarknapsack" to enable or disable the linear upgrading process
- "constraints/linear/upgrade/knapsack" to enable or disable the linear upgrading process
- "constraints/linear/upgrade/logicor" to enable or disable the linear upgrading process
- "constraints/linear/upgrade/setppc" to enable or disable the linear upgrading process
- "constraints/linear/upgrade/varbound" to enable or disable the linear upgrading process
- "constraints/linear/presolusehashing" to use hashing comparison in cons_linear.c; default value is TRUE
- "constraints/logicor/presolusehashing" to use hashing comparison in cons_logicor.c; default value is TRUE
- "constraints/setppc/presolusehashing" to use hashing comparison in cons_setppc.c; default value is TRUE
- "constraints/SOS1/branchNonzeros" to decide whether SOS1 constraint with largest number of nonzero variables is picked for branching
- "constraints/SOS1/branchSOS" to enable or disable branching on SOS1 constraints
- "heuristics/feaspump/beforecuts" to allow the feaspump to be called before cut separation
- "heuristics/mutation/minimprove"
- "presol/donotmultaggr" which disables multiaggregation for all variables of the problem
- "separating/cmir/densityoffset" to allow for more c-MIR cuts on small models
- "separating/orthofunc" to choose function for scalar product computation in orthogonality test

Testing
-------

- updated mmm.{test,solu}, mittelmann.{test,solu}, miplib3.solu, miplib.solu, shortmiplib.test and added
  mittelmann_current.test, mittelmann_old.test
- added test scripts for testing counting (make testcount)
- removed tag make testpre (useless without corresponding scripts)
- added tag testcount (make testcount); this allows for testing counting problem
- replaced tcsh by bash and gawk by awk in all check scripts to achieve higher compatibility

Build system
------------

### Makefile

- added in all make/make.* "GMP_FLAGS" and "GMP_LDFLAGS"
- new flag GMP with values ("auto", "true and "false"); in case of "auto" the library gmp is linked if ZIMPL is
  included
- modified makefiles to accept ZIMPLOPT and LPSOPT flags (with values "opt" or "dbg" and default being "opt"), and
  removed LPS=spxdbg and LPS=clpdbg
- added "make/make.project" as default make include for external projects using SCIP
- adapted all makefiles of the examples accordingly
- added possibility to compile shared libraries in makefiles (and added make/make.linux.x86.gnu.opt-shared)
- replaced <string> by <cstring> in all C++-interfaces to get 'strlen()' included (gcc-4.3 gave an error)
- Moved -rpath option for ld to linux-specific Makefiles.
- Re-activated readline library on darwin/ppc.
- added target spx132 for SoPlex version 1.3.2

Fixed bugs
----------

- added handling of the case of roundable variables with 0 objective in presol_dualfix.c
- fixed handling of unbounded variables with 0 objective in SCIPlpGetModifiedPseudo[Proved]Objval() (lp.c)
- fixed CTRL-C if NO_SIGACTION is set (e.g., for MinGW)
- fixed bug that a missing CONSTRANS in constraint handler leads to NULL pointer as constraint data for the copied
  constraints instead of pointer copies of the consdata (as explained in the constraint handler "HowTo")
- fixed bug with reading empty lines in TSP example
- fixed bug with writing the MIP relaxation to a file concerning the objective function; in case the original objective
  function is requested, the transformed objective function gets re-transformed (scaling, offset)
- added checks whether a plugin (handler) has already been included to avoid later complications e.g. with parameters.
- fixed obvious bug in linear constraint data sorting. Most part of the code assumed pure index sorting, but in fact, it
  was sorted by variable type as first criterion and index as second criterion.
- fixed bug with wrong objective sense output for transformed problem. The transformed problem is always a minimization
  problem!
- fixed numerical issue in linear constraint propagation: need slightly more aggressive tightening such that probing
  does not choose a wrong value for fixing inside an epsilon interval
- fixed bug with objective scaling after restart
- fixed bug with useless objective cutoff in LNS heuristics
- fixed bug with wrong 'tightened' return value of some of the change bounds methods
- fixed bug with non-conformal parameter name in reader_ppm
- fixed bugs in sorttpl.c: fixed wrong arraysize in shellsort; in case an has at most one element, then no sorting is
  applied
- fixed bug in cons_countsols.c concerning variable locking
- fixed wrong if condition for function call in sorttpl.c
- forced full propagation in presolving -> this fixes a bug that implied that variable locks became inconsistent
- avoid aggregation of implicit integers with fractional aggregation scalars
- fixed infinite loop in LP file reader if a line exceeds the character limit
- replaced calls to perror() by SCIP error message using strerror(errno); this avoids problems with the error output
  stream
- fixed bug in method SCIPgetProbvarLinearSum()
- fixed bug in aggregateActiveIntVars(): If a < 0, multiply a*x + b*y == c by -1 (algo for finding initial solution does
  only work for a > 0).
- fixed bugs in second part of consdataTightenCoefs(): Removed min/maxleftactisinfinity (definition was not correct),
  fixed calculation of min/maxleftactivity and removed asserts concerning whether all redundant vars were deleted (led
  to different behavior in debug and opt mod).
- corrected invalid memory access in tcliqueIsEdge: added check whether node1 has no neighbors (tclique_graph.c)
- fixed numerical bug in dual presolving of linear constraint handler
- fixed typo in documentation: default value for "dynamic" parameter is FALSE for all constraint handlers!
- fixed bug with multi-aggregated variables in cons_logicor: instead of fixing them, a linear constraint will be created
- fixed bug with uncatched LPSOLSTAT after hitting a time or iteration limit
- fixed bug with wrong update of activities in linear constraints after global upper bound changes
- avoid fixing variables to infinity in order to get rid of numerical inconsistencies in the original model
- fixed bug in reader_ppm while appending strings for output file
- fixed bug with errors occurring in sub-MIPs. Search is only aborted in dbg mode, in opt mode a warning will be printed
- fixed bug in tclique-graph datastructure concerning insertion of edges into nonempty graph
- corrected bug in SCIPtreeBranchVar() (tree.c) - several comparison functions needed a 'feas'.
- corrected bug in SCIPlpGetState if the LP is empty
- corrected bug in cons_linear.c:applyFixings() [if variable was fixed to infinity the rhs/lhs were wrong]
- corrected bug in priceAndCutLoop(): separation was aborted if domain reduction was applied
- fixed bug in SCIPlpSolveAndEval(): added extra simplex step if objlimit reached, fastmip and pricers enabled in order
  to get dual solution for pricing.
- fixed bug in cons_varbounds.c, concerning SCIPaddVarVlb() and SCIPaddVarVub()
- fixed bugs in pairwise presolving of cons_linear.c concerning deletion of upgraded constraints and inconsistent update
  of nchgsides in case of coefsequal and coefsnegated
- avoiding aggregation that removes information about implicitly integer variables (removes bug)
- fixed false assert and corrected a bug caused by deleting a constraint on "firstchanged" position in pairwise
  presolving with hashing in cons_linear.c
- removed memory leak detected with the help of coverity in dialog.c
- fixed bug in applyFixings() in cons_varbound.c concerning tightening the bound of a variable left in a redundant
  constraint (bound change is forced now)
- fixed bug in SCIPtightenVarLb/Ub() in scip.c concering forcing a bound change (bound improvement is checked now)
- fixed bug in preprocessConstraintPairs() in cons_linear.c concerning updating the flags of the constraint that stayes
  in the problem (nonredundant information were lost before)
- fixed bug with exponential running times due to complicated recursive multi-aggregation
- fixed bug with memory reallocation in SCIPgetProbvarLinearSum()
- improved stage checking for bound computation
- fixed usage of command test for string comparison in check-scripts (now compatible with ubuntu)
- corrected imlementation of SCIPlpiGetBasisInd() in lpi_clp.cpp (this fixes the bug that almost no Gomory cuts are
  found with Clp).
- weakened two too strong asserts in lp.c concerning the LP result OBJLIMIT
- fixed bug in cons_linear.c caused by comparing two infinity values during checking of using variable as slackvariable
- tried to fix memory leak in dialog.c occuring from different versions of the readline/history libraries
- corrected bug in var.c occuring during applying boundchanges in varUpdateAggregationBounds method
- replaced sprintf and snprintf by SCIPsnprintf fixed potential bug with overlong strings
- fixed bug in SCIPlpSolveAndEval(): allow more than one extra simplex step for getting an objlimit exceeding solution
  with fastmip
- fixed bug in sepa_mir.c: size of testeddeltas-array was too small
- removed bug for values greater than (-)infinity, heur_shifting.c, heur_intshifting.c, heur_rounding.c, heur_oneopt.c
- removed bug for rhs/lhs greater than (-)infinity, cons_linear.c
- removed bug caused by hashcomparison for non-sorted constraints, cons_linear.c
- fixed bugs with wrong presolving due to cancellation in (res-)activities in cons_linear.c
- removed possible memory leak in objdialog.cpp
- fixed bug in preprocessing of SOS2 constraints (cons_sos2.c)
- removed BOUNDSCALETOL adjustment in cons_linear.c. This fixes bug with slightly infeasible variable fixings in
  presolving; reliable resactivities should make the BOUNDSCALETOL relaxation redundant.
- corrected bug in the case when soplex threw an exception in autopricing
- removed "epsilontic" bug in cons_linear.c due to adjusting left/right hand side in applyfixing
- fixed bug in SCIPvarGetOrigvarSum() concerning the corner case the a negated variable has no parent variable in
  original problem
- fixed some SCIP_RETCODE bugs in reader_fix.c, reader_sol.c, reader_sos.c and reader_zpl.c
- fixed docu in type_reader.h
- fixed bug with multi-aggregated variables which are de facto aggregated or fixed after flattening the aggregation tree
- fixed bug with bound changes of variables in modifiable constraints during full dual presolving of linear conshdlr
- increased compiler compatibility for C++ wrapper classed by adding extern "C" in obj*.cpp files and changing strlen
  calls to std::strlen
- fixed bug with errors occurring in heuristic LPs. In opt mode a warning will be printed, abort in dbg mode

@page RN10 Release notes for SCIP 1.0

@section RN100 SCIP 1.0.0
*************************

Features
--------

- the doxygen documentation now has HowTo's for all plugin types
- the doxygen documentation now contains a FAQ
- SCIP now has a couple of specialized settings, all called scip_*.set
- SCIP is now compatible to the Exception branch of SoPlex
- presolving, cut separation, primal heuristics and strong branching now better respect time limit
- time limit is now forwarded to lp solving algorithm
- modified cut selection code
- cut conversion into linear constraints after a restart now works better
- if possible, objective function is scaled to make objective value integral with gcd 1
- removed performance bottleneck with non-bfs based node selectors and large leaf queues at the cost of a small memory
  overhead (2 ints per node in the leaf queue); this improves performance quite a bit on instances that take a large
  number of branching nodes
- slightly modified automatic constraint aging strategy
- the documentation has now a TAB Modules; there you can find list of available constraint handles, presolvers,
  propagators, lpi interfaces, file readers and so on

- Plugins
  + new C templates disp_xxx.h and dialog_xxx.h and C++ wrapper classes objdisp.h and objdialog.h, respectively
  + new improvement heuristic "oneopt"
  + improved performance of linear constraint propagation by delaying some floor/ceil calculations
  + new node selection rule "estimate" (best estimate search)
  + best estimate search is now used in all large neighborhood search heuristics
  + new heuristic "actconsdiving" following an idea of John Chinneck
  + new node selection rule "hybridestim"
  + improved performance of clique cut separator
  + modified reader "sol", st. files which where created via typing the order of commands 'set log *.sol', 'disp sol var
    -', 'set log cplex.log' in Cplex can now be read
  + modified probing presolver to do multiple cycles if called in subsequent runs
  + greatly improved performance of LP file reader by replacing string copies with pointer copies
  + changed sort algorithm in probing presolver
  + added flow cover separator
  + gomory cuts are now also separated for integral slack variables
  + less aggressive in Gomory cut separation
  + strong CG cuts are now also separated for integral slack variables
  + new dummy LP interface "lpi_none.c"; useful for running SCIP without a LP solver

Interface changes
-----------------

### New and changed callbacks

- new callback method SCIPdialogFree()

### Deleted and changed API methods

- slightly modified bound substitution heuristic in SCIPcalcMIR() and SCIPcalcStrongCG()
- slightly less conservative in numerics for SCIPmakeRowIntegral()
- linear and knapsack constraint handler may now deal with coefficients of value zero
- calling SCIPwriteLP is now possible in Solved Stage
- new parameter "maxbounddist" for SCIPincludeSepa() and constructor ObjSepa()
- removed parameter "branchdir" from SCIPbranchVar()
- new parameters "leftchild", "eqchild" and "downchild" for SCIPbranchVar()
- new parameter "estimate" for SCIPcreateChild()
- removed method SCIPnodeGetPriority()
- new parameter "restart" for method SCIPfreeSolve()
- SCIPgetVarStrongbranch() now also returns lperror == TRUE if the solving process should be stopped, e.g., because of a
  time limit
- removed parameter "lowestboundfirst" from SCIPincludeNodesel()
- replaced methods SCIPvarGetClosestVlb() and SCIPvarGetClosestVub() from pub_var.h by new methods
  SCIPgetVarClosestVlb() and SCIPgetVarClosestVlb() in scip.h
- modified SCIP_SUBVERSION to be a number instead of a string (to be able to use \#if SCIP_SUBVERSION >= ...)
- SCIPsubversion() now returns an int instead of a const char*
- new parameter "force" for SCIPtightenVarLb() and SCIPtightenVarUb()

### New API functions

- SCIPreadSol()
- SCIPgetVarRedcost()
- SCIPnodeUpdateLowerboundLP()
- SCIPwriteMIP()
- SCIPsepaGetMaxbounddist()
- SCIPcalcNodeselPriority()
- SCIPnodeGetEstimate()
- SCIPgetLocalOrigEstimate() and SCIPgetLocalTransEstimate()
- SCIPnodeGetDomchg()
- SCIPboundchgGetNewbound(), SCIPboundchgGetVar(), SCIPboundchgGetBoundchgtype(),
  SCIPboundchgGetBoundtype(), SCIPboundchgIsRedundant(), SCIPdomchgGetNBoundchgs(), SCIPdomchgGetBoundchg()
- SCIPisStopped()
- SCIProwIsInGlobalCutpool()
- SCIPresetParams()
- SCIPtightenVarLbGlobal() and SCIPtightenVarUbGlobal()
- SCIPgetRootNode() (in combination with SCIPcutoffNode(), this allows the immediate finishing of the optimization)

### Command line interface

- default dialog menu now includes the commands "set default" and "display parameters"
- added option to write node LP and MIP relaxations to LP file from interactive shell

### Changed parameters

- parameters are now separated into basic and advanced, the latter ones have been moved to extra submenus
- priority parameters are now restricted to be in [INT_MIN/4,INT_MAX/4] to avoid overflow errors in comparison methods
- increased priority of "estimate" node selector, such that this is the new default node selector
- changed default value of global "separating/maxbounddist" to 1.0
- changed default value of "numerics/boundstreps" to 0.05 in order to avoid very long propagation loops on continuous variables
- changed default value of "separating/objparalfac" to 0.01 for performance reasons
- changed default values of "heuristics/*diving/backtrack to TRUE
- changed default value of "nodeselection/restartdfs/stdpriority" to 10000
- changed meaning of parameter setting "nodeselection/childsel = l"; old meaning is now called 'r'
- changed default value of "presolving/restartfac" to 0.05
- changed default value of "presolving/restartminred" to 0.10
- changed default value of "constraints/linear/propfreq" to 1
- changed default value of "separating/objparalfac" to 0.0001
- changed default value of "conflict/maxvarsfac" to 0.1
- changed default value of "conflict/useprop" to TRUE
- changed default value of "conflict/useinflp" to TRUE
- changed default value of "conflict/usepseudo" to TRUE
- changed default value of "conflict/maxlploops" to 2
- changed default value of "conflict/lpiterations" to 10
- changed default value of "conflict/interconss" to -1
- changed default value of "conflict/reconvlevels" to -1
- changed default value of "conflict/settlelocal" to FALSE

### New parameters

- "conflict/enable" to globally enable or disable conflict analysis
- "constraints/linear/maxcardbounddist" and "constraints/knapsack/maxcardbounddist"
- "heuristics/*diving/backtrack" to activate 1-level backtracking for most of the diving heuristics
- "heuristics/feaspump/maxstallloops"
- "nodeselection/childsel" to control the child selection
- "presolving/immrestartfac"
- "separating/*/maxbounddist" to have individual maxbounddist parameters per separator
- "separating/clique/backtrackfreq" to speed up clique cut separation in heuristic fashion
- "separating/redcost/continuous"

Build system
------------

### Makefile

- added .exe extension to binaries of MinGW
- added "LPS=none" for compiling SCIP without a LP solver
- modified the default LP solver to be SoPlex instead of CPLEX
- removed the ".static" extension associated to the LINK variable from the Makefile system (If you want to build
  makefiles for shared library generation, use the OPT variable. For example, you could create a makefile
  "make/make.linux.x86.gnu.opt-shared" and compile it with "make OPT=opt-shared".)
- added version numbers to library files (There will be a softlink generated in the lib/ and bin/ directories without
  version number that point to the latest compiled version.)
- made ZIMPL=true the default; if you do not want to include ZIMPL support, call "make ZIMPL=false"

Fixed bugs
----------

- fixed bug in rowScale() concerning deletion of almost zero coefficients
- fixed bug in SCIPcutpoolAddNewRow() concerning update of minidx and maxidx of added row
- removed wrong assert in bounddisjunction constraint enforcement
- fixed bug with wrong bound changes of loose variables
- fixed bug with aggregated variables in debug solution test
- fixed numerical buf with slightly different LP optimum after resolving due to probing/diving
- fixed bug in cmir and flowcover separator with variables which are currently not in the LP
- weakened assert in primal.c in order to avoid numerical troubles
- changed wrong assert in SCIPnodeAddBoundinfer()
- fixed bug in intshifting and oneopt heuristic with variables which are currently not in the LP
- fixed bug in integer objective seperator with restarts
- fixed bug in integer objective seperator with dynamic columns
- fixed numerical bug in propagator of varbound constraint handler
- fixed numerical bug in rowScaling of lp.c, which possibly cut off feasible solutions
- fixed bug with too long variable names
- fixed bug with strange user descriptions of plugins
- changed position of some asserts to prevent segmentation faults
- SCIPgetAvgPseudocostCount() and SCIPgetAvgPseudocostCountCurrentRun() now return the average over all integer
  variables instead of all variables, since pseudo costs are not recorded for continuous variables
- fixed wrong sorting of plugins with priorities close to INT_MIN or INT_MAX
- replaced "line" by "read" in Makefile, since "line" is non-standard
- fixed bug in variable bound constraint handler with changing bounds on multi-aggregated variables
- fixed bug in variable bounds search and insertion method
- fixed bug with LP size management in probing if column generation is used
- fixed bug with branching rules that produce only one child with no changes to the problem
- fixed bug in linear constraint handler: only tight cuts are transformed into linear constraints after restart
- fixed bug in LP file reader with row names identical to section keywords
- fixed bug that external relaxator is not reset appropriately for a new problem instance
- fixed potential bugs due to errors in resolving the LP after diving or probing
- removed wrong assert in function paramWrite()
- fixed potential bugs in SCIPpriceLoop() and priceAndCutLoop(), st. now all LP solution stati are handled appropriately
- fixed bug with uninitialized in check.awk
- fixed bug with primal heuristics reducing the cutoff bound such that the current node is cut off
- now it is possible to add original solutions
- fixed bug that cut age was not reset to zero for violated cuts
- fixed bugs with SCIPgetBestsol() returning NULL after a restart with user objective limit
- fixed wrong status code in presence of user objective limit and a feasible solution that is not better than the limit
- fixed bug regarding modifying bounds in original problem if negated original variables exist
- fixed bug in ZIMPL file reader for multiple occurrences of a single variable in the objective function
- fixed bug with deleting variables from the transformed problem that are contained in the implication graph
- fixed bug in oneopt heuristic: must not be called on pseudo nodes if continuous variables are present
- significantly improved performance of c-MIR and Gomory cuts by caching closest VLB and VUB info
- fixed bug in root reduced cost fixing propagator that leads to an empty domain for a variable as a proof of optimality
  of the current incumbent
- fixed bug in bounddisjunction constraint handler with propagation of multi-aggregated variables
- fixed bug with almost integral multi-aggregation in dual presolve of linear constraint handler
- fixed bug with numerics in update of min/maxactivity in linear constraint handler
- fixed bug with numerics in linear constraint handler due to non-representable BOUNDSCALETOL
- SCIPwrite{LP,MIP} may no longer be called after solving, since the LP data structures may not be valid
- fixed potential bug with non-existent LP in SCIPwrite{LP,MIP}
- fixed bug with multiple pending bound changes on some variable
- fixed bug with fractional coefficients of binary variables in cont --> impl int upgrading

@page RN09 Release notes for SCIP 0.9

@section RN090 SCIP 0.9.0
*************************

Features
--------

- primal heuristics that run before the node is solved now know already whether the LP will be solved at the current
  node or not
- the EXITSOL callback of the plugins is now called before the LP and the global cut pool are freed
- possibility of SAT-like restarts after a number of conflict constraints have been found
- in the root node of the very first run, heuristics with timing AFTERNODELPNODE, AFTERLPPLUNGE, AFTERPSEUDONODE, and
  AFTERPSEUDOPLUNGE are now called before the enforcement of the constraint handlers, in particular before the branching
  rules; in this way, the branching rule can already benefit from a tighter primal bound
- if a heuristic found a better solution after the LP loop (and in particular the AFTERNODE heuristics in the root node
  of the very first run, see above), domain propagation and LP solving is triggered again; this allows for additional
  reduced cost tightening and other dual propagations
- hard-coded relative objective gain to consider a separation loop to be stalling is now changed from 1e-3 to 1e-4,
  which means that separation is not aborted as early as before

- Plugins
  + new primal heuristic "rens"
  + new primal heuristic "mutation"
  + slightly modified crossover and rins heuristics
  + improved presolving of and, or and xor constraints
  + improved performance of intdiving heuristic
  + new primal heuristic "veclendiving"
  + improved heuristic "octane"
  + improved heuristic "shifting"
  + slightly modified rens and localbranching heuristics
  + modified guided diving heuristic such that it equals the original version of the heuristic (i.e., round in direction
    of the current incumbent solution instead of the average of all primal feasible solutions)
  + modified c-MIR cut separator to more closely resemble the original version of Marchand and Wolsey
  + implemented additional dual presolving in linear constraint handler
  + slightly modified presolving of varbound constraint handler
  + c-MIR cuts try now to scale the cut to integral values; however, cuts are still generated if this fails
  + ID character for intdiving heuristic is now 'I'
  + new heuristic "intshifting" (ID character 'i')

Interface changes
-----------------

### New and changed callbacks

- new parameter "solinfeasible" for constraint handler callback methods ENFOLP and ENFOPS
- replaced callback parameter "inlploop" and "inplunging" by "heurtiming" in SCIP_DECL_HEUREXEC
- slightly changed the meaning of the result codes returned by external relaxators: if they modify the LP or tighten
  bounds of variables, they are not automatically be called again (it is assumed that they already made use of these
  changes). They are only called again, if they returned SCIP_SUSPENDED or if some other plugin modified the LP.

### Deleted and changed API methods

- new parameter "escapecommand" for SCIPdialoghdlrAddHistory()
- renamed all occurences of "removeable" by the correct English word "removable": SCIPconsIsRemovable(),
  SCIPsetConsRemovable(), SCIPvarIsRemovable(), SCIPcolIsRemovable(), SCIProwIsRemovable()
- new parameter "sticktonode" in SCIPcreateCons(), SCIPcreateConsAnd(), SCIPcreateConsBounddisjunction(),
  SCIPcreateConsKnapsack(), SCIPcreateConsLinear(), SCIPcreateConsLogicor(), SCIPcreateConsOr(),
  SCIPcreateConsVarbound(), SCIPcreateConsXor(), SCIPcreateConsSetpart(), SCIPcreateConsSetpack(),
  SCIPcreateConsSetcover(): usually, you should set this to FALSE; if you want to add constraints as node markers with
  node data and, e.g., use the "activate" and "deactivate" callbacks to get informed about the activation and
  deactivation of the node, you should set this flag to TRUE in order to make sure, that the constraint will always be
  associated to the node and not moved to a more global node if this would be possible
- removed method SCIPgetVarData(); use SCIPvarGetData() from pub_var.h instead
- new calls SCIPgetLPBInvCol() and SCIPgetLPBInvACol() to access the basis inverse and simplex tableau columnwise
- new parameter "ndomredsfound" of SCIPpropagateProbing()
- new parameters "fixintegralrhs", "maxfrac", "mksetcoefs" and "fracnotinrange" in SCIPcalcMIR()
- modified SCIPfixVar() such that in problem creation stage it will change the bounds as requested even if the fixing
  value is outside of the current bounds
- slightly changed semantics of SCIPaddConsNode() and SCIPaddConsLocal(), such that a constraint which is added to the
  root node now enters the global problem (and is still existing after a restart)
- replaced parameters "pseudonodes", "duringplunging", "duringlploop" and "afternode" by "timingmask" in
  SCIPincludeHeur() and constructor of ObjHeur() class use the following table to translate old settings into the new
  timingmask:

| PSEUDONODES | DURINGPLUNGING | DURINGLPLOOP | AFTERNODE | timingmask                                                    |
|-------------|----------------|--------------|-----------|---------------------------------------------------------------|
| FALSE       | FALSE          | FALSE        | FALSE     | SCIP_HEURTIMING_BEFORENODE                                    |
| TRUE        | FALSE          | FALSE        | FALSE     | SCIP_HEURTIMING_BEFORENODE                                    |
| FALSE       | TRUE           | FALSE        | FALSE     | SCIP_HEURTIMING_BEFORENODE                                    |
| TRUE        | TRUE           | FALSE        | FALSE     | SCIP_HEURTIMING_BEFORENODE                                    |
| FALSE       | FALSE          | TRUE         | FALSE     | SCIP_HEURTIMING_BEFORENODE \| SCIP_HEURTIMING_DURINGLPLOOP    |
| TRUE        | FALSE          | TRUE         | FALSE     | SCIP_HEURTIMING_BEFORENODE \| SCIP_HEURTIMING_DURINGLPLOOP    |
| FALSE       | TRUE           | TRUE         | FALSE     | SCIP_HEURTIMING_BEFORENODE \| SCIP_HEURTIMING_DURINGLPLOOP    |
| TRUE        | TRUE           | TRUE         | FALSE     | SCIP_HEURTIMING_BEFORENODE \| SCIP_HEURTIMING_DURINGLPLOOP    |
| FALSE       | FALSE          | FALSE        | TRUE      | SCIP_HEURTIMING_AFTERLPPLUNGE                                 |
| TRUE        | FALSE          | FALSE        | TRUE      | SCIP_HEURTIMING_AFTERPLUNGE                                   |
| FALSE       | TRUE           | FALSE        | TRUE      | SCIP_HEURTIMING_AFTERLPNODE                                   |
| TRUE        | TRUE           | FALSE        | TRUE      | SCIP_HEURTIMING_AFTERNODE                                     |
| FALSE       | FALSE          | TRUE         | TRUE      | SCIP_HEURTIMING_AFTERLPPLUNGE \| SCIP_HEURTIMING_DURINGLPLOOP |
| TRUE        | FALSE          | TRUE         | TRUE      | SCIP_HEURTIMING_AFTERPLUNGE \| SCIP_HEURTIMING_DURINGLPLOOP   |
| FALSE       | TRUE           | TRUE         | TRUE      | SCIP_HEURTIMING_AFTERLPNODE \| SCIP_HEURTIMING_DURINGLPLOOP   |
| TRUE        | TRUE           | TRUE         | TRUE      | SCIP_HEURTIMING_AFTERNODE \| SCIP_HEURTIMING_DURINGLPLOOP     |

### New API functions

- SCIPgetVerbLevel()
- SCIPescapeString()
- SCIPgetGlobalCutpool(), SCIPgetPoolCuts(), SCIPcutpoolGetCuts(), SCIPcutGetRow() and SCIPcutGetAge()
- SCIPconsGetNLocksPos() and SCIPconsGetNLocksNeg()

### Command line interface

- command shell now understands escape characters ",' and \ which makes it possible to read in files with spaces in the
  name

### Interfaces to external software

- updated XPress interface to XPress-MP 17 (contributed by Michael Perregaard)

### Changed parameters

- changed default value of "heuristics/octane/usediffray" to FALSE
- removed parameter "heuristics/octane/usediffbwray"
- renamed parameter "heuristics/octane/useavgray" to "heuristics/octane/useavgnbray"
- changed default value of "heuristics/rens/binarybounds" to TRUE
- changed default value of "heuristics/octane/freq" to -1 in order to deactivate Octane
- parameter "heuristics/feaspump/maxsols" is now strict, i.e., if n solutions were already found, the feasibility pump
  starts to work only if maxsols <= n, instead of maxsols < n

### New parameters

- "conflict/restartnum" and "conflict/restartfac"
- "heuristics/octane/useavgray"
- "heuristics/octane/useavgwgtray"
- "limits/absgap" to define an absolute gap limit
- "separating/cmir/aggrtol"
- "separating/cmir/densityscore"
- "separating/cmir/fixintegralrhs"
- "separating/maxruns"
- "presolving/restartminred" which forbids another restart if the last one was not successful enough
- "propagating/abortoncutoff"
- "reading/zplreader/changedir" to control behavior of path switching of ZIMPL file reader
- "reading/zplreader/parameters" to pass additional parameters to ZIMPL

Build system
------------

### Makefile

- added ncurses to the readline entries in the make/make.* files
- added quotes to sed expressions in Makefile (needed under Windows)
- modified makefiles for Windows/Intel
- added automatic query script in the Makefile for soft-link names

Fixed bugs
----------

- fixed bug with adding constraints with INITIAL=true and separating them afterwards, which lead to a second addition of
  the constraint's relaxation in the child node
- fixed bug in cmir cut separator, that 8*delta was not tried
- fixed bug in cmir cut separator with wrong sign of slack in row score function
- fixed bug with string pointer copy instead of string content duplication in constructors of C++ wrapper classes
- fixed bug in CPLEX interface with basis access methods that dualopt has to be called for more error status codes
- fixed bug with inserting two variable bounds of the same type on the same variable with the same bounding variable but
  with different sign of coefficient (e.g., x <= 10*z + 5 and x <= -5*z + 10); in previous version, one of the two was
  removed, although both have a useful meaning; now, we keep both and detect a stronger global bound in the implication
  graph presolving
- fixed bug in cmir cut separator with weights fixed to zero, thus making the current aggregation invalid
- fixed bug that SCIPvarGetAvgSol() always returned the upper bound (affected guided diving heuristic)
- fixed bug in RENS, RINS, Local Branching, Crossover and Mutation heuristics with wrong variable - subvariable
  assignments
- fixed bug in cmir cut separator with wrong calculation of cut efficacies
- objective function is now also checked for integrality after problem transformation (fixed a bug that a solution which
  was generated between transformation and presolving for an integral objective function did not reduce the cutoff bound
  by one)
- fixed a bug with cmir cut efficacy calculation (however, on my first tests, the performance reduced slightly!)
- fixed bug in infeasible/bound-exceeding LP conflict analysis if the bounds were relaxed in diving (happens in
  intshifting heuristic)
- too large deltas are now also rejected in c-MIR cut separation
- separation LPs are now immediately resolved after a bound change was generated by a cut separator; before, the
  separation round was prematurely aborted, which means that a separation round limit was sometimes reached very quickly
  and some of the separators were not even called a single time

@page RN08 Release notes for SCIP 0.8

@section RN082 SCIP 0.8.2
*************************

Features
--------

- extensions to the LP are kept even if the LP is not solved at the current node; however, if the LP turned out to be
  numerically instable, the extensions of the current node are still discarded
- slightly changed priorities of constraint handlers
- now, conflict constraints are also created if they were generated in strong branching or diving with insertion depth
  equal to the current depth
- added removal of bound-redundant rows from the LP during root node LP solving loop

- Plugins
  + new primal heuristic "shifting"
  + new separator "redcost" which replaces the internal reduced cost strengthening
  + new propagator "rootredcost" which applies reduced cost fixing at the root node whenever a best new primal solution
    was found
  + new constraint handler "bounddisjunction"
  + knapsack presolver now generates cliques in the clique table (this essentially solves neos1.mps)
  + LP and MPS file readers are now able to parse lazy constraints and user cuts sections
  + diving heuristics abort earlier (did not come back in reasonable time on fast0507)
  + renamed "sol" file reader to "fix" file reader (reads partial solution files and fixes variables to the given values)
  + added "sol" file reader which reads complete solution files and adds the solutions to the solution pool
  + additional flag "delay" for pricers
  + new presolver "inttobinary"
  + new display column "lpobj"

Interface changes
-----------------

- new solution status code SCIP_STATUS_STALLNODELIMIT

### New and changed callbacks

- slightly modified semantics of the CONSINITLP callback in the constraint handlers

### Deleted and changed API methods

- method SCIPgetNConflictClausesFound() renamed to SCIPgetNConflictConssFound()
- method SCIPgetNConflictClausesFoundNode() renamed to SCIPgetNConflictConssFoundNode()
- method SCIPgetNConflictClausesApplied() renamed to SCIPgetNConflictConssApplied()
- methods SCIPisLbBetter() and SCIPisUbBetter() have an additional parameter and slightly different meaning (they now
  compare the bound improvement *relatively* to the width of the domain and the bound itself)
- marking a constraint to be "initial" now means in addition, that if the constraint is added to a local node it will
  enter the LP at the time the node is first processed, even if parameters forbid separation at this node
- SCIPgetNSols() now returns an int instead of SCIP_Longint
- method SCIPreadProb() does not call SCIPfreeTransform() anymore; file readers that want to extend the existing problem
  must now call SCIPfreeTransform() themselves before modifying the original problem
- method SCIPgetBinvarRepresentative() can now also be called in problem creation stage
- additional parameter "maxpricerounds" in method SCIPsolveProbingLPWithPricing()
- changed name of method SCIPpresolGetNVarTypes() to SCIPpresolGetNChgVarTypes()
- changed name of method SCIPconshdlrGetNVarTypes() to SCIPconshdlrGetNChgVarTypes()
- method SCIPsplitFilenames() now treats both versions of slashes, '/' and '\', as directory delimiters (under MinGW and
  CygWin, both are valid; so, we cannot treat file names anymore where the other slash is used as a regular character)

### New API functions

- SCIPgetRowKnapsack(), SCIPgetRowLinear(), SCIPgetRowLogicor(), SCIPgetRowSetppc(), and
  SCIPgetRowVarbound() for obtaining the linear relaxation of a corresponding constraint
- SCIPgetNVarsAnd() and SCIPgetVarsAnd()
- SCIPgetWeightsKnapsack(), SCIPgetNVarsKnapsack(), SCIPgetVarsKnapsack() and SCIPgetWeightsKnapsack()
- SCIPgetNVarsLinear(), SCIPgetVarsLinear() and SCIPgetValsLinear()
- SCIPgetNVarsOr() and SCIPgetVarsOr()
- SCIPgetLhsVarbound(), SCIPgetRhsVarbound(), SCIPgetVarVarbound(), SCIPgetVbdvarVarbound(), and
  SCIPgetVbdcoefVarbound()
- SCIPgetNVarsXor() and SCIPgetVarsXor()
- SCIPsolveProbingLPWithPricing()
- SCIPcolGetMinPrimsol() and SCIPcolGetMaxPrimsol()
- SCIPgetColRedcost()
- SCIPvarGetRootRedcost()
- SCIPgetLPRootObjval(), SCIPgetLPRootColumnObjval() and SCIPgetLPRootLooseObjval()
- SCIPchgVarLbRoot() and SCIPchgVarUbRoot()
- SCIPinRepropagation()
- SCIPgetAvgPseudocostScore(), SCIPgetAvgPseudocostScoreCurrentRun(), SCIPgetAvgConflictScore(), SCIPgetAvgConflictScoreCurrentRun(),
  SCIPgetAvgInferenceScore(), SCIPgetAvgInferenceScoreCurrentRun(), SCIPgetAvgCutoffScore() and SCIPgetAvgCutoffScoreCurrentRun()
- SCIPaddDialogInputLine() and SCIPaddDialogHistoryLine()
- SCIPgetFocusDepth()
- SCIPtransformProb() to create the transformed problem; enables the user, e.g., to add primal solutions before the presolving begins
- SCIPcreateSolCopy()
- SCIPareSolsEqual()

### Command line interface

- command line syntax changed to support batch modus without piping stdin with "<" or "|" operators
- advanced command line syntax:
  -l <logfile>  : copy output into log file
  -q            : suppress screen messages
  -s <settings> : load parameter settings (.set) file
  -f <problem>  : load and solve problem file
  -b <batchfile>: load and execute dialog command batch file (can be used multiple times)
  -c "command"  : execute single line of dialog commands (can be used multiple times)

### Interfaces to external software

### Changed parameters

- removed parameter "propagating/redcostfreq", because reduced cost strengthening is now an external separator plugin
- removed parameter "conflict/maxunfixed"
- parameter "conflict/maxclauses" renamed to "conflict/maxconss"
- parameter "conflict/interclauses" renamed to "conflict/interconss"
- parameter "conflict/reconvclauses" replaced by "conflict/reconvlevels"
- parameter "conflict/uselp" replaced by "conflict/useinflp" and "conflict/useboundlp"
- changed default value of "constraints/obsoleteage" to -1
- changed default value of "branching/relpscost/conflictweight" to 0.01
- changed default value of "branching/relpscost/inferenceweight" to 0.0001
- changed default value of "branching/relpscost/cutoffweight" to 0.0001
- in bfs node selector, parameter "minplungedepth" is now stronger than "maxplungedepth" if they conflict

### New parameters

- "constraints/linear/separateall"
- "conflict/lpiterations"
- "conflict/keepreprop"
- "branching/relpscost/conflictweight", "branching/relpscost/inferenceweight",
  "branching/relpscost/cutoffweight" and "branching/relpscost/pscostweight"
- "conflict/settlelocal"
- "conflict/depthscorefac"
- "limits/stallnodes"

Build system
------------

### Makefile

- removed ncurses and pthread libraries from the Makefile; pthread is now only linked if CPLEX is used

Fixed bugs
----------

- fixed bug with invalid lazy updates after a restart where the LP is not solved again (e.g., due to all variables being
  fixed)
- fixed bug in MPS file reader with OBJSENSE
- fixed numerical bug in SCIPrealToRational() [thanks to Anders Schack-Nielsen]
- fixed bug in crossover heuristic with negative timelimit
- fixed bugs resulting from inactive general integer variables being member of the variable bounds array of a variable
- removed bug in conflict analysis with wrong redundancy check
- fixed bug that unexpected end of stdin (Ctrl-D or piped-in file without "quit" command) gives a segmentation fault
- fixed bug in knapsack constraint disaggregation that may lead to acceptance of infeasible solutions
- fixed bug with inconsistent data structures after a global bound was changed at a local subproblem and the local
  bounds are not contained anymore in the new global bounds
- fixed bug in LP reader with potentially uninitialized pointers [thanks to Martin Mueller]
- fixed bug in SCIPcliqueSearchVar() [thanks to Anders Schack-Nielsen]
- fixed bug in SCIPcliqueAddVar() [thanks to Anders Schack-Nielsen]
- fixed bug in updatePseudocost() with wrong lpgain distribution on multiple branching variables [thanks to Anders
  Schack-Nielsen]
- it is now possible to branch on constraints without the risk of going into an infinite loop, because constraints
  marked as "initial" will be put to the LP relaxation (of the child nodes) even if separation is prohibited by the
  parameter settings
- fixed bug with missing LP size updates after pricing or cut separation in probing [thanks to Marc Nuenkesser]
- fixed bug that locally valid varbound constraints produce VLB/VUB entries [thanks to Anders Schack-Nielsen]
- fixed bug in knapsack constraint handler where a modifiable constraint may be declared redundant
- fixed bug in knapsack presolving with redundancy check after applyFixings() [thanks to Anders Schack-Nielsen]
- fixed bug in objconshdlr.h where member variable scip_maxprerounds_ was declared as an SCIP_Bool instead of an int
- fixed bug in CPLEX interface with getting basis information after the LP was modified and restored
- fixed bug in knapsack separator with empty initial covers
- fixed bug that SCIPgetLPSolstat() returns a valid status code even if the LP was not yet constructed for the current
  node
- fixed bug with adding implications that fix the implication variable to the opposite value (due to the bug, it was
  returned that the whole problem is infeasible)
- branching on nearly-integral variables is now avoided in relpscost branching, which lead to a numerical assertion
- removed wrong assert in varRemoveImplicsVbs()
- fixed bug with updating LP size in probing
- fixed dependency generation in example Makefiles

@section RN081 SCIP 0.8.1
*************************

Features
--------

- changed handling of added constraints in separation calls
- modified bookkeeping of locally added and disabled constraints such that the order of enabling and disabling
  constraints stays the same
- improved performance of the priority queue in conflict analysis

- Plugins
  + new presolver "implics" to find bound changes and aggregations out of the implication graph
  + logic or constraint handler now adds implications on clauses with 2 literals to the implication graph
  + and/or constraint handlers now add implications to the implication graph
  + xor constraint handler now uses stronger LP relaxation without auxiliary variable for xor constraint with 2 operands
  + modified probing order in probing presolver
  + LP file reader now accepts the keyword "Integer" for defining the start of the integer variables section
  + added preliminary version of "intdiving" heuristic (disabled in default settings)
  + slightly modified restartdfs node selector
  + added crossover heuristic
  + new file reader for (partial) solutions

Examples and applications
-------------------------

- added two small pricer examples (for C and C++)
- updated example code (s.t. it compiles again)

Interface changes
-----------------

### New and changed callbacks

- callback method CONSSEPA of constraint handler was split into two methods CONSSEPALP and CONSSEPASOL
- callback method SEPAEXEC of separator was split into two methods SEPAEXECLP and SEPAEXECSOL

### Deleted and changed API methods

- replaced method SCIPconshdlrWasSeparationDelayed() by two methods SCIPconshdlrWasLPSeparationDelayed() and
  SCIPconshdlrWasSolSeparationDelayed()
- replaced method SCIPsepaWasDelayed() by SCIPsepaWasLPDelayed() and SCIPsepaWasSolDelayed()
- additional parameter "sol" for methods SCIPaddCut(), SCIPgetCutEfficacy() and SCIPisCutEfficacious()
- additional parameter "sol" for method SCIPseparateKnapsackCover()
- primal solutions may now contain values marked to be unknown (value is SCIP_UNKNOWN); unknown values don't contribute
  to the objective value of the solution; an unknown solution value should be treated as an arbitrary value in the
  variable's bounds, e.g., in the calculation of the feasibility of a constraint, a value inside the variable's bounds
  should be selected that makes the constraint as feasible as possible
- renamed method SCIPgetNGlobalConss() to SCIPgetNConss()
- new parameter "printzeros" for methods SCIPprintSol(), SCIPprintTransSol(), SCIPprintBestSol() and SCIPprintBestTransSol()

### New API functions

- SCIPgetConss(), SCIPgetNOrigConss() and SCIPgetOrigConss()
- SCIPgetCuts()
- SCIPsepaGetNConssFound() and SCIPsepaGetNDomredsFound()
- SCIPgetVarConflictScore() and SCIPgetVarConflictScoreCurrentRun()
- SCIPvarSetData()
- SCIPcreateUnknownSol()
- SCIPgetNConflictClausesFoundNode()
- SCIPvarSetDelorigData(), SCIPvarSetTransData() and SCIPvarSetDeltransData()
- SCIPvarHasBinaryImplic()
- SCIPgetFixedVars() and SCIPgetNFixedVars()
- SCIPconstructLP() to force constructing the LP of the current node
- SCIPisLPConstructed()

### Command line interface

- added "write statistics" command to default user dialogs

### Changed parameters

- modified meaning of parameter "presolving/probing/maxtotaluseless"
- heuristics with freq = 0 and freqofs > 0 are now called in depth level freqofs instead of being called in the root
  node
- added some parameters in local branching and RINS heuristic
- new parameter values 'p'rimal simplex and 'd'ual simplex in "lp/initalgorithm" and "lp/resolvealgorithm"

### New parameters

- "branching/inference/conflictweight"

Build system
------------

### Makefile

- included version number in binary file name
- tried to make the code Windows compatible

Fixed bugs
----------

- fixed bug in ZIMPL model reader with wrong chdir, if .zpl file is in current directory
- fixed bug in LP file reader with signed values without space between sign and value (e.g. "+2x" instead of "+ 2x")
- fixed various bugs in LP file reader
- also removed history_length, if NO_REMOVE_HISTORY is defined to support older versions of the readline library
- removed bug in implication addition
- fixed wrong assert with implications that imply a fixed variable
- fixed numerics in check method of linear constraint handler
- hopefully fixed bug with wrong path slash '/' under Windows
- fixed numerics in probing and linear constraint handler (rentacar was detected to be infeasible in presolving)
- fixed bug with calling heuristics in depths smaller than their frequency offset
- fixed bug with aggregating fixed variables
- fixed bugs in local branching and RINS heuristic
- fixed bug in LP file reader with explicit zero coefficients
- fixed bug in transitive implication addition
- fixed bug with numerical error in LP resolve after probing or diving

Known bugs
----------

- if one uses column generation and restarts, a solution that contains variables that are only present in the
  transformed problem (i.e., variables that were generated by a pricer) is not pulled back into the original space
  correctly, since the priced variables have no original counterpart

@section RN080 SCIP 0.8.0
*************************

Features
--------

- reactivated multiaggregation in cons_linear.c on binary variables again (possible due to bug fix below)
- introduced subversion string
- adding variable bounds automatically adds the corresponding implication
- conflict clauses are now collected in a conflict store, redundant clauses are eliminated and only the best
  "conflict/maxclauses" clauses are added permanently to the problem; the remaining clauses are only added temporarily,
  if they can be used for repropagation
- improved debugging for infeasible cuts and propagations, given a primal feasible solution
- slightly changed LP resolving loop in conflict analysis
- diving heuristics now apply propagation at each step
- if CPLEX returns that the LP exceeds the bound and if no additional LP solves are allowed in conflict analysis, we
  have to perform one additional simplex iteration to get the dual solution that actually violates the objective limit
- modified the influence of the depth level in conflict analysis
- new event type SCIP_EVENTTYPE_PRESOLVEROUND
- added zlib support
- replaced all abort() calls by SCIPABORT(); this is defined in def.h to be assert(FALSE)
- improved knapsack cover separation
- changed linear constraint presolving s.t. redundant sides are not removed if constraint is an equality
- incorporated clique and implication information in knapsack constraint presolving
- improved performance of c-MIR separator
- cut pool is now also separated in root node (to find cuts again that were removed from the LP due to aging)
- improved preprocessing of variable bounds constraints
- removed transitive clique generation, because this produces way too many cliques
- improved preprocessing abort criteria
- added possibility to disable certain features by using "make USRFLAGS=-DNO_REMOVE_HISTORY", "make
  USRFLAGS=-DNO_SIGACTION", "make USRFLAGS=-DNO_RAND_R", or "make USRFLAGS=-DNO_STRTOK_R"
- linear constraint handler now catches events of variables after the problem was completely transformed in order to
  avoid the whole bunch of LOCKSCHANGED events that are generated at problem transformation stage
- added redundancy detection for pairs of constraints in setppc constraint handler

- Plugins
  + changed restart dfs nodeselector to sort leaves by node number instead of node depth to aviod jumping around in the
    search tree after a restart was applied and the current dive ended due to infeasibility
  + removed "objfeaspump" heuristic, because the functionality can be achieved by using the "feaspump" heuristic
  + diving heuristics are now applying propagation after each bound change
  + new primal heuristic "octane"
  + slightly changed feaspump heuristic, s.t. after finding a new best solution the target integral solution is modified
    randomly
  + new Message Handler plugin
  + modified probing presolver to not add implications that are already included in the implication graph and clique table
  + added file reader for LP format

Interface changes
-----------------

- new event type SCIP_EVENTTYPE_VARDELETED
- new event SCIP_EVENTTYPE_IMPLADDED
- new event types SCIP_EVENTTYPE_GLBCHANGED and SCIP_EVENTTYPE_GUBCHANGED

### New and changed callbacks

- new callback parameter "validnode" for the CONFLICTEXEC method of conflict handlers, which should be passed to
  SCIPaddConsNode()

### Deleted and changed API methods

- additional parameter "validnode" for SCIPaddConsLocal() and SCIPaddConsNode()
- SCIPhashtableRemove() can now also be called, if the element does not exist in the table
- SCIPhashmapRemove() can now also be called, if the element does not exist in the map
- additional parameter "branchdir" for SCIPbranchVar()
- replaced method SCIPmessage() by SCIPverbMessage() with additional parameter "file"
- put block memory shell and tclique algorithm into separate subdirectories
- new parameter "duringlploop" of SCIPincludeHeur() - heuristics can now run during the price-and-cut loop at a node

### New API functions

- new file i/o methods SCIPfopen(), SCIPfclose(), SCIPfprintf(), ... that operate on the data type SCIPFILE; these
  methods automatically use zlib methods if the zlib is enabled
- SCIPgetDualfarkasLinear() of linear constraint handler
- SCIPgetDualfarkasLogicor() of logicor constraint handler
- SCIPgetDualfarkasSetppc() of setppc constraint handler
- SCIPgetDualsolKnapsack() of knapsack constraint handler
- SCIPgetDualfarkasKnapsack() of knapsack constraint handler
- SCIPgetDualsolVarbound() of varbound constraint handler
- SCIPgetDualfarkasVarbound() of varbound constraint handler
- SCIPgetNConflictClausesApplied()
- SCIPdelVar()
- SCIPgetVarStrongbranchLPAge()
- SCIPgetNConflictClausesApplied()
- SCIPconsGetValidDepth()
- SCIPhashtableExists()
- SCIPhashmapExists()
- SCIPvarIsTransformedOrigvar()
- SCIPvarIsDeleted()
- SCIPnodeGetNumber()
- SCIPsolveProbingLP() to solve the LP in a probing node (enables mixing of propagation and LP solving for diving heuristics)
- SCIProwGetDualfarkas()
- SCIPgetCurrentNode()
- SCIPinterruptSolve()
- SCIPerrorMessage(), SCIPwarningMessage(), SCIPdialogMessage() and SCIPinfoMessage()
- SCIPsetMessagehdlr(), SCIPsetDefaultMessagehdlr() and SCIPgetMessagehdlr()
- SCIPpropagateProbingImplications()
- SCIPvarGetNCliques(), SCIPvarGetCliques(), SCIPvarsHaveCommonClique(), SCIPvarHasImplic()
- SCIPcliqueGetNVars(), SCIPcliqueGetVars(), SCIPcliqueGetValues(), SCIPcliqueGetId()
- SCIPaddClique(), SCIPcalcCliquePartition()
- SCIPgetLPI() which makes all methods in scip/lpi.h available to the user
- SCIPgetRandomInt() and SCIPgetRandomReal()
- SCIPstrtok()
- SCIPsetConsInitial(), SCIPsetConsSeparated(), SCIPsetConsEnforced(), SCIPsetConsChecked(),
  SCIPsetConsPropagated(), SCIPsetConsLocal(), SCIPsetConsDynamic(), SCIPsetConsRemoveable()
- SCIPheurGetNBestSolsFound()

### Command line interface

- added command "write solution" to default dialog
- added commands "write problem" and "write transproblem" to default dialog

### Changed parameters

- replaced parameter "presolving/restartbdchgs" with parameters "presolving/maxrestarts" and "presolving/restartfac"
- changed default values of "heuristics/*/maxdiveavgquot" and "heuristics/*/maxdiveavgquotnosol" to 0
- additional setting SCIP_VERBLEVEL_DIALOG in "display/verblevel" parameter
- additional LP pricing setting "partial"
- parameters "constraints/agelimit" and "constraints/obsoleteage" now iterprete the value 0 as a dynamic setting
- changed default values of "constraints/agelimit" and "constraints/obsoleteage" to 0
- changed default values of "heuristics/objpscostdiving/maxsols" and "heuristics/rootsoldiving/maxsols" to -1
- changed default value of "separating/strongcg/maxroundsroot" to 20
- changed default value of "separating/cmir/maxroundsroot" to 10
- number of fractional variables included in parameter "separating/maxstallrounds"
- changed default value of "separating/maxstallrounds" to 5
- changed default value of "presolving/probing/maxfixings" to 50
- changed default parameter values to MIP settings:
  + "conflict/useprop" = FALSE
  + "conflict/usepseudo" = FALSE
  + "display/verblevel" = 4
  + "separating/poolfreq" = 0
  + "constraints/linear/sepafreq" = 0
  + "constraints/and/sepafreq" = 0
  + "constraints/conjunction/sepafreq" = 0
  + "constraints/knapsack/sepafreq" = 0
  + "constraints/knapsack/sepacardfreq" = 0
  + "constraints/logicor/sepafreq" = 0
  + "constraints/or/sepafreq" = 0
  + "constraints/setppc/sepafreq" = 0
  + "constraints/varbound/sepafreq" = 0
  + "constraints/xor/sepafreq" = 0
  + "separating/clique/freq" = 0
  + "separating/cmir/freq" = 0
  + "separating/gomory/freq" = 0
  + "separating/impliedbounds/freq" = 0
  + "separating/strongcg/freq" = 0
- replaced parameter "constraints/linear/maxpresolaggrrounds" with "constraints/linear/maxpresolpairrounds"
- changed default value of "constraints/linear/maxaggrnormscale" to 0.0, which means to not apply aggregation

### New parameters

- "branching/fullstrong/reevalage"
- "conflict/maxclauses"
- "conflict/allowlocal"
- "constraints/knapsack/disaggregation"
- "presolving/probing/maxtotaluseless"
- "separating/cmir/maxfails", "separating/cmir/maxfailsroot" and "separating/cmir/trynegscaling"

### Data structures

- MAJOR CHANGE: preceeded all data types with "SCIP_" - you may use shell script reptypes_scip.sh to rename the SCIP
  data types in your own source code (But use with care! Create a backup copy of your source first!)

Build system
------------

### Makefile

- modified the Makefile to accept an additional parameter VERBOSE={true,false}
- added flags READLINE=true/false, ZLIB=true/false, ZIMPL=true/false to Makefile

Fixed bugs
----------

- LP primal feasibility for bounds is now defined as absolute measure (was relative to the bound before); this fixes a
  bug (see alu8_9.mps), that an LP with an integral variable fixed to a large value yields an accepted solution with
  that variable slightly different than the fixed value; the integrality feasibility condition is measured with absolute
  differences, which leads to the fixed integer variable being fractional; this leads to an error if branching is
  performed on this variable
- locally fixed variables are no longer used as branching candidates even if their LP solution value is fractional (due
  to numerical reasons, see above)
- fixed minor bugs in debug code of primal.c and sol.c
- variables that are being multiaggregated are now automatically removed from all other variables' variable bound and
  implication arrays; this fixes bugs with methods, that rely on the fact, that the entries in the variable bound and
  implication arrays are active variables only
- aggregations are now always performed in a way, such that the variable of more general type is aggregated (with type
  generality being cont > implint > int > bin); in this way, a binary variable's representant is always binary (which
  was not the case before and resulted in a bug in SCIPgetBinvarRepresentative())
- removed wrong asserts from lpi_cpx.c
- global bound changes now lead to the removal of redundant implications (such that the asserts in sepa_implbounds.c are
  now correct)
- due to usage of variable bounds, SCIPcalcMIR() may return LOOSE variables in the cut -> modified sepa_cmir.c,
  sepa_gomory.c and sepa_strongcg.c to use SCIPcreateEmptyRow() and SCIPaddVarsToRow() instead of SCIPcreateRow() which
  only works for COLs
- removed bug in presol_probing.c: the vars of the sorted variables array have to be captured
- fixed bug in the output of solutions with priced variables
- fixed bug in propagation with parameters prop_maxrounds and prop_maxroundsroot
- removed wrong assertion in varAddImplic()
- conflict analysis can now handle errors in LP solving calls
- fixed bug in linear constraint handler with variables fixed to infinity
- fixed bug with potential infinite loop if a separator is delayed and the LP is infeasible
- fixed numerical bug in pseudo objective propagator with only slightly tightened bounds
- fixed bug with constraint handlers that can only enforce their constraints by adding cuts, but the maximal number of
  cuts to separate is set to 0; now, cuts that are generated in the constraint enforcement are used in any case
- removed bug in SCIPvarAddVlb() and SCIPvarAddVub() with fractional vlb/vubcoefs
- removed bug that an LP might be declared to be solved even if it was marked erroneous due to numerical problems
- fixed bug with redundant self implications that wrongly lead to the detection of infeasibility
- fixed bug that primal or dual rays might not be available because the wrong solver was used
- included message.o in LPI library, s.t. one can link this library indepentent of SCIP
- fixed bug that if diving heuristic that changes the objective values finds a solution, the cutoff is reinstalled in
  the LP solver (although the objective value has no meaning due to the objective function modification)
- fixed bug in knapsack constraint presolving with tightening coefficients and capacity
- fixed bug with modifiable constraints in linear constraint handler preprocessing
- fixed bug in clique separator that reduced performance
- increased performance of clique separator by allowing only a certain number of zero-weighted fill ins
- fixed bug in linear constraint handler that global activities are not updated after global bound changes

@page RN07 Release notes for SCIP 0.7

@section RN079 SCIP 0.7.9
*************************

Features
--------

- aging and cleanup now only remove non-basic columns and basic rows, s.t. resolving can be applied with 0 simplex
  iterations
- probing is now also possible in presolving stage
- it is now possible to create subnodes in probing and use backtracking to undo probing changes
- it is now possible to interrupt and continue presolving
- bounds of variables are included in the feasibility checks for solutions
- support for barrier algorithm
- included debugging module to check whether cutting planes cut off the optimal solution
- if verblevel is at least NORMAL, an automatical check of the best solution is performed in the original problem, and
  an error message is displayed, if it violates an original constraint
- due to the new constraint handler "cons_cumulative.{c,h}" SCIP can resource-constraint scheduling problem

- Plugins
  + new implementation of the feasibility pump heuristic by Timo Berthold (replaces old implementation); old
    implementation is now called "objfeaspump"; parameter names have been changed accordingly
  + diving heuristics now compare their number of LP iterations with the number of node LP iterations instead of the total
    number (including their own) LP iterations
  + new plugin: probing presolver
  + new plugin: clique separator for clique cuts with at least 3 elements
  + changed implementation of reliability value calculation in reliability branching; slightly modified influence of
    maximal total number of strong branching LP iterations in reliability branching
  + changed implementation of maximal strong branching iterations calculation in reliability branching
  + modified the automatic objfactor setting of feaspump heuristic to let the objective function have stronger influence
  + changed implementation of automatic minplungedepth and maxplungedepth calculation in bfs node selector
  + new plugin: implied bound cuts separator
  + during probing, propagation of bounds is now always performed in linear constraint handler, ignoring the parameter
    "tightenboundsfreq"
  + new implementation of the clique graph construction method in clique separator
  + new constraint handler "cons_cumulative.{c,h}"

Examples and applications
-------------------------

- added TSP example in examples/TSP

Interface changes
-----------------

### New and changed callbacks

- new callback methods INITSOL and EXITSOL for variable pricers, primal heuristics, conflict handlers, relaxators,
  separators, propagators, event handlers, node selectors and display columns
- callback method CONFLICTEXEC of conflict handlers receive additional parameters "dynamic" and "removeable"
- constraint handler callback methods CONSLOCK and CONSUNLOCK are replaced by a single method CONSLOCK with the number
  of locks being positive or negative

### Deleted and changed API methods

- calling SCIPaddCut() with forcecut=TRUE will add the cut to the LP even if it is redundant
- SCIPaddVarImplication() now also adds variable lower and upper bounds, if the implied variable is non-binary
- SCIPvarLock(), SCIPvarLockDown(), SCIPvarLockUp(), SCIPvarLockBoth(), SCIPvarUnlock(), SCIPvarUnlockDown(),
  SCIPvarUnlockUp() and SCIPvarUnlockBoth() are replaced by SCIPaddVarLocks() which returns a RETCODE
- SCIPvarLockDownCons(), SCIPvarLockUpCons(), SCIPvarUnlockDownCons() and SCIPvarUnlockUpCons() are replaced by
  SCIPlockVarCons() and SCIPunlockVarCons() which return a RETCODE
- SCIPlockConsVars() and SCIPunlockConsVars() replaced with method SCIPaddConsLocks()
- SCIPvarGetLbGlobal(), SCIPvarGetUbGlobal(), SCIPvarGetLbLocal() and SCIPvarGetUbLocal() now return the
  corresponding values of the transformed problem or current subproblem even for original problem variables
- removed method SCIPsolGetObj() - use SCIPgetSolOrigObj() or SCIPgetSolTransObj() instead
- SCIPreadProb() does not free the current problem - this is done in SCIPcreateProb() now, which is usually
  called by a problem reader; in this way, a reader can generate "extra information" for the current problem, s.t.  the
  full problem information can be distributed to different files read by different readers
- SCIPgetVarStrongbranch() and SCIPgetVarStrongbranchLast() now have two additional parameters that can be used
  to check, whether the returned values are correct dual bounds
- SCIPconshdlrGetNConss() is replaced by SCIPconshdlrGetNActiveConss() (returning the number of active
  constraints); method SCIPconshdlrGetNConss() does now return the total number of existing constraints, active and
  inactive
- SCIPconshdlrGetStartNConss() is now called SCIPconshdlrGetStartNActiveConss()
- SCIPconshdlrGetMaxNConss() is now called SCIPconshdlrGetMaxNActiveConss()
- SCIPdisableConsNode() is replaced by SCIPdelConsNode()
- SCIPdisableConsLocal() is replaced by SCIPdelConsLocal()
- added new parameter "dynamic" to SCIPcreateCons() and all plugin methods SCIPcreateCons...()
- SCIPvarGetProbvar(), SCIPvarGetProbvarBinary() now return the fixed or multi-aggregated variable instead of
  returning NULL or aborting with an error message; in SCIPvarGetProbvarBinary(), the fixing of a fixed variable does
  not influence the negation status anymore
- SCIPvarGetProbvarBound() returns the multi-aggregated variable instead of aborting with an error message
- SCIPvarGetProbvarSum() does not set *var to NULL for fixed variables anymore; it may also return a
  multi-aggregated variable instead of aborting with an error message
- SCIPgetBinvarRepresentative() now returns the fixed or multi-aggregated variable instead of returning NULL or
  aborting with an error message
- SCIPdispDecimal() is replaced by SCIPdispInt() and SCIPdispLongint()
- additional parameter "maxproprounds" in SCIPpropagateProbing()
- changed memory interface (see memory.h), MEMHDR is now called BLKMEM
- additional parameter "aggregated" in SCIPmultiaggregateVars()
- additional parameter "checkbounds" for SCIPtrySol(), SCIPtrySolFree(), SCIPcheckSol()
- source code was moved into subdirectories: replace includes "scip.h" by "scip/scip.h" and
"objscip.h" by "objscip/objscip.h"; This should allow a user to have include files of the same name as the ones
of SCIP, e.g. "tree.h" or "var.h".
- event handlers are now available as C++ wrapper class
- new flag "afterrelaxation" for primal heuristics

### New API functions

- SCIPgetObjNorm()
- SCIPvarGetLbOriginal() and SCIPvarGetUbOriginal() for original problem variables
- SCIPcreateOrigSol()
- SCIPwriteImplicationConflictGraph()
- SCIPsepaIsDelayed(), SCIPsepaWasDelayed(), SCIPpropIsDelayed(), SCIPpropWasDelayed(), SCIPpresolIsDelayed(), SCIPpresolWasDelayed(),
  SCIPconshdlrIsSeparationDelayed(), SCIPconshdlrIsPropagationDelayed(), SCIPconshdlrIsPresolvingDelayed(),
  SCIPconshdlrWasSeparationDelayed(), SCIPconshdlrWasPropagationDelayed(), and SCIPconshdlrWasPresolvingDelayed()
- SCIPinProbing()
- SCIPgetProbName()
- SCIPisLPSolBasic() to check, whether the current LP solution is basic (i.e. due to a simplex algorithm or barrier with crossover)
- SCIPenableCons()
- SCIPdisableCons()
- SCIPenableConsSeparation()
- SCIPdisableConsSeparation()
- SCIPconsIsSeparationEnabled()
- SCIPgetAvgPseudocost(), SCIPgetAvgPseudocostCurrentRun(), SCIPgetAvgPseudocostCount(), SCIPgetAvgPseudocostCountCurrentRun(),
  SCIPgetAvgInferences(), SCIPgetAvgInferencesCurrentRun(), SCIPgetAvgCutoffs(), SCIPgetAvgCutoffsCurrentRun(),
- SCIPgetNPrimalLPs(), SCIPgetNPrimalLPIterations(), SCIPgetNDualLPs(), SCIPgetNDualLPIterations(),
  SCIPgetNBarrierLPs(), SCIPgetNBarrierLPIterations()
- SCIPgetNPrimalResolveLPs(), SCIPgetNPrimalResolveLPIterations(), SCIPgetNDualResolveLPs(), SCIPgetNDualResolveLPIterations()
- SCIPgetVarNStrongbranchs(), SCIPcolGetNStrongbranchs()
- SCIPfindSimpleRational(), SCIPselectSimpleValue()
- SCIPvarGetImplIds()
- SCIPvarGetOrigvarSum()

### Command line interface

- command line history in interactive shell now only stores "useful" commands

### Interfaces to external software

- removed storing of dual norms in LPI state of CPLEX interface (too memory consuming)

### Changed parameters

- default frequency offset of fracdiving heuristic changed to 3
- default frequency offset of (new) feaspump heuristic changed to 0
- default frequency offset of objfeaspump heuristic changed to 8
- changed default priority of primal heuristics
- renamed parameter "limits/sol" to "limits/solutions"
- changed default check priority of knapsack constraint handler to -600000
- changed default priority of Gomory cut separator to -1000 (will now be called after constraint handlers!)
- changed default priority of strong CG cut separator to -2000
- changed default priority of cmir cut separator to -3000
- changed default of parameter "lp/pricing" to 's'teepest edge pricing
- default parameter "branching/relpscost/minreliable" changed to 1.0
- default parameter "branching/relpscost/maxlookahead" changed to 8
- default parameter "branching/relpscost/sbiterofs" changed to 100000
- default parameter "heuristics/coefdiving/maxlpiterquot" changed to 0.05
- default parameter "heuristics/fracdiving/maxlpiterquot" changed to 0.05
- default parameter "heuristics/guideddiving/maxlpiterquot" changed to 0.05
- default parameter "heuristics/linesearchdiving/maxlpiterquot" changed to 0.05
- default parameter "heuristics/pscostdiving/maxlpiterquot" changed to 0.05
- default parameter "heuristics/feaspump/freq" changed to 20
- default parameter "heuristics/objfeaspump/freq" changed to 20
- default parameter "heuristics/objpscostdiving/freq" changed to 20
- default parameter "heuristics/rootsoldiving/freq" changed to 20
- default parameter "separating/clique/maxtreenodes" changed to -1

### New parameters

- new parameter delay for presolvers
- new parameter delaypresol for constraint handlers
- "lp/cleanupcolsroot" and "lp/cleanuprowsroot" to distinguish cleanup settings between root node and other nodes
- "heuristics/fixandinfer/proprounds" and "heuristics/fixandinfer/minfixings"
- "separating/.../delay"
- "presolving/.../delay"
- "propagating/.../delay"
- "constraints/.../delaysepa"
- "constraints/.../delayprop"
- "constraints/.../delaypresol"
- "lp/initalgorithm" and "lp/resolvealgorithm" for switching between simplex and barrier algorithm
- "numerics/barrierconvtol" to set the convergence tolerance in the barrier algorithm
- "lp/pricing" to set the pricing strategy used in the LP solver
- "lp/checkstability" to disable stability check of LP solver's result code
- "conflict/dynamic"
- "conflict/removeable"
- "reading/mpsreader/dynamicconss"
- "reading/cnfreader/dynamicconss"
- "heuristics/coefdiving/maxlpiterofs"
- "heuristics/feaspump/maxlpiterofs"
- "heuristics/fracdiving/maxlpiterofs"
- "heuristics/guideddiving/maxlpiterofs"
- "heuristics/linesearchdiving/maxlpiterofs"
- "heuristics/objfeaspump/maxlpiterofs"
- "heuristics/objpscostdiving/maxlpiterofs"
- "heuristics/pscostdiving/maxlpiterofs"
- "heuristics/rootsoldiving/maxlpiterofs"
- "heuristics/feaspump/maxsols"
- "heuristics/objfeaspump/maxsols"
- "heuristics/objpscostdiving/maxsols"
- "heuristics/rootsoldiving/maxsols"
- "branching/scorefunc"

### Data structures

- new possible result SCIP_DELAYED for EXEC method of separators, presolvers and propagators and SEPA, PROP, and
  PRESOL methods of constraint handlers

Fixed bugs
----------

- fixed bug in MPS file reader
- fixed bugs in separation store with single coefficient cuts that are converted into bound changes
- at least one cut per separation round is added to the LP to avoid cycling, even if the cut is redundant
- removed bug with applying reduced cost strengthening before pricing in all necessary variables
- negated variables must also be reset in SCIPvarInitSolve()
- removed bug with objective norm calculation and column variables not in the LP (pricing)
- removed conflict analysis of infeasible diving LP if pricing is activated
- removed bug in knapsack constraint handler with merging multiple items if more than two items of the same variable
  appear in the constraint
- fixed bug in SCIProwCalcIntegralScalar() with rows consisting of only continuous variables (appeared in gomory cut
  separator on miplib/dcmulti.mps)
- fixed documentation of CONSLOCK-method (missing parameter "scip" in SCIPaddVarLocks())
- included missing "objrelax.h" in includes of objscip.h
- fixed bug that presolving time is not counted to solving time, if presolving is called explicitly with SCIPpresolve()
- fixed bug where presolving fixings are counted even if the variable was already fixed
- fixed bug that CONSLOCK method of constraint handlers that don't need constraints is not called
- fixed bug that after a resolve and further preprocessing, existing primal solutions may get corrupted due to
  aggregations or fixings that are possible due to the primal bound (given by the best solution)
- fixeg bug in setppc constraint handler with pairs of aggregated variables in the same constraint
- removed bug with dual presolver, that declared a problem to be unbounded or infeasible, if it could fix a variable to
  infinity even if its objective value is zero
- fixed bug in knapsack constraint handler that fixed variables are sometimes not removed in presolving
- made conflict analysis available in presolving stage (for probing conflicts)
- removed bug in knapsack constraint handler with merging negated variables of equal weight at the end of the variables'
  array
- fixed bug with primal bound becoming wrong, if in a prior run the optimal solution was found and the cutoff bound was
  thereby reduced due to further domain propagation w.r.t. the objective function
- fixed bug with unresolved numerical troubles in LP that don't render the LP useless at the current node
- fixed bug in SCIPisObjIntegral()
- LP error on forced LP resolve (due to 0 unfixed integers) now leads to an error (instead of accepting the pseudo
  solution as feasible)
- fixed bug in SCIPprintError() with file == NULL
- fixed bug with globally deleting constraints, that have attached rows which are therefore not released in exitsol
  methods
- fixed bugs in intobj separator
- fixed bug in CPLEX LP interface with dual norms
- heuristic's display character is now only shown the first time, the new solution was found
- fixed bug that SCIPreadProb() doesn't discard the transformed problem
- fixed bug in cmir separator with empty rows
- fixed bug in linear constraint handler's knapsack relaxation separator
- fixed numerical bugs in rounding heuristic and rootsoldiving heuristic
- fixed bug in implied bound cut separator: only implications between binary variables were generated before
- fixed bug in linear constraint handler with eventdatas, if the original constraint has no variables
- fixed bug with wrong euclidean norm calculation of row, if multiple coefficients for the same variable are added and
  the sorting of the row was delayed with SCIProwDelaySort()
- fixed bug with adding implications: wrong insertion position, if only the lower bound change was present but not the
  upper bound change
- fixed bug in SCIPvarAddImplics() with wrong variable used in varAdjustBd()
- fixed bug in method reduced() of tclique_branch.c with sorting nodes in V

@section RN078 SCIP 0.7.8
*************************

Features
--------

- changed SCIProwCalcIntegralScalar() to a slightly different algorithm
- improved knapsack relaxation in linear constraint handler separator to scale the constraint in order to get integral
  coefficients instead of just rounding down all coefficients
- improved presolving of linear constraint handler: aggregation of two constraints with equal coefficient vector into
  single constraint
- improved presolving of knapsack constraint handler: aggregation of equal or negated variables in same constraint

- Plugins
  + priority of separators, propagators and presolvers decide whether the plugin is called before the corresponding
    constraint handler methods or after: plugins with nonnegative priorities are called before, plugins with negative
    priorities are called after the constraint handlers
  + new plugin class for relaxators (external relaxations, that can be used in parallel with LP relaxations)
  + if more than one result code applies to a plugin's execution, it should return the one that is higher in the call's
    documentation list

Interface changes
-----------------

- even in optimized mode, the simple functions that are implemented as defines in the include files exist in the
  library, s.t. one can include the include files without NDEBUG and use the optimized library

### New and changed callbacks

- new branching rule plugin methods INITSOL and EXITSOL

### Deleted and changed API methods

- removed SCIPisFeasible(); use !SCIPisFeasNegative() instead
- SCIPisIntegral(), SCIPisFracIntegral(), SCIPfloor(), SCIPceil() and SCIPfrac() don't use the feasibility
  tolerance anymore (default: 1e-06); instead, they are using epsilon (default: 1e-09); instead, for handling
  integrality of a variable "in feasibility tolerances", new methods SCIPisFeasIntegral(), SCIPisFeasFracIntegral(),
  SCIPfeasFloor(), SCIPfeasCeil() and SCIPfeasFrac() should be used
- in LPI, the semantics of SCIPlpiHasPrimalRay() and SCIPlpiHasDualRay() changed: methods return TRUE, if a ray exists
  and the solver can return it; new methods SCIPlpiExistsPrimalRay() and SCIPlpiExistsDualRay() check whether a ray
  exists without checking, if the solver knows and can return the ray

### New API functions

- SCIPvarIsInLP()
- SCIPgetLPColumnObjval() and SCIPgetLPLooseObjval()
- SCIPcalcIntegralScalar() with arbitrary array of Real values
- SCIPaddCoefKnapsack() in knapsack constraint handler
- SCIPisScalingIntegral() to check, whether the scaling of a value would lead to an integral value, measured
  against epsilon which is also scaled by the same scalar
- SCIPgetRealarrayMinIdx(), SCIPgetRealarrayMaxIdx(), SCIPgetIntarrayMinIdx(), SCIPgetIntarrayMaxIdx(),
  SCIPgetBoolarrayMinIdx(), SCIPgetBoolarrayMaxIdx(), SCIPgetPtrarrayMinIdx() and SCIPgetPtrarrayMaxIdx()
- SCIPbsortPtrInt() and SCIPbsortPtrIntInt()
- SCIPvarWasFixedAtIndex()
- SCIPaddConflictBd()
- SCIPprintMemoryDiagnostic()
- SCIPfindObj...() and SCIPgetObj...() in C++ wrapper interface to get the corresponding plugin object

### Changed parameters

- slightly changed the meaning of parameter "presolving/abortfac" a value of 0 now means to abort presolving only after
  no more change has been found

Fixed bugs
----------

- removed bug in knapsack constraint handler that appears if a variable is fixed to zero in knapsack presolving, which
  triggers a variable of the same knapsack to be fixed to one due to aggregation
- fixed bugs in consdataSwitchWatchedVars() of "or" and "and" constraint handlers
- fixed bug in all-fullstrong branching with getting strong branching information for columns not in current LP
- assigning a value to a fixed variable in a solution with SCIPsetSolVal() does not return an error anymore, if the
  value is equal to the fixed value of the variable
- implemented missing case in solve.c with branching rules that add constraints
- solving loop is now immediately aborted, if a node on the active path is marked to be cut off
- removed bug in resolving an interrupted problem, after the last solved node was cut off
- removed bug with infinite solving loop if LP solving is turned off
- removed bug in knapsack presolver
- removed bug with aborted solving in root node (e.g. due to time limit) that is tagged to be restarted
- changed numerics for integrality check of coefficients (fixed bug with accumulated errors in rows s.t. the row's
  activity is no longer integral although the row is marked being integer)
- fixed bugs in constraint handlers (and, logicor, or, setppc, xor) with calling conflict analysis during presolving
- slightly changed numerics in linear constraint handler presolving to fix a bug with coefficients detected to be scaled
  to an integral value, that are not integral after scaling due to a large scalar that increased the integrality gap to
  a value larger than epsilon
- fixed wrong assertion in xor constraint handler with switching both watched variables to unwatched
- removed bug in SCIPisScalingIntegral()
- removed bugs with calling SCIPtightenVarLb(), SCIPtightenVarUb(), SCIPinferVarLbCons(), SCIPinferVarUbCons(),
  SCIPinferVarLbProp() and SCIPinferVarUbProp() in PROBLEM stage
- fixed bug in presolving with wrong number of newly fixed/aggregated/... variables/bounds/... after a restart

@section RN077 SCIP 0.7.7
*************************

Features
--------

- infeasible LPs in diving now produce conflict clauses (if LP conflict analysis is enabled)
- conflict analysis was slightly modified
- slightly changed aging strategy of logic or constraint handler

Interface changes
-----------------

### Deleted and changed API methods

- method SCIPgetGap() and SCIPgetTransGap() now return infinity, if primal and dual bound have opposite sign (this
  removes the oddness with the gap increasing while the dual bound approaches zero)

### New API functions

- added methods SCIPgetVarsLogicor() and SCIPgetNVarsLogicor() in logic or constraint handler

### Changed parameters

- "lp/colagelimit" and "lp/rowagelimit" may now be set to -1 to disable deletion of columns/rows due to aging

Build system
------------

### Makefile

- the file names in the archive file are now preceeded with a directory "scip-<version>/"
- the compiler is now also represented in the LP solver library names (e.g. you have to rename the softlink
  "libcplex.linux.x86.a" to "libcplex.linux.x86.gnu.a")

Fixed bugs
----------

- removed bug in conflict analysis that appears if the conflict is only active at the current depth level
- missing SCIPlpiIsPrimalFeasible() and SCIPlpiIsDualFeasible() implemented in lpi_spx.cpp and lpi_spx121.cpp
- removed preprocessing of linear constraint pairs with modifiable constraints
- removed wrong assert "assert(eventfilter->len == 0 || eventfilter->eventmask != 0x00000000)" from event.c
- removed wrong assert in conflict analysis (appeared on analyzing diving LP conflicts with both bounds of a non-binary
  variable changed)

@section RN076 SCIP 0.7.6
*************************

Features
--------

- creation of reconvergence clauses in conflict analysis
- first node of each plunging is not treated as plunging node w.r.t. calling primal heuristics
- improved performance of logic or constraint handler due to better watched variables handling

Interface changes
-----------------

### Deleted and changed API methods

- changed SCIPcatchVarEvent() and SCIPdropVarEvent()
- SCIPstage() is now called SCIPgetStage()
- SCIPprintStatus() is now called SCIPprintStage()

### New API functions

- SCIPgetActivityLinear() in linear constraint handler
- SCIPgetFeasibilityLinear() in linear constraint handler
- SCIPchgVarBranchDirection()
- SCIPvarGetBranchDirection()
- SCIPgetStatus() returns the solution status
- SCIPprintStatus() outputs the solution status (beware, that the old SCIPprintStatus() method is now called SCIPprintStage())

### Changed parameters

- changed default frequency offset of pscostdiving "heuristics/pscostdiving/freqofs" to 2 and frequency offset of
  fracdiving "heuristics/feaspump/freqofs" to 0 in order to not call pscostdiving in root node, where nearly all pseudo
  costs are uninitialized

### New parameters

- new parameter "separating/efficacynorm" to choose between Euclidean, maximum, sum and discrete norm in efficacy
  calculation

### Data structures

- new possible result code SCIP_DELAYED for primal heuristics

Fixed bugs
----------

- removed bugs in CLP Solver interface
- SCIP returned "gap limit reached" even if the problem was solved to optimality, if the optimal solution was found at a
  node with lower bound equal to the global lower bound
- after conversion of the focus node into a junction (e.g. in case of numerical troubles while solving the node's LP),
  the child nodes got the wrong LP fork attached (the common LP fork of the old and new focus node instead of the old
  focus node's LP fork)
- bug reconvergence clauses in conflict analysis if bounds on non-binary variables were the reason for the fixing of the
  uip to create a reconvergence clause for
- wrong sub calls in SCIPvarGet...CurrentRun() for aggregated variables
- variables' conflict set counter was not reset when the problem was resolved again

Known bugs
----------

- unbounded models lead to an error
- air04 and air05 return wrong optimal value (1 too large): possibly due to strong branching or setppc propagation?

@section RN075 SCIP 0.7.5
*************************

Miscellaneous
-------------

- started change log<|MERGE_RESOLUTION|>--- conflicted
+++ resolved
@@ -28,14 +28,10 @@
   + now for all lp interfaces consistent requirements on SCIP_LPPAR:
     LPITLIM and BARRIERCONVTOL positive or zero; FEASTOL, DUALFEASTOL, LPTILIM strictly positive
   + now projecting SCIP_LPPAR values on feasible values for each lp interface
-
-<<<<<<< HEAD
 - Symmetry:
   + removed method SCIP_RETCODE SCIPseparateCoversOrbisack() in cons_orbisack.h since the orbitope constraint
     handler has its own implementation of this routine with advanced features now
-=======
 - SCIPallowObjProp() and SCIPallowDualReds() are deprecated and replaced by SCIPallowWeakDualReds() and SCIPallowStrongDualReds(), respectively
->>>>>>> 28c2aabc
 
 ### New API functions
 
@@ -47,12 +43,9 @@
 
 ### Changed parameters
 
-<<<<<<< HEAD
-- changed default values of propagation and separation frequency in cons_orbitope.c
-=======
 - Parameter "misc/allowdualreds" is now called "misc/allowstrongdualreds"
 - Parameter "misc/allowobjprop" is now called "misc/allowweakdualreds"
->>>>>>> 28c2aabc
+- changed default values of propagation and separation frequency in cons_orbitope.c
 
 ### New parameters
 
