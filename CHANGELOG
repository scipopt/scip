--- conflicted
+++ resolved
@@ -100,12 +100,9 @@
 - To save memory, it is now possible to remove all variables from the internal symmetry data structures that are
   not affected by any symmetry.
 
-<<<<<<< HEAD
 - Allow to filter first variables from orbits and transfer pseudo cost information to variables in orbit
 
-=======
 - Add integration of external MILP presolve library as a SCIP presolver plugin that runs on MILP problems
->>>>>>> 96510785
 
 Performance improvements
 ------------------------
@@ -357,13 +354,10 @@
 
 - new parameter separating/cgmip/genprimalsols that allows to generate initial primal solutions from Gomory cuts
 
-<<<<<<< HEAD
 - new parameter branching/relpscost/filtercandssym to allow filtering from orbits
 
 - new parameter branching/relpscost/transsympscost to transfer pseudo cost information to orbit
 
-=======
->>>>>>> 96510785
 
 ### Data structures
 
