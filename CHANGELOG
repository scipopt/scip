@page RNNEXT Release notes for SCIP NEXT

@section RNNEXT SCIP NEXT
*************************

Features
--------

- Using the parameter "propagating/orbitalfixing/recomputerestart" one can now decide to recompute symmetries after a
  restart or not. Previously one could just turn off symmetry computation after a restart.
- extended relaxators statistics in solve statistics about information on number of cutoffs, improved bounds, etc.

- extends SMPS file reader for the stochastic information, the sto files, to read a lower bound for the discrete
  scenarios. The lower bound is used when creating the auxiliary variables for Benders' decomposition.

- extended Benders framework to solve NLPs and generate optimality and feasibility cuts from their solution
  when the subproblem is convex nonlinear.

- extended Benders framework to create copies of Benders decompositions that can be used in a multithreading environment

- additional functionality has been added to enable the transfer of Benders' decomposition cuts between different SCIP
  instances, e.g., when used in UG

- LP rows (SCIP_ROW) can now store pointer to a constraint from which the row originates

- Trust region heuristic, a new LNS heuristic, has been added to SCIP. This heuristic is designed to improve the
  heuristic performance of the Benders' decomposition algorithm. It build upon the successful trust region approaches
  applied to Benders' decomposition.

Performance improvements
------------------------

- Extended cut presolving by removing variables that been fixed at their bounds

- Improved branching point selection when branching on externals branching candidates. Instead of using exactly the
  LP solution, a point closer to the middle of the variables domain is chosen.

- Matrix presolvers that do not work on incomplete matrices now skip matrix creation if unsupported constraint types are detected.

- consLockBenders callback implemented to add down locks on the Benders' decomposition auxiliary variables and
  up and down locks per subproblem for all master problem variables. This allows the use of presolving and propagation
  with Benders' decomposition.

- improved performance of orbital fixing in several ways:
  store permutations in transposed form to improve cache efficency;
  reverse order to speed up filtering of permutations;
  handle variables globally fixed to 1 in list;
  use event handler to catch global fixings;
  speed up orbit computations;
  change handling of restarts;


Examples and applications
-------------------------

Interface changes
-----------------

### New and changed callbacks

### Deleted and changed API methods

- LPI:
  + now for all lp interfaces consistent requirements on SCIP_LPPAR:
    LPITLIM and BARRIERCONVTOL positive or zero; FEASTOL, DUALFEASTOL, LPTILIM strictly positive
  + now projecting SCIP_LPPAR values on feasible values for each lp interface
- Symmetry:
  + removed method SCIP_RETCODE SCIPseparateCoversOrbisack() in cons_orbisack.h since the orbitope constraint
    handler has its own implementation of this routine with advanced features now
- SCIPallowObjProp() and SCIPallowDualReds() are deprecated and replaced by SCIPallowWeakDualReds() and SCIPallowStrongDualReds(), respectively
- Benders' decomposition
  + changed SCIPstoreBenderscutCut() in scip_benders.c to SCIPstoreBendersCut(). Where this function used to take a
    SCIP_BENDERSCUT pointer, it now accepts a SCIP_BENDERS pointer.
  + the functions SCIPsolveBendersSubproblem() no longer accepts the parameter type. The type is not a necessary
    argument for the subproblem solving method.
  + arguments of functions SCIPbendersSolveSubproblemLP(), SCIPbendersSolveSubproblemCIP(), and SCIPbendersOnlyCheckConvexRelax() changed
  - removed SCIPbenderscutGetNAddedCuts() and SCIPbenderscutGetAddedCutData()

- new argument "onlyifcomplete" in SCIPmatrixCreate() to skip matrix creation right after detecting unsupported constraint types

- new argument "threadsafe" in SCIPcopy(), SCIPcopyConsCompression(), SCIPcopyOrig(), SCIPcopyOrigConsCompression and
  SCIPcopyBenders(). This argument must only be set to TRUE if the source and target SCIP instances are to be solved in
  parallel. Setting this argument to TRUE has a performance cost.

- new argument "append" in SCIPsetModifiedDefaultSettingsIpopt()
- functions SCIPclearRelaxSolVals(), SCIPsetRelaxSolVal(), SCIPsetRelaxSolVals(), SCIPsetRelaxSolValsSol(), and SCIPmarkRelaxSolValid()
  receive an additional argument "relax" to store the relaxation handler as creator of the relaxation solution.

- LP:
  - SCIProwGetOriginCons() now returns a SCIP_CONS* instead of a SCIP_CONSHDLR*, use SCIProwGetOriginConshdlr() for the previous behavior
  - SCIPcreateRowCons() and SCIPcreateEmptyRowCons() now expect a SCIP_CONS* instead of a SCIP_CONSHDLR*,
    use SCIPcreateRowConshdlr() and SCIPcreateEmptyRowConshdlr(), respectively, for the previous behavior

### New API functions

- SCIPallowWeakDualReds() and SCIPallowStrongDualReds() replace the deprecated SCIPallowObjProp() and SCIPallowDualReds(), respectively
- methods have been added to facilitate the transfer of Benders' decomposition cuts between solvers in UG. These include
  SCIPapplyBendersStoredCuts(), SCIPbendersGetNStoredCuts(), SCIPbendersGetStoredCutData() and
  SCIPbendersGetStoredCutOrigData().
- added SCIPisConvexAbspower()
- new functions SCIPsolGetType(), SCIPsolGetRelax(), SCIPsolSetRelax(), SCIPsolSetLPRelaxation(), SCIPsolSetStrongbranch(),
  SCIPsolSetPseudo to set or query the new type attribute of a primal solution. The type attribute gives information
  about the origin of the solution, ie, whether it was created by a relaxation handler,
  by the LP relaxation, by strong branching, by the current pseudo solution, or by a primal heuristic.
  The meaning of the argument 'heur' in all creation methods for primal solutions such as SCIPcreateSol() stays unchanged.
- added SCIProwGetOriginConshdlr(), SCIPcreateRowConshdlr(), SCIPcreateEmptyRowConshdlr()
- new API functions SCIPsetCommonSubscipParams() and SCIPtranslateSubSols() shared by several Large Neighborhood Search heuristics.

### Command line interface

### Interfaces to external software

### Changed parameters

- renamed parameter "propagating/orbitalfixing/enableafterrestart" to ".../recomputerestart"
- Parameter "misc/allowdualreds" is now called "misc/allowstrongdualreds"
- Parameter "misc/allowobjprop" is now called "misc/allowweakdualreds"
- changed default values of propagation (new value: 1, old value: 5) and separation frequency (new value: 0, old value: 5) in cons_orbitope.c
- all primal heuristics that use sub-SCIPs are disabled within the heuristics fast emphasis setting
- deleted parameter heuristics/localbranching/useuct, use heuristics/useuctsubscip instead

### New parameters

- the possibility to define the Benders' decomposition auxiliary variables as implicit integer is provided. This
  behavior is controlled with an additional parameter in the Benders' decomposition framework.
- added parameter benders/<bendersname>/cutcheck to enable the generation of Benders' decomposition cuts during solution
  checking.
- constraints/orbitope/usedynamicprop: the possibility to propagate orbitope constraints by reordering the rows based on the
  branching strategy is provided

- Added parameters branching/midpull and branching/midpullreldomtrig to control by how much to move
  the branching point for an external branching candidate closer to the middle of the candidates domain. The
  default of 0.75 and 0.5, respectively, uses a point that is 75*alpha% closer to the middle of the domain, where
  alpha is the relative width of the candidates domain (width of local domain divided by width of global domain),
  if the latter is below 0.5, and alpha=1.0 otherwise. That is, with the default settings, a branching point is
  chosen closer to the middle of the candidates domain if the variables local domain is still similar to its
  global domain, but is chosen closer to the LP solution if the local domain is much smaller than the global
  domain.

- Added parameter lp/minmarkowitz to set the Markowitz stability threshold (range 0.0001 to 0.9999).
  High values sacrifice performance for stability.

- Added parameters benders/<bendersname>/lnsmaxcalls and benders/<bendersname>/lnsmaxcallsroot to the Benders'
  decomposition core. These parameters limit the number of Benders' decomposition subproblem checks, for the full
  branch-and-bound tree and root node respective, when solving the auxiliary problem of LNS hueristics. These
  parameters only have effect if the lnscheck parameter is set to TRUE.

<<<<<<< HEAD
- Added parameter cons/linear/maxmultiaggrquot to limit the maximum coefficient dynamism of an equation on which
  multiaggregation is performed. This replaces a compiler define of the same name.
  Default value is 1000, smaller values make multiaggregations numerically more stable.
=======
- new global parameter heuristics/useuctsubscip that affects all LNS heuristics using common sub-SCIP parameters
>>>>>>> f94317d3

### Data structures

### Build system

- The default value for DFLAGS in the non-cmake buildsystem has changed from -MM to -MMD. This will break the
  generation of depend.* files if that was done by a compiler call that relied on -MM. The new preferred way
  to handle compilation dependencies is to additionally use $(DFLAGS) when compiling the object files (.o) and
  to include the generated .d files in the Makefile, see also "Build system / Makefile" below.

Deleted files
-------------

Unit tests
----------

Testing
-------

Build system
------------

### Cmake

### Makefile

- Removed static object compilation dependency files (depend.*). If using a GCC compatible compiler, then dependency
  files are now dynamically created and updated during build. The new dependency files (*.d) reside next to each object
  file (.o) in the corresponding obj subdirectory.

Fixed bugs
----------

- fix and improve memory handling in symmetry computation

Miscellaneous
-------------

- modified display column for memory usage ("mem"), which reports the memory usage most of the time, but shows the creator name
  (heuristic, relaxation handler, LP relaxation, strong branching, pseudo solution) of every new incumbent solution. Together with this change,
  heuristic display characters have been unified to represent the type of the heuristic
  (diving, Large neighborhood search, propagation, etc.), see also type_heur.h.

Known bugs
----------

@page RN60 Release notes for SCIP 6.0

@section RN602 SCIP 6.0.2
*************************

Features
--------

Performance improvements
------------------------

Examples and applications
-------------------------

Interface changes
-----------------

### New and changed callbacks

### Deleted and changed API methods

### New API functions

### Command line interface

### Interfaces to external software

- Updated the Mosek LP solver interface to support Mosek 9.0.

### Changed parameters

### New parameters

### Data structures

Deleted files
-------------

Unit tests
----------

Testing
-------

Build system
------------

### Cmake

### Makefile

Fixed bugs
----------
- fixed wrong unboundedness result in case not all constraints were already in the LP and enforcement was
  skipped because an optimal solution was found
- fixed wrong enforcement of constraints in the disjunction constraint handler
- fixed wrong behavior of concurrent solve ignoring initial solutions
- fixed bug in concurrent solve when problem was already solved in presolving

Miscellaneous
-------------

Known bugs
----------

@section RN601 SCIP 6.0.1
*************************

Features
--------

- when using a debug solution every (multi-)aggregation will be checked w.r.t. this solution

Performance improvements
------------------------

- try greedy solution first before solving knapsack exactly using dynamic programming in SCIPsolveKnapsackExactly,
  compute greedy solution by weighted median selection.

Interface changes
-----------------

### Deleted and changed API methods and macros

- The preprocessor macro NO_CONFIG_HEADER now needs to be defined when
  including SCIP header files from a SCIP build or installation that
  has been build via the Makefile-only build system.

- The following preprocessor macros have been renamed:
  WITH_ZLIB to SCIP_WITH_ZLIB, WITH_GMP to SCIP_WITH_GMP, WITH_READLINE
  to SCIP_WITH_READLINE, NO_SIGACTION to SCIP_NO_SIGACTION, NO_STRTOK_R
  to SCIP_NO_STRTOK_R, ROUNDING_FE to SCIP_ROUNDING_FE, ROUNDING_FP to
  SCIP_ROUNDING_FP, ROUNDING_MS to SCIP_ROUNDING_MS. Note, however, that
  the names of macros NO_RAND_R and NO_STRERROR_R have not been changed
  so far.

### New API functions

- SCIPhashmapInsertInt(), SCIPhashmapSetImageInt(), and SCIPhashmapGetImageInt() to use integer values as images in hashmaps

### Command line interface

- warn about coefficients in MPS files with absolute value larger than SCIP's value for infinity

### Changed parameters

- default clock type for timing is now wallclock

Unit tests
----------

- added unit tests for exact knapsack solving and (weighted) median selection algorithms

Build system
------------

### Cmake

- add missing GMP dependency when compiling with SYM=bliss
- add DL library when linking to CPLEX to avoid linker errors
- new config.h header defining the current build configuration, e.g. SCIP_WITH_GMP

Fixed bugs
----------

- fixed handling of weights in cons_sos1 and cons_sos2 (NULL pointer to weights)
- fixed handling of unbounded LPs in SCIP and in several LPIs; added heuristic method to guess solution
- the STO reader is capable of handling scenarios defined using lower case "rhs"
- fixed OPB reader for instances without explicit plus signs
- correct dual solution values for bound constraints
- fixed recognition of variable with only one lock in cons_bivariate, cons_quadratic, and cons_nonlinear
- fixed update of constraint violations in solution repair in cons_bivariate, cons_quadratic, and cons_nonlinear
- print error message and terminate if matrix entries of a column are not consecutive in mps format
- fixed incorrect handling of fixed variables when transfer of cuts from LNS heuristic for Benders' decomposition
- fix returning local infeasible status by Ipopt interface if Ipopt finds problem locally infeasible
- skip attempt to apply fixings in linear constraint handler during solving stage as LP rows cannot change anymore
- fixed bug when reading >= indicator constraints in MPS format
- fix issue with nodes without domain changes if we ran into solution limit in prop_orbitalfixing
- fixed unresolved reference to CppAD's microsoft_timer() function on builds with MS/Intel compilers on Windows
- ignore implications added through SCIPaddVarImplication() that are redundant to global bounds also in the
  special case of an implication between two binary variables; also, use implications instead of cliques in the case
  of a binary implied variable with nonbinary active representative
- fixed bug with aggregated variables that are aggregated in propagation of cons_sos1
- fixed some special cases in SCIPselect/SCIPselectWeighted methods
- relaxed too strict assertion in Zirounding heuristic
- fixed the upgrade routine to XOR constraints: aggregate integer variable if its coefficient has the wrong sign
- fixed handling of nonartificial parity variables when deleting redundant XOR constraints
- earlier deletion of trivial XOR constraints (at most 1 operator left)
- fixed wrong hashmap accesses and added sanity check for the correct hashmap type
- avoid copying of unbounded solutions from sub-SCIPs as those cannot be checked completely
- corrected the output of the first LP value in case of branch-and-price

Miscellaneous
-------------
- do not scale linear constraints to integral coefficients

Known bugs
----------

@section RN600 SCIP 6.0.0
*************************

Features
--------

- new diving heuristic farkasdiving that dives into the direction of the pseudosolution and tries to construct Farkas-proofs
- new diving heuristic conflictdiving that considers locks from conflict constraints
- restructuring of timing of symmetry computation that allows to add symmetry handling components within presolving
- `lp/checkstability` is properly implemented for SoPlex LPI (spx2)
- new branching rule lookahead that evaluates potential child and grandchild nodes to determine a branching decision
- limits on the number of presolving rounds a presolver (maxrounds) or propagator/constraint handler (maxprerounds)
  participates in are now compared to the number of calls of the particular presolving method, not the number of
  presolving rounds in general, anymore
- new miscellaneous methods for constraints that have a one-row linear representation in pub_misc_linear.h
- a Benders' decomposition framework has been added. This framework provides the functionality for a user to solve a
  decomposed problem using Benders' decomposition. The framework includes classical optimality and feasibility cuts,
  integer optimality cuts and no-good cuts.
- add statistic that presents the number of resolves for instable LPs
- new readers for stochastic programming problems in SMPS format (reader_sto.h, reader_smps.h)

Performance improvements
------------------------

- cuts generated from certain quadratic constraints with convex feasible region are now global
- performance improvements for Adaptive Large Neighborhood Search heur_alns.c
  + all neighborhoods now start conservatively from maximum fixing rate
  + new default parameter settings for bandit selection parameters
  + no adjustment of minimum improvement by default
- improved bound tightening for some quadratic equations
- constraint handler checking order for original solutions has been modified to check those with negative check priority
  that don't need constraints after all other constraint handlers and constraints have been checked
- deactivate gauge cuts

Examples and applications
-------------------------

- new example `brachistochrone` in CallableLibrary examples collection; this example implements a discretized model to
  obtain the trajectory associated with the shortest time to go from point A to B for a particle under gravity only
- new example `circlepacking` in CallableLibrary examples collection; this example models two problems about packing
  circles of given radii into a rectangle
- new price-and-branch application for the ringpacking problem
- new stochastic capacitated facility location example demonstrating the use of the Benders' decomposition framework

Interface changes
-----------------

### New and changed callbacks

- added parameter locktype to `SCIP_DECL_CONSLOCK` callback to indicate the type of variable locks

### Deleted and changed API methods

- Symmetry:
  + removed function SCIPgetTimingSymmetry() in presol_symmetry.h since this presolver does not compute symmetries independent
    of other components anymore
  + additional argument `recompute` to SCIPgetGeneratorsSymmetry() to allow recomputation of symmetries

- Random generators:
  + the seed of SCIPinitializeRandomSeed() is now an unsigned int
  + the seed of SCIPsetInitializeRandomSeed() is now an unsigned int and it returns an unsigned int
  + new parameter for SCIPcreateRandom() to specify whether the global random seed shift should be used in the creation of
    the random number generator

- Miscellaneous:
  + additional arguments `preferrecent`, `decayfactor` and `avglim` to SCIPcreateBanditEpsgreedy() to choose between
    weights that are simple averages or higher weights for more recent observations (the previous default).
    The last two parameters are used for a finer control of the exponential decay.
  + functions SCIPintervalSolveUnivariateQuadExpression(), SCIPintervalSolveUnivariateQuadExpressionPositive(), and
    SCIPintervalSolveUnivariateQuadExpressionPositiveAllScalar() now take an additional argument to specify already
    existing bounds on x, providing an entire interval ([-infinity,infinity]) gives previous behavior

### New API functions

- SCIPintervalSolveUnivariateQuadExpressionNegative()
- SCIPvarGetNLocksDownType() and SCIPvarGetNLocksUpType()
- SCIPaddConsLocksType()
- SCIPconsIsLockedTypePos(), SCIPconsIsLockedTypeNeg(), SCIPconsIsLockedType(), SCIPconsGetNLocksTypePos() and SCIPconsGetNLocksTypeNeg()
- SCIPstrncpy(), a safe version of strncpy()

### Changed parameters

- Removed parameters:
  - `heuristics/alns/stallnodefactor` as the stall nodes are now controlled directly by the target node limit within the heuristic
  - `presolving/symmetry/computepresolved` since this presolver does not compute symmetries independent of other components anymore
  - `separating/maxincrounds`

### New parameters

- `lp/checkfarkas` that enables the check of infeasibility proofs from the LP
- `heuristics/alns/unfixtol` to specify tolerance to exceed the target fixing rate before unfixing variables, (default: 0.1)
- `propagating/orbitalfixing/symcomptiming` to change the timining of symmetry computation for orbital fixing
- `lp/alwaysgetduals` ensure that the dual solutions are always computed from the recent LP solve
- `display/relevantstats` indicates whether the small relevant statistics are displayed at the end of solving
- `propagating/orbitalfixing/performpresolving` that enables orbital fixing in presolving
- `presolving/symbreak/addconsstiming` to change the timining of symmetry computation for symmetry handling inequalities
- `propagating/orbitalfixing/enabledafterrestarts` to control whether orbital fixing is enabled after restarts
- `benders/*` new submenu for Benders' decomposition related settings. This includes the settings related to the
  included Benders' decompositions and the general Benders' decomposition settings.
- `benders/<decompname>/benderscuts/*` submenu within each included Benders' decomposition to control the Benders'
  decomposition cuts. The cuts are added to each decomposition separately, so the setting are unique to each
  decomposition.

### Data structures

- new enum `SCIP_LOCKTYPE` to distinguish between variable locks implied by model (check) constraints (`SCIP_LOCKYPE_MODEL`)
  and variable locks implied by conflict constraints (`SCIP_LOCKYPE_CONFLICT`)
- expression interpreter objects are now stored in the block memory

Deleted files
-------------

- removed presolving plugin presol_implfree
- separated scip.c into several smaller implementation files scip_*.c for better code overview; scip.c was removed,
  but the central user header scip.h remains, which contains includes of the separated headers

Fixed bugs
----------

- fixed bug in gcd reductions of cons_linear regarding an outdated flag for variable types
- fixed bug in heur_dualval regarding fixing routine for integer variables
- suppress debug solution warnings during problem creation stage
- fixed check for activated debugging solution in components constraint handler
- fixed potential bug concerning solution linking to LP in SCIPperformGenericDivingAlgorithm()
- fixed reward computation in ALNS on continuous, especially nonlinear, problems
- fixed bug in freeing reoptimization data if problem was solved during presolving
- fixed check of timing in heur_completesol
- fixed wrong propagation in optcumulative constraint handler
- fixed non-deterministic behavior in OBBT propagator
- don't disable LP presolving when using Xpress as LP solver
- fixed possible `NULL` pointer usage in cons_pseudoboolean
- ensured that SCIPgetDualbound() returns global dual bound instead of the dual bound of the remaining search tree
- fixed rare division-by-zero when solving bivariate quadratic interval equation
- use total memory for triggering memory saving mode
- fix parsing of version number in the CMake module for Ipopt
- fixed handling of implicit integer variables when attempting to solve sub-MIP in nlpdiving heuristic
- added workaround for bug when solving certain bivariate quadratic interval equations with unbounded second variable
- fixed bug with releasing slack variable and linear constraint in cons_indicator
- fixed problem when writing MPS file with indicator constraints with corresponding empty linear constraints
- fixed bug in heur_vbound triggered when new variables were added while constructing the LP
- fixed bug with unlinked columns in SCIProwGetLPSolCutoffDistance()

Miscellaneous
-------------

- updated CppAD to version 20180000.0
- remove LEGACY mode, compiler needs to be C++11-compliant

@page RN50 Release notes for SCIP 5.0

@section RN501 SCIP 5.0.1
*************************

Features
--------

- SCIP executable handles the `SIGTERM` signal. If the process receives a `SIGTERM`, SCIP terminates the solution process with a
  new `SCIP_STATUS` code `SCIP_STATUS_TERMINATE` and displays all relevant statistics before exiting.
- add number of conflict constraints found by diving heuristics to statistics
- allow output of lower bounds for visualization
- added symmetry detection for linking constraints

Performance improvements
------------------------

- disable disaggregation of quadratic constraints by changing the default for `constraints/quadratic/maxdisaggrsize` to 1
  (disaggregation can still be very helpful on some instances, but also seems hurtful on others)

- Cuts:
  - increased threshold when to scale up cuts that are generated by nonlinear constraint handlers
  - test additional scaling factors in CMIR cut generation heuristic
  - cleaned up implementation of the cut selection procedure and added new cut quality measure
  - use random tie-breaking in cut selection

Interface changes
-----------------

### New API functions

- new methods SCIPtryTerminate() and SCIPterminated() in scip/interrupt.h for handling of SIGTERM signals.
- new method SCIPselectCuts() to run SCIP's cut selection procedure on a given array of cuts

### Changed parameters

- rename parameter `constraints/orbisack/orbisack/coverseparation` to `constraints/orbisack/coverseparation`

### New parameters

- `visual/displb` that enables output of lower bounds for visualization
- `presolving/symmetry/displaynorbitvars` (whether we display the number of affected variables in the statistics)
- `separating/efficacyfac` to change the weight of the efficacy in cut score calculation
- `separating/dircutoffdistfac` to change the weight of the directed cutoff distance in cut score calculation

### Data structures

- new `SCIP_STATUS` code `SCIP_STATUS_TERMINATE` in scip/interrupt.h for handling of SIGTERM signals.

Unit tests
----------

- expanded unit tests of the lpis
- added check to unit tests that problem is not solved after every change

Fixed bugs
----------

- fixed LP status to unsolved when marking LP to be resolved if objective limit has changed
- copy parameter settings to sub-SCIPs in SCIPcopyLargeNeighborhoodSearch() also when copying only LP rows
- fixed a check for fixed variables in Binpacking example
- generate deprecation warnings when using SCIPaddCut
- fix bug in sepa_gomory if cut is a bound change
- fixed handling of infinite bounds in cons_sos1

- Constraints:
  - fixed bug while scaling linear constraints
  - don't delete conflict constraints that were transformed into model constraints during a restart
  - fixed treatment of variable aggregations in knapsack constraint handler that led to wrong propagations

- LP Interface:
  - fixed LPI status after changing objective in lpi_cpx, lpi_grb, lpi_xprs, lpi_msk
  - fixed and unified asserts in LPIs
  - retrieve interior solution instead of (possibly non-existing) basic solution from mosek after using barrier without crossover in lpi_msk
  - fixed bug with `NULL` pointer handling in LPIs

- Heuristics:
  - fixed wrong cast in LP iteration limit computation in proximity search heuristic
  - fixed check for time limit in heur_nlpdiving
  - improved numerics and fixed stop criterion in zirounding heuristic

@section RN500 SCIP 5.0.0
*************************

Features
--------

- new numerical solution violations get printed when checksol is called
- added analysis of the clique table which identifies possible aggregations via the search for
  strongly connected components and may detect infeasible assignments on the way
- added macros to do computations with a higher precision by using double-double arithmetic
- extended conflict analysis by analyzing dual solutions of boundexceeding LPs
- revised internal debugging mechanism to check against a user given debug solution (debug.h)

- Heuristic:
  - add new heuristic MPEC that solves a MPEC reformulation of a mixed-binary nonlinear problem by regularized NLP reformulations
  - new primal heuristic ALNS that orchestrates eight different LNS heuristics adaptively
    using algorithms for the multi-armed bandit problem
  - three bandit selection algorithms to face sequential decision problems under uncertainty

- Presolving and symmetry:
  - added presol_symmetry.c for computing and storing symmetry information of a MIP
  - added presol_symbreak.c to detect special symmetry structures and to add symmetry handling constraints
  - SCIP can now automatically detect and compute symmetries in MIPs (if a graph automorphism code is linked in)
  - added cons_symresack.c to handle permutation symmetries in a binary programs via inequalities and propagation
  - added cons_orbisack.c to handle special permutation symmetries in a binary programs via inequalities and propagation
  - cons_orbitope.c can now handle full orbitopes as well

- Propagator:
  - added new propagator orbital fixing
  - utilizing linear inequalities to compute stronger linearizations for bilinear terms; the inequalities are computed in
    the OBBT propagator

- Cuts:
  - added API for aggregating rows for generating cuts which uses double-double arithmetic internally
  - added filtering of parallel cuts in the cut pool

- Plugins:
  + added new plugin type `table` for adding user-defined statistics tables
  + new presolving plugin presol_sparsify that tries to cancel nonzero coefficients in linear constraints by adding
    multiples of linear equalities

Performance improvements
------------------------

- use disjoint set to reduce peak memory usage and time to compute of clique table connectedness information
- add and use RESTRICT macro for some pointers
- improved the implementation of SCIPvarGetActiveRepresentatives
- speed-up reverse propagation
- removed bestrelaxsol and directly access relaxation solution instead to decrease overhead when using relaxation handlers
- for fast presolving emphasis, disable use of implications in logicor presolving
- use limit on the total number of nonzeros added to the clique table during the greedyCliqueAlgorithm of cons_knapsack.c
- revised disaggregation of quadratic constraints: the number of created constraints can now be controlled and the
  disaggregated constraints are scaled in order to increase numerical accuracy
- disabled reformulation of products of a binary variable with a linear term that does not solely involve binary variables
- speed up creation of LP in the computation of relative interior points
- improved dual ray analysis
- drop events of disabled linear constraints to reduce event processing effort

- Separation:
  - new implementation of zerohalf separator
  - enabled cutting plane separation in the tree
  - improved cut selection and management
  - improved cut post-processing: apply coefficient tightening, enforce maximal dynamism

- Heuristics:
  - improved selection of rows in CMIR aggregation heuristic
  - generate lifted flowcover cuts in CMIR cut generation heuristic
  - faster implementation of CMIR cut generation heuristic
  - use LP solution polishing during probing and diving mode to activate it during many primal heuristics; remains disabled
    during strong branching and OBBT
  - improved versions of the clique and variable bound pre-root heuristics that are often able to fix many more variables

Interface changes
-----------------

### New and changed callbacks

- New types:
  - added new abstract selection algorithm `SCIP_BANDIT` together with callbacks
  - added new types for symmetry handling

- LP interface:
  - dropped NLP termination status `SCIP_NLPTERMSTAT_UOBJLIM`

- NLP callbacks:
  - added parameter `objval` to `SCIP_DECL_NLPIGETSOLUTION` for returning the optimal objective value (can be set to `NULL`)

- Separation callbacks:
  - added parameter `allowlocal` to `SCIP_DECL_SEPAEXECLP` and `SCIP_DECL_SEPAEXECSOL` to switch generation of locally valid cuts
  - added parameter `dstatssize` to `SCIP_DECL_NLPIDELVARSET` and `SCIP_DECL_NLPIDELCONSSET`

### Deleted and changed API methods

- Branching rules:
  - removed parameter `allowaddcons` from SCIPselectVarPseudoStrongBranching(), SCIPselectVarStrongBranching(), and
    SCIPincludeBranchruleRelpscost()

- Constraint Handlers:
  - generalized SCIPcreateConsOrbitope() and SCIPcreateConsBasicOrbitope() method to three orbitope types (full, partitioning, packing)

- Cutting plane separation methods:
  - changed function signature of SCIPcalcMIR()
  - changed function signature of SCIPcalcStrongCG()
  - new method SCIPaddRow() to replace deprecated SCIPaddCut()
  - removed parameter `scaling` from SCIPgetRowprepViolation()
  - added parameter `allowlocal` to SCIPseparateSol()

- LP interface:
  - replaced LP parameters `SCIP_LPPARAM_LOBJLIM` and `SCIP_LPPARAM_UOBJLIM` by `SCIP_LPPARAM_OBJLIM`

- NLP interface:
  - SCIPnlpStatisticsCreate() and SCIPnlpStatisticsFree() now require a pointer to blockmemory as parameter
  - added parameter `objval` to SCIPnlpiGetSolution() of NLPIs for returning the optimal objective value (can be set to `NULL`)
  - added parameter `varnameslength` to SCIPexprParse()
  - added parameter `dstatssize` to SCIPnlpiDelVarSet() and SCIPnlpiDelConsSet()
  - added modifier const to `exprtree` parameter of SCIPnlpiChgExprtree()

- Primal heuristics:
  - SCIPheurPassIndicator() has a new parameter which allows to pass the objective of the solution

- Relaxator methods:
  - added parameter `includeslp` to SCIPmarkRelaxSolValid(), SCIPsetRelaxSolVals() and SCIPsetRelaxSolValsSol();
  - removed parameter `includeslp` from SCIPrelaxCreate() and SCIPincludeRelax()
  - removed functions SCIPrelaxIncludesLp() and SCIPrelaxSetIncludesLp()
  - replaced method SCIPgetRelaxFeastolFactor() by SCIPrelaxfeastol() and added SCIPchgRelaxfeastol()

- Misc:
  - changed return type of SCIPcliqueGetId() from `int` to `unsigned int`
  - SCIPsolveParallel() is deprecated; use SCIPsolveConcurrent() instead
  - removed SCIPvarGetCliqueComponentIdx(); the connectedness information of the clique table is now stored as a
    `SCIP_DISJOINTSET` member of the clique table and cannot be publicly accessed
  - added parameter `copytables` to SCIPcopyPlugins()
  - SCIPsolveParallel() has been deprecated, use the new method SCIPsolveConcurrent() instead
  - allowed SCIPgetNConss() in stage `SCIP_STAGE_INITSOLVE`

### New API functions

- SCIPaddRow() to replace deprecated SCIPaddCut()
- methods to display linear constraint classification types; use SCIPclassifyConstraintTypesLinear()
  after reading a problem to classify linear constraint types
- public methods SCIPvariableGraphBreadthFirst() and SCIPvariableGraph{Create,Free}() to
  perform breadth-first search on the variable constraint graph used by the GINS and ALNS heuristics
- SCIPsetProbingLPState() to install given LP state and/or norms at the current probing node
- SCIPbranchcandGetLPMaxPrio() and SCIPbranchcandGetExternMaxPrio() to query the maximal branching priority of given
  branching candidates; also added SCIPbranchcandGetNPrioLPCands() to access the number of LP candidates with this priority.
- SCIPupdateSolIntegralityViolation(), SCIPupdateSolBoundViolation(), SCIPupdateSolLPRowViolation(),
  SCIPupdateSolConsViolation() and SCIPupdateSolLPConsViolation() for updating numerical solution violations, as well as
  SCIPactivateSolViolationUpdates() and SCIPdeactivateSolViolationUpdates() for activating/deactivating violation updates globally
- SCIPsetSubscipDepth() to set the depth of SCIP as a copied subproblem during problem stage
- SCIPdivesetGetNSols() to query the number of found solutions from a diveset.
- SCIPnextafter() that wraps different nextafter methods to return the next representable value after a given value
- SCIPlinConsStats{Create,Free,GetTypeCount,GetSum}() and SCIPprintLinConsStats() to work with linear constraint classification through the C API
- SCIPgetRowNumIntCols() that returns the number of integer columns in a row
- SCIPsetSlackVarUb() to control upper bound of slack variable in cons_indicator

- Data structures:
  - methods SCIPrandomCreate() and SCIPrandomFree() are no longer public and should be replaced by SCIPcreateRandom() and
    SCIPfreeRandom(), respectively (the new methods respect the global parameter `randomization/randomseedshift` automatically)
  - methods SCIPdigraphCreate() and SCIPdigraphCopy() are no longer public and should be replaced by SCIPcreateDigraph() and
    SCIPcopyDigraph(), respectively, which receive a \SCIP argument and are more robust towards future interface changes

- Bilinear:
  - SCIPgetAllBilinearTermsQuadratic() to access data of all existing bilinear terms in quadratic constraints
  - SCIPaddBilinearIneqQuadratic() to propose an inequality with two variables that appear in a bilinear term
  - SCIPcomputeBilinEnvelope{1,2}() to compute a linearization of a bilinear term when considering at most two linear inequalities

- Clique:
  - SCIPcliqueGetIndex() which returns the unique identifier for the given clique
  - SCIPgetNCliquesCreated() which returns the number of cliques created so far

- Cutting plane separation methods:
  - SCIPisCutNew() that returns whether a cut is already present in the global cut pool
  - SCIPgetSepaMinEfficacy() to access separating/minefficacy(root)

- Interfaces:
  - interface methods to create and use bandit algorithms implemented as SCIP core plugins
  - interface methods for aggregating rows and computating MIP cuts, see cuts.h
  - interface method SCIPsetRandomSeed() to (re)set a random number generator seed

### Command line interface

- new interactive shell functionality to display linear constraint classification types;
  use `display linclass` after reading a problem to classify linear constraint types
- new command line parameter `-r` to pass a nonnegative integer as random seed.

### Interfaces to external software

- added interface to the NLP solver WORHP
- added interface to the NLP solver FilterSQP
- added interface to graph automorphism algorithms in `src/symmetry/` (initially only to BLISS)
- unify handling of objective limit in LPIs by replacing LPI parameters `SCIP_LPPAR_LOBJLIM` and `SCIP_LPPAR_UOBJLIM` by
  `SCIP_LPPAR_OBJLIM`
- dropped support for MOSEK < 7.0.0.0

### Changed parameters

- changed and removed several parameters for zerohalf separator
- replaced `constraints/quadratic/disaggregate` by `constraints/quadratic/maxdisaggrsize` to bound
  the total number of created constraints when disaggregating a quadratic constraint
- new value 3 for parameter `lp/solutionpolishing` to enable LP polishing only during probing and diving mode
- parameter `conflict/useboundlp` has new values `d` (only dual solution analysis) and `b` (both, conflict and dual solution analysis)

- Heuristics:
  - fixed typo `heuristics/completesol/maxunkownrate` has changed to `heuristics/completesol/maxunknownrate`
  - replaced parameter `heuristics/{clique,vbounds}/minfixingrate` by `heuristics/{clique,vbounds}/minintfixingrate` and
    `heuristics/{clique,vbounds}/minmipfixingrate`, which check the fixing rate before LP solving and after sub-MIP presolve

- Separating:
  - parameter `separating/maxstallrounds` only applies to nodes in the tree (not the root node, anymore); use the new
    parameter `separating/maxstallroundsroot` for the root node
  - moved parameters for flowcover and cmir separators to `separating/aggregation`

- Removed parameters:
  - `constraints/{abspower,bivariate,nonlinear,quadratic,soc}/scaling`
  - `constraints/{abspower,bivariate,quadratic,nonlinear}/mincutefficacysepa`
  - `constraints/{abspower,bivariate,quadratic,nonlinear}/mincutefficacyenfofac`
  - `constraints/soc/minefficacy`
  - `conflict/usemir`
  - `conflict/prefermir`
  - `heuristics/clique/{multiplier,initseed}`
  - `separating/feastolfac`
  - `separating/orthofac`
  - `separating/cgmip/allowlocal` (use parameter passed to separation callback instead)
  - `separating/{gomory,strongcg}/maxweightrange`

### New parameters

- `conflict/prefinfproof` (prefer infeasibility proof to boundexceeding proof)
- `conflict/sepaaltproofs`
- `constraints/indicator/maxsepanonviolated` to stop separation after separation of non violated cuts
- `constraints/orbisack/coverseparation` (whether orbisack cover inequalities should be separated)
- `constraints/orbisack/orbiSeparation` (whether facet defining inequalities for orbisack should be separated)
- `constraints/orbisack/coeffbound` (maximal value of coefficients in orbisack facet inequalities)
- `constraints/orbisack/checkpporbisack` (check whether orbisacks can be strengthened by packing/partitioning constraints)
- `constraints/orbisack/checkalwaysfeas` (whether conscheck returns always `SCIP_FEASIBLE`)
- `constraints/orbitope/checkpporbitope` (check packing/partitioning orbitopes)
- `constraints/orbitope/sepafullorbitope` (separate full orbitopes)
- `constraints/orbitope/checkalwaysfeas` (whether conscheck returns always `SCIP_FEASIBLE`)
- `constraints/quadratic/{usebilinineqbranch,minscorebilinterms,bilinineqmaxseparounds}`
- `constraints/quadratic/disaggrmergemethod` to change the strategy of how to merge independent blocks of quadratic constraints
- `constraints/quadratic/mincurvcollectbilinterms` to change the minimal curvature of constraints
  to be considered when returning bilinear terms to other plugins
- `constraints/quadratic/binreformbinaryonly` to disable reformulation of products of binary and non-binary variables
- `constraints/symresack/ppsymresack` (check whether symresacks can be strengthend by packing/partitining constraints)
- `constraints/symresack/checkalwaysfeas` (whether conscheck returns always `SCIP_FEASIBLE`)
- `expbackoff` to all separators which increases the frequency exponentially over the depth in the tree
- `heuristics/completesol/{beforepresol,maxlpiter,maxcontvars}`
- `heuristics/{clique,vbounds}/maxbacktracks` to limit the number of backtracks in the fix-and-propagate phase
- `heuristics/{clique,vbounds}/uselockfixings` to enable fixing of additional variables based on variable locks
- `heuristics/vbounds/{feasvariant,tightenvariant}` to specify the fixing variants used by the vbounds heuristic
- `lp/refactorinterval` to change the refactorization interval of the LP solver
- `misc/debugsol` to specify a debug solution that should be checked during the solve
- `misc/usesymmetry` to determine whether symmetry handling should be used
- `presolving/symbreak/conssaddlp` (whether symmetry handling inequalities should be added to the LP)
- `presolving/symbreak/addsymresacks` (whether symresacks should be used to handle symmetries)
- `presolving/symbreak/computeorbits` (whether symmetry orbits should be computed)
- `presolving/symbreak/detectorbitopes` (whether it should be checked if some symmetries can be handled by orbitopes)
- `presolving/symmetry/computepresolved` (Whether symmetries are computed after presolving)
- `presolving/symmetry/maxgenerators` (maximal number of generators generated by symmetry detection)
- `presolving/symmetry/checksymmetries` (whether validity of computed symmetries should be verified)
- `propagating/obbt/{itlimitfactorbilin,minnonconvexity,createbilinineqs}`
- `propagating/vbounds/minnewcliques` to specify the minimum number of new cliques to trigger another clique table analysis
- `propagating/vbounds/{maxcliquesmedium,maxcliquesexhaustive}` to limit the number of cliques relative to the
  number of binary variable for performing clique table analysis
- `separating/maxincrounds`
- `separating/maxlocalbounddist`, `separating/maxcoefratio` and `separating/intsupportfac`

### Data structures

- new type `SCIP_Shortbool` (equal to uint8_t) for storing Boolean values in a more compact manner
- new disjoint set data structure `SCIP_DISJOINTSET` to incrementally update connectedness information for a graph on nodes {0,...,n-1}
- new red black tree data structure defined in `src/scip/rbtree.{c,h}`
- new object `SCIP_LINCONSSTATS`, see type_cons.h, to work with linear constraint classification through the C API
- added new type `SCIP_TABLE` together with callbacks to output SCIP statistics

Unit tests
----------

- added several tests for the LP interface
- added tests that cover nonempty linear constraint classification types
- added tests for the double double arithmetic, the new red black tree data structure, the nlpi, obbt, interval arithmetics,
  symmetry computation, objective function changes in probing, computing envelopes of bilinear function, relaxation enforcement

Build system
------------

- added interface to the NLP solver WORHP; set `WORHP=true` in order to link to WORHP
- added interface to the NLP solver FilterSQP; set `FILTERSQP=true` in order to link to FilterSQP

### Cmake

- added support for sanitizers in debug mode and options SANITIZE_ADDRESS, SANITIZE_MEMORY, SANITIZE_UNDEFINED, SANITIZE_THREAD
- added option SYM to specify which graph automorphism package (bliss, none) should be used, if available
- disable non-standard compliant floating point optimizations in combination with intel compilers
- improve Visual Studio compilation
- only accept IPOPT version 3.12.0 or higher
- preserve correct rpath in library (e.g. path to libipopt) when installing

### Makefile

- new flag `DEBUGSOL={true,false}` to enable checks against a user given debug solution
- added flag SYM to specify which graph automorphism package (bliss, none) should be used
- default value for ZIMPL in the Makefile is now `false`

Fixed bugs
----------

- fix wrong statistic display of diving leaf solutions
- fixed order of SCIPcalcCliquePartition() in corner case where no cliques are available
- fix treatment of infinite lower bound in proximity objective cutoff
- fixed minor issue in expression graph simplification

- Separator:
  - fix linear knapsack relaxation during separation if a binary variable does not have a solution value in [0,1].
  - fixed potential ressource leaks in SCIPsolveLinearProb(), expr.c, sepa_eccuts, cons_cumulative.c, cons_nonlinear.c
  - fixed bug in cons_orbitope.c, where wrong terminating index in separation of SCIs was used
  - fixed wrong mapping of permuted basis indices in gomory separator
  - fixed integer objective separator for objective scales < 1

- Presolver:
  - fixed numerical issues in boundshift presolver when aggregating integer variables
  - fixed aggregation of variables in boundshift presolver that contain large variable bounds

- Heuristic:
  - fixed bug in feasibility pump heuristic when switching on the `usefp20` parameter
  - fixed handling of LOOSE variables in locks heuristic
  - fixed creation of conflicts in clique heuristic for incomplete LPs

- Constraints:
  - fixed bug in mps reader. Reader now prints `OBJSENSE` section and tries to generate unique names of constraints
  - fixed upgrade to a varbound constraint if abspower constraint contains a multi-aggregated variable
  - fixed several bugs related to hashing of constraints/rows in cutpool.c and cons_linear.c
  - fixed registration of almost fixed nonlinear variables in abspower constraints

- Propagator:
  - fixed releasing of variables in the genvbounds propagator in case the problem could be solved during presolving of a restart
  - fixed numerical issues in bound widening of variable bound constraint handler and vbound propagator during conflict analysis

@page RN40 Release notes for SCIP 4.0

@section RN401 SCIP 4.0.1
*************************

Features
--------

- added parsing functionality to cardinality constraint handler for CIP format
- allow to relax objective limit in reoptimization in presolved stage
- suppress excessive printing about numerical troubles in LP on default verblevel (high)

Performance improvements
------------------------

- only accept passed improving solutions in heur_indicator
- add and use RESTRICT macro for some pointers
- sorting of parents and children for some expression types is now independent of memory layout

- Constraints:
  - widened a bottleneck in simplifying long signomial sums in a nonlinear constraint
  - unified and extended code that improves numerics of cuts generated by nonlinear constraint handlers

- Separation:
  - stop separation in cons_indicator after maxsepanonviolated many non violated separated cuts
  - improve choice of variable to enter support in separation of cons_indicator

Interface changes
-----------------

### New API functions

- SCIPvalidateSolve() to compare solving result with an external primal and dual reference value
- SCIPisObjChangedProbing() to check whether the objective function has changed during probing mode
- SCIPgetDualSolVal() to get the dual solution value of a constraint
- SCIPisLPPrimalReliable() and SCIPisLPDualReliable() to check whether the current primal / dual LP solution
  were successfully checked for feasibility

### Command line interface

- New option in the interactive shell to validate the solution against an external primal and dual reference value
- added command line option `-o` and command `validatesolve` in interactive shell
  to validate the solution against an external primal and dual reference value.

### Interfaces to external software

- Updated and new interfaces to Mosek 8.1, GAMS and Gurobi
- new LP interface to Glop (Google OR tools); CMake only

### Changed parameters

- renamed parameter `heuristics/completesol/maxunkownrate` to `heuristics/completesol/maxunknownrate`

Testing
-------

- add options to make test target (see Makefile section)

Build system
------------

### Cmake

- New CMake build system alongside the usual Makefile setup

### Makefile

- added make options for specifying EXECUTABLE and OUTPUTDIR variables for the make test target

Fixed bugs
----------

- fixed unintended behavior of interrupt signal handler inside SCIP copies
- fixed uninitialized values in SCIP's digraph data structure after calling SCIPdigraphResize()
- fixed issue related to SCIPcreateFiniteSolCopy() not being able to remove all infinite fixings
- fixed issue in SCIPcopyLimits() w.r.t. soft time limit
- fixed bug in dynamic resizing of hashtables and hashmaps
- added workaround for bug in primal simplex of cplex 12.7.1.0 occuring when attempting to solve LPs without rows without presolving
- fixed bug in binpacking example that might have led to doing the same branching several times
- fixed memory issue in binpacking example
- in GAMS writer, forbid also various parenthesis characters in gams symbol names
- added missing definition of `SCIP_UNUSED` in memory.h if def.h is not included
- treat reopt bugs: Avoid numerical problems with changing objective; fix check for changed objective
- fixed reading issue in mps reader: integer variables fixed to 0 or 1 are treated as binaries now,
  allowing to use them as indicator variables
- afternode heuristics are now called even if the node limit was reached and the solving process will be stopped
  after the current node
- fixed bug when activating probing mode with a non-empty separation storage

- LP interfaces:
  - fixed guard against using old Gurobi versions in lpi_grb.c: Gurobi 7.5 was not permitted
  - fixed wrong handling of unboundedness status in lpi_grb.c
  - fixed wrong handling of row basis status in lpi_grb.c

- Propagator:
  - fixed bug in shift and propagate--variable information with a negation transformation is correctly reset after backtracking
  - fixed bug in genvbounds propagator when applying a restart after the root node

- Constraints:
  - fixed bug in varbound coefficient tightening: if a varbound constraint only contained one variable afterwards,
    it may have been deleted without applying the induced bound, if the change was too small, this is now forced
  - fixed potential wrong locks update after a varbound constraint became redundant in coefficient tightening
  - fixed potentially wrong cleanup of fixed variables in nonlinear constraint handler
  - fixed memory leak in OSiL reader when using SOS constraints

- Solution:
  - improved handling of infinite values in a primal solution in quadratic and nonlinear constraints
  - fixed bug in computing violation and cut for certain nonlinear constraints when LP solution is slightly out of bounds
  - fixed debug solution check that appeared in probing mode when the objective function has changed
  - relaxed a too strong assert concerning solutions close to the objective limit

@section RN400 SCIP 4.0.0
*************************

Features
--------

- Introduced support for partial or infeasible user solutions, which SCIP tries to complete/repair heuristically
- implemented linear time methods for (weighted) median selection for joint arrays of various types
- added adaptive solving behavior of SCIP based on solving phases and heuristic transitions, if enabled via `solvingphases/enabled`
- can now solve relaxations within probing
- in case of multiple relaxators the best solution is saved instead of the last one
- added write callback for reader_bnd
- added possibility to use a reference value for advanced analysis of the tree search. If a finite reference value
  (an objective value in original objective space) is passed via misc/referencevalue, SCIP keeps track of the
  number of nodes exceeding the reference value and the number of early backtracks -- path switches in the tree when
  a child node with lower bound smaller than the reference value was available.
- added reading capabilities for partial solutions with extension *.mst
- new global shift off all random seeds (randomization/randomseedshift) and unification of all existing random seeds
- use new macros SCIPdebugMsg(), SCIPsetDebugMsg(), SCIPstatDebugMsg() at all places where it makes sense
- new random number generator in pub_misc.h
- add check whether variables have been released when freeing SCIP
- a print callback can now be specified for user expressions

- LP Solutions:
  - will now enforce relaxation solution instead of lp or pseudosolution if lowerbound is better and the whole lp is included in the relaxation
  - new feature solution polishing to improve integrality of LP solutions

- Constraints:
  - new constraint handler for cardinality constraints
  - added interval-evaluation of sine and cosine
  - allow to create constraints of constraint handlers that don't need constraints
  - New constraint handlers cardinality and components

- Conflicts:
  - implement a storage for conflicts to have more control over active conflicts
  - Improved conflict analysis through central conflict pool and dual ray analysis for primal infeasible LPs; can now analyze dual
    unbounded rays of primal infeasible LPs

- Presolving:
  - New presolvers that disaggregate SOC constraints and reformulate QP's by adding KKT conditions
  - new presolving step for variables contained in a single quadratic constraint with proper square coefficients
  - add new presolving step to disaggregate second order cone constraints
  - new presolving method presol_qpkktref to add the KKT conditions of a QP
  - implemented and extended stuffing presolving in linear constraint handler
  - new components constraint handler which replaces the components presolver; it searches for independent subproblems
    and solves small ones as sub-SCIPs during presolve, larger ones are solved alternatingly during the main solving process
  - new presolving timing FINAL: presolving methods with this timing are only called once after all other presolvers with timings
    FAST, MEDIUM and EXHAUSTIVE are finished; during this timing only reductions are allowed that are self-contained, e.g.,
    fixing all variables and deleting all constraints of an independent component; note that reductions found in this timing
    do not trigger a new presolving round

- Separation and Cuts:
  - can now separate perspective cuts for indicator constraints
  - add sepa_convexproj, a separator which projects onto convex relaxation and build gradient cuts at the projection
  - add sepa_gauge, a separator which computes an interior point of a convex relaxation and performs a binary search in the segment joining
    the interior point and the point to separate until it finds a point in the boundary of the feasible region where to build a gradient cut
  - changed handling of coupling constraints in cons_indicator; the cuts will not be added to the pool, but are separated by default
  - concurrent solving mode that allows to run multiple SCIP instances, that share solutions and global variable bounds, in parallel
  - Revised pseudo random number generation and introduced central random seed for all plugins

- Heuristics:
  - new Graph induced neighborhood search (GINS) primal heuristic that uses neighborhoods
    based on distances in the variable constraint connectivity graph.
    In addition, the heuristic supports a rolling horizon-like procedure to solve auxiliary problems
    for neighborhoods with increasing distance from the starting neighborhood.
  - new primal heuristic LP face that tries to find an integer solution inside the optimal LP face.
  - new heuristic that tries to complete partial solutions
  - the subnlp heuristic now gives ownership of a found solution to the heuristic that constructed the starting point, if any;
    as a consequence, MIP heuristics may now be shown more frequently for having found a solution when solving MINLPs, even
    though the solutions required an additional NLP solve

- Propagator:
  - add prop_nlobbt, a nonlinear optimization-based bound propagator solving two convex NLP relaxations for each variable
  - nodes can now be postponed; currently, this can only be triggered by BEFORELP propagation callbacks

- Statistic:
  + Extended statistic output displayable via the interactive shell
  + new statistic computed: `Root LP Estimate` that shows the root LP best-estimate with every pseudo-cost update
  + added leaf statistics about LP objective limit|feasible|infeasible leaves to the statistics output and
    to the callable library: SCIPgetNObjlimLeaves(), SCIPgetNFeasibleLeaves(), SCIPgetNInfeasibleLeaves()
  + next to the number of found solution, also the number of new best solutions is now printed for each heuristic
    (and relaxation solutions) in the statistics in the `Primal Heuristic` section.

Performance improvements
------------------------

- Extended the presolving timings by an additional timing FINAL for self-contained reductions
- Randomized tie-breaking in different parts of the code to reduce performance variability
- use connectedness information of the clique table to speed up the clique partitioning algorithm
- knapsack approximation algorithms use linear-time weighted median selection instead of sorting
- improved greedy solution in SCIPsolveKnapsackApproximatelyLT() for the flow cover separation
- reduce performance variability by using random numbers as tie-breaker for external branching candidates

- Heuristics:
  - adjusted most Large Neighborhood Search heuristics such that they collect their variable fixings first in an array,
    and only create and populate a sub-SCIP if enough variables will be fixed.
  - reduce performance variability by using a small perturbation in the undercover heuristic
  - 1-opt heuristic can now be repeatedly executed as long as new incumbents are found

- Constraints:
  - Improved and extended stuffing inside of linear constraint handler
  - Changed handling of coupling constraints in cons_indicator
  - SCIP supports constraint compression for problem copies; constraint compression denotes the immediate
    removal of fixed variables from constraint data at creation time to reduce memory requirements.

- Propagation:
  - rewrote the propagate-and-cut-and-price loop so that successful propagations with DURINGLPLOOP timing, bound changes found by separation,
    and new primal solutions now trigger a new round of node solving, starting with propagation; improved tuning of propagation and heuristic timings
  - tuned propagation methods of several constraint handlers
  - make more use of SCIPmarkConsPropagate() to mark constraints for propagation and improved the internal handling of marked constraints
  - improve propagation of absolute-value expression in the case that the sign of the argument is fixed

Interface changes
-----------------

### New and changed callbacks

- Concurrent SCIP:
  - extended interface to support concurrent solving mode

- Constraint Handlers:
  - new optional callback `CONSENFORELAX` to enforce a relaxation solution, see \ref CONS
  - `CONSINITLP` callback now has a new parameter `infeasible`, which is a pointer to store whether infeasibility
    was detected while building the initial LP relaxation

### Deleted and changed API methods

- setting a parameter to a non-valid value now produces an error message instead of a warning
- bound reader uses angle bracket around variable names
- the parameters of SCIPlpiChgObj(), SCIPlpiSetBase(), SCIPlpiSetState(), SCIPlpiSetNorms() have been declared as const
- SCIPapplyHeurSubNlp() can now return the solution found by the sub-NLP heuristic

- Random:
  - methods SCIPrandomGetInt() substitutes SCIPgetRandomInt() (marked to be deprecated)
  - methods SCIPrandomGetReal() substitutes SCIPgetRandomReal() (marked to be deprecated)
  - methods SCIPrandomPermuteArray() substitutes SCIPpermuteRandomArray() (marked to be deprecated)
  - methods SCIPrandomPermuteIntArray() substitutes SCIPpermuteRandomIntArray() (marked to be deprecated)
  - method SCIPrandomGetSubset() substitutes SCIPgetRandomSubset() (marked to be deprecated)

- Conflict Analysis:
  - added parameters `conftype` and `iscutoffinvolved` to SCIPinitConflictAnalysis()
    that indicate the type of the conflict and whether the current cutoff bound is used or not

- Constraint Handlers:
  - added parameter `infeasible` to SCIPinitlpCons()

- Copying:
  - added parameters `fixedvars`, `fixedvals`, `nfixedvars` to SCIPcopyVars()
  - added parameters `fixedvars`, `fixedvals`, `nfixedvars` to SCIPcopyOrigVars()
  - renamed parameter `success` to `valid` in SCIPgetConsCopy()

- Hashmap and Hashtable:
  - removed function SCIPcalcHashtableSize() since not required anymore for `SCIP_HASHTABLE` and `SCIP_HASHMAP`
  - based on the initial size `SCIP_HASHTABLE` and `SCIP_HASHMAP` choose an appropriate size internally to allow insertion of that
    many elements without resizing
  - `SCIP_MULTIHASH` behaves like the old `SCIP_HASHTABLE` and SCIPcalcMultihashSize() should be used as replacement for
    SCIPcalcHashtableSize()

- Nonlinear Relaxation:
  - added parameter `curvature` to SCIPcreateNlRow()

- Parameters:
  - the following new methods return a bool indicating whether the given value is valid for the parameter instead of printing a warning
    message and returning an error code if the value is invalid
    - renamed method SCIPcheckBoolParam() to SCIPisBoolParamValid()
    - renamed method SCIPcheckLongintParam() to SCIPisLongintParamValid()
    - renamed method SCIPcheckCharParam() to SCIPisCharParamValid()
    - renamed method SCIPcheckStringParam() to SCIPisStringParamValid()
    - renamed method SCIPcheckRealParam() to SCIPisRealParamValid()
  - in param.c/h: the new methods return a bool whether the given value is valid for the parameter instead of printing a warning message
    and returning an error code if the value is invalid
    - rename SCIPparamCheckBool() to SCIPparamIsValidBool()
    - rename SCIPparamCheckString() to SCIPparamIsValidString()
    - rename SCIPparamCheckChar() to SCIPparamIsValidChar()
    - rename SCIPparamCheckLongint() to SCIPparamIsValidLongint()

- Primal Heuristics:
  - added parameter `initialseed` to SCIPcreateDiveset()
  - introduced new type `SCIP_HEURTIMING` for primal heuristic timing masks
  - changed type of parameter `timingmask` from unsigned int to `SCIP_HEURTIMING` in SCIPincludeHeur(), SCIPincludeHeurBasic()

- Relaxators:
  - new parameter `includeslp` for SCIPincludeRelax() and SCIPincludeRelaxBasic()
    to indicate whether relaxation includes all linear rows and can be enforced

- Reoptimization:
  - rename method SCIPgetReopSolsRun() to SCIPgetReoptSolsRun()

- Solutions:
  - added parameter `completely` to SCIPtrySol(), SCIPtrySolFree(), SCIPcheckSol() to check all constraints when
    printing violations

- Variables:
  - removed SCIPvarGetLbAtIndex() and added SCIPgetVarLbAtIndex()
  - removed SCIPvarGetUbAtIndex() and added SCIPgetVarUbAtIndex()
  - removed SCIPVarGetBdAtIndex() and added SCIPgetVarBdAtIndex()
  - removed SCIPvarWasFixedAtIndex() and added SCIPgetVarWasFixedAtIndex()
  - Removed method SCIPvarGetNBinImpls()

### New API functions

- added functions for concurrent solving mode (see concurrent.h, concsolver.h)
- SCIPcreateNlpiProb(), SCIPupdateNlpiProb() and SCIPaddNlpiProbRows() to create and update a nonlinear relaxation
- SCIPgetNObjlimLeaves(), SCIPgetNFeasibleLeaves(), SCIPgetNInfeasibleLeaves() for statistics output
  about LP objective leaves
- SCIPcheckCopyLimits() which can be used to check that enough time and memory is left to run a sub-SCIP after
  subtracting time and memory used by the main-SCIP and SCIPcopyLimits() which copies these limits accordingly and disables
  all other limits (need to be set by the plugin, if needed)
- SCIPcopyLargeNeighborhoodSearch() in heuristics.h that supports compressed copying and two kinds of problem copy: the MIP-relaxation or
  a 1-1 problem copy (by copying the constraints and not the LP relaxation)
- SCIPsolveProbingRelax() to solve a relaxation within probing
- SCIPgetLastStrongbranchingLPSolstat() to query the LP statuses after strong branching on a variable
- SCIPinitializeRandomSeed()
- SCIPswapReals() to swap two real values
- SCIPgetNNZs() to get the number of active non-zeros in the transformed/presolved problem

- Debug Messages:
  - SCIPprintDebugMessage(), SCIPsetPrintDebugMessage(), SCIPstatPrintDebugMessage() that output debug messages and also print the
    subscip depth; the first two output via the message handler; also added macros SCIPdebugMsg(), SCIPsetDebugMsg(), SCIPstatDebugMsg()
  - SCIPdebugMsgPrint()/SCIPsetDebugMsgPrint() that output a message without `[debug]` prefix via the message handler (compare SCIPdebugPrintf())

- Solution:
  - SCIPisDualSolAvailable() to query the dual solution availability
  - SCIPlpiSetIntegralityInformation() to improve SoPlex' solution polishing

- Constraints:
  - library methods SCIPcopyConsCompression(), SCIPcopyOrigConsCompression() that accept an array of variables that are immediately
    fixed in the copy. Alternatively, local instead of global bounds can be used for compression.
  - library methods SCIPenableConsCompression(), SCIPisConsCompressionEnabled(), SCIPcopyConsCompression(), SCIPcopyOrigConsCompression()
  - SCIPgetIntVarXor() to access integer variable of XOR constraints
  - SCIPcreateConsCardinality() to create a cardinality constraint
  - SCIPcreateConsBasicCardinality() to create a basic cardinality constraint
  - SCIPchgCardvalCardinality() to changes cardinality value of cardinality constraint (i.e., right hand side of cardinality constraint)
  - SCIPaddVarCardinality() to add a variable to a cardinality constraint
  - SCIPappendVarCardinality() to append a variable to a cardinality constraint
  - SCIPgetNVarsCardinality() to get the number of variables in a cardinality constraint
  - SCIPgetVarsCardinality() to get the array of variables in a cardinality constraint
  - SCIPgetCardvalCardinality() to get the cardinality value of a cardinality constraint (i.e., right hand side of cardinality constraint)
  - SCIPgetWeightsCardinality() to get the array of weights of a cardinality constraint
  - SCIPgetLinvarMay{Decrease,Increase}Quadratic() to get index of a variable in linear term of quadratic constraint that may be decreased
    without making any other constraint infeasible

- Parameters:
  - add SCIPparamIsValidInt() and SCIPparamIsValidReal() to param.c/h
  - add missing functions SCIPisIntParamValid() and SCIPisRealParamValid() to scip.c/h

### Command line interface

- new command line parameter `-v` to print detailed build options

### Interfaces to external software

- Interfaces for Python and Java are, among others, now available via http://www.github.com/scip-interfaces
- Revised documentation of the SCIP C-API to group methods more comprehensively by topics
- dropped support for Ipopt < 3.11
- Additional I/O-functionalities for debugging and logging in SCIP and in the AMPL interface
- updated CppAD to 20160000
- for users of the ampl interface, the display/logfile option has been added to set the name of a
  file to write the SCIP log to (additionally to stdout)

- LP Interfaces:
  - SCIP uses the lpi_spx2 interface by default
  - Improved Gurobi interface that can handle ranged rows (requires Gurobi >= 7.0.2)
  - the CPLEX LPI now also compiles with CPLEX 12.7.0.0

### Changed parameters

- setting a value for a fixed parameter will no longer return with an error, if the new value equals the one to which the parameter is fixed
- changed value of parameter `separating/clique/cliquedensity` to 0.0 such that the separator always constructs a dense clique table
  which proved to be faster on the benchmarks MMM and stableset.
- parameters `misc/permutationseed`, `misc/permuteconss` and `misc/permutevars` changed to `randomization/permutationseed`,
  `randomization/permuteconss` and `randomization/permutevars`
- parameters `conflict/useinflp` and `conflict/useboundlp` are now of type char (before bool)
- all parameters of the components presolver (starting with `presolving/components/`) are now parameters of the components
  constraint handler (starting with `constraints/components/`)

### New parameters

- class randomization
- `branching/sumadjustweight` to adjust branching scores by adding a sum epsilon in order to keep score differences
  near zero, which are otherwise completely disregarded (they are adjusted to at least sum epsilon)
- `concurrent/* ` and `parallel/* ` for configuring the concurrent solving mode
- `constraints/cardinality/branchbalanced` to decide whether to use a balanced branching scheme in the enforcing of cardinality
  constraints
- `constraints/cardinality/balanceddepth` to set the maximal depth until balanced branching is turned off
- `constraints/cardinality/balancedcutoff` to determine that balanced branching is only used if the branching cut off value
  w.r.t. the current LP solution is greater than a given value
- `constraints/indicator/sepaperspective` to turn on separation of perspective cuts for indicator constraints
- `constraints/indicator/sepapersplocal` to decide whether local cuts can be used for perspective cuts for indicator constraints
- `constraints/quadratic/projectedcuts` to enable convex quadratics to generate gradients cuts at the
  projection of the point onto the region described by the constraint, which is supporting
- `lp/solutionpolishing` to enable LP polishing only at the root LP or always
- `misc/referencevalue` to pass a reference value for further analysis of the tree search, see also in `features`
- `presolving/qpkktref/addkktbinary` to allow the presence of binary variables for the KKT update
- `presolving/qpkktref/updatequadbounded` to add the KKT conditions to QPs only if all variables are bounded
- `presolving/qpkktref/updatequadindef` to add the KKT conditions to QPs only if the quadratic matrix is indefinite
- `randomization/lpseed` to set the initial seed of the LP solver
- `solvingphases/enabled` to activate adaptive behavior during the solution process; several further parameters
  in the solvingphases-section to control how to switch the parameters and whether a restart should be performed between the phases.

### Data structures

- new `SCIP_REGRESSION` data structure in pub_misc.h to incrementally compute a best-fit line through pairs of observations
- add maximum branch-and-bound tree depth constant `SCIP_MAXTREEDEPTH` (replaces SCIPgetDepthLimit() and SCIPtreeGetDepthLimit())
- new files heuristics.c/heuristics.h to collect methods that are frequently used by heuristics
- merged dive.c/pub_dive.h with heuristics.c/heuristics.h, removed dive.c/pub_dive.h
- separated header pub_misc.h from repeated methods for sorting and (weighted) median selection;
  those are also available in separate headers pub_misc_sort.h
  and pub_misc_select.h, but included into pub_misc.h

Unit tests
----------

- New unit testing system built on the Criterion framework

Build system
------------

### Makefile

- All makefiles in `examples/` and `applications/` have been updated.
- `make.project` defines a variable `SCIP_VERSION` containing the SCIP version number
- revise sub-makefiles for MSVC on MinGW
- make shared libraries aware of their dependencies
- sub-makefile for CrayXC systems added

- Places:
  - All objective files are now placed in `obj/static` or `obj/shared`, depending on `SHARED=false` or `SHARED=true`, respectively.
  - All internal and external libraries are placed in `lib/static` and `lib/shared`, the include files are in `lib/include`.
  - The binaries now contain an rpath to the SCIP directory, such that shared libraries are found.

- Linking:
  - link binary to shared libs when compiling with `SHARED=true`
  - External projects (including make.project) can use the makefile variable LINKCXXSCIPALL or LINKCCSCIPALL to link all SCIP libraries.
  - Building with `SHARED=true` automatically generates the combined library libscipsolver.so for easier linking

- Targets:
  - Running `make help` lists all makefile options.
  - `make install` copies now all header files
  - new target `dll` to build Windows dlls with MSVC
  - rename `dll` target to `windowslib`

Fixed bugs
----------

- fixed bug in event system: bound change events of the new focus node must be processed, even if the bound
  is the same as at the last focus node
- avoid numerically unstable (multi-)aggregations
- fixed bug in XML reader concerning comments
- the AMPL interface now writes a solve status (solve_result_num) into the .sol file
- in the cmpres.awk (allcmpres.sh) output, the counts in the time column are now with respect to the
  whole set of processed instances (as with fail and solv), while before it was with respect to the
  set of instances where no solver failed (eval set); thus, now proc = fail + time + solv.
- writing of solutions or parameters to a file now works also with the message handler set to quiet
- ignore lower and upper bound tightenigs beyond +/-infinity during solving
- time limit of SCIP-infinity is converted to LPI-infinity when setting it
- fix LP activity of a row that has been modified

- Propagation:
  - fixed possible segmentation fault in genvbounds propagator
  - fixed bug with sorting of propagators in presolving: the order can be changed by calling probing; thus, there is a copy of the
    propagators, which is sorted by presolving priority
  - added missing capturing and releasing mechanism in genvbounds propagator
  - fix wrong propagation of product expressions

- Constraints:
  - fixed wrong representation of SOC constraints in NLP
  - fixed a few issues within redundant constraint detection of (specialized) linear constraint handlers
  - fixed issue in reader_opb concerning writing of fixed variables contained in no constraints

- Memory:
  - fixed memory bug in `SCIP_DIGRAPH`
  - improved counting of memory consumption by using more block memory and counting all allocated memory
  - fix memory leaks in TSP example
  - return `SCIP_ERROR` when a memory exception is caught in SoPlex (was `SCIP_LPERROR`)
  - fixed memory leak in OSiL reader

- Objective:
  - fixed bug while changing the objective value of an original value after transforming the problem
  - fixed bug with solutions from previous runs not satisfying an objective limit
  - SCIPisObjIntegral() now works correctly in `SCIP_STAGE_PROBLEM`

- Heuristics:
  - fixed two bugs in heur_indicator: use improvesols parameter now and update pointer to indicator constraint handler
  - fix wrong NLP representation of logic-or constraints in the dual value heuristic
  - correct handling of implicit integer variables with fractional solution value in simplerounding heuristic
  - fixed bug in heur_octane with uninitialized ray direction

@page RN32 Release notes for SCIP 3.2

@section RN321 SCIP 3.2.1
*************************

Features
--------

- new `force` parameter in (root)redcost propagator to run the propagator also with active pricers

Performance improvements
------------------------

- do not transfer solutions to original space, if SCIP is being freed
- modified implication graph analysis of SOS1 constraint handler; a new component allows to deduce zero fixings of variables
- made SOS1 constraint handler specific diving selection rule faster for the case that the SOS1 constraints do not overlap
- improved disjunctive cuts by the `monoidal cut strengthening` procedure of Balas and Jeroslow

Examples and applications
-------------------------

- several improvements of SCIP-Jack (STP application): extended presolving for STP variants, STP-specific branching
  rule, dual heuristic to generate initial LP relaxation
  SCIP-Jack is now competitive with problem specific state-of-the-art solvers on several well-known STP variants,
  e.g., the (rooted) prize-collecting Steiner tree problem.
- MultiObjective application renamed to PolySCIP; several improvements: better command line argument processing,
  overhaul of much of the source code, installation via CMake

Interface changes
-----------------

- made debug solution functionality thread safe (see debug.h for further information)

### Deleted and changed API methods

- add SCIPcomputeHyperplaneThreePoints() to compute a hyperplane containing three given 3-dimensional points
- SCIPsolveLinearProb() now uses a 1-dimensional matrix representation

### Command line interface

- added interactive shell command `display finitesolution` to print solution with infinite fixings removed,
  added reference to that method to `display solution` output if there are infinite fixings
- new interactive shell command `write history` to write the command line history (only when compiled with Readline)

### Interfaces to external software

- significantly improved Python interface to support user callbacks as well as linear and quadratic expressions

### New parameters

- `constraints/sos1/branchingrule` to decide whether to use neighborhood, bipartite, or SOS1 branching (this parameter
  replaces the old parameters `constraints/sos1/neighbranch`, `constraints/sos1/bipbranch`, and `constraints/sos1/sos1branch`)
- `constraints/sos1/depthimplanalysis` to limit the number of recursive calls of implication graph analysis
- `constraints/sos1/perfimplanalysis` to perform an implication graph analysis to deduce variable fixings and
  additional SOS1 constraints (this parameter replaces the old parameter `constraints/sos1/updateconflpresol`)
- `misc/transsolorig` for transfering transformed solutions to the original space (default: true)
- `propagating/rootredcost/onlybinary` to propagate root reduced costs of binary variables only

### Data structures

- renamed MIP matrix structure to `SCIP_MATRIX`
- changed the numeric values for `PRESOLTIMING` flags

Build system
------------

### Makefile

- new target `dll` to build Windows dlls with MSVC
- add new compiling flag OPENSOURCE to allow/forbid the usage of third party software

Fixed bugs
----------

- fixed wrong objective sense when copying the original problem
- fixed a bug in merge step of cliques during clean up phase; method did not correctly handle infeasibility in the case of multiple
  variable-negation pairs
- fixed a previously untreated case in the linear cons simplification where coefficients only differ by slightly more than an epsilon
- fixed bug in parsing emphasis parameters which formerly led to completely wrong results
- fixed bug in the computation of the Wilcoxon test
- do not use the relative and absolute gap limit if no primal solution has been found so far
- fixed bug in conflict.c with wrong reset of bounds used
- fixed bug with transferring solutions to new runs (need to recompute objective before checking)
- fixed issue with infinite values when checking cuts for redundancy
- fixed library problems on Windows operating systems

- Variables:
  - fixed wrong check when computing cuts for factorable quadratic functions bound tightening of a single variable
  - fixed wrong handling of loose variables in OBBT
  - fixed freeing of hash for binary variables
  - fixed bug during the computation of branching points for continuous variables which are almost fixed to +/- SCIPinfinity()
  - treated the case of integer variables as intermediate variables in the process of obtaining the active variable for a
    given binary variable

- LP:
  - fixed a bug in dive.c that occurred when lpsolvefreq was set to 1; after a cutoff, the solution values of the
    linked LP solution might have become invalid
  - do not analyse an infeasible LP for conflicts during diving mode when LHS/RHS of rows were changed
  - use LPi infinity when reverting bound changes in conflict analysis

- Heuristics:
  - fixed bug in heur_simplerounding in connection with relaxators
  - fixed bug in feaspump heuristic where last solution candidates were not updated correctly
  - fixed bug with infinite shift values in heur_shifting
  - fixed bug in shiftandpropagate heuristic: the heuristic did not correctly handle intermediate, global bound changes of the selected variable
    after its tentative fixing led to a cutoff.

- Propagator:
  - (root) reduced cost propagators are not run anymore when doing branch-and-price,
    since they may install upper bounds on variables which might interfere with the
    pricing (they may be enabled again by their force parameters)
  - fixed too hard assertion in pseudoobj propagator
  - fixed a bug in shiftandpropagate where column positions after sorting are now correctly linked to their variables after sorting
  - fixed potential memory leak in genvbound propagator

- Presolving:
  - fixed inconsistency in knapsack constraint handler data during presolving
  - fixed some problem with reoptimization when the problems are infeasible or have been solved in presolving
  - fixed endless loop in knapsack constraint handler when continuous variables change their types to binary during presolving
  - squares of binary variables might not have been replaced by the binary variable itself in presolve,
    if the variable was originally general integer and only became binary during presolve (due to bound tightening)
  - fixed bug in dive.c avoiding a check of constraints in the presence of indicator constraints

- Constraints:
  - fixed numerical problems in computation of cuts for bivariate functions in quadratic constraint handler
  - fixed bug in quadratic constraint handler when computing lifted-tangent inequalities
  - fixed bug in nonlinear constraint handler when replacing a violated nonlinear constraint leads to an infinite
  - fixed bug in SOS1 constraint handler with inconsistent data structure after restart
  - fixed wrong handling of negated variables in bound tightening procedure of SOS1 constraint handler
  - fixed bug in simple fixing heuristic of SOS1 constraint handler
  - fixed two bugs in pseudoboolean constraint handler with wrong sorting of and constraints
  - fixed issue: constraints being parallel to objective function (after restart) sometimes led to wrongly stating infeasible
  - fixed bug during coefficient tightening in varbound constraint handler
  - handle cutoffs in cons_indicator detected by infeasible inequalities
  - fixed late change of type of slack variables in cons_indicator, if the bounds are not integral
  - fixed	initsol and exitsol of cons_indicator, if problem has already been solved
  - fixed bug in cons_indicator with changing type of slackvariable

@section RN320 SCIP 3.2.0
*************************

Features
--------

- added reoptimization feature for optimization problems with changed objective function or tighter feasible region
- the original problem can now be permuted directly after reading (if `misc/permutationseed` has value >= 0)
- added methods to compute strongly connected components with Tarjan's Algorithm
- added method to propagate implications of SOS1 variables
- convex quadratic contraints can now generate gradient cuts which are supporting to the feasible region
- SoPlex interface can now (re)store dual steepest edge weights
- extended expression parsing to support power, realpower and signpower operators; started support for user-defined operators
  in expression trees/graphs
- possibility to set a soft time limit which becomes active only after the first primal solution was found
- added matrix module for getting access to the internal mixed inter linear problem matrix
- better handling of large values returned by the LP solver
- added more checks to SCIP{alloc,realloc,duplicate}BufferArray() to handle overflows properly
- new plugin for reoptimizing a sequence of optimization problem that differ in the objective function, e.g., sequences arising from
  column generation
- new plugin `compr` for rearranging the search tree, currently this only works on the reoptimization tree
- moved assertions in comparison methods from scip.c to set.c

- Constraints:
  - we can now upgrade quadratic constraints with one bilinear term to SOC constraints
  - we can also upgrade general quadratic constraints with a single negative eigenvalue to SOC constraints

- Branching:
  - tighter reliability notions introduced for reliability branching, based on pseudo-cost relative errors
    and comparing candidates with the best pseudo-candidate using a 2-sample student-T test. These methods
    are used in disjunction with the existing reliability notion that uses a fixed number as reliability
    threshold for every variable before turning off strong-branching. This means, the classical method
    must be turned off by setting parameters minreliable and maxreliable to 0. The behavior is
    controlled through several parameters.
  - new distribution branching rule to base decisions on row activity (normal) distribution over domain space
  - can now output information for BAK: Branch-and-bound Analysis Kit
  - new score in hybrid reliability pseudocost branching that prefers nonlinear variables when solving MINLPs
  - new branching rule multaggr which allows to branch on general disjunctions defined by fractional multi-aggregated variables
  - new branching rules for SOS1 constraints for branching on a neighborhood or a complete bipartite subgraph of
    the conflict graph. In addition to variable domain fixings, it is sometimes also possible to add complementarity
    constraints to the branching nodes. This results in a nonstatic conflict graph, which may change dynamically
    with every branching node.
  - new branching rule nodereopt to reconstruct the tree after changing the objective function

- Reader:
  - the MPS reader can now read semi-integer variables, they are handled by creating bound disjunction constraints
  - the MPS reader can now handle objective constants given as (the negation of) the RHS of the objective row

- Separation:
  - obbt propagator applies now additional separation and propagation in order to learn stronger and more bound tightenings
  - extended probing mode to allow separation and objective coefficient changes
  - improved separation procedure of SOS1 constraint handler, including bound (clique) cuts and implied bound cuts
  - new disjunctive cut separator for SOS1 constraints
  - new edge-concave cut separator for quadratic constraints

- Presolver:
  - Improved coordination of presolvers. There are three timings for presolvers now, FAST, MEDIUM and EXHAUSTIVE.
    Each presolving callback can specify one or more of these timings in which it will be called later.
    Within a presolving method, the current timing can be checked and the algorithms to be performed selected based on
    the timing. In one presolving round, first all presolving methods with timing FAST are called, sorted by priority.
    If they found enough reductions, a new round is started, otherwise, all presolving methods with timing MEDIUM are
    called. Again, with enough reductions, a new presolving round is started, too few reductions lead to running
    the EXHAUSTIVE presolvers. Similar to the delay concept used before, we are not neccessarily running all EXHAUSTIVE
    presolvers but stop as soon as one of them found enough reductions, starting a new presolving round immediately.
  - new presolving components for SOS1 constraints, including bound tightening and clique extension
  - new presolver tworowbnd for improving variable bounds and detecting redundant constraints added
  - new presolver dualagg for aggregating single up-/downlocked variables by a binary variable added
  - new presolver implfree for aggregating implied free variables added
  - new presolver redvub which can detect redundant variable upper bound constraints added
  - new presolver stuffing for fixing of singleton continuous variables added

- Heuristic:
  - improved clique and variable bound heuristics
  - new heuristic distribution diving that bases its score function on the changes regarding solution density
  - variable histories can be transferred between sub-SCIPs solved by LNS heuristics and the component presolver
    and the main SCIP to reuse this information.
  - new heuristic heur_indicator that tries to make partial solutions with indicator constraints feasible. It also
    tries to improve them (or external solutions) by a one-opt local search.
  - new heuristic (heur_bound) which fixes all integer variables to their lower/upper bounds and solves the remaining LP
  - modified diving heuristics to handle SOS1 constraints
  - new primal heuristic for reoptimization 'ofins': objective function induced neighborhood heuristic
  - new heuristic for reoptimization which constructs solutions based in the changes between the objective function and the optimal
    solution before changing the objective function

- Statistic:
  - extended variable branching statistics in the interactive shell by sample variance of unit gains
  - extended statistic output of interactive shell by more information on diving heuristic behavior

Performance improvements
------------------------

- improved treatment of nonlinearities in hybrid reliability pseudo cost branching
- using sparsity information of the SoPlex LP

- Constraints:
  - improved vartype upgradability from continuous to implicit variables in cons_linear.c, depending on their objective coefficients
  - improved propagation of SOS1 constraint handler using the information from a conflict

- Heuristics:
  - zi rounding heuristic uses buffer data structures, thereby decreasing total memory usage of SCIP
  - adjusted (hard) diving heuristics to solve fewer LPs. LP's are resolved only if a parameter-defined
    percentage of the variable bounds changed through domain propagation or at a predefined frequency.
  - some of the diving heuristics additionally consider indicator variables and SOS1 variables as candidate variables and try to
    make these constraint types feasible before passing a rounded solution to SCIPtrySol()

- Presolving:
  - new presolving/propagation algorithm using the gcd for ranged rows and equations in cons_linear
  - added presolving levels (FAST, MEDIUM and EXHAUSTIVE) to allow better balancing of presolvers

- Separation:
  - improved separation procedure of SOS1 constraint handler
  - improved separation procedure for convex quadratic constraints

Examples and applications
-------------------------

- two new applications for multi-objective optimization (PolySCIP) and the Steiner Tree Problem in Graphs
- new application for solving Steiner tree problems: SCIP-Jack can handle both the classical Steiner tree problem in graphs
  and 10 of its variants

Interface changes
-----------------

### New and changed callbacks

- new callback function `SCIP_DECL_CONSGETDIVEBDCHGS` to provide
  constraint handler method to suggest dive bound changes during the generic diving algorithm, see type_cons.h for details
- new callback `SCIP_DECL_DIVESETGETSCORE` to implement scoring function to guide diving

### Deleted and changed API methods

- avoid potential comparisons of different infinity values by adjusting the LP solution value
- SCIPintervalSign(),  SCIPintervalAbs(), SCIPintervalMax(), SCIPintervalMin(), SCIPexprgraphGetNodePolynomialMonomialCurvature(),
  and SCIPexprgraphTightenNodeBounds() need an infinity value to decide whether an interval is empty or not
- SCIPgetFeasibilityQuadratic() and SCIPgetActivityQuadratic() returns now a `SCIP_RETCODE` and needs an additional `SCIP_Real*` to
  store the result
- methods which support statistical tests in pub_misc.h, SCIPstudentTGetCriticalValue(), SCIPcomputeTwoSampleTTestValue() etc.
- SCIPsolveLinearProb() solves a linear problem of the form Ax=b for a regular square matrix A
- Added parameter `freesubscip` to SCIPapplyProximity()

- Data structures:
  - Renamed method SCIPdigraphGetSuccessorsDatas() to SCIPdigraphGetSuccessorsData()
  - Renamed method SCIPdigraphGetNodeDatas() to SCIPdigraphGetNodeData()
  - Renamed method SCIPdigraphSetNodeDatas() to SCIPdigraphSetNodeData()

- Constraint Handlers:
  - Renamed method SCIPconshdlrGetPropTimingmask() to SCIPconshdlrGetPropTiming()
  - new method SCIPconshdlrSetPropTiming()
  - Removed method SCIPconshdlrIsPresolvingDelayed()
  - Removed method SCIPconshdlrWasPresolvingDelayed()
  - SCIPmakeSOS1sFeasible() based on solution values, fixes variables to zero to turn all SOS1 constraints feasible
  - removed `delay(presol)` parameter from SCIPinclude{Conshdlr,Presol,Prop}() and added `(presol)timing` parameter
  - new parameter `presoltiming` for method SCIPpresolCons()
  - SCIPvarIsSOS1() returns whether some variable is involved in an SOS1 constraint
  - SCIPgetConflictgraphSOS1() gets conflict graph of SOS1 constraints
  - Added parameter `presoltiming` to SCIPpropCumulativeCondition()
  - Removed parameter `delaypos` from SCIPsetConshdlrPresol()
  - Added parameter `presoltiming` to SCIPsetConshdlrPresol()
  - Removed parameter `delaypos` from SCIPincludeConshdlr()
  - Added parameter `presoltiming` to SCIPincludeConshdlr()
  - Added parameter `consgetdivebdchgs` to SCIPincludeConshdlr() to provide a divebdchg-callback for the constraint handler
    to include

- Branching Rules:
  - Added parameter `forcestrongbranch` to SCIPselectVarStrongBranching()
  - Added parameter `executebranching` SCIPexecRelpscostBranching()
  - Added parameters `ndomredsdown` and `ndomredsup` to SCIPgetVarStrongbranchWithPropagation()

- LP and Cutting Planes:
  - Added parameters `inds` and `ninds` to SCIPgetLPBInvRow(), SCIPgetLPBInvCol(), SCIPgetLPBInvARow(), SCIPgetLPBInvACol(), and
    SCIPcalcStrongCG()
  - Added parameters `maxweight`, `weightinds`, `nweightinds`, and `rowlensum` to SCIPcalcMIR()

- Variables:
  - SCIPvarGetNodeSOS1() returns node of SOS1 variable in the conflict graph
  - SCIPnodeGetVarSOS1() returns SOS1 variable associated to some given node in the conflict graph
  - Removed method SCIPvarGetNBinImpls()

- Presolving:
  - Removed parameter `delaypos` from SCIPincludePresolBasic()
  - Added parameter `presoltiming` to SCIPincludePresolBasic()
  - Removed parameter `delaypos` from SCIPincludePresol()
  - Added parameter `presoltiming` to SCIPincludePresol()
  - Removed parameters `presoldelay` and `presoltiming` from SCIPincludePresol()
  - Removed parameters `presoldelay` and `presoltiming` from SCIPsetPropPresol()

- Misc:
  - Added parameter `isequation` to SCIPaddClique()
  - Removed parameter `writeimplications` from SCIPwriteCliqueGraph()
  - Removed method SCIPallocBufferSize()
  - Removed method SCIPduplicateBufferSize()
  - Removed method SCIPreallocBufferSize()
  - Removed method SCIPfreeBufferSize()
  - Removed method callback SCIPdialogExecConflictgraph()

### New API functions

- started support for user-defined operators in expression trees/graphs (see SCIPexprCreateUser()),
  interface will likely change again in future SCIP versions
- new methods for mixed inter linear matrix access (see pub_matrix.h) added
- SCIPcomputeArraysIntersection() to compute the set intersection of two ordered arrays
- SCIPcomputeArraysSetminus() to compute the set difference of two ordered arrays
- SCIPcutGetLPActivityQuot() in pub_cutpool.h to get the potion of LP's where this cut was sharp in an optimal basis.
- SCIPpresolGetTiming(), SCIPpresolSetTiming(), SCIP{conshdlr,prop}GetPresolTiming(), and SCIP{conshdlr,prop}SetPresolTiming()
- SCIPdigraphSetNSuccessors() sets the number of successors of some digraph node to a given value

- Diving:
  - SCIPcreateDiveset() to add a diveset to a heuristic. Heuristics may have multiple divesets under different names
  - SCIPperformGenericDivingAlgorithm() that performs diving with periodic LP resolve according to the diveset argument.

- Constraints:
  - new setter function SCIPsetConshdlrGetDiveBdChgs() in scip.h to set dive bound change callback for this constraint handler
  - SCIPaddDiveBoundChange() to add a diving bound change to the diving bound change storage of SCIP together with the information if this is a
    bound change for the preferred direction or not, to be used by constraint handlers inside the getDiveBdChgs-callback
  - SCIPchgCoefLinear() and SCIPdelCoefLinear() to modify linear constraint during problem creation

- Memory:
  - BMSallocClearBlockMemoryArray()/SCIPallocClearBlockMemoryArray() and
    BMSallocClearBufferMemoryArray(), SCIPallocClearBufferArray() to allocate arrays that are initialized to 0
  - SCIPbuffermem() to get buffer memory;

- Sort:
  - added new sorting functions SCIPsortRealRealRealBoolBoolPtr(), SCIPsortDownRealRealRealBoolBoolPtr()
  - added new sorting functions SCIPsortIntIntIntReal(), SCIPsortDownIntIntIntReal(), SCIPsortRealIntInt(), SCIPsortDownRealIntInt()

- Param:
  - SCIPwriteParam() to write a single parameter to a file
  - SCIPcheckParam{Bool,Char,...}() to check whether a parameter value is within the feasible domain

- Quadratic:
  - SCIPchgLhsQuadratic(), SCIPchgRhsQuadratic(), SCIPchgLinearCoefQuadratic(), SCIPchgSquareCoefQuadratic(),
    and SCIPchgBilinCoefQuadratic() to modify quadratic constraints during problem creation
  - SCIPgetFeasibilityQuadratic() and SCIPgetActivityQuadratic() to get the feasibility and activity of a quadratic constraint in a given solution
  - SCIPaddSquareLinearization(), SCIPaddSquareSecant(), SCIPaddBilinLinearization() and SCIPaddBilinMcCormick()
    in cons_quadratic.h to compute linear under- and overestimation for bilinear and quadratic terms

### Command line interface

- extended variable branching statistics and statistic output in the interactive shell (see Statistic section)
- submenu for setting `vbc` settings renamed to `visual`
- at the end of a command line run the best solution can now be output in the orignal space

### Interfaces to external software

- in the AMPL interface, variable and constraint attributes (flags) can now be set via suffixes, where 0 (unset) stands
  for the default, 1 for TRUE and other values for FALSE; see SCIPcreateVar() and SCIPcreateCons() for their meaning;
  for variables, `initial` and `removable` are recognized;
  for constraints, `initial`, `separate`, `enforce`, `check`, `propagate`, `dynamic` and `removable` are recognized
- the AMPL interface now passes an initial guess, if specified, as a solution (that will be checked for feasibility) to SCIP

### Changed parameters

- rowrepswitch set to 2.0, so row representation is activated if LP has at least 2 times more rows than columns
- one can now set emphasis parameters at the beginning of a settings file; it should start with `emphasis:` and
  the contain the emphasis string, e.g., `emphasis: feasibility` or `emphasis: heuristics off`.

- Renamed parameters:
  - `vbc/filename` to `visual/vbcfilename`
  - `vbc/realtime` to `visual/realtime`
  - `vbc/dispsols` to `visual/dispsols`

### New parameters

- added parameter to switch pseudo cost update in diving heuristics (enabled by default)
- `branching/relpscost/confidencelevel` to set the confidence level to be used by statistical tests
- `branching/relpscost/higherrortol` to define the highest reliability threshold for relative error based reliability
- `branching/relpscost/lowerrortol` to define a lower reliability threshold for relative error based reliability
- `branching/relpscost/nlscoreweight` for weight of nonlinear score when branching on MINLPs
- `branching/relpscost/usedynamicconfidence` to use a dynamic confidence level based on the amount of
  strong-branching simplex-iterations compared to the overall simplex iterations (default is FALSE)
- `branching/relpscost/usehyptestforreliability` to enable strong branching decisions based on a 2-sample student-T test of all prior
  pseudo-cost observations between the best pseudo-candidate and the candidate for which to decide whether strong-branching should be applied
- `branching/relpscost/userelerrorreliability` to enable relative error based reliability
- `branching/relpscost/skipbadinitcands` for skipping strong-branching candidates whose estimated gain
  is significantly worse than the one of the locally best (sb or pseudo) candidate
- `constraints/linear/multaggrremove` to perform multi-aggregations in linear constraint handler only if the constraint can be removed afterwards
- `constraints/linear/rangedrowpropagation` to disabled newly implemented propagtion algorithm for ranged rows and equations
- `constraints/quadratic/advanced/interiorcomputation` to select the way of computing and interior point for gauge cuts
- `constraints/quadratic/gaugecuts` to enable convex quadratics to generate gradients cuts which are supporting
- `constraints/soc/generalsocupgrade` to allow general quadratics to be upgraded to soc
- `constraints/SOS1/addcomps` to add local complementarity constraints to the branching nodes (can be used in combination
  with neighborhood or bipartite branching)
- `constraints/SOS1/addbdsfeas` to define a minimal feasibility value for local bound (clique) inequalities in order to be
  added to the branching node
- `constraints/SOS1/addcompsdepth` to define the maximal depth for adding complementarity constraints
- `constraints/SOS1/addcompsfeas` to define a minimal feasibility value for local complementarity constraints in order to be
  added to the branching node
- `constraints/SOS1/autocutsfromsos1` to automatically switch to separating bound cuts from SOS1 constraints if the SOS1
  constraints do not overlap
- `constraints/SOS1/autosos1branch` to switch to SOS1 branching if the SOS1 constraints do not overlap
- `constraints/SOS1/conflictprop` to define whether to use conflict graph propagation
- `constraints/SOS1/bipbranch` to branch on a complete bipartite subgraph of the conflict graph
- `constraints/SOS1/boundcutsdepth` to define the node depth of separating bound (clique) cuts
- `constraints/SOS1/boundcutsfreq` to define the frequency for separating bound (clique) cuts
- `constraints/SOS1/boundcutsfromgraph` to define whether to separate bound (clique) inequalities from the conflict graph
- `constraints/SOS1/boundcutsfromsos1` to define whether to separate bound (clique) inequalities from SOS1 constraints
- `constraints/SOS1/fixnonzero`: If neighborhood branching is used, then fix the branching variable (if positive in sign)
  to the value of the feasibility tolerance
- `constraints/SOS1/implcutsdepth` to define the node depth of separating implied bound cuts
- `constraints/SOS1/implcutsfreq` to define the frequency for separating implied bound cuts
- `constraints/SOS1/implprop` to define whether to use implication graph propagation
- `constraints/SOS1/maxaddcomps` to define the maximal number of complementarity constraints added per branching node
- `constraints/SOS1/maxboundcuts` to define the maximal number of bound (clique) cuts separated per branching node
- `constraints/SOS1/maxboundcutsroot` to define the maximal number of bound (clique) cuts separated per iteration in the root node
- `constraints/SOS1/maximplcuts` to define the maximal number of implied bound cuts separated per branching node
- `constraints/SOS1/maximplcutsroot` to define the maximal number of implied bound cuts separated per iteration in the root node
- `constraints/SOS1/maxextensions` to define maximal number of extensions that will be computed for each SOS1 constraint in presolving
- `constraints/SOS1/maxsosadjacency` to define that the adjacency matrix of the conflict graph is not created in presolving if
  the number of SOS1 variables is too large
- `constraints/SOS1/maxtightenbds` to define the maximal number of bound tightening rounds per presolving round
- `constraints/SOS1/neighbranch` to branch on a neighborhood of the conflict graph
- `constraints/SOS1/nstrongiter` to define the maximal number LP iterations to perform for each strong branching round
- `constraints/SOS1/nstrongrounds` to define the maximal number of strong branching rounds to perform for each node (only
  available for neighborhood and bipartite branching)
- `constraints/SOS1/sos1branch` to branch on a single SOS1 constraint, i.e., a clique of the conflict graph
- `constraints/SOS1/sosconsprop` to define whether to use SOS1 constraint propagation
- `constraints/SOS1/strthenboundcuts` to define whether to strengthen bound (clique) cuts in case bound variables are available
- `constraints/SOS1/updateconflpresol` to update the conflict graph during the presolving procedure
- `display/allviols` to print all violated constraints of the best solution during checksol in the scip shell
- `heur/indicator/improvesols` that turns on the improvement of external solutions by one-opt
- `heuristics/*diving/lpresolvedomchgquot` to determine the percentage of changed domains since previous LP to trigger
  an LP resolve [default: 0.15] (* stands for eight diving heuristics to support this feature)
- `heuristics/*diving/lpsolvefreq` to determine the frequency for resolving LP's during the execution of
  this heuristic [default: 1, use 0 for a dynamic setting based on the number of domain reductions]
  (* stands for eight diving heuristics to support this feature)
- `heuristics/shiftandpropagate/binlocksfirst` to set if binaries without locks should be preferred in ordering
- `heuristics/shiftandpropagate/maxcutoffquot` to select a maximum percentage of allowed cutoffs before stopping the heuristic (default is 0.0)
- `heuristics/shiftandpropagate/selectbest` to trigger if shiftandpropagate should select the best candidate in every round
  (set to FALSE for static order) (default is FALSE)
- `limits/autororestart` for triggering an automatic restart after this many nodes, or -1 for no auto restart [default is -1]
- `limits/softtime` to set a soft time limit (active only after first primal solution was found)
- `misc/allowobjprop` to allow objective function propagation
- `misc/allowdualreds` to allow dual reductions
- `misc/outputorigsol` to control whether at the end of a command line run the solution should be output in the orignal space
- `numerics/checkfeastolfac` to scale feasibility tolerance when checking the feasibility of best found solution
  after the solving process finished (e.g., checksol in scip shell)
- `separating/cutselrestart` for cut selection during restart copy process (`a`ge, activity `q`uotient) [default is `a`]
- `separating/cutselsubscip` for cut selection for sub SCIPs (`a`ge, activity `q`uotient) [default is `a`]
- `separating/disjunctive/maxconsdelay` to delay separation of disjunctive cuts if number of SOS1 constraints is larger than predefined value
- `separating/disjunctive/maxdepth` to define the node depth of separating disjunctive cuts
- `separating/disjunctive/maxinvcuts` to define the maximal number of disjunctive cuts investigated per iteration in a branching node
- `separating/disjunctive/maxinvcutsroot` to define the maximal number of disjunctive cuts investigated per iteration in the root node
- `separating/disjunctive/maxrank` to define the maximal permissible rank of a disjunctive cut that could not be scaled to integral coefficients
- `separating/disjunctive/maxrankintegral` to define the maximal permissible rank of a disjunctive cut that could be scaled
  to integral coefficients
- `separating/disjunctive/maxrounds` to define the maximal number of separation rounds of disjunctive cuts in a branching node
- `separating/disjunctive/maxweightrange` to define the maximal valid range of simplex tableau row weights

### Data structures

- new enum `SCIP_CONFIDENCE_LEVEL` for different levels of confidence for statistical tests.
- new struct `SCIP_DIVESET` that bundles options for SCIP's diving heuristics; all hard diving heuristics (those
  without `obj` at the beginning) include diveset and implement only the scoring callback.
- rename all file `*_vbc.?` to the more generic `*_visual.?`
- moved buffer memory handling to blockmemory/memory.?;
  remove files type_buffer.h, struct_buffer.h buffer.h buffer.c;
  removed functions SCIP*buffer*() from scip.? and replaced them by macros;
  redesigned buffer interface to be similar to block memory; added checks for strange sizes

Testing
-------

- added scripts and targets for testing with xpress (see Makefile section)

Build system
------------

### Makefile

- new parameter `DELHEADERS` for `uninstall`-target: scip headers are only removed when invoking `make uninstall DELHEADERS=true`
- added scripts check_xpress.awk, check_xpress.sh, evalcheck_xpress.sh and check_cluster_xpress.sh and target
  `testclusterxpress` and `testxpress`

Fixed bugs
----------

- fixed bug in primal.c and tree.c by using SCIPinfinity() as a cutoffbound to delete child nodes
- fixed bug in lp.c which leads to wrong primal and dual feasibility
- fixed wrong handling of infinite activities and primal values in sepastore.c and lp.c
- fixed bug that led to an erroneous warning about the clock type
- fix behavior of `make install` which now sets symbolic links and short links to binaries and libraries
- fix bug which lead to wrong global bound tightenings in prop_genvbounds.c
- fix call to random generator for Windows operating systems in misc.c
- fixed again a bug in backward propagation of linear expressions in expression graph

- NLP:
  - fixed bug in heur_nlpdiving.c: wrong counting of fix variables
  - fix wrong handling of `SCIP_NLPSOLSTAT_LOCALINFEASIBLE` solution status in nlp.c
  - fix characterization of logic or constraints in SCIP's NLP relaxation

- Branching:
  - fixed wrong comparison when executing branching rule for external branching candidates
  - fix spatial branching on implicit integer variables
  - fix wrong comparisons of values larger/less than +/- SCIPinfinity() in branch.c, lp.c and sol.c
  - fixed problem with lpisrelax flag in probing mode when doing branch-and-price

- Constraint Handlers:
  - try to handle fixings of multi-aggregated variable in cons_sos1 presolving and avoid error
  - fixed bug in pseudoboolean constraint handler about negated variables
  - fixed assert in cons_soc.c: now soc with 1 lhs variable are allowed
  - fixed wrong assert in cons_indicator (slack variables might be replaced by active variables that have nonzero objective)
  - fix late creation of auxiliary LP in cons_nonlinear.c, which lead to a segmentation fault with lpi_spx2.cpp
  - fixed bug in cons_abspower.c: do not generate cuts with infinity right-hand-side anymore
  - fixed setting of enforcement flag for constraints created by reformulation in nonlinear constraint handlers
  - fixed bug in cons_indicator with handling local bounds

- Memory:
  - fix potential memory leak in SoPlex LP interfaces when setting invalid basis
  - fix potential memory leak in method SCIPgetConsCopy()
  - fix potential memory leak in method detectRedundantConstraints() of the knapsack constraint handler

- Interval arithmetic:
  - fix handling of infinite intervals in SCIPintervalIsEmpty()
  - fixed bug in intervalarith.c: bivariate quadratic equations may have been solved wrongly if second variable is unbounded

- Quadratic Constraints:
  - fix wrong sorting of bilinear terms in cons_quadratic
  - fix potentially tightening of LB/UB of a variable to +/- infinity in cons_quadratic
  - fixed bug in cons_quadratic.c which leads to an overflow when SCIP allocates memory for a dense matrix
  - fixed bug in cons_quadratic.c: do not generate linearization cuts for disabled constraints
  - fix missing clean phase of bilinear terms with zero coefficient in cons_quadratic.c

@page RN31 Release notes for SCIP 3.1

@section RN311 SCIP 3.1.1
*************************

Features
--------

- use clock average to reduce number of system calls via `timing/rareclockcheck` parameter
- added copy mechanism for conjunction constraints
- added revised lpi_xprs for using XPRESS as LP solver

Performance improvements
------------------------

- improved solving of LPs in OBBT propagator
- improved activity-delta computation and thereby propagation for linear constraints
- improved memory management of proximity heuristic
- disabled statistic timing in all subscips via new parameter `timing/statistictiming`

Interface changes
-----------------

### New and changed callbacks

- rename array arcdatas in digraph to arcdata
- changes in clock type are now transferred to SoPlex
- corrected wrong primal bound in statistics for unbounded problems
- forbid to call SCIPfixVar() in `SCIP_STAGE_PRESOLVED` stage, which is not allowed since it calls SCIPchgVarLb/Ub()

### Deleted and changed API methods

- rename SCIPdigraphGetNodeDatas() to SCIPdigraphGetNodeData();
- rename SCIPdigraphSetNodeDatas() to SCIPdigraphSetNodeData()
- SCIPapplyProximity() has an additional parameter freesubscip, which causes the method to free
  the created subscip automatically at the end.

### New API functions

- SCIPhasPerformedPresolve() to check, e.g., whether LP duals are accessible
- SCIPconvertRealTo[Long]Int() to convert reals that represent integers to [long] ints.
- SCIPisDualfeasEQ() and related to perform checks w.r.t. to the dual feasibility tolerance
- SCIPdeleteSubproblemProximity() to free proximity subproblem manually as external caller

### Command line interface

- added dialog for writing the finite solution (calling SCIPcreateFiniteSolCopy() before writing)

### Interfaces to external software

- AMPL interface now returns dual multipliers if problem is an LP and presolving was turned off

### Changed parameters

- changed default value of parameter `heuristics/proximity/minimprove` to 0.02; previous value was 0.25
- changed default value of parameter `heuristics/proximity/usefinallp` to FALSE

### New parameters

- `timing/rareclockcheck` to call the system time less frequently, based on the current average time interval
  between two calls to SCIPsolveIsStopped(); the default value is FALSE
- `timing/statistictiming` to enable/disable all timers for statistic output of SCIP; the default value is TRUE

### Data structures

- renamed MIP matrix structure to `SCIP_MATRIX`
- changed the numeric values for `PRESOLTIMING` flags

Build system
------------

### Makefile

- added Makefile support for cygwin 64 Bit
- allow to turn off block and buffer memory by the makefile parameters NOBLKMEM, NOBUFMEM, NOBLKBUFMEM;
  also remove the now superfluous makefiles for noblkmem, nobufmem, noblkbufmem

Fixed bugs
----------

- fixed wrong conversion of reals representing negative integer values
- in debug mode, SCIP checks that no NaN's are introduced in SCIPsolSetVal()
- fixed bug 697 (and 699), calling SCIPsolve() after the problem was already solved and SCIPfreeSolve() was called now
  does nothing anymore
- added support for character `#` in variable names in old non-linear CIP format (i.e., names without `<` and `>`)
- fixed bug 702, removed too hard assert when casting too big values into `SCIP_Longint`
- branching for continuous variables with unbounded intervals now takes `branching/clamp` into account
- forbid aggregations with scalar smaller feastol or larger 1/feastol
- fixed bug 683, not recognizing errors/segfaults especially in free stage of SCIP by improving the check scripts
- fixed bug where quieting a message handler also disabled writing to files other than stdout
- fixed bug 708, special case of implications led to a fixing
- fixed bug, variable bounds detected wrong infeasibility
- another bug fix when computing the original variable sum of a given variable in SCIPvarGetOrigvarSum()
- fixed setting solution value of multi-aggregated var in xml-solution case
- fixed bug changing the variable type of an negated variable
- fixed numerical troubles in SCIPcreateFiniteSolCopy()
- fixed bug in SCIPpermuteProb(): if called before transforming the problem, data structures were not initialized yet
- fixed bug in aggregation procedure if two variables were of non-binary type but for one of the variables
  SCIPvarIsBinary() returned true
- treat activities of pseudo solutions as invalid when containing positive and negative infinity contributions
- fixed bug in GMI example: fractionality of slack variable is now computed correctly
- fixed LP interface of CPLEX: functions getBInv* return the correct sign of the coefficients.
- fixed bug in SCIPpermuteProb(), when called in transformed stage and non-active constraints exist

- Dual:
  - use dual feasibility tolerance for comparisons regarding reduced costs
  - fixed bug in prop_dualfixing: don't fix variables to infinite values during solving
  - fixed sign of the dual multipliers returned by AMPL interfaces for maximization

- Objective and Time Limit:
  - fixed wrong output of status when an objective limit was imposed but not reached yet
  - fixed the rare case that branching was performed even though strong branching found global bound changes leading to
    an infeasible/objlimit LP
  - fixed bug that objective limit was not reset correctly during SCIPfreeTransform() for maximization problems
  - fixed bug that hitting the time limit while solving a pure LP and then continuing the solving process lead to
    not solving the LP, but always creating a single child node until maximum depth is reached

- Heuristic:
  - fixed bug leading to an incorrect dual bound when solving probing LPs within a DURINGPRICINGLOOP heuristic
  - fixed bug in proximity heuristic which attempted to enter diving mode even at nodes without a constructed LP
  - fixed wrong pseudo cost updates during diving heuristic execution after backtracking
  - fixed bug in heur_oneopt: avoid bound violations if shift value is negative due to infeasibilities
  - fixed bug that reaching a solution limit by beforenode heuristics lead to disregarding the current node if the
    optimization process was restarted later
  - fixed bug in trysol heuristic not saving the best solution in maximization problems

- Presolve:
  - fixed bug in presolving of abspower constraints that lead to wrong variable locks
  - allow to call SCIPmarkConsPropagate() in INITPRESOLVE stage
  - fixed bug in components presolver with handling of dual fixable variables: unboundedness was not detected,
    better handle components with single variables by dual fixing propagator
  - issues in component solving by presol_components do not lead to stopping the overall process, anymore, the component
    is just disregarded

- Memory:
  - fixed bug with freeing problem: need to reset objective limit
  - fixed memory leaks in case of erroneous parsing of constraints, e.g., non-linear constraints
  - fixed missing memory allocation for node data in digraphs

- Constraints:
  - fixed bug in cons_quadratic which leads to wrong min/max activities
  - removed wrong break in cons_pseudoboolean
  - fixed bug in cons_varbound.c using the wrong constraint side for updating an upper bound
  - fixed bug in presolve of cons_nonlinear: wrong constraint upgrades may have been performed due to outdated bound
    information in expression graph
  - fixed bug in cons_setppc, wrongly aggregating variables if dual-presolving was disabled
  - fixed bug in cons_sos1: locks and events were not initialized if constraint was added to transformed problem
  - fixed bug in cons_setppc with dual presolving disabled
  - corrected copy of disjunction constraints

- Reading:
  - allow to read numbers like `42856.` in lp-format
  - fixed bug(?) in reader_mps: variables are now written in columns section even of they occur in no constraint
    and have an objective coefficient of 0 (otherwise, CPLEX and Gurobi cannot read the file)
  - fixed bug with reading `>=1` indicator constraints in LP-files
  - fixed bug in reader_lp which created two indicator constraints with the same name to trigger an equality
  - fixed bug when reading indicator constraints for linear constraints (equations/ranged rows) from MPS files

@section RN310 SCIP 3.1.0
*************************

Features
--------

- added breadth first search node selection
- new node selection rule UCT which balances exploration and exploitation by considering node visits
- added possibility to not set a cutoff bound in the LP solver (can be enabled by setting `lp/disablecutoff` to TRUE)
- added missing debugging solution check for cliques
- added a data pointer to each node of the `SCIP_DIGRAPH`
- SCIPgetVarCopy() will now copy the original bounds when called for an original variable
- added upgrade of continuous variables to implicit variables for linear equations even if the coefficient is
  not equal to 1
- probing supports implicit binary variables
- added scaling to computation of relative interior point in SCIPcomputeLPRelIntPoint()

- Solution:
  - added two methods to iterate over a sparse solution (`SCIP_SPARSESOLUTION`), see pub_misc.h
  - it is now possible to add an offset for the original problem instance, all original solutions will be initialized with
    this value and updated, when the offset is changed
  - extended and corrected dual feasibility checks for LP solution (controlled by parameter `lp/checkdualfeas`)

- Cuts and Separation:
  - the rank of cuts is now stored and taken into account to improve numerical stability
  - added possibility to separate a cutpool w.r.t. a given solution (instead of LP-solution)

- Branching:
  - new branching rule `cloud branching` that considers several alternative LP optima
  - additional vbc output added: branching information is printed earlier and also for nodes which were cut off
  - added support for strong branching with domain propagation in full strong and reliability pseudo cost branching
  - added strong branching with domain propagation support: in SCIPstartStrongbranch(), support for propagation can
    be enabled (uses the probing mode, some overhead compared to standard strong branching), after that
    SCIPgetVarStrongbranchWithPropagation() can be used to perform strong branching on a variable with previous domain
    propagation; similar to probing, valid bounds for variables are collected
  - strong branching with propagation can be enabled in fullstrong and relpscost branching rule
  - added possibility to store pricing norms of the LP solver (in addition to basis information) to speed up LP solving
    after a backtrack, e.g. in probing or strong branching with domain propagation
  - a pricer can now return that no further pricing should be done but rather early branching, even if it added variables

- LP interface:
  - SoPlex (>= 1.7.0.5) can compute condition number of current basis matrix via LP interface
  - LPI files (lpi*.[h|c]) all moved from src/scip to src/lpi

- Constraints:
  - added propagation method to cons_xor relying on Gaussian elimination, which can also produce feasible solutions
  - added first implication detection in cons_linear
  - cons_indicator can now try to construct feasible solutions from a cover
  - added possibility to forbid upgrading of linear constraints
  - new initial constraints are now added to the LP before solving a probing LP
  - first implementation of parsing for nonlinear constraints in CIP format
  - added upgrade from varbound constraints to set-packing constraints
  - added upgrade from bounddisjunction constraints to set-packing/logicor constraints
  - cumulative constraint handler adds disjunctive constraints (cumulative with capacity 1) for all jobs which cannot
    be processed in parallel
  - added new clique extraction algorithm for linear constraints
  - the slack variables of indicator constraints can now be scaled
  - added redundancy check of sides of ranged row varbound constraint
  - added coefficient tightening for ranged row varbound constraint
  - XOR constraint handler can add two extended formulations (flow/asymmetric, parameter `addflowextended/addextendedform`)
  - added multi-aggregation for binary variables with at most two uplocks and two downlocks, which emerge from set-
    partitioning or set-packing constraints
  - added upgrade from quadratic constraints to set-packing constraints
  - generalized the linking constraint handler

- Reader:
  - can now read and write CIP-files with (multi-)aggregated variables
  - all readers now take the global parameters `reading/dynamic{conss|cols|rows}` and `reading/initialconss` into account
  - added reader_pbm, which writes the constraint-variable incidence matrix in pbm format (possibly scaled to given size)
  - reader_osil can now read SOS1 and SOS2 constraints
  - reader_lp and reader_mps are now able to write and-constraints in form of their (weak/strict) relaxation
  - added reading capability to GAMS reader (if compiling with GAMS=true, requires a GAMS system)
  - added capability of writing SOS1/2 constraints to GAMS reader (introduces extra variables and equations)

- Heuristic:
  - new primal heuristics dual value
  - new LNS heuristic called `proximity`, which solves a problem in which a local branching constraint replaces the
    objective function which in turn is treated as additional constraint
  - new LP-based rounding heuristic (heur_randround) whose randomized rounding is biased towards the LP solution value;
    the heuristic uses the probing mode of SCIP to generate conflict clauses on the fractional variables

- Presolving:
  - added new dual presolving for setppc-constraints
  - changed dualfix presolver to propagator such that dual fixing can also be applied during repropagation of the root node
  - added full-dual presolving step in setppc constraint handler
  - dual solution can now be displayed for pure LPs when no presolving was performed
  - added clique presolving for xor constraints
  - added presolving using pairs of variable bound constraints that use the same variables
  - added more presolving to cons_indicator, checking whether indicator/slack variables are aggregated
  - added presolve.{c,h} which should be used for all preprocessing mechanisms executed from within SCIP, corresponding to
    solve.{c,h} and also for presprocessing methods which can be called from different plugins or from the core to avoid
    code doubling
  - return error if variable should be fixed to infinity after presolving (LP-solvers do not handle this consistently)
  - in verblevel `SCIP_VERBLEVEL_FULL`, the number of non-zeros will be output for the original and presolved model
  - new presolving step for tightening logicor constraints using implication and clique information
  - several new presolving steps for linear and knapsack constraints, using gcd information and many more

- Statistic:
  - added average gap based on primal-dual integral to solution statistics; can be disabled via parameter
    `misc/calcintegral`
  - the statistics now include the value of the first LP solved at the root node (without cuts)
  - added new statistic which distinguishes between internal nodes and leaves which got processed
  - new section `Root Node` in statistics, listing objective value, iterations and solving time for the first LP solved
    at the root node as well as final dual bound of the root node and LP iterations for processing the root node
    (those where listed in the `Solutions` section before, named `Root Dual Bound` and `Root Iterations`)

Performance improvements
------------------------

- allow multiaggregation of binary variables
- shorten conflicts and deriving global boundchanges from conflicts
- apply lowerbound provided by pricers already during pricing loop, stop pricing if the lower bound computed by pricing
  already exceeds the cutoff bound
- improved performance of SCIPcliquelistDel(), SCIPcliquetableAdd(), SCIPcliquetableCleanup()

- LP Solution:
  - strong branching LP solutions are checked for integrality
  - improved LP reoptimization for branch-and-price applications
  - improved numerical stability checks for LP solution
  - faster feasibility check of LP solutions (controlled by parameters `lp/checkprimfeas` and `lp/checkdualfeas`)

- Presolver:
  - improved methods SCIPlpiGetBInv{Row,Col,ACol} for row representation in SoPlex LP interface
  - improved performance of method SCIPsolRetransform() when called during presolving with many aggregations
  - minor presolving performance improvements in cons_logicor.c and cons_knapsack.c
  - dual fixing presolver was turned into a propagator
  - many presolving improvements in constraint handlers
  - improved dual-presolving for setppc constraints in special cases

- Constraints:
  - major improvements in pseudo-boolean constraint handler
  - performance improvement in domain propagation by marking constraints for propagation
  - added more constraint upgrading possibilities
  - improved handling of initial constraints created during solving
  - disabled scaling in feasibility check of nonlinear constraint handlers
  - conflict consisting of exactly two binary variables will be handled as set-packing constraint instead of an logicor
    constraint and the corresponding clique information is globally added
  - fasten repropagation for set-packing and -partitioning constraints
  - improved merging of and-constraints
  - disabled multi-aggregation in linear constraint handler when coefficients differ too much
  - improved multi-aggregation in linear constraint handler when only one variable in the aggregation has infinity
    contribution
  - added upgradability for implicit binary variable cases for linear constraints

Examples and applications
-------------------------

- new textbook Gomory mixed integer cuts example

Interface changes
-----------------

- removed all message length parameters in message.c and for printing error messages (not needed anymore)

### New and changed callbacks

- Domain Propagation:
  - added parameter `nmarkedconss` to SCIP_DECL_CONSPROP() callback which gives the number of constraints marked
    for propagation (these constraints are listed first in the conss array given as parameter).

- Primal Heuristics:
  - Added parameter `nodeinfeasible` to SCIP_DECL_HEUREXEC() callback which states whether the current subproblem was
    already detected to be infeasible. In this case, the current LP solution might not respect local bounds and the
    heuristic must not assume that it does.

- Variable Pricers:
  - Added parameter `stopearly` to callback method SCIP_DECL_PRICERREDCOST(). This boolean pointer should be used by the pricer
    to state whether early branching should be performed, even if new variables were added in the current pricing round.

- Branching Rules:
  - new possible return value `SCIP_DIDNOTFIND` for SCIP_DECL_BRANCHEXECLP(), SCIP_DECL_BRANCHEXECPS(), and
    SCIP_DECL_BRANCHEXECEXT() callbacks to state that the branching rule searched, but did not find a branching.

### Deleted and changed API methods

- SCIPcalcMIR() takes an additional parameter sidetypes to determine which side of the rows to use
  (relevant for ranged rows)
- SCIPvarParseOriginal() and SCIPvarParseTransformed() now return the end of the parsed string
- SCIPgetConsCopy() now always captures the created constraint

- Branching:
  - Added parameter `nfracimplvars` to SCIPgetLPBranchCands()
  - SCIPgetLPBranchCands() can be used to retrieve the number of implicit integer variables with fractional LP solution
    value via an additional pointer; the corresponding implicit integer variables can be accessed together with their
    fractionalities and solution values in the same way as binary and integer variables before; the arrays are sorted such
    that binary and integer variables precede the implicit integer variables; the method SCIPbranchcandGetLPCands()
    has been modified in the same way

- LP and Cutting Planes:
  - Added parameter `sidetypes` to SCIPcalcMIR() to specify the specify row side type to be used.
  - Added parameter `cutrank` to SCIPcalcMIR() and SCIPcalcStrongCG() which stores the rank of the returned cut;
     via SCIProwChgRank() the rank of a cut can be changed (default rank is 0)
  - Added parameter `infeasible` to SCIPaddCut() which is a pointer to store whether the cut is infeasible for the
    local bounds.
  - SCIPgetLPObjval() now returns the LP value of the current (suboptimal) basis if the iteration limit is hit during LP
    solving (instead of -infinity); this value is not necessarily a valid dual bound and must not be used as such, but can
    be used as an objective estimate, e.g., if strong branching is simulated using the probing mode
  - removed parameter `normtype` from function SCIPcomputeLPRelIntPoint()

- Misc:
  - Added parameter `lazyconss` to SCIPwriteMIP() to swith writing removable rows as lazy constraints.
  - Added parameter `enablepropagation` to SCIPstartStrongbranch(), which can be used to enable strong branching
    with domain propagation.
  - SCIPstartStrongbranch() has a new parameter `propagate` to enable or disable propagation support for strong branching
  - New method SCIPgetVarStrongbranchWithPropagation() which performs strong branching with propagation on a variable.
  - Added parameter `endptr` to SCIPparseVar() which stores the final string position after parsing.

### New API functions

- added SCIPdebugCheckConss() to the debugging mechanism and therefore created a `SCIP_SOL` (in original space) in debug.c
- before copying solutions to the original solution candidate storage, infinite solution values can now be removed using SCIPcreateFiniteSolCopy()
- SCIPsortLongPtrRealBool(), SCIPsortLongPtrRealRealBool(), SCIPsortLongPtrRealRealIntBool() and corresponding
  methods for sorting, insertion and deletion
- SCIPstoreSolutionGap() in scip.c, to store the gap when the first and last solution is found
- SCIPwriteCliqueGraph() which allows to write a graph with node weights for fractional variables

- Separation:
  - SCIPconshdlrIncNCutsFound(), SCIPsepaIncNCutsFound() and SCIPsepaIncNCutsFoundAtNode() to increase the number of found cuts
  - SCIPseparateSolCutpool() to separate a cutpool w.r.t. a given solution

- Constraint Handlers:
  - New method SCIPconshdlrGetStrongBranchPropTime() which returns the time used for domain propagation methods
    of the constraint handler during strong branching.
  - New method SCIPconsIsMarkedPropagate() which returns whether a constraint is marked for propagation.
  - New methods SCIPconsAddUpgradeLocks() and SCIPconsGetNUpgradeLocks() to increase or get the number of upgrade
    locks of a constraint.
  - New method SCIPgetNCheckConss() which returns the number of checked constraints.

- Data structures:
  - New methods SCIPsparseSolGetFirstSol() and SCIPsparseSolGetNextSol() to get the first sparse solution
    or iterate over the sparse solutions, respectively.
  - New methods for the `SCIP_QUEUE` data structure in pub_misc.h to handle a (circular) queue, e.g., SCIPqueueCreate(),
    SCIPqueueFree(), SCIPqueueInsert(), SCIPqueueRemove(), SCIPqueueFirst(), SCIPqueueIsEmpty(), SCIPqueueNElems()
  - New method SCIPgmlWriteNodeWeight() to write a node section including weight to a .gml graph file.
  - New methods for hash tables: SCIPhashtableRemoveAll(), SCIPhashtableGetNElements(), SCIPhashtableGetLoad()
  - New methods in pub_misc.h to handle a resource activity, e.g., SCIPactivityCreate(), SCIPactivityFree(),
    SCIPactivityGetVar(), SCIPactivityGetDemand() ...
  - New methods for digraphs: SCIPdigraphResize() to resize the graph and SCIPdigraphSetNodeDatas() and
    SCIPdigraphGetNodeDatas() to set and get the data attached to the nodes.

- Domain Propagation:
  - New method SCIPpropGetStrongBranchPropTime() which returns the time spent by a domain propagator during strong branching.
  - New methods SCIPmarkConsPropagate() and SCIPunmarkConsPropagate() to (un)mark a constraint for propagation.

- LP and Cutting Planes:
  - New methods SCIPchgRowLhsDive() and SCIPchgRowRhsDive() to change left and right hand side of a row during diving.
  - Added parameter `cutoff` to SCIPsolveDiveLP(), SCIPsolveProbingLP(), and SCIPsolveProbingLPWithPricing()
    which is a pointer to store whether the diving/probing LP was infeasible or the objective limit was reached.
  - SCIPgetFirstLP{Dual/Lower}boundRoot() which return the value of the first LP solved at the root node
  - SCIPgetNRootFirstLPIterations() which returns the number of LP iterations for the first LP solved at the root node
  - SCIPlpiGetNorms(), SCIPlpiSetNorms() and SCIPlpiFreeNorms() for getting the LP pricing norms from the LP
    solver, loading them back into the solver and freeing the data
  - New method SCIPgetFirstLPTime() and SCIPgetNRootFirstLPIterations() to return time and iterations for the first LP solve
    and SCIPgetFirstLPDualboundRoot() and SCIPgetFirstLPLowerboundRoot() to return the first root LP dual and lower bound.
  - New method SCIPprintDualSol() which prints the dual solution for a pure LP (works only with preprocessing disabled).
  - New method SCIPisCutApplicable() which returns whether a cut is good enough to be applied.

- Message Handler:
  - the main output routine of message.c (`bufferMessage` now handleMessage) has been rewritten: it now does not need
    a copy of the string to be output anymore, which makes the code much simpler (and also faster); it is passed a
    function pointer to the output function and uses it to directly output the (buffered) messages
  - New generic messagehandler output callback method SCIP_DECL_MESSAGEOUTPUTFUNC().
  - Removed parameter `msglength` from callback method SCIP_DECL_ERRORPRINTING().
  - New method SCIPmessageVPrintError() to print an error message.
  - Removed method SCIPmessagePrintWarningHeader().

- Parameters:
  - New method SCIPparamGetCharAllowedValues() to get the allowed values for a char parameter.
  - New method SCIPgetParam() to get the parameter with a given name.

- Variables:
  - SCIPapplyProbingVar() in prop_probing.h
    without deteriorating its objective value
  - SCIPshrinkDisjunctiveVarSet(), which takes an set of variables with corresponding bounds and boundtypes, and
    tries to derive global boundchanges and also to shorten this set of variables by using cliqe, implication and
    variable bound information
  - SCIPselectVarStrongBranching() to get the variable that fullstrongbranching would select
  - New method SCIPvarGetValuehistory() to get the value-based history of a variable.

- Misc:
  - New method SCIPdoNotMultaggr() which returns whether multi-aggregation was disabled.
  - New method SCIPcreateFiniteSolCopy() to create a copy of a solution with infinite fixings removed.
  - New method SCIPadjustImplicitSolVals() which sets implicit integer variables to an integer value in the given
    solution without deteriorating its objective value.
  - New method SCIPcopyOrig() to copy the original problem. Analoguosly, use SCIPcopyOrigProb(), SCIPcopyOrigVars(),
    and SCIPcopyOrigConss() to copy original problem data, variables, or constraints, respectively.
  - New method SCIPwriteCliqueGraph() to write the clique graph in GML format into a given file
  - New method SCIPaddOrigObjoffset() to add an offset to the objective function.
    in original space and updates all orignal solutions correspondingly
  - New method SCIPcopyImplicationsCliques() to copy implications and cliques to a copied SCIP instance.
  - New method SCIPgetOpenNodesData() which returns all unprocessed nodes.
  - Added parameter `endline` to SCIPprintDisplayLine() to switch printing a newline symbol at the end of the line.
  - New method SCIPgetNLimSolsFound() returning the number of feasible primal solution respecting the objective limit.

### Command line interface

- allow dialog option to write clique graph
- dual solution values can now be obtained in the interactive shell after solving a pure
  LP without presolving

### Interfaces to external software

- new SoPlex 2.0 interface, can be enabled with `LPS=spx2`
- add support for SOS1 and SOS2 constraints to AMPL interface (see `interfaces/check/testset/SOS/sos?a.mod` for example)
- added copy of GAMS interface from COIN-OR/GAMSlinks project; GAMS-reader in SCIP can now read model instances from .gms files
- beta version of a python interface for the scipoptsuite is now available under interfaces/python
- beta version of a Java native interface is now available under `interfaces/jni`

### Changed parameters

- parameter `branching/scorefunction` has new value `q` for for `q`uotient branching score function
- replaced parameter `lp/checkfeas` by two parameters `lp/checkprimfeas` and `lp/checkdualfeas` to decide on primal and dual
  feasibility checks individually
- removed all local parameters `reading/(READER)/dynamic{conss|cols|rows}` and replaced them by global parameters
  `reading/dynamic{conss|cols|rows}`
- changed default value of parameter `numerics/dualfeastol` to 1e-7 for safer dual bounds from LP solver
- new possible values for parameter `heuristics/shiftandpropagate/sortkey` for sorting variables w.r.t. their norm,
  default changed from `u` to `v`, which means sorting downwards by violations

- Constraints:
  - changed type of parameters `constraints/bivariate/scaling`, `constraints/quadratic/scaling`, `constraints/soc/scaling`
    from boolean to character
  - changed default for `constraints/{abspower,bivariate,nonlinear,quadratic,soc}/scaling` to off
  - changed default max coefficient for big-M constraint to be initial from 1e6 to 1e9

- Separation:
  - changed default value of gomory cut separation parameter `separating/gomory/maxrank` from 0 to 3, to take also gomory
    cuts that could not be scaled to integral coefficients, with maximal rank 3 into account
  - remove parameter `separating/closecuts/relintnormtype`

### New parameters

- `branching/checksol` and `branching/heursbsol` to specify whether the strong branching LP solution
  should be checked for feasibility and whether a simple rounding heuristic should be run on this solution
- `branching/firstsbchild` and `branching/forceall` to specify the first child node to be
  investigated during strong branching (`u`p, `d`down, `a`uto) and whether always both children should be solved (only for
  strong branching with domain propagation, per default, the second child is not looked at when the first is infeasible)
- `conflict/fullshortenconflict` to decide whether we want to stop shortening a conflict set, when no
  global bound changes can be found anymore
- `conflict/maxvarsdetectimpliedbounds` to decide whether the a valid conflict of what maximal length
  will be used to derive global bound changes
- `constraints/{linear,knapsack}/detectcutoffbound` and `constraints/{linear,knapsack}/detectlowerbound`
  to enable/disable detection of constraint parallel to the objective function that will add an cutoffbound or an
  lowerbound respectively and these constraints will be prevented from entering the LP
- `constraints/and/upgraderesultant` to upgrade resultants of and constraints from binary to implicit binary variables, default is TRUE
- `constraints/abspower/scaling` and `constraints/nonlinear/scaling`
- `constraints/indicator/scaleslackvar` for scaling of the slack variable in indicator constraints
- `constraints/indicator/trysolfromcover` for trying to construct a feasible solution from a cover
- `constraints/linear/checkrelmaxabs` for checking linear constraints with a side of 0.0 relative to
- `constraints/linear/detectpartialobjective` to enable/disable the detection of sub-equations of the objective function
- `constraints/logicor/strengthen`, should pairwise constraint comparison try to strengthen constraints by removing superflous non-zeros?
- `constraints/xor/addextendedform` to add an extended formulation in XOR-constraints
- `constraints/xor/addflowextended` to add use the extended flow formulation in XOR-constraints
- `heuristics/<heurname>/lplimfac` for LNS heuristics to limit the number of LPs solved in a subproblem
  the maximum absolute value in the activity instead of 1.0
- `heuristics/shiftandpropagate/fixbinlocks` for fixing binary variables with no locks in one direction to the corresponding bound
- `heuristics/shiftandpropagate/collectstats` which decides whether variable statistics are collected
- `heuristics/shiftandpropagate/impliscontinuous` to decide whether implicit integer variables are treated as continuous variables
- `heuristics/shiftandpropagate/preferbinaries` and `heuristics/shiftandpropagate/stopafterfeasible`,
  which decide whether binaries should be shifted first and the shifting should be stopped when no violations are left
- `lp/disablecutoff` to toggle usage of LP cutoff bound (0: enabled, 1: disabled, 2: auto = disabled if pricers are used)
- `misc/calcintegral` (default TRUE) to trigger calculation of primal-dual integral
- `misc/finitesolutionstore` to switch whether infinite fixings should be removed from solutions before
  copying them to the original solution store
- `misc/permuteconss` and `misc/permutevars` to control whether variables and/or constraints should be permuted, if permutationseed != -1
- `presolving/components/feastolfactor` to increase the feasibility tolerance in all sub-SCIPs, when solving a component
- `propagating/obbt/conditionlimit` to discard instable LP bases
- `reading/(READER)/initialconss` that determines whether model constraints are initial
- `reading/cipreader/writefixedvars` for disabling printing of fixed variables in CIP format
- `reading/lpreader/aggrlinearization-ands` and `reading/mpsreader/aggrlinearization-ands` to enable/disable
  the printing of the weak or strict relaxation of and-constraints in LP and MPS format, respectively
- `reading/lpreader/linearize-and-constraints` and `reading/mpsreader/linearize-and-constraints` to
  allow and-constraints to be linearized when printing in LP and MPS format, respectively
- `separating/feastolfac` to allow dynamic decrease of relaxation feasibility tolerance depending on feasibility to applied cuts,
  i.e., allow relaxation solutions to have a primal infeasibility of at most this factor times the infeasibility of applied cuts
- `separating/gomory/sidetypebasis` to decide whether the sides of ranged rows should be determined from the basis status
- `separating/oddcycle/cutthreshold` to run odd cycle separation if not enough cuts have been found
- `separating/zerohalf/delayedcuts` to use the delayed cutpool for the zerohalf separator
- `write/allconss` to enable that all constraints are written
- `write/genericnamesoffset` when writing a generic problem to define an offset on the variable numbering

### Data structures

- New structure to store value-based branching and inference history (see pub_history.h).
- new data structure for (circular) queues (`SCIP_QUEUE`)
- hash tables will now increase dynamically
- Moved LP solver interfaces to subdirectory `src/lpi`.

Testing
-------

- added McNemar tests and Wilcoxon signed rank tests to cmpres.awk evaluation scripts
- added passing MEM option of testgams(cluster) target as workspace option to GAMS jobs
- extended test scripts by statistical tests

Build system
------------

### Makefile

- default flag for ZIMPL is now `auto`, which means that it is built if and only if GMP is available (GMP=true)
- fixed make install for older Mac systems where install command does not have option -t
- dropped support for Ipopt < 3.10

Fixed bugs
----------

- fixed bug when adding (global) clique, implications or variable bound information in solving stage that lead to
  global bound changes which contradict local bounds and therefore need to be stored as pending bound changes
- unlinking a solution now copies solution values smaller than SCIPepsilon() avoiding some feasible solution in the
  transformed problem to be infeasible in the original problem
- fixed bug when flushing the warning buffer when SCIP is closed
- fixed bug when a bound change contradicts a local bound and is stored as pending, but the contradicting local
  bound becomes global afterwards (--> node where pending bound change is valid can be cut off)
- fixed statistics bug: externally given solutions and new solutions found while transforming existing ones
  are now listed in line `other solutions` of primal heuristics statistics
- fixed bug in random generators SCIPgetRandomInt() and SCIPgetRandomReal() for large intervals
- make sure that bound changes of negated original variables are correct

- Branching:
  - fixed bug w.r.t. changing the variable branching priority beyond the problem stage
  - allow again branching on continuous variables with huge bounds

- Separation:
  - fixed bug in sepa_cgmip computeObjWeightSize() w.r.t. equal sized rows
  - fixed wrong bound calculation in sepa_rapidlearning
  - fixed bug in flowcover separator to exclude unconstrained rows in aggregation

- LP and Interfaces:
  - fixed bug that lead to resolving the LP after diving instead of restoring the buffered solution
  - fixed rare bug with conflict analysis and LP/LPI having different states after diving
  - fixed several bugs in lpi_grb
  - fixed wrong strong branching results in lpi_grb.c and an invalid write
  - fixed bug in handling max-function in ampl interface; added support for min-function

- Presolving:
  - fixed bug in prop_dualfix w.r.t. to fixing of variables to infinity after presolving
  - fixed wrong presolving finished status which sometimes occurred when the time limit was hit during presolve
  - fixed bug where a limit on presolving rounds was exceeded by 1
  - fixed minor bugs in presolving in cons_setppc.c and cons_logicor.c
  - fixed minor bug in cons_linear w.r.t. disabled presolving

- Propagators:
  - fixed bug in genvbounds propagator occurring when objective offset or scale changes after a restart
  - fixed bug in genvbounds propagator by replacing non-active variables on right-hand side after presolving

- Readers:
  - fixed memory bug in reader_mps
  - fixed several minor bugs with handling of memory when writing aggregated variables (reader_lp, reader_mps)
  - fixed bug in reader_lp when writing bilinear terms (product sign was missing)
  - fixed bug in reading indicator constraints in mps-format
  - nonlinear readers now create auxiliary objective variables and constraints always as initial and not removable
    in order to avoid unbounded LPs due to loose variables with infinite best bound

- Constraints:
  - fixed several bugs where variables or constraints were not freed correctly
  - do not multi-aggregate variables if the constant would be a huge value in order to avoid numerical troubles
  - fixed bug with infinite multi-aggregation constants
  - fixed output of aggregated variables in indicator constraints in lp and mps-format
  - improved handling of initial constraints: constraints which are initial, but added during the search to an already
    treated node are kept and added to the LP at every node where they are active
  - fixed bug in cons_superindicator concerning names of upgraded constraints
  - fixed bug in cons_indicator with trying to create solution in problem stage
  - fixed bug in cons_orbitope with fixing upper right triangle in non-root nodes

Miscellaneous
-------------

- new SCIP Optimization Suite homepages

@page RN30 Release notes for SCIP 3.0

@section RN302 SCIP 3.0.2
*************************

Features
--------

- reading erroneous CIP files can now output some indication of syntax errors
- can now run splint on core files
- cons_xor now uses the integral variable in propagation
- allowed to switch on/off the solution debugging

Performance improvements
------------------------

- improved SCIPlpiAdd{Cols,Rows}() in SoPlex LPi

Examples and applications
-------------------------

Interface changes
-----------------

### New API functions

- SCIPmarkColNotRemovableLocal() and SCIPmarkRowNotRemovableLocal() to forbid removal of an column/row
  from the LP in the current node
- SCIPmessageVPrintError()

### Command line interface

- can now output the solutions in the solution pool in the interactive shell

### Interfaces to external software

- updated Mosek LP interface to compile with Mosek 7

Fixed bugs
----------

- fixed bugs in solution counting
- fixed fieldtypes in sorting template
- fixed bug concerning the userinterrupt flag, which was not reset
- fixed solution collection when counting solutions
- fixed bug with storing original solutions
- fixed bug with infinite multi-aggregation constants
- fixed bug that removing reverse implication did not reset closestvblpcount
- fixed bug that duplicate solutions stopped copying of solutions to original solution candidate store
- forbid branching on variables with huge bounds; such huge values cannot be enumerated with fixed precision
  floating point arithmetics
- fixed bug that Ipopt's error message was not fully shown due to exiting before the message handler buffer was emptied
- unlinking a solution now copies solution values smaller than SCIPepsilon() avoiding some feasible solution in the
  transformed problem to be infeasible in the original problem
- allow to add columns (rows) with nonzero indices beyond current number of rows (columns) in SoPlex LPi
- updated get.ASL script to cope with broken ftp access to netlib server

- Memory:
  - fixed bugs with freeing C++ object data for problem and variables
  - fixed memory leak in lp.c (probably never occurred so far since array was not used)
  - fixed bug in sepa_zerohalf.c where the maxcuts(root) parameters led to an invalid memory allocation call

- LP:
  - fixed assert in solve.c with branched status and LP reached the objective limit
  - fixed bug in heur_oneopt.c and heur_clique.c which was caused by side-effects when calling SCIPconstructLP(); when
    adding new variables in this method (e.g. adding new variables needed for a relaxation), this changes the variables
    array of SCIP
  - fixed problem that diving did not save status for infeasible LPs
  - fixed bug in SCIPlpComputeRelIntPoint() with wrong iteration limit and with wrong recompution
  - fixed bug that old LP size was not updated for deadend if no LP was solved

- Expressions:
  - fixed issues with ungraceful termination when encountering unsupported expression operands in AMPL interface
  - fixed bug in backward propagation of linear expressions in expression graph

- Propagation:
  - fixed potential performance issue with tree depth always assumed to be zero when propagating in probing mode
  - fixed bug in prop_vbound w.r.t. creation of variables during the search
  - fixed several bugs in propagation of cons_xor: need to take integral variables into account
  - fixed bug in cons_abspower.c handling infinity values in propagation
  - fixed bug in cons_and.c when a constraint was not correctly propagated which led to wrong dual-presolve reductions
  - fixed bug in cons_abspower: wrong infinity check when propagating bounds

- Presolving:
  - fixed bug that the number aggregated variables were not counted in presol_inttobinary.c
  - fixed bug in presol_domcol: locks are now checked to see whether rounding was forbidden for a variable

- Reader:
  - fixed bug in reader_gms.c w.r.t. writing nonlinear expressions with polynomials with constants
  - fixed bugs in parsing bounds from CIP-files, in reader_gms and AMPL interface
  - fixed bug when reading a mps formated file with a missing bound in the bound section

- Constraints:
  - fixed bug in cons_bounddisjunction with satisfied literal of multi-aggregated variable
  - fixed bug in upgrade method of cons_soc
  - fixed issue with negated variables in cons_xor.c
  - fixed several asserts in cons_xor presolving
  - fixed bug in cons_xor.c calling method on null pointer row
  - fixed bug using a too hard comparison on the objective-infeasible-decision in constraint enforcement
  - fixed possible cycling in enforcement of nonlinear constraints due to too early removal of newly added cuts from LP
  - fixed bug wrongly removing constraints locally while counting
  - fixed bugs in cons_bivariate.c when the nonlinear function is not differentiable on the boundary of the domain
  - fixed bug in cons_indicator.c:SCIPmakeIndicatorFeasible() with handling fixed variables
  - fixed bug in cons_integral: check integrality of implicit integer variables when a solution is checked for feasibility
  - fixed bug in Undercover with `pseudo-`quadratic constraints
  - fixed bug with quadratic constraints not being upgraded
  - fixed bug in intervalarith.c: bivariate quad. equations may have been solved wrongly if second variable is unbounded

- Separation:
  - fixed bug in sepa_zerohalf.c not copying the displays to the subscip, but still changing a display parameter there
  - fixed iteration limit determination in sepa_closecuts
  - fixed bug in sepa_closecuts: need to make sure that variable values of separation point satisfy bounds
  - fixed bugs in sepa_oddcylce: number of arcs have to be adjusted, handle implicit binary variables,
    fixed bug in heuristic separation method, fixed asserts
  - fixed wrong bound calculation in sepa_rapidlearning

@section RN301 SCIP 3.0.1
*************************

Features
--------

- added delayed cutpool which only gets separated if the sepastore is empty after a separation round
- sepa_cgmip can now take the objective row into account
- added possibility to run clang compiler
- statistics now include output on number of solutions that respect objective limit

Performance improvements
------------------------

- also copying active tight cuts from the delayed cut pool when calling SCIPcopyCuts()
- sort genvbounds only when root node is finished; apply more often

Examples and applications
-------------------------

Interface changes
-----------------

- when using an objective limit, heuristic characters are not displayed any longer for worse solutions

### Deleted and changed API methods

- fixed spelling in the method name SCIPgmlWriteClosing()

### New API functions

- SCIPgetNLimSolsFound() to get number of solutions that respect the objective limit

Fixed bugs
----------

- fixed issue with applying the effective root depth during the search
- fixed bug concerning usage of dualbound and lowerbound
- fixed bug trying to color probing nodes, which are not added to the vbc output anymore
- fixed bug in sorting template
- fixed bug leading to removing a ranged row parallel to the objective function, although one of the sides was still needed
- fixed a bug correcting the binvarssorted flag in cons_linear.c
- fixed bug in cons_varbound.c not resolving multi-aggregated variables
- relaxed assert in SCIPvarCh{Lb,Ub}{Global,Local} that new bound must be tighter to feastol
- fixed contra-intuitive behavior when using SCIP with objective limits and solution limit at the same time;
  SCIP now only stops when sufficiently many solutions better than the objective limit have been found
- fixed bug when adding binary implications with non-vartype binary variables
- fixed bug adding binary implications on binary variables with type != `SCIP_VARTYPE_BINARY`
- fixed bug concerning different tolerances for reached objective limit in case of pricing with fastmip

- LP:
  - fixed bug which disabled iteration limit in SCIPlpSolveAndEval()
  - ensure consistency of LP bounds during OBBT diving, i.e., that lower <= upper holds exactly
  - set lpsolstat to `SCIP_LPSOLSTAT_NOTSOLVED` in SCIPchg{Lp,Dual}feastol()
  - use tighter dual feasibility tolerance for LPs solved during optimization-based bound tightening
  - fixed bug with unflushed LP arising from global bound changes in strong branching

- Constraints:
  - fixed issue with deleting varbound constraints in case the bound change was not applied
  - fixed bugs in parsing dis-/conjunctive constraints
  - fixed bug with handling of empty logicor and bounddisjunction constraints
  - fixed issue in cumulative constraint and separation
  - fixed bug when sorting knapsack constraints with the same weights
  - fixed bug resulting in trying to delete an upgraded linear constraint a second time in exitpre callback
  - fixed minor bug in conjunctive constraint handler printing wrong constraint
  - fixed bug in disjunctive constraint handler when enforcing a constraint
  - fixed behaviour change of indicator constraint handler when solving another instance after solving one using the
    interactive shell
  - fixed several issues in cumulative constraint handler
  - fixed bug in cumulative constraint handler w.r.t. getting active variables
  - fixed bug in cumulative constraint handler concerning conflict analysis

- LPI and Interfaces:
  - fixed bug in CppAD in connection with abspower constraints
  - fixed bug in CppAD when using signpower functions with expression pointers that do not fit into an unsigned int
  - better handling of generalized (Lagrangian) variable bounds that are not in the LPI
  - fixed wrong basis rstat values in CPLEX LPI
  - fixed bug with LP not being flushed after bound changes on columns that are not in the LPI
  - methods SCIPlpiIs{PrimalFeasible,DualFeasible,DualUnbounded}() in SoPlex LPi now check that the LP is not perturbed,
    which may happen when stopping due to iteration or time limit
  - fixed inconsistencies between methods SCIPlpiIs{PrimalFeasible,DualFeasible,Optimal,...} in SoPlex LPi

- Propagation:
  - fixed bug when adding linear constraints with non active variables in solving process, during propagation this
    resulted in changing the row, which is not possible for unmodifiable constraints/locked rows
  - fixed small issue in pseudo objective propagator w.r.t. propagating the lower bound globally
  - fixed bug in cons_orbitope: in rare cases one cannot repropagate
  - fixed bug of wrong result code in propagation in prop_genvbound.c

- Presolve:
  - fixed bug in copying nonlinear constraints during presolve (resulted
    in wrongly declaring instances as infeasible when using component presolve)
  - fixed bug in copying nonlinear constraints during presolve (nonlinear part was not copied)

- Heuristics:
  - fixed wrong solving status (OPTIMAL) in case an unbounded solution was provided or found by heuristic before presolve
  - fixed bug in heur_subnlp running with tightened tolerances: sumepsilon must be tightened like feastol and epsilon
  - fixed bug in nlp diving heuristic for fractional variables with values slightly outside of their domain

- Numerics:
  - fixed several numeric issues
  - fixed numerical bug in conflict.c relaxing bounds while keeping an infeasibility proof
  - fixed feasibility decision bug when replacing inactive variables by their active counterparts, which might change the
    redundancy status of a bounddisjunction constraint due to numerics
  - fixed numerical bug adding a relaxed bound for conflict analysis in cons_varbound
  - fixed numerical bug in conflict analysis of genvbounds propagator

@section RN300 SCIP 3.0.0
*************************

Features
--------

- SCIPcomputeLPRelIntPoint() with normtype=`s` now uses homogenized LP for computing rel.int. point too and allow to
  set relaxrows = FALSE
- new column showing the pseudo objective value
- digraph structure added to misc.c and pub_misc.h that can be used to handle directed graphs, compute undirected
  components in the graph and sort these components (almost) topologically
- SCIP does now print an info message when the root LP could not be solved or is unbounded
- added counter and clock for SCIPcopy() calls
- correct initialization of steepest edge weights with SoPlex 1.6.0.4
- parameters can now be fixed, which means that their value cannot be changed unless they are unfixed, first;
  the fixing status of a parameter is copied to sub-SCIPs, which allows to ensure that certain parameters
  are also not changed when, e.g., heuristics change emphasis settings or also specific parameters
- automatic transfer of original solutions (e.g., provided by the user, from solution pool, after restart, from heuristic
  adding original solution during solve) to the transformed space (might fail due to, e.g., dual fixings)
- added possibility to use GUBs for lifting knapsack cuts (disabled)
- added pre- and post-conditions in doxygen documentation for all methods of scip.{c,h}
- added zeroobj heuristic that solves a copy of the problem without an objective function and with quite strict limits
  on the number of nodes and LP iterations
- complete reworking of the vbounds propagator: it now takes into account variable bounds, cliques and implications,
  stores bounds of variables which were changed and performs a forward propagation from these bounds, i.e., tries to
  derive new bounds for other variables; during propagation, bound changes are propagated in an (almost) topological order

- Constraints:
  - full version of cumulative constraint handler
  - new constraint handler `superindicator` for indicator constraints with slack constraints of arbitrary type
  - implemented first clique lifting procedure in cons_setppc.c (by default is off)
  - the conjunction and disjunction constraint handlers are now able to parse their CIP output format

- Memory:
  - better handling of memory limits, in particular for large problems
  - estimate memory consumption for sub-SCIP and do not copy them if close to memory limit

- Presolve:
  - time for initpre and exitpre methods is now also measured in presolving time
  - added dual presolving for and-constraints difficult instances (no guarantees)
  - oneopt can now be called before presolving
  - added a presolving step in the disjunctive constraint handler, removing disjunction, where a sub-constraint was
    deleted, which means this sub-constraint is redundant, which again means it is always TRUE or will be enforced by
    another constraint
  - added new presolver convertinttobin, which converts bounded integer variables to their binary representation, e.g.
    for integer variable 0 <= x <= 10 the binary variables y0, y1, y2 and y3 are created, such that
    1 y0 + 2 y1 + 4 y2 + 8 y3 <= 10 and x = 1 y0 + 2 y1 + 4 y2 + 8 y3
  - added new presolver gateextraction, which tries to find and-gates/constraints which are linearized
    e.g. (x + y + z >= 1, x + y <= 1 and x + z <= 1 => x == AND(~y,~z)), in special cases it also detects set-partitioning
    constraints e.g. (x + y + z >= 1, x + y <= 1, x + z <= 1 and y + z <= 1 => x + y + z == 1));
    gate-extractor is also able to detect logicor constraints and set-packing/-partitioning constraints with the same
    variables, to upgrade these both constraints to a set-partitioning constraint
  - added new presolver components, that searches for independent components in the problem structure and solves
    these components as sub-SCIPs when they are small enough (per default <= 20 discrete variables, nodelimit of 10000)
  - added new presolver domcol that looks for dominated columns in a MIP and tries to fix them

- Reader:
  - CNF reader now creates feasibility instances per default, usage of an objective has to be set by a parameter
  - added reader for MI(NL)Ps in OSiL (Optimization Services Instance Language) format

- Statistic:
  - new statistics and new statistic output messages
  - number of presolving calls of plugins is counted and displayed in the statistics,
    can be accessed via SCIPpresolGetNCalls() and SCIP{prop/conshdlr}getNPresolCalls()
  - the statistics shows for a branching rule the number of calls for LP, extern and pseudo candidates
  - new switch `SCIP_STATISTIC` and new macros SCIPstatisticMessage(), SCIPstatisticPrintf() and SCIPstatistic() to output
    statistic and execute code lines which are only needed therefor. Works as `SCIP_DEBUG` and SCIPdebugXyz()
  - added statistics on the number of cuts/rows that have actually been applied to the lp for each constraint handler and separator;
    use SCIPcreate(Empty)RowCons() and SCIPcreate(Empty)RowSepa() to support the statistics.

- NLP:
  - new propagators obbt and genvbounds for MINLP
  - new NLPI parameter `SCIP_NLPPAR_FASTFAIL` to enable convergence checks in NLP solver to stop early on seemingly
  - added nlpdiving heuristic that comprises several diving heuristics using an NLP relaxation

Performance improvements
------------------------

- improved scaling by choosing the smallest scaler
- if first root lp is solved and the optimality is rejected by SCIP, there won't be an unnecessary solving of the lp
  from scratch again
- several performance improvements for Pseudo-Boolean optimization, pseudo objective propagator
- streamlined initlp functions in cons_indicator, cons_sos1, cons_sos2 (add rows only if needed)
- improved time used for adding implications
- speed up in SCIPboolarrayExtend() in misc.c replacing a for loop with BMSmoveMemoryArray() call
- speed up in var.c changing some recursive calls into iterative calls and reducing the number of VARFIX event that are
  thrown for fixation, aggregation or multi-aggregations
- revised reduced cost propagator
- increased performance in SCIPcliqueAddVar(), adding a variable to a clique
- tighten primal and dual feasibility tolerances independently if they are not reached in LP solving

- Probing:
  - if probing reached the end of all variables it will restart the probing cycle correctly
  - improved probing by ordering the variables differently and applying the one-branch before the zero-branch

- Constraints:
  - improved scaling of linear constraints, linear constraints with integral variables will now be scale with
    1e+06/MAX(maximal absolute coefficient, 1.0) instead of 1e+03/MAX(maximal absolute coefficient, 1.0);
    if all coefficients are in absolute value equal they will be scaled by that
  - added clique presolving for and-constraints, which checks if two operands or one operand and the resultant are in a
    clique and then fixes the resultant to 0 and in the former case we can delete the and-constraint too
  - speed up in linear constraint handler replacing aggregated variables
  - when all nonlinearities have been fixed and the number of nonfixed variables is 1 in cons_nonlinear/cons_quadratic/
    cons_bivariate, handle it by a bound change instead of adding a linear constraint

- Separation:
  - automatically turn off separation in sepa_oddcycle if it was too unsuccessful within the last calls
  - use faster Dijkstra variants in sepa_oddcycle
  - improved tcliquegraphAddImplicsVars() in sepa_clique.c to faster add possible variables
  - changed emphasis settings: knapsack disaggregation is now allowed in fast presolving, CG-MIP separator disabled in
    aggressive separation

- Reader:
  - improved lp-, mps-, opb-reading time
  - speed up mps reader asking parameters only once

- Heuristics:
  - added parameters mincoveredrel and mincoveredabs to heur_undercover to only run if problem is sufficiently nonlinear
  - improved intdiving heuristic by activating backtracking to a different fixing value
  - heur_undercover treats indicator constraints as nonlinear and fixes the binary variable for linearization

Examples and applications
-------------------------

- new examples for scheduling and usage of the callable library with nonlinear problems
- the error messages are not handled via the message handler anymore; per default the error message a written to stderr

Interface changes
-----------------

- introduced basic inclusion and creation methods to simplify usage of the SCIP library
- allowed to start diving mode even if LP is not flushed, not solved, or not solved to optimality
- changed the message handler system within SCIP heavily such that it is thread save
- the resolve propagation methods for the constraint handler and propagator getting a new parameter called relaxedbd;
  explaining/resolving this relaxed bound is sufficient
- default integer comparer SCIPsortCompInt() (see pub_misc.h)

- LP interface:
  - SoPlex LPI supports setting of `SCIP_LPPAR_DUALFEASTOL` when using SoPlex version 1.6.0.5 and higher.

- Problem:
  - Forbid problem modifications in `SCIP_STAGE_{INIT,EXIT}PRESOLVE` (see pre-conditions for corresponding methods in scip.h).

- Miscellaneous:
  - New macro SCIPdebugPrintCons() to print constraint only if `SCIP_DEBUG` flag is set.
  - all objscip *.h file now use the default SCIP interface macros (this should avoid errors when changing the interface)

### New and changed callbacks

- Constraint Handler:
  - Added a propagation timing parameter `proptiming` to SCIP_DECL_CONSPROP(), giving the current timing at which
    this method is called (also to the corresponding c++ wrapper classes).
  - New optional callback methods in constraint handlers: `SCIP_DECL_CONSGETVARS` and `SCIP_DECL_CONSGETNVARS`.
    These callbacks, if implemented, should return an array of all variables and the number of all variables used
    by the given constraint, respectively. (This method might, e.g., be called by a presolver)

- NLP Solver Interface:
  - New NLPI callback SCIP_DECL_NLPISETMESSAGEHDLR() to set message handler in NLP solver interfaces.

- Propagator:
  - Added a propagation timing parameter `proptiming` to SCIP_DECL_PROPEXEC(), giving the current timing at which this method is
    called (also to the corresponding c++ wrapper classes).

- Plugin management:
  - added `basic` inclusion methods which have only fundamental data of the plug-ins as arguments; added setter functions
    for all non-fundamental callbacks of the plug-ins; the plug-in types with basic inclusion functions are:
    readers, constraint handlers, conflict handlers, presolvers, propagators, heuristics, separators, relaxation handlers,
    branching rules, node selectors and pricers; these methods should make the usage easier, sparing out optional callbacks and
    parameters: e.g., SCIPincludeConshdlrBasic();
  - To extend the basic functionalities, there are setter method to add
    optional callbacks. For example SCIPsetConshdlrParse(), SCIPsetPropCopy() or SCIPsetHeurInitsol().

- Constraint Handlers:
  - Added basic creation methods for all constraints types, e.g., SCIPcreateConsBasicLinear(); these methods should make the usage easier,
    sparing out optional callbacks and parameters.

### Deleted and changed API methods

- SCIPcomputeCoverUndercover() now has an additional parameter coverbd
- tcliqueMaxClique has an additional parameter to store the number of used branch-and-bound nodes
- the code in `src/dijkstra` and `src/xml` has been changed to (increasingly) conform to the SCIP coding style;
  all function (and variable) names have been changed (do not contain `_` anymore).
- renamed SCIPstairmap*Core() to SCIPstairmap*Stair()

- Conflict Analysis:
  - Added parameter `relaxedbds` to conflict handler callback method SCIP_DECL_CONFLICTEXEC(). This array contains
    bounds which are sufficient to create a valid conflict

- Constraint Handler:
  - Added a parameter `restart` to the SCIP_DECL_CONSEXITSOL() callback method, indicating whether this call was
    triggered by a restart.
  - Added a parameter `relaxedbd` to SCIP_DECL_CONSRESPROP() callback method. If explaining a given bound change
    (index), it is sufficient to explain the reason for reaching the `relaxedbd` value, see above
  - Removed parameters `isunbounded`, `isinfeasible` and `result` from SCIP_DECL_CONSINITPRE() and SCIP_DECL_CONSEXITPRE()
    callback methods. It is not allowed to determine unboundedness or infeasibility in these callbacks, anymore.
  - added a `SCIP_CONS*` parameter to SCIPcreateConsDisjunction() which can represent the linear relaxation of the whole
    disjunction constraint as a conjunction constraint, or `NULL`
  - remove problematic function cons_indicator:SCIPsetSlackVarIndicator()
  - Renamed SCIPgetCountedSparseSolutions() to SCIPgetCountedSparseSols() in cons_countsols.{c,h}.

- Counting:
  - Changed the counting system within SCIP heavily. New method for `SCIP_SPARSESOL` usage, SCIPsparseSolCreate(),
    SCIPsparseSolFree(), SCIPsparseSolGetVars(), SCIPsparseSolGetNVars(), SCIPsparseSolGetLbs(), SCIPsparseSolGetUbs()
    in (pub_)misc.{c,h}.

- Cuts and Separation:
  - removed `targetscip` parameter from SCIPconvertCutsToConss(), now this function can only convert cuts on one instance,
    otherwise use SCIPcopyCuts()
  - added `ncutsadded` parameter to SCIPcopyCuts() to be able to store the number of copied/converted cuts
  - New functions SCIPcreateEmptyRowCons(), SCIPcreateEmptyRowSepa(), SCIPcreateRowCons(), and SCIPcreateRowSepa() that allow
    to set the originating constraint handler or separator of a row respectively; this is, for instance, needed for statistics
    on the number of applied cuts. If rows are created outside a constraint handler or separator use SCIPcreateRowUnspec() and
    SCIPcreateEmptyRowUnspec(). The use of SCIPcreateEmptyRow() and SCIPcreateRow() is deprecated.
  - New functions SCIProwGetOrigintype(), SCIProwGetOriginCons(), and SCIProwGetOriginSepa() to obtain the originator
    that created a row.

- LP:
  - new parameter numerics/lpfeastol for primal feasibility tolerance used in LP solver
  - SCIPcomputeLPRelIntPoint() takes two new arguments giving a time and iteration limit
  - SCIPcolGetStrongbranchLPAge(), SCIPgetVarStrongbranchLPAge(), SCIPgetNLPs(), SCIPgetNPrimalLPs(), SCIPgetNDualLPs(),
    SCIPgetNBarrierLPs(), SCIPgetNResolveLPs(), SCIPgetNPrimalResolveLPs(), SCIPgetNDualResolveLPs(), SCIPgetNNodeLPs(),
    SCIPgetNNodeInitLPs(), SCIPgetNDivingLPs(), SCIPgetNStrongbranchs(), SCIPgetNRootStrongbranchs() now return a longint
    instead of an integer

- Message Handler and Printing:
  - New callback method SCIP_DECL_MESSAGEHDLRFREE() which is called when the message handler is freed.
  - The old callback method SCIP_DECL_MESSAGEERROR() was replaced by the callback method SCIP_DECL_ERRORPRINTING().
  - the follwing methods additionally need the SCIP pointer as parameter to make the output thread save:
    SCIPprintVersion(), SCIPsetMessagehdlr(), SCIPgetMessagehdlr() and SCIPwarningMessage()
  - the error printing method can be replaced using the method SCIPmessageSetErrorPrinting(); the default error message
    printing can be recoverd via SCIPmessageSetErrorPrintingDefault() (see pub_message.h)
  - Changed the message handler system within SCIP heavily such that it is thread-safe. SCIPcreateMessagehdlr() in
    scip.{c,h} was replaced by SCIPmessagehdlrCreate() in pub_message.h/message.c with a changed parameter list;
    see pub_message.h and type_message.h.
  - removed method SCIPcreateMesshdlr(), please use SCIPmessagehdlrCreate() (see pub_message.c)
  - removed method SCIPfreeMesshdlr(), please use SCIPmessagehdlrRelease() (see pub_message.c)
  - Error messages (SCIPerrorMessage()) are not handled via the message handler anymore; per default the error
    message is written to stderr.
  - the following methods need an additional message handler: SCIPdispLongint(), SCIPdispInt(), SCIPdispTime(), all message
    handler methods (see pub_message.h), SCIPhashtablePrintStatistics(), SCIPhashmapPrintStatistics(), SCIPlpiCreate()
  - SCIPprintCons() does not print termination symbol `;\n` anymore; if wanted, use SCIPinfoMessage() to print `;\n` manually
  - remove SCIPcolPrint() and SCIProwPrint(), please use SCIPprintCol() SCIPprintRow() see scip.h
  - method SCIPprintError() does not need the file stream anymore. The error is written via the error message callback.

- Nonlinear expressions, relaxation, and solver interface:
  - Method SCIPexprtreeRemoveFixedVars() is not public anymore.
  - Renamed SCIPmarkNonlinearitiesPresent() to SCIPenableNLP()
  - Renamed SCIPhasNonlinearitiesPresent() to SCIPisNLPEnabled().
  - removed SCIPmarkContinuousNonlinearitiesPresent(),
    renamed SCIPhasContinuousNonlinearitiesPresent() to SCIPhasNLPContinuousNonlinearity() and allow call only during
    initsolve and solve,

- Parameters:
  - Replaced SCIPparamSet*() by SCIPchg*Param()
    + replaced SCIPparamSetBool() by SCIPchgBoolParam()
    + replaced SCIPparamSetInt() by SCIPchgIntParam()
    + replaced SCIPparamSetLongint() by SCIPchgLongintParam()
    + replaced SCIPparamSetReal() by SCIPchgRealParam()
    + replaced SCIPparamSetChar() by SCIPchgCharParam()
    + replaced SCIPparamSetString() by SCIPchgStringParam()

- Presolving:
  - Removed parameters `isunbounded`, `isinfeasible` and `result` from SCIP_DECL_PRESOLINITPRE() and
    SCIP_DECL_PRESOLSEXITPRE(). It is not allowed to determine unboundedness or infeasibility in these callbacks, anymore.

- Propagator:
  - changed parameters of function SCIPpropagateCutoffboundVar() in prop_pseudoobj.{c,h}
  - Added a parameter `restart` to SCIP_DECL_PROPEXITSOL() callback method, indicating whether this call was triggered
    by a restart.
  - Added a parameter `relaxedbd` to SCIP_DECL_PROPRESPROP() callback method. If explaining a given bound change
    (index), it is sufficient to explain the reason for reaching the `relaxedbd` value.
  - Removed parameters `isunbounded`, `isinfeasible` and `result` from SCIP_DECL_PROPINITPRE() and
    SCIP_DECL_PROPEXITPRE() callback methods. It is not allowed to determined unboundedness or infeasibility in
    these callbacks, anymore.

- Sort and Copy:
  - The methods SCIPsortedvecInsert*() have an additional parameter which can be used to receive the position where
    the new element was inserted, if this is not of interest a `NULL` pointer can be given
  - new parameter in SCIPcopyPlugins() to indicate whether the message handler from the source SCIP should be passed to the
    target SCIP (only the pointer is copied and the usage counter of the message handler is increased)
  - New parameter in SCIPcopy() to indicate whether the message handler from the source SCIP
    should be passed to the target SCIP (only the pointer is copied and the usage counter of the message handler is
    increased). In multi theaded enviroment this parameter needs to be set to FALSE.

- Variable usage:
  - rename SCIPvarGetBestBound() to SCIPvarGetBestBoundLocal()
  - rename SCIPvarGetWorstBound() to SCIPvarGetWorstBoundLocal()
  - Method SCIPvarGetProbvarSum() is not public anymore, use SCIPgetProbvarSum() instead.
  - Replaced method SCIPvarGetRootRedcost() by SCIPvarGetBestRootRedcost().

### New API functions

- setup timer to all plugins and therefore SCIP<plugin-type>GetSetupTime() methods in all pub_plugin-type.h to ask
  for this time (, e.g. SCIPeventhdlrGetSetupTime() in pub_event.h)
- new GML(Graph Modeling Language) methods SCIPgmlWriteOpening(), SCIPgmlWriteCosing(), SCIPgmlWriteArc(), SCIPgmlWriteEdge(),
  SCIPgmlWriteNode() that write to a given GML file
- new LPI method SCIPlpiGetObjsen() to query objective sense
- SCIPpermuteIntArray() in pub_misc.h and misc.c for permuting an integer array
- SCIPcalcBinomCoef() in pub_misc.h and misc.c which calculates a binomial coefficient up to 33 over 16
- SCIPheurPassSolAddSol() in heur_trysol.c; solution which are passed via this method are just without any feasibility check
- SCIPgetGlobalPseudoObjval() which returns the global pseudo objective value which is all variables
  set to their best (w.r.t. the objective function) global bound
- SCIPhashGetKeyStandard() which returns the element itself as the key, SCIPhashKeyEqPtr(),
  SCIPhashKeyValPtr() which do the hash-comparison/-conversion on a pointer in pub_misc.h
- SCIPhashtableClear() which removes all elements of a hash table
- SCIPisUpdateUnreliable() to check whether an iteratively updated value should be recomputed from scratch
  (e.g., for activities; uses new parameter `misc/num_recompfac`)
- SCIPisHugeValue() to check whether a value is huge and should be handled separately from other values
  (e.g., in activity computations) and SCIPgetHugeValue() to get the smallest value counting as huge
- SCIPfixParam() and SCIPunfixParam() to fix and unfix a parameter, respectively;
  the fixing status of a parameter can be requested by SCIPparamIsFixed();
- SCIPsetBasePointClosecuts() to set the base point for close cut separation
- SCIPchgCutoffboundDive() to change the cutoffbound in diving mode
- SCIPupdateCutoffbound() which can be used to pass a cutoff bound

- Presolving:
  - SCIPpropIsPresolDelayed() which return if a propagator is delay during presolving
  - Added method SCIPisPresolveFinished() which returns whether the presolving process would be stopped after the
    current presolving round, given no further reductions will be found, can be used to ensure that a presolver is called very late

- Memory:
  - added forgotten implementation of SCIPfreeMemorySize(), SCIPfreeMemorySizeNull() in scip.h and BMSfreeMemorySize(),
    BMSfreeMemorySizeNull() in memory.h
  - SCIPmemccpy() in pub_misc.h and misc.c which copies either a specified number of charcters of a source
    string to a destination string or until it hits a stoping character
  - BMSmoveMemory(), BMSmoveMemoryArray(), BMSmoveMemorySize() and corresponding  BMSmoveMemory_call() in
    memory.{h,c} too move memory elements

- Conflict Analysis:
  - SCIPisConflictAnalysisApplicable() which return FALSE is the conflict will not runs; can be used
    to avoid unnecessary initialization of the conflict analysis
  - SCIPaddConflictRelaxedLb(), SCIPaddConflictRelaxedUb() and SCIPaddConflictRelaxedBd(); these methods
    can be used to give for a bound change which is part of an explanation a relaxed bound; this means the relaxed bound
    is already efficient to be part of a valid explanation
  - SCIPisConflictVarUsed() returns TRUE if the given bound change is already part of the conflict set;
    that is the bound change is redundant;
  - SCIPgetConflictVarLb() and SCIPgetConflictVarUb() returning the lower/upper bound of the given
    variable within the current active conflict set

- Variable usage:
  - SCIPvarsGetProbvar() in pub_var.h and var.c, which returns for a given array of variables the active, fixed
    or multiaggregated representation
  - SCIPgetActiveVars() in scip.{h,c}, which returns for a given array of variables the active counterparts
  - SCIPgetNObjVars() which returns the number of variables which have a non-zero objective coefficient
  - SCIPenableVarHistory() and SCIPdisableVarHistory() which can be used to turn off and on the collection
    of variables statistics which is used for example for branching
  - SCIPbranchVarHole() which branches a variable w.r.t. a given domain hole
  - SCIPvarGetAggregatedObj() which computes for a (not active) variable the corresponding objective value
  - SCIPsolIsOriginal() that returns whether a solution is defined on the original variables
  - SCIPgetVarImplRedcost() which returns the implied reduced costs
  - SCIPvarGetBestRootSol(), SCIPvarGetBestRootRedcost(), SCIPvarGetBestRootLPObjval() which return the best
    combination for a variable w.r.t. root solution value, root LP objective value and root reduced cost
  - SCIPhaveVarsCommonClique() in scip.{h,c}, to check for common clique information on two given variables
  - added basic creation methods SCIPcreateVarBasic() and SCIPcreateProbBasic() and setter functions for
    non-fundamental callbacks of variables and problems.
  - added new methods SCIPvarGetBestBoundGlobal() and SCIPvarGetWorstBoundGlobal().

- Constraint Handler:
  - added public wrapper functions for calling constraint handler callback methods for a single constraint:
    SCIPactiveCons(), SCIPdeactiveCons(), SCIPinitlpCons(), SCIPsepalpCons(), SCIPsepasolCons(), SCIPpropCons(),
    SCIPrespropCons(), SCIPenfopsCons(), SCIPenfolpCons()
  - added basic creation methods for all constraint handlers
  - SCIPchgCapacityKnapsack() which can be used to change the capacity of a knapsack constraint
  - SCIPconsIsAdded() which returns whether a constraint was already to a SCIP instance
  - SCIPconshdlrGetNCutsApplied() in pub_cons.h to get the number of cuts applied to the lp
  - SCIPconshdlrIncNAppliedCuts() in cons.h to increase the number of applied cuts (used by sepastore.c)
  - SCIPchgVarName() and SCIPchgConsName() which can be used to change name of variables and
    constraints in problem creation stage
  - New methods SCIPgetConsVars() and SCIPgetConsNVars() which return for a given constraint the involved variables and
    the number of variables if the corresponding constraint supports this (optional) callbacks
    (corresponding callbacks need to be implemented, see above)

- Message Handler:
  - SCIPmessagehdlrCapture() which captures a given message handler (increases number of uses)
  - SCIPmessagehdlrRelease() which releases and possibly frees a given message handler (decreases number of uses)
  - SCIPsetMessagehdlrLogfile() which can be used to write into a log file
  - SCIPsetMessagehdlrQuiet() which can be used to turn the screen output on and off

### Command line interface

- in the interactive shell, parameters can be fixed and unfixed with `fix` (instead of `set`), e.g., `fix heuristics rens freq TRUE`;
- new shell command `change minuc` to minimize the number of unsatisfied constraints

### Interfaces to external software

- beta-version of a MATLAB interface can be found under interfaces/matlab
- beta-version of a AMPL interface can be found under interfaces/ampl

### Changed parameters

- `branching/fullstrong/reevalage` changed from an integer to a longint parameter

- Removed parameters:
  - `separating/closecuts/separootonly`
  - `constraints/quadratic/defaultbound`
  - `separating/cgmip/nodelimit`

### New parameters

- `constraints/%s/timingmask` for changing the timingmask for calling the propagtion method of all constraint plugins
- `constraints/and/dualpresolving` by default set to TRUE, enabling dual-presolving on and-constraints
- `constraints/indicator/{sepacouplingcuts,sepacouplinglocal}` to enable separation of (local) cuts
- `constraints/indicator/{maxsepacuts,maxsepacutsroot}` to restrict the number of separated cuts
- `constraints/indicator/dualreductions` to enable dual presolving/propagation steps
- `constraints/setppc/cliquelifting`, `constraints/setppc/addvariablesascliques`,
  `constraints/setppc/cliqueshrinking`, first for enabling/disabling the clique lifting algorithm in cons_setppc.c,
  second parameter is for trying to create extra clique constraints in lifting algorithm, third parameter is for trying
  to decrease the number of variable in a clique constraint in the lifting algorithm
- `limits/totalnodes` that allows to stop at the correct node if a restart occured; therefore the new
  `SCIP_STATUS_TOTALNODELIMIT` is added
- `lp/{rootiterlim,iterlim}` to set a limit on the LP iterations spend in the initial root LP and each
  LP resolve, respectively
- `misc/transorigsols` by default set to TRUE, that switches whether SCIP tries to transfer original
  solutions into the transformed space (in initsol and if a heuristic adds an original solution during solving)
- `numerics/hugeval` that defines the smalles value counting as huge (see new method SCIPisHugeValue())
- `numerics/recompfac` which denotes the factor, by which the absolute of an iteratively updated value has
  to be decreased in order to recompute the value from scratch
- `presolving/convertinttobin/maxdomainsize` by default is set to `SCIP_LONGINT_MAX`, which deternmines
  the domainsize for which integers are converted to their binary representation
- `presolving/convertinttobin/onlypoweroftwo` by default is set to FALSE, that parameter allows you to
  only convert integer variables with a domainsize of 2^p-1 to their binary representation
- `presolving/convertinttobin/samelocksinbothdirections` by default is set to FALSE, that parameter allows
  you to convert only integer variables to their binary representation, which have the same amount of up- and downlocks
- `presolving/gateextraction/sorting` by default is set to 1, that parameter determines if you want to try
  to extract big-gates(-1) or small-gates(1) at first by ordering bigger/smaller logicor constraint up front, or use
  them as they are (0)
- `presolving/gateextraction/onlysetpart` by default is set to FALSE, that parameter allows you to
  only extract set-partitioning and no and-constraints
- `presolving/gateextraction/searchequations` by default is set to TRUE, that parameter allows you to
  search for logicor constraints and set-packing/-partitioning constraints with same variables
- `propagating/%s/timingmask` for changing the timingmask for calling the propagtion method of all propagator plugins
- `propagating/probing/maxdepth` to set the maximal depth until the probing propagation is executed
- `reading/cnfreader/useobj` to state whether an artificial objective, depending on the number of clauses
  a variable appears in, should be used, by default set to FALSE, old default behavior of reader corresponds to TRUE
- `separating/cgmip/{minnodelimit,maxnodelimit}` to determine node limit.
- `separating/closecuts/maxlpiterfactor` for iteration limit in relative interior point computation
- `separating/oddcycle/maxunsucessfull` to automatically turn off separation
- `oncepernode` in Rounding and Simple Rounding heuristic

### Data structures

- new data structure for binary trees (`SCIP_BT` and `SCIP_BTNODE` in pub_misc.h)
- renamed data structure `SCIP_STAIRMAP` to `SCIP_PROFILE`
- added new stages `SCIP_STAGE_INITPRESOLVE`, `SCIP_STAGE_EXITPRESOLVE` and `SCIP_STAGE_FREE`; renamed `SCIP_STAGE_FREESOLVE`
  to `SCIP_STAGE_EXITSOLVE`
- Changed the counting system within SCIP heavily. `SPARSESOLUTION` was renamed to `SCIP_SPARSESOL` and moved
  from cons_countsols.h to struct_misc.h

Testing
-------

- the check script now recognizes MIQCP and MINLP instances
- make test now also checks instances in wbo, cnf, osil and fzn format
- renamed parameter SCRDIR of `make testgams` to CLIENTTMPDIR and changed its default to `/tmp`

Build system
------------

### Makefile

- CppAD source code is now distributed with SCIP (`src/cppad`), so that `lib/cppad` is not used anymore;
  the default for EXPRINT has changed from none to cppad

Fixed bugs
----------

- fixed bug with strong branching with the LP status for conflict analysis
- fixed bug w.r.t. adding a value to the objective offset of the transformed problem
- fixed wrong assert in feasibility pump stage 3
- fixed bug in solve.c, applied bounding for the initial lp was only done if root-lp-solution was valid but another
  solution could also have been added
- primal solutions with infinite objective value are now automatically discarded
- all plugins that solve sub-SCIPs now do not stop the whole solution process if there has been an error
- fixed bug in cip reader, wrong use of SCIPstrtok()

- Variables:
  - fixed bug in shiftandpropagate w.r.t. SCIPconstructLP() which can have the side effect that variables are created
  - method SCIPvarGetProbvarSum() (and thus also SCIPgetProbvarSum()) returns +/-infinity if the variable resolves to a
    variable fixed to +/-infinity (depending on the sign of the scalar) but does not multiply with the scalar, anymore
  - better handling of infinite solution values for aggregated and negated variables
  - fixed bug that disabled multi-aggregation of two integer or implicit integer variables
  - fixed bug in sol.c with requesting values of transformed variables in original solution; previously this had only
    been handled in SCIPgetSolVal(), now the handling has been moved to SCIPsolGetVal()
  - fixed several bugs writing an mps file in the reader_mps.c, e.g. writing fixed variables which are not (yet) removed
    and writing integer variables even with an objective value of 0, if they only exist in non-linear constraints

- Separation:
  - fixed minor bugs with respect to counting generated and lifted cuts in sepa_oddcycle
  - fixed bug in sepa_clique.c, could not handle only empty cliques, that were not removed

- Heuristics:
  - fixed potential bugs in shiftandpropagate heuristic concerning the transformation update of a variable with free status
  - fixed bug in heur_zirounding with computation of up/downslacks
  - fixed bug in mutation heuristic with unnecessary aborts due to a wrong memory limit
  - fixed potential bug in fix-and-infer heuristic with variables being fixed to infinite value
  - fixed bug in diving heuristics with variables being fixed to values outside their domain
  - fixed bug in simple rounding heuristic with column generation for variables with strictly positive lower bound
  - made Octane heuristic numerically more stable to avoid asserts being caused by cancellation
  - fixed bug in mutation heuristic with variables being fixed to infinite values
  - do not run heur_shiftandpropagate if there is no LP

- LP Interface:
  - fixed bug in Cplex LPI: after running simplex, solisbasic flag was always true, which might be wrong if Cplex hit a
    time limit
  - fixed bug in SCIP probing mode with cleared LPI state but solved LP
  - fixed assert with `LPI=none` (need to count rows/cols in lpi_none)
  - fixed bug in SoPlex LPI where objective sense was not correct after reading LP from file in SCIPlpiReadLP()

- Constraints:
  - fixed bug in scip.c adding a constraint in SCIPgetConsCopy() to the constraint hashmap
  - fixed bug in cons_linear w.r.t recalculation of unreliable activities
  - fixed bug in cons_linear concerning huge activity values: besides infinite contributions, we now also treat huge
    contributions separately, count their occurences in a constraint and provide a relaxed activity value
  - fixed bug in cons_xor.c parsing a constraint
  - fixed count of propagations in cons_indicator and only try to propagate if variables are not yet fixed
  - fixed some bugs in cons_disjunction.c (wrong assert, forgotten deletion of constraint, wrong SCIPreleaseCons() call)

Miscellaneous
-------------

- first release of GCG, a generic branch-cut-and-price solver built on top of SCIP
- first release of UG, a framework for solving mixed integer programs, mixed integer
  nonlinear programs and constraint integer programs in parallel
- new SCIP T-shirts
- renamed ZIB Optimization Suite to SCIP Optimization Suite

@page RN21 Release notes for SCIP 2.1

@section RN212 SCIP 2.1.2
*************************

Performance improvements
------------------------

- fixed performance issue in debug mode, where SCIPvarGetLPSol_rec() calculated a value to often, which in the end lead
  to exponential growth in running time
- force cuts from linearizations of convex constraint in NLP relax solution into LP, thus allowing faster proving of
  optimality for convex NLPs

Fixed bugs
----------

- fixed bug in varAddTransitiveImplic() in var.c, when adding implications on special aggregated, namely negated, variables
- fixed issue if a primal solution leads to a cutoff of the current focus node
- fix compilation issues with zlib 1.2.6
- fixed bug in SCIPsolveKnapsackExactly(), trying to allocate too much memory which led to an overflow and later to a segmentation fault
- fixed bug in sepa_rapidlearning, carrying on the optimization process, when already solved

- Heuristics:
  - fixed bug in heur_undercover.c, where a variable with fixed bounds but not of status `SCIP_VARSTATUS_FIXED` was wrongly handled
  - fixed bug in heur_oneopt.c which forgot to check LP rows if local rows are present

- Constraints:
  - fixed bug in SCIPsolveKnapsackExactly()
  - fixed bug in cons_quadratic where bounds on activity of quadratic term were not always invalidated when quadratic variables were removed
  - fixed bug in cons.c, where after a restart the arrays for all initial constraints were corrected in the initsol process
    instead of the initpre process, this was to late because you might change the status in presolving which lead to an assert()
  - fixed bug in NLP representation of abspower constraints handling (x+a)^2 with nonzero a
  - fixed bug parsing an and-constraint in cip format
  - fixed bug in cons_setppc, did not handle new constraints with inactive variables
  - fixed bug in cons_xor.c which did not copy the artificial integer variable (used for the lp relaxation)

@section RN211 SCIP 2.1.1
*************************

Features
--------

- the pseudo objective propagator can be forced to propagate if active pricers are present; this can be done
  if for all (known or unknown) variables follows that: they have positive (negative) objective coefficient
  and the global lower (upper) bound is zero.

Performance improvements
------------------------

- improvements in undercover heuristic
- improve SCIPintervalSolveBivariateQuadExpressionAllScalar() for ax=0 case if x has 0 in the interval for the linear coef.
- better domain propagation for quadratic constraints that consist of `non-overlapping` bilinear terms only
- ensure that a fixing of a variable in an abspower constraint is propagated to a fixing of the other variable
- improvements in undercover heuristic, e.g., bound disjunction constraints are considered when setting up the covering problem

Interface changes
-----------------

### Changed parameters

- changed parameter `propagating/pseudoobj/maxcands` to `propagating/pseudoobj/minuseless` (see prop_pseudoobj.c)
  due to revision of the pseudo objective propagator

### New parameters

- added parameters `heuristics/undercover/coverbd` and `heuristics/undercover/fixingorder`

Fixed bugs
----------

- fixed numeric issue in aggregations
- fixed pseudo cost computation
- fixed bug with setting type of slack variables to be implicitly integral
- fixed bug when copying problem data in c++ case returned with the result `SCIP_DIDNOTRUN`
- fixed computation of counter which state the changes since the last call of a presolver
- fixed handling of unbounded solutions, including double-checking their feasibility and that the primal ray is a
  valid unboundedness proof and reoptimizing the LP with modified settings if the solution is not feasible
- fixed compilation issues with negate() function in intervalarith.c on exotic platforms
- fixed bug in SCIPsortedvecDelPos...() templates
- pseudo objective propagator does not propagate it active pricers are present
- fixed bug in heur_shiftandpropagate.c concerning the treatment of unbounded variables
- workaround for trying to add variable bounds with to small coefficients

- Reading and Writing:
  - gams writer now also substitutes $-sign from variable/equation names
  - fixed bug in reader_mps.c: INTEND marker is now also written, if COLUMNS section ends with non-continous variables
  - fixed bug in flatzinc reader w.r.t. boolean expressions

- Constraints:
  - fixed constraint flags evaluation within the ZIMPL reader (reader_zpl.c)
  - fixed bug in SCIPmakeIndicatorFeasible() in cons_indicator.c
  - fixed bug with conflict clause modification in cons_indicator
  - fixed bug in cons_bounddisjunction with uninitialized return values
  - fixed bug in cons_orbitope with calling conflict analysis
  - fixed bug in nlpi_oracle w.r.t. changing linear coefs in a NLP constraint

@section RN210 SCIP 2.1.0
*************************

Features
--------

- New original solution storage capability, which allows transfering solutions between SCIP runs
- SCIP-CPX is now threadsafe
- comparison of solutions now also works for original solutions
- can now compute the relative interior point of the current LP
- interval arithmetics for power, log, exp, bivariate quadratic expressions should be rounding safe now
- LP iterations in resolving calls can now be limited w.r.t. the average number of LP iterations in previous calls
  (after the root node); this is currently only done for the initial LP solve at a node and the corresponding parameter
  resolveiterfac is set to -1 (no limit) per default
- it is now possible in `SCIP_STAGE_TRANSFORMED` to call SCIPaddVarLocks() (i.e. to lock variables in initialization methods)
- changed computation of optimality gap which is now done in the same way as described in the MIPLIB 2010 paper: the gap
  is 0, if primalbound (pb) and dualbound (db) are equal (within tolerances), it is infinity if pb and db have opposite
  signs and (this changed), if both have the same sign, the difference between pb and db is devided by the minimum of
  the absolute values of pb and db (instead of always the dual bound)
- functionality to use the bound flipping ratio test of SoPlex is available (requires at least version 1.5.0.7)
- there exists now a solution candidate store for the original problem; during transformation these solutions are tried;
  during free the transformed problem the best feasible solution of the transformed problem are copied to the solution
  candidate store of the original problem; this useful if you solve several problems iteratively, solutions get now
  carried over automatically.
- reworked concept of lazy bounds: they can now also be used for problems where constraints and objective together
  ensure the bounds; to allow this also for diving heuristics that might change the objective and thus destroy this
  property, lazy bounds are explicitly put into the LP during diving and removed afterwards
- `SCIP_HASHMAP` now works also without block memory
- The variable deletion event is now a variable specific event and not global, anymore.
- All timing flags are now defined type_timing.h.
- all C template files are now called <plugintype>_xyz.{c,h} instead of <plugintype>_xxx.{c,h}

- Separators and Cuts:
  - reorganized computation of scores in cut filtering: instead of the computation at the time of addition, scores are now
    only computed w.r.t. the current LP solution and when cut filtering is performed; one can now fill the cut storage
    with cuts that were separated for different solutions
  - New separator for close cuts and a new function to compute relative interior points of the LP
  - added first version of sepa_closecuts.{c,h} to separate cuts w.r.t. a point that is closer to the integral polyhedron

- Constraints:
  - implement possibility to force a restart in cons_indicator if enough indicator variables have been fixed
  - the xor constraint handler can now parse its constraints
  - the bounddisjunction constraint handler can now parse its constraints
  - the knapsack, setppc and soc constraint handler can now parse their constraints
  - the varbound constraint handler can now parse its constraints
  - added beta version of variable deletion: for branch-and-price application, variables can now be completely deleted
    from the problem; variables that are deletable have to be marked with SCIPvarMarkDeletable(), constraint handlers can
    implement the new `SCIP_DECL_DELVARS` callback that should remove variables from the constraints; at the moment, only
    the linear, the setppc and the knapsack constraint handler support this callback; furthermore, when using this
    feature, all used plugins have to capture and release variables they store in their data, this is currently only done
    for the aforementioned constraint handlers as well as the and, the varbound and the logicor constraint handler; for
    more details about this feature, see the FAQ
  - added pseudoboolean constraint handler (cons_pseudoboolean.{c,h})
  - added first version of cons_disjunction.{c,h} which allows a disjunction of constraints
  - added constraint handler for (absolute) power constraints (cons_abspower.{c,h}) to handle equations like z = sign(x)abs(x)^n, n > 1

- Heuristics:
  - new heuristic vbounds which use the variables lower and upper bounds to fix variable and performs a neighborhood search
  - added vbound heuristic (heur_vbounds.{c,h})
  - added clique heuristic (heur_clique.{c,h})

- Reading and Writing:
  - added writing for wbo files
  - added writing for pip files (linear, quadratic, polynomial nonlinear, polynomial abspower, polynomial bivariate, and
    and constraints)
  - CIP format variable characters defined, e.g. `SCIP_VARTYPE_INTEGER_CHAR`
  - Improved support for wbo format for weighted PBO problems, IBM's xml-solution
    format and pip and zimpl format for polynomial mixed-integer programs
  - New reader for (standard) bounds on variables
  - Extended reader for CIP models to handle various new constraints, including all types of linear constraints
  - flatzinc reader is now capable to read cumulative constraints
  - changed opb(/wbo) reader which now creates pseudoboolean constraints instead of linear- and and-constraints, only a
    non-linear objective will create and-constraints inside the reader and while reading a wbo file the topcost constraint
    is created as well
  - added clock for determine the time for reading
  - added reader for variable bounds (reader_bnd.{c,h})
  - Removed method SCIPreadSol(); call solution reading via SCIPreadProb() which calls the solution reader for .sol files.

- Nonlinear:
  - Major extensions for nonlinear CIP, new option for n-ary branching on nonlinear variables (within pseudocost branching rule)
  - added BETA version of constraint handler for nonlinear constraints (cons_nonlinear.{c,h}) to handle nonlinear
    equations given by algebraic expressions using operands like addition, multiplication, power, exp, log, bivariate
    nonlinear constraints; currently no trigonometric functions
  - added BETA version of constraint handler for bivariate nonlinear constraints (cons_bivariate.{c,h}) to compute tight
    estimators for 1-convex and convex-concave bivariate nonlinear functions (given as expression tree)
  - the gams writer can now write nonlinear, abspower and bivariate constraints
  - Extended writer for GAMS and pip format to write more types of nonlinear constraints
  - the pip and zimpl reader now create nonlinear constraints for polynomials of degree > 2

- Presolving:
  - new dual presolving methods in cons_setppc and cons_logicor
  - new presolving step `removeConstraintsDueToNegCliques` in locigor constraint handler which updates logicor constraints
    to setppc constraints if a negated clique inside this constraint exist, by default is off
  - new presolving step in cons_knapsack (detectRedundantVars, deleteRedundantVars) which determines redundant variables
    in knapsack constraint with or without using clique information
  - cons_logicor is now able to replace all aggregated variables in presolving by there active or negation of an active
    variable counterpart
  - prop_pseudoobj is now working in presolving as well
  - implement presolving in exitpre() in cons_orbitope and cons_indicator

- Propagators:
  - added counter for number calls and timing for resolve propagation calls for constraint handler and propagators
  - Propagators are now also called in node presolving
  - the probing presolver presol_probing.{c.h} is now a propagator prop_probing.{c,h}, all corresponding parameters moved as well
  - the redcost separator sepa_redcost.{c.h} is now a propagator prop_redcost.{c,h}, all corresponding parameters moved as well
  - outsourced propAndSolve() method in solve.c which calls domain propagation and solving of the lp and relaxation

- Statistic:
  - solutions which are given by the user from the outside are now marked by `#` in the output
  - the `Solving Time` is now spitted into presolving, solving and reading time
  - Presolvers section has new column `AddCons` which states the number of added constraint
  - Constraints section has new column named #ResProp which show the number of resolve propagation calls of certain
    constraint handler
  - Constraint Timing section has a new column #ResProp which states the time spend in resolve propagation method of the
    constraint handler
  - improved output of propagators in display statistics
  - new section `Propagator Timing` which shows the time spend in different callbacks of the propagator
  - rearranged first two columns of Propagators section; #Propagate and #ResProp stating the number of call for
    propagation and resolve propagation; the Time column is moved into the new section Propagator Timings
  - Constraints section has new column named `MaxNumber` which the maximum number of active constraint of a certain
    constraint handler
  - added two columns `Time-0-It` and `Calls-0-It` in the LP section which states the number of LP call and time spend for
    solving LPs with zero iterations (only refactorization)
  - The display of statistics for presolvers, propagators, constraints and LP solving has changed.

Performance improvements
------------------------

- Reorganized filtering process of separation storage (allows adding cuts for different solutions)
- Improved presolving for various constraint handlers
- Improved propagation methods for variable bound constraints
- Improved performance for quadratic constraints
- performance improvements in prop_vbounds
- child selection rules now get also applied when the relaxation value is equal to the bound changed in branching
- added dual reduction to cons_cumulative.c
- for continuous variables, the pseudo costs update and the pscost branching rule now use the same strategies for
  updating the pseudo costs and estimating the improvement in the LP bound
- only perform probing if the variables are locked
- performance and memory consumption improvements in xmlparse.c
- Improved knapsack cover cuts
- avoid very long separation times of LEWIs in cons_knapsack for very large minimal covers
- used SCIPallocMemoryArray() instead of SCIPallocBlockMemoryArray() which leads to fewer memory consumption in
  getLiftingSequence() in cons_knapsack, also improved cache use bei using an extra array instead blockmemory chunks
- switched FASTMIP from 1 to 2 for CPLEX and changed default pricing rule back to steepest edge pricing instead of
  quickstart steepest edge pricing
- made sorting method more robust
- LNS heuristics now use SCIPcopy() by default
- considering inactive variables in undercover heuristic; limiting effort for solving covering problem
- if during probing mode the LP relaxation is solved from scratch, e.g., when calling the shiftandpropagate heuristic
  before root node solving, then we clear the resulting LP state, since it might be a bad starting basis for the next
  solve of the LP relaxation (controlled by new parameter `lp/clearinitialprobinglp`)
- included LP simplifier into SoPlex LP interface, applied when solving from scratch (lpi_spx.cpp)
- new presolving steps in varbound constraint handler, tightening bounds, coefficients, sides and pairwise presolving

Interface changes
-----------------

- Miscellaneous:
  - The emphasis setting types now distinguish between plugin-type specific parameter settings (default, aggressive, fast, off),
    which are changed by SCIPsetHeuristics/Presolving/Separating(), and global emphasis settings (default, cpsolver, easycip,
    feasibility, hardlp, optimality, counter), which can be set using SCIPsetEmphasis().

### New and changed callbacks

- added propagator timings `SCIP_PROPTIMING_BEFORELP`, `SCIP_PROPTIMING_DURINGLPLOOP` and `SCIP_PROPTIMING_AFTERLPLOOP` for
  all propagation callbacks (see propagators and constraint handlers) which lead to calling the propagation methods of a
  propagator before the lp is solved, during the lp loop and after the lp solving loop

- Conflict Analysis:
  - Added parameter `separate` to conflict handler callback method SCIP_DECL_CONFLICTEXEC() that defines whether the conflict
    constraint should be separated or not.

- Constraint Handler:
  - The new constraint handler callback SCIP_DECL_CONSDELVARS() is called after variables were marked for deletion.
    This method is optional and only of interest if you are using SCIP as a branch-and-price framework. That means,
    you are generating new variables during the search. If you are not doing that just define the function pointer
    to be `NULL`.
    If this method gets implemented you should iterate over all constraints of the constraint handler and delete all
    variables that were marked for deletion by SCIPdelVar().

- NLP Solver Interface:
  - The callbacks SCIP_DECL_NLPIGETSOLUTION() and SCIP_DECL_NLPISETINITIALGUESS() got new parameters to get/set values of
    dual variables.
  - The callback SCIP_DECL_NLPICOPY() now passes the block memory of the target SCIP as an additional parameter.

- Presolving:
  - New parameters `isunbounded` and `isinfeasible` for presolving initialization (SCIP_DECL_CONSINITPRE(),
    SCIP_DECL_PRESOLINITPRE(), SCIP_DECL_PROPINITPRE()) and presolving deinitialization (SCIP_DECL_CONSEXITPRE(),
    SCIP_DECL_PRESOLEXITPRE(), SCIP_DECL_PROPEXITPRE()) callbacks of presolvers,
    constraint handlers and propagators, telling the callback whether the problem was already declared to be
    unbounded or infeasible.  This allows to avoid expensive steps in these methods in case the problem is already
    solved, anyway.

    Note, that the C++ methods
    - scip::ObjConshdlr::scip_presol() corresponding to SCIP_DECL_CONSPRESOL()
    - scip::ObjConshdlr::scip_initpre() corresponding to  SCIP_DECL_CONSINITPRE()
    - scip::ObjPresol::scip_initpre() corresponding to SCIP_DECL_PRESOLINITPRE()
    - scip::ObjProp::scip_initpre() corresponding to SCIP_DECL_PROPINITPRE()
    - scip::ObjConshdlr::scip_exitpre() corresponding to SCIP_DECL_CONSEXITPRE()
    - scip::ObjPresol::scip_exitpre() corresponding to SCIP_DECL_PRESOLEXITPRE()
    -  scip::ObjProp::scip_exitpre() corresponding to  and SCIP_DECL_PROPEXITPRE()
    are virtual functions. That means, if you are not adding the new parameters, your code will still compile, but these methods are not executed.
  - Propagators are now also called in during presolving, this is supported by the new callback methods SCIP_DECL_PROPINITPRE(),
    SCIP_DECL_PROPEXITPRE(), and SCIP_DECL_PROPPRESOL().
  - The new parameters `nnewaddconss` and `naddconss` were added to the constraint handler callback method SCIP_DECL_CONSPRESOL()
    and the presolver callback method SCIP_DECL_PRESOLEXEC(). These parameters were also added to corresponding C++ wrapper
    class methods (scip_presol() in objconshdlr.h and scip_exec() in objpresol.h)

- Problem Data:
  - The callback SCIP_DECL_PROBCOPY() got a new parameter `global` to indicate whether the global problem or a local version is copied.

### Deleted and changed API methods

- implemented SCIPlpiGetPrimalRay() in SoPlex interface that has become available with SoPlex version 1.5.0.2
- allowed calling SCIPgetRowSolActivity() in `SCIP_STAGE_SOLVED`, since LP is still available
- various extensions and modifications for expressions and expression trees (too much to state here)
- The result value `SCIP_NEWROUND` has been added, it allows a separator/constraint handler to start a new separation round
  (without previous calls to other separators/conshdlrs).
- SCIPcalcNodeselPriority() got a new parameter `branchdir`, which defines the type of branching that was performed: upwards, downwards, or fixed.

- Constraint Handlers:
  - Method SCIPincludeQuadconsUpgrade() of quadratic constraint handler got new parameter `active` to indicate whether the upgrading method is active by default.
  - Method SCIPseparateRelaxedKnapsack() in knapsack constraint handler got new parameter `cutoff`, which is a pointer to store whether a cutoff was found.

- Nonlinear expressions, relaxation, and solver interface:
  - SCIPcreateNLPSol() now creates a `SCIP_SOL` that is linked to the solution of the current NLP relaxation
  - Various types and functions dealing with polynomial expressions have been renamed to use the proper terms `monomial` and
    `polynomial` in nonlinear expressions (nlpi/*expr*); results in many renamings of types, structs and methods.
  - The methods SCIPnlpGetObjective(), SCIPnlpGetSolVals(), and SCIPnlpGetVarSolVal() have been removed, use SCIPgetNLPObjval(),
    SCIPvarGetNLPSol() and SCIPcreateNLPSol() to retrieve NLP solution values instead.
    SCIPcreateNLPSol() now returns an error if NLP or NLP solution is not available
  - Removed methods SCIPmarkRequireNLP() and SCIPisNLPRequired(), because the NLP is now always constructed if nonlinearities
    are present.
  - SCIPgetNLP() has been removed and NLP-methods from pub_nlp.h have been moved to scip.h, which resulted in some renamings, too.
  - renamed SCIPexprtreeEvalSol() to SCIPevalExprtreeSol() and now located in scip.h.
  - renamed SCIPexprtreeEvalIntLocalBounds() to SCIPevalExprtreeLocalBounds() and now located in scip.h.
  - renamed SCIPexprtreeEvalIntGlobalBounds() to SCIPevalExprtreeGlobalBounds() and now located in scip.h.
  - The functions SCIPnlpiGetSolution() and SCIPnlpiSetInitialGuess() got additional arguments to get/set dual values.
  - The method SCIPgetNLPI() got a new parameter `nlpiproblem`, which is a pointer to store the NLP solver interface problem.

- Timing:
  - SCIPincludeProp() got additional parameters to set the timing mask of the propagator and the new callbacks and parameters
    related to calling the propagator in presolving.
  - SCIPincludeConshdlr() got additional parameters to set the variable deletion callback function and the timing mask for
    propagation.
  - removed parameters timelimit and memorylimit from SCIPapplyRens()
  - The parameters `timelimit` and `memorylimit` were removed from SCIPapplyRens().

- Problem Data:
  - The method SCIPcopyProb() got a new parameter `global` to indicate whether the global problem or a local version is copied.

- Writing and Parsing Constraints:
  - The methods SCIPwriteVarName(), SCIPwriteVarsList(), and SCIPwriteVarsLinearsum() got a new boolean parameter `type`
    that indicates whether the variable type should be written or not.
  - The methods SCIPparseVarName() and SCIPparseVarsList() got a new output parameter `endptr` that is filled with the position
    where the parsing stopped.
  - The method SCIPwriteVarsList() got additionally a new parameter `delimiter` that defines the character which is used for delimitation.

- Variables:
  - SCIPmarkDoNotMultaggrVar()/SCIPvarMarkDoNotMultaggr() now allow to mark negated and aggregated variables
  - SCIPgetVarCopy() got a new parameter `success` that will be FALSE if method is called after problem creation stage and no hash map is
    given or no image for the given variable is contained in the given hash map.
  - SCIPchgVarType() got an extra boolean parameter to store if infeasibility is recognized while upgrading a variable from continuous
    type to an integer type.
  - SCIPdelVar() got a new parameter `deleted`, which stores whether the variable was successfully marked to be deleted.

### New API functions

- information about the quality of the solution of an LP (currently the condition number of the basis matrix) can now be:
  + requested from the LPI (currently only available for CPLEX): methods SCIPlpiGetRealSolQuality() and
  + SCIPprintLPSolutionQuality() command display lpsolquality in interactive shell display column lpcond to show
  + estimate on condition number, if available
- SCIPround() and SCIPfeasRound() to round to nearest integer
- SCIPsortRealRealIntInt() and corresponding sorting/inserting/deleting methods in pub_misc.h and necessary defines in misc.c
- SCIPsortRealIntLong(), SCIPsortPtrPtrRealInt() and corresponding sorting/inserting/deleting methods in
  pub_misc.h and necessary defines in misc.c
- SCIPcomputeLPRelIntPoint() to compute relative interior point of the current LP
- SCIPstartSolvingTime() and SCIPstopSolvingTime() which can be used to start or stop the solving time clock
- SCIPstrToRealValue() and SCIPstrCopySection() in pub_misc.h; these methods can be used to convert a string
  into a `SCIP_Real` value and to copy a substring.
- SCIPgetBinvarRepresentatives() which gets binary variables that are equal to some given binary variables,
  and which are either active, fixed, or multi-aggregated, or the negated variables of active, fixed, or multi-aggregated variables
- SCIPhasPrimalRay() and SCIPgetPrimalRayVal() that return whether a primal ray is stored and which value a
  given variable has in the primal ray, respectively
- SCIPsetConsModifiable()
- SCIPsetParam() which is a generic parameter setter method, independent of the parameter type
- SCIPpropInitpre(), SCIPpropExitpre(), SCIPpropPresol() which initializes, exists and executes the presolving phase
- SCIProwGetAge() to access the age of a row (pub_lp.h/lp.c)
- SCIPsolGetOrigObj() in pub_sol.h which returns for a solution in the original problem space the objective value
- SCIPretransformSol() in scip.h that allows to retransform a solution to the original space
- SCIPlpiClearState() to LP interfaces for clearing basis information in the LP solver
- SCIPgetSubscipDepth() to access the depth of the current SCIP as a copied subproblem
- SCIPdebugAddSolVal() and SCIPdebugGetSolVal() to add/get values to/from a debug solution
- SCIPsepastoreRemoveInefficaciousCuts() to remove non-efficious cuts from the separation storage

- Nodes:
  - SCIPnodeGetParent() to get parent node of a node
  - SCIPnodesSharePath() in pub_tree.h that determines whether two nodes are on the same leaf-root path
  - SCIPnodesGetCommonAncestor() in pub_tree.h that finds the common ancestor node for two given nodes

- Read and Write:
  - SCIPgetReadingTime() which returns the time for reading in seconds
  - SCIPparseVarsLinearsum(), SCIPparseVarsPolynomial() and SCIPwriteVarsPolynomial() and for writing and
    parsing polynomials in constraint handler writing/parsing methods

- Memory:
  - SCIPcreateMesshdlrPThreads() and SCIPfreeMesshdlrPThreads() for allocating and deleting necessary memory
    for message handlers for parallel pthread version
  - SCIPallocClearMemoryArray() and BMSallocClearMemoryArray() for allocating cleared memory arrays in scip.h and memory.h

- Intervals:
  - SCIPintervalPowerScalarInverse() to solve an equation y = x^p for given bounds on y and scalar exponent p
  - SCIPintervalQuadBivar() to compute tight bounds on a bivariate quadratic form
  - SCIPintervalSolveBivariateQuadExpressionAllScalar() to compute tight bounds on the solutions of a bivariate quadratic equation

- Variables:
  - SCIPcomputeVarCurrent{L,U}b{Local,Global}() to compute local or global lower or upper bounds of a
    multiaggregated variable from the bounds of the aggregation variables
  - SCIPbranchVarValNary() for n-ary variable branching
  - SCIPgetNegatedVars() which returns all negated variables for a given array of variables, if the negated
    variables are not existing yet, they will be created
  - SCIPgetNTotalVars() that returns the total number of created vars, icluding variables that were deleted in the meantime
  - SCIPvarGetHashkey(), SCIPvarIsHashkeyEq(), SCIPvarGetHashkeyVal() in pub_var.h which can be used for `SCIP_HASHTABLE` of variables
  - SCIPvarGetNBdchgInfosLb() and SCIPvarGetNBdchgInfosUb() in pub_var.h returning the number of lower or upper bound changes on the active path
  - SCIPvarGetBdchgInfoLb() and SCIPvarGetBdchgInfoUb() returning the bound change information at the given position
  - SCIPvarMarkDeletable() to mark a variable to be deletable completely from the problem (for
    branch-and-price); can only be called before the variable is added to the problem
  - SCIPvarMarkNotDeletable() that marks a variable to be non-deleteable (used within SCIP for forbidding
    deletion of variables contained in solution, LP bases, (multi)aggregation, ...)
  - SCIPvarIsDeletable() that returns whether a variable is marked to be deletable (each variable is per default non-deletable)

- NLP:
  - SCIPgetNLPVarsNonlinearity() to get for each variable in the NLP the number of NLP rows in which this variable appears in a nonlinear way
  - SCIPnlrowGetDualsol(), SCIPgetNLPVarsLbDualsol(), SCIPgetNLPVarsUbDualsol() to retrieve dual values from an NLP solution
  - SCIPgetNLPFracVars() to get the fractional variables in an NLP solution

- Propagator:
  - SCIPpropSetPresolPriority() which changes the presolving priority of a given propagator
  - SCIPpropGetPresolPriority(), SCIPpropGetPresolTime(), SCIPpropWasPresolDelayed(), SCIPpropGetNFixedVars(),
    SCIPpropGetNAggrVars(), SCIPpropGetNChgVarTypes(), SCIPpropGetNChgBds(), SCIPpropGetNAddHoles(), SCIPpropGetNDelConss(),
    SCIPpropGetNAddConss(), SCIPpropGetNUpgdConss(), SCIPpropGetNChgCoefs(), SCIPpropGetNChgSides(), SCIPpropGetTimingmask(),
    SCIPpropDoesPresolve() which return corresponding presolving information
  - SCIPpropGetNRespropCalls() and SCIPconshdlrGetNRespropCalls() which return the number of times a
    propagator or a constraint handler was called for resolving a propagation
  - SCIPpropGetRespropTime() and SCIPconshdlrGetRespropTime() which return time spent for resolving a
    propagation within a propagator or a constraint handler
  - SCIPcheckCumulativeCondition(), SCIPpropCumulativeCondition() and SCIPrespropCumulativeCondition() in
    cons_cumulative.h; these methods can be used to check, propagate, or resolve the propagation of a cumulative condition
  - SCIPpropagateCutoffboundVar() in prop_pseudoobj.h which can be used to propagate the cutoff bound for the given variables

- Constraints:
  - added to linear constraint handler SCIPsetUpgradeConsLinear(), which (de-)activates the possibility to
    upgrade a linear constraint to a specialized linear constraint (e.g. knapsack)
  - SCIPconvertCutsToConss() and SCIPcopyCuts() to scip.{c,h} for copying cuts to linear constraints
  - SCIPaddCoefLogicor() to add a variable to a logic or constraint
  - SCIPfindOrigCons() which return a original constraint with the given name or `NULL`
  - SCIPconshdlrGetNAddConss() which returns the number of added constraints during presolving by a given constraint handler
  - SCIPpresolGetNAddConss() which returns the number of added constraints during presolving by a given presolver

### Command line interface

- New funtionalities in the interactive shell (modify current CIP instance, write NLP relaxation)
- added dialog `write nlp` to write current NLP relaxation to a file
- new dialog `change freetransproblem` to free transformed problem in the interactive shell before changing the problem
- it is possible to change bounds of a variable in the interactive shell
- it is possible to add a constraint to a problem in the interactive shell

### Interfaces to external software

- Improved SOPLEX interface (LP simplifier)
- Improved CPLEX interface, including measures for numerical stability

### Changed parameters

- change default value of parameter `nodeselection/restartdfs/selectbestfreq` 100
- moved parameters for pseudoboolean constraints from opb-reader to pseudoboolean constraint handler
- changed possible parameter values of `branching/pscost/strategy` from `bri` to `cdsu`: default is now `u`, i.e., to
  estimate the LP gain by a branching for external branching candidates (esp. continuous variables) the same way as
  their pseudo costs are updated
- added possible value `d` for `constraints/soc/nlpform` to choose a convex division form for SOC constraint
  representation in NLP
- renamed parameter `constraints/quadratic/linearizenlpsol` to `constraints/quadratic/linearizeheursol` and do
  linearizations in every solution found by some heuristic
- renamed parameter `constraints/quadratic/mincutefficacyenfo` to `constraints/quadratic/mincutefficacyenfofac` and
  interpret it as a factor of the feasibility tolerance
- removed fastmip setting 2, which means the dualsolution would not be calculated but because SCIP always asks for the
  dual solution, the lp would be reoptimized to calculate them; so it had no real effect
- all parameters in cons_indicator and cons_sos1 have been converted to lower case!
- changed default value of parameter `separating/gomory/maxroundsroot` to 10
- changed default value of parameter `separating/gomory/maxsepacutsroot` to 50
- removed parameter `heuristics/subnlp/nlpsolver`, use `nlp/solver` instead

### New parameters

- `branching/delaypscostupdate` to delay the update of pseudo costs for continuous variables behind the separation round: default is TRUE
- `branching/lpgainnormalize` to set the strategy how the LP gain for a continuous variable is normalized when updating the
  variables pseudocosts: default is to divide LP gain by reduction of variable's domain in sibling node
- `branching/pscost/nchildren` and `branching/pscost/nary*` to enable and customize n-ary branching on
  external branching candidates (e.g., in spatial branching for MINLP)
- `conflict/bounddisjunction/continuousfrac` which defines the maximum percantage of continuous variables
  within a conflict create by the bounddisjunction conflict handler
- `conflict/separate` which enables or disables the separation of conflict constraints
- `constraints/{nonlinear,quadratic,soc,abspower}/sepanlpmincont` to specify minimal required fraction
  of continuous variables in problem to enable linearization of convex constraints in NLP relaxation solution in root
- `constraints/indicator/forcerestart` and `constraints/indicator/restartfrac` to control forced restart in cons_indicator
- `constraints/indicator/generatebilinear` to generate bilinear (quadratic) constraints instead of indicator constraints
- `constraints/indicator/maxconditionaltlp` to enable a quality check for the solution of the alternative LP
- `constraints/indicator/removeindicators` to remove indicator constraints if corresponding vub has been added
- `constraints/linear/nmincomparisons` and `constraints/linear/mingainpernmincomparisons` to influence
  stopping criterium for pairwise comparison of linear constraints
- `constraints/pseudoboolean/decompose`, for pseudoboolean constraints to transform pseudoboolean constraints into linear- and and-constraints
- `constraints/quadratic/binreforminitial` to indicate whether linear (non-varbound) constraints added due to reformulation of products with
  binary variables in a quadratic constraints should be initial (if the quadratic constraint is initial), default is FALSE
- `constraints/quadratic/checkfactorable` to disable check for factorable quadratic functions (xAx = (ax+b)*(cx+d)) in quadratic constraints
  and not to use of this information in separation (generates lifted tangent inequalities according to Belotti/Miller/Namazifar if also
  linear vars are present)
- `constraints/quadratic/disaggregate` to split a block-separable quadratic constraint into several quadratic constraint
- `constraints/quadratic/maxproprounds` and `constraints/quadratic/maxproproundspresolve` to limit the
  number of propagations rounds for quadratic constraints within one propagation round of SCIP solve or during SCIP presolve
- `constraints/varbound/presolpairwise` that allows pairwise presolving of varbound constraints, default is TRUE
- `heuristics/shiftandpropagate/onlywithoutsol` to switch whether the heuristic should be called in case a primal solution is already present
- `limit/maxorigsol` which defines the size of the solution candidate store (default value is 10)
- `lp/resolverestore` controlling how LP solution is restored after diving: if TRUE by resolving them,
  if FALSE by buffering them; if `lp/freesolvalbuffers` is TRUE, we free the buffer memory each time (FALSE by default)
- `lp/clearinitialprobinglp` to clear LP state at end of probing mode, if LP was initially unsolved
- `lp/resolveitermin` and `lp/resolveiterfac` to limit the number of LP iterations in resolving calls:
  resolveiterfac is a factor by which the average number of iterations per call is multiplied to get the limit, but the
  limit is at least resolveitermin; default is -1 (no limit) for resolveiterfac and 1000 for resolveitermin
- `lp/resolverestore` and `lp/freesolvalbuffers` possibility to buffer and restore LP solution after diving without
  having to resolve the LP; currently turned off, because performance impact is unclear;
- `misc/improvingsols` which states whether only solutions which have a better (or equal) primal bound
  as the best known are checked; this is of interest if the check of a solution is expensive; default value is FALSE
- `misc/resetstat` which state if the statistics should be reseted if the transformed problem is freed
  (in case of a benders decomposition this parameter should be set to FALSE) default value is TRUE
- `nodeselection/restartdfs/countonlyleafs` in node selector restart dfs which can be used to select the counting process of processed nodes
- `presolving/donotaggr` to deactivate aggregation of variables globally
- `pricing/delvars` and `pricing/delvarsroot` that define, whether variables created at a node / the
  root node should be deleted when the node is solved in case they are not present in the LP anymore
- `propagating/%s/maxprerounds` for all propagators which allows to change to maximal number of rounds
  of presolving where this propagator participates in
- `propagating/%s/presoldelay` for all propagators which allows to change if the presolving call of the given propagator should be delayed
- `propagating/%s/presolpriority` for all propagators which allows to change the priority of calling the given propagator
- `propagating/pseudoobj/propfullinroot` for allowing to propagate all variables in the root node,
  instead of stopping after `maxcands` which is set by a parameter as well
- `reading/gmsreader/bigmdefault` and `reading/gmsreader/indicatorreform` reader_gms is now able to write indicator
  constraints (reformulated either via big-M or sos1)
- `reading/gmsreader/signpower` to enable writing sign(x)abs(x)^n as the rarely used gams function signpower(x,n)
- `separating/closecuts/maxunsucessful` to turn off separation if we can not find cuts
- `timing/reading` to add reading time to solving time

### Data structures

- split off `PARAMEMPHASIS` from `PARAMSETTING` (in pub_paramset.c/paramset.c)
- new data structure `SCIP_STAIRMAP`
- add expression graph data structures and methods for reformulation, domain propagation, simple convexity check on
  nonlinear expressions and simplification for expression trees and graphs

Testing
-------

- New scripts for running tests with GAMS
- added scripts check_gams.sh, evalcheck_gams.sh and check_gams.awk and target `testgams` in Makefile
- adjusted all test scripts to use the same new optimality gap computation as in SCIP
- added Makefile option `VALGRIND=true` to enable running the SCIP checks (make test) through valgrind; valgrind errors
  and memory leaks are reported as fails
- moved *.test and *.solu files to subdirectory testset in check directory and adjusted test scripts

Build system
------------

### Makefile

- Variables:
  - via `PARASCIP=true` as a `Makefile` option it is possible to compile SCIP threadsafe in DEBUG-mode, (in OPT-mode it's
    only necessary if non-default messagehandler or CppAD is used)
  - the `make` parameter `PARASCIP=true` leads to threadsafe message handlers where you need to call
    SCIPcreateMesshdlrPThreads() and SCIPmessageSetHandler()/SCIPmessageSetDefaultHandler() and SCIPfreeMesshdlrPThreads();
    therefore we need to link with pthread library
  - new variable $(INSTALLDIR) in Makefile which define installation directory for the libraries, $(INSTALLDIR)/lib/,
    binary, $(INSTALLDIR)/bin and include headers, $(INSTALLDIR)/include, the default value is the empty string

- Linking:
  - Linking against Clp and Ipopt has been simplified. Only the directory where the
    package has been installed need to be provided now. For details see the INSTALL file.
  - to link against IPOPT, only the base directory of an Ipopt installation need to be specified now; additionally, if
    building with gnu compilers, the Ipopt libraries directory is stored in the SCIP binary, which should make it easier
    to run with Ipopt shared libraries
  - to link against Clp, only the base directory of an Clp installation needs to be specified now

- Targets:
  - New targets `(un)install` in Makefile, support for valgrind in testing environment
  - new target `make libs` which compiles only the libraries
  - new target in Makefile `install` performs `make` and copies using the install command the include headers, binary, and
    libraries
  - new target in Makefile `uninstall` removes libraries, binary and include headers form `INSTALLDIR`
  - removed target `lintfiles`, this target is now imitated by the `lint` target and a none empty variable `FILES`

Fixed bugs
----------

- fixed bug in copying if the target SCIP already is in solving stage: it might be that the copy of a variable cannot be found/created
- fixed bug trying to print big messages bigger than `SCIP_MAXSTRLEN`
- fixed bug w.r.t. counting feasible solutions and turned of sparse solution test
- LP solution status is now checked when checking root LP solution. Otherwise, due to different time measurements, it
  might happen that the LP solving was stopped due to the time limit, but SCIP did not reach the limit, yet.
- fixed bug trying to tighten multiaggregated variables, which have only one active representation and this variable is already tightened
- fixed possible buffer overrun in tclique_graph.c
- fixed issue with interactive shell in case (user) plugins are included after the default plugins
- fixed bug where mutiaggregating leads to an aggregation and both variables were of implicit or integral type
- fixed bug in conflict.c, where LPi was manipulated, but not marked as not solved

- Tree:
  - fixed assertion in tree.c w.r.t. node estimation
  - fixed bug in debug.c: removed tree nodes had not been checked if they were pruned due to an incumbent solution found by a diving heuristic

- Bounds:
  - fixed bug which occured when changing a bound in the solving stage when this variables got upgraded from continuous to
    a integer type, where the bounds of this variable were still not integral; due to that SCIPchgVarType() has changed (see above)
  - fixed bug in handling of lazy bounds that resulted in putting the bounds explicitly into the LP

- Separation:
  - fixed assert in sepa_clique.c which is currently not valid because implicit binary variables in cliques are ignored
  - fixed bug in sepa_zerohalf.c concerning inconsistent construction of solution array of variables and fixed wrong assert about variable bounds

- Constraints:
  - fixed not correct merging of variable in logicor constraint handler and changed the name of the method to a common
    name used by other constraint handlers too(findPairsAndSets->mergeMultiples)
  - fixed bugs in changing the initial and checked flags for constraints in original problem
  - fixed bug in cons_linear.c, when scaling a constraint maxabscoef was not set correctly, furthermore the correction of
    maxabscoef was not handled correctly
  - fixed bug in cons_indicator.c trying to copy a constraint where the pointer to the linear constraint did not point to
    the already transformed linear constraint (, happend when SCIPcopy() is used after transforming before presolving)
  - fixed numerical bug in linear constraint handler: polishing of coefficients after fixing variables led to wrong
    results for continuous variables fixed to a close-to-zero value.
  - fixed bug in cons_bounddisjunction where branching on multiaggregated variables was tried while all aggregation variables are fixed
  - fixed bug in presolving of cons_logicor.c: adding variable implications can lead to further reductions; added call to applyFixings()
  - fixed bug in cons_countsols.c w.r.t. none active variables
  - fixed bug in cons_linear.c, scaling could have led to wrong values

- Reader:
  - fixed bug in reader_fzn.c w.r.t. cumulative constraints
  - fixed bug in reader_mps.c: if a variables first occurence is in the bounds section, then the corresponding variable bound was lost
  - fixed several issues in flatzinc reader
  - deactived checking of zero solution in Zimpl reader when no starting values are provided
  - reader_lp is now able to read lines longer than 65534 characters

- Memory:
  - fixed bug in copying NLPI interfaces that use block-memory (NLPI copy used block memory from source SCIP)
  - fixed memory leak in reader_pip.c
  - fixed memory leak in coloring part of maximum clique algorithm (tclique_coloring.c)
  - fixed memory leak in coloring part of maximum clique algorithm (tclique_coloring.c) in a better way

- Numerics:
  - fixed bug which occured when the dual farkas multipliers were not available in the lpi because the LP could only be
    solved with the primal simplex due to numerical problems
  - fixed bug in ZI round heuristic that led to infeasible shiftings for numerically slightly infeasible rows with close-to-zero coefficients
  - fixed numerical issue in octane heuristic: close-to-zero values for ray direction could have led to bad computations

- Propagation:
  - fixed bug in propagation of indicator constraints: cannot fix slack variable to 0 if linear constraint is disabled/not active
  - fixed bug in cons_linear.c while sorting the eventdatas during the binary variable sorting for propagation
  - fixed bug and wrong assert in heur_shiftandpropagate.c when relaxing continuous variables from the problem
  - fixed bug in cons_orbitope:resprop() for the packing case
  - fixed wrong changing of wasdelayed flag for propagators
  - fixed bug using wrong sign in infinity check in prop_pseudoobj
  - fixed bug in redcost propagator: can only be called if the current node has an LP
  - fixed bug w.r.t. infinity loop during propagation

Miscellaneous
-------------

- The interface contains several additional callback functions and parameters for plugins. Some effort may be required to compile your old
  projects with SCIP 2.1. For details see section `Changes between version 2.0 and 2.1` in the doxygen documentation.

@page RN20 Release notes for SCIP 2.0

@section RN202 SCIP 2.0.2
*************************

Performance improvements
------------------------

- improved twoopt-heuristic by considering larger search domains
- the SoPlex interface now has the capability to provide a primal ray, provided it is compiled against the next SoPlex release (>= 1.5.0.2)
- calculation of node priority now also works when variable's relaxation value is equal to a bound
- fixed issue w.r.t. calling primal heuristics after presolving detected infeasibility

- Constraints:
  - fasten propagation in cons_knapsack.c due to negated clique partitions
  - recalculating only needed partitions in cons_knapsack.c, not always both

- Memory:
  - reduced memory usage of shift-and-propagate heuristic
  - knapsack constraints are now separated faster; SCIPsolveKnapsackExactly() now works faster and requires less memory
  - fasten knapsack separation by replacing SCIPallocBuffer(Array) through SCIPallocBlockMemory(Array)
  - improved runtime and memory consumption in SCIPsolveKnapsackExactly() in cons_knapsack.c

Fixed bugs:
----------

- fixed `make/make.project`
- fixed wrong assert in plugins that use SCIPcopy()
- fixed bug in DINS w.r.t. column generation
- fixed bug in var.c where a possible multiaggregation was resolved to an aggregation but the variables types were not
  checked to prefer more general types for aggregating; possible memory loss removed
- fixed bug in prop_vbounds.c w.r.t. infinity lower and upper bound of variable bound variables
- fixed bug w.r.t. setting wall clocks
- fixed wrong assert in var.c (replaced `==` through SCIPsetIsEQ()), real values do not have to be exactly the same when
  computed in different function
- fixed bug in SCIPsolveIsStopped() where it could happen that TRUE was reported if a nodelimit was reached but
  checknodelimits had been set to FALSE
- fixed three bugs when writing in fzn format (wrongly splitted writing buffer, wrong variables was used, floats were printed to short)
- fixed bug in conflict.c, infeasibility analysis with big values led to wrong result

- Heuristics:
  - fixed bug in DINS heuristic that occured when the incumbent solution value is outside the variable's current domain
  - fixed behavior of LNS heuristics when the subproblem aborts: continue in optimized mode, stop in debug mode
  - fixed segmentation fault in heur_subnlp.c which occured if resolving the NLP with a tighter feasibility tolerance
    failed with a solver error
  - fixed bug in heur_subnlp.c where constraints forbidding variable fixations where added if a cutoff was used in the subproblem
  - fixed bug in heur_subnlp.c where wrong constraints forbidding variable fixations where added in case of general integers

- NLP:
  - fixed bug in changing quadratic coefficients of a row in the NLP
  - fixed various small bugs in nonlinear expressions code
  - fixed removal of fixed linear variables from a nonlinear row: a fixed variable may have not been removed if there was
    also a multiaggregated variable

- LP:
  - implemented SCIPlpiGetPrimalRay() in SoPlex interface that has become available with SoPlex version 1.5.0.2
  - fixed two bugs at nodes with unbounded LP relaxation: don't check lp rows of infinite solution; don't analyze conflict
    due to primal cutoff bound of -infinity
  - fixed wrong assumption that an optimal LP solution in the root is optimal for the problem if there are no active
    pricers, need to check also whether all variables are in the LP

- Constraints:
  - fixed bug in reader_cip regarding reading of very long constraints
  - fixed bug while after restarting possible the aggregted variables were not removed in setppc constraints
  - fixed bug in cons_knapsack: in seldom circumstances the relaxation of a linear constraint can detect infeasibility,
    which was not handled properly
  - fixed bug w.r.t. to pricing variables in case new initial constraints come in during the price and cut loop
  - fixed bug in cons_soc.c w.r.t. upgrading from quadratic constraints with finite left-hand-side
  - fixed bug caused by not (correctly) counting boundchanges in cons_varbound.c
  - fixed bug in sorting mechanism in cons_xor.c
  - fixed wrong (neg)cliquepartition check in cons_knapsack.c when deleting a coefficient
  - fixed bug in cons_quadratic: in seldom cases, fixed variables may have been substituted out wrongly in presolve
  - fixed bugs in cons_countsols.c w.r.t. collecting feasible solutions and forbidding a found solution
  - fixed bug in cons_linear.c: multiaggregated variables were not removed when adding during solve, leading to a failing
    assert in tightenBounds due to an unsuccessful bound tightening

- Memory:
  - fixed bug concerning overflow in memsize calculation in set.c
  - fixed memory leak in SoPlex LP interface when requesting an unbounded solution
  - fixed memory leak in SoPlex LP interface when solving with LP scaling
  - fixed memory leaks in reader of TSP example

@section RN201 SCIP 2.0.1
*************************

Performance improvements
------------------------

- SCIP with SoPlex as LP solver now uses auto pricing by default (start with devex, switch to steepest
  edge after some iterations); this fixes timeouts on instances where devex converges very slowly
- fixing lifting of new knapsack items which are negated items of already included items, this could lead to very long presolving
- fixed performance issue in presolving w.r.t. to computing the number of new fixings, aggregated,
  and so on before a constraint handler presolver is called
- in case of adding constraints during pricing with initial flag set to
  TRUE, we add now these constraints after the pricing round to the LP
- changed parameter values in clique separator in order to avoid very large branch-and-bound trees

Interface changes
-----------------

### New and changed callbacks

- allow access of transformed constraints in `SCIP_STAGE_TRANSFORMED`

### Changed parameters

- replaced parameter `constraints/quadratic/minefficacy` by `constraints/quadratic/minefficacysepa` and `constraints/quadratic/minefficacyenfo`
- added possible values `a` and `e` for `constraints/soc/nlpform` to enable automatic choice and convex exponential-sqrt
  form for SOC constraint representation in NLP

Fixed bugs
----------

- fixed bug w.r.t. looseobjval; the counting of number of loose variables in the LP data structure was incorrect in case
  a variable got aggregated or multi-aggregated
- fixed bug in copy method of objvardata which should only create a new `SCIP_VARDATA` if the implemented subclass create
  a copy of the given objvardata object
- fixed bug in lp.c where in case of objlimit reached and fastmip not all variables where priced because of an incorrect
  dual solution
- fixed bugs in binpacking example w.r.t. empty struct and not initializing an array
- fixed bugs in sepa_clique.c concerning incorrect way to ignore implicit binary variables in cliques and non-active
  variables in implications
- fixed some bugs w.r.t. to casting pointer arrays
- fixed bug in vars.c which handled arrays with parts of original variables during resolving to active variables (using
  SCIPvarsGetProbvarBinary) wrong
- fixed bug in nlp.c: nlrowSearchQuadElem was using SCIPquadelemSortedFind() incorrectly

- Branching:
  - fixed assertion w.r.t. to probing during the propagation round of a branch-and-bound node
  - fixed computation of node's objective value estimate when branching on continuous variables (see
    SCIPtreeCalcChildEstimate(), SCIPtreeBranchVar())
  - fixed bug in statistic w.r.t. number of calls for external branching candidates
  - fixes to branching on continuous variables

- Reader:
  - fixed bug in reader_gms.c: linear coefficients for quadratic variables were not printed if they had no
    square-coefficient
  - fixed bug in reader_mps: indicator constraints do not output the slack variables anymore

- Constraints:
  - fixed bugs in SCIPcopyConss: copy all active constraints (including disabled ones), *valid was not initialized to TRUE
  - fixed bug in debug.c w.r.t. checking of constraints and continuous variables
  - fixed bug in cons.c which didn't allow the changing of the separation and enforcement flag of a constraint in the
    problem stage
  - corrected behavior of the copy function in cons_indicator.c: create artificial linear constraint if linear constraint
    was deleted
  - fixed bug in cons_indicator.c: presolving cannot delete linear constraints; several other minor bugfixes
  - fixed bugs in cons_bounddisjunction where the branching during the constraint enforcement was done incorrectly
  - fixed bugs in cons_orbitope.c: orbitopal fixing for the packing case had two bugs; also fixed one wrong assert
  - fixed bugs in cons_sos?.c: take average of objestimate
  - fixed bug in cons_logicor, implications on none `SCIP_VARTYPE_BINARY` variable were handled wrong
  - fixed bug in cons_linear while trying to add a conflict without any variables
  - fixed bug in cons_indicator.c: creating constraints in transformed stage is now possible

- LP Interface:
  - fixed bug w.r.t. memory allocation for all values of a column in lpi_cpx.c
  - fixed bugs in SCIPnlpiOracleChgLinearCoefs() and SCIPnlpiOracleChgQuadCoefs() for the case where new coefficients where
    added
  - fixed bugs in lpi_none.c w.r.t. debug and opt mode
  - fixed bug in lpi_cpx.c w.r.t. to wrong handling in case the crossover did not succeed

- Heuristics:
  - fixed bug in heur_subnlp when initialized starting values of a fixed variable in the NLP of the subscip
  - fixed bug in heur_undercover: removed option globalbounds, since we are not allowed to relax bounds at a probing node
  - fixed bug in heur_shiftandpropagate where some variables were initialized too late
  - fixed numerical issue in some heuristics: nearly-integral values that are between the feasibility and the integrality
    tolerance might not have been rounded correctly
  - fixed bug in heur_guideddiving: best solution is now copied to avoid deletion in case of many new solutions
  - fixed bug in DINS heuristic, information storage for binary variables could lead to bad memory access in column
    generation applications
  - fixed bug in heur_shiftandpropagate.c: Now, the heuristic checks rows for global infeasibility at the beginning. This
    check is only relevant if presolving is disabled.
  - fixed bug in heur_subnlp when forbidding a particular combination of integer variables in the main problem

@section RN200 SCIP 2.0.0
*************************

Features
--------

- added relaxation structure to SCIP, it represents global relaxation information independent from a specific relaxator;
  at the moment, it contains information about the relaxation solution stored in the variables: objective value and
  validness
- SCIP may now be manually restarted
- SCIPsolveKnapsackExactly() got a new 12. parameter `SCIP_Bool* success` which stores if an error occured during
  solving(normally a memory problem)
- SCIP can now handle problems with continuous variables w.r.t. to counting (the projection to the integral variables
  are counted)
- an XML-parser is available in the src/xml subdirectory
- We do not distinguish between block memory for the original and the transformed problem anymore. The same
  block memory is now used in both problem stages.
- added new sorting method SCIPsortLongPtr(), SCIPsortDownLongPtr() and all corresponding methods
- added new sorting method SCIPsortRealIntPtr(), SCIPsortDownRealIntPtr() and all corresponding methods

- Heuristics:
  - SCIP can now copy instances (e.g. for heuristics)
  - new undercover heuristic for MINLPs: fixes variables such as to obtain a linear or convex subproblem and solves this
  - primal heuristics may now already be called before presolving, using the new timing point
    `SCIP_HEURTIMING_BEFOREPRESOL`.  Note that solutions that are added before/during presolving, will be retransformed to
    the original space.
  - primal heuristics may now be called during presolving, using the new timing point `SCIP_HEURTIMING_DURINGPRESOLLOOP`
  - added heuristic zirounding (heur_zirounding.{c,h})
  - added heuristic twoopt (heur_twoopt.{c,h})
  - added new NLP heuristic (heur_subnlp.{c,h}) which solves the sub-NLP that is obtained by fixing all discrete variables
    in the CIP and applying SCIP's presolving
  - feasibility pump heuristic now implements all functionality for feasibility pump 2.0

- Reader:
  - can now read XML-solution files as used by CPLEX
  - the MPS reader can now read MIQPs and MIQCPs where a quadratic objective function can be specified by a QMATRIX or
    QUADOBJ section and the quadratic part of a quadratic constraint by a QCMATRIX
  - the MPS reader can now write quadratic and SOC constraints
  - the GAMS reader can now write SOC constraints
  - added support for bool_gt, bool_lt, bool_ge, bool_le, bool_ne, bool_not, int_times, int_minus, int_plus, int_negate,
    float_times, float_minus, float_plus, float_negate constraints to flatzinc reader
  - the LP reader (.lp files) can now read MIQPs and MIQCPs and write quadratic and SOC constraints
  - the LP reader (.lp files) and MPS reader can now read semicontinuous variables, they are handled by creating bound
    disjunction constraints
  - added new reader for polynomial mixed-integer programs (reader_pip.{c,h}) as used in the POLIP

- Indicator constraints:
  - SCIP can now handle indicator constraints (reading (from LP, ZIMPL), writing, solving, ...) see \ref cons_indicator.h.
  - the indicator constraint can now decompose the problem, i.e., not add the linear constraint to the problem if all of
    its variables are continuous
  - can now read and write indicator constraints in the (extended) MPS format
  - cons_indicator tries to adapt solutions to get feasible during check
  - cons_indicator allows to store information on other linear constraints that might help to separate cuts

- Constraint handlers:
  - Solution counting extended to constraint integer programs, this also
    includes constraint integer programs which contain continuous variables
  - The solution behavior of SCIP can be diversified by randomly permuting constraints and variables or randomly
    determining a set of branching variables with a unique high priority
  - `negated cliques` (1<=i<=n : sum (x_i) >= n-1) were added and we are using them now inside the knapsack constraint
    handler, the cliquepartitioning which is returned by SCIPcalcCliquePartition() contains now integer != 0, negatives ones
    indicates a negated clique and positive ones indicates a normal clique
  - SCIP is now able to detect in DEBUG-mode whether a constraint or variables which will be added, was also created in
    the same scip instance, if not an error is thrown
  - cons_knapsack is now able to detect negated cliques due to negated cliques on knapsack constraints
  - SCIP is now able to write non-linear opb-files(linear instances with and-constraints)
  - New constraint handlers for linking constraints (only Beta), cumulative constraints, and for breaking orbitopal symmetries
  - `negated cliques` handling in knapsack constraint handler got changed due to the new method
    SCIPcalcNegatedCliquePartition() resulting in new consdata members `negcliquepartition`, `negcliquepartitioned` and
    `nnegcliques`; changed SCIPcalcCliquePartition() so all cliquepartitions (calculated by SCIPcalcCliquePartition() or
    SCIPcalcNegatedCliquePartition(), which uses the first one) contain again not negative integers
  - `and`, `knapsack`, `linear`, `logic`, `or`, `quadratic`, `setpp`, `varbound`, `xor` and `clique` constraint handlers
    can handle implicit binary variables
  - knapsack constraint handler is now able to pairwise presolving constraints
  - constraint handlers `logicor`, `and`, `or` can parse their output
  - constraint handler `or` can copy its constraints
  - added packing/partitioning orbitope constraint handler for symmetry handling (cons_orbitope.{c,h})
  - added constraint handler for second order cone constraints (cons_soc.(c|h))
  - added constraint handler cons_linking.{c,h} (see cons_linking.c for more details)
  - cons_quadratic can make solutions in CONSCHECK feasible for the quadratic constraints by moving values of linear
    variables and passing the modified solution to the trysol heuristic
  - constraint handler can now register their upgrade functions for quadratic constraints to cons_quadratic (similar to
    LINCONSUPGD)

- Separation:
  - New separators for oddcycle cuts and Chvatal-Gomory cuts using sub-MIPs
  - modified implementation of separation algorithms in cons_knapsack.c according to results of diploma thesis; including
    super-additive lifting (disabled)
  - uncommented decomposeProblem() in sepa_zerohalf.c (in default settings, not used anyway): was not adapted to the case
    that contiuous variables are allowed in a row
  - new separator rapid learning (sepa_rapidlearning.{c,h}) that produces conflicts, global bound changes, primal
    solutions and initializes inference values for branching
  - added Chvatal-Gomory cuts separated with a sub-MIP (sepa_cgmip.{c|h})
  - added reader for 'Weigted Boolean Optimization': problems (reader_wbo.{c,h}), this reader needs the reader_opb files
  - new separator oddcycle (sepa_oddcycle.{c,h}) separates oddcycle inequalities using the implication/conflict graph and
    dijkstra-algorithm based on binary heaps (dijkstra/dijkstra_bh.{c,h})

- Branching:
  - Branching on externally given candidates, the \ref BRANCH 'branching rules' have a second new callback method
    (see type_branch.h for more details): SCIP_DECL_BRANCHEXECEXT(x) can be used to branch on external branching candidates,
    which can be added by a user's `relaxation handler` or `constraint handler` plugin, calling SCIPaddExternBranchCand().
  - added branchcands for relaxator solution, that can be added by the relaxator and used by branching rules
  - added relaxsol to variables, s.t. a relaxator can store a solution on which branching or separation can be done
  - SCIP can now branch on relaxation solutions that are either installed to the relaxsol field of the variables or added
    to the list of relaxation candidates, e.g., by constraint handlers. Branching on relaxation solutions is performed if
    the enforcement resulted in an unresolved infeasibility and there are no LP branching candidates, but before pseudo
    solution branching.  The branching rules leastinf, mostinf, random and pscost implement the callback for branching on
    relaxation candidates.
  - SCIP can branch on continuous variables. The branching value x' must not be one of the bounds. Two children (x <= x',
    x >= x') will be created.
  - the vbc visualization adds the branching type (lower or upper bound change) and the new bound to the node information
  - the vbc visualization adds the new bound of the branched variable to the node information

- Statistic:
  - added statistic information about the first primal solution to SCIP statistic; in the statistic output a new line
    appears with this information
  - now the statistic displays the number of calls of the feasibility checking method of each constraint handler and the
    running time of it

- Propagation:
  - New rounding and propagation heuristics
  - New propagator for variable bounds
  - primal heuristics may now be called directly after the node's propagation loop, using the new timing point
    `SCIP_HEURTIMING_AFTERPROPLOOP`
  - following methods SCIPinferVarUbProp(), SCIPinferVarLbProp(), SCIPinferVarLbCons(), SCIPinferVarUbCons() have a new 6th
    parameter `SCIP_Bool force` which allows bound tightening even if the difference to the newbound is below bound
    strengthening tolerance
  - added propagator for variable lower and upper bounds (prop_vbounds.{c,h}); adjusted cons_varbound.c, var.c, and,
    implics.c to work correctly with the new propagator

- Nonlinear CIPs:
  + Improved constraint handler for quadratic constraints
  + New constraint handler for second order cone constraints
  + New MINLP heuristics (undercover, subnlp)
  + Preliminary support for non-linear relaxations (via expression trees)
  + Automatic branching on solutions from arbitrary relaxations and on continuous variables

Performance improvements
------------------------

- improved `settings/emphasis/cpsolver.set` to decrease time per node
- reworked access to pseudo solution and inference value of variables in order to reduce function calls
- changed default value of parameter `nodeselection/restartdfs/selectbestfreq` to 0; this means if the current node has
  no children the node with the best bound is selected (SCIPgetBestboundNode())
- added a dual reduction step in cons_knapsack.c
- fasten check for common cliques in SCIPcliquelistsHaveCommonClique
- SCIP with CPLEX as LP solver now uses quickstart steepest edge pricing as default instead of steepest edge pricing
- avoid unnecessary domain propagation and LP resolve at nodes with infeasible LP relaxation
- improved zerohalf cut separator: more than one delta is tested for MIR cuts, better handling of dense base
  inequalities, faster scaling of fractional coefficients in rows (now enabled), improved parameter settings (presolving)

- LP solution:
  - in root node, first LP solution is checked for feasibility to avoid expensive setup
  - avoided restarting if LP solution is feasible
  - separators are not called any longer for an integral initial LP solution

Examples and applications
-------------------------

- New branch-and-price example which includes Ryan/Foster branching (binpacking example)
- New example illustrating the use of an event handler (`example/Eventhdlr`)

Interface changes
-----------------

- Enhanced user interface for callable library: manual restarts, predefined settings and many other features
- Support of wbo format for weighted PBO problems, IBM's xml-solution format and pip format for polynomial mixed-integer programs
- Extended reader for Flatzinc models
- new API for 'expressions interpreter': code that evaluates expression trees, including first and second derivatives
- NLP solver interface (NLPI) now independent of SCIP like LPI
- SCIP can now maintain a central NLP relaxation of the problem (similar to LP)
- SCIP can now manage a list of external codes (e.g., LP or NLP solver, ZIMPL)
- lp.h/lp.c and the lpi's were changed according to the changes mentioned below.
- adding and deletion of rows to the separation storage and to the LP can now be catched by events
  (`SCIP_EVENTTYPE_ROWADDEDSEPA`, `SCIP_EVENTTYPE_ROWDELETEDSEPA`, `SCIP_EVENTTYPE_ROWADDEDLP`, `SCIP_EVENTTYPE_ROWDELETEDLP`)

### New and changed callbacks

- new callback SCIP_DECL_BRANCHEXECRELAX(), together with new parameter in SCIPincludeBranchrule() for branching on a
  relaxation solution

- Copying a SCIP instance:
  - Constraint handlers have two new callback methods. One for copying the constraint handler plugins
    SCIP_DECL_CONSHDLRCOPY() and the other for copying a constraint itself, SCIP_DECL_CONSCOPY().
  - All plugins, like \ref BRANCH `branching rules` and \ref HEUR `primal heuristics`, have a new callback method (see, e.g.,
    type_branch.h and type_heur.h for more details):
    - SCIP_DECL_BRANCHCOPY(x), SCIP_DECL_HEURCOPY(x) etc.
    - When copying a SCIP instance, these methods are called to copy the plugins.
  - The main problem has a new callback method (see type_prob.h for more details) SCIP_DECL_PROBCOPY(x) when copying a
    SCIP instance, this method is called to copy the problem's data.
  - Variables have a new callback method (see type_var.h for more details) SCIP_DECL_VARCOPY(x) when copying a SCIP
    instance, this method is called to copy the variables' data.

- Restarts:
  - The callback SCIP_DECL_PROBEXITSOL(x) in the main problem has one new parameter (see type_prob.h for more details):
    - The parameter `restart` is `TRUE` if the callback method was triggered by a restart.

### Deleted and changed API methods

- All C++ objects and constructors have a SCIP pointer, now.
- added parameter scip to ObjCloneable::clone()
- changes in a row can now be catched via row events (SCIPcatchRowEvent(), SCIPdropRowEvent(),
  `SCIP_EVENTTYPE_ROWCOEFCHANGED`, `SCIP_EVENTTYPE_ROWCONSTCHANGED`, `SCIP_EVENTTYPE_ROWSIDECHANGED`)
- added new parameter `varcopy` to SCIPcreateVar() to add the function for copying variable data
- in case of using SCIPwriteTransProblem() the currently (locally) valid problem is written this now also includes the
  local constraints

- Settings:
  - The predefined setting files like `settings/cuts/off.set,aggressive.set,fast.set` have been replaced by
    interface methods like SCIPsetHeuristics(), SCIPsetPresolving(), SCIPsetSeparating(), and SCIPsetEmphasis() in
    \ref scip.h and by user dialogs in the interactive shell like
    `SCIP> set {heuristics|presolving|separating} emphasis {aggressive|fast|off}` or
    `SCIP> set emphasis {counter|cpsolver|easycip|feasibility|hardlp|optimality}`
  - All functions for setting user parameters of different types like SCIPparamSetBool(), SCIPparamSetChar(),
    SCIPparamSetInt(), SCIPparamSetLongint(), and SCIPparamSetString() in pub_paramset.h have a new parameter
    `quiet` it prevents any output during the assign to a new value.

- NLP:
  - NLPIs can now be used without generating a SCIP instance (i.e., do not require a SCIP pointer), code moved into src/nlpi
  - NLPIs can now be managed like other SCIP plugins, i.e., they can be included into the SCIP core and accessed by
    methods SCIPincludeNlpi(), SCIPfindNlpi(), SCIPgetNNlpis(), SCIPgetNlpis(), SCIPsetNlpiPriority()

- Intervalarithmetic:
  - method SCIPgetVarPseudocostCurrentRun() now returns the pseudocost value of one branching direction, scaled to a unit
    interval, old method now called SCIPgetVarPseudocostValCurrentRun()
  - renamed SCIPintervalScalarProductRealsIntervals()/SCIPintervalScalarProduct() by
    SCIPintervalScalprodScalars()/SCIPintervalScalprod() and redesigned them in intervalarith.c including new methods
    SCIPintervalScalprodScalarsInf/Sup()

- Branching:
  - The usage of strong branching changed. Now, SCIPstartStrongbranch() and SCIPendStrongbranch() must be
    called before and after strong branching, respectively.
  - The methods SCIPgetVarPseudocost() and SCIPgetVarPseudocostCurrentRun() in \ref scip.h now return the pseudocost value of
    one branching direction, scaled to a unit interval. The former versions of SCIPgetVarPseudocost() and
    SCIPgetVarPseudocostCurrentRun() are now called SCIPgetVarPseudocostVal() and SCIPgetVarPseudocostValCurrentRun(), respectively.
  - The methods SCIPgetVarConflictScore() and SCIPgetVarConflictScoreCurrentRun() in \ref scip.h are now called
    SCIPgetVarVSIDS() and SCIPgetVarVSIDSCurrentRun(), respectively.
  - The methods SCIPvarGetNInferences(), SCIPvarGetNInferencesCurrentRun(), SCIPvarGetNCutoffs(), and
    SCIPvarGetNCutoffsCurrentRun() are now called SCIPvarGetInferenceSum(), SCIPvarGetInferenceSumCurrentRun(),
    SCIPvarGetCutoffSum(), and SCIPvarGetCutoffSumCurrentRun(), respectively. Furthermore, they now return
    `SCIP_Real` instead of `SCIP_Longint` values.
  - The method SCIPgetVarStrongbranch() has been replaced by two methods SCIPgetVarStrongbranchFrac() and
    SCIPgetVarStrongbranchInt().

- Copying a SCIP instance:
  - Every new callback method resulted in a new parameter of the include function for the corresponding plugin,
    e.g., SCIPincludeBranchrule() has two new parameters `SCIP_DECL_BRANCHCOPY((*branchcopy))` and
    `SCIP_DECL_BRANCHEXECREL((*branchexecrel))`.  In the same fashion, the new callbacks
    `SCIP_DECL_VARCOPY` and `SCIP_DECL_PROBCOPY` led to new parameters in SCIPcreateVar() and SCIPcreateProb() in
    scip.c, respectively.
  - W.r.t. to copy and the C++ wrapper classes there are two new classes. These are `ObjCloneable` and `ObjProbCloneable`.
    The constraint handlers and variables pricers are derived from `ObjProbCloneable` and all other plugin are derived from `ObjCloneable`.
    Both classes implement the function `iscloneable()` which return whether a plugin is clone able or not. Besides that each class has a
    function named `clone()` which differ in their signature. See objcloneable.h, objprobcloneable.h, and the TSP example for more details.
  - SCIPincludeHeur() and SCIPincludeSepa() in \ref scip.h, as well as scip::ObjSepa() and scip::ObjHeur(), have a new parameter:
    `usessubscip`: It can be used to inform SCIP that the heuristic/separator to be included uses a secondary SCIP instance.
  - The argument success in `SCIP_DECL_CONSCOPY` has been renamed to valid.

- Heuristics:
  - SCIPcutGenerationHeuristicCmir() in sepa_cmir.h has three new parameters:
    - `maxmksetcoefs`: If the mixed knapsack constraint obtained after aggregating LP rows contains more
      than `maxmksetcoefs` nonzero coefficients the generation of the c-MIR cut is aborted.
    - `delta`: It can be used to obtain the scaling factor which leads to the best c-MIR cut found within
      the cut generation heuristic. If a `NULL` pointer is passed, the corresponding c-MIR cut will already be
      added to SCIP by SCIPcutGenerationHeuristicCmir(). Otherwise, the user can generate the cut and add it to SCIP
      on demand afterwards.
    - `deltavalid`: In case, the user wants to know the best scaling factor, i.e., `delta` passed is not `NULL`,
      `deltavalid` will be `TRUE` if the stored scaling factor `delta` will lead to a violated c-MIR cut.

### New API functions

- added SCIPcalcNegatedCliquePartition() to scip.c to calculate a clique partition on negations of all given binary
  variables
- SCIPpermuteArray() that randomly shuffles an array using the Fisher-Yates algorithm
- SCIPgetRandomSubset() that draws a random subset of disjoint elements from a given set of disjoint elements
- SCIPswapPointers()
- SCIPlpiGetSolverDesc() to get a descriptive string of an LP solver (developer, webpage, ...)
- SCIPholelistGetNext() to get the next hole of the hole list
- SCIPlpRecalculateObjSqrNorm() which is used when the old calculated square norm was unreliable
- SCIPpricerIsDelayed() which returns if the pricer is delayed (see pub_pricer.h)

- Variables:
  - SCIPvarIsBinary() which checks if a variable is (implicit) binary (see var.c for more details)
  - SCIPvarGetHolelistOriginal(), SCIPvarGetHolelistGlobal(), SCIPvarGetHolelistLocal() to get the original, global and local holes, respectively
  - SCIPvarGetProbvarHole() to tranform a given domain hole to the corresponding active, fixed, or multi-aggregated variable

- Restart:
  - allow user to trigger a restart during presolving SCIPrestartSolve()
  - SCIPrestartSolve() that allows the user to manually restart the solving process
  - SCIPisInRestart() to detect whether we are currently restarting

- Heuristics:
  - for heuristics SCIPheurSetFreq() to change the frequency of the heuristic (pub_heur.h, heur.c)
  - SCIPsepaUsesSubscip(), SCIPheurUsesSubscip()

- Intervalarithmetic:
  - SCIPeventGetHoleLeft() and SCIPeventGetHoleRight() for accessing the left right interval bound of a domain hole added or removed event
  - SCIPholelistGetLeft() and SCIPholelistGetRight()to get the left and right interval bounds of the open hole interval
  - SCIPintervalAddInf/Sup/Vectors(), SCIPintervalMulInf/Sup() in intervalarith.c

- Sorting:
  - added SCIPsortPtrPtrLongIntInt(), SCIPsortLongPtrPtrIntInt() and corresponding sorting/inserting/deleting methods in
    pub_misc.h and necessary defines in misc.c
  - added SCIPsortLongPtrInt() and corresponding sorting/inserting/deleting methods in pub_misc.h and necessary defines in misc.c
  - added SCIPsortPtrPtrInt() (and various other) and corresponding sorting/inserting/deleting methods in pub_misc.h and
    necessary defines in misc.c
  - SCIPsortPtrBool() and corresponding sorting/inserting/deleting methods in pub_misc.h and necessary defines in misc.c

- Constraint Handlers:
  - SCIPconshdlrGetEnfoConss(), SCIPconshdlrGetNEnfoConss()
  - can now forbid upgrading of individual linear constraints (SCIPmarkDoNotUpgradeConsLinear())
  - SCIPpermuteProb() that randomly permutes constraints and variables
  - SCIPgetResultantOr() which returns the resultant of an `or` constraint
  - SCIPmarkDoNotUpgradeConsLinear() in cons_linear.?, which allows to forbid upgrading of linear constraints
  - SCIPgetNUpgrConss() which returns the number of upgraded constraints
  - SCIPconshdlrGetCheckTime() and SCIPconshdlrGetNCheckCalls() which returns the running time in the feasibility checking of the
    corresponding constraint handler respectively the number of calls of the checking method (implemented in cons.c)

- Copy:
  - SCIPcopy() to clone a SCIP instance
  - SCIPcopyPlugins(), SCIPcopyParamSettings(), SCIPcopyVars(), SCIPcopyConss(), SCIPgetVarCopy() to copy
    individual parts of a SCIP instance separately.
  - SCIPcopyProbData() and SCIPprobCopyProbData() which copies the probdata from a sourcescip to a targetscip

- Branching:
  - two new functions SCIPgetVarsStrongbranchesFrac()/SCIPgetVarsStrongbranchesInt() for computing strong branching
    information for several variables
  - SCIPbranchruleGetNRelaxCalls() to get the total number of times, a particular branching rule was called on a relaxation solutions
  - SCIPbranchRelax() to branch on a relaxation solution
  - SCIPbranchVarVal() to branch on an arbitrary value within the variable's bounds
  - SCIPbranchGetBranchingPoint() and SCIPgetBranchingPoint() to select branching point for a variable, e.g.,
    ensure branching point is inside the interval for a continuous variable
  - SCIPexecRelpscostBranching() in branch_relpscost.{c,h}; this method allows of calling the reliability
    pseudo cost branching algorithm for given set of branching candidates from the outside
  - SCIPinitVarBranchStats() to initialize the branching statistics (such as pseudo costs, VSIDS, inference values) of a variable
  - SCIPselectBranchVarPscost() in branch_pscost.{c,h}; this method selects from a given candidate array a
    branching variable w.r.t. pseudo cost branching for relax candidates

- Reading, Writing and Parsing:
  - SCIPparseVarName() which parses a string in cip-format as a variable name
  - SCIPparseVarList() which parses a string as a variable list in cip-format
  - the Flatzinc reader can now handle the output annotations of the Flatzinc format; the method SCIPprintSolReaderFzn()
    outputs the given solution in Flatzinc format w.r.t. the output annotations
  - SCIPprintSolReaderFzn() which prints the best solution in Flatzinc format w.r.t. to the output annotations
    in the input file of the flatzinc model
  - SCIPwriteVarName() which writes a variable in cip-format to given stream
  - SCIPwriteVarsList() which writes an array of variables in cip-Format to given stream
  - SCIPwriteVarsLinearsum() which writes an array of variables and coefficients as linear sum in cip-Format to given stream

- Copying a SCIP instance:
  - SCIPapplyRens() in \ref heur_rens.h has a new parameter `uselprows`. It can be used to switch from LP rows
    to SCIP constraints as basis of the sub-SCIP constructed in the RENS heuristic.

- Parameters:
  - SCIPsetParamsCountsols() which sets the parameter for a valid counting process
  - SCIPsetEmphasis() which sets parameter to detect feasibility fast, handle hard LP, solves easy CIPs fast, behaves like a
    CP solver, set parameter for a valid counting process; the desired behavior is triggered via a parameter of the function
  - SCIPresetParam() to reset the value of a single parameter to its default value

- Settings:
  - added SCIPsortRealRealRealPtr() and corresponding sorting/inserting/deleting methods in pub_misc.h and necessary defines in misc.c
    as basis for the subSCIP, setting ist to TRUE (uses LP rows) will lead to same version as before
  - SCIPsetHeuristics(), SCIPsetSeparating(), SCIPsetPresolving() which set the heuristics to aggressive, fast, off, or
    default settings, depending on the `SCIP_PARAMSET` parameter
  - SCIPsetSubscipsOff() which disables all plugins that uses subscips
  - SCIPsepaSetFreq() to set the calling frequency of a separator

### Command line interface

- added new dialog for setting the SCIP parameters for hardlp, optimality, easy CIP, CP like search
- added new dialog for setting the SCIP parameters for feasibility problems `SCIP> set emphasis feasibility`
- added new dialog for setting the SCIP parameters for counting `SCIP> set emphasis counting`
- added new dialog for setting presolving to aggressive, fast, or off in interactive shell
- added new dialog for setting separation to aggressive, fast, or off in interactive shell
- added new dialog for writing all solutions which are collected during the counting process (see cons_countsols.{c,h})
- added new dialog for setting heuristics to aggressive, fast, or off in interactive shell
- added new dialog `display pricers` which displays all included pricers

### Interfaces to external software

- added interface to CppAD (nlpi/exprinterpret_cppad.cpp)
- Improved Xpress, CPLEX, SoPlex interfaces
- the SoPlex interface now includes equilibrium scaling on lp's solved from scratch without starting basis
- the SoPlex interface can now double check each SoPlex result against CPLEX (lpi_spx.cpp)
- the SoPlex interface has the option to restore basis only after entire strong branching phase instead of after each
  strong branch (off, because it mostly appears to increase strong branching time and iterations) (lpi_spx.cpp)

### Changed parameters

- removed parameter `constraints/knapsack/maxnumcardlift` and adapted setting files
- changed parameter `lp/fastmip` from boolean to integer, possible values are 0 (off), 1 (medium, default), 2 (full,
  must not be used with branch-and-price).

### New parameters

- `branching/clamp` to set the minimal fractional distance of a branching point to a continuous variable' bounds
- `branching/random/seed` to change the initial seed value of the branching rule random
- `constraints/indicator/addCouplingCons` that allows to add variable upper bounds if addCoupling is true
- `constraints/indicator/enforceCuts` that allows to check for violated cust in enforcement
- `constraints/indicator/maxCouplingValue` for the maximal value of the coefficient in a coupling inequality/constraint
- `constraints/indicator/noLinconsCon` which controls whether the linear constraint is not explicitly
  added to the problem. default is FALSE
- `constraints/knapsack/dualpresolving` to switch dualpresolving on/off inside the knapsack constraint handler, default is TRUE
- `constraints/knapsack/presolpairwise` that allows pairwise presolving of knapsack constraints, default is TRUE
- `constraints/knapsack/presolusehashing` that allows fast pairwise presolving of knapsack constraints, default is TRUE
- `heuristics/crossover/dontwaitatroot` that allows to call crossover at root node independently from nwaitingnodes
- `heuristics/rens/uselprows` that allows to switch between LP row and SCIP constraints as basis for the
  subSCIP, default is TRUE (uses LP rows)
- `lp/rowrepswitch` telling simplex solver to switch to row representation of the basis (if possible),
  if number of rows divided by number of columns exceeds this value (default value infinity, i.e. never switch)
- `lp/threads` to change the number of threads used to solve the LP relaxation (default is 0: automatic)
- `misc/lexdualstalling` that turns on the lex dual algorithm if the separation process is stalling
- `misc/usevartable` and `misc/useconstable` which turns on/off the usage of hashtables mapping from
  variable/constraint names to the variables/constraints; when turned off, SCIPfindVar() and SCIPfindCons() may not be
  used; the hashtables can be turned off for subMIPs to improve the performance, default value TRUE
- `misc/usesmalltables` which results in using smaller tables for names, cliques and cuts and improves
  the performace for smaller instances, default value FALSE
- `misc/permutationseed` to change the permutation seed value for permuting the problem after the
  problem is transformed (-1 means no permutation)
- `reading/zplreader/usestartsol` which allows to switch ZIMPL start solutions off, default value TRUE
- `vbc/dispsols` to propose if the nodes where solutions are found should be visualized in the branch and bound tree

### Data structures

- implemented the data structure and events for global and local domain holes added and removed
- new data structures and methods to handle nonlinear expressions in NLPI ({type_, struct_, pub_}expression.{h,c}):
  nlpioracle can store and evaluate general NLPs now, nlpi_ipopt can solve general NLPs now

Testing
-------

- minor changes on several evaluation scripts (new statuses: better, solved, sollimit, gaplimit) and short-mode for cmpres.awk
- support for FreeBSD (32- and 64-bit) including minor changes in several scripts in the check-directory

Build system
------------

### Makefile

- added scripts check_*.sh, evalcheck_*.sh and check_*.awk for blis, glkp, gurobi and symphony (including targets in
  Makefile) and slightly modified scripts for cplex, cbc and mosek and cmpres-script
- added target `lintfiles` which allows to call flexelint with a list of file, for example, make lintfiles
  `FILES=src/scip/prop_vbounds.c`
- the NLP solver interfaces and expression interpreter are located in a separate library (libnlpi.*; similar to the lpi
  library) and is required to link against the SCIP library also projects that use SCIP via `make/make.project` need to
  change their Makefile (!!!): in the $(MAINFILE) target, add $(NLPILIBFILE) behind $(LPILIBFILE) in the dependencies
  and add $(LINKCXX_l)$(NLPILIB)$(LINKLIBSUFFIX) to the linker flags
- The additional NLPI library requires a change in the Makefile of SCIP's project:
  The $(MAINFILE) target now has $(NLPILIBFILE) as additional dependency and the linking
  command requires $(LINKCXX_l)$(NLPILIB)$(LINKLIBSUFFIX) as additional argument.
- A bug in the Makefiles of older versions of the SCIP examples may cause
  data loss. If you have a custom Makefile, please ensure that the target
  `clean` is changed as described here:
  http://scip.zib.de/download/bugfixes/scip-1.2.0/make.txt.

Fixed bugs
----------

- fixed bug in conflict.c in the method conflictsetAddBound()
- fixed `bug` in projects Makefiles w.r.t. `make clean`
- fixed bug in rapid learning with wrong ordering of dual and primal bound update, primal bound is now updated inside
  rapid learning
- fixed potential bug in rapid learning with dual reductions
- fixed potential bug where SCIPselectSimpleValue() returns a value slightly outside of the given bounds due to rounding
  errors (probably cancelation in subtraction in SCIPfindSimpleRational), now use rounding control and check result
- fixed bug that SCIP could not be continued after it has been stopped due to a limit
- fixed bug in var.c: SCIPvarChgLbOriginal() and SCIPvarChgUbOriginal() cannot access original bounds if the variable is
  negated
- fixed potential bug with pseudo solution branching on free variables
- fixed bug with multiaggregations whose infimum and supremum are both infinite: in such a case multiaggregation is now
  forbidden
- fixed numerical issue with multiaggregations which are infinite in one direction: value of multiaggregated variable
  could have been larger then inifinity
- fixed bug w.r.t. of adding a variable bound variable to its self
- fixed bug concering the incorrect assumption that every solution computed in SCIPlpGetUnboundedSol() is integral (we
  will not branch but return `infeasible or unbounded` like in presolving)
- fixed bug while breaking an clique down to their impications (in SCIPcliquetableCleanup() in implics.c) where the
  variable was not of vartype `SCIP_VARTYPE_BINARY`, instead of adding an implication we add a variable bound
- fixed bug with debugging a solution: during restarts erroneously it was claimed that the primal solution is cut off

- Interface:
  - fixed bug w.r.t. ObjDialog and displaying the description of the dialog
  - fixed bug when aborting pricing with Ctrl-C

- LP:
  - fixed bug in scip.c w.r.t. to call of conflict analysis for LPs which reached the objective limit in case of diving
  - fixed bug with resolving LPs at infeasible root node
  - fixed bug in lp.c: in sumMIRRow() rowtoolong was not set correctly
  - fixed bug in lp.c w.r.t. objective limit reached and the chosen comparison (fixed buglist entry 40)
  - fixed bug in lp.c: if in SCIPlpSolveAndEval() the LP has to be solved from scratch due to numerical troubles, reset
    `SCIP_LPPARAM_FROMSCRATCH` to `FALSE` afterwards
  - fixed bug in lp.c SCIProwGetObjParallelism() due to a wrong parallelism value which arised from cancellations during
    calculation of squared euclidean norm of objective function vector of column variables
  - fixed bug in lp.c: SCIPlpGetUnboundedSol() did not ensure that unbounded solution lies withing the bounds of the
    variables
  - fixed bug in lp.c w.r.t. to the number of `active` pricer

- Solve:
  - fixed bug in solve.c where relaxation branching candidates were cleared, but the relaxation was still marked solved
    and not called again, furthermore, adjusted criterions for solving a relaxation again
  - fixed bugs in solve.c: even with LP solving disabled, the root LP was solved in case continous variables are
    contained; setting pricing/maxvars(root) to 1 resulted in not calling the pricers
  - fixed bug in solve.c: make sure SCIP terminates correctly also when a user interrupt or gap limit is reached, i.e.,
    avoid error `pricing was aborted, but no branching could be created!`

- Tree:
  - fixed bug in tree.c: if an explicit branching point is given, we may not recompute a better centering point
  - fixed bug in tree.c: propagate implications on multi-aggregated should not be performed

- Constraints:
  - corrected several asserts in linear and quadratic constraint handler concerning parsing of CIP format
  - fixed bug while deleting redundant variables, which have no influence on changing the feasibility of the linear
    constraints, we need to update the sides of the constraint at each step, bug number 51 in bugzilla
  - fixed bug in copy procedure of AND constraint handler, negated variables have been copied to their originals
  - fixed bug when deleting a constraint where the update was delayed and not processed yet (in cons.c)
  - fixed bug in cons_linear.c: binary variables should not be multi-aggregated
  - fixed bug in cons_quadratic.c: curvature of bivariate quadratic constraints was not detected correctly
  - fixed bug in cons_sos2.c: the branching position was sometimes mistakenly increased
  - fixed bug in propagation of cons_sos2.c: the node can be cut off at more places: the previous version was not
    sucessfull in this respect
  - fixed bug in cons_linear.c:applyFixings() which could lead to lhs/rhs smaller/larger than -/+infinity
  - fixed bug in cons_linear.c in detectRedundantConstraints() and corrected old bug fix in SCIProwCreate(): we want lhs
    <= rhs to be satisfied without numerical tolerances in order to avoid numerical problems in the LP solver

- Knapsack Constraint Handler:
  - fixed bug in cons_knapsack.c: mergeMultiples() now detects whether a node can be cut off
  - fixed bug in cons_knapsack.c w.r.t. to items with zero weight
  - fixed bug in cons_knapsack.c: In SCIPseparateRelaxedKnapsack() not all variables need to be active in deeper regions
    of the tree
  - fixed bug in cons_knapsack.c and sepa_clique.c: the assumption that implications are always nonredundant and contain
    only active variables is not correct anymore as the corresponing vbound might be missing because of numerics

- Separation and Cuts:
  - fixed bug in cutpool.c: the hashkey computation was not constant over time
  - fixed bug in cutpool.c: hashkey of a row changed during the solving process (if a row is made integral after creation,
    maxabsval can be invalid when adding it to the pool, but might be recomputed later on)
  - fixed bug in sepa_rapidlearning.c, stop processing if there are no binary variables left
  - fixed bug in sepa_rapidlearning.c, corrected computation of right dualbound
  - fixed bugs in sepa_zerohalf.c, e.g., handling of intscaling and substitution of variable bounds
  - fixed bug in sepastore.c in sepastoreApplyLb/Ub being to hard on feasibility decisions
  - fixed bug in sepa_flowcover.c: numerical issues while computing candidate set for lambda

- LP Interfaces:
  - fixed bug in SoPlex autopricing due to which autopricing had behaved like steepest edge pricing so far
  - fixed bug in lpi_clp.cpp: SCIPlpiChgBounds() checks if the column status exists in Clp before using it
  - fixed wrong assert in Cplex LPI: Due to numerical inaccuracies, a few pivots might be performed after refactorization
  - fixed bug concerning assert(!SCIPlpDivingObjChanged(lp)) which was caused by wrong infinity double parameters for
    cplex
  - fixed makefile system for `OSTYPE=darwin` w.r.t. to CPLEX as LP solver

- Presolving:
  - fixed bug in cons_setppc: aggregated variables were not correctly removed in presolving
  - fixed bug in presolving of linear constraint handler: in redundancy detection, two different numerical epsilons were used
  - fixed bug in presolving while not applying a bound change on a variable in a single-variable constraint (e.g. x1 =
    0.03) in cons_linear which is too small, that lead to another bound change in presol_trivial which is not allowed, so
    now this bound change will be forced
  - fixed SCIPvarIsTransformedOrigvar() in var.c (variables generated by presol_inttobinary returned false)
  - fixed bug w.r.t. an assert in presol_inttobinary.c; it was assumed that the aggregation which is performed there will
    never lead to an infeasibility, this is not true, see comment in presol_inttobinary.c
  - fixed bug in presol_trivial.c trying to fix continuous variables, now uses a less stricter comparison to fix variables
  - fixed bug in cons_bounddisjunction.c: presolve may have tried to tighten bounds on a multiaggregated variable (now
    upgrades to linear constraint)

- Reading, Writing and Messages:
  - fixed bug while trying to write a MIP where SCIP needs to flush the lp changes first
  - fixed potential resource leak when running out of memory while writing files
  - fixed bug in reader_zpl.c which appeared using the parameter `reading/zplreader/parameters`
  - fixed bugs in flatzinc readers with constraints that exclusively consist of constants
  - fixed bug in reader_gms: correct handling of nonstandard bounds on general integer variables
  - fixed buglist entry 35, which was caused by a wrong read in correction when the reading buffer was full in
    reader_opb.c
  - fixed bugs in reader_fzn.c w.r.t. parsing and solution output in Flatzinc format
  - fixed bug in reader_fzn.c w.r.t. comment lines
  - fixed bug in reader_opb.c w.r.t. comment lines
  - fixed bug in message handler w.r.t. to messages which are longer then `SCIP_MAXSTRLEN`

- Heuristics:
  - fixed bugs do to `HEUR_TIMING SCIP_HEURTIMING_AFTERPROPLOOP` which appeared during repropagation
  - fixed bug in trivial heuristic: the locking solution might have falsely initialized some values to zero
  - fixed bug in heur_oneopt.c w.r.t. to SCIPtrySol(); it is necessary that the bound of the solution is check otherwise,
    infeasible solution could be accepted as feasible
  - fixed bug in heur_trivial.c w.r.t. to debug messages after a solution was freed
  - fixed bug for `HEUR_TIMING SCIP_HEURTIMING_BEFOREPRESOL` and modifiable constraints
  - corrected wrong assert in DINS heuristic when called for an empty problem
  - fixed potential bug in OCTANE heuristic with nonbasic solutions
  - fixed bug in sub-MIP heuristics with parameter change if some default plugins are not included
  - fixed bug in trivial heuristic with bounds that are greater than the heuristic's infinity value

Miscellaneous
-------------

- As the interface contains several additional callback functions and
  parameters for plugins, some effort may be required to compile your
  own projects with SCIP 2.0. See also `Changes between version 1.2 and 2.0` in the doxygen
  documentation for additional information.

@page RN12 Release notes for SCIP 1.2

@section RN120 SCIP 1.2.0
*************************

Features
--------

- adjusted hard memory limit to (soft memory limit)*1.1 + 100mb in check.sh, checkcount.sh, check_cplex.sh,
  check_cluster.sh and check_cbc.sh
- new presolving step in cons_knapsack.c, same like `simplifyinequalities` in cons_linear.c
- now it's possible to write strings with more than `SCIP_MAXSTRLEN` amount of characters in all message.c functions
- the current/root lp can be marked to be no relaxation of the current/root problem
- added new preprocessing step (mergeMultiples) in cons_setppc.c where equal variables are merged
- Black-box lexicographic dual simplex algorithm; can now run lexicographical dual algorithm (parameter `lp/lexdualalgo`)

- Bounds:
  - SCIP now has `lazy bounds`, which are useful for column generation: see @ref PRICER_REMARKS `pricer remarks` for an explanation.
    Each variable has now two additional `SCIP_Real` parameter which define a lazy lower and upper bound; lazy means that
    there exists constraints which implies these (lazy) bounds. If the lazy lower or upper bound is greater or less than
    the local lower or upper bound, respectively, then the corresponding bound is not put into the LP. The bounds are set
    to minus and plus infinity per default which yields the same behavior as before. With the methods SCIPchgVarLbLazy()
    and SCIPchgVarUbLazy() these bounds can be set.  This is of interest if SCIP gets used as a branch-and-price
    framework. Attention! The lazy bounds need to be valid for each feasible LP solution. If the objective function
    implies bounds on the variables for each optimal LP solution, but these bounds may be violated for arbitrary LP
    solutions, these bounds must not be declared lazy!
  - interval arithmetic functions can work with unbounded intervals added new functions to allow more operations on
    intervals, including solving quadratic interval equations

- Branching:
  - extended hybrid relpscost branching rule by usage of the average length of conflicts a variable appears in
  - `early branching`-functionality added: in a branch-and-price code, the user can stop pricing at a node although there
    may exist variables with negative reduced costs. In this case, the lp-lowerbound will not be used. The pricer has,
    however, the option to return a lower bound. This can be useful for column generation.

- Constraints:
  - Copy constructors and i/o functionality for constraints: all linear type constraint handlers are able to copy
    constraints using the function SCIPgetConsCopy() in scip.h
  - the linear constraint handler is able to parse a string in CIP format and create a corresponding linear constraint
  - Constraint handler for indicator constraints and parsing them from *.lp and *.zpl files
  - the indicator constraint can now try to produce a feasible solution (via heur_trysol)
  - one can now write indicator constraints in LP-format
  - added constraint handler for quadratic constraints

- Cuts:
  - added new version of zerohalf cuts from Manuel Kutschka
  - added multi-commodity-flow cut separator

- Heuristics:
  - Heuristics which are applied before root LP
  - added heuristic that performs a local search in an NLP (takes only linear and quadratic constraints into account so far)
  - added heuristic that gets a solution from other components and tries it (heur_trysol.?)
  - new trivial heuristic: tries zero solution, lower and upper bound solution and some variable lock based fixing
  - added new timing point, `SCIP_HEURTIMING_DURINGPRICINGLOOP`, for calling heuristics; If this timing point is used the
    corresponding heuristics is called during the pricing loop of variables; we also added this timing point to
    heur_simplerounding.{h,c} which has the effect that a LP solution which satisfies all integrality conditions during
    the pricing loop is detected

- Interfaces:
  - added first version of an interface to NLP solvers (type_nlpi.h, struct_nlpi.h, nlpi.h, nlpi.c, nlpi_oracle.h, nlpi_oracle.c)
  - Preliminary support of non-convex MIQCPs: Constraint handler for quadratic constraints, NLP heuristic and
    Ipopt interface, see \ref cons_quadratic.h.
  - There are LP-interfaces to QSopt and Gurobi (rudimentary).

- Reader and Writer:
  - added reader and writer for FlatZinc models (reader_fzn.{c,h})
  - added writer for GAMS models (reader_gms.{c,h})

Performance improvements
------------------------

- Enhanced MCF cuts: stable version, used by default
- replaced some function calls in loop conditions
- in sepa_cmir.c, if mksetcoefs is invalid for delta=1 no other values of delta are tested anymore
- changed the timing of the feasibility pump in case of pricing
- removed changing of update rule to `ETA` from standard soplex update `Forrest-Tomlin` in lpi_spx.cpp
- improved memory usage in heur_octane.c
- improved reading time of opb-files, due to using a hashtable for all `and`-constraints
- improved performance of merging variables in mergeMultiples() in cons_knapsack.c
- improved performance in tightenWeightsLift() and SCIPseparateRelaxedKnapsack() in cons_knapsack.c, due to now
  sparse-cleaning `global` arrays instead of using BMSclearMemory... functions for cleaning local arrays each time
- improved performance in SCIPcliquelistRemoveFromCliques()
- improved performance in SCIPcalcCliquePartition()
- improved performance in SCIPvarGetActiveRepresentatives() in var.c

- Presolving:
  - improved pairwise presolving in cons_and.c due to using a hashtable
  - improved pairwise presolving in cons_xor.c due to using a hashtable

Interface changes
-----------------

- A significant change for C++ users is that all include files of SCIP
  automatically detect C++ mode, i.e., no `extern `C`` is needed anymore.
- Reader for Flatzinc and GAMS models

### New and changed callbacks

- The callback SCIP_DECL_PRICERREDCOST(x) in the \ref PRICER `pricers` has two new parameters:
  + A `result` pointer determines whether the pricer guarantees that there exist no more variables. This allows for early branching.
  + A pointer for providing a lower bound.

- The \ref CONS `constraint handlers` have two new callback methods (see type_cons.h for more details):
  + SCIP_DECL_CONSCOPY(x): this method can be used to copy a constraint.
  + SCIP_DECL_CONSPARSE(x): this method can be used to parse a constraint in CIP format.

### Deleted and changed API methods

- SCIPcalcMIR() in scip.h has two new parameter `mksetcoefsvalid` and `sol`. The parameter `mksetcoefsvalid` stores
  whether the coefficients of the mixed knapsack set (`mksetcoefs`) computed in SCIPlpCalcMIR() are valid. If the mixed
  knapsack constraint obtained after aggregating LP rows is empty or contains too many nonzero elements the generation of the
  c-MIR cut is aborted in SCIPlpCalcMIR() and `mksetcoefs` is not valid. The input parameter `sol` can be used to separate a
  solution different from the LP solution.
- new parameter `set` in SCIPconsSetInitial().
- some interval arithmetic method take an additional argument to denote which value stands for infinity in an interval

- Variables:
  - SCIPgetVarClosestVlb() and SCIPgetVarClosestVub() in scip.h have a new parameter `sol`. It can be used to obtain the closest
    variable bound w.r.t. a solution different from the LP solution.
  - new parameters `lowerbound` and `result` in type_pricer.h: lowerbound can save a lower bound computed by the pricer,
    result indicates whether the pricer guarantees that there exist no more variables if no variable was found

### New API functions

- new methods to deactivate a pricer SCIPdeactivatePricer() in scip.c
- new methods in pub_misc.h/misc.c to access hash map lists and elements of a hash map list and to clear all entries in a hash map
- SCIPsetProbName() to set problem name in scip.h/c (SCIPprobSetName() in prob.h/c)

- Objective:
  - SCIPgetTransObjscale() and SCIPgetTransObjoffset() in scip.c
  - SCIPaddObjoffset() in scip.h; sets offset of objective function
  - SCIPgetOrigObjoffset() in scip.h; returns the objective offset of the original problem
  - SCIPgetOrigObjscale() in scip.h; returns the objective scale of the original problem

- Constraints:
  - detectRedundantConstraints() in cons_xor.c and necessary hash-functions for fast pairwise presolving
  - SCIPparseCons() in scip.h; parses constraint information (in cip format) out of a string
  - SCIPgetConsCopy() in scip.h; which copies a constraint of the source SCIP

- Relaxation:
  - SCIPisLPRelax() and SCIPisRootLPRelax() in scip.c and scip.h returning whether the current/root LP is a
    relaxation of the current/root problem and thus defines a valid lower bound
  - SCIPlpSetIsRelax() and SCIPlpSetRootLPIsRelax() in lp.c and lp.h to set the information, whether the lp is a valid relaxation;
    this information is per default set to true and constraint be used. The aggregated version has only 2 linear constraints the
    default linearization has nvars + 1

- Sort:
  - extended the sort template functions in sorttpl.c with a `five` array; now it possible to used this template to sort
    up to five arrays
  - new interface methods SCIPcolSort(), SCIProwSort(), SCIPcolGetIndex()
  - added SCIPsortPtrPtrLongInt() and corresponding sorting/inserting/deleting methods in pub_misc.h and necessary defines
    in misc.c

- Variables:
  - SCIPprintNodeRootPath() in scip.h This method prints all branching decisions on variables from the root to the given node
  - SCIPnodeGetParentBranchings(), SCIPnodeGetAncestorBranchings(), SCIPnodeGetAncestorBranchingPath(); These methods return
    the set of variable branchings that were performed in the parent node / all ancestor nodes to create a given node
  - SCIPchgVarLbLazy() and SCIPchgVarUbLazy() in scip.h; These methods can be used to change the lazy lower or
    upper bound of a variable; This might has the consequences that the bounds of the corresponding variable is not in
    LP. This is the case if the lazy lower or upper bound is greater or less than the local lower or upper bound, respectively
  - SCIPvarGetLbLazy() and SCIPvarGetUbLazy() in pub_var.h; These methods return the lazy lower or upper bound, respectively
  - SCIPvarCompareActiveAndNegated() and SCIPvarCompActiveAndNegated() in pub_var.h for comparing variables
    negated, active or fixed the same way
  - SCIPparseVars() in scip.h; parses variable information (in cip format) out of a string
  - SCIPgetNFixedonesSetppc() and SCIPgetNFixedzerosSetppc() in cons_setppc.{h,c}; these methods returns
    current (local) number of variables fixed to one/zero in the given setppc constraint
  - SCIPgetVarConflictlengthScore(), SCIPgetVarAvgConflictlength(), SCIPgetAvgConflictlengthScore() and their pendants for the current run
  - added function SCIPvarsGetProbvarBinary() in pub_var.h; gets active, fixed, or multi-aggregated problem variables of
    binary variables and corresponding negated status

### Interfaces to external software

- LP Interfaces:
  - heavily revised Mosek interface
  - new interface to QSopt due to Daniel Espinoza
  - First version of LP interfaces to Gurobi and QSopt
  - Major performance improvements in LP interfaces to Clp, Mosek and SoPlex

- External Software:
  - adjusted interface to ZIMPL (reader_zpl.{c,h} for ZIMPL version 2.10; this interface should also work with older ZIMPL versions
  - Adjusted interface to Zimpl version 3.0.0
  - added first version of an interface to Ipopt (only QCP, no deletion of vars/cons allowed; nlpi_ipopt.(h|c))

- SCIP Interfaces:
  - On http://code.google.com/p/python-zibopt/source/checkout you find a beta
    version of a python interface to SCIP implemented by Ryan J. O'Neil.

### Changed parameters

- removed parameter `constraints/and/initiallp` since it is not needed anymore;
- set parameter `constraints/and/sepafreq` default value to 1
- display character of oneopt heuristic changed to `b`

### New parameters

- `branching/relpscost/advanced/conflenscore`, default value 0.001
- `constraints/and/aggrlinearization` in cons_and.c, aggregated version of the linearization
- `constraints/and/enforcecuts` in cons_and.c, should cuts be separated during LP enforcing?
- `constraints/and/presolusehashing` in cons_and.c, should pairwise presolving use hashing?, default TRUE
- `constraints/countsols/sollimit` in cons_countsols.c, counting stops, if the given number of solutions were found (-1: no limit)
- `constraints/xor/presolusehashing` in cons_xor.c, should pairwise presolving use hashing?, default TRUE
- `heuristics/oneopt/duringroot`, default value TRUE

Build system
------------

### Makefile

- extend Makefile to link against Ipopt if `IPOPT=true` is set

Fixed bugs
----------

- fixed wrong use of pointer in lp.c
- fixed bug with array dimension not reset to zero when array is freed in pseudoobj propagator
- fixed bug with enforcement of pseudo solutions: if pseudo solution is choosen because LP hit a limit, it has to be
  enforced in any case
- fixed potential bug in coloring example: SCIPcreateChild() is now given an estimate in terms of the transformed
  problem by SCIPgetLocalTransEstimate(), no longer the estimated original problem value. Also clarified this in the
  comments for SCIPcreateChild()
- fixed compiler warning `warning: dereferencing type-punned pointer will break strict-aliasing rules` which resuts in
  scip-crashes with gcc version 4.4.0
- adjusted assert in var.c
- fixed bug in SCIPvarGetActiveRepresentatives() in var.c
- fixed bug with objective limit in lp.c: previously the infinity value of SCIP was used as default - now the value of
  LPI is used. In the earlier version in many cases the problems where never infeasible.
- added and adjusted some asserts, initialized some values
- increased the numerical stability of coefficient tightening for Big M formulations
- fixed bug with incorrect pseudo activities when objective of a variable switches sign in linear constraint handler
- fixed bug with empty constraints in several writing routines
- fixed `GGT-Kaibel-Bug` in var.c, prop_pseudoobj.c and cons_varbound.c that occured while computing new values using
  infinity values

- Bounds:
  - fixed bug in coefficient tightening with infinite bounds
  - fixed bug in solve.c: in case lowerbound >= upperbound, SCIPsolveIsStopped() returned `SCIP_STATUS_GAPLIMIT`

- Nodes:
  - fixed bug in SCIPsolveNode() concerning the case that the time limit was hit while solving the LP relaxation of a
    subproblem which is already an LP (branching on pseudo solution is not possible)
  - fixed bug in vbc tools concerning of marking probing nodes
  - fixed bug in solve.c with nodes which are marked to be repropagated while enforcement

- Variables:
  - fixed possible infinite loop while multiaggregating a variable in var.c
  - fixed bug in SCIPgetSolVals() similar to SCIPgetSolVal(): try to get original variables of transformed ones if the
    solution lives in original space

- Pricing:
  - fixed potential bug: restarts are now only done if no active pricers exist
  - fixed bug in SCIPlpSolveAndEval(): if fastmip and pricers enabled and objlimit was reached but CPLEX did not perform
    the final pivot step in order to exceed the objlimit, do one additional simplex step with pricing strategy steepest
    edge, if this doesn't suffice, turn off fastmip temporarily and solve again. Also consider solstat of the new
    solution.
  - fixed bug with invalid pseudo solution (lower bound was always >= 0) when using pricing.
  - fixed bug in SCIPfreeProb() in scip.c: all pricers are deactivated now

- Memory:
  - now frees debug memory
  - fixed bug with exponential complexity for reallocating memory in SCIPvarGetActiveRepresentatives() in var.c
  - fixed casting of void* pointers in memory.h for C++, adjusted the same for C in memory.h and due to that adjusted all
    header files(set whole files in extern `C`) and cpp-files(removed unnecessary extern `C` lines)
  - removed memory leak in connection with freeing branch and bound nodes: focusnode was not freed if both children could
    be cut off due to bounding

- Reading and Writing:
  - corrected bug in reader_lp.c: earlier read bounds were thrown away (implementation was not conforming to standard)
  - fixed bug in reader_lp.c with respect to constraint and variable names which start with two or more dots `..`
  - fixed bug in all readers w.r.t. SCIPgetProbvarLinearSum()
  - fixed bug in reader_mps.c with respect to corrupted files
  - fixed bug in reader_mps.c with respect to writing transformed problems
  - changed wrong writing of mps files due to constraints without any name
  - fixed a bug during reading debug solution file
  - fixed bug in case of reading an objective function in opb format with multiple occurrences of the same variable
  - fixed bug in case of reading an objective function in lp format with multiple occurrences of the same variable
  - fixed a wrong fix of a reading bug, which was in reality a writing bug in MPS format; integer variables in mps format
    without bounds are binary variables, if the bound of an integer variable is infinity you have to write this bound

- Separation:
  - fixed bug in sepa_cmir.c, sepa_mcf.c and sepa_flowcover.c: sol different to LP solution is now separated
  - corrected two asserts in sepa_redcost.c (reduced costs can be negative for fixed variables: qsopt uses this)
  - fixed bug in sepa_zerohalf.c; replacement of own sorting functions by template functions was incorrect
  - fixed bug in var.c, cons_knapsack.c and sepa_flowcover.c: variable bounds corresponding to implication are not
    generated if coefficient is large, variable bounds with large coefficients are ignored for construction of knapsack
    and snf relaxations
  - fixed bug in sepa_impliedbound.c concerning redundant implications

- Cuts:
  - fixed bug in sepa_cmir.c concerning uninitialized mksetcoefs (if MIR-cut generation is aborted because the aggregated
    constraint is empty or contains too many nonzero elements mksetcoefs is invalid)
  - interrupts optimization process if a node will be cutoff, which allows the solution
  - fixed bug in sepa_impliedbounds.c and sepa_intobj.c: if separating a sol, this sol is now also given to SCIPaddCut()
    so that the efficacy of the cut is now computed correctly
  - fixed bug in solve.c caused by integer overflow due to setting the number of cuts to INT_MAX

- Presolving:
  - fixed wrong result in check.awk, if infeasible problems are stopped in presolving
  - fixed exponential calculation of solution values during check of original solution, therefore changed
    SCIPvarGetActiveRepresentatives() in var.c and flattened all multiaggregated vars at the end of presolving in
    exitPresolve()
  - fixed bug with wrong abort criterion in presolving
  - fixed bug in presol.c caused by not reseting presolver-wasdelayed status
  - fixed bug in SCIPconsSetInitial() that occurred in pairwise presolving: add or delete constraint in initconss when
    changing the initial flag

- Constraints:
  - fixed bug in cons.c caused by not resetting conshdlr data after restart
  - fixed memory error in cons_countsols.c
  - fixed assert in cons_and.c method SCIP_DECL_CONSINITSOL(consInitsolAnd)
  - fixed bug in cons_countsols.c we respect to warning message that `The current parameter setting might cause ...`

- Knapsack Constraint Handler:
  - fixed wrong assert in cons_knapsack.c and handled a special this case in simplifyInequalities()
  - fixed some bugs in simplifyInequalities() in cons_knapsack.c
  - fixed bug in mergeMultiples() in cons_knapsack.c
  - adjusted ConsData and ConsHdlrData in cons_knapsack.c
  - fixed compiler warning caused by no initialization of two integer in cons_knapsack.c
  - fixed bug in cons_knapsack.c caused by having a multi-aggregated variable in a knapsack constraint, now applyFixing is
    able to resolve a binary multi-aggregation with integral values

- Linear Constraint Handler:
  - fixed infinity loop in simplify inequalities in cons_linear.c
  - fixed bug in cons_linear.c: do not select variable as slack variable for multiaggregation in convertLongEquality if it
    has been marked as not-multiaggregable
  - fixed bug in cons_linear.c: also do not multiaggregate variables in dual preproccessing if it has been marked as
    not-multiaggregable
  - fixed bug in cons_linear.c: slight decrease of epsilon in order to make sure that scaled coefficients are really
    integral
  - fixed bug in chgRhs() and chgLhs() of cons_linear.c: after changing lhs or rhs of a constraints lhs <= rhs has to be
    satisfied without numerical tolerances

- Heuristics:
  - added and changed some SCIPisStopped() calls in several heuristics
  - fixed bug in oneopt heuritic with start solution which has become infeasible due to global bound changes

- Interfaces:
  - corrected several bugs in the Clp-interface concerning return values
  - fixed potential interface bug: time limits of 0.0 are not anymore passed to the LP solver, which may have caused
    errors

@page RN11 Release notes for SCIP 1.1

@section RN110 SCIP 1.1.0
*************************

Features
--------

- SCIP can now count integer feasible solutions for IPs/CIPs (without continuous variables) (see SCIPcount())
- check.awk now uses TeX package supertabular which supports automatic pagebreak
- struct `SCIP_Stat` has now two additional variables: `nprobboundchgs`, `nprobholechgs`; these are used to fix the domain
  reduction counts in sepa.c, cons.c, branch.c and prop.c; this means, that now the domain reduction counts are reduced
  by those domain reduceds which are preformed during probing
- added capabilities to flatten the (multi)-aggregation graph of variables
- pseudoobj propagator now also propagates the global lower (dual) bound
- new heuristic DINS (distance induced neighborhood search by Ghosh)

- Output:
  - SCIP can now output a picture of the constraint matrix in PPM format.
  - output of real values is now done with 15 digits after the decimal point
  - Extended the capabilities of SCIP to output problems in different formats (LP, MPS, CIP, ...). You can output the original and
    transformed problem. Furthermore, generic names can be given to the variables and constraints.
  - The feasibility test for solutions at the end of the execution now outputs more useful information.
    This made some changes in the interface of constraint handlers necessary.

- Presolving:
  - added predefined settings file presolving/aggressive.set
  - new presolver boundshift (presol_boundshift.{c,h}); this presolver is currently turned off with default parameter setting

- Constraints:
  - linear constraint handler now detects continuous variables that are implicit integer in dual presolve
  - replaced some old sorting methods in cons_knapsack.c, heur_octane.c, sepa_flowcover.c and presol_probing.c through
    SCIPsort...() interfaces, adjusted misc.{c,h} and pub_misc.h for these changes
  - cons_countsols.c is now able to store the collected solution if required
  - added first version of SOS type 1 constraint handler (cons_sos1.{c,h})
  - added first version of SOS type 2 constraint handler (cons_sos2.{c,h})
  - less aggressive scaling in linear constraint handler presolve to improve numerics
  - added first version of constraint handler cons_countsols.{c,h}

- Reader:
  - added ccg-reader (weighted column connectivity graph)
  - added reader for pseudo-Boolean problems (reader_opb.{c,h})
  - the ZPL reader is now able to pass a starting solution to SCIP
  - the MPS reader is now able to write a problem in MPS format
  - the ZIMPL reader now understands SOS type 1 and 2 constraints
  - the LP reader reads SOS constraints of type 1 and 2
  - the MPS reader reads the SOS section (but cannot yet handle `MARKERS`)

- LPI:
  - The SoPlex LPI can now write basis files.
  - revised lpi_clp.cpp (many small changes, in particular writing and reading of bases)
  - added FASTMIP settings in lpi_clp.cpp that try to improve the performance of Clp as much as possible

- Cuts and Separation:
  - the c-MIR separator now also tries to get rid of implicit integer variables by aggregation
  - allow cut selection based on support of inequality in orthogonality computation
  - disabled zerohalf cuts by default
  - adjusted all predefined settings files, e.g., `settings/cuts/fast.set`, such that they are consistent wrt removed,
    added and changed parameter values of scip.
  - New cutting plane separator MCF (beta version).
  - new separator sepa_zerohalf.{c,h}; separates {0,1/2}-Cuts according to Caprara and Fischetti

Performance improvements
------------------------

- heavily decreased the usage of SCIPisStopped(), which costs system time
- small performance improvement of c-MIR aggregation heuristic
- reworked strong branching in lpi_clp.cpp (scaling works now, bounds can be trusted)

- Constraints:
  - The preprocessing has been revised. It now applies bound computations in a numerically more stable way. The pairwise
    comparison of linear, logicor, and setppc constraints has been improved.
  - better branching in SOS1/SOS2 constraints
  - fixed performance bug with large number of unnamed constraints that will kill the name hash table (now, unnamed
    constraints are not put into the hash table)

- Cuts and Separation:
  - improved the performance of SCIPcalcMIR() and SCIPcalcStrongCG() by exploiting sparsity
  - improved performance of SCIPvarGetLPSol(), which affects many parts of the code, in particular Gomory and strong CG cuts
  - do not calculate MIR and StrongCG cut aggregations if number of nonzeros in aggregated row is too large

- Presolving:
  - improved pairwise presolving in cons_linear.c: reduced cache misses, reduced number of SCIPisStopped() calls and
    included detecting of redundant constraints with hash table in advance
  - tighter memory limits in knapsack presolve lifting procedure to avoid overly expensive presolving
  - included detecting of redundant constraints with hash table in advance in cons_logicor.c and limit other pairwise
    presolving
  - included detecting of redundant constraints with hash table in advance in cons_setppc.c and limit other pairwise
    presolving
  - limit pairwise presolving in cons_linear.c

Examples and applications
-------------------------

- Added an example for the graph coloring problem in `examples/Coloring`, showing the usage of column generation.
- added SOS2 example
- extended TSP example

Interface changes
-----------------

### New and changed callbacks

- New callback method SCIP_DECL_READERWRITE(x) in type_reader.h; this method is called to write a problem to file
  stream in the format the reader stands for; useful for writing the transformed problem in LP or MPS format. Hence,
  also SCIPincludeReader() has changed.
- The callback \ref CONSCHECK (SCIP_DECL_CONSCHECK()) in the constraint handlers now has a new parameter `printreason` that tells
  a constraint handler to output the reason for a possible infeasibility of the solution to be checked using
  SCIPinfoMessage(). Have a look at one of the constraint handlers implemented in SCIP to see how it works. This
  methodology makes it possible to output the reason of a violation in human readable form, for instance, for the check
  at the end of a SCIP run, where the obtained best solution is checked against the original formulation.\n This change
  often has little effect on C-implementations, since this parameter can be safely ignored with respect to the
  correctness of the code. The corresponding C++ method scip::ObjConshdlr::scip_check(), however, has to be extended
  and will not compile otherwise.
- added new LPI pricing option `SCIP_PRICING_LPIDEFAULT`, such that every LP interface can set the default pricing
  strategy on its own (`auto` is not useful for this, because for CPLEX, for example, SCIP seems to be worse with `auto`
  then with `steepest edge`)
- Added user pointer to callback methods of hash table, see pub_misc.h.

### Deleted and changed API methods

- SCIPgetVarRedcost() now returns 0 for variables that have been aggregated out or removed in presolving.
  reduced cost in case of infeasible LPs)
- new parameter `maxfrac` for SCIPcalcStrongCG()
- new parameter `maxmksetcoefs` for SCIPcalcMIR() and SCIPcalcStrongCG() methods
- new parameter `conshdlrname` in SCIPincludeLinconsUpgrade()

- Problem:
  - new parameters `extension` in SCIPreadProb() defining a desired file format or `NULL` if file extension should be use
  - New parameters `extension` and `genericnames` in SCIPprintTransProblem(), SCIPprintOrigProblem(),
    SCIPwriteOrigProblem(), and SCIPwriteTransProblem() defining the requested format or `NULL` for default CIP format
    and using generic names for the variables and constraints. Examples are
    - SCIPprintTransProblem(scip, NULL, NULL, TRUE) displays the transformed problem in CIP format with
      generic variables and constraint names
    - SCIPprintOrigProblem(scip, NULL, `lp`, FALSE) displays the original problem in LP format with
      original variables and constraint names.

- Sorting:
  - expand sorttpl.c by some parameters
  - changed some names for sorting methods
  - replaced sorting methods SCIPbsort...() by faster (quicksort/shellsort) algorithms SCIPsort...() Note that the order
    of the parameters has been changed to simplify the template code in sorttpl.c!

- Checking:
  - SCIPcheckSolOrig() is restructured. The last two parameters have changed. They are now bools indicating
    whether the reason for the violation should be printed to the standard output and whether all violations should be
    printed. This reflects the changes in the constraint handlers above, which allow the automation of the feasibility
    test. The pointers to store the constraint handler or constraint are not needed anymore.
  - the parameter list of the method SCIPcheckCons() (scip.h) has changed; the new advatage is, that SCIP can print the
    reason for the violation of a constraint as for as the constraint handler supports that
  - the parameter list of the method scip_check() (objconshdlr.h) has an additional parameter `printreason` see for
    explanation the previous point

### New API functions

- LPI now has a function SCIPlpiGetSolverPointer() that returns a solver dependent pointer. This can be used to directly
  access the LP solver.  This should, of course, only be used by people that know exactly what they are doing.
- added capabilities to avoid multi-aggregation of a single variable by setting a corresponding flag (SCIPmarkDoNotMultaggrVar())
- SCIPgetProbvarLinearSum()
- SCIPgetResultantAnd() which returns the resultant variable of an `and` constraint
- SCIPchgChildPrio() to change the node selection priority of the given child
- SCIPconsGetPos()
- SCIPrepropagateNode() to mark a node for repropagation
- SCIPcount() (in cons_countsols.h) for counting all feasible solution of a given CIP
- SCIPcreateRootDialog() (in dialog_default.h) which creates a root dialog
- SCIPgetVectorEfficacyNorm()
- SCIPseparateRelaxedKnapsack() in cons_knapsack.h
- SCIPgetCutoffdepth() which returns the depth of first node in active path that is marked being cutoff
- SCIPflattenVarAggregationGraph()
- SCIPclockGetLastTime()
- SCIPcalcHashtableSize() to get a reasonable hash table size
- SCIPgetVarFarkasCoef() and SCIPgetColFarkasCoef() to get the farkas coefficient of a variable (analogon of
- SCIPgetRepropdepth() to get the depth of first node in active path that has to be propagated again
- SCIPmajorVersion(), SCIPminorVersion() and SCIPtechVersion() returning the corresponding version

- Read, Write and Print:
  - SCIPprintSysError() which encapsulates the strerror_r calls, the NO_STRERROR_R flag switches between the use
    of strerror_r and strerror inside
  - SCIPsnprintf() safe version of snprintf (and sprintf)
  - SCIPreaderCanRead() and SCIPreaderCanWrite() in pub_reader.h, these return TRUE if the corresponding
    reader is capable to read or write, respectively
  - SCIPwriteOrigProblem(), e.g., SCIPwriteOrigProblem(scip, `orig.lp`, NULL, FALSE) prints the original
    problem in LP format in the file `orig.lp`
  - SCIPwriteTransProblem(), e.g., SCIPwriteTransProblem(scip, NULL, NULL, FALSE) displays the transformed problem in CIP format

- Heuristics:
  - SCIPcutGenerationHeuristicCmir() in sepa_cmir.h
  - SCIPheurGetTimingmask() and SCIPheurSetTimingmask()

- Sorting:
  - added some downwards-sorting methods
  - SCIPbsortInd()
  - SCIPsortedvecInsert...(), SCIPsortedvecInsertDown...(), SCIPsortedvecDelPos...(),
    SCIPsortedvecDelPosDown...(), SCIPsortedvecFind...() and SCIPsortedvecFindDown...() to manage sorted vectors or
    groups of vectors of various data types that are sorted w.r.t. the first vector

### Command line interface

- advanced reading and writing dialog in interactive shell

### Interfaces to external software

- Many changes in the SoPlex interface: The current one is tailored towards SoPlex 1.4 (aka 1.3.3). All SoPlex functions
  (where applicable) should now have an exception handling. The Bugfix for adding columns has been moved to SoPlex.  One
  can use ROW representation. Reading/writing of a basis has been implemented.

### Changed parameters

- changed default frequency parameters for RINS, Local Branching, Crossover and Mutation heuristic This should not
  change the performance but happened just for consistency reasons
- changed parameter default values for the priority of presolver `dualfix` and `inttobinary`
- removed parameter `separating/cmir/maxtestdeltaroot`
- new value `l` for parameter `lp/pricing`, which is the new default

### New parameters

- `constraints/and/linearize` to enable linearization of all <and> constraints (in presolving),
- `constraints/and/initiallp` to turn on, off, or `auto` that the LP relaxation of the AND constraints are in the initial LP;
- `constraints/countsols/collect` to enable the storing of the solutions; default value FALSE;
- `constraints/indicator/addCoupling` to enable generation of relaxation
- `constraints/indicator/branchIndicators` to decide whether it is branched on indicator constraints in enforcing
- `constraints/indicator/genLogicor` to decide whether logicor constraints instead of cuts are generated
- `constraints/indicator/sepaAlternativeLP` to decide whether separation takes place using the alternative LP
- `constraints/linear/aggregatevariables` to search for aggregations in equations in the presolving step
- `constraints/linear/dualpresolving` to disable dual presolving step in the linear constraint handler; default value is TRUE
- `constraints/linear/simplifyinequalities` to enable a simplification step for inequalities; default value is set to FALSE = disabled
- `constraints/linear/upgrade/binpack` to enable or disable the linear upgrading process
- `constraints/linear/upgrade/eqknapsack` to enable or disable the linear upgrading process
- `constraints/linear/upgrade/invarknapsack` to enable or disable the linear upgrading process
- `constraints/linear/upgrade/knapsack` to enable or disable the linear upgrading process
- `constraints/linear/upgrade/logicor` to enable or disable the linear upgrading process
- `constraints/linear/upgrade/setppc` to enable or disable the linear upgrading process
- `constraints/linear/upgrade/varbound` to enable or disable the linear upgrading process
- `constraints/linear/presolusehashing` to use hashing comparison in cons_linear.c; default value is TRUE
- `constraints/logicor/presolusehashing` to use hashing comparison in cons_logicor.c; default value is TRUE
- `constraints/setppc/presolusehashing` to use hashing comparison in cons_setppc.c; default value is TRUE
- `constraints/SOS1/branchNonzeros` to decide whether SOS1 constraint with largest number of nonzero variables is picked for branching
- `constraints/SOS1/branchSOS` to enable or disable branching on SOS1 constraints
- `heuristics/feaspump/beforecuts` to allow the feaspump to be called before cut separation
- `heuristics/mutation/minimprove`
- `presol/donotmultaggr` which disables multiaggregation for all variables of the problem
- `separating/cmir/densityoffset` to allow for more c-MIR cuts on small models
- `separating/orthofunc` to choose function for scalar product computation in orthogonality test

Testing
-------

- updated mmm.{test,solu}, mittelmann.{test,solu}, miplib3.solu, miplib.solu, shortmiplib.test and added
  mittelmann_current.test, mittelmann_old.test
- added test scripts for testing counting (make testcount)
- removed tag make testpre (useless without corresponding scripts)
- added tag testcount (make testcount); this allows for testing counting problem
- replaced tcsh by bash and gawk by awk in all check scripts to achieve higher compatibility

Build system
------------

### Makefile

- added `make/make.project` as default make include for external projects using SCIP
- added possibility to compile shared libraries in makefiles (and added `make/make.linux.x86.gnu.opt-shared`)
- replaced <string> by <cstring> in all C++-interfaces to get `strlen()` included (gcc-4.3 gave an error)
- Moved -rpath option for ld to linux-specific Makefiles.
- Re-activated readline library on darwin/ppc.

- Flags:
  - added in all `make/make.*` `GMP_FLAGS` and `GMP_LDFLAGS`
  - new flag GMP with values (`auto`, `true and `false`); in case of `auto` the library gmp is linked if ZIMPL is
    included
  - adapted all makefiles of the examples accordingly

- LP:
  - modified makefiles to accept ZIMPLOPT and LPSOPT flags (with values `opt` or `dbg` and default being `opt`), and
    removed `LPS=spxdbg` and `LPS=clpdbg`
  - added target spx132 for SoPlex version 1.3.2

Fixed bugs
----------

- fixed CTRL-C if NO_SIGACTION is set (e.g., for MinGW)
- added checks whether a plugin (handler) has already been included to avoid later complications e.g. with parameters.
- fixed bug with wrong `tightened` return value of some of the change bounds methods
- forced full propagation in presolving -> this fixes a bug that implied that variable locks became inconsistent
- replaced calls to perror() by SCIP error message using strerror(errno); this avoids problems with the error output
  stream
- fixed bug in method SCIPgetProbvarLinearSum()
- fixed bug with errors occurring in sub-MIPs. Search is only aborted in dbg mode, in opt mode a warning will be printed
- fixed bug in tclique-graph datastructure concerning insertion of edges into nonempty graph
- corrected bug in SCIPtreeBranchVar() (tree.c): several comparison functions needed a `feas`.
- fixed bug in SCIPtightenVarLb/Ub() in scip.c concering forcing a bound change (bound improvement is checked now)
- improved stage checking for bound computation
- fixed usage of command test for string comparison in check-scripts (now compatible with ubuntu)
- replaced sprintf and snprintf by SCIPsnprintf() fixed potential bug with overlong strings
- corrected bug in the case when soplex threw an exception in autopricing
- fixed bug in SCIPvarGetOrigvarSum() concerning the corner case the a negated variable has no parent variable in
  original problem

- Aggregation:
  - avoid aggregation of implicit integers with fractional aggregation scalars
  - fixed bug in aggregateActiveIntVars(): If a < 0, multiply a*x + b*y == c by -1 (algo for finding initial solution does
    only work for a > 0).
  - avoiding aggregation that removes information about implicitly integer variables (removes bug)
  - fixed bug with exponential running times due to complicated recursive multi-aggregation
  - corrected bug in var.c occuring during applying boundchanges in varUpdateAggregationBounds method

- Constraints:
  - fixed bug that a missing CONSTRANS in constraint handler leads to `NULL` pointer as constraint data for the copied
    constraints instead of pointer copies of the consdata (as explained in the constraint handler `HowTo`)
  - fixed bugs in second part of consdataTightenCoefs(): Removed min/maxleftactisinfinity (definition was not correct),
    fixed calculation of min/maxleftactivity and removed asserts concerning whether all redundant vars were deleted (led
    to different behavior in debug and opt mod).
  - fixed typo in documentation: default value for `dynamic` parameter is FALSE for all constraint handlers!
  - fixed bug in preprocessing of SOS2 constraints (cons_sos2.c)
  - fixed bug in cons_countsols.c concerning variable locking
  - fixed bug in cons_varbounds.c, concerning SCIPaddVarVlb() and SCIPaddVarVub()
  - fixed bug in applyFixings() in cons_varbound.c concerning tightening the bound of a variable left in a redundant
    constraint (bound change is forced now)

- Heuristics:
  - fixed bug with useless objective cutoff in LNS heuristics
  - removed bug for values greater than (-)infinity, heur_shifting.c, heur_intshifting.c, heur_rounding.c, heur_oneopt.c
  - fixed bug with errors occurring in heuristic LPs. In opt mode a warning will be printed, abort in dbg mode

- Linear Constraints:
  - fixed bug with wrong update of activities in linear constraints after global upper bound changes
  - fixed bug in preprocessConstraintPairs() in cons_linear.c concerning updating the flags of the constraint that stayes
    in the problem (nonredundant information were lost before)
  - fixed bug in cons_linear.c caused by comparing two infinity values during checking of using variable as slackvariable
  - removed bug for rhs/lhs greater than (-)infinity, cons_linear.c
  - removed bug caused by hashcomparison for non-sorted constraints, cons_linear.c
  - fixed bugs with wrong presolving due to cancellation in (res-)activities in cons_linear.c
  - removed BOUNDSCALETOL adjustment in cons_linear.c. This fixes bug with slightly infeasible variable fixings in
    presolving; reliable resactivities should make the BOUNDSCALETOL relaxation redundant.
  - removed `epsilontic` bug in cons_linear.c due to adjusting left/right hand side in applyfixing
  - fixed bug with multi-aggregated variables in cons_logicor: instead of fixing them, a linear constraint will be created
  - corrected bug in cons_linear.c:applyFixings() [if variable was fixed to infinity the rhs/lhs were wrong]
  - fixed bugs in pairwise presolving of cons_linear.c concerning deletion of upgraded constraints and inconsistent update
    of nchgsides in case of coefsequal and coefsnegated
  - fixed false assert and corrected a bug caused by deleting a constraint on `firstchanged` position in pairwise
    presolving with hashing in cons_linear.c

- LP:
  - fixed handling of unbounded variables with 0 objective in SCIPlpGetModifiedPseudo[Proved]Objval() (lp.c)
  - fixed bug with uncatched LPSOLSTAT after hitting a time or iteration limit
  - corrected bug in SCIPlpGetState() if the LP is empty
  - fixed bug in SCIPlpSolveAndEval(): added extra simplex step if objlimit reached, fastmip and pricers enabled in order
    to get dual solution for pricing.
  - weakened two too strong asserts in lp.c concerning the LP result OBJLIMIT
  - fixed bug in SCIPlpSolveAndEval(): allow more than one extra simplex step for getting an objlimit exceeding solution
    with fastmip

- Memory:
  - corrected invalid memory access in tcliqueIsEdge: added check whether node1 has no neighbors (tclique_graph.c)
  - removed memory leak detected with the help of coverity in dialog.c
  - fixed bug with memory reallocation in SCIPgetProbvarLinearSum()
  - tried to fix memory leak in dialog.c occuring from different versions of the readline/history libraries
  - removed possible memory leak in objdialog.cpp

- Numerical:
  - fixed numerical issue in linear constraint propagation: need slightly more aggressive tightening such that probing
    does not choose a wrong value for fixing inside an epsilon interval
  - fixed numerical bug in dual presolving of linear constraint handler
  - avoid fixing variables to infinity in order to get rid of numerical inconsistencies in the original model

- Objective:
  - added handling of the case of roundable variables with 0 objective in presol_dualfix.c
  - fixed bug with writing the MIP relaxation to a file concerning the objective function; in case the original objective
    function is requested, the transformed objective function gets re-transformed (scaling, offset)
  - fixed bug with wrong objective sense output for transformed problem. The transformed problem is always a minimization
    problem!
  - fixed bug with objective scaling after restart

- Reading:
  - fixed bug with reading empty lines in TSP example
  - fixed bug with non-conformal parameter name in reader_ppm
  - fixed infinite loop in LP file reader if a line exceeds the character limit
  - fixed bug in reader_ppm while appending strings for output file
  - fixed some `SCIP_RETCODE` bugs in reader_fix.c, reader_sol.c, reader_sos.c and reader_zpl.c
  - fixed docu in type_reader.h
  - fixed bug with multi-aggregated variables which are de facto aggregated or fixed after flattening the aggregation tree
  - fixed bug with bound changes of variables in modifiable constraints during full dual presolving of linear conshdlr
  - increased compiler compatibility for C++ wrapper classed by adding extern `C` in obj*.cpp files and changing strlen
    calls to std::strlen

- Separation:
  - corrected bug in priceAndCutLoop(): separation was aborted if domain reduction was applied
  - fixed bug in sepa_mir.c: size of testeddeltas-array was too small
  - corrected imlementation of SCIPlpiGetBasisInd() in lpi_clp.cpp (this fixes the bug that almost no Gomory cuts are
    found with Clp).

- Sorting:
  - fixed bugs in sorttpl.c: fixed wrong arraysize in shellsort; in case an has at most one element, then no sorting is
    applied
  - fixed wrong if condition for function call in sorttpl.c
  - fixed obvious bug in linear constraint data sorting. Most part of the code assumed pure index sorting, but in fact, it
    was sorted by variable type as first criterion and index as second criterion.

@page RN10 Release notes for SCIP 1.0

@section RN100 SCIP 1.0.0
*************************

Features
--------

- SCIP now has a couple of specialized settings, all called scip_*.set
- SCIP is now compatible to the Exception branch of SoPlex
- if possible, objective function is scaled to make objective value integral with gcd 1
- slightly modified automatic constraint aging strategy
- new C templates disp_xxx.h and dialog_xxx.h and C++ wrapper classes objdisp.h and objdialog.h, respectively
- modified reader `sol`, st. files which where created via typing the order of commands `set log *.sol`,
  `disp sol var -`, `set log cplex.log` in Cplex can now be read
- new dummy LP interface `lpi_none.c`; useful for running SCIP without a LP solver

- Presolver:
  - modified probing presolver to do multiple cycles if called in subsequent runs
  - changed sort algorithm in probing presolver

- Node selection:
  - new node selection rule `estimate` (best estimate search)
  - new node selection rule `hybridestim`

- Documentation:
  - the doxygen documentation now has HowTo's for all plugin types
  - the doxygen documentation now contains a FAQ
  - the documentation has now a TAB Modules; there you can find list of available constraint handles, presolvers,
    propagators, lpi interfaces, file readers and so on

- Time:
  - time limit is now forwarded to lp solving algorithm
  - presolving, cut separation, primal heuristics and strong branching now better respect time limit

- Heuristics:
  - best estimate search is now used in all large neighborhood search heuristics
  - new improvement heuristic `oneopt`
  - new heuristic `actconsdiving` following an idea of John Chinneck

- Separation and Cuts:
  - modified cut selection code
  - cut conversion into linear constraints after a restart now works better
  - added flow cover separator
  - gomory cuts are now also separated for integral slack variables
  - less aggressive in Gomory cut separation
  - strong CG cuts are now also separated for integral slack variables

Performance improvements
------------------------

- greatly improved performance of LP file reader by replacing string copies with pointer copies
- removed performance bottleneck with non-bfs based node selectors and large leaf queues at the cost of a small memory
  overhead (2 ints per node in the leaf queue); this improves performance quite a bit on instances that take a large
  number of branching nodes
- improved performance of linear constraint propagation by delaying some floor/ceil calculations
- improved performance of clique cut separator

Interface changes
-----------------

### New and changed callbacks

- new callback method SCIPdialogFree()

### Deleted and changed API methods

- slightly modified bound substitution heuristic in SCIPcalcMIR() and SCIPcalcStrongCG()
- slightly less conservative in numerics for SCIPmakeRowIntegral()
- linear and knapsack constraint handler may now deal with coefficients of value zero
- new parameter `maxbounddist` for SCIPincludeSepa() and constructor ObjSepa()
- new parameter `restart` for method SCIPfreeSolve()
- calling SCIPwriteLP() is now possible in Solved Stage
- SCIPwrite{LP,MIP} may no longer be called after solving, since the LP data structures may not be valid
- All functions SCIP<datatype>Param() got a new parameter `isadvanced`.
  This does not influence the performance of SCIP, but the position of the parameter in the settings menu.
  Hence, if you do not care about this, you can assign any value to it.
  You should add the corresponding flag to the SCIP<datatype>Param() calls in your own source code.

- Version:
  - modified `SCIP_SUBVERSION` to be a number instead of a string (to be able to use `SCIP_SUBVERSION >= ...`)
  - SCIPsubversion() now returns an int instead of a const char*

- Tree and Nodes:
  - new parameter `estimate` for SCIPcreateChild() giving an estimate for value of best feasible solution in the subtree to
    be created. One possibility is to use SCIPgetLocalOrigEstimate() for this value.
  - removed method SCIPnodeGetPriority()
  - removed parameter `lowestboundfirst` from SCIPincludeNodesel()

- Branching:
  - removed parameter `branchdir` from SCIPbranchVar()
  - new parameters `leftchild`, `eqchild` and `downchild` for SCIPbranchVar()
  - SCIPgetVarStrongbranch() now also returns lperror == TRUE if the solving process should be stopped, e.g., because of a
    time limit

- Variable tightening:
  - replaced methods SCIPvarGetClosestVlb() and SCIPvarGetClosestVub() from pub_var.h by new methods
    SCIPgetVarClosestVlb() and SCIPgetVarClosestVlb() in scip.h
  - new parameter `force` for SCIPtightenVarLb() and SCIPtightenVarUb()

### New API functions

- SCIPreadSol()
- SCIPwriteMIP()
- SCIPgetLocalOrigEstimate() and SCIPgetLocalTransEstimate()
- SCIPisStopped()
- SCIProwIsInGlobalCutpool()
- SCIPresetParams()
- SCIPgetVarRedcost()
- SCIPtightenVarLbGlobal() and SCIPtightenVarUbGlobal()
- SCIPsepaGetMaxbounddist()
- SCIPboundchgGetNewbound(), SCIPboundchgGetVar(), SCIPboundchgGetBoundchgtype(),
  SCIPboundchgGetBoundtype(), SCIPboundchgIsRedundant(), SCIPdomchgGetNBoundchgs(), SCIPdomchgGetBoundchg()
- SCIPnodeUpdateLowerboundLP()
- SCIPcalcNodeselPriority()
- SCIPnodeGetEstimate()
- SCIPnodeGetDomchg()
- SCIPgetRootNode() (in combination with SCIPcutoffNode(), this allows the immediate finishing of the optimization)

### Command line interface

- default dialog menu now includes the commands `set default` and `display parameters`
- added option to write node LP and MIP relaxations to LP file from interactive shell

### Changed parameters

- parameters are now separated into basic and advanced, the latter ones have been moved to extra submenus
- priority parameters are now restricted to be in [INT_MIN/4,INT_MAX/4] to avoid overflow errors in comparison methods
- increased priority of `estimate` node selector, such that this is the new default node selector
- changed meaning of parameter setting `nodeselection/childsel = l`; old meaning is now called `r`
- changed default value of `conflict/maxvarsfac` to 0.1
- changed default value of `conflict/useprop` to TRUE
- changed default value of `conflict/useinflp` to TRUE
- changed default value of `conflict/usepseudo` to TRUE
- changed default value of `conflict/maxlploops` to 2
- changed default value of `conflict/lpiterations` to 10
- changed default value of `conflict/interconss` to -1
- changed default value of `conflict/reconvlevels` to -1
- changed default value of `conflict/settlelocal` to FALSE
- changed default value of `constraints/linear/propfreq` to 1
- changed default values of `heuristics/*diving/backtrack` to TRUE
- changed default value of `nodeselection/restartdfs/stdpriority` to 10000
- changed default value of `numerics/boundstreps` to 0.05 in order to avoid very long propagation loops on continuous variables
- changed default value of `presolving/restartfac` to 0.05
- changed default value of `presolving/restartminred` to 0.10
- changed default value of `separating/objparalfac` to 0.01 for performance reasons
- changed default value of global `separating/maxbounddist` to 1.0
- changed default value of `separating/objparalfac` to 0.0001

### New parameters

- `conflict/enable` to globally enable or disable conflict analysis
- `constraints/linear/maxcardbounddist` and `constraints/knapsack/maxcardbounddist`
- `heuristics/*diving/backtrack` to activate 1-level backtracking for most of the diving heuristics
- `heuristics/feaspump/maxstallloops`
- `nodeselection/childsel` to control the child selection
- `presolving/immrestartfac`
- `separating/*/maxbounddist` to have individual maxbounddist parameters per separator
- `separating/clique/backtrackfreq` to speed up clique cut separation in heuristic fashion
- `separating/redcost/continuous`

Build system
------------

### Makefile

- added version numbers to library files (There will be a softlink generated in the lib/ and bin/ directories without
  version number that point to the latest compiled version.)
- added .exe extension to binaries of MinGW
- removed the `.static` extension associated to the LINK variable from the Makefile system (If you want to build
  makefiles for shared library generation, use the OPT variable. For example, you could create a makefile
  `make/make.linux.x86.gnu.opt-shared` and compile it with `make OPT=opt-shared`.)

- Defaults and Options:
  - modified the default LP solver to be SoPlex instead of CPLEX
  - added `LPS=none` for compiling SCIP without a LP solver
  - made `ZIMPL=true` the default; if you do not want to include ZIMPL support, call `make ZIMPL=false`

Fixed bugs
----------

- fixed bug in rowScale() concerning deletion of almost zero coefficients
- weakened assert in primal.c in order to avoid numerical troubles
- fixed bug with too long variable names
- fixed bug with strange user descriptions of plugins
- changed position of some asserts to prevent segmentation faults
- SCIPgetAvgPseudocostCount() and SCIPgetAvgPseudocostCountCurrentRun() now return the average over all integer
  variables instead of all variables, since pseudo costs are not recorded for continuous variables
- fixed wrong sorting of plugins with priorities close to INT_MIN or INT_MAX
- replaced `line` by `read` in Makefile, since `line` is non-standard
- fixed bug with branching rules that produce only one child with no changes to the problem
- fixed bug that external relaxator is not reset appropriately for a new problem instance
- removed wrong assert in function paramWrite()
- fixed bug with uninitialized in check.awk
- fixed bug in ZIMPL file reader for multiple occurrences of a single variable in the objective function
- fixed bug with deleting variables from the transformed problem that are contained in the implication graph
- fixed bug in root reduced cost fixing propagator that leads to an empty domain for a variable as a proof of optimality
  of the current incumbent
- fixed bug with fractional coefficients of binary variables in cont --> impl int upgrading

- Solution:
  - fixed bug with aggregated variables in debug solution test
  - now it is possible to add original solutions
  - fixed bugs with SCIPgetBestsol() returning `NULL` after a restart with user objective limit
  - fixed wrong status code in presence of user objective limit and a feasible solution that is not better than the limit

- Bounds:
  - fixed bug with wrong bound changes of loose variables
  - changed wrong assert in SCIPnodeAddBoundinfer()
  - fixed bug in variable bounds search and insertion method
  - fixed bug regarding modifying bounds in original problem if negated original variables exist
  - fixed bug with multiple pending bound changes on some variable

- Separator:
  - fixed bug in integer objective separator with restarts
  - fixed bug in integer objective separator with dynamic columns

- Cuts:
  - fixed bug that cut age was not reset to zero for violated cuts
  - fixed bug in SCIPcutpoolAddNewRow() concerning update of minidx and maxidx of added row
  - fixed numerical bug in rowScaling of lp.c, which possibly cut off feasible solutions
  - significantly improved performance of c-MIR and Gomory cuts by caching closest VLB and VUB info

- LP:
  - fixed numerical buf with slightly different LP optimum after resolving due to probing/diving
  - fixed bug in cmir and flowcover separator with variables which are currently not in the LP
  - fixed bug with LP size management in probing if column generation is used
  - fixed bug in LP file reader with row names identical to section keywords
  - fixed potential bugs due to errors in resolving the LP after diving or probing
  - fixed potential bugs in SCIPpriceLoop() and priceAndCutLoop(), st. now all LP solution stati are handled appropriately
  - fixed potential bug with non-existent LP in SCIPwrite{LP,MIP}

- Constraint handler:
  - removed wrong assert in bounddisjunction constraint enforcement
  - fixed numerical bug in propagator of varbound constraint handler
  - fixed bug in variable bound constraint handler with changing bounds on multi-aggregated variables
  - fixed bug in linear constraint handler: only tight cuts are transformed into linear constraints after restart
  - fixed bug in bounddisjunction constraint handler with propagation of multi-aggregated variables
  - fixed bug with numerics in linear constraint handler due to non-representable `BOUNDSCALETOL`
  - fixed bug with almost integral multi-aggregation in dual presolve of linear constraint handler
  - fixed bug with numerics in update of min/maxactivity in linear constraint handler

- Heuristics:
  - fixed bug in intshifting and oneopt heuristic with variables which are currently not in the LP
  - fixed bug with primal heuristics reducing the cutoff bound such that the current node is cut off
  - fixed bug in oneopt heuristic: must not be called on pseudo nodes if continuous variables are present

@page RN09 Release notes for SCIP 0.9

@section RN090 SCIP 0.9.0
*************************

Features
--------

- the EXITSOL callback of the plugins is now called before the LP and the global cut pool are freed

- Primal Heuristics:
  - new primal heuristics `rens`, `mutation` and `veclendiving`
  - primal heuristics that run before the node is solved now know already whether the LP will be solved at the current
    node or not

- Heuristics:
  - new heuristic `intshifting` (ID character `i`)
  - in the root node of the very first run, heuristics with timing `AFTERNODELPNODE`, `AFTERLPPLUNGE`, `AFTERPSEUDONODE`, and
    `AFTERPSEUDOPLUNGE` are now called before the enforcement of the constraint handlers, in particular before the branching
    rules; in this way, the branching rule can already benefit from a tighter primal bound
  - if a heuristic found a better solution after the LP loop (and in particular the `AFTERNODE` heuristics in the root node
    of the very first run, see above), domain propagation and LP solving is triggered again; this allows for additional
    reduced cost tightening and other dual propagations
  - slightly modified `crossover` and `rins` heuristics
  - improved performance of intdiving heuristic
  - improved heuristic `octane` and `shifting`
  - slightly modified rens and localbranching heuristics
  - modified guided diving heuristic such that it equals the original version of the heuristic (i.e., round in direction of the
    current incumbent solution instead of the average of all primal feasible solutions)
  - ID character for intdiving heuristic is now `I`

- Separation and Cuts:
  - c-MIR cuts try now to scale the cut to integral values; however, cuts are still generated if this fails
  - hard-coded relative objective gain to consider a separation loop to be stalling is now changed from 1e-3 to 1e-4,
    which means that separation is not aborted as early as before
  - modified c-MIR cut separator to more closely resemble the original version of Marchand and Wolsey

- Constraint:
  - possibility of SAT-like restarts after a number of conflict constraints have been found
  - improved presolving of and, or and xor constraints
  - implemented additional dual presolving in linear constraint handler
  - slightly modified presolving of varbound constraint handler

Interface changes
-----------------

### New and changed callbacks

- new parameter `solinfeasible` for constraint handler callback methods `ENFOLP`  and `ENFOPS`
- replaced callback parameter `inlploop` and `inplunging` by `heurtiming` in `SCIP_DECL_HEUREXEC`
- slightly changed the meaning of the result codes returned by external relaxators: if they modify the LP or tighten
  bounds of variables, they are not automatically be called again (it is assumed that they already made use of these
  changes). They are only called again, if they returned `SCIP_SUSPENDED` or if some other plugin modified the LP.

### Deleted and changed API methods

- new parameter `escapecommand` for SCIPdialoghdlrAddHistory()
- removed method SCIPgetVarData(); use SCIPvarGetData() from pub_var.h instead
- new calls SCIPgetLPBInvCol() and SCIPgetLPBInvACol() to access the basis inverse and simplex tableau columnwise
- new parameter `ndomredsfound` of SCIPpropagateProbing()
- new parameters `fixintegralrhs`, `maxfrac`, `mksetcoefs` and `fracnotinrange` in SCIPcalcMIR()
- modified SCIPfixVar() such that in problem creation stage it will change the bounds as requested even if the fixing
  value is outside of the current bounds
- replaced parameters `pseudonodes`, `duringplunging`, `duringlploop` and `afternode` by `timingmask` in
  SCIPincludeHeur() and constructor of ObjHeur() class use the following table to translate old settings into the new
  timingmask:

| PSEUDONODES | DURINGPLUNGING | DURINGLPLOOP | AFTERNODE | timingmask                                                    |
|-------------|----------------|--------------|-----------|---------------------------------------------------------------|
| FALSE       | FALSE          | FALSE        | FALSE     | SCIP_HEURTIMING_BEFORENODE                                    |
| TRUE        | FALSE          | FALSE        | FALSE     | SCIP_HEURTIMING_BEFORENODE                                    |
| FALSE       | TRUE           | FALSE        | FALSE     | SCIP_HEURTIMING_BEFORENODE                                    |
| TRUE        | TRUE           | FALSE        | FALSE     | SCIP_HEURTIMING_BEFORENODE                                    |
| FALSE       | FALSE          | TRUE         | FALSE     | SCIP_HEURTIMING_BEFORENODE \| SCIP_HEURTIMING_DURINGLPLOOP    |
| TRUE        | FALSE          | TRUE         | FALSE     | SCIP_HEURTIMING_BEFORENODE \| SCIP_HEURTIMING_DURINGLPLOOP    |
| FALSE       | TRUE           | TRUE         | FALSE     | SCIP_HEURTIMING_BEFORENODE \| SCIP_HEURTIMING_DURINGLPLOOP    |
| TRUE        | TRUE           | TRUE         | FALSE     | SCIP_HEURTIMING_BEFORENODE \| SCIP_HEURTIMING_DURINGLPLOOP    |
| FALSE       | FALSE          | FALSE        | TRUE      | SCIP_HEURTIMING_AFTERLPPLUNGE                                 |
| TRUE        | FALSE          | FALSE        | TRUE      | SCIP_HEURTIMING_AFTERPLUNGE                                   |
| FALSE       | TRUE           | FALSE        | TRUE      | SCIP_HEURTIMING_AFTERLPNODE                                   |
| TRUE        | TRUE           | FALSE        | TRUE      | SCIP_HEURTIMING_AFTERNODE                                     |
| FALSE       | FALSE          | TRUE         | TRUE      | SCIP_HEURTIMING_AFTERLPPLUNGE \| SCIP_HEURTIMING_DURINGLPLOOP |
| TRUE        | FALSE          | TRUE         | TRUE      | SCIP_HEURTIMING_AFTERPLUNGE \| SCIP_HEURTIMING_DURINGLPLOOP   |
| FALSE       | TRUE           | TRUE         | TRUE      | SCIP_HEURTIMING_AFTERLPNODE \| SCIP_HEURTIMING_DURINGLPLOOP   |
| TRUE        | TRUE           | TRUE         | TRUE      | SCIP_HEURTIMING_AFTERNODE \| SCIP_HEURTIMING_DURINGLPLOOP     |

- Constraints:
  - renamed all occurences of `removeable` by the correct English word `removable`: SCIPconsIsRemovable(),
    SCIPsetConsRemovable(), SCIPvarIsRemovable(), SCIPcolIsRemovable(), SCIProwIsRemovable()
  - new parameter `sticktonode` in SCIPcreateCons(), SCIPcreateConsAnd(), SCIPcreateConsBounddisjunction(),
    SCIPcreateConsKnapsack(), SCIPcreateConsLinear(), SCIPcreateConsLogicor(), SCIPcreateConsOr(),
    SCIPcreateConsVarbound(), SCIPcreateConsXor(), SCIPcreateConsSetpart(), SCIPcreateConsSetpack(),
    SCIPcreateConsSetcover(): usually, you should set this to FALSE; if you want to add constraints as node markers with
    node data and, e.g., use the `activate` and `deactivate` callbacks to get informed about the activation and
    deactivation of the node, you should set this flag to TRUE in order to make sure, that the constraint will always be
    associated to the node and not moved to a more global node if this would be possible
  - slightly changed semantics of SCIPaddConsNode() and SCIPaddConsLocal(), such that a constraint which is added to the
    root node now enters the global problem (and is still existing after a restart)

### New API functions

- SCIPgetVerbLevel()
- SCIPescapeString()
- SCIPgetGlobalCutpool(), SCIPgetPoolCuts(), SCIPcutpoolGetCuts(), SCIPcutGetRow() and SCIPcutGetAge()
- SCIPconsGetNLocksPos() and SCIPconsGetNLocksNeg()

### Command line interface

- command shell now understands escape characters `\``,`'` and `\` which makes it possible to read in files with spaces in the
  name

### Interfaces to external software

- updated XPress interface to XPress-MP 17 (contributed by Michael Perregaard)

### Changed parameters

- changed default value of `heuristics/octane/usediffray` to FALSE
- removed parameter `heuristics/octane/usediffbwray`
- renamed parameter `heuristics/octane/useavgray` to `heuristics/octane/useavgnbray`
- changed default value of `heuristics/rens/binarybounds` to TRUE
- changed default value of `heuristics/octane/freq` to -1 in order to deactivate Octane
- parameter `heuristics/feaspump/maxsols` is now strict, i.e., if n solutions were already found, the feasibility pump
  starts to work only if `maxsols <= n`, instead of `maxsols < n`

### New parameters

- `conflict/restartnum` and `conflict/restartfac`
- `heuristics/octane/useavgray`
- `heuristics/octane/useavgwgtray`
- `limits/absgap` to define an absolute gap limit
- `separating/cmir/aggrtol`
- `separating/cmir/densityscore`
- `separating/cmir/fixintegralrhs`
- `separating/maxruns`
- `presolving/restartminred` which forbids another restart if the last one was not successful enough
- `propagating/abortoncutoff`
- `reading/zplreader/changedir` to control behavior of path switching of ZIMPL file reader
- `reading/zplreader/parameters` to pass additional parameters to ZIMPL

Build system
------------

### Makefile

- added ncurses to the readline entries in the `make/make.*` files
- added quotes to sed expressions in Makefile (needed under Windows)
- modified makefiles for Windows/Intel
- added automatic query script in the Makefile for soft-link names

Fixed bugs
----------

- fixed bug with string pointer copy instead of string content duplication in constructors of C++ wrapper classes
- fixed bug in CPLEX interface with basis access methods that dualopt has to be called for more error status codes
- fixed bug with inserting two variable bounds of the same type on the same variable with the same bounding variable but
  with different sign of coefficient (e.g., `x <= 10*z + 5` and `x <= -5*z + 10`); in previous version, one of the two was
  removed, although both have a useful meaning; now, we keep both and detect a stronger global bound in the implication graph presolving
- objective function is now also checked for integrality after problem transformation (fixed a bug that a solution which
  was generated between transformation and presolving for an integral objective function did not reduce the cutoff bound by one)
- fixed a bug with cmir cut efficacy calculation (however, on my first tests, the performance reduced slightly!)
- fixed bug that SCIPvarGetAvgSol() always returned the upper bound (affected guided diving heuristic)
- fixed bug in RENS, RINS, Local Branching, Crossover and Mutation heuristics with wrong variable-subvariable assignments
- fixed bug in infeasible/bound-exceeding LP conflict analysis if the bounds were relaxed in diving (happens in intshifting heuristic)

- Separation:
  - fixed bug with adding constraints with `INITIAL=true` and separating them afterwards, which lead to a second addition of
    the constraint's relaxation in the child node
  - separation LPs are now immediately resolved after a bound change was generated by a cut separator; before, the
    separation round was prematurely aborted, which means that a separation round limit was sometimes reached very quickly
    and some of the separators were not even called a single time

- Cmir Cut Separator:
  - too large deltas are now also rejected in c-MIR cut separation
  - fixed bug in cmir cut separator, that 8*delta was not tried
  - fixed bug in cmir cut separator with wrong sign of slack in row score function
  - fixed bug in cmir cut separator with weights fixed to zero, thus making the current aggregation invalid
  - fixed bug in cmir cut separator with wrong calculation of cut efficacies

@page RN08 Release notes for SCIP 0.8

@section RN082 SCIP 0.8.2
*************************

Features
--------

- additional flag `delay` for pricers
- new propagator `rootredcost` which applies reduced cost fixing at the root node whenever a best new primal solution was found
- new separator `redcost` which replaces the internal reduced cost strengthening

- LP:
  - extensions to the LP are kept even if the LP is not solved at the current node; however, if the LP turned out to be
    numerically instable, the extensions of the current node are still discarded
  - added removal of bound-redundant rows from the LP during root node LP solving loop
  - new display column `lpobj`

- Constraints:
  - slightly changed priorities of constraint handlers
  - now, conflict constraints are also created if they were generated in strong branching or diving with insertion depth
    equal to the current depth
  - new constraint handler `bounddisjunction`

- Readers:
  - renamed `sol` file reader to `fix` file reader (reads partial solution files and fixes variables to the given values)
  - added `sol` file reader which reads complete solution files and adds the solutions to the solution pool
  - LP and MPS file readers are now able to parse lazy constraints and user cuts sections

- Presolver:
  - knapsack presolver now generates cliques in the clique table (this essentially solves `neos1.mps`)
  - new presolver `inttobinary`

- Heuristics:
  - new primal heuristic `shifting`
  - diving heuristics abort earlier (did not come back in reasonable time on `fast0507`)

Interface changes
-----------------

- new solution status code `SCIP_STATUS_STALLNODELIMIT`

### New and changed callbacks

- slightly modified semantics of the `CONSINITLP` callback in the constraint handlers

### Deleted and changed API methods

- methods SCIPisLbBetter() and SCIPisUbBetter() have an additional parameter and slightly different meaning (they now
  compare the bound improvement *relatively* to the width of the domain and the bound itself)
- SCIPgetNSols() now returns an int instead of `SCIP_Longint`
- method SCIPreadProb() does not call SCIPfreeTransform() anymore; file readers that want to extend the existing problem
  must now call SCIPfreeTransform() themselves before modifying the original problem
- method SCIPgetBinvarRepresentative() can now also be called in problem creation stage
- additional parameter `maxpricerounds` in method SCIPsolveProbingLPWithPricing()
- changed name of method SCIPpresolGetNVarTypes() to SCIPpresolGetNChgVarTypes()
- method SCIPsplitFilenames() now treats both versions of slashes, `/` and `\`, as directory delimiters (under MinGW and
  CygWin, both are valid; so, we cannot treat file names anymore where the other slash is used as a regular character)

- Constraints:
  - marking a constraint to be `initial` now means in addition, that if the constraint is added to a local node it will
    enter the LP at the time the node is first processed, even if parameters forbid separation at this node
  - changed name of method SCIPconshdlrGetNVarTypes() to SCIPconshdlrGetNChgVarTypes()

- Conflicts:
  - method SCIPgetNConflictClausesFound() renamed to SCIPgetNConflictConssFound()
  - method SCIPgetNConflictClausesFoundNode() renamed to SCIPgetNConflictConssFoundNode()
  - method SCIPgetNConflictClausesApplied() renamed to SCIPgetNConflictConssApplied()

### New API functions

- SCIPsolveProbingLPWithPricing()
- SCIPchgVarLbRoot() and SCIPchgVarUbRoot()
- SCIPinRepropagation()
- SCIPaddDialogInputLine() and SCIPaddDialogHistoryLine()
- SCIPtransformProb() to create the transformed problem; enables the user, e.g., to add primal solutions before the presolving begins
- SCIPcreateSolCopy()
- SCIPareSolsEqual()

- Getters:
  - SCIPgetRowKnapsack(), SCIPgetRowLinear(), SCIPgetRowLogicor(), SCIPgetRowSetppc(), and
    SCIPgetRowVarbound() for obtaining the linear relaxation of a corresponding constraint
  - SCIPgetLhsVarbound(), SCIPgetRhsVarbound(), SCIPgetVarVarbound(), SCIPgetVbdvarVarbound(), and
    SCIPgetVbdcoefVarbound()
  - SCIPgetLPRootObjval(), SCIPgetLPRootColumnObjval() and SCIPgetLPRootLooseObjval()
  - SCIPcolGetMinPrimsol() and SCIPcolGetMaxPrimsol()
  - SCIPgetFocusDepth()

- Score:
  - SCIPgetAvgPseudocostScore()
  - SCIPgetAvgPseudocostScoreCurrentRun()
  - SCIPgetAvgConflictScore()
  - SCIPgetAvgConflictScoreCurrentRun()
  - SCIPgetAvgInferenceScore()
  - SCIPgetAvgInferenceScoreCurrentRun()
  - SCIPgetAvgCutoffScore()
  - SCIPgetAvgCutoffScoreCurrentRun()

- Reduced Cost:
  - SCIPgetColRedcost()
  - SCIPvarGetRootRedcost()

- Variables:
  - SCIPgetNVarsAnd() and SCIPgetVarsAnd()
  - SCIPgetWeightsKnapsack(), SCIPgetNVarsKnapsack(), SCIPgetVarsKnapsack() and SCIPgetWeightsKnapsack()
  - SCIPgetNVarsLinear(), SCIPgetVarsLinear() and SCIPgetValsLinear()
  - SCIPgetNVarsOr() and SCIPgetVarsOr()
  - SCIPgetNVarsXor() and SCIPgetVarsXor()

### Command line interface

- command line syntax changed to support batch modus without piping stdin with `<` or `|` operators
- advanced command line syntax:
  - `-l <logfile>  `: copy output into log file
  - `-q            `: suppress screen messages
  - `-s <settings> `: load parameter settings (.set) file
  - `-f <problem>  `: load and solve problem file
  - `-b <batchfile>`: load and execute dialog command batch file (can be used multiple times)
  - `-c <command>  `: execute single line of dialog commands (can be used multiple times)

### Interfaces to external software

### Changed parameters

- removed parameter `propagating/redcostfreq`, because reduced cost strengthening is now an external separator plugin
- removed parameter `conflict/maxunfixed`
- parameter `conflict/maxclauses` renamed to `conflict/maxconss`
- parameter `conflict/interclauses` renamed to `conflict/interconss`
- parameter `conflict/reconvclauses` replaced by `conflict/reconvlevels`
- parameter `conflict/uselp` replaced by `conflict/useinflp` and `conflict/useboundlp`
- changed default value of `constraints/obsoleteage` to -1
- changed default value of `branching/relpscost/conflictweight` to 0.01
- changed default value of `branching/relpscost/inferenceweight` to 0.0001
- changed default value of `branching/relpscost/cutoffweight` to 0.0001
- in bfs node selector, parameter `minplungedepth` is now stronger than `maxplungedepth` if they conflict

### New parameters

- `constraints/linear/separateall`
- `conflict/lpiterations`
- `conflict/keepreprop`
- `branching/relpscost/conflictweight`, `branching/relpscost/inferenceweight`,
  `branching/relpscost/cutoffweight` and `branching/relpscost/pscostweight`
- `conflict/settlelocal`
- `conflict/depthscorefac`
- `limits/stallnodes`

Build system
------------

### Makefile

- removed ncurses and pthread libraries from the Makefile; pthread is now only linked if CPLEX is used

Fixed bugs
----------

- fixed numerical bug in SCIPrealToRational() [thanks to Anders Schack-Nielsen]
- fixed bug in crossover heuristic with negative timelimit
- removed bug in conflict analysis with wrong redundancy check
- fixed bug that unexpected end of stdin (Ctrl-D or piped-in file without `quit` command) gives a segmentation fault
- fixed bug with inconsistent data structures after a global bound was changed at a local subproblem and the local
  bounds are not contained anymore in the new global bounds
- fixed dependency generation in example Makefiles

- Knapsack:
  - fixed bug in knapsack presolving with redundancy check after applyFixings() [thanks to Anders Schack-Nielsen]
  - fixed bug in knapsack separator with empty initial covers
  - fixed bug in knapsack constraint disaggregation that may lead to acceptance of infeasible solutions
  - fixed bug in knapsack constraint handler where a modifiable constraint may be declared redundant

- LP:
  - fixed bug with missing LP size updates after pricing or cut separation in probing [thanks to Marc Nuenkesser]
  - fixed bug in CPLEX interface with getting basis information after the LP was modified and restored
  - fixed bug with updating LP size in probing
  - fixed bug that SCIPgetLPSolstat() returns a valid status code even if the LP was not yet constructed for the current node

- Variables:
  - fixed bug with invalid lazy updates after a restart where the LP is not solved again (e.g., due to all variables being fixed)
  - fixed bugs resulting from inactive general integer variables being member of the variable bounds array of a variable
  - fixed bug in updatePseudocost() with wrong lpgain distribution on multiple branching variables [thanks to Anders Schack-Nielsen]
  - fixed bug in objconshdlr.h where member variable scip_maxprerounds_ was declared as an `SCIP_Bool` instead of an int
  - branching on nearly-integral variables is now avoided in relpscost branching, which lead to a numerical assertion

- Implication:
  - fixed bug with adding implications that fix the implication variable to the opposite value (due to the bug, it was
    returned that the whole problem is infeasible)
  - removed wrong assert in varRemoveImplicsVbs()

- Cliques:
  - fixed bug in SCIPcliqueSearchVar() [thanks to Anders Schack-Nielsen]
  - fixed bug in SCIPcliqueAddVar() [thanks to Anders Schack-Nielsen]

- Readers:
  - fixed bug in MPS file reader with `OBJSENSE`
  - fixed bug in LP reader with potentially uninitialized pointers [thanks to Martin Mueller]

- Constraints:
  - it is now possible to branch on constraints without the risk of going into an infinite loop, because constraints marked as `initial`
    will be put to the LP relaxation (of the child nodes) even if separation is prohibited by the parameter settings
  - fixed bug that locally valid varbound constraints produce VLB/VUB entries [thanks to Anders Schack-Nielsen]

@section RN081 SCIP 0.8.1
*************************

Features
--------

- improved performance of the priority queue in conflict analysis
- slightly modified restartdfs node selector

- Presolving:
  - new presolver `implics` to find bound changes and aggregations out of the implication graph
  - modified probing order in probing presolver

- Constraints:
  - changed handling of added constraints in separation calls
  - modified bookkeeping of locally added and disabled constraints such that the order of enabling and disabling constraints stays the same
  - logic or constraint handler now adds implications on clauses with 2 literals to the implication graph
  - and/or constraint handlers now add implications to the implication graph
  - xor constraint handler now uses stronger LP relaxation without auxiliary variable for xor constraint with 2 operands

- Heuristics:
  - added preliminary version of `intdiving` heuristic (disabled in default settings)
  - added crossover heuristic

- Readers:
  - LP file reader now accepts the keyword `Integer` for defining the start of the integer variables section
  - new file reader for (partial) solutions

Examples and applications
-------------------------

- added two small pricer examples (for C and C++)
- updated example code (s.t. it compiles again)

Interface changes
-----------------

### New and changed callbacks

- callback method `CONSSEPA` of constraint handler was split into two methods `CONSSEPALP` and `CONSSEPASOL`
- callback method `SEPAEXEC` of separator was split into two methods `SEPAEXECLP` and `SEPAEXECSOL`

### Deleted and changed API methods

- replaced method SCIPsepaWasDelayed() by SCIPsepaWasLPDelayed() and SCIPsepaWasSolDelayed()
- additional parameter `sol` for methods SCIPaddCut(), SCIPgetCutEfficacy() and SCIPisCutEfficacious()
- additional parameter `sol` for method SCIPseparateKnapsackCover()
- primal solutions may now contain values marked to be unknown (value is `SCIP_UNKNOWN`); unknown values don't contribute
  to the objective value of the solution; an unknown solution value should be treated as an arbitrary value in the
  variable's bounds, e.g., in the calculation of the feasibility of a constraint, a value inside the variable's bounds
  should be selected that makes the constraint as feasible as possible
- new parameter `printzeros` for methods SCIPprintSol(), SCIPprintTransSol(), SCIPprintBestSol() and SCIPprintBestTransSol()

- Constraints:
  - replaced method SCIPconshdlrWasSeparationDelayed() by two methods SCIPconshdlrWasLPSeparationDelayed() and
    SCIPconshdlrWasSolSeparationDelayed()
  - renamed method SCIPgetNGlobalConss() to SCIPgetNConss()

### New API functions

- SCIPgetCuts()
- SCIPgetVarConflictScore() and SCIPgetVarConflictScoreCurrentRun()
- SCIPvarSetData()
- SCIPcreateUnknownSol()
- SCIPgetNConflictClausesFoundNode()
- SCIPvarSetDelorigData(), SCIPvarSetTransData() and SCIPvarSetDeltransData()
- SCIPvarHasBinaryImplic()
- SCIPgetFixedVars() and SCIPgetNFixedVars()
- SCIPgetConss(), SCIPgetNOrigConss() and SCIPgetOrigConss()
- SCIPsepaGetNConssFound() and SCIPsepaGetNDomredsFound()
- SCIPconstructLP() to force constructing the LP of the current node
- SCIPisLPConstructed()

### Command line interface

- added `write statistics` command to default user dialogs

### Changed parameters

- modified meaning of parameter `presolving/probing/maxtotaluseless`
- heuristics with `freq = 0` and `freqofs > 0` are now called in depth level freqofs instead of being called in the root
  node
- added some parameters in local branching and RINS heuristic
- new parameter values `p`rimal simplex and `d`ual simplex in `lp/initalgorithm` and `lp/resolvealgorithm`

### New parameters

- `branching/inference/conflictweight`

Build system
------------

### Makefile

- included version number in binary file name
- tried to make the code Windows compatible

Fixed bugs
----------

- also removed history_length, if `NO_REMOVE_HISTORY` is defined to support older versions of the readline library
- hopefully fixed bug with wrong path slash `/` under Windows
- fixed bug with aggregating fixed variables

- Implications:
  - fixed bug in transitive implication addition
  - fixed wrong assert with implications that imply a fixed variable
  - removed bug in implication addition

- Readers:
  - fixed bug in ZIMPL model reader with wrong chdir, if .zpl file is in current directory
  - fixed bug in LP file reader with signed values without space between sign and value (e.g. `+2x` instead of `+ 2x`)
  - fixed various bugs in LP file reader
  - fixed bug in LP file reader with explicit zero coefficients

- Numerics:
  - fixed numerics in probing and linear constraint handler (rentacar was detected to be infeasible in presolving)
  - fixed numerics in check method of linear constraint handler
  - fixed bug with numerical error in LP resolve after probing or diving

- Heuristics:
  - fixed bug with calling heuristics in depths smaller than their frequency offset
  - fixed bugs in local branching and RINS heuristic

Known bugs
----------

- if one uses column generation and restarts, a solution that contains variables that are only present in the
  transformed problem (i.e., variables that were generated by a pricer) is not pulled back into the original space
  correctly, since the priced variables have no original counterpart

@section RN080 SCIP 0.8.0
*************************

Features
--------

- adding variable bounds automatically adds the corresponding implication
- changed restart dfs nodeselector to sort leaves by node number instead of node depth to aviod jumping around in the
  search tree after a restart was applied and the current dive ended due to infeasibility
- new Message Handler plugin
- added file reader for LP format
- introduced subversion string
- replaced all abort() calls by SCIPABORT(); this is defined in def.h to be `assert(FALSE)`
- added possibility to disable certain features by using `make USRFLAGS=-DNO_REMOVE_HISTORY`, `make
  USRFLAGS=-DNO_SIGACTION`, `make USRFLAGS=-DNO_RAND_R`, or `make USRFLAGS=-DNO_STRTOK_R`
- improved preprocessing abort criteria
- added zlib support

- Conflict Analysis:
  - conflict clauses are now collected in a conflict store, redundant clauses are eliminated and only the best `conflict/maxclauses`
    clauses are added permanently to the problem; the remaining clauses are only added temporarily, if they can be used for repropagation
  - modified the influence of the depth level in conflict analysis
  - slightly changed LP resolving loop in conflict analysis
  - if CPLEX returns that the LP exceeds the bound and if no additional LP solves are allowed in conflict analysis, we
    have to perform one additional simplex iteration to get the dual solution that actually violates the objective limit

- Constraints:
  - reactivated multiaggregation in cons_linear.c on binary variables again (possible due to bug fix below)
  - improved preprocessing of variable bounds constraints
  - linear constraint handler now catches events of variables after the problem was completely transformed in order to
    avoid the whole bunch of `LOCKSCHANGED` events that are generated at problem transformation stage
  - added redundancy detection for pairs of constraints in setppc constraint handler

- Presolving and Cliques:
  - changed linear constraint presolving s.t. redundant sides are not removed if constraint is an equality
  - new event type `SCIP_EVENTTYPE_PRESOLVEROUND`
  - modified probing presolver to not add implications that are already included in the implication graph and clique table
  - incorporated clique and implication information in knapsack constraint presolving
  - removed transitive clique generation, because this produces way too many cliques

- Heuristics:
  - diving heuristics now apply propagation at each step
  - removed `objfeaspump` heuristic, because the functionality can be achieved by using the `feaspump` heuristic
  - diving heuristics are now applying propagation after each bound change
  - new primal heuristic `octane`
  - slightly changed feaspump heuristic, s.t. after finding a new best solution the target integral solution is modified randomly

- Separation and Cuts:
  - improved debugging for infeasible cuts and propagations, given a primal feasible solution
  - improved knapsack cover separation
  - improved performance of c-MIR separator
  - cut pool is now also separated in root node (to find cuts again that were removed from the LP due to aging)

Interface changes
-----------------

- new event type `SCIP_EVENTTYPE_VARDELETED`
- new event `SCIP_EVENTTYPE_IMPLADDED`
- new event types `SCIP_EVENTTYPE_GLBCHANGED` and `SCIP_EVENTTYPE_GUBCHANGED`

### New and changed callbacks

- new callback parameter `validnode` for the `CONFLICTEXEC` method of conflict handlers, which should be passed to
  SCIPaddConsNode()

### Deleted and changed API methods

- additional parameter `validnode` for SCIPaddConsLocal() and SCIPaddConsNode()
- SCIPhashtableRemove() can now also be called, if the element does not exist in the table
- SCIPhashmapRemove() can now also be called, if the element does not exist in the map
- additional parameter `branchdir` for SCIPbranchVar()
- replaced method SCIPmessage() by SCIPverbMessage() with additional parameter `file`
- put block memory shell and tclique algorithm into separate subdirectories
- new parameter `duringlploop` of SCIPincludeHeur(): heuristics can now run during the price-and-cut loop at a node

### New API functions

- SCIPgetNConflictClausesApplied()
- SCIPgetNConflictClausesApplied()
- SCIPhashtableExists()
- SCIPhashmapExists()
- SCIPnodeGetNumber()
- SCIPsolveProbingLP() to solve the LP in a probing node (enables mixing of propagation and LP solving for diving heuristics)
- SCIProwGetDualfarkas()
- SCIPgetCurrentNode()
- SCIPinterruptSolve()
- SCIPpropagateProbingImplications()
- SCIPgetLPI() which makes all methods in scip/lpi.h available to the user
- SCIPgetRandomInt() and SCIPgetRandomReal()
- SCIPstrtok()
- SCIPheurGetNBestSolsFound()

- Variables:
  - SCIPdelVar()
  - SCIPgetVarStrongbranchLPAge()
  - SCIPvarIsTransformedOrigvar()
  - SCIPvarIsDeleted()

- Messages and IO:
  - SCIPerrorMessage()
  - SCIPwarningMessage()
  - SCIPdialogMessage()
  - SCIPinfoMessage()
  - SCIPsetMessagehdlr()
  - SCIPsetDefaultMessagehdlr()
  - SCIPgetMessagehdlr()
  - new file i/o methods SCIPfopen(), SCIPfclose(), SCIPfprintf(), ... that operate on the data type `SCIPFILE`; these
    methods automatically use zlib methods if the zlib is enabled

- Cliques:
  - SCIPvarGetNCliques()
  - SCIPvarGetCliques()
  - SCIPvarsHaveCommonClique()
  - SCIPvarHasImplic()
  - SCIPcliqueGetNVars()
  - SCIPcliqueGetVars()
  - SCIPcliqueGetValues()
  - SCIPcliqueGetId()
  - SCIPaddClique()
  - SCIPcalcCliquePartition()

- Constraint handler:
  - SCIPgetDualfarkasLinear() of linear constraint handler
  - SCIPgetDualfarkasLogicor() of logicor constraint handler
  - SCIPgetDualfarkasSetppc() of setppc constraint handler
  - SCIPgetDualsolKnapsack() of knapsack constraint handler
  - SCIPgetDualfarkasKnapsack() of knapsack constraint handler
  - SCIPgetDualsolVarbound() of varbound constraint handler
  - SCIPgetDualfarkasVarbound() of varbound constraint handler
  - SCIPconsGetValidDepth()
  - SCIPsetConsInitial()
  - SCIPsetConsSeparated()
  - SCIPsetConsEnforced()
  - SCIPsetConsChecked()
  - SCIPsetConsPropagated()
  - SCIPsetConsLocal()
  - SCIPsetConsDynamic()
  - SCIPsetConsRemoveable()

### Command line interface

- added command `write solution` to default dialog
- added commands `write problem` and `write transproblem` to default dialog

### Changed parameters

- additional setting `SCIP_VERBLEVEL_DIALOG` in `display/verblevel` parameter
- additional LP pricing setting `partial`
- replaced parameter `presolving/restartbdchgs` with parameters `presolving/maxrestarts` and `presolving/restartfac`
- replaced parameter `constraints/linear/maxpresolaggrrounds` with `constraints/linear/maxpresolpairrounds`
- parameters `constraints/agelimit` and `constraints/obsoleteage` now iterprete the value 0 as a dynamic setting
- number of fractional variables included in parameter `separating/maxstallrounds`

- Changed default values:
  - changed default values of `heuristics/*/maxdiveavgquot` and `heuristics/*/maxdiveavgquotnosol` to 0
  - changed default values of `constraints/agelimit` and `constraints/obsoleteage` to 0
  - changed default values of `heuristics/objpscostdiving/maxsols` and `heuristics/rootsoldiving/maxsols` to -1
  - changed default value of `separating/strongcg/maxroundsroot` to 20
  - changed default value of `separating/cmir/maxroundsroot` to 10
  - changed default value of `constraints/linear/maxaggrnormscale` to 0.0, which means to not apply aggregation
  - changed default value of `separating/maxstallrounds` to 5
  - changed default value of `presolving/probing/maxfixings` to 50
  - changed default parameter values to MIP settings:
    + `conflict/useprop` = FALSE
    + `conflict/usepseudo` = FALSE
    + `display/verblevel` = 4
    + `separating/poolfreq` = 0
    + `constraints/linear/sepafreq` = 0
    + `constraints/and/sepafreq` = 0
    + `constraints/conjunction/sepafreq` = 0
    + `constraints/knapsack/sepafreq` = 0
    + `constraints/knapsack/sepacardfreq` = 0
    + `constraints/logicor/sepafreq` = 0
    + `constraints/or/sepafreq` = 0
    + `constraints/setppc/sepafreq` = 0
    + `constraints/varbound/sepafreq` = 0
    + `constraints/xor/sepafreq` = 0
    + `separating/clique/freq` = 0
    + `separating/cmir/freq` = 0
    + `separating/gomory/freq` = 0
    + `separating/impliedbounds/freq` = 0
    + `separating/strongcg/freq` = 0

### New parameters

- `branching/fullstrong/reevalage`
- `conflict/maxclauses`
- `conflict/allowlocal`
- `constraints/knapsack/disaggregation`
- `presolving/probing/maxtotaluseless`
- `separating/cmir/maxfails`, `separating/cmir/maxfailsroot` and `separating/cmir/trynegscaling`

### Data structures

- MAJOR CHANGE: preceeded all data types with `SCIP_`: you may use shell script reptypes_scip.sh to rename the SCIP
  data types in your own source code (But use with care! Create a backup copy of your source first!)

Build system
------------

### Makefile

- modified the Makefile to accept an additional parameter `VERBOSE={true,false}`
- added flags `READLINE=true/false`, `ZLIB=true/false`, `ZIMPL=true/false` to Makefile

Fixed bugs
----------

- fixed minor bugs in debug code of primal.c and sol.c
- variables that are being multiaggregated are now automatically removed from all other variables' variable bound and
  implication arrays; this fixes bugs with methods, that rely on the fact, that the entries in the variable bound and
  implication arrays are active variables only
- aggregations are now always performed in a way, such that the variable of more general type is aggregated (with type
  generality being cont > implint > int > bin); in this way, a binary variable's representant is always binary (which
  was not the case before and resulted in a bug in SCIPgetBinvarRepresentative())
- removed bug in presol_probing.c: the vars of the sorted variables array have to be captured
- fixed bug in the output of solutions with priced variables
- fixed bug in propagation with parameters prop_maxrounds and prop_maxroundsroot
- conflict analysis can now handle errors in LP solving calls
- removed bug in SCIPvarAddVlb() and SCIPvarAddVub() with fractional vlb/vubcoefs
- fixed bug that primal or dual rays might not be available because the wrong solver was used
- included message.o in LPI library, s.t. one can link this library indepentent of SCIP
- fixed bug that if diving heuristic that changes the objective values finds a solution, the cutoff is reinstalled in
  the LP solver (although the objective value has no meaning due to the objective function modification)

- Feasibiltiy:
  - LP primal feasibility for bounds is now defined as absolute measure (was relative to the bound before); this fixes a bug (see alu8_9.mps),
    that an LP with an integral variable fixed to a large value yields an accepted solution with that variable slightly different than the fixed
    value; the integrality feasibility condition is measured with absolute differences, which leads to the fixed integer variable being fractional;
    this leads to an error if branching is performed on this variable
  - fixed bug with redundant self implications that wrongly lead to the detection of infeasibility
  - fixed bug with potential infinite loop if a separator is delayed and the LP is infeasible

- Asserts:
  - removed wrong asserts from lpi_cpx.c
  - removed wrong assertion in varAddImplic()

- Numerics:
  - locally fixed variables are no longer used as branching candidates even if their LP solution value is fractional (due
    to numerical reasons, see above)
  - fixed numerical bug in pseudo objective propagator with only slightly tightened bounds
  - removed bug that an LP might be declared to be solved even if it was marked erroneous due to numerical problems

- Constraint Handlers:
  - fixed bug in linear constraint handler with variables fixed to infinity
  - fixed bug with constraint handlers that can only enforce their constraints by adding cuts, but the maximal number of
    cuts to separate is set to 0; now, cuts that are generated in the constraint enforcement are used in any case
  - fixed bug in knapsack constraint presolving with tightening coefficients and capacity
  - fixed bug with modifiable constraints in linear constraint handler preprocessing
  - fixed bug in linear constraint handler that global activities are not updated after global bound changes

- Separation and Cuts:
  - global bound changes now lead to the removal of redundant implications (such that the asserts in sepa_implbounds.c are now correct)
  - due to usage of variable bounds, SCIPcalcMIR() may return LOOSE variables in the cut -> modified sepa_cmir.c, sepa_gomory.c and
    sepa_strongcg.c to use SCIPcreateEmptyRow() and SCIPaddVarsToRow() instead of SCIPcreateRow() which only works for COLs
  - fixed bug in clique separator that reduced performance
  - increased performance of clique separator by allowing only a certain number of zero-weighted fill ins

@page RN07 Release notes for SCIP 0.7

@section RN079 SCIP 0.7.9
*************************

Features
--------

- aging and cleanup now only remove non-basic columns and basic rows, s.t. resolving can be applied with 0 simplex iterations
- it is now possible to create subnodes in probing and use backtracking to undo probing changes
- bounds of variables are included in the feasibility checks for solutions
- support for barrier algorithm
- changed implementation of automatic minplungedepth and maxplungedepth calculation in bfs node selector

- Presolving:
  - new plugin: probing presolver
  - probing is now also possible in presolving stage
  - it is now possible to interrupt and continue presolving

- Separation and Cuts:
  - new plugin: clique separator for clique cuts with at least 3 elements
  - new plugin: implied bound cuts separator
  - included debugging module to check whether cutting planes cut off the optimal solution

- Branching:
  - changed implementation of reliability value calculation in reliability branching; slightly modified influence of
    maximal total number of strong branching LP iterations in reliability branching
  - changed implementation of maximal strong branching iterations calculation in reliability branching

- Constraints:
  - if verblevel is at least `NORMAL`, an automatical check of the best solution is performed in the original problem, and
    an error message is displayed, if it violates an original constraint
  - due to the new constraint handler `cons_cumulative.{c,h}` SCIP can resource-constraint scheduling problem
  - during probing, propagation of bounds is now always performed in linear constraint handler, ignoring the parameter `tightenboundsfreq`
  - new implementation of the clique graph construction method in clique separator
  - new constraint handler `cons_cumulative.{c,h}`

- Heuristics:
  - new implementation of the feasibility pump heuristic by Timo Berthold (replaces old implementation); old
    implementation is now called `objfeaspump`; parameter names have been changed accordingly
  - diving heuristics now compare their number of LP iterations with the number of node LP iterations instead of the total
    number (including their own) LP iterations
  - modified the automatic objfactor setting of feaspump heuristic to let the objective function have stronger influence

Examples and applications
-------------------------

- added TSP example in `examples/TSP`

Interface changes
-----------------

### New and changed callbacks

- new callback methods `INITSOL` and `EXITSOL` for variable pricers, primal heuristics, conflict handlers, relaxators,
  separators, propagators, event handlers, node selectors and display columns
- callback method `CONFLICTEXEC` of conflict handlers receive additional parameters `dynamic` and `removeable`
- constraint handler callback methods `CONSLOCK` and `CONSUNLOCK` are replaced by a single method `CONSLOCK` with the number
  of locks being positive or negative

### Deleted and changed API methods

- calling SCIPaddCut() with `forcecut=TRUE` will add the cut to the LP even if it is redundant
- SCIPreadProb() does not free the current problem, this is done in SCIPcreateProb() now, which is usually
  called by a problem reader; in this way, a reader can generate `extra information` for the current problem, s.t.  the
  full problem information can be distributed to different files read by different readers
- SCIPgetVarStrongbranch() and SCIPgetVarStrongbranchLast() now have two additional parameters that can be used
  to check, whether the returned values are correct dual bounds
- SCIPgetBinvarRepresentative() now returns the fixed or multi-aggregated variable instead of returning `NULL` or
  aborting with an error message
- SCIPdispDecimal() is replaced by SCIPdispInt() and SCIPdispLongint()
- additional parameter `maxproprounds` in SCIPpropagateProbing()
- changed memory interface (see memory.h), `MEMHDR` is now called `BLKMEM`
- source code was moved into subdirectories: replace includes `scip.h` by `scip/scip.h` and
  `objscip.h` by `objscip/objscip.h`; This should allow a user to have include files of the same name as the ones
  of SCIP, e.g. `tree.h` or `var.h`.
- event handlers are now available as C++ wrapper class
- new flag `afterrelaxation` for primal heuristics

- Solution:
  - removed method SCIPsolGetObj(), use SCIPgetSolOrigObj() or SCIPgetSolTransObj() instead
  - additional parameter `checkbounds` for SCIPtrySol(), SCIPtrySolFree(), SCIPcheckSol()

- Variables:
  - SCIPvarLock(), SCIPvarLockDown(), SCIPvarLockUp(), SCIPvarLockBoth(), SCIPvarUnlock(), SCIPvarUnlockDown(),
    SCIPvarUnlockUp() and SCIPvarUnlockBoth() are replaced by SCIPaddVarLocks() which returns a `RETCODE`
  - SCIPvarGetLbGlobal(), SCIPvarGetUbGlobal(), SCIPvarGetLbLocal() and SCIPvarGetUbLocal() now return the
    corresponding values of the transformed problem or current subproblem even for original problem variables
  - SCIPvarGetProbvar(), SCIPvarGetProbvarBinary() now return the fixed or multi-aggregated variable instead of
    returning `NULL` or aborting with an error message; in SCIPvarGetProbvarBinary(), the fixing of a fixed variable does
    not influence the negation status anymore
  - SCIPvarGetProbvarBound() returns the multi-aggregated variable instead of aborting with an error message
  - SCIPvarGetProbvarSum() does not set *var to `NULL` for fixed variables anymore; it may also return a
    multi-aggregated variable instead of aborting with an error message
  - SCIPaddVarImplication() now also adds variable lower and upper bounds, if the implied variable is non-binary
  - additional parameter `aggregated` in SCIPmultiaggregateVars()

- Constraints:
  - SCIPvarLockDownCons(), SCIPvarLockUpCons(), SCIPvarUnlockDownCons() and SCIPvarUnlockUpCons() are replaced by
    SCIPlockVarCons() and SCIPunlockVarCons() which return a `RETCODE`
  - SCIPlockConsVars() and SCIPunlockConsVars() replaced with method SCIPaddConsLocks()
  - SCIPconshdlrGetNConss() is replaced by SCIPconshdlrGetNActiveConss() (returning the number of active
    constraints); method SCIPconshdlrGetNConss() does now return the total number of existing constraints, active and inactive
  - SCIPconshdlrGetStartNConss() is now called SCIPconshdlrGetStartNActiveConss()
  - SCIPconshdlrGetMaxNConss() is now called SCIPconshdlrGetMaxNActiveConss()
  - SCIPdisableConsNode() is replaced by SCIPdelConsNode()
  - SCIPdisableConsLocal() is replaced by SCIPdelConsLocal()
  - added new parameter `dynamic` to SCIPcreateCons() and all plugin methods SCIPcreateCons...()

### New API functions

- SCIPgetObjNorm()
- SCIPcreateOrigSol()
- SCIPwriteImplicationConflictGraph()
- SCIPinProbing()
- SCIPgetProbName()
- SCIPgetVarNStrongbranchs()
- SCIPcolGetNStrongbranchs()
- SCIPfindSimpleRational()
- SCIPselectSimpleValue()

- Variables:
  - SCIPvarGetLbOriginal()
  - SCIPvarGetUbOriginal()
  - SCIPvarGetImplIds()
  - SCIPvarGetOrigvarSum()

- Constraints:
  - SCIPenableCons()
  - SCIPdisableCons()
  - SCIPenableConsSeparation()
  - SCIPdisableConsSeparation()
  - SCIPconsIsSeparationEnabled()

- Averages:
  - SCIPgetAvgPseudocost()
  - SCIPgetAvgPseudocostCurrentRun()
  - SCIPgetAvgPseudocostCount()
  - SCIPgetAvgPseudocostCountCurrentRun()
  - SCIPgetAvgInferences()
  - SCIPgetAvgInferencesCurrentRun()
  - SCIPgetAvgCutoffs()
  - SCIPgetAvgCutoffsCurrentRun()

- LPs:
  - SCIPisLPSolBasic() to check, whether the current LP solution is basic (i.e. due to a simplex algorithm or barrier with crossover)
  - SCIPgetNPrimalLPs()
  - SCIPgetNPrimalLPIterations()
  - SCIPgetNDualLPs()
  - SCIPgetNDualLPIterations()
  - SCIPgetNBarrierLPs()
  - SCIPgetNBarrierLPIterations()
  - SCIPgetNPrimalResolveLPs()
  - SCIPgetNPrimalResolveLPIterations()
  - SCIPgetNDualResolveLPs()
  - SCIPgetNDualResolveLPIterations()

- Delayed:
  - SCIPsepaIsDelayed()
  - SCIPsepaWasDelayed()
  - SCIPpropIsDelayed()
  - SCIPpropWasDelayed()
  - SCIPpresolIsDelayed()
  - SCIPpresolWasDelayed()
  - SCIPconshdlrIsSeparationDelayed()
  - SCIPconshdlrIsPropagationDelayed()
  - SCIPconshdlrIsPresolvingDelayed()
  - SCIPconshdlrWasSeparationDelayed()
  - SCIPconshdlrWasPropagationDelayed()
  - SCIPconshdlrWasPresolvingDelayed()

### Command line interface

- command line history in interactive shell now only stores useful commands

### Interfaces to external software

- removed storing of dual norms in LPI state of CPLEX interface (too memory consuming)

### Changed parameters

- default frequency offset of fracdiving heuristic changed to 3
- default frequency offset of (new) feaspump heuristic changed to 0
- default frequency offset of objfeaspump heuristic changed to 8
- changed default priority of primal heuristics
- renamed parameter `limits/sol` to `limits/solutions`
- changed default check priority of knapsack constraint handler to -600000
- changed default priority of Gomory cut separator to -1000 (will now be called after constraint handlers!)
- changed default priority of strong CG cut separator to -2000
- changed default priority of cmir cut separator to -3000
- changed default of parameter `lp/pricing` to `s`teepest edge pricing
- default parameter `branching/relpscost/minreliable` changed to 1.0
- default parameter `branching/relpscost/maxlookahead` changed to 8
- default parameter `branching/relpscost/sbiterofs` changed to 100000
- default parameter `heuristics/coefdiving/maxlpiterquot` changed to 0.05
- default parameter `heuristics/fracdiving/maxlpiterquot` changed to 0.05
- default parameter `heuristics/guideddiving/maxlpiterquot` changed to 0.05
- default parameter `heuristics/linesearchdiving/maxlpiterquot` changed to 0.05
- default parameter `heuristics/pscostdiving/maxlpiterquot` changed to 0.05
- default parameter `heuristics/feaspump/freq` changed to 20
- default parameter `heuristics/objfeaspump/freq` changed to 20
- default parameter `heuristics/objpscostdiving/freq` changed to 20
- default parameter `heuristics/rootsoldiving/freq` changed to 20
- default parameter `separating/clique/maxtreenodes` changed to -1

### New parameters

- new parameter delay for presolvers
- new parameter delaypresol for constraint handlers
- `branching/scorefunc`
- `constraints/.../delaypresol`
- `constraints/.../delayprop`
- `constraints/.../delaysepa`
- `conflict/dynamic`
- `conflict/removeable`
- `heuristics/coefdiving/maxlpiterofs`
- `heuristics/feaspump/maxlpiterofs`
- `heuristics/feaspump/maxsols`
- `heuristics/fracdiving/maxlpiterofs`
- `heuristics/guideddiving/maxlpiterofs`
- `heuristics/linesearchdiving/maxlpiterofs`
- `heuristics/objfeaspump/maxlpiterofs`
- `heuristics/objfeaspump/maxsols`
- `heuristics/objpscostdiving/maxlpiterofs`
- `heuristics/objpscostdiving/maxsols`
- `heuristics/pscostdiving/maxlpiterofs`
- `heuristics/rootsoldiving/maxlpiterofs`
- `heuristics/rootsoldiving/maxsols`
- `heuristics/fixandinfer/proprounds` and `heuristics/fixandinfer/minfixings`
- `lp/cleanupcolsroot` and `lp/cleanuprowsroot` to distinguish cleanup settings between root node and other nodes
- `lp/checkstability` to disable stability check of LP solver's result code
- `lp/initalgorithm` and `lp/resolvealgorithm` for switching between simplex and barrier algorithm
- `lp/pricing` to set the pricing strategy used in the LP solver
- `numerics/barrierconvtol` to set the convergence tolerance in the barrier algorithm
- `presolving/.../delay`
- `propagating/.../delay`
- `reading/cnfreader/dynamicconss`
- `reading/mpsreader/dynamicconss`
- `separating/.../delay`

### Data structures

- new possible result `SCIP_DELAYED` for `EXEC` method of separators, presolvers and propagators and `SEPA`, `PROP` and
  `PRESOL` methods of constraint handlers

Fixed bugs
----------

- fixed bug in MPS file reader
- removed bug with applying reduced cost strengthening before pricing in all necessary variables
- negated variables must also be reset in SCIPvarInitSolve()
- fixed documentation of `CONSLOCK`-method (missing parameter `scip` in SCIPaddVarLocks())
- included missing `objrelax.h` in includes of objscip.h
- fixed bug that after a resolve and further preprocessing, existing primal solutions may get corrupted due to
  aggregations or fixings that are possible due to the primal bound (given by the best solution)
- fixed bug with primal bound becoming wrong, if in a prior run the optimal solution was found and the cutoff bound was
  thereby reduced due to further domain propagation w.r.t. the objective function
- fixed bug in SCIPisObjIntegral()
- fixed bug in SCIPprintError() with `file == NULL`
- heuristic's display character is now only shown the first time, the new solution was found
- fixed bug that SCIPreadProb() doesn't discard the transformed problem
- fixed bug with wrong euclidean norm calculation of row, if multiple coefficients for the same variable are added and
  the sorting of the row was delayed with SCIProwDelaySort()
- fixed bug with adding implications: wrong insertion position, if only the lower bound change was present but not the
  upper bound change
- fixed bug in SCIPvarAddImplics() with wrong variable used in varAdjustBd()
- fixed bug in method reduced() of tclique_branch.c with sorting nodes in V

- LP:
  - removed bug with objective norm calculation and column variables not in the LP (pricing)
  - LP error on forced LP resolve (due to 0 unfixed integers) now leads to an error (instead of accepting the pseudo
    solution as feasible)
  - fixed bug in CPLEX LP interface with dual norms

- Presolving:
  - fixed bug that presolving time is not counted to solving time, if presolving is called explicitly with SCIPpresolve()
  - fixed bug where presolving fixings are counted even if the variable was already fixed
  - removed bug with dual presolver, that declared a problem to be unbounded or infeasible, if it could fix a variable to
    infinity even if its objective value is zero
  - fixed bug in knapsack constraint handler that fixed variables are sometimes not removed in presolving

- Numerics:
  - fixed bug with unresolved numerical troubles in LP that don't render the LP useless at the current node
  - fixed numerical bugs in rounding heuristic and rootsoldiving heuristic

- Separator:
  - fixed bugs in separation store with single coefficient cuts that are converted into bound changes
  - at least one cut per separation round is added to the LP to avoid cycling, even if the cut is redundant
  - fixed bug in SCIProwCalcIntegralScalar() with rows consisting of only continuous variables (appeared in gomory cut
    separator on miplib/dcmulti.mps)
  - fixed bug in linear constraint handler's knapsack relaxation separator
  - fixed bugs in intobj separator
  - fixed bug in cmir separator with empty rows
  - fixed bug in implied bound cut separator: only implications between binary variables were generated before

- Constraint Handlers:
  - removed bug in knapsack constraint handler with merging multiple items if more than two items of the same variable
    appear in the constraint
  - removed bug in knapsack constraint handler with merging negated variables of equal weight at the end of the variables' array
  - fixed bug in linear constraint handler with eventdatas, if the original constraint has no variables
  - fixed bug that `CONSLOCK` method of constraint handlers that don't need constraints is not called
  - fixeg bug in setppc constraint handler with pairs of aggregated variables in the same constraint
  - fixed bug with globally deleting constraints, that have attached rows which are therefore not released in exitsol methods

- Conflict analysis:
  - removed conflict analysis of infeasible diving LP if pricing is activated
  - made conflict analysis available in presolving stage (for probing conflicts)

@section RN078 SCIP 0.7.8
*************************

Features
--------

- changed SCIProwCalcIntegralScalar() to a slightly different algorithm
- improved knapsack relaxation in linear constraint handler separator to scale the constraint in order to get integral
  coefficients instead of just rounding down all coefficients
- improved presolving of linear constraint handler: aggregation of two constraints with equal coefficient vector into
  single constraint
- improved presolving of knapsack constraint handler: aggregation of equal or negated variables in same constraint

- Plugins:
  + priority of separators, propagators and presolvers decide whether the plugin is called before the corresponding
    constraint handler methods or after: plugins with nonnegative priorities are called before, plugins with negative
    priorities are called after the constraint handlers
  + new plugin class for relaxators (external relaxations, that can be used in parallel with LP relaxations)
  + if more than one result code applies to a plugin's execution, it should return the one that is higher in the call's
    documentation list

Interface changes
-----------------

- even in optimized mode, the simple functions that are implemented as defines in the include files exist in the
  library, s.t. one can include the include files without `NDEBUG` and use the optimized library

### New and changed callbacks

- new branching rule plugin methods `INITSOL` and `EXITSOL`

### Deleted and changed API methods

- removed SCIPisFeasible(); use !SCIPisFeasNegative() instead
- SCIPisIntegral(), SCIPisFracIntegral(), SCIPfloor(), SCIPceil() and SCIPfrac() don't use the feasibility
  tolerance anymore (default: 1e-06); instead, they are using epsilon (default: 1e-09); instead, for handling
  integrality of a variable `in feasibility tolerances`, new methods SCIPisFeasIntegral(), SCIPisFeasFracIntegral(),
  SCIPfeasFloor(), SCIPfeasCeil() and SCIPfeasFrac() should be used
- in LPI, the semantics of SCIPlpiHasPrimalRay() and SCIPlpiHasDualRay() changed: methods return TRUE, if a ray exists
  and the solver can return it; new methods SCIPlpiExistsPrimalRay() and SCIPlpiExistsDualRay() check whether a ray
  exists without checking, if the solver knows and can return the ray

### New API functions

- SCIPvarIsInLP()
- SCIPgetLPColumnObjval() and SCIPgetLPLooseObjval()
- SCIPcalcIntegralScalar() with arbitrary array of Real values
- SCIPaddCoefKnapsack() in knapsack constraint handler
- SCIPisScalingIntegral() to check, whether the scaling of a value would lead to an integral value, measured
  against epsilon which is also scaled by the same scalar
- SCIPgetRealarrayMinIdx(), SCIPgetRealarrayMaxIdx(), SCIPgetIntarrayMinIdx(), SCIPgetIntarrayMaxIdx(),
  SCIPgetBoolarrayMinIdx(), SCIPgetBoolarrayMaxIdx(), SCIPgetPtrarrayMinIdx() and SCIPgetPtrarrayMaxIdx()
- SCIPbsortPtrInt() and SCIPbsortPtrIntInt()
- SCIPvarWasFixedAtIndex()
- SCIPaddConflictBd()
- SCIPprintMemoryDiagnostic()
- SCIPfindObj...() and SCIPgetObj...() in C++ wrapper interface to get the corresponding plugin object

### Changed parameters

- slightly changed the meaning of parameter `presolving/abortfac` a value of 0 now means to abort presolving only after
  no more change has been found

Fixed bugs
----------

- assigning a value to a fixed variable in a solution with SCIPsetSolVal() does not return an error anymore, if the
  value is equal to the fixed value of the variable
- removed bug in SCIPisScalingIntegral()
- removed bugs with calling SCIPtightenVarLb(), SCIPtightenVarUb(), SCIPinferVarLbCons(), SCIPinferVarUbCons(),
  SCIPinferVarLbProp() and SCIPinferVarUbProp() in `PROBLEM` stage

- (Re)solving:
  - solving loop is now immediately aborted, if a node on the active path is marked to be cut off
  - removed bug in resolving an interrupted problem, after the last solved node was cut off
  - removed bug with infinite solving loop if LP solving is turned off
  - removed bug with aborted solving in root node (e.g. due to time limit) that is tagged to be restarted

- Branching:
  - fixed bug in all-fullstrong branching with getting strong branching information for columns not in current LP
  - implemented missing case in solve.c with branching rules that add constraints

- Numerics:
  - changed numerics for integrality check of coefficients (fixed bug with accumulated errors in rows s.t. the row's
    activity is no longer integral although the row is marked being integer)
  - slightly changed numerics in linear constraint handler presolving to fix a bug with coefficients detected to be scaled
    to an integral value, that are not integral after scaling due to a large scalar that increased the integrality gap to
    a value larger than epsilon

- Constraint handlers:
  - fixed bugs in consdataSwitchWatchedVars() of `or` and `and` constraint handlers
  - fixed wrong assertion in xor constraint handler with switching both watched variables to unwatched
  - fixed bugs in constraint handlers (and, logicor, or, setppc, xor) with calling conflict analysis during presolving
  - removed bug in knapsack constraint handler that appears if a variable is fixed to zero in knapsack presolving, which
    triggers a variable of the same knapsack to be fixed to one due to aggregation

- Presolving:
  - removed bug in knapsack presolver
  - fixed bug in presolving with wrong number of newly fixed/aggregated/... variables/bounds/... after a restart

@section RN077 SCIP 0.7.7
*************************

Features
--------

- infeasible LPs in diving now produce conflict clauses (if LP conflict analysis is enabled)
- conflict analysis was slightly modified
- slightly changed aging strategy of logic or constraint handler

Interface changes
-----------------

### Deleted and changed API methods

- method SCIPgetGap() and SCIPgetTransGap() now return infinity, if primal and dual bound have opposite sign (this
  removes the oddness with the gap increasing while the dual bound approaches zero)

### New API functions

- added methods SCIPgetVarsLogicor() and SCIPgetNVarsLogicor() in logic or constraint handler

### Changed parameters

- `lp/colagelimit` and `lp/rowagelimit` may now be set to -1 to disable deletion of columns/rows due to aging

Build system
------------

### Makefile

- the file names in the archive file are now preceeded with a directory `scip-<version>/`
- the compiler is now also represented in the LP solver library names (e.g. you have to rename the softlink
  `libcplex.linux.x86.a` to `libcplex.linux.x86.gnu.a`)

Fixed bugs
----------

- removed bug in conflict analysis that appears if the conflict is only active at the current depth level
- missing SCIPlpiIsPrimalFeasible() and SCIPlpiIsDualFeasible() implemented in lpi_spx.cpp and lpi_spx121.cpp
- removed preprocessing of linear constraint pairs with modifiable constraints

- Asserts:
  - removed wrong assert `assert(eventfilter->len == 0 || eventfilter->eventmask != 0x00000000)` from event.c
  - removed wrong assert in conflict analysis (appeared on analyzing diving LP conflicts with both bounds of a non-binary variable changed)

@section RN076 SCIP 0.7.6
*************************

Features
--------

- creation of reconvergence clauses in conflict analysis
- first node of each plunging is not treated as plunging node w.r.t. calling primal heuristics
- improved performance of logic or constraint handler due to better watched variables handling

Interface changes
-----------------

### Deleted and changed API methods

- changed SCIPcatchVarEvent() and SCIPdropVarEvent()
- SCIPstage() is now called SCIPgetStage()
- SCIPprintStatus() is now called SCIPprintStage()

### New API functions

- SCIPgetActivityLinear() in linear constraint handler
- SCIPgetFeasibilityLinear() in linear constraint handler
- SCIPchgVarBranchDirection()
- SCIPvarGetBranchDirection()
- SCIPgetStatus() returns the solution status
- SCIPprintStatus() outputs the solution status (beware, that the old SCIPprintStatus() method is now called SCIPprintStage())

### Changed parameters

- changed default frequency offset of pscostdiving `heuristics/pscostdiving/freqofs` to 2 and frequency offset of fracdiving
  `heuristics/feaspump/freqofs` to 0 in order to not call pscostdiving in root node, where nearly all pseudo costs are uninitialized.

### New parameters

- new parameter `separating/efficacynorm` to choose between Euclidean, maximum, sum and discrete norm in efficacy
  calculation

### Data structures

- new possible result code `SCIP_DELAYED` for primal heuristics

Fixed bugs
----------

- removed bugs in CLP Solver interface
- SCIP returned `gap limit reached` even if the problem was solved to optimality, if the optimal solution was found at a
  node with lower bound equal to the global lower bound
- after conversion of the focus node into a junction (e.g. in case of numerical troubles while solving the node's LP), the child
  nodes got the wrong LP fork attached (the common LP fork of the old and new focus node instead of the old focus node's LP fork)

- Variables:
  - bug reconvergence clauses in conflict analysis if bounds on non-binary variables were the reason for the fixing of the
    uip to create a reconvergence clause for
  - wrong sub calls in SCIPvarGet...CurrentRun() for aggregated variables
  - variables' conflict set counter was not reset when the problem was resolved again

Known bugs
----------

- unbounded models lead to an error
- air04 and air05 return wrong optimal value (1 too large): possibly due to strong branching or setppc propagation?

@section RN075 SCIP 0.7.5
*************************

Miscellaneous
-------------

- started change log<|MERGE_RESOLUTION|>--- conflicted
+++ resolved
@@ -145,13 +145,10 @@
   branch-and-bound tree and root node respective, when solving the auxiliary problem of LNS hueristics. These
   parameters only have effect if the lnscheck parameter is set to TRUE.
 
-<<<<<<< HEAD
 - Added parameter cons/linear/maxmultiaggrquot to limit the maximum coefficient dynamism of an equation on which
   multiaggregation is performed. This replaces a compiler define of the same name.
   Default value is 1000, smaller values make multiaggregations numerically more stable.
-=======
 - new global parameter heuristics/useuctsubscip that affects all LNS heuristics using common sub-SCIP parameters
->>>>>>> f94317d3
 
 ### Data structures
 
