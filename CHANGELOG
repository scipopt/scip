--- conflicted
+++ resolved
@@ -178,11 +178,8 @@
 - Fixed bug in writing fzn format
 - Revert to old parameter value when parameter change is rejected in PARAMCHGD callback
 - Fixed order of linker flags when building AMPL interface with cmake system.
-<<<<<<< HEAD
 - Fixed bug with ofsymcomptiming == 0: now symmetry is actually computed
-=======
 - Improved separation for SOC constraint with multiaggregated variable on right-hand-side.
->>>>>>> ac1429a0
 - Fixed bug in presol_boundshift: do not shift non-active variables
 
 Miscellaneous
