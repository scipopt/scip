--- conflicted
+++ resolved
@@ -79,11 +79,7 @@
 
 # set SCIP version here for external projects
 # use underscore to make it compatible with def.h
-<<<<<<< HEAD
 SCIP_VERSION	=	6.0.0.2
-=======
-SCIP_VERSION	=	6.0.2
->>>>>>> 5c2142a8
 
 # compiling and linking parameters
 VERBOSE		=	false
