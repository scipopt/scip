--- conflicted
+++ resolved
@@ -1,8 +1,4 @@
-<<<<<<< HEAD
-FLAGS		+=      -DROUNDING_FE
-=======
 FLAGS		+=      #-DROUNDING_FE
->>>>>>> 9948ed2b
 OFLAGS		+=	-O0 -g
 CFLAGS		+=	$(GCCWARN)
 CXXFLAGS	+=	$(GXXWARN)
