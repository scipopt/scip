--- conflicted
+++ resolved
@@ -1,8 +1,4 @@
 # this local Makefile includes the cluster targets
-
-OPTHOST	   	 := $(shell uname -n | tr -cd '[:alpha:]')
-
--include make/local/make.$(OPTHOST)
 
 OPTHOST	   	 := $(shell uname -n | tr -cd '[:alpha:]')
 
@@ -22,30 +18,15 @@
 		$(SHELL) ./check_cluster_cplex.sh $(TEST) $(CPLEX) $(SETTINGS) \
 		$(OSTYPE).$(ARCH) $(TIME) $(NODES) $(MEM) \
 		$(THREADS) $(FEASTOL) $(DISPFREQ) $(CONTINUE) $(QUEUETYPE) $(QUEUE) $(PPN) \
-<<<<<<< HEAD
-		$(CLIENTTMPDIR)  $(NOWAITCLUSTER) $(EXCLUSIVE);
-=======
 		$(CLIENTTMPDIR) $(NOWAITCLUSTER) $(EXCLUSIVE);
->>>>>>> 70dc277f
 
 .PHONY: testclustercbc
 testclustercbc:
 		cd check; \
 		$(SHELL) ./check_cluster_cbc.sh $(TEST) $(CBC) $(SETTINGS) \
 		$(OSTYPE).$(ARCH) $(TIME) $(NODES) $(MEM) \
-<<<<<<< HEAD
-		$(THREADS) $(FEASTOL) $(CONTINUE) $(QUEUE) $(PPN) \
-		$(CLIENTTMPDIR) $(NOWAITCLUSTER);
-=======
 		$(THREADS) $(FEASTOL) $(CONTINUE) $(QUEUETYPE) $(QUEUE) $(PPN) \
 		$(CLIENTTMPDIR) $(NOWAITCLUSTER) $(EXCLUSIVE);
-
-.PHONY: testgamscluster
-testgamscluster:
-		cd check; \
-		$(SHELL) ./check_gamscluster.sh $(TEST) $(GAMS) "$(GAMSSOLVER)" $(SETTINGS) $(OSTYPE).$(ARCH) $(TIME) $(NODES) "$(GAP)" $(THREADS) $(CONTINUE) "$(CONVERTSCIP)" $(QUEUETYPE) $(QUEUE) $(PPN) $(CLIENTTMPDIR) $(NOWAITCLUSTER) $(EXCLUSIVE);
-
->>>>>>> 70dc277f
 
 .PHONY: testgamscluster
 testgamscluster:
