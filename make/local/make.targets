--- conflicted
+++ resolved
@@ -74,50 +74,24 @@
 .PHONY: testcluster
 testcluster: check/check_cluster.sh check/configuration_cluster.sh check/configuration_set.sh check/configuration_logfiles.sh check/configuration_tmpfile_setup_scip.sh check/evalcheck_cluster.sh check/check.awk check/run.sh
 		cd check; \
-<<<<<<< HEAD
-		$(SHELL) ./check_cluster.sh $(TEST) $(EXECUTABLE) $(SETTINGS) \
-		$(BINID) $(OUTPUTDIR) $(TIME) $(NODES) $(MEM) \
-		$(THREADS) $(FEASTOL) $(LPS) $(DISPFREQ) $(CONTINUE) \
-		$(QUEUETYPE) $(QUEUE) $(PPN) $(CLIENTTMPDIR) \
-		$(NOWAITCLUSTER) $(EXCLUSIVE) $(PERMUTE) $(SEEDS) $(GLBSEEDSHIFT) $(STARTPERM) $(DEBUGTOOL) $(REOPT) \
-		$(OPTCOMMAND) $(SETCUTOFF) $(VISUALIZE) $(CLUSTERNODES) $(SLURMACCOUNT);
-=======
 		$(SHELL) ./check_cluster.sh $(TEST) $(EXECUTABLE) $(SETTINGS) $(BINID) \
 		$(OUTPUTDIR) $(TIME) $(NODES) $(MEM) $(THREADS) $(FEASTOL) $(LPS) $(DISPFREQ) $(CONTINUE) \
 		$(QUEUETYPE) $(QUEUE) $(PPN) $(CLIENTTMPDIR) $(NOWAITCLUSTER) $(EXCLUSIVE) \
 		$(PERMUTE) $(SEEDS) $(GLBSEEDSHIFT) $(STARTPERM) $(DEBUGTOOL) $(REOPT) $(OPTCOMMAND) \
 		$(SETCUTOFF) $(VISUALIZE) $(CLUSTERNODES) $(SLURMACCOUNT);
->>>>>>> 2fedce58
 
 .PHONY: testclusterfscip
 testclusterfscip: check/check_cluster_fscip.sh check/configuration_cluster.sh check/configuration_set.sh check/configuration_logfiles.sh check/evalcheck_cluster.sh check/check.awk
 		cd check; \
-<<<<<<< HEAD
-		$(SHELL) ./check_cluster_fscip.sh $(TEST) $(FSCIP) $(SETTINGS) \
-		$(notdir $(FSCIP)) $(OUTPUTDIR) $(TIME) $(NODES) $(MEM) \
-		$(THREADS) $(FEASTOL) $(LPS) $(DISPFREQ) $(CONTINUE) \
-		$(QUEUETYPE) $(QUEUE) $(PPN) $(CLIENTTMPDIR) \
-		$(NOWAITCLUSTER) $(EXCLUSIVE) $(PERMUTE) $(SEEDS) $(GLBSEEDSHIFT) $(STARTPERM) \
-		$(DEBUGTOOL) $(REOPT) $(OPTCOMMAND) $(SETCUTOFF) $(VISUALIZE) $(CLUSTERNODES) $(SLURMACCOUNT);
-=======
 		$(SHELL) ./check_cluster_fscip.sh $(TEST) $(FSCIP) $(SETTINGS) $(notdir $(FSCIP)) \
 		$(OUTPUTDIR) $(TIME) $(NODES) $(MEM) $(THREADS) $(FEASTOL) $(LPS) $(DISPFREQ) $(CONTINUE) \
 		$(QUEUETYPE) $(QUEUE) $(PPN) $(CLIENTTMPDIR) $(NOWAITCLUSTER) $(EXCLUSIVE) \
 		$(PERMUTE) $(SEEDS) $(GLBSEEDSHIFT) $(STARTPERM) $(DEBUGTOOL) $(REOPT) $(OPTCOMMAND) \
-		$(SETCUTOFF) $(VISUALIZE);
->>>>>>> 2fedce58
+		$(SETCUTOFF) $(VISUALIZE) $(CLUSTERNODES) $(SLURMACCOUNT);
 
 .PHONY: testclustercpx
 testclustercpx: check/check_cluster.sh check/configuration_cluster.sh check/configuration_set.sh check/configuration_logfiles.sh check/configuration_tmpfile_setup_cplex.sh check/evalcheck_cluster.sh check/check.awk check/run.sh
 		cd check; \
-<<<<<<< HEAD
-		$(SHELL) ./check_cluster.sh $(TEST) $(CPLEX) $(SETTINGS) \
-                $(notdir $(CPLEX)).$(OSTYPE).$(ARCH) $(TIME) $(NODES) $(MEM) \
-                $(THREADS) $(FEASTOL) $(LPS) $(DISPFREQ) $(CONTINUE) \
-                $(QUEUETYPE) $(QUEUE) $(PPN) $(CLIENTTMPDIR) \
-                $(NOWAITCLUSTER) $(EXCLUSIVE) $(PERMUTE) $(SEEDS) $(DEBUGTOOL) false \
-		$(OPTCOMMAND) $(SETCUTOFF) $(VISUALIZE) $(CLUSTERNODES) $(SLURMACCOUNT);
-=======
 		$(SHELL) ./check_cluster.sh $(TEST) $(CPLEX) $(SETTINGS) $(notdir $(CPLEX)).$(OSTYPE).$(ARCH) \
 		$(OUTPUTDIR) $(TIME) $(NODES) $(MEM) $(THREADS) $(FEASTOL) $(LPS) $(DISPFREQ) $(CONTINUE) \
                 $(QUEUETYPE) $(QUEUE) $(PPN) $(CLIENTTMPDIR) $(NOWAITCLUSTER) $(EXCLUSIVE) \
@@ -132,7 +106,6 @@
                 $(QUEUETYPE) $(QUEUE) $(PPN) $(CLIENTTMPDIR) $(NOWAITCLUSTER) $(EXCLUSIVE) \
 		$(PERMUTE) $(SEEDS) $(GLBSEEDSHIFT) $(STARTPERM) $(DEBUGTOOL) false $(OPTCOMMAND) \
 		$(SETCUTOFF) $(VISUALIZE) $(CLUSTERNODES) $(SLURMACCOUNT);
->>>>>>> 2fedce58
 
 .PHONY: testclustercbc
 testclustercbc:
